#!/usr/bin/env perl 
#-----------------------------------------------------------------------------------------------
#
# create_newcase
#
# This utility allows the users to specify configuration
# options via a commandline interface.
#
# A few notes for clarification:
# - All possible compset components will contain a cime_config directory containing 
# a file "config_component.xml" specifying the xml variable definitions for that component 
# - If the atmopsheric component was datm, then $file would be
#     $cimeroot/components/data_comps/datm/cime_config/config_component.xml
# note that for CESM, the only primary components are
#     cam, clm, cice, cism, pop, drv, allactive
# so the directories for the primary components will contain the additional two files:
#     'compsets.xml', 'pelayouts.xml' and 'pio_settings.xml'  
#
#-----------------------------------------------------------------------------------------------

use strict;
use English;
use Getopt::Long;
use Cwd qw( getcwd abs_path chdir);
use IO::File;
use IO::Handle;
use Data::Dumper;
use File::Basename;
use File::Path qw(mkpath);

# Check for the existence of XML::LibXML in whatever perl distribution happens to be in use.  
# If not found, print a warning message then exit. 
eval {
    require XML::LibXML;
    XML::LibXML->import();
};
if($@)
{
    my $warning = <<END;
WARNING:
    The perl module XML::LibXML is needed for XML parsing in the CIME script system.  
	Please contact your local systems administrators or IT staff and have them install it for 
	you, or install the module locally.  

END
	print "$warning\n";
    exit(1);
}

#-----------------------------------------------------------------------------------------------
# Setting autoflush (an IO::Handle method) on STDOUT helps in debugging.  It forces the test
# descriptions to be printed to STDOUT before the error messages start.
*STDOUT->autoflush();                  

#-----------------------------------------------------------------------------------------------
# Set the directory that contains the CIME configuration scripts.  If the create_newcase command was
# issued using a relative or absolute path, that path is in $ProgDir.  Otherwise assume the
# command was issued from the current working directory.

(my $ProgName = $0) =~ s!(.*)/!!;      # name of this script
my $ProgDir = $1;                      # name of directory containing this script -- may be a
                                       # relative or absolute path, or null if the script is in
                                       # the user's PATH
my $cwd = getcwd();                    # current working directory
my $cfgdir;                            # absolute pathname of directory that contains this script
if ($ProgDir) { 
    $cfgdir = abs_path($ProgDir);
} else {
    $cfgdir = $cwd;
}

my $cimeroot = abs_path("$cfgdir/../");
(-d "$cimeroot")  or  die <<"EOF";
** Cannot find cimeroot directory \"$cimeroot\" **
EOF

#-----------------------------------------------------------------------------------------------
if ($#ARGV == -1) {
    usage();
}
#-----------------------------------------------------------------------------------------------

sub usage {
    die <<EOF;

SYNOPSIS
  create_newcase [options]

OPTIONS
  User supplied values are denoted in angle brackets (<>).  Any value that contains
  white-space must be quoted.  Long option names may be supplied with either single
  or double leading dashes.  A consequence of this is that single letter options may
  NOT be bundled.

  -model <name>            Specifies target model system (cesm, acme, etc) (optional, default is cesm)
  -case <name>             Specifies the case name (required).
  -compset <name>          Specify a compset (required).
  -res <name>              Specify a grid resolution (required).
  -mach <name>             Specify a machine (required).
  -pes_file <name>         Full pathname of pes file to use (will overwrite default settings) (optional)
  -project <name>          Specify a project id for the case (optional)
                           default: user-specified environment variable PROJECT or ACCOUNT
                                    or read from ~/.cesm_proj or ~/.ccsm_proj
  -compiler <name>         Specify a compiler for the target machine (optional)
                           default: default compiler for the target machine
  -mpilib <name>           Specify a mpi library for the target machine (optional)
                           default: default mpi library for the target machine
                           allowed: openmpi, mpich, ibm, mpi-serial, etc
                                    redundant with _M confopts setting
  -mach_dir <path>         Specify the locations of the Machines directory (optional).
                           default: \$cimeroot/machines
  -user_mods_dir <path>    Path to directory with user_nl_* files and xmlchange
                           commands to utilize (optional). For non-test cases, this 
                           can also include SourceMods
  -confopts <value>        Specify some additional configuration options (optional) as follows:
                           _AOA  = aoflux on atm grid
                           _AOE  = aoflux on exch grid
                           _CG   = gregorian calendar
                           _D    = debug
                           _E    = esmf interfaces
                           _IOP* = PnetCDF IO test where * is  A(atm), C(cpl), G(glc), 
                                   I(ice), L(lnd), O(ocn), W(wav) or blank (all components)
                           _L*   = set run length y, m, d, h, s, n(nsteps) plus integer 
                                   (ie _Lm6 for 6 months) 
                           _M*   = set the mpilib where * is default, mpi-serial, mpich, etc
                           _N*   = set NINST_ env value to * where * is an integer
                           _P*   = set pecount to specific values include 
                                   T,S,M,L,X,1,1x1,16,16x1,4x4,16x1D, etc
  -petype  <name>          Valid values are [threaded | mpionly] 
                           Force pes to be all threaded or all mpi
			   default: this is not set
  -pecount <name>          Value of S,M,L,X1,X2 (optional). 
                           default: M, partially redundant with confopts _P
  -user_compset <name>     Long name for new user compset to use (optional)
                           This assumes that all of the compset settings in the 
                           long name have been defined in cime_config/config_compsets.xml
  -user_grid_file <name>   Full pathname of grid file to use (optional)
                           This should be a "copy" of cime_config/config_grids.xml
                           with the new user grid changes added to it
  -user_pes_setby <name>   Component that sets the pe-layouts and pio settings 
                           For CESM this is [allactive, cam, clm, cice, cism, pop]
  -help [or -h]            Print usage to STDOUT (optional).
  -testlist                List valid values for tests [normally only invoked by create_test] (optional).
  -silent [or -s]          Turns on silent mode - only fatal messages issued (optional).
  -verbose [or -v]         Turn on verbose echoing of settings made by create_newcase (optional).
  -xmlmode <name>          Sets format of xml files; normal or expert (optional). (default is normal) 
  -nowarning               Turns off checking of the known_problems repository. (default is on)
  -sharedlibroot           Used for re-using build components when building multiple cases, 
                           default is \$EXEROOT

EXAMPLES

  #  ./create_newcase -case mycase1 -res f19_g16 -compset B1850CN -mach yellowstone
  #  ./create_newcase -case mycase2 -res f19_g16 -compset B1850CN -mach yellowstone -confopts _D_P16
  #  ./create_newcase -case mycase5 -res f19_g16 -compset B1850CN -mach yellowstone -confopts _CG_E -pes_file mypes_file

EOF
}

#-----------------------------------------------------------------------------------------------
# Save commandline
my $commandline = "create_newcase @ARGV";

#-----------------------------------------------------------------------------------------------
# Parse command-line options.
my %opts = (
    user_mods_dir => undef,
    );
GetOptions(
    "case=s"                    => \$opts{'case'},
    "compset=s"                 => \$opts{'compset'},
    "confopts=s"                => \$opts{'confopts'},
    "project=s"                 => \$opts{'project'},  
    "compiler=s"                => \$opts{'compiler'},  
    "mpilib=s"                  => \$opts{'mpilib'},  
    "res=s"                     => \$opts{'res'},
    "h|help"                    => \$opts{'help'},
    "mach=s"                    => \$opts{'mach'},
    "mach_dir=s"                => \$opts{'mach_dir'},
    "model=s"                   => \$opts{'model'},
    "pecount=s"                 => \$opts{'pecount'},
    "petype=s"                  => \$opts{'petype'},
    "pes_file=s"                => \$opts{'pes_file'}, 
    "s|silent"                  => \$opts{'silent'},
    "testname=s"                => \$opts{'testname'},
    "testlist"                  => \$opts{'testlist'},
    "v|verbose"                 => \$opts{'verbose'},
    "xmlmode=s"                 => \$opts{'xmlmode'},
    "nowarning"                 => \$opts{'nowarning'},
    "sharedlibroot=s"           => \$opts{'sharedlibroot'},
    "user_mods_dir=s"           => \$opts{'user_mods_dir'},
    "user_grid_file=s"          => \$opts{'user_grid_file'},
    "user_compset=s"            => \$opts{'user_compset'},
    "user_pes_setby=s"          => \$opts{'user_pes_setby'},
    )  or usage();

# Give usage message.
usage() if $opts{'help'};

# Check for unparsed argumentss
if (@ARGV) {
    print "ERROR: unrecognized arguments: @ARGV\n";
    usage();
}

#-----------------------------------------------------------------------------------------------
# Add $cfgdir/perl5lib to the list of paths that Perl searches for modules
my @dirs = ("$cfgdir", "$cimeroot/utils/perl5lib", "$cimeroot/utils/perl5lib/Config");
unshift @INC, @dirs;
require ConfigCase;
require ConfigCompsetGrid;
require ConfigPes;
require ConfigMachine; 
require ConfigTests;
require SetupTools;
require Project::ProjectTools;
require UserMods::UserModsTools;
require Testing::TestLists; 
require Module::ModuleLoader;

# Global variables
my $model;
my $case;
my $caseroot; # set in _check_input_options
my $compset;  # set in _check_input_options
my $grid;     # set in _check_input_options
my $compiler; # set in _check_input_options
my $confopts; # set in _set_confopts 
my $mach_dir;
my $machine;
my $testname;
my $pecount;
my $petype;
my $xmlmode;
my $project;
my $mpilib;
my $header_file;
my $sysmod;

# Define 3 print levels:
# 0 - only issue fatal error messages
# 1 - only informs what files are created (default)
# 2 - verbose
my $print = 1;
if ($opts{'silent'})  { $print = 0; }
if ($opts{'verbose'}) { $print = 2; }

if ($print>=2) { print "Setting configuration directory to $cfgdir\n"; }

#------------------------------------------------------------------------------------------
# *** Check input
#------------------------------------------------------------------------------------------
# Note that check_input_options will use the global hash opts
_check_input_options (\%opts);

#------------------------------------------------------------------------------------------
# *** Determine user_mods_dir ***
#------------------------------------------------------------------------------------------
my $user_mods_dir = $opts{'user_mods_dir'};
if ($user_mods_dir) {
    (-d "$user_mods_dir") or  die "** Cannot find user_mods_dir directory $user_mods_dir **"
}

#------------------------------------------------------------------------------------------
# *** Set hard-wired paths ***
#------------------------------------------------------------------------------------------
my $srcroot = abs_path("$cimeroot/../"); 

#------------------------------------------------------------------------------------------
# *** Set master config file ***
#------------------------------------------------------------------------------------------
# The following specifies all necessary files that will be used to configure the case
my $files_spec_file = "$cimeroot/cime_config/${model}/config_files.xml";

#------------------------------------------------------------------------------------------
# *** Create config object ***
#------------------------------------------------------------------------------------------
# First create empty config object
my $config = ConfigCase->new("");

# Add all the elements of the config_files.xml to $config
$config->add_config_variables($files_spec_file, $srcroot, $cimeroot, $model);

# Determine the driver_cpl config_component.xml file 
my $file = $config->get('CONFIG_DRV_FILE');

# Add all the elements of the driver_cpl/cime_config/config_component.xml to $config
$config->add_config_variables($file, $srcroot, $cimeroot, $model);
$config->set('CIMEROOT', $cimeroot); 
$config->set('SRCROOT' , $srcroot); 
$config->set('MODEL'   , $model); 

# Determine compset longname and component that sets pe-layouts, compsets and pio settings  ($pes_setby)
my ($pes_setby, $compsets_file, $compset_longname, $support_level);
if ($opts{'user_compset'}) {
    $compset_longname = $opts{'user_compset'};
    $pes_setby = $opts{'user_pes_setby'};
    $config->set('COMPSET',$compset_longname); 
} else {
    if (! $opts{'compset'}) {
	die "ERROR: must set the -compset option to create_newcase \n";
    }
    #TODO - add support_level to config and query it here
    ($pes_setby, $support_level) = ConfigCompsetGrid::getCompsetLongname($files_spec_file, $compset, $config);
    $compset_longname = $config->get('COMPSET');
}

# Now given the target component, determine the full pathname of the file that
# defines the compsets for this target component
my $xml = XML::LibXML->new( no_blanks => 1)->parse_file("$files_spec_file");
foreach my $id ('PES_SPEC_FILE', 'PIO_SPEC_FILE', 'TESTS_SPEC_FILE', 'TESTS_MOD_DIRS') { 
    my @nodes = $xml->findnodes(".//entry[\@id=\"$id\"]/values/value[\@component=\"$pes_setby\"]");
    if (@nodes) {
	my $value = $nodes[0]->textContent();
	$value =~ s/\$CIMEROOT/$cimeroot/;
	$value =~ s/\$SRCROOT/$srcroot/;
	$value =~ s/\$MODEL/$model/;
	(-e $value) or die  "ERROR: $value cannot be found on disk \n";
	$config->set($id, $value);
    }
}

# Given compset longname, determine the compset components
my @compset_components;
$compset_longname =~ m/(^\w\w\w\w\w)(.+)/; # remove the first date specified from the compset
my $components = $2;
my @elements = split /_/, $components;
foreach my $element (@elements) {
    my @element_components = split /%/, $element;
    my $component = lc $element_components[0];
    if ($component =~ m/\d+/) {
	$component =~ s/\d//g;
    }
    push (@compset_components, $component);
}

# Given the compset components, determine the full pathname of each component definition file
# (all have the generic name config_component.xml) and the directories each component's buildlib and buildnml files
foreach my $comp ('ATM', 'LND', 'ROF', 'ICE', 'OCN', 'GLC', 'WAV', 'DRV') { 
    FOUND1: foreach my $component (@compset_components) {
	my $name = "CONFIG_" . $comp . "_FILE";
	my @nodes = $xml->findnodes(".//entry[\@id=\"$name\"]/values/value[\@component=\"$component\"]");
	if (@nodes) {
	    my $value = $nodes[0]->textContent();
	    $value =~ s/\$CIMEROOT/$cimeroot/;
	    $value =~ s/\$SRCROOT/$srcroot/;
	    $value =~ s/\$MODEL/$comp/;
	    $config->set($name, $value);
	    last FOUND1;
	}
    }
    FOUND2: foreach my $component (@compset_components) {
	my $name = "CONFIG_" . $comp . "_DIR";
	my @nodes = $xml->findnodes(".//entry[\@id=\"$name\"]/values/value[\@component=\"$component\"]");
	if (@nodes) {
	    my $value = $nodes[0]->textContent();
	    $value =~ s/\$CIMEROOT/$cimeroot/;
	    $value =~ s/\$SRCROOT/$srcroot/;
	    $value =~ s/\$MODEL/$comp/;
	    $config->set($name, $value);
	    last FOUND2;
	}
    }
}

# Overwrite the non-default values for the following config elements (needed for the calls below)
my $username = "$ENV{'USER'}";  
$config->set('USER'	  , "$username");
$config->set('CASEROOT'	  , "$caseroot");
$config->set('CASETOOLS'  , "$caseroot/Tools");
$config->set('CASEBUILD'  , "$caseroot/Buildconf");
$config->set('CASE'	  , "$case");
$config->set('CIMEROOT'	  , "$cimeroot");
$config->set('UTILROOT'	  , "$cimeroot/scripts/Tools");
$config->set('SRCROOT'	  , "$srcroot");

#------------------------------------------------------------------------------------------
# *** Options for listing (exit after listing) 
#------------------------------------------------------------------------------------------
if ($opts{'testlist'}) {
    my $tests_file = $config->get('TESTS_SPEC_FILE');
    ConfigTests::listTests("$tests_file");
    exit;
}    

#------------------------------------------------------------------------------------------
# *** Determine grid settings
#------------------------------------------------------------------------------------------
# First determine the grid longname
if (defined $opts{'user_grid_file'}){
    # Determine file specifying set of supported model grids
    $file = $opts{'user_grid_file'};
    (-f "$file")  or  die "** ERROR create_newcase: cannot find user specified grids file $file **\n";
    $config->set('GRIDS_SPEC_FILE', "$file");
}
my $grid_longname = ConfigCompsetGrid::getGridLongname($grid, $config); 
$config->set('GRID', "$grid_longname");

# Set grid component domains and mapping files
my $file = $config->get('GRIDS_SPEC_FILE');
ConfigCompsetGrid::setGridDomain($file, $config);
ConfigCompsetGrid::setGridMaps($file, $config);

#------------------------------------------------------------------------------------------
# *** Determine compset component configurations 
#------------------------------------------------------------------------------------------
# Loop over the component files (i.e. definitions_component.xml files)
# determined by the compsets of the target component

my @setup_comp_files;
foreach my $name ('CONFIG_ATM_FILE', 'CONFIG_ICE_FILE', 'CONFIG_GLC_FILE', 'CONFIG_LND_FILE', 
		  'CONFIG_ROF_FILE', 'CONFIG_OCN_FILE', 'CONFIG_WAV_FILE') {
    my $file = $config->get($name);	
    (-f $file) || die "ERROR create_newcase: config_file $file does not exist";
    $config->add_config_variables($file, $srcroot, $cimeroot);
    ConfigCompsetGrid::setComponent($file, $config);
}

#------------------------------------------------------------------------------------------
# *** Determine machines file specifying set of out-of-the box machines and then
#     set the machine parameters, including compilers
#------------------------------------------------------------------------------------------
my $file = $config->get('CONFIG_DRV_FILE');
if(defined($opts{compiler})){
    $config->set('COMPILER',$opts{compiler});
}
if(defined($opts{mpilib})){
    $config->set('MPILIB',$opts{mpilib});
}

ConfigMachine::setMachineValues($file, $pes_setby, $machine, $print, $config);

# now potentially override with unsupported user config_pes.xml file.
# TODO - put this change in for the new create_newcase changes - these were there in the old code
# Set the parameters for the specified machine.  Try looking for
# the machine in the users ~/.cesm directory. If it is not found
# the machine in the users ~/.cime directory. If it is not found
# then check the standard machines location. The parameters are
# read from an input file, and if no machine matches are found
# then issue error message.  This routine uses the configuration
#my $pes_file = "$ENV{'HOME'}/.cime/config_pes.xml";
#if ( -f "$pes_file") {
#    print "\nUsing UNSUPPORTED userdefined config_pes.xml : \"~/.cime/config_pes.xml\"\n";
#}

#------------------------------------------------------------------------------------------
# *** Set the input configure options if appropriate and also some additional $config variables
#------------------------------------------------------------------------------------------
if (defined $opts{'confopts'}) {
    $confopts = $opts{'confopts'};
    _set_confopts($confopts, $config);
}


#------------------------------------------------------------------------------------------
# *** Set the case pe-layout
#------------------------------------------------------------------------------------------
ConfigPes::setPes($pecount, $pes_setby, \%opts, $config);

#------------------------------------------------------------------------------------------
# *** Determine all <value> settings in CONFIG_DRV_FILE
#------------------------------------------------------------------------------------------
# Note -this needs to come AFTER call to setPES since it might override some of the settings
# e.g. this effectively works like an override mechanism for NTASKS_GLC and NTHRDS_GLC
# which must be set to 1 when GLC is CISM1

my $file = $config->get('CONFIG_DRV_FILE');
ConfigCompsetGrid::setComponent($file, $config); 

#------------------------------------------------------------------------------------------
# Determine <entry> settings in config_compsets.xml
#------------------------------------------------------------------------------------------
# This determines driver_cpl/cime_config/config_component.xml settings that are compset specific
# and also check that compset is supported for target grid
# Note- this needs to come last since it will overwrite any values set above 

if (!$opts{'user_compset'}) {
    ConfigCompsetGrid::setCompsetGeneralVars($config); 
}

# Special case - if land and river grids are different AND there is no mapping file
# between land and river then set the river mode  to null if the river component is rtm
my $rof_comp = $config->get('COMP_ROF');
if ($rof_comp eq 'rtm') {
    my $lnd_grid    = $config->get('LND_GRID');
    my $rof_grid    = $config->get('ROF_GRID');
    my $map_lnd2rof = $config->get('LND2ROF_FMAPNAME');
    
    if (($lnd_grid ne $rof_grid) && ($map_lnd2rof eq 'idmap')) {
	print "No lnd2rof_fmapname exists - RTM mode set to null \n";
	$config->set('RTM_MODE', 'NULL');     
    }
}

# Determine run_refcase and run_refdate
my $run_refcase = _clean($config->get('RUN_REFCASE'));
my $run_refdate = _clean($config->get('RUN_REFDATE'));
if ($run_refcase ne 'case.std') {
    $config->set('RUN_TYPE','hybrid');
    $config->set('GET_REFCASE','TRUE');
    my $fh_case = new IO::File;
    $fh_case->open(">>$caseroot/README.case") or die "can't open file: README.case\n";
    my $fh_stdout = *STDOUT;
    my @file_handles = ($fh_stdout, $fh_case);
    foreach my $fhandle (@file_handles) {
	print $fhandle     "  RUN_REFCASE: $run_refcase \n";
	print $fhandle     "  RUN_REFDATe: $run_refdate \n";
    }
}

# Print compset/grid info
my $file = $config->get('GRIDS_SPEC_FILE');
ConfigCompsetGrid::printGridCompsetInfo($file, $print, $config);

if ($print >= 2) { 
    my $compset = $config->get('COMPSET');
    print "Compset specifier: $compset.\n"; 
    print "Grid is valid for this compset. \n"; 
}

#------------------------------------------------------------------------------------------
# *** Inform the user of the current support level for the compset they are attempting to run.
#------------------------------------------------------------------------------------------
my $testsforcase;
if ( $opts{'compset'} ) {
   my %case;
   $case{'compset'} = $opts{'compset'};
   $case{'grid'}    = $opts{'res'};
   #   my $testlistobj = Testing::TestLists->new(scriptsdir => $cfgdir); TODO
   #   $testsforcase = $testlistobj->findTestsForCase(\%case); TODO
} else {
    my $compset = $config->get('COMPSET');
    $testsforcase = "WARNING!:: Compset  $compset is NOT a tested configuration.\n" ;
}
my $banner = '-' x 80;
# print "$banner\n";
if ( defined($support_level) ) {
   print "Compset and grid support levels for this case are:\n";
   print "$support_level\n";
}
print "$testsforcase\n" if(defined $testsforcase);
# print "$banner\n";

#------------------------------------------------------------------------------------------
# *** Set the testname parameters
#------------------------------------------------------------------------------------------
if (defined $opts{'testname'}) {
    $testname = $opts{'testname'};
    _set_test("$cfgdir/Testing/Testcases/config_tests.xml", $testname, $config);
}

#------------------------------------------------------------------------------------------
# *** Set the input configure options if appropriate and also some additional $config variables
#------------------------------------------------------------------------------------------
#TODO - need to fix this
if (defined $opts{'confopts'}) {
    $confopts = $opts{'confopts'};
    _set_confopts($confopts, $config);
}

#------------------------------------------------------------------------------------------
# *** Set the project id
# Check for optional project; if not given, see if we can find a project to use
#------------------------------------------------------------------------------------------
if ($opts{'project'}) {
    $project = $opts{'project'};
} else {
    $project = ProjectTools::find_project();
}
# skip this check if SBN test
unless(defined $testname && $testname eq "SBN"){
    if ($config->get('PROJECT_REQUIRED') eq "TRUE") {
	ProjectTools::check_project_required_but_unset($project);
    }
    $config->set('PROJECT',$project);
}
#------------------------------------------------------------------------------------------
# *** Set the mpi library 
#------------------------------------------------------------------------------------------
_set_mpi_library($mpilib, $config);

#------------------------------------------------------------------------------------------
# *** Set the sharedlibroot for building shared components
#------------------------------------------------------------------------------------------
if (defined $opts{'sharedlibroot'}) {
    $config->set('SHAREDLIBROOT', $opts{'sharedlibroot'});
}

#------------------------------------------------------------------------------------------
# *** Create the caseroot directory tree and all caseroot required files
#------------------------------------------------------------------------------------------
# create the caseroot directory and necessary subdirectories
_create_caseroot($caseroot, $cimeroot, $config);

# Copy the user_mods_dir files in and apply them
if ( defined($user_mods_dir) ) {
   my $is_test = 0;
   if ($testname) {$is_test = 1;}
   UserModsTools::apply_mods($user_mods_dir, $caseroot, $print, $is_test);
}

#------------------------------------------------------------------------------------------
# finish
#------------------------------------------------------------------------------------------
if ($print) {print "Successfully created the case for $machine \n";}
if ($print>=2) { print "create_xml done.\n"; }
exit 0;

#-----------------------------------------------------------------------------------------------
#                               Private routines
#-----------------------------------------------------------------------------------------------
sub _check_input_options
{

    if (!$opts{'testlist'}) {
	# Check for manditory case input
	if ($opts{'case'}) {
	    $case = $opts{'case'};
	} else {
	    die "ERROR: create_newcase must include the input argument, -case \n";
	}
	if ($opts{'model'}) {
	    $model = $opts{'model'};
	} else {
	    $model = 'cesm';
	}
	if (-d $case) {
	    die "Case directory $case already exists \n";
	}
	mkpath($case); 
	$caseroot = abs_path("$case");

	my @dirs = split "/", $caseroot, -1;  # The -1 prevents split from stripping trailing nulls
	my $num = scalar @dirs;
	$case = $dirs[$num-1];

	# Check for manditory compset input
	if ($opts{'compset'}) {
	    $compset = $opts{'compset'};
	} else {
	    if (!$opts{'user_compset'}) {
		die "ERROR: create_newcase must include the input argument, -compset OR user_compset\n";
	    }
	    if (!$opts{'user_pes_setby'}) {
		die "ERROR: if the user_compset argument is specified, the user_pes_setby argument must also be specified";
	    }
	}
	# Check for mandatory grid input
	if ($opts{'res'}) {
	    $grid = $opts{'res'};
	} else {
	    die "ERROR: create_newcase must include the input argument, -res\n";
	}
	if($opts{mach_dir}){
	    $mach_dir = $opts{mach_dir};
	}else{
	    $mach_dir => "$cimeroot/cime_config/${model}/machines",
	}

<<<<<<< HEAD
	# Check for manditory machine input
	if ($opts{'mach'}) {
	    $machine = $opts{'mach'};
=======
    # Special case - if land and river grids are different AND 
    # there is no mapping files between  land and river then 
    # set the river mode to null
    if ($lnd_grid ne $rof_grid) {
	my $map_lnd2rof = $cfg_ref->get('LND2ROF_FMAPNAME');
	if ($map_lnd2rof eq 'idmap') {
	    print "No lnd2rof_fmapname exists - RTM/MOSART mode set to null \n";
	    $cfg_ref->set('RTM_MODE', 'NULL');     
	    $newout{"RTM_MODE"} = 'NULL'; 
	    $cfg_ref->set('MOSART_MODE', 'NULL');     
	    $newout{"MOSART_MODE"} = 'NULL'; 
	}
    }

    # Determine run_refcase and run_refdate
    my $run_refcase = clean($cfg_ref->get('RUN_REFCASE'));
    my $run_refdate = clean($cfg_ref->get('RUN_REFDATE'));
    if ($run_refcase ne 'case.std') {
	$cfg_ref->set('RUN_TYPE','hybrid');
	$cfg_ref->set('GET_REFCASE','TRUE');
	$newout{"RUN_TYPE"}    = 'hybrid'; 
	$newout{"GET_REFCASE"} = 'TRUE';
    }

    # special logic for CLMUSRDAT in compset name
    if ($compset_longname =~ /(.+CLMUSRDAT%)(.*)/){
	$cfg_ref->set('CLM_USRDAT_NAME',$2);
	$newout{"CLM_USR_DATNAME"} = $2;
    } 

    # ========================================================
    # Generate compset description
    # ========================================================
    my @compset_parts = split /[-_%]/, $compset_longname;
    @e = $xml_comp->elements_by_name( "desc" );
    while ( my $e = shift @e ) {
	my $val  = clean($e->get_text());
	my $name = clean($e->get_name());
	%attr = $e->get_attributes();
	if ($attr{'compset'}) {            
	    if ($compset_longname =~ /$attr{'compset'}/)  {
		if ($desc_comp =~ m/$val/) {
		    # do nothing
		} else {
		    if($val =~ /\n/){
			$desc_comp = $desc_comp . "\n$val\n";
		    }else{
			$desc_comp = $desc_comp . " $val";
		    }
		}
	    }
	    # Make sure that there is a description match for each part of the compset_name
	    # this assures that there are no typos in the name.
	    my $cnt=0; my $atrcnt=0;
	    my @compset_tmp = @compset_parts;
	    foreach my $part (@compset_tmp){
		if(grep /$part/, $attr{'compset'}){
		    splice(@compset_parts, $cnt, 1);
		}else{
		    $cnt++;
		}
	    }  
	}
    }
    die "Could not find definition for part @compset_parts of compset name" if($#compset_parts >= 0) ;

    # ========================================================
    # Print compset/grid info
    # ========================================================

    my $nxa, my $nya, my $gra;
    my $nxl, my $nyl, my $grl;
    my $nxi, my $nyi, my $gri;
    my $nxo, my $nyo, my $gro;
    my $nxg, my $nyg, my $grg;
    my $nxr, my $nyr, my $grr;
    my $nxw, my $nyw, my $grw;

    $nxa = $cfg_ref->get('ATM_NX'); $nya= $cfg_ref->get('ATM_NY');  
    $gra = $cfg_ref->get('ATM_GRID');
    $nxl = $cfg_ref->get('LND_NX'); $nyl= $cfg_ref->get('LND_NY'); 
    $grl = $cfg_ref->get('LND_GRID');
    $nxi = $cfg_ref->get('ICE_NX'); $nyi= $cfg_ref->get('ICE_NY'); 
    $gri = $cfg_ref->get('ICE_GRID');
    $nxo = $cfg_ref->get('OCN_NX'); $nyo= $cfg_ref->get('OCN_NY'); 
    $gro = $cfg_ref->get('OCN_GRID');
    $nxr = $cfg_ref->get('ROF_NX'); $nyr= $cfg_ref->get('ROF_NY'); 
    $grr = $cfg_ref->get('ROF_GRID');
    $nxg = $cfg_ref->get('GLC_NX'); $nyg= $cfg_ref->get('GLC_NY'); 
    $grg = $cfg_ref->get('GLC_GRID');
    $nxw = $cfg_ref->get('WAV_NX'); $nyw= $cfg_ref->get('WAV_NY'); 
    $grw = $cfg_ref->get('WAV_GRID');

    if ($compset_longname =~ /CISM/) {
	$grid = $cfg_ref->get('CISM_GRID');
	if ($print) {print "  CISM_GRID = $grid \n";}
    }

    if ($print) {
	# output to standard out
	print     "Component set: longname (shortname) (alias) \n";
	if ($compset_aliasname) {
	    print     "  $compset_longname ($compset_shortname) ($compset_aliasname) \n";
>>>>>>> 3ebb09ab
	} else {
	    die "ERROR: create_newcase must include the input argument, -mach \n";
	}
	# Check if machine compiler option is given
	if ($opts{'compiler'}) {
	    $compiler = $opts{'compiler'};
	}
	# Check if machine mpilib option is given
	$mpilib = 'unset';
	if ($opts{'mpilib'}) {
	    $mpilib = $opts{'mpilib'};
	}
	# Check for pecount setting
	$pecount = 'M';
	if ($opts{'pecount'}) {
	    $pecount = $opts{'pecount'};
	}
	# Check for xmlmode setting
	$xmlmode = 'normal';
	if ($opts{'xmlmode'}) {
	    $xmlmode = $opts{'xmlmode'};
	}
    }
}

#-------------------------------------------------------------------------------
sub _set_confopts
{
    # Print all currently supported valid grids

    my ($coptions, $config) = @_;

    print "  confopts = $coptions\n";
    if ($coptions =~ "_D" || $coptions =~ "_ED") {
	$config->set('DEBUG', "TRUE");
	print "    confopts DEBUG ON \n";
    }
    if ($coptions =~ "_E" || $coptions =~ "_DE") {
	$config->set('USE_ESMF_LIB', "TRUE");
	$config->set('COMP_INTERFACE', "ESMF");
	print "    confopts COMP_INTERFACE ESMF set \n";
    }
    if ($coptions =~ "_P") {
	my $popt = $coptions;
	$popt =~ s/.*_P([A-Za-z0-9]*)_?.*/$1/;
	$pecount = $popt;
	print "    confopts pecount set to $pecount \n";
    }
    if ($coptions =~ "_M") {
	my $mopt = $coptions;
	$mopt =~ s/.*_M([A-Za-z0-9\-]*)_?.*/$1/;
	$mpilib = $mopt;
        if($mpilib =~ /\w+/){
  	  print "    mpilib set to $mpilib \n";
        }else{
	  die "M option found but no MPILIB provided";
        }
    }
    if ($coptions =~ "_L") {
	my $lopt = $coptions;
	$lopt =~ s/.*_L([A-Za-z0-9]*)_?.*/$1/;
	my $loptc = substr($lopt,0,1);
	my $lopti = substr($lopt,1);
	my $lopts = 'unknown';
	if ($loptc =~ "y") {$lopts = 'nyears'}
	if ($loptc =~ "m") {$lopts = 'nmonths'}
	if ($loptc =~ "d") {$lopts = 'ndays'}
	if ($loptc =~ "h") {$lopts = 'nhours'}
	if ($loptc =~ "s") {$lopts = 'nseconds'}
	if ($loptc =~ "n") {$lopts = 'nsteps'}
	if ($lopts =~ "unknown") {
	    print "$0 _L confopts run length undefined, only y m d h s n allowed\n\n";
	    exit -1;
	}
	$config->set('STOP_OPTION', $lopts);
	$config->set('STOP_N', $lopti);
	print "    confopts run length set to $lopt . $lopts . $lopti \n";
    }
    if ($coptions =~ "_N") {
	my $nopt = $coptions;
	$nopt =~ s/.*_N([0-9]*)_?.*/$1/;
	$config->set('NINST_ATM', $nopt);
	$config->set('NINST_LND', $nopt);
	$config->set('NINST_OCN', $nopt);
	$config->set('NINST_ICE', $nopt);
	$config->set('NINST_GLC', $nopt);
	$config->set('NINST_ROF', $nopt);
	$config->set('NINST_WAV', $nopt);
	print "    confopts instances set to $nopt \n";
    }
    if ($coptions =~ "_CG") {
	$config->set('CALENDAR', "GREGORIAN");
	print "    confopts CALENDAR set to GREGORIAN \n";
    }
    if ($coptions =~ "_AOA") {
	$config->set('AOFLUX_GRID', "atm");
	print "    confopts AOFLUX_GRID set to atm \n";
    }
    if ($coptions =~ "_AOE") {
	$config->set('AOFLUX_GRID', "exch");
	print "    confopts AOFLUX_GRID set to exch \n";
    }
}

#-------------------------------------------------------------------------------
sub _set_mpi_library
{
    # set the mpi library, $mpilib
    # $mpilib can be set by -mpilib, confopts, or automatically
    # precedent is confopts, mpilib, automatic, default

    my ($mpilib, $config) = @_;

    my $mpilibs = $config->get('MPILIBS');
    my @mpilibs = split ",", $mpilibs, -1;

    if ($mpilib =~ 'unset') 
    {
	if ($config->get('NTASKS_ATM') == 1 && $config->get('NTASKS_LND') == 1 &&
	    $config->get('NTASKS_OCN') == 1 && $config->get('NTASKS_ICE') == 1 &&
	    $config->get('NTASKS_ROF') == 1 && $config->get('NTASKS_GLC') == 1 &&
	    $config->get('NTASKS_WAV') == 1 && $config->get('NTASKS_CPL') == 1) 
	{ 
	    $mpilib = "mpi-serial"; 
	}else{
	    my $compiler = $config->get('COMPILER');
	    $mpilib = "openmpi" if($compiler eq "nag");
        }
    }
    if ( $mpilib =~ 'default' || $mpilib =~ m/^\s*$/ ) {
	$mpilib = $mpilibs[0];
    }
    if (! ($mpilib =~ 'unset')) {
	my $found = 0;
	foreach my $mpi (@mpilibs) {
	    if ($mpilib eq $mpi) {
		$found = 1;
	}
	}
	if (!$found) {
	    $sysmod = "rm -rf $caseroot";
	    system($sysmod) == 0 or die "ERROR: $sysmod failed: $?\n";
	    die "ERROR: mpilib setting of $mpilib does not match supported values of $mpilibs \n";
	}
    } else {
	if ($machine =~ /userdefined/){
	    $mpilib = "USERDEFINED_required_build";
	}else{
	    $mpilib = $mpilibs[0];
	}
    }    
    $config->set('MPILIB', "$mpilib");
    if ($print>=2) { print "Machine mpilib specifier: $mpilib.\n"; }
}

#-------------------------------------------------------------------------------
sub _create_caseroot
{
    # Create caseroot directory and all necessary sub directories
    my ($caseroot, $cimeroot, $config) = @_;

    print "Creating $caseroot \n";
    mkdir ("$caseroot");
    chdir ("$caseroot");

    # Create relevant directories in $caseroot
    my @newdirs = qw(. SourceMods LockedFiles Buildconf Tools);
    foreach my $newdir ( @newdirs ) {
	mkpath($newdir); 
    }

    # Open a new README.case file in $caseroot
    my $file = "$caseroot/README.case";
    my $fh = IO::File->new($file, '>' ) or die "can't open file: $file\n";
    print $fh "$commandline\n\n\n";
    $fh->close;

    # Copy README/disclaimer file 
    #TODO - this needs to be updated
    #$sysmod = "cp $cimeroot/scripts/README $caseroot/README.science_support";
    #system($sysmod) == 0 or die "ERROR: $sysmod failed: $?\n";

    _create_caseroot_sourcemods($config);  
    _create_caseroot_tools($config);
    _create_caseroot_files($config, $print);
}

#-------------------------------------------------------------------------------
sub _create_caseroot_tools
{
    # Copy relevant files into $caseroot
    my ($config) = @_;

    my $cimeroot = $config->get('CIMEROOT');
    my $caseroot = $config->get('CASEROOT');

    my $sysmod;

    my @files = (
	"$cimeroot/scripts/Tools/case_setup", 
	"$cimeroot/scripts/Tools/testcase_setup", 
	"$cimeroot/scripts/Tools/check_input_data", 
	"$cimeroot/scripts/Tools/archive_metadata.sh", 
	"$cimeroot/scripts/Tools/check_case", 
	"$cimeroot/scripts/Tools/create_production_test", 
	"$cimeroot/scripts/Tools/xmlchange",
	"$cimeroot/scripts/Tools/xmlquery",
	"$cimeroot/scripts/Tools/st_archive", 
	"$cimeroot/scripts/Tools/README.post_process", 
	); 
    foreach my $file (@files) {
	$sysmod = "cp -p $file $caseroot"; 
	system($sysmod) == 0 or die "ERROR: $sysmod failed: $?\n";
    }
    $sysmod = "chmod u+w $caseroot/create_production_test";
    system($sysmod) == 0 or die "ERROR: $sysmod failed: $?\n";
    
    my $machines_file = $config->get('MACHINES_SPEC_FILE');
    my $machines_dir  = dirname($machines_file);

    my $mkbatch = "$ENV{'HOME'}/.cime/mkbatch.$machine";
    if (! -f "$mkbatch") {
	$mkbatch = "$machines_dir/mkbatch.$machine";
    } else {
	print "\nUsing UNSUPPORTED userdefined mkbatch script: \"~/.cime/mkbatch.$machine\"\n";
    }
    
    # Copy relevant files into $caseroot/Tools/
    @files = ("$cimeroot/cime_config/${model}/archive.xml",
	      "$cimeroot/cime_config/${model}/archive.xsd",
	      "$cimeroot/scripts/Tools/check_lockedfiles", 
	      "$cimeroot/scripts/Tools/lt_archive.sh", 
	      "$cimeroot/scripts/Tools/st_archive", 
	      "$cimeroot/scripts/Tools/getTiming", 
	      "$cimeroot/scripts/Tools/compare_namelists.pl",
	      "$machines_dir/taskmaker.pl", 
	      "$machines_dir/Makefile",
	      "$machines_dir/mkSrcfiles", 
	      "$machines_dir/mkDepends"); 
    
    foreach my $file (@files) {
	$sysmod = "cp -p $file $caseroot/Tools/. "; 
	system($sysmod) == 0 or die "ERROR: $sysmod failed: $?\n";
    }
}

#-------------------------------------------------------------------------------
sub _create_caseroot_files
{
    my ($config, $print) = @_;

    my $model         = $config->get('MODEL');
    my $machines_file = $config->get('MACHINES_SPEC_FILE');
    my $compiler      = $config->get('COMPILER');
    my $cimeroot      = $config->get('CIMEROOT');
    my $machine       = $config->get('MACH');
    my $caseroot      = $config->get('CASEROOT');
    my $case          = $config->get('CASE');

    my $machines_dir  = dirname($machines_file);
    my $mkbatch_file = "$ENV{'HOME'}/.cime/mkbatch.$machine";
    if (! -f "$mkbatch_file") {
	$mkbatch_file = "$machines_dir/mkbatch.$machine";
    } else {
	print "\nUsing UNSUPPORTED userdefined mkbatch script: \"~/.cime/mkbatch.$machine\"\n";
    }

    # Create $caseroot/Buildconf/build.pl
    $sysmod = "cp $cimeroot/scripts/Tools/build.pl  $caseroot/$case.build";
    system ($sysmod); if ($? == -1) {die "$sysmod failed: $!\n";}
    $sysmod = "chmod 755 $caseroot/$case.build";
    system ($sysmod); if ($? == -1) {die "$sysmod failed: $!\n";}
    
    # Create $case.clean_build
    $sysmod = "cp $cimeroot/scripts/Tools/clean_build $caseroot/$case.clean_build"; 
    system($sysmod) == 0 or die "ERROR: $sysmod failed: $?\n";
    
    # Create $case.submit
    $sysmod = "cp  $cimeroot/scripts/Tools/submit $caseroot/$case.submit"; 
    system($sysmod) == 0 or die "ERROR: $sysmod failed: $?\n";

    # Create machine specific module files (env_mach_specific)
    my $dbug = $config->get("DEBUG");
    my $moduleloader = Module::ModuleLoader->new(machine  => $machine, 
    						 compiler => $compiler, 
    						 mpilib   => $mpilib, 
    						 debug    => $dbug, 
    						 caseroot => $caseroot, 
    						 cimeroot => $cimeroot,
     						 model    => $model);
    $moduleloader->moduleInit();
    $moduleloader->writeXMLFileForCase();

    # Create $case.l_archive
    #$sysmod = "env USER=$username CASE=$case CASEROOT=$caseroot PROJECT=$project env PHASE=set_larch $mkbatch_file";
    #system($sysmod) == 0 or die "ERROR: $sysmod failed: $?\n";

    # Create $caseroot preview_namelist file
    my $file = "${caseroot}/preview_namelists"; 
    $sysmod = "cp  $cimeroot/scripts/Tools/preview_namelists $file"; 
    system($sysmod) == 0 or die "ERROR: $sysmod failed: $?\n";

    $sysmod = "chmod 755 $file";
    system ($sysmod); if ($? == -1) {die "$sysmod failed: $!\n";}

    if ( -e "$machines_dir/Depends.$machine" ) {
	$sysmod = "cp $machines_dir/Depends.$machine $caseroot/";
	system($sysmod) == 0 or die "ERROR: $sysmod failed: $?\n";
    }
    if ( -e "$machines_dir/Depends.$compiler" ) {
	$sysmod = "cp $machines_dir/Depends.$compiler $caseroot/";
	system($sysmod) == 0 or die "ERROR: $sysmod failed: $?\n";
    }

    # Create env_case.xml
    my $file = $config->get('CASEFILE_HEADERS');
    (-f $file) or die "ERROR: create_newcase case header file $file does not exist \n";

    $config->write_file("$caseroot/env_case.xml", "$file", $caseroot, $cimeroot );
    if ($print) {print "Created $caseroot/env_case.xml \n";}

    # Create env_mach_pes.xml.xml
    $config->write_file("$caseroot/env_mach_pes.xml", "$file", $caseroot, $cimeroot );  
    if ($print) {print "Created $caseroot/env_mach_pes.xml \n";}

    # Create env_build.xml
    $config->write_file("$caseroot/env_build.xml", "$file", $caseroot, $cimeroot );
    if ($print) {print "Created $caseroot/env_build.xml \n";}

    # Create env_run.xml
    $config->write_file("$caseroot/env_run.xml", "$file", $caseroot, $cimeroot );
    if ($print) {print "Created $caseroot/env_run.xml \n";}

    # Create env_archive.xml
    $config->write_file("$caseroot/env_archive.xml", "$file", $caseroot, , $cimeroot, 
			"$cimeroot/cime_config/${model}/archive.xml");
    if ($print) {print "Created $caseroot/env_archive.xml \n";}

    # copy env_case.xml in to locked files
    $sysmod = "cp $caseroot/env_case.xml $caseroot/LockedFiles/env_case.xml.locked"; 
    system($sysmod) == 0 or die "ERROR: create_newcase $sysmod failed: $?\n";
    if ($print) {print "Locking file $caseroot/env_case.xml \n";}

    # also create the CaseStatus file in $caseroot
    my $file = "$caseroot/CaseStatus";
    my $fh = IO::File->new($file, '>' ) or die "can't open file: $file\n";
    my $time = time;
    my ($sec,$min,$hour,$mday,$mon,$year,$wday,$yday,$isdst)=localtime(time);
    $year = 1900+$year;
    $mon = 1+$mon;
    print $fh "$commandline\n";
    printf ($fh "case created %04u-%02u-%02u %02u:%02u:%02u\n",$year,$mon,$mday,$hour,$min,$sec);
}

#-------------------------------------------------------------------------------
sub _create_caseroot_sourcemods
{
    my ($config) = @_;  

    my $caseroot   = $config->get('CASEROOT');
    my $cimeroot   = $config->get('CIMEROOT');
    my $comps_atm  = $config->get("COMP_ATM"); 
    my $comps_lnd  = $config->get("COMP_LND"); 
    my $comps_ocn  = $config->get("COMP_OCN"); 
    my $comps_ice  = $config->get("COMP_ICE"); 
    my $comps_glc  = $config->get("COMP_GLC"); 
    my $comps_rof  = $config->get("COMP_ROF"); 
    my $comps_wav  = $config->get("COMP_WAV");
    my @comps  = ($comps_atm, $comps_lnd, $comps_ocn, $comps_ice, $comps_glc, $comps_rof, $comps_wav); 

    # Create sourcemods
    foreach my $comp (@comps)  {
	mkpath("$caseroot/SourceMods/src.$comp"); 

	# Note: this is CESM specific given that we are referencing cism explitly
	if ($comp eq 'cism') {
	    mkpath("$caseroot/SourceMods/src.cism/glimmer-cism");
	    open(README, ">", "$caseroot/SourceMods/src.$comp/README") or
		die "cannot open > $caseroot/SourceMods/src.cism/README: $!";
	    print README
		"Put source mods for the glimmer-cism library in the glimmer-cism subdirectory.\n",
		"This includes any files that are in the glimmer-cism subdirectory of $cimeroot/../components/cism.\n\n",
		"Anything else (e.g., mods to source_glc or drivers) goes in this directory, NOT in glimmer-cism/.\n";
	    close(README);
	}

    }
    mkpath("$caseroot/SourceMods/src.share"); 
    mkpath("$caseroot/SourceMods/src.drv"); 
}

#-------------------------------------------------------------------------------
sub _set_test
{
    # Set the parameters for the specified testname.  The
    # parameters are read from an input file, and if no testname matches are
    # found then issue error message.
    # This routine uses the configuration defined at the package level ($config).

    my ($test_file, $testname, $config) = @_;

    my $parser = XML::LibXML->new( no_blanks => 1);
    my $xml = $parser->parse_file($test_file);
    my @nodes = $xml->findnodes(".//test[\@NAME=\"$testname\"]/*");
    if (@nodes) {
	foreach my $node (@nodes) {
	    my $id = $node->nodeName();
	    my $value = $node->textContent();
	    $config->set($id, $value);
	}
    } else {
	print "_set_test: no match for test $testname - possible testnames are \n";
	@nodes = $xml->findnodes(".//test");
	foreach my $node (@nodes) {
	    my $name = $node->getAttribute('NAME');
	    my @child_nodes = $node->findnodes('./DESC');
	    my $desc = $child_nodes[0]->textContent();
	    print " $name ($desc) \n" ;
	}
	die "_set_test: exiting\n"; 
    }
}

#-------------------------------------------------------------------------------
sub _clean
{
    my ($name) = @_;
    
    $name =~ s/^\s+//; # strip any leading whitespace 
    $name =~ s/\s+$//; # strip any trailing whitespace
    return ($name);
}

<|MERGE_RESOLUTION|>--- conflicted
+++ resolved
@@ -487,8 +487,9 @@
     my $map_lnd2rof = $config->get('LND2ROF_FMAPNAME');
     
     if (($lnd_grid ne $rof_grid) && ($map_lnd2rof eq 'idmap')) {
-	print "No lnd2rof_fmapname exists - RTM mode set to null \n";
+	print "No lnd2rof_fmapname exists - RTM/MOSART mode set to null \n";
 	$config->set('RTM_MODE', 'NULL');     
+	$config->set('MOSART_MODE', 'NULL');     
     }
 }
 
@@ -657,115 +658,9 @@
 	    $mach_dir => "$cimeroot/cime_config/${model}/machines",
 	}
 
-<<<<<<< HEAD
 	# Check for manditory machine input
 	if ($opts{'mach'}) {
 	    $machine = $opts{'mach'};
-=======
-    # Special case - if land and river grids are different AND 
-    # there is no mapping files between  land and river then 
-    # set the river mode to null
-    if ($lnd_grid ne $rof_grid) {
-	my $map_lnd2rof = $cfg_ref->get('LND2ROF_FMAPNAME');
-	if ($map_lnd2rof eq 'idmap') {
-	    print "No lnd2rof_fmapname exists - RTM/MOSART mode set to null \n";
-	    $cfg_ref->set('RTM_MODE', 'NULL');     
-	    $newout{"RTM_MODE"} = 'NULL'; 
-	    $cfg_ref->set('MOSART_MODE', 'NULL');     
-	    $newout{"MOSART_MODE"} = 'NULL'; 
-	}
-    }
-
-    # Determine run_refcase and run_refdate
-    my $run_refcase = clean($cfg_ref->get('RUN_REFCASE'));
-    my $run_refdate = clean($cfg_ref->get('RUN_REFDATE'));
-    if ($run_refcase ne 'case.std') {
-	$cfg_ref->set('RUN_TYPE','hybrid');
-	$cfg_ref->set('GET_REFCASE','TRUE');
-	$newout{"RUN_TYPE"}    = 'hybrid'; 
-	$newout{"GET_REFCASE"} = 'TRUE';
-    }
-
-    # special logic for CLMUSRDAT in compset name
-    if ($compset_longname =~ /(.+CLMUSRDAT%)(.*)/){
-	$cfg_ref->set('CLM_USRDAT_NAME',$2);
-	$newout{"CLM_USR_DATNAME"} = $2;
-    } 
-
-    # ========================================================
-    # Generate compset description
-    # ========================================================
-    my @compset_parts = split /[-_%]/, $compset_longname;
-    @e = $xml_comp->elements_by_name( "desc" );
-    while ( my $e = shift @e ) {
-	my $val  = clean($e->get_text());
-	my $name = clean($e->get_name());
-	%attr = $e->get_attributes();
-	if ($attr{'compset'}) {            
-	    if ($compset_longname =~ /$attr{'compset'}/)  {
-		if ($desc_comp =~ m/$val/) {
-		    # do nothing
-		} else {
-		    if($val =~ /\n/){
-			$desc_comp = $desc_comp . "\n$val\n";
-		    }else{
-			$desc_comp = $desc_comp . " $val";
-		    }
-		}
-	    }
-	    # Make sure that there is a description match for each part of the compset_name
-	    # this assures that there are no typos in the name.
-	    my $cnt=0; my $atrcnt=0;
-	    my @compset_tmp = @compset_parts;
-	    foreach my $part (@compset_tmp){
-		if(grep /$part/, $attr{'compset'}){
-		    splice(@compset_parts, $cnt, 1);
-		}else{
-		    $cnt++;
-		}
-	    }  
-	}
-    }
-    die "Could not find definition for part @compset_parts of compset name" if($#compset_parts >= 0) ;
-
-    # ========================================================
-    # Print compset/grid info
-    # ========================================================
-
-    my $nxa, my $nya, my $gra;
-    my $nxl, my $nyl, my $grl;
-    my $nxi, my $nyi, my $gri;
-    my $nxo, my $nyo, my $gro;
-    my $nxg, my $nyg, my $grg;
-    my $nxr, my $nyr, my $grr;
-    my $nxw, my $nyw, my $grw;
-
-    $nxa = $cfg_ref->get('ATM_NX'); $nya= $cfg_ref->get('ATM_NY');  
-    $gra = $cfg_ref->get('ATM_GRID');
-    $nxl = $cfg_ref->get('LND_NX'); $nyl= $cfg_ref->get('LND_NY'); 
-    $grl = $cfg_ref->get('LND_GRID');
-    $nxi = $cfg_ref->get('ICE_NX'); $nyi= $cfg_ref->get('ICE_NY'); 
-    $gri = $cfg_ref->get('ICE_GRID');
-    $nxo = $cfg_ref->get('OCN_NX'); $nyo= $cfg_ref->get('OCN_NY'); 
-    $gro = $cfg_ref->get('OCN_GRID');
-    $nxr = $cfg_ref->get('ROF_NX'); $nyr= $cfg_ref->get('ROF_NY'); 
-    $grr = $cfg_ref->get('ROF_GRID');
-    $nxg = $cfg_ref->get('GLC_NX'); $nyg= $cfg_ref->get('GLC_NY'); 
-    $grg = $cfg_ref->get('GLC_GRID');
-    $nxw = $cfg_ref->get('WAV_NX'); $nyw= $cfg_ref->get('WAV_NY'); 
-    $grw = $cfg_ref->get('WAV_GRID');
-
-    if ($compset_longname =~ /CISM/) {
-	$grid = $cfg_ref->get('CISM_GRID');
-	if ($print) {print "  CISM_GRID = $grid \n";}
-    }
-
-    if ($print) {
-	# output to standard out
-	print     "Component set: longname (shortname) (alias) \n";
-	if ($compset_aliasname) {
-	    print     "  $compset_longname ($compset_shortname) ($compset_aliasname) \n";
->>>>>>> 3ebb09ab
 	} else {
 	    die "ERROR: create_newcase must include the input argument, -mach \n";
 	}
