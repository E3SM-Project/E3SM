--- conflicted
+++ resolved
@@ -9,10 +9,7 @@
 import argparse, sys, os, doctest, time, threading, Queue, signal, socket
 import distutils.spawn, subprocess, getpass
 import xml.etree.ElementTree as xmlet
-<<<<<<< HEAD
-=======
 from distutils.spawn import find_executable
->>>>>>> f42bb219
 
 VERBOSE = False
 TEST_STATUS_FILENAME = "TestStatus"
@@ -120,13 +117,8 @@
                         default=False,
                         help="Cancel all queued jobs on exit")
 
-<<<<<<< HEAD
-    parser.add_argument("-d", "--cdash", action="store_true", dest="cdash", default=False,
-                        help="Produce XML for test results that can be used for cdash")
-=======
     parser.add_argument("-d", "--cdash-build-name", action="store", dest="cdash_build_name", default=None,
                         help="Build name, implies you want results send to Cdash")
->>>>>>> f42bb219
 
     args = parser.parse_args(args[1:])
 
@@ -136,11 +128,7 @@
     global CLEANUP
     CLEANUP = args.cleanup
 
-<<<<<<< HEAD
-    return args.paths, args.no_wait, args.check_throughput, args.cdash
-=======
     return args.paths, args.no_wait, args.check_throughput, args.cdash_build_name
->>>>>>> f42bb219
 
 ###############################################################################
 def get_test_time(test_path):
@@ -167,22 +155,6 @@
         warning("No timing data found in %s" % test_path)
 
     return tot_time
-<<<<<<< HEAD
-
-###############################################################################
-def get_test_output(test_path):
-###############################################################################
-    output_file = os.path.join(test_path, "TestStatus.out")
-    if (os.path.exists(output_file)):
-        return open(output_file, 'r').read()
-    else:
-        warning("File '%s' not found" % output_file)
-        return ""
-
-###############################################################################
-def create_cdash_xml(start_time, results):
-###############################################################################
-=======
 
 ###############################################################################
 def get_test_output(test_path):
@@ -233,7 +205,6 @@
     dart_fd.write(dart_config)
     dart_fd.close()
 
->>>>>>> f42bb219
     # Make necessary dirs
     local_time_tuple = time.localtime(start_time)
     subdir_name = time.strftime('%Y%m%d-%H%M', local_time_tuple)
@@ -242,37 +213,6 @@
 
     # Make tag file
     tag_fd = open("Testing/TAG", "w")
-<<<<<<< HEAD
-    tag_fd.write("%s\nExperimental" % subdir_name)
-    tag_fd.close()
-
-    # Preamble - skip for now?
-    '''<Site BuildName="dakota_core_rhel6_gcc_ompi"
-    BuildStamp="20150115-1944-Continuous"
-    Name="face"
-    Generator="ctest-2.8.11.1"
-    CompilerName=""
-    OSName="Linux"
-    Hostname="face.sandia.gov"
-    OSRelease="2.6.32-504.el6.x86_64"
-    OSVersion="#1 SMP Tue Sep 16 01:56:35 EDT 2014"
-    OSPlatform="x86_64"
-    Is64Bits="1"
-    VendorString="GenuineIntel"
-    VendorID="Intel Corporation"
-    FamilyID="6"
-    ModelID="44"
-    ProcessorCacheSize="12288"
-    NumberOfLogicalCPU="16"
-    NumberOfPhysicalCPU="8"
-    TotalVirtualMemory="26207"
-    TotalPhysicalMemory="24016"
-    LogicalProcessorsPerPhysical="2"
-    ProcessorClockFrequency="2394.04"
-    >'''
-
-    testing_elem = xmlet.Element("Testing")
-=======
     tag_fd.write("%s\nNightly" % subdir_name)
     tag_fd.close()
 
@@ -307,7 +247,6 @@
     site_elem.attrib["ProcessorClockFrequency"] = "2394.04"
 
     testing_elem = xmlet.SubElement(site_elem, "Testing")
->>>>>>> f42bb219
 
     start_date_time_elem = xmlet.SubElement(testing_elem, "StartDateTime")
     start_date_time_elem.text = time.ctime(start_time)
@@ -363,12 +302,6 @@
         value_elem = xmlet.SubElement(measurement_elem, "Value")
         value_elem.text = get_test_output(test_norm_path)
 
-<<<<<<< HEAD
-    etree = xmlet.ElementTree(testing_elem)
-
-    etree.write(os.path.join(data_rel_path, "Test.xml"))
-
-=======
     elapsed_time_elem = xmlet.SubElement(testing_elem, "ElapsedMinutes")
     elapsed_time_elem.text = "0" # Skip for now
 
@@ -378,7 +311,6 @@
 
     run_cmd("ctest -D NightlySubmit")
 
->>>>>>> f42bb219
 ###############################################################################
 def parse_test_status_file(file_contents, status_file_path, check_throughput):
 ###############################################################################
@@ -448,22 +380,14 @@
                 break
 
 ###############################################################################
-<<<<<<< HEAD
-def wait_for_tests(test_paths, no_wait, check_throughput, cdash):
-=======
 def wait_for_tests(test_paths, no_wait, check_throughput, cdash_build_name):
->>>>>>> f42bb219
 ###############################################################################
     # Set up signal handling, we want to print results before the program
     # is terminated
     signal.signal(signal.SIGTERM, signal_handler)
     signal.signal(signal.SIGINT, signal_handler)
 
-<<<<<<< HEAD
-    if (cdash):
-=======
     if (cdash_build_name):
->>>>>>> f42bb219
         start_time = time.time()
 
     results = Queue.Queue()
@@ -488,17 +412,10 @@
             else:
                 raise SystemExit("Test name '%s' was found in both '%s' and '%s' with different results" %
                                  (test_name, test_path, prior_path))
-<<<<<<< HEAD
 
         tests_with_results[test_name] = (test_path, test_status)
         completed_test_paths.append(test_path)
 
-=======
-
-        tests_with_results[test_name] = (test_path, test_status)
-        completed_test_paths.append(test_path)
-
->>>>>>> f42bb219
     expect(set(test_paths) == set(completed_test_paths),
            "Missing results for test paths: %s" % (set(test_paths) - set(completed_test_paths)) )
 
@@ -509,13 +426,8 @@
         print "    Path: %s" % test_path
         all_pass &= test_status == TEST_PASSED_STATUS
 
-<<<<<<< HEAD
-    if (cdash):
-        create_cdash_xml(start_time, tests_with_results)
-=======
     if (cdash_build_name):
         create_cdash_xml(start_time, tests_with_results, cdash_build_name)
->>>>>>> f42bb219
 
     return all_pass
 
@@ -526,16 +438,10 @@
         doctest.testmod()
         return
 
-<<<<<<< HEAD
-    test_paths, no_wait, check_throughput, cdash = parse_command_line(sys.argv, description)
-
-    sys.exit(0 if wait_for_tests(test_paths, no_wait, check_throughput, cdash) else 1)
-=======
     test_paths, no_wait, check_throughput, cdash_build_name = \
         parse_command_line(sys.argv, description)
 
     sys.exit(0 if wait_for_tests(test_paths, no_wait, check_throughput, cdash_build_name) else 1)
->>>>>>> f42bb219
 
 ###############################################################################
 
