"""
Common functions used by acme python scripts
"""

import sys, socket, re

_VERBOSE = False

MACHINE_NODENAMES = [
    ("redsky", re.compile(r"redsky-login")),
    ("skybridge", re.compile(r"skybridge-login")),
    ("melvin", re.compile(r"melvin"))
]

###############################################################################
def expect(condition, error_msg):
###############################################################################
    """
    Similar to assert except doesn't generate an ugly stacktrace. Useful for
    checking user error, not programming error.
    """
    if (not condition):
        raise SystemExit(error_msg)

###############################################################################
def warning(msg):
###############################################################################
    print >> sys.stderr, "WARNING:", msg

###############################################################################
def verbose_print(msg, override=None):
###############################################################################
    if ( (_VERBOSE and not override is False) or override):
        print msg

###############################################################################
def set_verbosity(verbose):
###############################################################################
    global _VERBOSE
    _VERBOSE = verbose

_hack=object()
###############################################################################
def run_cmd(cmd, ok_to_fail=False, input_str=None, from_dir=None, verbose=None,
            arg_stdout=_hack, arg_stderr=_hack):
###############################################################################
    import subprocess # Not safe to do globally, module not available in older pythons

    # Real defaults for these value should be subprocess.PIPE
    if (arg_stdout is _hack):
        arg_stdout = subprocess.PIPE
    if (arg_stderr is _hack):
        arg_stderr = subprocess.PIPE

    verbose_print("RUN: %s" % cmd, verbose)

    if (input_str is not None):
        stdin = subprocess.PIPE
    else:
        stdin = None

    proc = subprocess.Popen(cmd,
                            shell=True,
                            stdout=arg_stdout,
                            stderr=arg_stderr,
                            stdin=stdin,
                            cwd=from_dir)
    output, errput = proc.communicate()
    stat = proc.wait()

    verbose_print("  stat: %d\n" % stat, verbose)
    verbose_print("  output: %s\n" % output, verbose)
    verbose_print("  errput: %s\n" % errput, verbose)

    if (ok_to_fail):
        return stat, output, errput
    else:
        expect(stat == 0, "Command: '%s' failed with error '%s'" % (cmd, errput))
        return output

###############################################################################
def check_minimum_python_version(major, minor):
###############################################################################
    expect(sys.version_info[0] == major and sys.version_info[1] >= minor,
           "Python %d.%d+ is required, you have %d.%d" %
<<<<<<< HEAD
           (major, minor, sys.version_info[0], sys.version_info[1]))

###############################################################################
def normalize_case_id(case_id):
###############################################################################
    sep_count = case_id.count(".")
    expect(sep_count in [3, 5],
           "Case needs to be in form: TEST.GRID.COMPSET.PLATFORM  or  TEST.GRID.COMPSET.PLATFORM.GC.TESTID")
    if (sep_count == 5):
        return ".".join(case_id.split(".")[:-2])
    else:
        return case_id
=======
           (major, minor, sys.version_info.major, sys.version_info.minor))

###############################################################################
def probe_machine_name():
###############################################################################
    """
    Use the hostname of your machine to probe for the ACME name for this
    machine.
    """
    hostname = socket.gethostname().split(".")[0]

    for machine_name, machine_re in MACHINE_NODENAMES:
        if (machine_re.match(hostname) is not None):
            return machine_name

    return None

###############################################################################
def get_current_branch(repo=None):
##########################################################################
    """
    Return the name of the current branch for a repository
    """
    output = run_cmd("git symbolic-ref HEAD", from_dir=repo)
    return output.replace("refs/heads/", "").strip()
>>>>>>> 07656173
<|MERGE_RESOLUTION|>--- conflicted
+++ resolved
@@ -83,7 +83,6 @@
 ###############################################################################
     expect(sys.version_info[0] == major and sys.version_info[1] >= minor,
            "Python %d.%d+ is required, you have %d.%d" %
-<<<<<<< HEAD
            (major, minor, sys.version_info[0], sys.version_info[1]))
 
 ###############################################################################
@@ -96,8 +95,6 @@
         return ".".join(case_id.split(".")[:-2])
     else:
         return case_id
-=======
-           (major, minor, sys.version_info.major, sys.version_info.minor))
 
 ###############################################################################
 def probe_machine_name():
@@ -121,5 +118,4 @@
     Return the name of the current branch for a repository
     """
     output = run_cmd("git symbolic-ref HEAD", from_dir=repo)
-    return output.replace("refs/heads/", "").strip()
->>>>>>> 07656173
+    return output.replace("refs/heads/", "").strip()