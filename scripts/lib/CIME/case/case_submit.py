#!/usr/bin/env python

"""
case.submit - Submit a cesm workflow to the queueing system or run it
if there is no queueing system.  A cesm workflow may include multiple
jobs.
submit, check_case and check_da_settings are members of class Case in file case.py
"""
import socket
from six.moves                   import configparser
from CIME.XML.standard_module_setup import *
from CIME.utils                     import expect, run_and_log_case_status, verbatim_success_msg
from CIME.locked_files              import unlock_file, lock_file
from CIME.test_status               import *

logger = logging.getLogger(__name__)

def _build_prereq_str(case, prev_job_ids):
    delimiter = case.get_value("depend_separator")
    prereq_str = ""
    for job_id in prev_job_ids.values():
        prereq_str += str(job_id) + delimiter
    return prereq_str[:-1]

def _submit(case, job=None, no_batch=False, prereq=None, allow_fail=False, resubmit=False,
            resubmit_immediate=False, skip_pnl=False, mail_user=None, mail_type=None,
            batch_args=None):
    if job is None:
        job = case.get_primary_job()

    rundir = case.get_value("RUNDIR")
    if job != "case.test":
        continue_run = case.get_value("CONTINUE_RUN")
        expect(os.path.isdir(rundir) or not continue_run,
               " CONTINUE_RUN is true but RUNDIR {} does not exist".format(rundir))

    # if case.submit is called with the no_batch flag then we assume that this
    # flag will stay in effect for the duration of the RESUBMITs
    env_batch = case.get_env("batch")
    if resubmit:
        if env_batch.get_batch_system_type() == "none":
            no_batch = True

        # This is a resubmission, do not reinitialize test values
        if job == "case.test":
            case.set_value("IS_FIRST_RUN", False)

        resub = case.get_value("RESUBMIT")
        logger.info("Submitting job '{}', resubmit={:d}".format(job, resub))
        case.set_value("RESUBMIT", resub-1)
        if case.get_value("RESUBMIT_SETS_CONTINUE_RUN"):
            case.set_value("CONTINUE_RUN", True)

    else:
        if job == "case.test":
            case.set_value("IS_FIRST_RUN", True)

        if no_batch:
            batch_system = "none"
        else:
            batch_system = env_batch.get_batch_system_type()

        case.set_value("BATCH_SYSTEM", batch_system)

        env_batch_has_changed = False
        try:
            case.check_lockedfile(os.path.basename(env_batch.filename))
        except SystemExit:
            env_batch_has_changed = True

        if env_batch.get_batch_system_type() != "none" and env_batch_has_changed:
            # May need to regen batch files if user made batch setting changes (e.g. walltime, queue, etc)
            logger.warning(\
"""
env_batch.xml appears to have changed, regenerating batch scripts
manual edits to these file will be lost!
""")
            env_batch.make_all_batch_files(case)

        unlock_file(os.path.basename(env_batch.filename))
        lock_file(os.path.basename(env_batch.filename))

        if job == case.get_primary_job():
            case.check_case()
            case.check_DA_settings()
            if case.get_value("MACH") == "mira":
                with open(".original_host", "w") as fd:
                    fd.write( socket.gethostname())

    #Load Modules
    case.load_env()

    case.flush()

    logger.warning("submit_jobs {}".format(job))
    job_ids = case.submit_jobs(no_batch=no_batch, job=job, prereq=prereq,
                               skip_pnl=skip_pnl, resubmit_immediate=resubmit_immediate,
                               allow_fail=allow_fail, mail_user=mail_user,
                               mail_type=mail_type, batch_args=batch_args)

    xml_jobids = []
    for jobname, jobid in job_ids.items():
        logger.info("Submitted job {} with id {}".format(jobname, jobid))
        if jobid:
            xml_jobids.append("{}:{}".format(jobname, jobid))

    xml_jobid_text = ", ".join(xml_jobids)
    if xml_jobid_text:
        case.set_value("JOB_IDS", xml_jobid_text)

    return xml_jobid_text

def submit(self, job=None, no_batch=False, prereq=None, allow_fail=False, resubmit=False,
           resubmit_immediate=False, skip_pnl=False, mail_user=None, mail_type=None,
           batch_args=None):
    if resubmit_immediate and self.get_value("MACH") in ['mira', 'cetus']:
        logger.warning("resubmit_immediate does not work on Mira/Cetus, submitting normally")
        resubmit_immediate = False

    if self.get_value("TEST"):
        caseroot = self.get_value("CASEROOT")
        casebaseid = self.get_value("CASEBASEID")
        # This should take care of the race condition where the submitted job
        # begins immediately and tries to set RUN phase. We proactively assume
        # a passed SUBMIT phase. If this state is already PASS, don't set it again
        # because then we'll lose RUN phase info if it's there. This info is important
        # for system_tests_common to know if it needs to reinitialize the test or not.
        with TestStatus(test_dir=caseroot, test_name=casebaseid) as ts:
            phase_status = ts.get_status(SUBMIT_PHASE)
            if phase_status != TEST_PASS_STATUS:
                ts.set_status(SUBMIT_PHASE, TEST_PASS_STATUS)

    # If this is a resubmit check the hidden file .submit_options for
    # any submit options used on the original submit and use them again
    caseroot = self.get_value("CASEROOT")
    submit_options = os.path.join(caseroot, ".submit_options")
    if resubmit and os.path.exists(submit_options):
        config = configparser.SafeConfigParser()
        config.read(submit_options)
        if not skip_pnl and config.has_option('SubmitOptions','skip_pnl'):
            skip_pnl = config.getboolean('SubmitOptions', 'skip_pnl')
        if mail_user is None and config.has_option('SubmitOptions', 'mail_user'):
            mail_user = config.get('SubmitOptions', 'mail_user')
        if mail_type is None and config.has_option('SubmitOptions', 'mail_type'):
<<<<<<< HEAD
            mail_type = str(config.get('SubmitOptions', 'mail_type')).split(',')
=======
            mail_type = config.get('SubmitOptions', 'mail_type').split(',')
>>>>>>> ee39e933
        if batch_args is None and config.has_option('SubmitOptions', 'batch_args'):
            batch_args = config.get('SubmitOptions', 'batch_args')

    try:
        functor = lambda: _submit(self, job=job, no_batch=no_batch, prereq=prereq,
                                  allow_fail=allow_fail, resubmit=resubmit,
                                  resubmit_immediate=resubmit_immediate, skip_pnl=skip_pnl,
                                  mail_user=mail_user, mail_type=mail_type,
                                  batch_args=batch_args)
        run_and_log_case_status(functor, "case.submit", caseroot=caseroot,
                                custom_success_msg_functor=verbatim_success_msg)
    except:
        # If something failed in the batch system, make sure to mark
        # the test as failed if we are running a test.
        if self.get_value("TEST"):
            with TestStatus(test_dir=caseroot, test_name=casebaseid) as ts:
                ts.set_status(SUBMIT_PHASE, TEST_FAIL_STATUS)

        raise

def check_case(self):
    self.check_lockedfiles()
    self.create_namelists() # Must be called before check_all_input_data
    logger.info("Checking that inputdata is available as part of case submission")
    self.check_all_input_data()

    if self.get_value('COMP_WAV') == 'ww':
        # the ww3 buildnml has dependancies on inputdata so we must run it again
        self.create_namelists(component='WAV')


    expect(self.get_value("BUILD_COMPLETE"), "Build complete is "
           "not True please rebuild the model by calling case.build")
    logger.info("Check case OK")

def check_DA_settings(self):
    script = self.get_value("DATA_ASSIMILATION_SCRIPT")
    cycles = self.get_value("DATA_ASSIMILATION_CYCLES")
    if len(script) > 0 and os.path.isfile(script) and cycles > 0:
        logger.info("Data Assimilation enabled using script {} with {:d} cycles".format(script,
                                                                                        cycles))<|MERGE_RESOLUTION|>--- conflicted
+++ resolved
@@ -142,11 +142,7 @@
         if mail_user is None and config.has_option('SubmitOptions', 'mail_user'):
             mail_user = config.get('SubmitOptions', 'mail_user')
         if mail_type is None and config.has_option('SubmitOptions', 'mail_type'):
-<<<<<<< HEAD
-            mail_type = str(config.get('SubmitOptions', 'mail_type')).split(',')
-=======
             mail_type = config.get('SubmitOptions', 'mail_type').split(',')
->>>>>>> ee39e933
         if batch_args is None and config.has_option('SubmitOptions', 'batch_args'):
             batch_args = config.get('SubmitOptions', 'batch_args')
 
