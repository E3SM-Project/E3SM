"""
functions for building CIME models
"""
import glob, shutil, time, threading, subprocess
from CIME.XML.standard_module_setup  import *
from CIME.utils                 import get_model, analyze_build_log, stringify_bool, run_and_log_case_status, get_timestamp, run_sub_or_cmd, run_cmd, get_batch_script_for_job, gzip_existing_file, safe_copy
from CIME.provenance            import save_build_provenance as save_build_provenance_sub
from CIME.locked_files          import lock_file, unlock_file

logger = logging.getLogger(__name__)

###############################################################################
def _build_model(build_threaded, exeroot, incroot, complist,
                 lid, caseroot, cimeroot, compiler, buildlist, comp_interface):
###############################################################################
    logs = []

    thread_bad_results = []
    for model, comp, nthrds, _, config_dir in complist:
        if buildlist is not None and model.lower() not in buildlist:
            continue

        # aquap has a dependency on atm so we will build it after the threaded loop
        if comp == "aquap":
            logger.debug("Skip aquap ocn build here")
            continue

        # coupler handled seperately
        if model == "cpl":
            continue

        # special case for clm
        # clm 4_5 and newer is a shared (as in sharedlibs, shared by all tests) library
        # (but not in E3SM) and should be built in build_libraries
        if get_model() != "e3sm" and comp == "clm":
            continue
        else:
            logger.info("         - Building {} Library ".format(model))

        smp = nthrds > 1 or build_threaded

        bldroot = os.path.join(exeroot, model, "obj")
        libroot = os.path.join(exeroot, "lib")
        file_build = os.path.join(exeroot, "{}.bldlog.{}".format(model, lid))
        logger.debug("bldroot is {}".format(bldroot))
        logger.debug("libroot is {}".format(libroot))

        # make sure bldroot and libroot exist
        for build_dir in [bldroot, libroot]:
            if not os.path.exists(build_dir):
                os.makedirs(build_dir)

        # build the component library
        # thread_bad_results captures error output from thread (expected to be empty)
        # logs is a list of log files to be compressed and added to the case logs/bld directory
        t = threading.Thread(target=_build_model_thread,
            args=(config_dir, model, comp, caseroot, libroot, bldroot, incroot, file_build,
                  thread_bad_results, smp, compiler))
        t.start()

        logs.append(file_build)

    # Wait for threads to finish
    while(threading.active_count() > 1):
        time.sleep(1)

    expect(not thread_bad_results, "\n".join(thread_bad_results))

    #
    # Now build the executable
    #

    if not buildlist:
        cime_model = get_model()
        file_build = os.path.join(exeroot, "{}.bldlog.{}".format(cime_model, lid))

        config_dir = os.path.join(cimeroot, "src", "drivers", comp_interface, "cime_config")
        bldroot = os.path.join(exeroot, "cpl", "obj")
        if not os.path.isdir(bldroot):
            os.makedirs(bldroot)
        logger.info("Building {} with output to {} ".format(cime_model, file_build))

        with open(file_build, "w") as fd:
            stat = run_cmd("{}/buildexe {} {} {} "
                       .format(config_dir, caseroot, libroot, bldroot),
                       from_dir=bldroot,  arg_stdout=fd,
                       arg_stderr=subprocess.STDOUT)[0]

        analyze_build_log("{} exe".format(cime_model), file_build, compiler)
        expect(stat == 0, "BUILD FAIL: buildexe failed, cat {}".format(file_build))

        # Copy the just-built ${MODEL}.exe to ${MODEL}.exe.$LID
        safe_copy("{}/{}.exe".format(exeroot, cime_model), "{}/{}.exe.{}".format(exeroot, cime_model, lid))

        logs.append(file_build)

    return logs

###############################################################################
def _build_checks(case, build_threaded, comp_interface, use_esmf_lib,
                  debug, compiler, mpilib, complist, ninst_build, smp_value,
                  model_only, buildlist):
###############################################################################
    """
    check if a build needs to be done and warn if a clean is warrented first
    returns the relative sharedpath directory for sharedlibraries
    """
    ninst_value  = case.get_value("NINST_VALUE")
    smp_build    = case.get_value("SMP_BUILD")
    build_status = case.get_value("BUILD_STATUS")
    expect(comp_interface in ("mct", "moab", "nuopc"),
           "Only supporting mct nuopc, or moab comp_interfaces at this time, found {}".format(comp_interface))
    smpstr = ""
    inststr = ""
    for model, _, nthrds, ninst, _ in complist:
        if nthrds > 1:
            build_threaded = True
        if build_threaded:
            smpstr += "{}1".format(model[0])
        else:
            smpstr += "{}0".format(model[0])
        inststr += "{}{:d}".format((model[0]),ninst)

    if build_threaded:
        os.environ["SMP"] = "TRUE"
    else:
        os.environ["SMP"] = "FALSE"

    case.set_value("SMP_VALUE", smpstr)
    os.environ["SMP_VALUE"] = smpstr
    case.set_value("NINST_VALUE", inststr)
    os.environ["NINST_VALUE"] = inststr
    os.environ["SMP_PRESENT"] = stringify_bool(case.get_value("SMP_PRESENT"))

    debugdir = "debug" if debug else "nodebug"
    threaddir = "threads" if (os.environ["SMP"] == "TRUE" or build_threaded) else "nothreads"
    sharedpath = os.path.join(compiler, mpilib, debugdir, threaddir, comp_interface)

    logger.debug("compiler={} mpilib={} debugdir={} threaddir={}"
                 .format(compiler,mpilib,debugdir,threaddir))

    expect(ninst_build == ninst_value or ninst_build == "0",
            """
ERROR, NINST VALUES HAVE CHANGED
  NINST_BUILD = {}
  NINST_VALUE = {}
  A manual clean of your obj directories is strongly recommended
  You should execute the following:
    ./case.build --clean
  Then rerun the build script interactively
  ---- OR ----
  You can override this error message at your own risk by executing:
    ./xmlchange -file env_build.xml -id NINST_BUILD -val 0
  Then rerun the build script interactively
""".format(ninst_build, ninst_value))

    expect(smp_build == smpstr or smp_build == "0",
            """
ERROR, SMP VALUES HAVE CHANGED
  SMP_BUILD = {}
  SMP_VALUE = {}
  smpstr = {}
  A manual clean of your obj directories is strongly recommended
  You should execute the following:
    ./case.build --clean
  Then rerun the build script interactively
  ---- OR ----
  You can override this error message at your own risk by executing:
    ./xmlchange -file env_build.xml -id SMP_BUILD -val 0
  Then rerun the build script interactively
""".format(smp_build, smp_value, smpstr))

    expect(build_status == 0,
           """
ERROR env_build HAS CHANGED
  A manual clean of your obj directories is required
  You should execute the following:
    ./case.build --clean-all
""")


    expect(mpilib != "mpi-serial" or not use_esmf_lib,
           """
ERROR MPILIB is mpi-serial and USE_ESMF_LIB IS TRUE
  MPILIB can only be used with an ESMF library built with mpiuni on
  Set USE_ESMF_LIB to FALSE with
    ./xmlchange -file env_build.xml -id USE_ESMF_LIB -val FALSE
  ---- OR ----
  Make sure the ESMF_LIBDIR used was built with mipuni (or change it to one that was)
  And comment out this if block in Tools/models_buildexe
""")

    case.set_value("BUILD_COMPLETE", False)

    # User may have rm -rf their build directory
    case.create_dirs()

    case.flush()
    if not model_only and not buildlist:
        logger.info("Generating component namelists as part of build")
        case.create_namelists()

    return sharedpath

###############################################################################
def _build_libraries(case, exeroot, sharedpath, caseroot, cimeroot, libroot, lid, compiler, buildlist, comp_interface):
###############################################################################

    shared_lib = os.path.join(exeroot, sharedpath, "lib")
    shared_inc = os.path.join(exeroot, sharedpath, "include")
    for shared_item in [shared_lib, shared_inc]:
        if (not os.path.exists(shared_item)):
            os.makedirs(shared_item)

    mpilib = case.get_value("MPILIB")
    cam_target = case.get_value("CAM_TARGET")
    libs = ["gptl", "mct", "pio", "csm_share"]
    if mpilib == "mpi-serial":
        libs.insert(0, mpilib)

    if cam_target == "preqx_kokkos":
        libs.append("kokkos")

    logs = []
    sharedlibroot = os.path.abspath(case.get_value("SHAREDLIBROOT"))
    for lib in libs:
        if buildlist is not None and lib not in buildlist:
            continue

        if lib == "csm_share":
            # csm_share adds its own dir name
            full_lib_path = os.path.join(sharedlibroot, sharedpath)
        elif lib == "mpi-serial":
            full_lib_path = os.path.join(sharedlibroot, sharedpath, "mct", lib)
        else:
            full_lib_path = os.path.join(sharedlibroot, sharedpath, lib)
        # pio build creates its own directory
        if (lib != "pio" and not os.path.exists(full_lib_path)):
            os.makedirs(full_lib_path)

        file_build = os.path.join(exeroot, "{}.bldlog.{}".format(lib, lid))
        my_file = os.path.join(cimeroot, "src", "build_scripts", "buildlib.{}".format(lib))
        logger.info("Building {} with output to file {}".format(lib,file_build))

        run_sub_or_cmd(my_file, [full_lib_path, os.path.join(exeroot, sharedpath), caseroot], 'buildlib',
                       [full_lib_path, os.path.join(exeroot, sharedpath), case], logfile=file_build)

        analyze_build_log(lib, file_build, compiler)
        logs.append(file_build)
        if lib == "pio":
            bldlog = open(file_build, "r")
            for line in bldlog:
                if re.search("Current setting for", line):
                    logger.warning(line)

    # clm not a shared lib for E3SM
    if get_model() != "e3sm" and (buildlist is None or "lnd" in buildlist):
        comp_lnd = case.get_value("COMP_LND")
        if comp_lnd == "clm":
            logging.info("         - Building clm library ")
            esmfdir = "esmf" if case.get_value("USE_ESMF_LIB") else "noesmf"
            bldroot = os.path.join(sharedlibroot, sharedpath, comp_interface, esmfdir, "clm","obj" )
            libroot = os.path.join(exeroot, sharedpath, comp_interface, esmfdir, "lib")
            incroot = os.path.join(exeroot, sharedpath, comp_interface, esmfdir, "include")
            file_build = os.path.join(exeroot, "lnd.bldlog.{}".format( lid))
            config_lnd_dir = os.path.dirname(case.get_value("CONFIG_LND_FILE"))

            for ndir in [bldroot, libroot, incroot]:
                if (not os.path.isdir(ndir)):
                    os.makedirs(ndir)

            smp = "SMP" in os.environ and os.environ["SMP"] == "TRUE"
            # thread_bad_results captures error output from thread (expected to be empty)
            # logs is a list of log files to be compressed and added to the case logs/bld directory
            thread_bad_results = []
            _build_model_thread(config_lnd_dir, "lnd", comp_lnd, caseroot, libroot, bldroot, incroot,
                                file_build, thread_bad_results, smp, compiler)
            logs.append(file_build)
            expect(not thread_bad_results, "\n".join(thread_bad_results))

    case.flush() # python sharedlib subs may have made XML modifications
    return logs

###############################################################################
def _build_model_thread(config_dir, compclass, compname, caseroot, libroot, bldroot, incroot, file_build,
                        thread_bad_results, smp, compiler):
###############################################################################
    logger.info("Building {} with output to {}".format(compclass, file_build))
    t1 = time.time()
    cmd = os.path.join(caseroot, "SourceMods", "src." + compname, "buildlib")
    if os.path.isfile(cmd):
        logger.warning("WARNING: using local buildlib script for {}".format(compname))
    else:
        cmd = os.path.join(config_dir, "buildlib")
        expect(os.path.isfile(cmd), "Could not find buildlib for {}".format(compname))

    with open(file_build, "w") as fd:
        stat = run_cmd("MODEL={} SMP={} {} {} {} {} "
                       .format(compclass, stringify_bool(smp), cmd, caseroot, libroot, bldroot),
                       from_dir=bldroot,  arg_stdout=fd,
                       arg_stderr=subprocess.STDOUT)[0]
    analyze_build_log(compclass, file_build, compiler)
    if (stat != 0):
        thread_bad_results.append("BUILD FAIL: {}.buildlib failed, cat {}".format(compname, file_build))

    for mod_file in glob.glob(os.path.join(bldroot, "*_[Cc][Oo][Mm][Pp]_*.mod")):
        safe_copy(mod_file, incroot)

    t2 = time.time()
    logger.info("{} built in {:f} seconds".format(compname, (t2 - t1)))

###############################################################################
def _clean_impl(case, cleanlist, clean_all, clean_depends):
###############################################################################
    exeroot = os.path.abspath(case.get_value("EXEROOT"))
    if clean_all:
        # If cleanlist is empty just remove the bld directory
        expect(exeroot is not None,"No EXEROOT defined in case")
        if os.path.isdir(exeroot):
            logging.info("cleaning directory {}".format(exeroot))
            shutil.rmtree(exeroot)
        # if clean_all is True also remove the sharedlibpath
        sharedlibroot = os.path.abspath(case.get_value("SHAREDLIBROOT"))
        expect(sharedlibroot is not None,"No SHAREDLIBROOT defined in case")
        if sharedlibroot != exeroot and os.path.isdir(sharedlibroot):
            logging.warning("cleaning directory {}".format(sharedlibroot))
            shutil.rmtree(sharedlibroot)
    else:
        expect((cleanlist is not None and len(cleanlist) > 0) or
               (clean_depends is not None and len(clean_depends)),"Empty cleanlist not expected")
        debug           = case.get_value("DEBUG")
        use_esmf_lib    = case.get_value("USE_ESMF_LIB")
        build_threaded  = case.get_build_threaded()
        gmake           = case.get_value("GMAKE")
        caseroot        = os.path.abspath(case.get_value("CASEROOT"))
        casetools       = case.get_value("CASETOOLS")

        os.environ["DEBUG"]           = stringify_bool(debug)
        os.environ["USE_ESMF_LIB"]    = stringify_bool(use_esmf_lib)
        os.environ["BUILD_THREADED"]  = stringify_bool(build_threaded)
        os.environ["CASEROOT"]        = caseroot
        os.environ["COMP_INTERFACE"]  = case.get_value("COMP_INTERFACE")
        os.environ["PIO_VERSION"]     = str(case.get_value("PIO_VERSION"))

        cmd = gmake + " -f " + os.path.join(casetools, "Makefile")
        if cleanlist is not None:
            for item in cleanlist:
                tcmd = cmd + " clean" + item
                logger.info("calling {} ".format(tcmd))
                run_cmd_no_fail(tcmd)
        else:
            for item in clean_depends:
                tcmd = cmd + " clean_depends" + item
                logger.info("calling {} ".format(tcmd))
                run_cmd_no_fail(tcmd)

    # unlink Locked files directory
    unlock_file("env_build.xml")

    # reset following values in xml files
    case.set_value("SMP_BUILD",str(0))
    case.set_value("NINST_BUILD",str(0))
    case.set_value("BUILD_STATUS",str(0))
    case.set_value("BUILD_COMPLETE","FALSE")
    case.flush()

###############################################################################
def _case_build_impl(caseroot, case, sharedlib_only, model_only, buildlist,
                     save_build_provenance):
###############################################################################

    t1 = time.time()

    expect(not (sharedlib_only and model_only),
           "Contradiction: both sharedlib_only and model_only")
    logger.info("Building case in directory {}".format(caseroot))
    logger.info("sharedlib_only is {}".format(sharedlib_only))
    logger.info("model_only is {}".format(model_only))

    expect(os.path.isdir(caseroot), "'{}' is not a valid directory".format(caseroot))
    os.chdir(caseroot)

    expect(os.path.exists(get_batch_script_for_job(case.get_primary_job())),
           "ERROR: must invoke case.setup script before calling build script ")

    cimeroot = case.get_value("CIMEROOT")

    comp_classes = case.get_values("COMP_CLASSES")

    case.check_lockedfiles(skip="env_batch")

    # Retrieve relevant case data
    # This environment variable gets set for cesm Make and
    # needs to be unset before building again.
    if "MODEL" in os.environ:
        del os.environ["MODEL"]
    build_threaded      = case.get_build_threaded()
    casetools           = case.get_value("CASETOOLS")
    exeroot             = os.path.abspath(case.get_value("EXEROOT"))
    incroot             = os.path.abspath(case.get_value("INCROOT"))
    libroot             = os.path.abspath(case.get_value("LIBROOT"))
    sharedlibroot       = os.path.abspath(case.get_value("SHAREDLIBROOT"))
    multi_driver = case.get_value("MULTI_DRIVER")
    complist = []
    ninst = 1
    for comp_class in comp_classes:
        if comp_class == "CPL":
            config_dir = None
            if multi_driver:
                ninst = case.get_value("NINST_MAX")
        else:
            config_dir = os.path.dirname(case.get_value("CONFIG_{}_FILE".format(comp_class)))
            if multi_driver:
                ninst = 1
            else:
                ninst = case.get_value("NINST_{}".format(comp_class))

        comp = case.get_value("COMP_{}".format(comp_class))
        thrds =  case.get_value("NTHRDS_{}".format(comp_class))
        expect(ninst is not None,"Failed to get ninst for comp_class {}".format(comp_class))
        complist.append((comp_class.lower(), comp, thrds, ninst, config_dir ))
        os.environ["COMP_{}".format(comp_class)] = comp

    ocn_submodel        = case.get_value("OCN_SUBMODEL")
    profile_papi_enable = case.get_value("PROFILE_PAPI_ENABLE")
    compiler            = case.get_value("COMPILER")
    comp_interface      = case.get_value("COMP_INTERFACE")
    mpilib              = case.get_value("MPILIB")
    use_esmf_lib        = case.get_value("USE_ESMF_LIB")
    debug               = case.get_value("DEBUG")
    ninst_build         = case.get_value("NINST_BUILD")
    smp_value           = case.get_value("SMP_VALUE")
    clm_use_petsc       = case.get_value("CLM_USE_PETSC")
    cism_use_trilinos   = case.get_value("CISM_USE_TRILINOS")
    mali_use_albany     = case.get_value("MALI_USE_ALBANY")
    use_moab            = case.get_value("USE_MOAB")
    cam_config_opts     = case.get_value("CAM_CONFIG_OPTS")
    pio_config_opts     = case.get_value("PIO_CONFIG_OPTS")
    ninst_value         = case.get_value("NINST_VALUE")
    mach                = case.get_value("MACH")
    os_                 = case.get_value("OS")

    # Load some params into env
    os.environ["CIMEROOT"]             = cimeroot
    os.environ["CASETOOLS"]            = casetools
    os.environ["EXEROOT"]              = exeroot
    os.environ["INCROOT"]              = incroot
    os.environ["LIBROOT"]              = libroot
    os.environ["SHAREDLIBROOT"]        = sharedlibroot
    os.environ["CASEROOT"]             = caseroot
    os.environ["COMPILER"]             = compiler
    os.environ["COMP_INTERFACE"]       = comp_interface
    os.environ["NINST_VALUE"]          = str(ninst_value)
    os.environ["BUILD_THREADED"]       = stringify_bool(build_threaded)
    os.environ["MACH"]                 = mach
    os.environ["USE_ESMF_LIB"]         = stringify_bool(use_esmf_lib)
    os.environ["MPILIB"]               = mpilib
    os.environ["DEBUG"]                = stringify_bool(debug)
    os.environ["OS"]                   = os_
    os.environ["CAM_CONFIG_OPTS"]      = cam_config_opts     if cam_config_opts     is not None else ""
    os.environ["PIO_CONFIG_OPTS"]      = pio_config_opts     if pio_config_opts     is not None else ""
    os.environ["OCN_SUBMODEL"]         = ocn_submodel        if ocn_submodel        is not None else ""
    os.environ["PROFILE_PAPI_ENABLE"]  = stringify_bool(profile_papi_enable)
    os.environ["CLM_USE_PETSC"]        = stringify_bool(clm_use_petsc)
    os.environ["CISM_USE_TRILINOS"]    = stringify_bool(cism_use_trilinos)
    os.environ["MALI_USE_ALBANY"]      = stringify_bool(mali_use_albany)
    os.environ["USE_MOAB"]             = stringify_bool(use_moab)
    os.environ["PIO_VERSION"]          = str(case.get_value("PIO_VERSION"))
    os.environ["COMPARE_TO_NUOPC"]     = stringify_bool(case.get_value("COMPARE_TO_NUOPC"))

    if get_model() == "e3sm" and mach == "titan" and compiler == "pgiacc":
        case.set_value("CAM_TARGET", "preqx_acc")

    cam_target = case.get_value("CAM_TARGET")

    # This is a timestamp for the build , not the same as the testid,
    # and this case may not be a test anyway. For a production
    # experiment there may be many builds of the same case.
    lid               = get_timestamp("%y%m%d-%H%M%S")
    os.environ["LID"] = lid

    # Set the overall USE_PETSC variable to TRUE if any of the
    # *_USE_PETSC variables are TRUE.
    # For now, there is just the one CLM_USE_PETSC variable, but in
    # the future there may be others -- so USE_PETSC will be true if
    # ANY of those are true.

    use_petsc = clm_use_petsc
    case.set_value("USE_PETSC", use_petsc)
    os.environ["USE_PETSC"] = stringify_bool(use_petsc)

    # Set the overall USE_TRILINOS variable to TRUE if any of the
    # *_USE_TRILINOS variables are TRUE.
    # For now, there is just the one CISM_USE_TRILINOS variable, but in
    # the future there may be others -- so USE_TRILINOS will be true if
    # ANY of those are true.

    use_trilinos = False if cism_use_trilinos is None else cism_use_trilinos
    case.set_value("USE_TRILINOS", use_trilinos)
    os.environ["USE_TRILINOS"] = stringify_bool(use_trilinos)

    # Set the overall USE_ALBANY variable to TRUE if any of the
    # *_USE_ALBANY variables are TRUE.
    # For now, there is just the one MALI_USE_ALBANY variable, but in
    # the future there may be others -- so USE_ALBANY will be true if
    # ANY of those are true.

    use_albany = stringify_bool(mali_use_albany)
    case.set_value("USE_ALBANY", use_albany)
    os.environ["USE_ALBANY"] = use_albany

    # Load modules
    case.load_env()

    sharedpath = _build_checks(case, build_threaded, comp_interface,
                               use_esmf_lib, debug, compiler, mpilib,
                               complist, ninst_build, smp_value, model_only, buildlist)

    t2 = time.time()
    logs = []

    if not model_only:
        logs = _build_libraries(case, exeroot, sharedpath, caseroot,
                                cimeroot, libroot, lid, compiler, buildlist, comp_interface)

    if not sharedlib_only:
        os.environ["INSTALL_SHAREDPATH"] = os.path.join(exeroot, sharedpath) # for MPAS makefile generators
<<<<<<< HEAD
        # Set USE_KOKKOS to true if cam is preqx_kokkos
        if cam_target == "preqx_kokkos":
            os.environ["USE_KOKKOS"] = "TRUE"

=======
>>>>>>> 191289eb
        logs.extend(_build_model(build_threaded, exeroot, incroot, complist,
                                lid, caseroot, cimeroot, compiler, buildlist, comp_interface))

        if not buildlist:
            # in case component build scripts updated the xml files, update the case object
            case.read_xml()
            # Note, doing buildlists will never result in the system thinking the build is complete

    post_build(case, logs, build_complete=not (buildlist or sharedlib_only),
               save_build_provenance=save_build_provenance)

    t3 = time.time()

    if not sharedlib_only:
        logger.info("Time spent not building: {:f} sec".format(t2 - t1))
        logger.info("Time spent building: {:f} sec".format(t3 - t2))
        logger.info("MODEL BUILD HAS FINISHED SUCCESSFULLY")

    return True

###############################################################################
def post_build(case, logs, build_complete=False, save_build_provenance=True):
###############################################################################
    for log in logs:
        gzip_existing_file(log)

    if build_complete:
        # must ensure there's an lid
        lid = os.environ["LID"] if "LID" in os.environ else get_timestamp("%y%m%d-%H%M%S")
        if save_build_provenance:
            save_build_provenance_sub(case, lid=lid)
        # Set XML to indicate build complete
        case.set_value("BUILD_COMPLETE", True)
        case.set_value("BUILD_STATUS", 0)
        if "SMP_VALUE" in os.environ:
            case.set_value("SMP_BUILD", os.environ["SMP_VALUE"])

        case.flush()

<<<<<<< HEAD
        lock_file("env_build.xml", caseroot=case.get_value("CASEROOT"))

=======
>>>>>>> 191289eb
###############################################################################
def case_build(caseroot, case, sharedlib_only=False, model_only=False, buildlist=None, save_build_provenance=True):
###############################################################################
    functor = lambda: _case_build_impl(caseroot, case, sharedlib_only, model_only, buildlist,
                                       save_build_provenance)
    return run_and_log_case_status(functor, "case.build", caseroot=caseroot)

###############################################################################
def clean(case, cleanlist=None, clean_all=False, clean_depends=None):
###############################################################################
    functor = lambda: _clean_impl(case, cleanlist, clean_all, clean_depends)
    return run_and_log_case_status(functor, "build.clean", caseroot=case.get_value("CASEROOT"))<|MERGE_RESOLUTION|>--- conflicted
+++ resolved
@@ -467,6 +467,7 @@
     os.environ["USE_MOAB"]             = stringify_bool(use_moab)
     os.environ["PIO_VERSION"]          = str(case.get_value("PIO_VERSION"))
     os.environ["COMPARE_TO_NUOPC"]     = stringify_bool(case.get_value("COMPARE_TO_NUOPC"))
+    os.environ["CIME_MODEL"]           = get_model()
 
     if get_model() == "e3sm" and mach == "titan" and compiler == "pgiacc":
         case.set_value("CAM_TARGET", "preqx_acc")
@@ -525,13 +526,10 @@
 
     if not sharedlib_only:
         os.environ["INSTALL_SHAREDPATH"] = os.path.join(exeroot, sharedpath) # for MPAS makefile generators
-<<<<<<< HEAD
         # Set USE_KOKKOS to true if cam is preqx_kokkos
         if cam_target == "preqx_kokkos":
             os.environ["USE_KOKKOS"] = "TRUE"
 
-=======
->>>>>>> 191289eb
         logs.extend(_build_model(build_threaded, exeroot, incroot, complist,
                                 lid, caseroot, cimeroot, compiler, buildlist, comp_interface))
 
@@ -571,11 +569,8 @@
 
         case.flush()
 
-<<<<<<< HEAD
         lock_file("env_build.xml", caseroot=case.get_value("CASEROOT"))
 
-=======
->>>>>>> 191289eb
 ###############################################################################
 def case_build(caseroot, case, sharedlib_only=False, model_only=False, buildlist=None, save_build_provenance=True):
 ###############################################################################
