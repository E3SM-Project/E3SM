--- conflicted
+++ resolved
@@ -92,13 +92,6 @@
         self._case2 = None
 
         self._setup_cases_if_not_yet_done()
-<<<<<<< HEAD
-=======
-        # Since case 2 has the same name as case1 its CIME_OUTPUT_ROOT must also be different
-        self._case2.set_value("CIME_OUTPUT_ROOT",
-                              os.path.join(self._case1.get_value("CIME_OUTPUT_ROOT"),
-                                           self._case1.get_value("CASE")))
->>>>>>> da1f99a4
     # ========================================================================
     # Methods that MUST be implemented by specific tests that inherit from this
     # base class
@@ -239,7 +232,7 @@
             self._case2 = self._case_from_existing_caseroot(self._caseroot2)
         else:
             try:
-                # Since case 2 has the same name as case1 it's CIME_OUTPUT_ROOT must also be different
+                # Since case 2 has the same name as case1 its CIME_OUTPUT_ROOT must also be different
                 self._case2 = self._case1.create_clone(
                     newcase = self._caseroot2,
                     keepexe = self._separate_builds==False,
