--- conflicted
+++ resolved
@@ -190,15 +190,6 @@
             node = self.get_optional_child(name, root=self.machine_node, attributes=attributes)
             if node is not None:
                 value = self.text(node)
-
-<<<<<<< HEAD
-        if value is None:
-            # if all else fails
-            #pylint: disable=assignment-from-none
-            value = GenericXML.get_value(self, name)
-
-=======
->>>>>>> fb05358a
         if resolved:
             if value is not None:
                 value = self.get_resolved_value(value)
