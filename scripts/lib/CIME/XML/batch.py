"""
Interface to the config_batch.xml file.  This class inherits from GenericXML.py

The batch_system type="foo" blocks define most things. Machine-specific overrides
can be defined by providing a batch_system MACH="mach" block.
"""
from CIME.XML.standard_module_setup import *
from CIME.XML.generic_xml import GenericXML
from CIME.XML.files import Files
from CIME.utils import expect

logger = logging.getLogger(__name__)

class Batch(GenericXML):

    def __init__(self, batch_system=None, machine=None, infile=None, files=None):
        """
        initialize an object
        """
        if files is None:
            files = Files()
        if infile is None:
            infile = files.get_value("BATCH_SPEC_FILE")

        schema = files.get_schema("BATCH_SPEC_FILE")

        GenericXML.__init__(self, infile, schema=schema)

        self.batch_system_node = None
        self.machine_node      = None
        self.batch_system      = batch_system
        self.machine           = machine

        #Append the contents of $HOME/.cime/config_batch.xml if it exists
        #This could cause problems if node matchs are repeated when only one is expected
        infile = os.path.join(os.environ.get("HOME"),".cime","config_batch.xml")
        if os.path.exists(infile):
            GenericXML.read(self, infile)

        if self.batch_system is not None:
            self.set_batch_system(self.batch_system, machine=machine)

    def get_batch_system(self):
        """
        Return the name of the batch system
        """
        return self.batch_system

    def get_optional_batch_node(self, nodename, attributes=None):
        """
        Return data on a node for a batch system
        """
        expect(self.batch_system_node is not None, "Batch system not set, use parent get_node?")

        if self.machine_node is not None:
            result = self.get_optional_child(nodename, attributes, root=self.machine_node)
            if result is None:
                return self.get_optional_child(nodename, attributes, root=self.batch_system_node)
            else:
                return result
        else:
            return self.get_optional_child(nodename, attributes, root=self.batch_system_node)

    def set_batch_system(self, batch_system, machine=None):
        """
        Sets the batch system block in the Batch object
        """
        machine = machine if machine is not None else self.machine
        if self.batch_system != batch_system or self.batch_system_node is None:
            nodes = self.get_children("batch_system",{"type" : batch_system})
            for node in nodes:
                mach = self.get(node, "MACH")
                if mach is None:
                    self.batch_system_node = node
                elif mach == machine:
                    self.machine = machine
                    self.machine_node = node

            expect(self.batch_system_node is not None, "No batch system '{}' found".format(batch_system))

        return batch_system

    #pylint: disable=arguments-differ
    def get_value(self, name, attribute=None, resolved=True, subgroup=None):
        """
        Get Value of fields in the config_batch.xml file
        """
        expect(self.batch_system_node is not None, "Batch object has no batch system defined")
        expect(subgroup is None, "This class does not support subgroups")
        value = None

        node = self.get_optional_batch_node(name)
        if node is not None:
            value = self.text(node)

<<<<<<< HEAD
        if value is None:
            # if all else fails
            #pylint: disable=assignment-from-none
            value = GenericXML.get_value(self, name, attribute, resolved, subgroup)

=======
>>>>>>> fb05358a
        if resolved:
            if value is not None:
                value = self.get_resolved_value(value)
            elif name in os.environ:
                value = os.environ[name]

        return value

    def get_batch_jobs(self):
        """
        Return a list of jobs with the first element the name of the case script
        and the second a dict of qualifiers for the job
        """
        jobs = []
        bnode = self.get_child("batch_jobs")
        for jnode in self.get_children(root=bnode):
            if self.name(jnode) == "job":
                name = self.get(jnode, "name")
                jdict = {}
                for child in self.get_children(root=jnode):
                    jdict[self.name(child)] = self.text(child)

            jobs.append((name, jdict))

        return jobs<|MERGE_RESOLUTION|>--- conflicted
+++ resolved
@@ -93,14 +93,6 @@
         if node is not None:
             value = self.text(node)
 
-<<<<<<< HEAD
-        if value is None:
-            # if all else fails
-            #pylint: disable=assignment-from-none
-            value = GenericXML.get_value(self, name, attribute, resolved, subgroup)
-
-=======
->>>>>>> fb05358a
         if resolved:
             if value is not None:
                 value = self.get_resolved_value(value)
