--- conflicted
+++ resolved
@@ -91,12 +91,7 @@
 ###############################################################################
 def make_pr_branch(branch, branch_head):
 ###############################################################################
-<<<<<<< HEAD
-    pr_branch = "{}-pr".format(branch)
-    run_cmd_no_fail("git checkout --no-track -b {} {}".format(pr_branch, branch_head))
-=======
     run_cmd_no_fail("git checkout --no-track -b {} {}".format(branch, branch_head), verbose=True)
->>>>>>> e3cf1f3f
 
     return branch
 
@@ -147,11 +142,7 @@
         pr_branch = get_branch_from_tag(new_split_tag)
 
     try:
-<<<<<<< HEAD
-        run_cmd_no_fail("git push -u {} {}".format(ESMCI_REMOTE_NAME, pr_branch))
-=======
         run_cmd_no_fail("git push -u {} {}".format(ESMCI_REMOTE_NAME, pr_branch), verbose=True)
->>>>>>> e3cf1f3f
     except:
         delete_tag(old_split_tag)
         raise
@@ -183,11 +174,7 @@
         pr_branch = get_branch_from_tag(new_merge_tag)
 
     try:
-<<<<<<< HEAD
         run_cmd_no_fail("git push -u origin {}".format(pr_branch))
-=======
-        run_cmd_no_fail("git push -u origin {}".format(pr_branch), verbose=True)
->>>>>>> e3cf1f3f
     except:
         delete_tag(old_merge_tag, remote=ESMCI_REMOTE_NAME)
         raise
