# These routines have problems with stacksize when omp is invoked add -qsmallstack to resolve
SSOBJS = mo_sethet.o mo_drydep.o time_management.o

$(SSOBJS): %.o: %.F90
	$(FC) -c $(INCLDIR) $(INCS) $(FFLAGS) $(FREEFLAGS)  -qsmallstack $<

QSMPFLAGS:=
ifeq ($(compile_threaded), true)
  QSMPFLAGS += -qsmp=noauto:noomp
endif
shr_reprosum_mod.o: shr_reprosum_mod.F90
	$(FC) -c $(INCLDIR) $(INCS) $(FFLAGS) $(FREEFLAGS) $(QSMPFLAGS) $<

<<<<<<< HEAD
# These routines benefit from -qnostrict without violating the bfb test
PERFOBJS=\
prim_advection_mod.o \
edge_mod.o \
derivative_mod.o \
bndry_mod.o \
prim_advance_mod.o \
uwshcu.o \
wetdep.o 
ifeq ($(DEBUG),FALSE)
  $(PERFOBJS): %.o: %.F90
	  $(FC) -c $(INCLDIR) $(INCS) $(FFLAGS) $(FREEFLAGS) -qnostrict  $<
endif
=======
mo_sethet.o: mo_sethet.F90
	$(FC) -c $(INCLDIR) $(INCS) $(FFLAGS) $(FREEFLAGS)  -qsmp=noauto:noomp $<
mo_drydep.o: mo_drydep.F90
	$(FC) -c $(INCLDIR) $(INCS) $(FFLAGS) $(FREEFLAGS)  -qsmp=noauto:noomp $<
time_management.o: time_management.F90
	$(FC) -c $(INCLDIR) $(INCS) $(FFLAGS) $(FREEFLAGS)  -qsmp=noauto:noomp $<


### These files take long time to compile with default optimization flags.
### Reducing optimization gives <1min build-times and little impact on model run time.
### begin
## atm files taking more than a minute to compile
# this takes 9 mins to compile at default -O3 level
buffer.o: buffer.F90
	$(FC) -c $(INCLDIR) $(INCS) $(FFLAGS) $(FREEFLAGS) -O0 $<

## lnd files taking more than a minute to compile
# this takes 4 mins to compile with -O3 -qsmp=omp
BiogeophysRestMod.o: BiogeophysRestMod.F90
	$(FC) -c $(INCLDIR) $(INCS) $(FFLAGS) $(FREEFLAGS) -O0 -qsmp=noopt $<

# this takes 17 mins to compile with -O3 -qsmp=omp
CNrestMod.o: CNrestMod.F90
	$(FC) -c $(INCLDIR) $(INCS) $(FFLAGS) $(FREEFLAGS) -O0 -qsmp=noopt $<

# this takes 4 mins to compile with -qsmp=omp
clmtypeInitMod.o: clmtypeInitMod.F90
	$(FC) -c $(INCLDIR) $(INCS) $(FFLAGS) $(FREEFLAGS) -qsmp=noopt $<

# this takes 2 mins to compile with -qsmp=omp
clmtype.o: clmtype.F90
	$(FC) -c $(INCLDIR) $(INCS) $(FFLAGS) $(FREEFLAGS) -qsmp=noopt $<
### end
>>>>>>> 73d4d0d1
<|MERGE_RESOLUTION|>--- conflicted
+++ resolved
@@ -11,7 +11,6 @@
 shr_reprosum_mod.o: shr_reprosum_mod.F90
 	$(FC) -c $(INCLDIR) $(INCS) $(FFLAGS) $(FREEFLAGS) $(QSMPFLAGS) $<
 
-<<<<<<< HEAD
 # These routines benefit from -qnostrict without violating the bfb test
 PERFOBJS=\
 prim_advection_mod.o \
@@ -25,14 +24,6 @@
   $(PERFOBJS): %.o: %.F90
 	  $(FC) -c $(INCLDIR) $(INCS) $(FFLAGS) $(FREEFLAGS) -qnostrict  $<
 endif
-=======
-mo_sethet.o: mo_sethet.F90
-	$(FC) -c $(INCLDIR) $(INCS) $(FFLAGS) $(FREEFLAGS)  -qsmp=noauto:noomp $<
-mo_drydep.o: mo_drydep.F90
-	$(FC) -c $(INCLDIR) $(INCS) $(FFLAGS) $(FREEFLAGS)  -qsmp=noauto:noomp $<
-time_management.o: time_management.F90
-	$(FC) -c $(INCLDIR) $(INCS) $(FFLAGS) $(FREEFLAGS)  -qsmp=noauto:noomp $<
-
 
 ### These files take long time to compile with default optimization flags.
 ### Reducing optimization gives <1min build-times and little impact on model run time.
@@ -58,5 +49,4 @@
 # this takes 2 mins to compile with -qsmp=omp
 clmtype.o: clmtype.F90
 	$(FC) -c $(INCLDIR) $(INCS) $(FFLAGS) $(FREEFLAGS) -qsmp=noopt $<
-### end
->>>>>>> 73d4d0d1
+### end