--- conflicted
+++ resolved
@@ -180,10 +180,6 @@
          <DOUT_L_MSROOT>csm/$CASE</DOUT_L_MSROOT>
          <CCSM_BASELINE>/project/projectdirs/acme/baselines</CCSM_BASELINE>
          <CCSM_CPRNC>/project/projectdirs/acme/tools/cprnc.edison/cprnc</CCSM_CPRNC>
-<<<<<<< HEAD
-         <SAVE_TIMING_DIR>/project/projectdirs/$PROJECT</SAVE_TIMING_DIR>
-=======
->>>>>>> fc064476
          <OS>CNL</OS>
          <BATCHQUERY>qstat -f</BATCHQUERY>
          <BATCHSUBMIT>qsub</BATCHSUBMIT>
@@ -570,10 +566,6 @@
          <DOUT_L_MSROOT>/home/$CCSMUSER/csm/$CASE/</DOUT_L_MSROOT>
          <CCSM_BASELINE>/projects/ccsm/ccsm_baselines/</CCSM_BASELINE>
          <CCSM_CPRNC>/projects/ccsm/tools/cprnc/cprnc</CCSM_CPRNC>
-<<<<<<< HEAD
-         <SAVE_TIMING_DIR>/projects/$PROJECT</SAVE_TIMING_DIR>
-=======
->>>>>>> fc064476
          <OS>BGQ</OS>
          <BATCHQUERY>qstat</BATCHQUERY>
          <BATCHSUBMIT>csh</BATCHSUBMIT>
@@ -618,10 +610,6 @@
          <DOUT_L_MSROOT>/home/$CCSMUSER/csm/$CASE/</DOUT_L_MSROOT>
          <CCSM_BASELINE>/projects/ccsm/ccsm_baselines/</CCSM_BASELINE>
          <CCSM_CPRNC>/projects/ccsm/tools/cprnc/cprnc</CCSM_CPRNC>
-<<<<<<< HEAD
-         <SAVE_TIMING_DIR>/projects/$PROJECT</SAVE_TIMING_DIR>
-=======
->>>>>>> fc064476
          <OS>BGQ</OS>
          <BATCHQUERY>qstat</BATCHQUERY>
          <BATCHSUBMIT>csh</BATCHSUBMIT>
