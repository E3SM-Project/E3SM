--- conflicted
+++ resolved
@@ -68,11 +68,6 @@
             print("  FOR JOB: {}".format(job_id))
             print("    ENV:")
             case.load_env(job=job_id, reset=True, verbose=True)
-<<<<<<< HEAD
-            if "OMP_NUM_THREADS" in os.environ:
-                print("      Setting Environment OMP_NUM_THREADS={}".format(os.environ["OMP_NUM_THREADS"]))
-=======
->>>>>>> ee39e933
             print("    SUBMIT CMD:")
             print("      {}".format(case.get_resolved_value(cmd)))
             print("")
