--- conflicted
+++ resolved
@@ -34,12 +34,6 @@
 
     parser.add_argument("-a", "--abort", action="store_true",
                         help="Abort split")
-<<<<<<< HEAD
-
-    parser.add_argument("--squash", action="store_true",
-                        help="Do the split as squashy as possible")
-=======
->>>>>>> 2e997e0a
 
     parser.add_argument("--squash", action="store_true",
                         help="Do the split as squashy as possible")
