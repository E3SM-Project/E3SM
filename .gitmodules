--- conflicted
+++ resolved
@@ -65,7 +65,6 @@
 [submodule "components/mpas-ocean/src/FFTW"]
 	path = components/mpas-ocean/src/FFTW
 	url = https://github.com/knbarton/fftw-3.3.8.git
-<<<<<<< HEAD
 [submodule "components/mpas-ocean/src/ppr"]
 	path = components/mpas-ocean/src/ppr
 	url = https://github.com/dengwirda/PPR.git
@@ -76,13 +75,4 @@
 [submodule "gcam"]
 	path = components/gcam/src
 	url = git@github.com:E3SM-Project/giac
-	branch = working
-[submodule "giac"]
-	path = giac
-	url = git@github.com:E3SM-Project/giac
-=======
-[submodule "gcam"]
-	path = components/gcam/src
-	url = git@github.com:E3SM-Project/giac
-	branch = aldivi/iac_gcam6_merge_co2
->>>>>>> 3657e406
+	branch = aldivi/iac_gcam6_merge_co2