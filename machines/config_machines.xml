--- conflicted
+++ resolved
@@ -110,7 +110,7 @@
     <GMAKE_J>8</GMAKE_J>
     <MAX_TASKS_PER_NODE>32</MAX_TASKS_PER_NODE>
     <PES_PER_NODE>16</PES_PER_NODE>
-    <batch_system name="pbs" version="x.y">
+    <batch_system type="pbs" version="x.y">
       <queues>
 	<queue walltimemax="10:00:00" jobmin="1" jobmax="9999" default="true">regular</queue>
       </queues>
@@ -151,7 +151,7 @@
     <GMAKE_J>8</GMAKE_J>
     <MAX_TASKS_PER_NODE>192</MAX_TASKS_PER_NODE>
     <PES_PER_NODE>60</PES_PER_NODE>
-    <batch_system name="pbs" version="x.y">
+    <batch_system type="pbs" version="x.y">
       <queues>
 	<queue walltimemax="04:00:00" jobmin="1" jobmax="9999" default="true">regular</queue>
       </queues>
@@ -234,7 +234,7 @@
     <SUPPORTED_BY>tcraig -at- ucar.edu</SUPPORTED_BY>
     <GMAKE_J>1</GMAKE_J>
     <MAX_TASKS_PER_NODE>16</MAX_TASKS_PER_NODE>
-    <batch_system name="pbs" version="x.y">
+    <batch_system type="pbs" version="x.y">
       <queues>
 	<queue walltimemax="00:59:00" jobmin="1" jobmax="9999" default="true">batch</queue>
       </queues>
@@ -280,7 +280,7 @@
     <SUPPORTED_BY>tcraig -at- ucar.edu</SUPPORTED_BY>
     <GMAKE_J>8</GMAKE_J>
     <MAX_TASKS_PER_NODE>12</MAX_TASKS_PER_NODE>
-    <batch_system name="slurm" version="x.y">
+    <batch_system type="slurm" version="x.y">
       <queues>
 	<queue jobmin="1" jobmax="9999" default="true">batch</queue>
       </queues>
@@ -336,7 +336,7 @@
 	<queue walltimemax="00:30:00" jobmin="1" jobmax="512" default="true">regular</queue>
       </queues>
       <walltimes>
-	<walltime default="true">01:15:00</walltime>
+	<walltime default="true"  >01:15:00</walltime>
 	<walltime ccsm_estcost="1">01:50:00</walltime>
 	<walltime ccsm_estcost="3">05:00:00</walltime>
       </walltimes>
@@ -357,7 +357,6 @@
     <PIO_NUMTASKS>-1</PIO_NUMTASKS>
   </machine>
 
-<<<<<<< HEAD
   <machine MACH="erebus">
     <DESC>NCAR IBM , os is Linux, 16 pes/node, batch system is LSF</DESC>
     <OS>LINUX</OS>
@@ -396,333 +395,6 @@
       </mpirun>
     </batch_system>
   </machine>
-=======
-   the 'executable' tag must have arguments required for the chosen mpirun, as well as the executable name. 
-
- 
--->
-<machine MACH="userdefined">
-        <DESC>User Defined Machine</DESC>                                 <!-- can be anything -->
-        <OS>USERDEFINED_required_macros</OS>                              <!-- LINUX,Darwin,CNL,AIX,BGL,BGP -->
-        <COMPILERS>intel,ibm,pgi,pathscale,gnu,cray,nag</COMPILERS>     <!-- intel,ibm,pgi,pathscale,gnu,cray,nag -->
-        <MPILIBS>openmpi,mpich,mpt,mpt,ibm,mpi-serial</MPILIBS>                <!-- openmpi, mpich, ibm, mpi-serial -->
-        <CESMSCRATCHROOT>USERDEFINED_required_build</CESMSCRATCHROOT>                     <!-- complete path to the 'scratch' directory -->
-        <RUNDIR>USERDEFINED_required_build</RUNDIR>                       <!-- complete path to the run directory -->
-        <EXEROOT>USERDEFINED_required_build</EXEROOT>                     <!-- complete path to the build directory -->
-        <DIN_LOC_ROOT>USERDEFINED_required_build</DIN_LOC_ROOT>           <!-- complete path to the inputdata directory -->
-        <DIN_LOC_ROOT_CLMFORC>USERDEFINED_optional_build</DIN_LOC_ROOT_CLMFORC> <!-- path to the optional forcing data for CLM (for CRUNCEP forcing) -->
-        <DOUT_S>FALSE</DOUT_S>                                            <!-- logical for short term archiving -->
-        <DOUT_S_ROOT>USERDEFINED_optional_run</DOUT_S_ROOT>               <!-- complete path to a short term archiving directory -->
-        <DOUT_L_MSROOT>USERDEFINED_optional_run</DOUT_L_MSROOT>           <!-- complete path to a long term archiving directory -->
-        <CCSM_BASELINE>USERDEFINED_optional_run</CCSM_BASELINE>           <!-- where the cesm testing scripts write and read baseline results -->
-        <CCSM_CPRNC>USERDEFINED_optional_test</CCSM_CPRNC>                <!-- path to the cprnc tool used to compare netcdf history files in testing -->
-        <BATCHQUERY>USERDEFINED_optional_run</BATCHQUERY> 
-        <BATCHSUBMIT>USERDEFINED_optional_run</BATCHSUBMIT>
-        <BATCHREDIRECT></BATCHREDIRECT>
-        <SUPPORTED_BY>USERDEFINED_optional</SUPPORTED_BY>                 
-        <GMAKE_J>1</GMAKE_J>
-        <MAX_TASKS_PER_NODE>USERDEFINED_required_build</MAX_TASKS_PER_NODE>
-</machine>
-
-<machine MACH="babbage">
-         <DESC>NERSC ,  16 pes/node, batch system is PBS</DESC>
-         <OS>LINUX</OS>
-         <COMPILERS>intel,intel14,intel15</COMPILERS>
-         <MPILIBS>impi,impi4.1.3,impi5.0.1</MPILIBS>
-         <RUNDIR>$SCRATCH/$CASE/run</RUNDIR>
-         <EXEROOT>$SCRATCH/$CASE/bld</EXEROOT>
-         <CESMSCRATCHROOT>$SCRATCH</CESMSCRATCHROOT>
-         <DIN_LOC_ROOT>/project/projectdirs/ccsm1/inputdata</DIN_LOC_ROOT>
-         <DIN_LOC_ROOT_CLMFORC>/project/projectdirs/ccsm1/inputdata/atm/datm7</DIN_LOC_ROOT_CLMFORC>
-         <DOUT_S_ROOT>$SCRATCH/archive/$CASE</DOUT_S_ROOT>
-         <DOUT_L_MSROOT>csm/$CASE</DOUT_L_MSROOT>
-         <CCSM_BASELINE>/project/projectdirs/ccsm1/ccsm_baselines</CCSM_BASELINE>
-         <CCSM_CPRNC>/chos/global/u1/v/vadlaman/cesm1_3_xeon_phi_branch/tools/cprnc/cprnc</CCSM_CPRNC>
-         <BATCHQUERY>qstat -f</BATCHQUERY>
-         <BATCHSUBMIT>qsub</BATCHSUBMIT>
-         <BATCHREDIRECT></BATCHREDIRECT>
-         <SUPPORTED_BY>srinathv-at-ucar-dot-edu</SUPPORTED_BY>
-         <GMAKE_J>8</GMAKE_J>
-         <MAX_TASKS_PER_NODE>32</MAX_TASKS_PER_NODE>
-         <PES_PER_NODE>16</PES_PER_NODE>
-         <batch_system type="pbs" version="x.y">
-           <queues>
-             <queue walltimemax="10:00:00" jobmin="1" jobmax="9999" default="true">regular</queue>
-           </queues>
-           <walltimes>
-             <walltime default="true">10:00:00</walltime>
-           </walltimes>
-         </batch_system>
-         <mpirun mpilib="default">
-           <executable>mpirun</executable>
-           <arguments>
-             <arg name="machine_file">-hostfile $ENV{'PBS_JOBID'}</arg>
-             <arg name="tasks_per_node"> -ppn {{ tasks_per_node }}</arg>
-             <arg name="num_tasks"> -n {{ num_tasks }}</arg>
-           </arguments>
-         </mpirun>
-</machine>
-
-<machine MACH="babbageKnc">
-         <DESC>NERSC , KNC system, 60 pes/node, 4 hw threads per pes, batch system is PBS</DESC>
-         <OS>LINUX</OS>
-         <COMPILERS>intel,intel14,intel15</COMPILERS>
-         <MPILIBS>impi,impi4.1.3,impi5.0.1</MPILIBS>
-         <RUNDIR>$SCRATCH/$CASE/run</RUNDIR>
-         <EXEROOT>$SCRATCH/$CASE/bld</EXEROOT>
-         <CESMSCRATCHROOT>$SCRATCH</CESMSCRATCHROOT>
-         <DIN_LOC_ROOT>/project/projectdirs/ccsm1/inputdata</DIN_LOC_ROOT>
-         <DIN_LOC_ROOT_CLMFORC>/project/projectdirs/ccsm1/inputdata/atm/datm7</DIN_LOC_ROOT_CLMFORC>
-         <REST_OPTION>never</REST_OPTION>
-         <DOUT_S>FALSE</DOUT_S>
-         <DOUT_S_ROOT>$SCRATCH/archive/$CASE</DOUT_S_ROOT>
-         <DOUT_L_MSROOT>csm/$CASE</DOUT_L_MSROOT>
-         <CCSM_BASELINE>/project/projectdirs/ccsm1/ccsm_baselines</CCSM_BASELINE>
-         <CCSM_CPRNC>/chos/global/u1/v/vadlaman/cesm1_3_xeon_phi_branch/tools/cprnc/cprnc</CCSM_CPRNC>
-         <BATCHQUERY>qstat -f</BATCHQUERY>
-         <BATCHSUBMIT>qsub</BATCHSUBMIT>
-         <BATCHREDIRECT></BATCHREDIRECT>
-         <SUPPORTED_BY>srinathv-at-ucar-dot-edu</SUPPORTED_BY>
-         <GMAKE_J>8</GMAKE_J>
-         <MAX_TASKS_PER_NODE>192</MAX_TASKS_PER_NODE>
-         <PES_PER_NODE>60</PES_PER_NODE>
-         <batch_system type="pbs" version="x.y">
-           <queues>
-             <queue walltimemax="04:00:00" jobmin="1" jobmax="9999" default="true">regular</queue>
-           </queues>
-           <walltimes>
-             <walltime default="true">04:00:00</walltime>
-           </walltimes>
-         </batch_system>
-         <mpirun mpilib="default">
-           <executable>mpirun.mic</executable>
-           <arguments>
-             <arg name="machine_file">-hostfile $ENV{'PBS_JOBID'}</arg>
-             <arg name="tasks_per_node"> -ppn {{ tasks_per_node }}</arg>
-             <arg name="num_tasks"> -n {{ num_tasks }}</arg>
-           </arguments>
-         </mpirun>
-</machine>
-
-<machine MACH="bluewaters">
-         <DESC>ORNL XE6, os is CNL, 32 pes/node, batch system is PBS</DESC>
-	 <COMPILERS>pgi,cray,gnu</COMPILERS>
-	 <MPILIBS>mpich,mpi-serial</MPILIBS>
-         <CESMSCRATCHROOT>/scratch/sciteam/$USER</CESMSCRATCHROOT>
-         <RUNDIR>$CESMSCRATCHROOT/$CASE/run</RUNDIR>
-         <EXEROOT>$CESMSCRATCHROOT/$CASE/bld</EXEROOT>
-         <DIN_LOC_ROOT>/projects/sciteam/jng/cesm/inputdata</DIN_LOC_ROOT>
-         <DIN_LOC_ROOT_CLMFORC>/projects/sciteam/jng/cesm/inputdata/atm/datm7</DIN_LOC_ROOT_CLMFORC>
-         <DOUT_S_ROOT>/scratch/sciteam/$CCSMUSER/archive/$CASE</DOUT_S_ROOT>
-         <DOUT_L_MSROOT>csm/$CASE</DOUT_L_MSROOT>
-         <CCSM_BASELINE>/projects/sciteam/jng/cesm/ccsm_baselines</CCSM_BASELINE>
-         <CCSM_CPRNC>/projects/sciteam/jng/cesm/tools/ccsm_cprnc/cprnc</CCSM_CPRNC>
-         <OS>CNL</OS>
-         <BATCHQUERY>qstat -f</BATCHQUERY>
-         <BATCHSUBMIT>qsub</BATCHSUBMIT>
-         <BATCHREDIRECT></BATCHREDIRECT>
-         <SUPPORTED_BY>jedwards -at- ucar.edu</SUPPORTED_BY>
-         <GMAKE_J> 8</GMAKE_J>
-         <MAX_TASKS_PER_NODE>32</MAX_TASKS_PER_NODE>
-         <batch_system type="pbs" version="x.y">
-             <queues>
-                <queue default="true">normal</queue>
-             </queues>
-             <walltimes>
-                <walltime default="true">05:00:00</walltime>
-             </walltimes>
-         </batch_system>
-         <mpirun mpilib="default">
-             <executable>aprun</executable>
-             <arguments>
-                <arg name="num_tasks"> -n {{ num_tasks }}</arg>
-                <!-- <arg name="tasks_per_numa"> -S {{ tasks_per_numa }}</arg> -->
-                <arg name="tasks_per_node"> -N {{ tasks_per_node }}</arg>
-                <arg name="thread_count"> -d {{ thread_count }}</arg>
-             </arguments>
-         </mpirun>
-</machine>
-
-<machine MACH="brutus">
-         <DESC>Brutus Linux Cluster ETH (pgi(9.0-1)/intel(10.1.018) with openi(1.4.1)/mvapich2(1.4rc2), 16 pes/node, batch system LSF, added by UB</DESC>
-	 <COMPILERS>pgi,intel</COMPILERS>
-	 <MPILIBS>openmpi,mpich,mpi-serial</MPILIBS>
-         <OS>LINUX</OS>
-         <RUNDIR>/cluster/work/uwis/$CCSMUSER/$CASE/run</RUNDIR>
-         <EXEROOT>/cluster/work/uwis/$CCSMUSER/$CASE/bld</EXEROOT>
-         <CESMSCRATCHROOT>/cluster/work/uwis/$USER</CESMSCRATCHROOT>
-         <DIN_LOC_ROOT>/cluster/work/uwis/ccsm/inputdata</DIN_LOC_ROOT>
-         <DIN_LOC_ROOT_CLMFORC>/cluster/work/uwis/ccsm/inputdata/atm/datm7</DIN_LOC_ROOT_CLMFORC>
-         <DOUT_S_ROOT>/cluster/work/uwis/$CCSMUSER/archive/$CASE</DOUT_S_ROOT>
-         <DOUT_L_MSROOT>/`echo $CCSMUSER | tr '[a-z]' '[A-Z]'`/csm/$CASE</DOUT_L_MSROOT>
-         <CCSM_BASELINE>/cluster/work/uwis/ccsm/ccsm_baselines</CCSM_BASELINE>
-         <CCSM_CPRNC>/cluster/work/uwis/ccsm/tools/cprnc/cprnc</CCSM_CPRNC>
-         <BATCHQUERY>bjobs -w</BATCHQUERY>
-         <BATCHSUBMIT>bsub &lt;</BATCHSUBMIT>
-         <BATCHREDIRECT></BATCHREDIRECT>
-         <SUPPORTED_BY>tcraig -at- ucar.edu</SUPPORTED_BY>
-         <GMAKE_J>1</GMAKE_J>
-         <MAX_TASKS_PER_NODE>16</MAX_TASKS_PER_NODE>
-         <batch_system type="pbs" version="x.y">
-           <queues>
-             <queue walltimemax="00:59:00" jobmin="1" jobmax="9999" default="true">batch</queue>
-           </queues>
-           <walltimes>
-             <walltime default="true">00:59:00</walltime>
-           </walltimes>
-         </batch_system>
-         <mpirun mpilib="mpich">
-           <executable>mpirun</executable>
-           <arguments>
-             <arg name="machine_file">-hostfile $ENV{'PBS_JOBID'}</arg>
-             <arg name="tasks_per_node"> -ppn {{ tasks_per_node }}</arg>
-             <arg name="num_tasks"> -n {{ num_tasks }}</arg>
-           </arguments>
-         </mpirun>
-         <mpirun mpilib="openmpi">
-           <executable>ompirun</executable>
-           <arguments>
-           </arguments>
-         </mpirun>
-         <mpirun mpilib="mpi-serial">
-           <executable></executable>
-         </mpirun>
-</machine>
-
-<machine MACH="eastwind">
-         <DESC>PNL IBM Xeon cluster, os is Linux (pgi), batch system is SLURM</DESC>
-         <OS>LINUX</OS>
-	 <COMPILERS>pgi</COMPILERS>
-	 <MPILIBS>mpich</MPILIBS>
-         <RUNDIR>/lustre/$CCSMUSER/$CASE/run</RUNDIR>
-         <EXEROOT>/lustre/$CCSMUSER/$CASE/bld</EXEROOT>
-         <CESMSCRATCHROOT>/lustre/$USER</CESMSCRATCHROOT>
-         <DIN_LOC_ROOT>/lustre/tcraig/IRESM/inputdata</DIN_LOC_ROOT>
-         <DIN_LOC_ROOT_CLMFORC>/lustre/tcraig/IRESM/inputdata/atm/datm7</DIN_LOC_ROOT_CLMFORC>
-         <DOUT_S_ROOT>/lustre/$CCSMUSER/archive/$CASE</DOUT_S_ROOT>
-         <DOUT_L_MSROOT>UNSET</DOUT_L_MSROOT>
-         <CCSM_BASELINE>/lustre/tcraig/IRESM/ccsm_baselines</CCSM_BASELINE>
-         <CCSM_CPRNC>/lustre/tcraig/IRESM/tools/cprnc/cprnc</CCSM_CPRNC>
-         <BATCHQUERY>squeue</BATCHQUERY>
-         <BATCHSUBMIT>sbatch</BATCHSUBMIT>
-         <BATCHREDIRECT></BATCHREDIRECT>
-         <SUPPORTED_BY>tcraig -at- ucar.edu</SUPPORTED_BY>
-         <GMAKE_J>8</GMAKE_J>
-         <MAX_TASKS_PER_NODE>12</MAX_TASKS_PER_NODE>
-         <batch_system type="slurm" version="x.y">
-           <queues>
-             <queue jobmin="1" jobmax="9999" default="true">batch</queue>
-           </queues>
-           <walltimes>
-             <walltime default="true">0:59:00</walltime>
-           </walltimes>
-         </batch_system>
-         <mpirun mpilib="mvapich">
-           <executable>srun</executable>
-           <arguments>
-             <arg name="num_tasks"> --ntasks={{ num_tasks }}</arg>
-             <arg name="cpubind"> --cpu_bind=sockets</arg>
-             <arg name="cpubind"> --cpu_bind=verbose</arg>
-             <arg name="killonbadexit"> --kill-on-bad-exit</arg>
-           </arguments>
-         </mpirun>
-         <mpirun mpilib="mvapich2">
-           <executable>srun</executable>
-           <arguments>
-             <arg name="mpinone"> --mpi=none</arg>
-             <arg name="num_tasks"> --ntasks={{ num_tasks }}</arg>
-             <arg name="cpubind"> --cpu_bind=sockets</arg>
-             <arg name="cpubind"> --cpu_bind=verbose</arg>
-             <arg name="killonbadexit"> --kill-on-bad-exit</arg>
-           </arguments>
-         </mpirun>
-</machine>
-
-<machine MACH="edison">
-         <DESC>NERSC XC30, os is CNL, 24 pes/node, batch system is PBS</DESC>
-	 <COMPILERS>intel,gnu,cray</COMPILERS>
-	 <MPILIBS>mpt,mpi-serial</MPILIBS>
-         <CESMSCRATCHROOT>$ENV{SCRATCH}</CESMSCRATCHROOT>
-         <RUNDIR>$CESMSCRATCHROOT/$CASE/run</RUNDIR>
-         <EXEROOT>$CESMSCRATCHROOT/$CASE/bld</EXEROOT>
-         <DIN_LOC_ROOT>/project/projectdirs/ccsm1/inputdata</DIN_LOC_ROOT>
-         <DIN_LOC_ROOT_CLMFORC>/project/projectdirs/ccsm1/inputdata/atm/datm7</DIN_LOC_ROOT_CLMFORC>
-         <DOUT_S_ROOT>$CESMSCRATCHROOT/archive/$CASE</DOUT_S_ROOT>
-         <DOUT_L_MSROOT>csm/$CASE</DOUT_L_MSROOT>
-         <CCSM_BASELINE>/project/projectdirs/ccsm1/ccsm_baselines</CCSM_BASELINE>
-         <CCSM_CPRNC>/project/projectdirs/ccsm1/tools/cprnc.edison/cprnc</CCSM_CPRNC>
-         <OS>CNL</OS>
-         <BATCHQUERY>qstat -f</BATCHQUERY>
-         <BATCHSUBMIT>qsub</BATCHSUBMIT>
-         <BATCHREDIRECT></BATCHREDIRECT>
-         <SUPPORTED_BY>cseg</SUPPORTED_BY>
-         <GMAKE_J>8</GMAKE_J>
-         <MAX_TASKS_PER_NODE>48</MAX_TASKS_PER_NODE>
-    	 <PES_PER_NODE>24</PES_PER_NODE>
-          <!-- pbs is for crays.. -->
-         <batch_system type="pbs" version="x.y">
-           <queues>
-             <queue walltimemax="00:30:00" jobmin="1" jobmax="512" default="true">regular</queue>
-           </queues>
-           <walltimes>
-             <walltime default="true">01:15:00</walltime>
-             <walltime ccsm_estcost="1">01:50:00</walltime>
-             <walltime ccsm_estcost="3">05:00:00</walltime>
-           </walltimes>
-         </batch_system>
-         <mpirun mpilib="default">
-           <executable>aprun</executable>
-           <arguments>
-             <arg name="hyperthreading" default="2"> -j {{ hyperthreading }}</arg>
-             <arg name="num_tasks" > -n {{ num_tasks }}</arg>
-             <arg name="tasks_per_numa" > -S {{ tasks_per_numa }}</arg>
-             <arg name="tasks_per_node" > -N {{ tasks_per_node }}</arg>
-             <arg name="thread_count" > -d {{ thread_count }}</arg>
-             <arg name="numa_node" > -cc {{ numa_node }}</arg>
-           </arguments>
-         </mpirun>
-</machine>
-
-
-<machine MACH="erebus">
-         <DESC>NCAR IBM , os is Linux, 16 pes/node, batch system is LSF</DESC>
-         <OS>LINUX</OS>
-	 <COMPILERS>intel,pgi,gnu,pathscale</COMPILERS>
-	 <MPILIBS>ibm,mpi-serial</MPILIBS>
-         <RUNDIR>/ampstmp/$CCSMUSER/$CASE/run</RUNDIR>
-         <EXEROOT>/ampstmp/$CCSMUSER/$CASE/bld</EXEROOT>
-         <CESMSCRATCHROOT>/ampstmp/$USER</CESMSCRATCHROOT>
-         <DIN_LOC_ROOT>$ENV{CESMDATAROOT}/inputdata</DIN_LOC_ROOT>
-         <DIN_LOC_ROOT_CLMFORC>$ENV{CESMDATAROOT}/tss</DIN_LOC_ROOT_CLMFORC>
-         <DOUT_S_ROOT>/ampstmp/$CCSMUSER/archive/$CASE</DOUT_S_ROOT>
-         <DOUT_L_MSROOT>csm/$CASE</DOUT_L_MSROOT>
-         <CCSM_BASELINE>$ENV{CESMDATAROOT}/ccsm_baselines</CCSM_BASELINE>
-         <CCSM_CPRNC>$ENV{CESMDATAROOT}/tools/cprnc/cprnc</CCSM_CPRNC>
-         <BATCHQUERY>bjobs -w</BATCHQUERY>
-         <BATCHSUBMIT>bsub &lt;</BATCHSUBMIT>
-         <BATCHREDIRECT></BATCHREDIRECT>
-         <SUPPORTED_BY>jedwards -at- ucar.edu</SUPPORTED_BY>
-         <GMAKE_J>16</GMAKE_J>
-         <MAX_TASKS_PER_NODE>32</MAX_TASKS_PER_NODE>
-         <PES_PER_NODE>16</PES_PER_NODE>
-         <batch_system type="pbs" version="0.0">
-         <queues>
-           <queue walltimemin="0:00" walltimemax="4:00" jobmin="0" jobmax="9999">ampsrt</queue>
-         </queues>
-         <walltimes>
-          <walltime default="true">1:30</walltime>
-          <walltime ccsm_estcost="0">2:50</walltime>
-          <walltime ccsm_estcost="1">4:00</walltime>
-         </walltimes>
-         <mpirun mpilib="ibm">
-           <executable>mpirun.lsf</executable>
-         </mpirun>
-         <mpirun mpilib="mpi-serial">
-           <executable></executable>
-         </mpirun>
-         </batch_system>
-</machine>
->>>>>>> 1d53e767
 
   <machine MACH="evergreen">
     <DESC>UMD cluster</DESC>
@@ -811,7 +483,6 @@
     <PIO_NUMTASKS>-1</PIO_NUMTASKS>
   </machine>
 
-<<<<<<< HEAD
   <machine MACH="goldbach">
     <DESC>"NCAR CGD Linux Cluster 16 pes/node, batch system is PBS"</DESC>
     <COMPILERS>pgi,intel,nag,gnu</COMPILERS>
@@ -850,120 +521,46 @@
       </arguments>
     </mpirun>
   </machine>
-=======
-<machine MACH="goldbach">
-         <DESC>"NCAR CGD Linux Cluster 16 pes/node, batch system is PBS"</DESC>
-         <COMPILERS>pgi,intel,nag,gnu</COMPILERS>
-         <MPILIBS>openmpi,mpi-serial</MPILIBS>
-         <RUNDIR>/scratch/cluster/$CCSMUSER/$CASE/run</RUNDIR>
-         <EXEROOT>/scratch/cluster/$CCSMUSER/$CASE/bld</EXEROOT>
-         <CESMSCRATCHROOT>/scratch/cluster/$USER</CESMSCRATCHROOT>
-         <OBJROOT>$EXEROOT</OBJROOT>
-         <INCROOT>$EXEROOT/lib/include</INCROOT>
-         <DIN_LOC_ROOT>/fs/cgd/csm/inputdata</DIN_LOC_ROOT>
-         <DIN_LOC_ROOT_CLMFORC>/project/tss</DIN_LOC_ROOT_CLMFORC>
-         <DOUT_S_ROOT>/scratch/cluster/$CCSMUSER/archive/$CASE</DOUT_S_ROOT>
-         <DOUT_L_MSROOT>/`echo $CCSMUSER | tr '[a-z]' '[A-Z]'`/csm/$CASE</DOUT_L_MSROOT>
-         <CCSM_BASELINE>/fs/cgd/csm/ccsm_baselines</CCSM_BASELINE>
-         <CCSM_CPRNC>/fs/cgd/csm/tools/cprnc_64/cprnc</CCSM_CPRNC>
-         <OS>LINUX</OS>
-         <BATCHQUERY>qstat</BATCHQUERY>
-         <BATCHSUBMIT>qsub </BATCHSUBMIT>
-         <BATCHREDIRECT></BATCHREDIRECT>
-         <GMAKE_J>4</GMAKE_J>
-         <MAX_TASKS_PER_NODE>16</MAX_TASKS_PER_NODE>
-         <batch_system type="pbs" version="x.y">
-           <queues>
-             <queue walltimemax="01:00:00" jobmin="1" jobmax="16">short</queue>
-             <queue walltimemax="24:00:00" jobmin="1" jobmax="16" default="true">long</queue>
-           </queues>
-           <walltimes>
-             <walltime default="true">02:00:00</walltime>
-           </walltimes>
-         </batch_system>
-         <mpirun mpilib="default">
-           <executable>mpiexec</executable>
-           <arguments>
-             <arg name="machine_file">--machinefile $ENV{'PBS_NODEFILE'}</arg>
-             <arg name="num_tasks"> -n {{ num_tasks }} </arg>
-           </arguments>
-         </mpirun>
-</machine>
-
-<machine MACH="hobart">
-         <DESC>"NCAR CGD Linux Cluster 48 pes/node, batch system is PBS"</DESC>
-         <COMPILERS>intel,pgi,nag,gnu</COMPILERS>
-         <MPILIBS>mvapich2,openmpi,mpi-serial</MPILIBS>
-         <RUNDIR>/scratch/cluster/$CCSMUSER/$CASE/run</RUNDIR>
-         <EXEROOT>/scratch/cluster/$CCSMUSER/$CASE/bld</EXEROOT>
-         <CESMSCRATCHROOT>/scratch/cluster/$USER</CESMSCRATCHROOT>
-         <OBJROOT>$EXEROOT</OBJROOT>
-         <INCROOT>$EXEROOT/lib/include</INCROOT>
-         <DIN_LOC_ROOT>/fs/cgd/csm/inputdata</DIN_LOC_ROOT>
-         <DIN_LOC_ROOT_CLMFORC>/project/tss</DIN_LOC_ROOT_CLMFORC>
-         <DOUT_S_ROOT>/scratch/cluster/$CCSMUSER/archive/$CASE</DOUT_S_ROOT>
-         <DOUT_L_MSROOT>/`echo $CCSMUSER | tr '[a-z]' '[A-Z]'`/csm/$CASE</DOUT_L_MSROOT>
-         <CCSM_BASELINE>/fs/cgd/csm/ccsm_baselines</CCSM_BASELINE>
-         <CCSM_CPRNC>/fs/cgd/csm/tools/cprnc_hobart/cprnc</CCSM_CPRNC>
-         <OS>LINUX</OS>
-         <BATCHQUERY>qstat</BATCHQUERY>
-         <BATCHREDIRECT></BATCHREDIRECT>
-         <BATCHSUBMIT>qsub </BATCHSUBMIT>
-         <GMAKE_J>4</GMAKE_J>
-         <MAX_TASKS_PER_NODE>48</MAX_TASKS_PER_NODE>
-         <PES_PER_NODE>24</PES_PER_NODE>
-         <batch_system type="pbs" version="x.y">
-           <queues>
-             <queue walltimemax="01:00:00" jobmin="1" jobmax="16">short</queue>
-             <queue walltimemax="24:00:00" jobmin="1" jobmax="16" default="true">long</queue>
-           </queues>
-           <walltimes>
-             <walltime default="true">02:00:00</walltime>
-           </walltimes>
-         </batch_system>
-         <mpirun mpilib="default">
-           <executable>mpiexec</executable>
-           <arguments>
-             <arg name="machine_file">--machinefile $ENV{'PBS_NODEFILE'}</arg>
-             <arg name="num_tasks"> -n {{ num_tasks }} </arg>
-           </arguments>
-         </mpirun>
-</machine>
-<machine MACH="logan">
-         <DESC>"NCAR CGD General compute server"</DESC>
-         <COMPILERS>pgi,intel</COMPILERS>
-         <MPILIBS>openmpi,mpi-serial</MPILIBS>
-         <RUNDIR>/scratch/$CCSMUSER/$CASE/run</RUNDIR>
-         <EXEROOT>/scratch/$CCSMUSER/$CASE/bld</EXEROOT>
-         <CESMSCRATCHROOT>/scratch/$USER</CESMSCRATCHROOT>
-         <OBJROOT>$EXEROOT</OBJROOT>
-         <INCROOT>$EXEROOT/lib/include</INCROOT>
-         <DIN_LOC_ROOT>/fs/cgd/csm/inputdata</DIN_LOC_ROOT>
-         <DIN_LOC_ROOT_CLMFORC>/project/tss</DIN_LOC_ROOT_CLMFORC>
-         <DOUT_S_ROOT>/scratch/$CCSMUSER/archive/$CASE</DOUT_S_ROOT>
-         <DOUT_L_MSROOT>/`echo $CCSMUSER | tr '[a-z]' '[A-Z]'`/csm/$CASE</DOUT_L_MSROOT>
-         <CCSM_BASELINE>/fs/cgd/csm/ccsm_baselines</CCSM_BASELINE>
-         <CCSM_CPRNC>/fs/cgd/csm/tools/cprnc_64/cprnc</CCSM_CPRNC>
-         <OS>LINUX</OS>
-         <BATCHQUERY>qstat</BATCHQUERY>
-         <BATCHSUBMIT>qsub </BATCHSUBMIT>
-         <BATCHREDIRECT></BATCHREDIRECT>
-         <GMAKE_J>4</GMAKE_J>
-         <MAX_TASKS_PER_NODE>16</MAX_TASKS_PER_NODE>
-         <batch_system type="pbs" version="x.y">
-           <queues>
-             <queue walltimemax="01:00:00" jobmin="1" jobmax="16">short</queue>
-             <queue walltimemax="24:00:00" jobmin="1" jobmax="16" default="true">long</queue>
-           </queues>
-           <walltimes>
-             <walltime default="true">02:00:00</walltime>
-           </walltimes>
-         </batch_system>
-         <mpirun mpilib="default">
-           <executable>mpiexec</executable>
-         </mpirun>
-</machine>
->>>>>>> 1d53e767
+
+  <machine MACH="hobart">
+    <DESC>"NCAR CGD Linux Cluster 48 pes/node, batch system is PBS"</DESC>
+    <COMPILERS>intel,pgi,nag,gnu</COMPILERS>
+    <MPILIBS>mvapich2,openmpi,mpi-serial</MPILIBS>
+    <RUNDIR>/scratch/cluster/$CCSMUSER/$CASE/run</RUNDIR>
+    <EXEROOT>/scratch/cluster/$CCSMUSER/$CASE/bld</EXEROOT>
+    <CESMSCRATCHROOT>/scratch/cluster/$USER</CESMSCRATCHROOT>
+    <OBJROOT>$EXEROOT</OBJROOT>
+    <INCROOT>$EXEROOT/lib/include</INCROOT>
+    <DIN_LOC_ROOT>/fs/cgd/csm/inputdata</DIN_LOC_ROOT>
+    <DIN_LOC_ROOT_CLMFORC>/project/tss</DIN_LOC_ROOT_CLMFORC>
+    <DOUT_S_ROOT>/scratch/cluster/$CCSMUSER/archive/$CASE</DOUT_S_ROOT>
+    <DOUT_L_MSROOT>/`echo $CCSMUSER | tr '[a-z]' '[A-Z]'`/csm/$CASE</DOUT_L_MSROOT>
+    <CCSM_BASELINE>/fs/cgd/csm/ccsm_baselines</CCSM_BASELINE>
+    <CCSM_CPRNC>/fs/cgd/csm/tools/cprnc_64/cprnc</CCSM_CPRNC>
+    <OS>LINUX</OS>
+    <BATCHQUERY>qstat</BATCHQUERY>
+    <BATCHREDIRECT></BATCHREDIRECT>
+    <BATCHSUBMIT>qsub </BATCHSUBMIT>
+    <GMAKE_J>4</GMAKE_J>
+    <PES_PER_NODE>24</PES_PER_NODE>
+    <MAX_TASKS_PER_NODE>48</MAX_TASKS_PER_NODE>
+    <batch_system type="pbs" version="x.y">
+      <queues>
+        <queue walltimemax="01:00:00" jobmin="1" jobmax="16">short</queue>
+        <queue walltimemax="24:00:00" jobmin="1" jobmax="16" default="true">long</queue>
+      </queues>
+      <walltimes>
+        <walltime default="true">02:00:00</walltime>
+      </walltimes>
+    </batch_system>
+    <mpirun mpilib="default">
+      <executable>mpiexec</executable>
+      <arguments>
+        <arg name="machine_file">--machinefile $ENV{'PBS_NODEFILE'}</arg>
+        <arg name="num_tasks"> -n {{ num_tasks }} </arg>
+      </arguments>
+    </mpirun>
+  </machine>
 
   <machine MACH="logan">
     <DESC>"NCAR CGD General compute server"</DESC>
@@ -1604,7 +1201,6 @@
     <PIO_NUMTASKS>-1</PIO_NUMTASKS>
   </machine>
 
-<<<<<<< HEAD
   <machine MACH="rosa">
     <DESC>CSCS Cray XE6, os is CNL, 32 pes/node, batch system is SLURM</DESC>
     <COMPILERS>pgi,cray,gnu</COMPILERS>
@@ -1639,57 +1235,7 @@
           <arg name="tasks_per_node"> -N {{ tasks_per_node }}</arg>
           <arg name="thread_count"> -d {{ thread_count }}</arg>
 	</arguments>
-=======
-<machine MACH="yellowstone">
-        <DESC>NCAR IBM, os is Linux, 16 pes/node, batch system is LSF</DESC>
-        <OS>LINUX</OS>
-        <COMPILERS>intel,pgi,gnu,intel15</COMPILERS>
-        <MPILIBS>mpich2,pempi,mpi-serial</MPILIBS>
-        <CESMSCRATCHROOT>/glade/scratch/$USER</CESMSCRATCHROOT>
-        <RUNDIR>$CESMSCRATCHROOT/$CASE/run</RUNDIR>
-        <EXEROOT>$CESMSCRATCHROOT/$CASE/bld</EXEROOT>
-        <DIN_LOC_ROOT>$ENV{CESMDATAROOT}/inputdata</DIN_LOC_ROOT>
-        <DIN_LOC_ROOT_CLMFORC>$ENV{CESMROOT}/lmwg</DIN_LOC_ROOT_CLMFORC>
-        <DOUT_S_ROOT>$CESMSCRATCHROOT/archive/$CASE</DOUT_S_ROOT>
-        <DOUT_L_MSROOT>csm/$CASE</DOUT_L_MSROOT>              
-        <CCSM_BASELINE>$ENV{CESMDATAROOT}/ccsm_baselines</CCSM_BASELINE>                   
-        <CCSM_CPRNC>$ENV{CESMDATAROOT}/tools/cprnc/cprnc</CCSM_CPRNC>
-        <PERL5LIB>/glade/apps/opt/perlmods/lib64/perl5:/glade/apps/opt/perlmods/share/perl5</PERL5LIB>
-        <BATCHQUERY>bjobs -w</BATCHQUERY>                                                                     
-        <BATCHSUBMIT>bsub</BATCHSUBMIT>
-        <BATCHREDIRECT>&lt; </BATCHREDIRECT>
-        <SUPPORTED_BY>cseg</SUPPORTED_BY>
-        <GMAKE_J>8</GMAKE_J>
-        <MAX_TASKS_PER_NODE>30</MAX_TASKS_PER_NODE>
-         <PES_PER_NODE>16</PES_PER_NODE>
-        <PROJECT_REQUIRED>TRUE</PROJECT_REQUIRED>
-        <batch_system type="lsf" version="9.1">
-        <queues>
-          <queue walltimemax="24:00" jobmin="1" jobmax="8">caldera</queue>
-          <queue walltimemax="2:00" jobmin="9" jobmax="4096">small</queue>
-          <queue walltimemax="12:00" jobmin="0" jobmax="16384" default="true">regular</queue>
-          <queue walltimemax="12:00" jobmin="16385" jobmax="65536">capability</queue>
-        </queues>
-        <walltimes>
-          <walltime default="true">2:00</walltime>
-          <walltime ccsm_estcost="-1">2:00</walltime>
-          <walltime ccsm_estcost="0">4:00</walltime>
-          <walltime ccsm_estcost="1">8:00</walltime>
-        </walltimes>
-      </batch_system>
-      <mpirun mpilib="mpi-serial">
-        <executable></executable>
       </mpirun>
-      <mpirun mpilib="default" threaded="false">
-        <executable>TARGET_PROCESSOR_LIST=AUTO_SELECT mpirun.lsf $ENV{'CESMDATAROOT'}/tools/bin/launch </executable>
-      </mpirun>
-      <mpirun mpilib="default" threaded="true">
-        <executable>MP_PE_AFFINITY= MP_TASK_AFFINITY= MP_CPU_BIND_LIST= mpirun.lsf $ENV{'CESMDATAROOT'}/tools/bin/hybrid_launch </executable>
-      </mpirun>
-      <mpirun compiler="gnu">
-        <executable>mpirun.lsf </executable>
->>>>>>> 1d53e767
-      </mpirun>
     </batch_system>
   </machine>
 
