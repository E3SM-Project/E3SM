! Copyright (c) 2013,  Los Alamos National Security, LLC (LANS)
! and the University Corporation for Atmospheric Research (UCAR).
!
! Unless noted otherwise source code is licensed under the BSD license.
! Additional copyright and license information can be found in the LICENSE file
! distributed with this code, or at http://mpas-dev.github.com/license.html
!
!|||||||||||||||||||||||||||||||||||||||||||||||||||||||||||||||||||||||
!
!  mpas_init
!
!> \brief MPAS-ocean initialization routines.
!> \author Mark Petersen
!> \date   December 2013
!> \details
!>  This module contains routines to initialize variables at the
!>    beginning of an MPAS-Ocean simulation, or when starting the
!>    ocean analysis core.
!
!-----------------------------------------------------------------------

module ocn_init_routines

   use mpas_kind_types
   use mpas_derived_types
   use mpas_pool_routines
   use mpas_timer
   use mpas_dmpar
   use mpas_constants

   use mpas_rbf_interpolation
   use mpas_vector_operations
   use mpas_vector_reconstruction
   use mpas_tracer_advection_helpers

   use ocn_diagnostics
   use ocn_gm
   use ocn_constants

   use ocn_surface_land_ice_fluxes
   use ocn_forcing

   interface ocn_init_add_tau_metadata
      module procedure ocn_init_add_tau_metadata_real
      module procedure ocn_init_add_tau_metadata_int
      module procedure ocn_init_add_tau_metadata_logical
      module procedure ocn_init_add_tau_metadata_character
   end interface

   private

   !--------------------------------------------------------------------
   !
   ! Public parameters
   !
   !--------------------------------------------------------------------

   !--------------------------------------------------------------------
   !
   ! Public member functions
   !
   !--------------------------------------------------------------------

   public :: &
      ocn_init_routines_compute_max_level, &
      ocn_init_routines_compute_mesh_scaling, &
      ocn_init_routines_setup_sign_and_index_fields, &
      ocn_init_routines_vert_coord, &
      ocn_init_routines_block, &
      ocn_init_metadata

   !--------------------------------------------------------------------
   !
   ! Private module variables
   !
   !--------------------------------------------------------------------

!***********************************************************************

contains

!***********************************************************************
!
!  routine ocn_init_routines_compute_max_level
!
!> \brief  initialize max level and boundary mask variables
!> \author Doug Jacobsen, Mark Petersen, Todd Ringler
!> \date   September 2011
!> \details
!>  This routine initializes max level and boundary mask variables
!
!-----------------------------------------------------------------------
subroutine ocn_init_routines_compute_max_level(domain)!{{{
! Initialize maxLevel and boundary mesh variables.

   type (domain_type), intent(inout) :: domain
   type (mpas_pool_type), pointer :: meshPool

   integer :: i, iCell, iEdge, iVertex, k
   type (block_type), pointer :: block

   integer, pointer :: nCells, nEdges, nVertices, nVertLevels, vertexDegree

   integer, dimension(:), pointer :: &
      maxLevelCell, maxLevelEdgeTop, maxLevelEdgeBot, &
      maxLevelVertexTop, maxLevelVertexBot
   integer, dimension(:,:), pointer :: &
      cellsOnEdge, cellsOnVertex, boundaryEdge, boundaryCell, &
      boundaryVertex, verticesOnEdge, edgeMask, cellMask, vertexMask

   ! Initialize z-level mesh variables from h, read in from input file.
   block => domain % blocklist
   do while (associated(block))
      call mpas_pool_get_subpool(block % structs, 'mesh', meshPool)

      call mpas_pool_get_array(meshPool, 'maxLevelCell', maxLevelCell)
      call mpas_pool_get_array(meshPool, 'maxLevelEdgeTop', maxLevelEdgeTop)
      call mpas_pool_get_array(meshPool, 'maxLevelEdgeBot', maxLevelEdgeBot)
      call mpas_pool_get_array(meshPool, 'maxLevelVertexTop', maxLevelVertexTop)
      call mpas_pool_get_array(meshPool, 'maxLevelVertexBot', maxLevelVertexBot)
      call mpas_pool_get_array(meshPool, 'cellsOnEdge', cellsOnEdge)
      call mpas_pool_get_array(meshPool, 'cellsOnVertex', cellsOnVertex)
      call mpas_pool_get_array(meshPool, 'verticesOnEdge', verticesOnEdge)
      call mpas_pool_get_array(meshPool, 'boundaryEdge', boundaryEdge)
      call mpas_pool_get_array(meshPool, 'boundaryCell', boundaryCell)
      call mpas_pool_get_array(meshPool, 'boundaryVertex', boundaryVertex)
      call mpas_pool_get_array(meshPool, 'edgeMask', edgeMask)
      call mpas_pool_get_array(meshPool, 'cellMask', cellMask)
      call mpas_pool_get_array(meshPool, 'vertexMask', vertexMask)

      call mpas_pool_get_dimension(meshPool, 'nCells', nCells)
      call mpas_pool_get_dimension(meshPool, 'nEdges', nEdges)
      call mpas_pool_get_dimension(meshPool, 'nVertices ', nVertices)
      call mpas_pool_get_dimension(meshPool, 'nVertLevels', nVertLevels)
      call mpas_pool_get_dimension(meshPool, 'vertexDegree', vertexDegree)

      ! maxLevelEdgeTop is the minimum (shallowest) of the surrounding cells
      do iEdge = 1, nEdges
         maxLevelEdgeTop(iEdge) = &
            min( maxLevelCell(cellsOnEdge(1,iEdge)), &
                 maxLevelCell(cellsOnEdge(2,iEdge)) )
      end do

      maxLevelEdgeTop(nEdges+1) = 0

      ! maxLevelEdgeBot is the maximum (deepest) of the surrounding cells
      do iEdge = 1, nEdges
         maxLevelEdgeBot(iEdge) = &
            max( maxLevelCell(cellsOnEdge(1,iEdge)), &
                 maxLevelCell(cellsOnEdge(2,iEdge)) )
      end do

      maxLevelEdgeBot(nEdges+1) = 0

      ! maxLevelVertexBot is the maximum (deepest) of the surrounding cells
      do iVertex = 1,nVertices
         maxLevelVertexBot(iVertex) = maxLevelCell(cellsOnVertex(1,iVertex))
         do i = 2, vertexDegree
            maxLevelVertexBot(iVertex) = &
               max( maxLevelVertexBot(iVertex), &
                    maxLevelCell(cellsOnVertex(i,iVertex)))
         end do
      end do

      maxLevelVertexBot(nVertices+1) = 0

      ! maxLevelVertexTop is the minimum (shallowest) of the surrounding cells
      do iVertex = 1,nVertices
         maxLevelVertexTop(iVertex) = maxLevelCell(cellsOnVertex(1,iVertex))
         do i = 2, vertexDegree
            maxLevelVertexTop(iVertex) = &
               min( maxLevelVertexTop(iVertex), &
                    maxLevelCell(cellsOnVertex(i,iVertex)))
         end do
      end do

      maxLevelVertexTop(nVertices+1) = 0

      ! set boundary edge
      boundaryEdge(:,1:nEdges+1)=1
      edgeMask(:,1:nEdges+1)=0


      do iEdge = 1, nEdges
         boundaryEdge(1:maxLevelEdgeTop(iEdge),iEdge)=0
         edgeMask(1:maxLevelEdgeTop(iEdge),iEdge)=1
      end do

      !
      ! Find cells and vertices that have an edge on the boundary
      !
      boundaryCell(:,1:nCells+1) = 0
      cellMask(:,1:nCells+1) = 0
      boundaryVertex(:,1:nVertices+1) = 0
      vertexMask(:,1:nVertices+1) = 0


      do iEdge = 1, nEdges
         do k = 1, nVertLevels
            if (boundaryEdge(k,iEdge).eq.1) then
               boundaryCell(k,cellsOnEdge(1,iEdge)) = 1
               boundaryCell(k,cellsOnEdge(2,iEdge)) = 1
               boundaryVertex(k,verticesOnEdge(1,iEdge)) = 1
               boundaryVertex(k,verticesOnEdge(2,iEdge)) = 1
            endif
         end do
      end do

      do iCell = 1, nCells
         do k = 1, nVertLevels
            if ( maxLevelCell(iCell) >= k ) then
               cellMask(k, iCell) = 1
            end if
         end do
      end do

      do iVertex = 1, nVertices
         do k = 1, nVertLevels
            if ( maxLevelVertexBot(iVertex) >= k ) then
               vertexMask(k, iVertex) = 1
            end if
         end do
      end do

      block => block % next
   end do

   ! Note: We do not update halos on maxLevel* variables.  I want the
   ! outside edge of a halo to be zero on each processor.

end subroutine ocn_init_routines_compute_max_level!}}}

!***********************************************************************
!
!  routine ocn_init_routines_setup_sign_and_index_fields
!
!> \brief   set up sign and index fields
!> \author Doug Jacobsen, Mark Petersen, Todd Ringler
!> \date   September 2011
!> \details
!>  This routine initializes edgeSignOnCell, edgeSignOnVertex, and
!>   kiteIndexOnCell.
!
!-----------------------------------------------------------------------
   subroutine ocn_init_routines_setup_sign_and_index_fields(meshPool)!{{{

       type (mpas_pool_type), intent(inout) :: meshPool

       integer, dimension(:), pointer :: nEdgesOnCell
       integer, dimension(:,:), pointer :: edgesOnCell, edgesOnVertex, cellsOnVertex, cellsOnEdge, verticesOnCell, verticesOnEdge
       integer, dimension(:,:), pointer :: edgeSignOnCell, edgeSignOnVertex, kiteIndexOnCell

       integer, pointer :: nCells, nEdges, nVertices, vertexDegree
       integer :: iCell, iEdge, iVertex, i, j, k

       call mpas_pool_get_dimension(meshPool, 'nCells', nCells)
       call mpas_pool_get_dimension(meshPool, 'nEdges', nEdges)
       call mpas_pool_get_dimension(meshPool, 'nVertices', nVertices)
       call mpas_pool_get_dimension(meshPool, 'vertexDegree', vertexDegree)

       call mpas_pool_get_array(meshPool, 'nEdgesOnCell', nEdgesOnCell)
       call mpas_pool_get_array(meshPool, 'edgesOnCell', edgesOnCell)
       call mpas_pool_get_array(meshPool, 'edgesOnVertex', edgesOnVertex)
       call mpas_pool_get_array(meshPool, 'cellsOnVertex', cellsOnVertex)
       call mpas_pool_get_array(meshPool, 'cellsOnEdge', cellsOnEdge)
       call mpas_pool_get_array(meshPool, 'verticesOnCell', verticesOnCell)
       call mpas_pool_get_array(meshPool, 'verticesOnEdge', verticesOnEdge)
       call mpas_pool_get_array(meshPool, 'edgeSignOnCell', edgeSignOnCell)
       call mpas_pool_get_array(meshPool, 'edgeSignOnVertex', edgeSignOnVertex)
       call mpas_pool_get_array(meshPool, 'kiteIndexOnCell', kiteIndexOnCell)

       edgeSignOnCell = 0.0_RKIND
       edgeSignOnVertex = 0.0_RKIND
       kiteIndexOnCell = 0.0_RKIND

       do iCell = 1, nCells
         do i = 1, nEdgesOnCell(iCell)
           iEdge = edgesOnCell(i, iCell)
           iVertex = verticesOnCell(i, iCell)

           ! Vector points from cell 1 to cell 2
           if(iCell == cellsOnEdge(1, iEdge)) then
             edgeSignOnCell(i, iCell) = -1
           else
             edgeSignOnCell(i, iCell) =  1
           end if

           do j = 1, vertexDegree
             if(cellsOnVertex(j, iVertex) == iCell) then
               kiteIndexOnCell(i, iCell) = j
             end if
           end do
         end do
       end do

       do iVertex = 1, nVertices
         do i = 1, vertexDegree
           iEdge = edgesOnVertex(i, iVertex)

           ! Vector points from vertex 1 to vertex 2
           if(iVertex == verticesOnEdge(1, iEdge)) then
             edgeSignOnVertex(i, iVertex) = -1
           else
             edgeSignOnVertex(i, iVertex) =  1
           end if
         end do
       end do

   end subroutine ocn_init_routines_setup_sign_and_index_fields!}}}

!***********************************************************************
!
!  routine ocn_init_routines_compute_mesh_scaling
!
!> \brief   set up mesh scaling variables
!> \author Doug Jacobsen, Mark Petersen, Todd Ringler
!> \date   September 2011
!> \details
!>  This routine initializes meshScaling, meshScalingDel2, and
!>   meshScalingDel4
!
!-----------------------------------------------------------------------
   subroutine ocn_init_routines_compute_mesh_scaling(meshPool, scaleHmixWithMesh, maxMeshDensity)!{{{

      type (mpas_pool_type), intent(inout) :: meshPool
      logical, intent(in) :: scaleHmixWithMesh
      real (kind=RKIND), intent(in) :: maxMeshDensity

      integer :: iEdge, cell1, cell2
      integer, pointer :: nEdges
      integer, dimension(:,:), pointer :: cellsOnEdge
      real (kind=RKIND), dimension(:), pointer :: meshDensity, meshScalingDel2, meshScalingDel4, meshScaling

      call mpas_pool_get_array(meshPool, 'meshDensity', meshDensity)
      call mpas_pool_get_array(meshPool, 'meshScalingDel2', meshScalingDel2)
      call mpas_pool_get_array(meshPool, 'meshScalingDel4', meshScalingDel4)
      call mpas_pool_get_array(meshPool, 'meshScaling', meshScaling)
      call mpas_pool_get_array(meshPool, 'cellsOnEdge', cellsOnEdge)

      call mpas_pool_get_dimension(meshPool, 'nEdges', nEdges)

      !
      ! Compute the scaling factors to be used in the del2 and del4 dissipation
      !
      ! Typical use cases have the minval(meshScaling)==1.
      ! meshScaling values of approximately 1 indicate the highest resolution of the domain.

      meshScalingDel2(:) = 1.0_RKIND
      meshScalingDel4(:) = 1.0_RKIND
      meshScaling(:)     = 1.0_RKIND

      if (scaleHmixWithMesh) then
         do iEdge = 1, nEdges
            cell1 = cellsOnEdge(1,iEdge)
            cell2 = cellsOnEdge(2,iEdge)
            meshScalingDel2(iEdge) = 1.0_RKIND / ( ((meshDensity(cell1) + meshDensity(cell2) ) / 2.0_RKIND) &
                                   / maxMeshDensity)**(3.0_RKIND / 4.0_RKIND)  ! goes as dc**3
            meshScalingDel4(iEdge) = 1.0_RKIND / ( ((meshDensity(cell1) + meshDensity(cell2) ) / 2.0_RKIND) &
                                   / maxMeshDensity)**(3.0_RKIND / 4.0_RKIND)  ! goes as dc**3
            meshScaling(iEdge)     = 1.0_RKIND / ( ((meshDensity(cell1) + meshDensity(cell2) ) / 2.0_RKIND) &
                                   / maxMeshDensity)**(1.0_RKIND / 4.0_RKIND)
         end do
      end if

   end subroutine ocn_init_routines_compute_mesh_scaling!}}}

!***********************************************************************
!
!  routine ocn_init_routines_vert_coord
!
!> \brief  initialize vertical coordinate variables
!> \author Doug Jacobsen, Mark Petersen, Todd Ringler
!> \date   September 2011
!> \details
!>  This routine initializes vertical coordinate variables
!
!-----------------------------------------------------------------------
   subroutine ocn_init_routines_vert_coord(domain)!{{{
   ! Initialize zlevel-type variables and adjust initial conditions for
   ! partial bottom cells.

      type (domain_type), intent(inout) :: domain

      type (mpas_pool_type), pointer :: statePool
      type (mpas_pool_type), pointer :: meshPool
      type (mpas_pool_type), pointer :: tracersPool
      type (mpas_pool_type), pointer :: verticalMeshPool
      type (dm_info) :: dminfo

      integer :: i, iCell, iEdge, iVertex, k, km1
      type (block_type), pointer :: block

      integer :: iTracer, cell, cell1, cell2
      real (kind=RKIND) :: normalThicknessFluxSum, thicknessSum, hEdge1, zMidPBC

      integer, dimension(:), pointer :: maxLevelCell
      real (kind=RKIND), dimension(:), pointer :: refBottomDepth, &
         refBottomDepthTopOfCell, vertCoordMovementWeights, bottomDepth, refZMid, refLayerThickness
      real (kind=RKIND), dimension(:), allocatable :: minBottomDepth, minBottomDepthMid, zMidZLevel

      real (kind=RKIND), dimension(:,:), pointer :: layerThickness
      real (kind=RKIND), dimension(:,:,:), pointer :: tracersGroup
      integer, pointer :: nVertLevels, nCells
      logical :: consistentSSH

      logical, pointer :: config_do_restart, config_check_ssh_consistency
      logical, pointer :: config_check_zlevel_consistency
      character (len=StrKIND), pointer :: config_vert_coord_movement

      type (mpas_pool_iterator_type) :: groupItr

      call mpas_pool_get_config(domain % configs, 'config_vert_coord_movement', config_vert_coord_movement)
      call mpas_pool_get_config(domain % configs, 'config_do_restart', config_do_restart)
      call mpas_pool_get_config(domain % configs, 'config_check_ssh_consistency', config_check_ssh_consistency)
      call mpas_pool_get_config(domain % configs, 'config_check_zlevel_consistency', config_check_zlevel_consistency)

      ! Initialize z-level mesh variables from h, read in from input file.
      block => domain % blocklist
      do while (associated(block))
         call mpas_pool_get_subpool(block % structs, 'state', statePool)
         call mpas_pool_get_subpool(block % structs, 'mesh', meshPool)
         call mpas_pool_get_subpool(block % structs, 'verticalMesh', verticalMeshPool)
         call mpas_pool_get_subpool(statePool, 'tracers', tracersPool)

         call mpas_pool_get_array(statePool, 'layerThickness', layerThickness, 1)

         call mpas_pool_get_array(meshPool, 'refBottomDepth', refBottomDepth)
         call mpas_pool_get_array(meshPool, 'refBottomDepthTopOfCell', refBottomDepthTopOfCell)
         call mpas_pool_get_array(meshPool, 'bottomDepth', bottomDepth)
         call mpas_pool_get_array(meshPool, 'vertCoordMovementWeights', vertCoordMovementWeights)
         call mpas_pool_get_array(meshPool, 'maxLevelCell', maxLevelCell)

         call mpas_pool_get_array(verticalMeshPool, 'refZMid', refZMid)
         call mpas_pool_get_array(verticalMeshPool, 'refLayerThickness', refLayerThickness)

         call mpas_pool_get_dimension(meshPool, 'nCells', nCells)
         call mpas_pool_get_dimension(meshPool, 'nVertLevels', nVertLevels)

         ! TopOfCell needed where zero depth for the very top may be referenced.
         refBottomDepthTopOfCell(1) = 0.0_RKIND
         do k = 1, nVertLevels
            refBottomDepthTopOfCell(k+1) = refBottomDepth(k)
            refLayerThickness(k) = refBottomDepth(k) - refBottomDepthTopOfCell(k)
            refZMid(k) = - refBottomDepthTopOfCell(k) - refLayerThickness(k)/2.0_RKIND
         end do

         ! Initialization of vertCoordMovementWeights. This determines how SSH perturbations
         ! are distributed throughout the column.
         if (config_vert_coord_movement.eq.'fixed') then

           vertCoordMovementWeights = 0.0_RKIND
           vertCoordMovementWeights(1) = 1.0_RKIND

         elseif (config_vert_coord_movement.eq.'uniform_stretching') then

            vertCoordMovementWeights = 1.0_RKIND

         endif

<<<<<<< HEAD
=======
         ! Initial condition files (ocean.nc, produced by basin) include a realistic
         ! bottomDepth variable and h,T,S variables for full thickness cells.
         ! If running with pbcs, set config_alter_ICs_for_pbc='zlevel_pbcs_on'. Then thin pbc cells
         !    will be changed, and h,T,S will be altered to match the pbcs.
         ! If running without pbcs, set config_alter_ICs_for_pbc='zlevel_pbcs_off'. Then
         !    bottomDepth will be altered so it is full cells everywhere.
         !    If your input file does not include bottomDepth, the false option will
         !    initialize bottomDepth correctly for a non-pbc run.

         if (.not. config_do_restart .and. config_alter_ICs_for_pbcs) then

            if (config_pbc_alteration_type .eq. 'partial_cell') then

               call mpas_log_write(' Altering bottomDepth to avoid very thin cells.')
               call mpas_log_write(' Altering layerThickness and tracer initial conditions to conform with partial bottom cells.')

               allocate(minBottomDepth(nVertLevels),minBottomDepthMid(nVertLevels),zMidZLevel(nVertLevels))

               ! min_pbc_fraction restricts pbcs from being too small.
               ! A typical value is 10%, so pbcs must occupy at least 10% of the cell thickness.
               ! If min_pbc_fraction = 0.0, bottomDepth gives the actual depth for that cell.
               ! If min_pbc_fraction = 1.0, bottomDepth reverts to discrete z-level depths, same
               !    as partial_bottom_cells = .false.

               minBottomDepth(1) = (1.0-config_min_pbc_fraction)*refBottomDepth(1)
               minBottomDepthMid(1) = 0.5*(minBottomDepth(1) + refBottomDepthTopOfCell(1))
               zMidZLevel(1) = - 0.5*(refBottomDepth(1) + refBottomDepthTopOfCell(1))
               do k = 2, nVertLevels
                  minBottomDepth(k) = refBottomDepth(k) - (1.0-config_min_pbc_fraction)*(refBottomDepth(k) - refBottomDepth(k-1))
                  minBottomDepthMid(k) = 0.5*(minBottomDepth(k) + refBottomDepthTopOfCell(k))
                  zMidZLevel(k) = - 0.5*(refBottomDepth(k) + refBottomDepthTopOfCell(k))
               enddo

               do iCell = 1, nCells

                  ! Change value of maxLevelCell for partial bottom cells
                  k = maxLevelCell(iCell)
                  if (bottomDepth(iCell) .lt. minBottomDepthMid(k)) then
                     ! Round up to cell above
                     maxLevelCell(iCell) = maxLevelCell(iCell) - 1
                     bottomDepth(iCell) = refBottomDepth(maxLevelCell(iCell))
                  elseif (bottomDepth(iCell) .lt. minBottomDepth(k)) then
                     ! Round down cell to the min_pbc_fraction.
                     bottomDepth(iCell) = minBottomDepth(k)
                  endif
                  ! reset k to new value of maxLevelCell
                  k = maxLevelCell(iCell)

                  ! Alter thickness of bottom level to account for PBC
                  layerThickness(k,iCell) = bottomDepth(iCell) - refBottomDepthTopOfCell(k)

                  ! Linearly interpolate the initial T&S for new location of bottom cell for PBCs
                  zMidPBC = -0.5*(bottomDepth(iCell) + refBottomDepthTopOfCell(k))
                  km1 = max(k-1,1)
                  do iTracer = 1, num_tracers
                     tracers(iTracer,k,iCell) = tracers(iTracer,k,iCell) &
                        + (tracers(iTracer,km1,iCell) - tracers(iTracer,k,iCell)) &
                         /(zMidZLevel(km1)-zMidZLevel(k)+1.0e-16) &
                         *(zMidPBC - zMidZLevel(k))
                  enddo

               enddo

               deallocate(minBottomDepth,zMidZLevel)

            elseif (config_pbc_alteration_type .eq. 'full_cell') then

               do iCell = 1,nCells
                  bottomDepth(iCell) = refBottomDepth(maxLevelCell(iCell))
               enddo

            else

                call mpas_log_write(' Incorrect choice of config_pbc_alteration_type.', MPAS_LOG_CRIT)

            endif

         endif ! .not.config_do_restart

         if (.not. config_do_restart) then

            ! Layer thickness when the ocean is at rest, i.e. without SSH or internal perturbations.
            ! This is applied only from the initial condition
            if (config_set_restingThickness_to_IC) then
                restingThickness = layerThickness
            endif

         endif ! .not.config_do_restart.and.config_alter_ICs_for_pbcs

>>>>>>> fbd9a1b3
         if (config_check_ssh_consistency) then
            consistentSSH = .true.
            do iCell = 1,nCells
               ! Check if abs(ssh)>2m.  If so, print warning.
               if (abs(sum(layerThickness(1:maxLevelCell(iCell),iCell))-bottomDepth(iCell))>2.0_RKIND) then
                  consistentSSH = .false.
<<<<<<< HEAD
                  write (stderrUnit,'(a)') ' Warning: abs(sum(h)-bottomDepth)>2m.  Most likely, initial layerThickness ' &
                                        // 'does not match bottomDepth.'
                  write (stderrUnit,*) ' iCell, K=maxLevelCell(iCell), bottomDepth(iCell),sum(h),bottomDepth: ', &
                                iCell, maxLevelCell(iCell), bottomDepth(iCell), sum( &
                                layerThickness(1:maxLevelCell(iCell), iCell) ), bottomDepth(iCell), &
                                layerThickness(maxLevelCell(iCell),iCell)
=======
                  call mpas_log_write(' Warning: abs(sum(h)-bottomDepth)>2m.  Most likely, initial layerThickness does not match bottomDepth.', &
                     MPAS_LOG_ERR)
! mrp log this later
                  !call mpas_log_write(' iCell, K=maxLevelCell(iCell), bottomDepth(iCell),sum(h),bottomDepth: ', &
                  !              iCell, maxLevelCell(iCell), bottomDepth(iCell),sum(layerThickness(1:maxLevelCell(iCell),iCell)),bottomDepth(iCell), &
                  !              layerThickness(maxLevelCell(iCell),iCell)
>>>>>>> fbd9a1b3
               endif
            enddo

            if (.not. consistentSSH) then
<<<<<<< HEAD
               write(stderrUnit,*) 'Warning: SSH is not consistent. Most likely, initial layerThickness ' &
                                // 'does not match bottomDepth.'
=======
               call mpas_log_write('Warning: SSH is not consistent. Most likely, initial layerThickness does not match bottomDepth.')
>>>>>>> fbd9a1b3
            end if

         endif ! config_check_ssh_consistency

         if (config_check_zlevel_consistency) then
            do iCell = 1,nCells
               ! Check that bottomDepth and maxLevelCell match.  Some older meshs do not have the bottomDepth variable.
               if (bottomDepth(iCell) > refBottomDepth(maxLevelCell(iCell)).or. &
                   bottomDepth(iCell) < refBottomDepthTopOfCell(maxLevelCell(iCell))) then
<<<<<<< HEAD
                  write (stderrUnit,'(a)') ' fatal error: bottomDepth and maxLevelCell do not match:'
                  write (stderrUnit,'(a,2i5,10f10.2)') ' iCell, maxLevelCell(iCell), bottomDepth(iCell): ', &
                                iCell, maxLevelCell(iCell), bottomDepth(iCell)
                  write (stderrUnit,'(a,10f10.2)') ' refBottomDepth(maxLevelCell(iCell)), ' &
                                                   // 'refBottomDepthTopOfCell(maxLevelCell(iCell)): ', &
                                refBottomDepth(maxLevelCell(iCell)), refBottomDepthTopOfCell(maxLevelCell(iCell))
                  call mpas_dmpar_global_abort('MPAS-ocean: Abort: bottomDepth and maxLevelCell do not match')
=======
                  call mpas_log_write(' fatal error: bottomDepth and maxLevelCell do not match:', MPAS_LOG_ERR)
! mrp add this text back in later
!                  call mpas_log_write(' iCell, maxLevelCell(iCell), bottomDepth(iCell): ', &
!                                iCell, maxLevelCell(iCell), bottomDepth(iCell)
!                  call mpas_log_write(' refBottomDepth(maxLevelCell(iCell)), refBottomDepthTopOfCell(maxLevelCell(iCell)): ', &
!                                refBottomDepth(maxLevelCell(iCell)), refBottomDepthTopOfCell(maxLevelCell(iCell))
>>>>>>> fbd9a1b3
               endif

            enddo
         endif

      block => block % next
      end do

   end subroutine ocn_init_routines_vert_coord!}}}

!***********************************************************************
!
!  routine ocn_init_routines_block
!
!> \brief   Initialize blocks within MPAS-Ocean core
!> \author  Doug Jacobsen, Mark Petersen, Todd Ringler
!> \date    September 2011
!> \details
!>  This routine calls all block-level initializations required to begin a
!>  simulation with MPAS-Ocean
!
!-----------------------------------------------------------------------

   subroutine ocn_init_routines_block(block, dt, err)!{{{

      type (block_type), intent(inout) :: block
      real (kind=RKIND), intent(in) :: dt
      integer, intent(out) :: err

      type (mpas_pool_type), pointer :: meshPool, statePool, tracersPool
      type (mpas_pool_type), pointer :: forcingPool, diagnosticsPool, scratchPool
      integer :: i, iEdge, iCell, k
      integer :: err1

      integer, dimension(:), pointer :: nAdvCellsForEdge, maxLevelCell
      integer, dimension(:), pointer :: maxLevelEdgeBot, maxLevelEdgeTop
      integer, dimension(:,:), pointer :: advCellsForEdge, highOrderAdvectionMask, boundaryCell
      real (kind=RKIND), dimension(:), pointer :: areaCell, boundaryLayerDepth
      real (kind=RKIND), dimension(:,:), pointer :: advCoefs, advCoefs3rd, normalTransportVelocity
      real (kind=RKIND), dimension(:,:), pointer :: layerThickness
      real (kind=RKIND), dimension(:,:), pointer :: normalVelocity, normalGMBolusVelocity, edgeTangentVectors
      real (kind=RKIND), dimension(:,:), pointer :: velocityX, velocityY, velocityZ
      real (kind=RKIND), dimension(:,:), pointer :: velocityZonal, velocityMeridional
      real (kind=RKIND), dimension(:,:,:), pointer :: derivTwo

      real (kind=RKIND), dimension(:,:,:), pointer :: tracersGroup

      integer, pointer :: nCells, nEdges, nVertices, nVertLevels
      integer, pointer :: config_horiz_tracer_adv_order
      logical, pointer :: config_hmix_scaleWithMesh, config_do_restart
      logical, pointer :: config_use_standardGM
      real (kind=RKIND), pointer :: config_maxMeshDensity

      type (mpas_pool_iterator_type) :: groupItr

      call mpas_pool_get_dimension(block % dimensions, 'nCells', nCells)
      call mpas_pool_get_dimension(block % dimensions, 'nEdges', nEdges)
      call mpas_pool_get_dimension(block % dimensions, 'nVertices', nVertices)
      call mpas_pool_get_dimension(block % dimensions, 'nVertLevels', nVertLevels)

      call mpas_pool_get_subpool(block % structs, 'mesh', meshPool)
      call mpas_pool_get_subpool(block % structs, 'state', statePool)
      call mpas_pool_get_subpool(block % structs, 'forcing', forcingPool)
      call mpas_pool_get_subpool(block % structs, 'diagnostics', diagnosticsPool)
      call mpas_pool_get_subpool(block % structs, 'scratch', scratchPool)

      call mpas_pool_get_subpool(statePool, 'tracers', tracersPool)

      call mpas_pool_get_array(meshPool, 'derivTwo', derivTwo)
      call mpas_pool_get_array(meshPool, 'advCoefs', advCoefs)
      call mpas_pool_get_array(meshPool, 'advCoefs3rd', advCoefs3rd)
      call mpas_pool_get_array(meshPool, 'nAdvCellsForEdge', nAdvCellsForEdge)
      call mpas_pool_get_array(meshPool, 'advCellsForEdge', advCellsForEdge)
      call mpas_pool_get_array(meshPool, 'maxLevelCell', maxLevelCell)
      call mpas_pool_get_array(meshPool, 'highOrderAdvectionMask', highOrderAdvectionMask)
      call mpas_pool_get_array(meshPool, 'boundaryCell', boundaryCell)
      call mpas_pool_get_array(meshPool, 'edgeTangentVectors', edgeTangentVectors)
      call mpas_pool_get_array(meshPool, 'areaCell', areaCell)
      call mpas_pool_get_array(meshPool, 'boundaryCell', boundaryCell)
      call mpas_pool_get_array(meshPool, 'maxLevelEdgeBot', maxLevelEdgeBot)
      call mpas_pool_get_array(meshPool, 'maxLevelEdgeTop', maxLevelEdgeTop)

      call mpas_pool_get_array(diagnosticsPool, 'normalTransportVelocity', normalTransportVelocity)
      call mpas_pool_get_array(diagnosticsPool, 'normalGMBolusVelocity', normalGMBolusVelocity)
      call mpas_pool_get_array(diagnosticsPool, 'velocityX', velocityX)
      call mpas_pool_get_array(diagnosticsPool, 'velocityY', velocityY)
      call mpas_pool_get_array(diagnosticsPool, 'velocityZ', velocityZ)
      call mpas_pool_get_array(diagnosticsPool, 'velocityZonal', velocityZonal)
      call mpas_pool_get_array(diagnosticsPool, 'velocityMeridional', velocityMeridional)
      call mpas_pool_get_array(diagnosticsPool, 'boundaryLayerDepth', boundaryLayerDepth)

      call mpas_pool_get_array(statePool, 'normalVelocity', normalVelocity, 1)
      call mpas_pool_get_array(statePool, 'layerThickness', layerThickness, 1)

      call mpas_pool_get_config(block % configs, 'config_horiz_tracer_adv_order', config_horiz_tracer_adv_order)
      call mpas_pool_get_config(block % configs, 'config_hmix_scaleWithMesh', config_hmix_scaleWithMesh)
      call mpas_pool_get_config(block % configs, 'config_maxMeshDensity', config_maxMeshDensity)
      call mpas_pool_get_config(block % configs, 'config_use_standardGM', config_use_standardGM)
      call mpas_pool_get_config(block % configs, 'config_do_restart', config_do_restart)

      call ocn_init_routines_setup_sign_and_index_fields(meshPool)
      call mpas_initialize_deriv_two(meshPool, derivTwo, err)
      call mpas_tracer_advection_coefficients(meshPool, &
          config_horiz_tracer_adv_order, derivTwo, advCoefs, &
          advCoefs3rd, nAdvCellsForEdge, advCellsForEdge, &
          err1, maxLevelCell, highOrderAdvectionMask, &
          boundaryCell)
      err = ior(err, err1)

      if (.not. config_do_restart) then
         do iCell=1,nCells
            boundaryLayerDepth(iCell) = layerThickness(1, iCell) * 0.5_RKIND
         end do
      end if

      call ocn_diagnostic_solve(dt,  statePool, forcingPool, meshPool, diagnosticsPool, scratchPool, tracersPool)

      ! initialize velocities and active tracers on land to be zero.
      areaCell(nCells+1) = -1.0e34_RKIND

      layerThickness(:, nCells+1) = 0.0_RKIND


      do iEdge=1, nEdges
         normalVelocity(maxLevelEdgeTop(iEdge)+1:maxLevelEdgeBot(iEdge), iEdge) = 0.0_RKIND

         normalVelocity(maxLevelEdgeBot(iEdge)+1:nVertLevels,iEdge) = -1.0e34_RKIND
      end do

      call mpas_pool_begin_iteration(tracersPool)
      do while ( mpas_pool_get_next_member(tracersPool, groupItr) )
         if ( groupItr % memberType == MPAS_POOL_FIELD ) then
            call mpas_pool_get_array(tracersPool, groupItr % memberName, tracersGroup, 1)
            if ( associated(tracersGroup) ) then
               do iCell=1,nCells
                  tracersGroup(:, maxLevelCell(iCell)+1:nVertLevels,iCell) =  -1.0e34_RKIND
               end do
            end if
         end if
      end do

      ! ------------------------------------------------------------------
      ! Accumulating various parametrizations of the transport velocity
      ! ------------------------------------------------------------------
      do iEdge = 1, nEdges
         normalTransportVelocity(:, iEdge) = normalVelocity(:, iEdge)
      end do


      ! Compute normalGMBolusVelocity, relativeSlope and RediDiffVertCoef if respective flags are turned on
      if (config_use_standardGM) then
          call ocn_gm_compute_Bolus_velocity(diagnosticsPool, meshPool, scratchPool)
      end if

      if (config_use_standardGM) then
         do iEdge = 1, nEdges
            normalTransportVelocity(:, iEdge) = normalTransportVelocity(:, iEdge) + normalGMBolusVelocity(:, iEdge)
         end do
       end if

      ! ------------------------------------------------------------------
      ! End: Accumulating various parametrizations of the transport velocity
      ! ------------------------------------------------------------------

      call ocn_init_routines_compute_mesh_scaling(meshPool, config_hmix_scaleWithMesh, config_maxMeshDensity)

      call mpas_rbf_interp_initialize(meshPool)
      call mpas_initialize_tangent_vectors(meshPool, edgeTangentVectors)

      call mpas_init_reconstruct(meshPool, includeHalos=.true.)

      call mpas_reconstruct(meshPool, normalVelocity,        &
                       velocityX,            &
                       velocityY,            &
                       velocityZ,            &
                       velocityZonal,        &
                       velocityMeridional    &
                      )

      if (config_use_standardGM) then
         call ocn_reconstruct_gm_vectors(diagnosticsPool, meshPool)
      end if

      call mpas_pool_initialize_time_levels(statePool)

      ! compute land-ice fluxes for potential output at startup
      call ocn_forcing_build_fraction_absorbed_array(meshPool, statePool, diagnosticsPool, forcingPool, err1, 1)
      err = ior(err, err1)
      call ocn_surface_land_ice_fluxes_build_arrays(meshPool, diagnosticsPool, &
                                                    forcingPool, scratchPool, statePool, dt, err1)
      err = ior(err, err1)



   end subroutine ocn_init_routines_block!}}}


!***********************************************************************
!
!  routine ocn_init_metadata
!
!> \brief   Initialize any metadata for this processor
!> \author  Doug Jacobsen
!> \date    08/05/2016
!> \details
!>  This routine sets up any metadata for this MPI task and it's associated threads.
!>  The meta data could be related to performance data, or information about
!>  all the blocks on this processor.
!
!-----------------------------------------------------------------------
   subroutine ocn_init_metadata(domain)!{{{
      type (domain_type), intent(inout) :: domain

      type (block_type), pointer :: block

      character (len=StrKIND) :: metaDataName

      integer :: iHalo
      integer :: numBlocks
      integer, dimension(:), pointer :: nCellsArray, nEdgesArray, nVerticesArray

      numBlocks = 0

      block => domain % blocklist
      do while ( associated(block) )
         numBlocks = numBlocks + 1

         call mpas_pool_get_dimension(block % dimensions, 'nCellsArray', nCellsArray)
         call mpas_pool_get_dimension(block % dimensions, 'nEdgesArray', nEdgesArray)
         call mpas_pool_get_dimension(block % dimensions, 'nVerticesArray', nVerticesArray)

         call ocn_init_add_tau_metadata( 'numCellHalos', size(nCellsArray) )
         call ocn_init_add_tau_metadata( 'numEdgeHalos', size(nEdgesArray) )
         call ocn_init_add_tau_metadata( 'numVertexHalos', size(nVerticesArray) )

         do iHalo = 1, size(nCellsArray)
            write(metaDataName, '(a8, i2)' ) 'cellHalo', iHalo
            call ocn_init_add_tau_metadata( metaDataName, nCellsArray(iHalo) )
         end do

         do iHalo = 1, size(nEdgesArray)
            write(metaDataName, '(a8, i2)' ) 'edgeHalo', iHalo
            call ocn_init_add_tau_metadata( metaDataName, nEdgesArray(iHalo) )
         end do

         do iHalo = 1, size(nVerticesArray)
            write(metaDataName, '(a10, i2)' ) 'vertexHalo', iHalo
            call ocn_init_add_tau_metadata( metaDataName, nVerticesArray(iHalo) )
         end do

         block => block % next
      end do

      call ocn_init_add_tau_metadata( 'numBlocks', numBlocks )

   end subroutine ocn_init_metadata!}}}


!***********************************************************************
!
!  routine ocn_init_add_tau_metadata_real
!
!> \brief   Add tau real metadata
!> \author  Doug Jacobsen
!> \date    08/05/2016
!> \details
!>  This routine adds a real value metadata for TAU to this task.
!
!-----------------------------------------------------------------------
   subroutine ocn_init_add_tau_metadata_real( dataName, dataValue )!{{{
      character (len=*), intent(in) :: dataName
      real (kind=RKIND), intent(in) :: dataValue

      character (len=StrKIND) :: dataString

#ifdef MPAS_TAU
      dataString = ''
      write( dataString, * ) dataValue
      call tau_metadata( trim(dataName), trim(dataString) )
#endif

   end subroutine ocn_init_add_tau_metadata_real!}}}

!***********************************************************************
!
!  routine ocn_init_add_tau_metadata_int
!
!> \brief   Add tau integer metadata
!> \author  Doug Jacobsen
!> \date    08/05/2016
!> \details
!>  This routine adds an integer value metadata for TAU to this task.
!
!-----------------------------------------------------------------------
   subroutine ocn_init_add_tau_metadata_int( dataName, dataValue )!{{{
      character (len=*), intent(in) :: dataName
      integer, intent(in) :: dataValue

      character (len=StrKIND) :: dataString

#ifdef MPAS_TAU
      dataString = ''
      write( dataString, * ) dataValue
      call tau_metadata( trim(dataName), trim(dataString) )
#endif

   end subroutine ocn_init_add_tau_metadata_int!}}}

!***********************************************************************
!
!  routine ocn_init_add_tau_metadata_logical
!
!> \brief   Add tau logical metadata
!> \author  Doug Jacobsen
!> \date    08/05/2016
!> \details
!>  This routine adds a logical value metadata for TAU to this task.
!
!-----------------------------------------------------------------------
   subroutine ocn_init_add_tau_metadata_logical( dataName, dataValue )!{{{
      character (len=*), intent(in) :: dataName
      logical, intent(in) :: dataValue

      character (len=StrKIND) :: dataString

#ifdef MPAS_TAU
      dataString = ''
      write( dataString, * ) dataValue
      call tau_metadata( trim(dataName), trim(dataString) )
#endif

   end subroutine ocn_init_add_tau_metadata_logical!}}}

!***********************************************************************
!
!  routine ocn_init_add_tau_metadata_character
!
!> \brief   Add tau character metadata
!> \author  Doug Jacobsen
!> \date    08/05/2016
!> \details
!>  This routine adds a character value metadata for TAU to this task.
!
!-----------------------------------------------------------------------
   subroutine ocn_init_add_tau_metadata_character( dataName, dataValue )!{{{
      character (len=*), intent(in) :: dataName
      character (len=*), intent(in) :: dataValue

#ifdef MPAS_TAU
      call tau_metadata( trim(dataName), trim(dataValue) )
#endif

   end subroutine ocn_init_add_tau_metadata_character!}}}



end module ocn_init_routines

! vim: foldmethod=marker<|MERGE_RESOLUTION|>--- conflicted
+++ resolved
@@ -457,129 +457,23 @@
 
          endif
 
-<<<<<<< HEAD
-=======
-         ! Initial condition files (ocean.nc, produced by basin) include a realistic
-         ! bottomDepth variable and h,T,S variables for full thickness cells.
-         ! If running with pbcs, set config_alter_ICs_for_pbc='zlevel_pbcs_on'. Then thin pbc cells
-         !    will be changed, and h,T,S will be altered to match the pbcs.
-         ! If running without pbcs, set config_alter_ICs_for_pbc='zlevel_pbcs_off'. Then
-         !    bottomDepth will be altered so it is full cells everywhere.
-         !    If your input file does not include bottomDepth, the false option will
-         !    initialize bottomDepth correctly for a non-pbc run.
-
-         if (.not. config_do_restart .and. config_alter_ICs_for_pbcs) then
-
-            if (config_pbc_alteration_type .eq. 'partial_cell') then
-
-               call mpas_log_write(' Altering bottomDepth to avoid very thin cells.')
-               call mpas_log_write(' Altering layerThickness and tracer initial conditions to conform with partial bottom cells.')
-
-               allocate(minBottomDepth(nVertLevels),minBottomDepthMid(nVertLevels),zMidZLevel(nVertLevels))
-
-               ! min_pbc_fraction restricts pbcs from being too small.
-               ! A typical value is 10%, so pbcs must occupy at least 10% of the cell thickness.
-               ! If min_pbc_fraction = 0.0, bottomDepth gives the actual depth for that cell.
-               ! If min_pbc_fraction = 1.0, bottomDepth reverts to discrete z-level depths, same
-               !    as partial_bottom_cells = .false.
-
-               minBottomDepth(1) = (1.0-config_min_pbc_fraction)*refBottomDepth(1)
-               minBottomDepthMid(1) = 0.5*(minBottomDepth(1) + refBottomDepthTopOfCell(1))
-               zMidZLevel(1) = - 0.5*(refBottomDepth(1) + refBottomDepthTopOfCell(1))
-               do k = 2, nVertLevels
-                  minBottomDepth(k) = refBottomDepth(k) - (1.0-config_min_pbc_fraction)*(refBottomDepth(k) - refBottomDepth(k-1))
-                  minBottomDepthMid(k) = 0.5*(minBottomDepth(k) + refBottomDepthTopOfCell(k))
-                  zMidZLevel(k) = - 0.5*(refBottomDepth(k) + refBottomDepthTopOfCell(k))
-               enddo
-
-               do iCell = 1, nCells
-
-                  ! Change value of maxLevelCell for partial bottom cells
-                  k = maxLevelCell(iCell)
-                  if (bottomDepth(iCell) .lt. minBottomDepthMid(k)) then
-                     ! Round up to cell above
-                     maxLevelCell(iCell) = maxLevelCell(iCell) - 1
-                     bottomDepth(iCell) = refBottomDepth(maxLevelCell(iCell))
-                  elseif (bottomDepth(iCell) .lt. minBottomDepth(k)) then
-                     ! Round down cell to the min_pbc_fraction.
-                     bottomDepth(iCell) = minBottomDepth(k)
-                  endif
-                  ! reset k to new value of maxLevelCell
-                  k = maxLevelCell(iCell)
-
-                  ! Alter thickness of bottom level to account for PBC
-                  layerThickness(k,iCell) = bottomDepth(iCell) - refBottomDepthTopOfCell(k)
-
-                  ! Linearly interpolate the initial T&S for new location of bottom cell for PBCs
-                  zMidPBC = -0.5*(bottomDepth(iCell) + refBottomDepthTopOfCell(k))
-                  km1 = max(k-1,1)
-                  do iTracer = 1, num_tracers
-                     tracers(iTracer,k,iCell) = tracers(iTracer,k,iCell) &
-                        + (tracers(iTracer,km1,iCell) - tracers(iTracer,k,iCell)) &
-                         /(zMidZLevel(km1)-zMidZLevel(k)+1.0e-16) &
-                         *(zMidPBC - zMidZLevel(k))
-                  enddo
-
-               enddo
-
-               deallocate(minBottomDepth,zMidZLevel)
-
-            elseif (config_pbc_alteration_type .eq. 'full_cell') then
-
-               do iCell = 1,nCells
-                  bottomDepth(iCell) = refBottomDepth(maxLevelCell(iCell))
-               enddo
-
-            else
-
-                call mpas_log_write(' Incorrect choice of config_pbc_alteration_type.', MPAS_LOG_CRIT)
-
-            endif
-
-         endif ! .not.config_do_restart
-
-         if (.not. config_do_restart) then
-
-            ! Layer thickness when the ocean is at rest, i.e. without SSH or internal perturbations.
-            ! This is applied only from the initial condition
-            if (config_set_restingThickness_to_IC) then
-                restingThickness = layerThickness
-            endif
-
-         endif ! .not.config_do_restart.and.config_alter_ICs_for_pbcs
-
->>>>>>> fbd9a1b3
          if (config_check_ssh_consistency) then
             consistentSSH = .true.
             do iCell = 1,nCells
                ! Check if abs(ssh)>2m.  If so, print warning.
                if (abs(sum(layerThickness(1:maxLevelCell(iCell),iCell))-bottomDepth(iCell))>2.0_RKIND) then
                   consistentSSH = .false.
-<<<<<<< HEAD
-                  write (stderrUnit,'(a)') ' Warning: abs(sum(h)-bottomDepth)>2m.  Most likely, initial layerThickness ' &
-                                        // 'does not match bottomDepth.'
-                  write (stderrUnit,*) ' iCell, K=maxLevelCell(iCell), bottomDepth(iCell),sum(h),bottomDepth: ', &
-                                iCell, maxLevelCell(iCell), bottomDepth(iCell), sum( &
-                                layerThickness(1:maxLevelCell(iCell), iCell) ), bottomDepth(iCell), &
-                                layerThickness(maxLevelCell(iCell),iCell)
-=======
                   call mpas_log_write(' Warning: abs(sum(h)-bottomDepth)>2m.  Most likely, initial layerThickness does not match bottomDepth.', &
                      MPAS_LOG_ERR)
 ! mrp log this later
                   !call mpas_log_write(' iCell, K=maxLevelCell(iCell), bottomDepth(iCell),sum(h),bottomDepth: ', &
                   !              iCell, maxLevelCell(iCell), bottomDepth(iCell),sum(layerThickness(1:maxLevelCell(iCell),iCell)),bottomDepth(iCell), &
                   !              layerThickness(maxLevelCell(iCell),iCell)
->>>>>>> fbd9a1b3
                endif
             enddo
 
             if (.not. consistentSSH) then
-<<<<<<< HEAD
-               write(stderrUnit,*) 'Warning: SSH is not consistent. Most likely, initial layerThickness ' &
-                                // 'does not match bottomDepth.'
-=======
                call mpas_log_write('Warning: SSH is not consistent. Most likely, initial layerThickness does not match bottomDepth.')
->>>>>>> fbd9a1b3
             end if
 
          endif ! config_check_ssh_consistency
@@ -589,22 +483,12 @@
                ! Check that bottomDepth and maxLevelCell match.  Some older meshs do not have the bottomDepth variable.
                if (bottomDepth(iCell) > refBottomDepth(maxLevelCell(iCell)).or. &
                    bottomDepth(iCell) < refBottomDepthTopOfCell(maxLevelCell(iCell))) then
-<<<<<<< HEAD
-                  write (stderrUnit,'(a)') ' fatal error: bottomDepth and maxLevelCell do not match:'
-                  write (stderrUnit,'(a,2i5,10f10.2)') ' iCell, maxLevelCell(iCell), bottomDepth(iCell): ', &
-                                iCell, maxLevelCell(iCell), bottomDepth(iCell)
-                  write (stderrUnit,'(a,10f10.2)') ' refBottomDepth(maxLevelCell(iCell)), ' &
-                                                   // 'refBottomDepthTopOfCell(maxLevelCell(iCell)): ', &
-                                refBottomDepth(maxLevelCell(iCell)), refBottomDepthTopOfCell(maxLevelCell(iCell))
-                  call mpas_dmpar_global_abort('MPAS-ocean: Abort: bottomDepth and maxLevelCell do not match')
-=======
                   call mpas_log_write(' fatal error: bottomDepth and maxLevelCell do not match:', MPAS_LOG_ERR)
 ! mrp add this text back in later
 !                  call mpas_log_write(' iCell, maxLevelCell(iCell), bottomDepth(iCell): ', &
 !                                iCell, maxLevelCell(iCell), bottomDepth(iCell)
 !                  call mpas_log_write(' refBottomDepth(maxLevelCell(iCell)), refBottomDepthTopOfCell(maxLevelCell(iCell)): ', &
 !                                refBottomDepth(maxLevelCell(iCell)), refBottomDepthTopOfCell(maxLevelCell(iCell))
->>>>>>> fbd9a1b3
                endif
 
             enddo
