--- conflicted
+++ resolved
@@ -431,17 +431,13 @@
     with open(index_page, "wb") as f:
         f.write(html)
 
-<<<<<<< HEAD
-def generate_lat_lon_metrics_table(viewer, root_dir, parameters):
-=======
 def _make_relative_lat_lon_html_path(abs_html_path):
     """If the given path is an absolute path, make it relative to output_dir"""
     # Ex: change this: /Users/zshaheen/output_dir/viewer/table-data/ANN_metrics_table.html
     # to this: output_dir/viewer/table-data/ANN_metrics_table.html
     return '/'.join(abs_html_path.split('/')[-4:])
 
-def generate_lat_lon_metrics_table(viewer, root_dir):
->>>>>>> fec275a0
+def generate_lat_lon_metrics_table(viewer, root_dir, parameters):
     """For each season in LAT_LON_TABLE_INFO, create a csv, convert it to an html and append that html to the viewer."""
     table_dir = os.path.join(root_dir, 'table-data')  # output_dir/viewer/table-data
 
@@ -449,10 +445,9 @@
         os.mkdir(table_dir)
 
     for season in LAT_LON_TABLE_INFO:
-<<<<<<< HEAD
         csv_path = _create_csv_from_dict(table_dir, season, parameters[0].test_name)
         html_path = _cvs_to_html(csv_path, season, parameters[0].test_name)
-        LAT_LON_TABLE_INFO[season]['html_path'] = html_path
+        LAT_LON_TABLE_INFO[season]['html_path'] = _make_relative_lat_lon_html_path(html_path)
 
     _create_lat_lon_table_index(viewer, root_dir)
 
@@ -469,11 +464,6 @@
         season_to_png[season] = csv_path.replace('csv', 'png')
 
     _create_taylor_index(viewer, root_dir, season_to_png)
-=======
-        csv_path = _create_csv_from_dict(table_dir, season)
-        html_path = _cvs_to_html(csv_path, season)
-        LAT_LON_TABLE_INFO[season]['html_path'] = _make_relative_lat_lon_html_path(html_path)
-    _create_lat_lon_table_index(viewer, root_dir)
 
 def create_metadata(parameter):
     """
@@ -519,7 +509,6 @@
     metadata['Command to run'] = cmd
 
     return metadata
->>>>>>> fec275a0
 
 def create_viewer(root_dir, parameters, ext):
     """Based of the parameters, find the files with
@@ -551,13 +540,8 @@
                             row_name_and_fnm.append((row_name, fnm))
                         else:  # 3d variables
                             for plev in parameter.plevs:
-<<<<<<< HEAD
                                 row_name = '{}-{} {} {}'.format(
                                     var, str(int(plev)) + 'mb', region, ref_name)
-=======
-                                row_name = '{} {} {} {}'.format(
-                                    var, str(int(plev)) + ' mb', region, ref_name)
->>>>>>> fec275a0
                                 fnm = '{}-{}-{}-{}-{}'.format(
                                     ref_name, var, int(plev), season, region)
                                 row_name_and_fnm.append((row_name, fnm))
