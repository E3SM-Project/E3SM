from __future__ import print_function

import os
import copy
import pwd
import grp
import cdutil
import MV2
import genutil
import cdms2
from acme_diags import container
from acme_diags.derivations.default_regions import regions_specs

SET_NAME_MAPPING = {
    ('3', 'zonal_mean_xy'): 'zonal_mean_xy',
    ('4', 'zonal_mean_2d'): 'zonal_mean_2d',
    ('5', 'lat_lon'): 'lat_lon',
    ('7', 'polar'): 'polar',
    ('13', 'cosp_histogram'): 'cosp_histogram',
<<<<<<< HEAD
    ('regional_mean_time_series'): 'regional_mean_time_series',
=======
    ('meridional_mean_2d'): 'meridional_mean_2d',
>>>>>>> 0d3e3545
}

SET_NAMES = list(SET_NAME_MAPPING.values())

def get_set_name(set_name):
    """Get the correct set name from the argument.
    Ex: '3' -> 'zonal_mean_xy', etc. """
    set_name = str(set_name)
    for possible_names in SET_NAME_MAPPING:
        if set_name in possible_names:
            return SET_NAME_MAPPING[possible_names]

    raise RuntimeError('Invalid set option: {}'.format(set_name))


def get_name_and_yrs(parameters, dataset, season=''):
    """
    Given either test or ref data, get the name of the data
    (test_name or reference_name), along with the years averaged.
    """
    if dataset.test:
        if parameters.short_test_name:
            name_yrs = parameters.short_test_name
        else:
            name_yrs = parameters.test_name
    else:
        if parameters.short_ref_name:
            name_yrs = parameters.short_ref_name
        else:
            # TODO: Or is this ref_name?
            name_yrs = parameters.reference_name

    if dataset.is_climo():
        try:
            yrs_averaged = dataset.get_attr_from_climo('yrs_averaged', season)
            name_yrs = '{} ({})'.format(name_yrs, yrs_averaged)
        except:
            print("No 'yrs_averaged' exists in the global attributes.")
    else:
        start_yr, end_yr = dataset.get_start_and_end_years()
        yrs_averaged = '{}-{}'.format(start_yr, end_yr)
        name_yrs = '{} ({})'.format(name_yrs, yrs_averaged)
    
    return name_yrs


def convert_to_pressure_levels(mv, plevs, dataset, var, season):
    """
    Given either test or reference data with a z-axis,
    convert to the desired pressure levels.
    """
    mv_plv = mv.getLevel()
    # var(time,lev,lon,lat) convert from hybrid level to pressure
    if mv_plv.long_name.lower().find('hybrid') != -1:
        extra_vars = ['hyam', 'hybm', 'PS']
        hyam, hybm, ps = dataset.get_extra_variables_only(var, season, extra_vars=extra_vars)
        mv_p = hybrid_to_plevs(mv, hyam, hybm, ps, plevs)

    # levels are pressure levels
    elif mv_plv.long_name.lower().find('pressure') != -1 or mv_plv.long_name.lower().find('isobaric') != -1:
        mv_p = pressure_to_plevs(mv, plevs)

    else:
        raise RuntimeError(
            "Vertical level is neither hybrid nor pressure. Aborting.")
            
    return mv_p


def hybrid_to_plevs(var, hyam, hybm, ps, plev):
    """Convert from hybrid pressure coordinate to desired pressure level(s)."""
    p0 = 1000.  # mb
    ps = ps / 100.  # convert unit from 'Pa' to mb
    levels_orig = cdutil.vertical.reconstructPressureFromHybrid(
        ps, hyam, hybm, p0)
    levels_orig.units = 'mb'
    # Make sure z is positive down
    if var.getLevel()[0] > var.getLevel()[-1]:
        var = var(lev=slice(-1, None, -1))
        levels_orig = levels_orig(lev=slice(-1, None, -1))
    var_p = cdutil.vertical.logLinearInterpolation(
        var(squeeze=1), levels_orig(squeeze=1), plev)

    return var_p


def pressure_to_plevs(var, plev):
    """Convert from pressure coordinate to desired pressure level(s)."""
    # Construct pressure level for interpolation
    var_plv = var.getLevel()
    if var_plv.units == 'Pa':
        var_plv[:] = var_plv[:]/100.0 #convert Pa to mb
    levels_orig = MV2.array(var_plv[:])
    levels_orig.setAxis(0, var_plv)
    # grow 1d levels_orig to mv dimention
    var, levels_orig = genutil.grower(var, levels_orig)
    # levels_orig.info()
    # logLinearInterpolation only takes positive down plevel:
    # "I :      interpolation field (usually Pressure or depth)
    # from TOP (level 0) to BOTTOM (last level), i.e P value
    # going up with each level"
    if var.getLevel()[0] > var.getLevel()[-1]:
        var = var(lev=slice(-1, None, -1))
        levels_orig = levels_orig(lev=slice(-1, None, -1))
    var_p = cdutil.vertical.logLinearInterpolation(
        var(squeeze=1), levels_orig(squeeze=1), plev)

    return var_p


def select_region(region, var1, var2, land_frac, ocean_frac, parameter):
    """Select desired regions from transient variables."""
    domain = None
    # if region != 'global':
    if region.find('land') != -1 or region.find('ocean') != -1:
        if region.find('land') != -1:
            land_ocean_frac = land_frac
        elif region.find('ocean') != -1:
            land_ocean_frac = ocean_frac
        region_value = regions_specs[region]['value']

        var1_domain = mask_by(
            var1, land_ocean_frac, low_limit=region_value)
        var2_domain = var2.regrid(
            var1.getGrid(), regridTool=parameter.regrid_tool, regridMethod=parameter.regrid_method)
        var2_domain = mask_by(
            var2_domain, land_ocean_frac, low_limit=region_value)
    else:
        var1_domain = var1
        var2_domain = var2

    try:
        # if region.find('global') == -1:
        domain = regions_specs[region]['domain']
        print('Domain: ', domain)
    except:
        print("No domain selector.")

    var1_domain_selected = var1_domain(domain)
    var2_domain_selected = var2_domain(domain)
    var1_domain_selected.units = var1.units
    var2_domain_selected.units = var1.units

    return var1_domain_selected, var2_domain_selected


def regrid_to_lower_res(mv1, mv2, regrid_tool, regrid_method):
    """Regrid transient variable toward lower resolution of two variables."""

    axes1 = mv1.getAxisList()
    axes2 = mv2.getAxisList()

    # use nlat to decide data resolution, higher number means higher data
    # resolution. For the difference plot, regrid toward lower resolution
    if len(axes1[1]) <= len(axes2[1]):
        mv_grid = mv1.getGrid()
        mv1_reg = mv1
        mv2_reg = mv2.regrid(mv_grid, regridTool=regrid_tool,
                             regridMethod=regrid_method)
        mv2_reg.units = mv2.units

    else:
        mv_grid = mv2.getGrid()
        mv2_reg = mv2
        mv1_reg = mv1.regrid(mv_grid, regridTool=regrid_tool,
                             regridMethod=regrid_method)
        mv1_reg.units = mv1.units

    return mv1_reg, mv2_reg


def mask_by(input_var, maskvar, low_limit=None, high_limit=None):
    """masks a variable var to be missing except where maskvar>=low_limit and maskvar<=high_limit.
    None means to omit the constrint, i.e. low_limit = -infinity or high_limit = infinity.
    var is changed and returned; we don't make a new variable.
    var and maskvar: dimensioned the same variables.
    low_limit and high_limit: scalars.
    """
    var = copy.deepcopy(input_var)
    if low_limit is None and high_limit is None:
        return var
    if low_limit is None and high_limit is not None:
        maskvarmask = maskvar > high_limit
    elif low_limit is not None and high_limit is None:
        maskvarmask = maskvar < low_limit
    else:
        maskvarmask = (maskvar < low_limit) | (maskvar > high_limit)
    if var.mask is False:
        newmask = maskvarmask
    else:
        newmask = var.mask | maskvarmask
    var.mask = newmask
    return var


def save_ncfiles(set_num, test, ref, diff, parameter):
    """
    Saves the test, reference, and difference
    data being plotted as nc files.
    """
    if parameter.save_netcdf:
        # Save files being plotted
        # Set cdms preferences - no compression, no shuffling, no complaining
        cdms2.setNetcdfDeflateFlag(1)
        # 1-9, min to max - Comes at heavy IO (read/write time cost)
        cdms2.setNetcdfDeflateLevelFlag(0)
        cdms2.setNetcdfShuffleFlag(0)
        cdms2.setCompressionWarnings(0)  # Turn off warning messages

        pth = get_output_dir(set_num, parameter)

        # Save test file
        test.id = parameter.var_id
        test_pth = os.path.join(pth, parameter.output_file + '_test.nc')
        with cdms2.open(test_pth, 'w+') as file_test:
            file_test.write(test)

        # Save reference file
        ref.id = parameter.var_id
        ref_pth = os.path.join(pth, parameter.output_file + '_ref.nc')
        with cdms2.open(ref_pth, 'w+') as file_ref:
            file_ref.write(ref)

        # Save difference file
        diff.id = parameter.var_id + '(test - reference)'
        diff_pth = os.path.join(pth, parameter.output_file + '_diff.nc')
        with cdms2.open(diff_pth, 'w+') as file_diff:
            file_diff.write(diff)


def get_output_dir(set_num, parameter, ignore_container=False):
    """
    Get the directory of where to save the outputs for a run.
    If ignore_container is True and the software is being ran in a container,
      get the path that the user passed in.
    """
    results_dir = parameter.results_dir
    if ignore_container and container.is_container():
        results_dir = parameter.orig_results_dir
    
    pth = os.path.join(results_dir,
                       '{}'.format(set_num), parameter.case_id)
    if not os.path.exists(pth):
        # When running diags in parallel, sometimes another process will create the dir.
        try:
            os.makedirs(pth, 0o755)
        except OSError as e:
            if e.errno != os.errno.EEXIST:
                raise

    return pth<|MERGE_RESOLUTION|>--- conflicted
+++ resolved
@@ -17,11 +17,8 @@
     ('5', 'lat_lon'): 'lat_lon',
     ('7', 'polar'): 'polar',
     ('13', 'cosp_histogram'): 'cosp_histogram',
-<<<<<<< HEAD
     ('regional_mean_time_series'): 'regional_mean_time_series',
-=======
     ('meridional_mean_2d'): 'meridional_mean_2d',
->>>>>>> 0d3e3545
 }
 
 SET_NAMES = list(SET_NAME_MAPPING.values())
