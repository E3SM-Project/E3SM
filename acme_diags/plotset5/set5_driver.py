#!/usr/bin/env python
import json
import copy
import numpy
import cdutil
import genutil
import cdms2
import MV2
import acme_diags.acme_parser
import plot_set_5
import glob
import os
import fnmatch
from acme_diags.derivations import acme
from acme_diags.derivations.default_regions import regions_specs
def make_parameters(orginal_parameter):
    #f_data = open('set5_diags.json').read()
    #f_data = open('set5_diags_MERRA.json').read()
    f_data = open('set5_diags_HADISST.json').read()
    #f_data = open('set5_diags_NVA.json').read()
    json_file = json.loads(f_data)

    parameters = []
    for key in json_file:
        for single_run in json_file[key]:
            p = copy.deepcopy(orginal_parameter)
            for attr_name in single_run:
                setattr(p, attr_name, single_run[attr_name])
            parameters.append(p)
    return parameters


def regrid_to_lower_res(mv1, mv2, regrid_tool, regrid_method):
    """regrid transient variable toward lower resolution of two variables"""

    axes1 = mv1.getAxisList()
    axes2 = mv2.getAxisList()

    if len(axes1[1]) <= len(axes2[1]): # use nlat to decide data resolution, higher number means higher data resolution. For the difference plot, regrid toward lower resolution
        mv_grid = mv1.getGrid()
        mv1_reg = mv1
        mv2_reg = mv2.regrid(mv_grid, regridTool=regrid_tool, regridMethod=regrid_method)
    else:
        mv_grid = mv2.getGrid()
        mv2_reg = mv2
        mv1_reg = mv1.regrid(mv_grid, regridTool=regrid_tool, regridMethod=regrid_method)
    return mv1_reg, mv2_reg



parser = acme_diags.acme_parser.ACMEParser()
orginal_parameter = parser.get_parameter()
parameters = make_parameters(orginal_parameter)

for parameter in parameters:

    reference_data_path = parameter.reference_data_path
    test_data_path = parameter.test_data_path

    var = parameter.variables
    seasons = parameter.season
    ref_name = parameter.ref_name
    test_name = parameter.test_name

    for season in seasons:
        test_files = glob.glob(os.path.join(test_data_path,'*'+test_name+'*.nc'))
        for filename in fnmatch.filter(test_files, '*'+season+'*'):
            print filename
            filename1 = filename

        ref_files = glob.glob(os.path.join(reference_data_path,'*'+ref_name+'*.nc'))
        for filename in fnmatch.filter(ref_files, '*'+season+'*'):
            print filename
            filename2 = filename

        #print filename1, filename2
        f_mod = cdms2.open(filename1)
        f_obs = cdms2.open(filename2)

        mv1 = acme.process_derived_var(var, acme.derived_variables, f_mod)
        mv2 = acme.process_derived_var(var, acme.derived_variables, f_obs)

        parameter.output_file = '_'.join([ref_name, season])
        parameter.main_title = str(' '.join([var, season]))
        print parameter.output_file

        '''
        if var == 'PRECT':
            f_mod = cdms2.open(filename1)
            f_obs = cdms2.open(filename2)
            if ref_name == 'TRMM': #TRMM region following AMWG  latitude=(-38,38)
                mv1 = (f_mod('PRECC', latitude=(-38,38)) + f_mod('PRECL', latitude=(-38,38)))*3600.0*24.0*1000.0
                mv2 = f_obs(var, latitude=(-38,38))
            else:
                mv1 = (f_mod('PRECC') + f_mod('PRECL'))*3600.0*24.0*1000.0
                mv2 = f_obs(var)
            mv1.units = 'mm/day'
        elif var == 'PREH2O':
            f_in = cdms2.open(filename1)
            mv1 = f_in('TMQ')
            f_in = cdms2.open(filename2)
            mv2 = f_in(var)
        elif var == 'SST':
            f_in = cdms2.open(filename1)
            TS = f_in('TS')
            TS = TS -273.15
            OCNFRAC = f_in('OCNFRAC')
            mv1 = mask_by(TS, OCNFRAC, lo = 0.9) #following AMWG
            f_in = cdms2.open(filename2)
            mv2 = f_in(var)
            mv1_reg, mv2_reg = regrid_to_lower_res(mv1, mv2, parameter.regrid_tool, parameter.regrid_method)
            mv1_reg=mv1_reg(squeeze=1)
            #create common mask for SST
            land_mask = MV2.logical_or(mv1_reg.mask,mv2_reg.mask)
            # Note, NCAR plots native mv1, mv2, but mean is from newly masker mv1 and mv2.while we plot everything already masked for now.Need to modify plotting routine for accomodating printing different sets of means to plots.
            mv1_new = MV2.masked_where(land_mask,mv1_reg)
            mv2_new = MV2.masked_where(land_mask,mv2_reg)
            parameter.output_file = '_'.join([ref_name,it])
            parameter.main_title = str(' '.join([var,it]))
            # Plotting for SST
            plot_set_5.plot(mv2, mv1, mv2_new, mv1_new, parameter)
        else:
            f_in = cdms2.open(filename1)
            mv1 = f_in(var)
            f_in = cdms2.open(filename2)
            mv2 = f_in(var)
        '''

        #for variables without z axis:
        if mv1.getLevel() is None and mv2.getLevel() is None:
            #regrid towards lower resolution of two variables for calculating difference
            mv1_reg, mv2_reg = regrid_to_lower_res(mv1, mv2, parameter.regrid_tool, parameter.regrid_method)

            if var is 'SST':  # special case
                mv1_reg = mv1_reg(squeeze=1)
                land_mask = MV2.logical_or(mv1_reg.mask, mv2_reg.mask)
                mv1_reg = MV2.masked_where(land_mask, mv1_reg)
                mv2_reg = MV2.masked_where(land_mask, mv2_reg)

        #elif mv1.rank() == 4 and mv2.rank() == 4: #for variables with z axis:
        elif mv1.getLevel() and mv2.getLevel(): #for variables with z axis:
            plev = parameter.levels
            print 'selected pressure level', plev

            for filename in [filename1, filename2]:
                f_in = cdms2.open(filename)
                mv = f_in[var] # Square brackets for metadata preview
                mv_plv = mv.getLevel()

                if mv_plv.long_name.lower().find('hybrid') != -1: # var(time,lev,lon,lat) convert from hybrid level to pressure
                    mv = f_in (var) # Parentheses actually load the transient variable
                    hyam = f_in('hyam')
                    hybm = f_in('hybm')
                    ps = f_in('PS')/100.    #convert unit from 'Pa' to mb
                    p0 = 1000. #mb
                    levels_orig = cdutil.vertical.reconstructPressureFromHybrid(ps,hyam,hybm,p0)
                    levels_orig.units = 'mb'
                    mv_p=cdutil.vertical.logLinearInterpolation(mv, levels_orig, plev)


                elif mv_plv.long_name.lower().find('pressure') != -1 or mv_plv.long_name.lower().find('isobaric') != -1: # levels are presure levels
                    mv = f_in (var)
                    #Construct pressure level for interpolation
                    levels_orig = MV2.array(mv_plv[:])
                    levels_orig.setAxis(0,mv_plv)
                    mv,levels_orig = genutil.grower(mv,levels_orig) # grow 1d levels_orig to mv dimention
                    #levels_orig.info()
                    mv_p=cdutil.vertical.logLinearInterpolation(mv[:,::-1,], levels_orig[:,::-1,], plev)   #logLinearInterpolation only takes positive down plevel: "I :      interpolation field (usually Pressure or depth) from TOP (level 0) to BOTTOM (last level), i.e P value going up with each level"

                else:
                    raise RuntimeError("Vertical level is neither hybrid nor pressure. Abort")

                if filename == filename1:
                    mv1_p = mv_p

                if filename == filename2:
                    mv2_p = mv_p

            for ilev in range(len(plev)):
                mv1 = mv1_p[:,ilev,]
                mv2 = mv2_p[:,ilev,]

                parameter.main_title = str(' '.join([var, str(int(plev[ilev])), 'mb', it]))
                parameter.output_file = str('_'.join([ref_name,it, str(int(plev[ilev]))]))

                # Regrid towards lower resolution of two variables for calculating difference
                mv1_reg, mv2_reg = regrid_to_lower_res(mv1, mv2, parameter.regrid_tool, parameter.regrid_method)
        else:
            raise RuntimeError("Dimensions of two variables are difference. Abort")

<<<<<<< HEAD
        plot_set_5.plot(mv2, mv1, mv2_reg, mv1_reg, parameter)

=======
        plot_set_5.plot(mv2, mv1, mv2_reg, mv1_reg, parameter)
>>>>>>> c868d0be
<|MERGE_RESOLUTION|>--- conflicted
+++ resolved
@@ -188,9 +188,4 @@
         else:
             raise RuntimeError("Dimensions of two variables are difference. Abort")
 
-<<<<<<< HEAD
         plot_set_5.plot(mv2, mv1, mv2_reg, mv1_reg, parameter)
-
-=======
-        plot_set_5.plot(mv2, mv1, mv2_reg, mv1_reg, parameter)
->>>>>>> c868d0be
