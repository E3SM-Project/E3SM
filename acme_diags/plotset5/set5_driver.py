#!/usr/bin/env python
import json
import copy
import glob
import os
import sys
import fnmatch
import numpy
import cdutil
import genutil
import cdms2
import MV2
from acme_diags import acme_viewer
from acme_diags.acme_parser import ACMEParser
from acme_diags.acme_parameter import ACMEParameter
#from acme_diags.plotting.set5.plot import plot
from acme_diags.plotting.set7.plot import plot
from acme_diags.derivations import acme
from acme_diags.derivations.default_regions import regions_specs
from acme_diags.metrics import rmse, corr, min_cdms, max_cdms, mean

def findfile(path_name, data_name, season):
    """locate file name based on data_name and season"""
    dir_files = os.listdir(path_name)
    for filename in dir_files:
        if filename.startswith(data_name) and season in filename:
            return path_name+filename
    raise IOError(
        "No file found based on given path_name and data_name")
       

def make_parameters(orginal_parameter):
    """ Create multiple parameters given a list of
    parameters in a json and an original parameter """

    if hasattr(original_parameter, 'custom_diags'):
        f_data = open(original_parameter.custom_diags).read()
    else:
        pth = os.path.join(sys.prefix, 'share', 'acme_diags', 'set5', 'set5_diags_AMWG_default.json')
        f_data = open(pth).read()
    json_file = json.loads(f_data)

    parameters = []
    for key in json_file:
        for single_run in json_file[key]:
            p = ACMEParameter()
            for attr_name in single_run:
                setattr(p, attr_name, single_run[attr_name])

            # Add attributes of original_parameter to p
            p.__dict__.update(orginal_parameter.__dict__)
            parameters.append(p)
    return parameters


def regrid_to_lower_res(mv1, mv2, regrid_tool, regrid_method):
    """regrid transient variable toward lower resolution of two variables"""

    axes1 = mv1.getAxisList()
    axes2 = mv2.getAxisList()

    # use nlat to decide data resolution, higher number means higher data
    # resolution. For the difference plot, regrid toward lower resolution
    if len(axes1[1]) <= len(axes2[1]):
        mv_grid = mv1.getGrid()
        mv1_reg = mv1
        mv2_reg = mv2.regrid(mv_grid, regridTool=regrid_tool,
                             regridMethod=regrid_method)
    else:
        mv_grid = mv2.getGrid()
        mv2_reg = mv2
        mv1_reg = mv1.regrid(mv_grid, regridTool=regrid_tool,
                             regridMethod=regrid_method)
    return mv1_reg, mv2_reg


def create_metrics(ref, test, ref_regrid, test_regrid, diff):
    """ Creates the mean, max, min, rmse, corr in a dictionary """
    metrics_dict = {}
    metrics_dict['ref'] = {
        'min': min_cdms(ref),
        'max': max_cdms(ref),
        'mean': mean(ref)
    }
    metrics_dict['test'] = {
        'min': min_cdms(test),
        'max': max_cdms(test),
        'mean': mean(test)
    }

    metrics_dict['diff'] = {
        'min': min_cdms(diff),
        'max': max_cdms(diff),
        'mean': mean(diff)
    }
    metrics_dict['misc'] = {
        'rmse': rmse(test_regrid, ref_regrid),
        'corr': corr(test_regrid, ref_regrid)
    }

    return metrics_dict


def mask_by(input_var, maskvar, low_limit=None, high_limit=None):
    """masks a variable var to be missing except where maskvar>=low_limit and maskvar<=high_limit. 
    None means to omit the constrint, i.e. low_limit = -infinity or high_limit = infinity. var is changed and returned; we don't make a new variable.
    var and maskvar: dimensioned the same variables.
    low_limit and high_limit: scalars.
    """
    var = copy.deepcopy(input_var)
    if low_limit is None and high_limit is None:
        return var
    if low_limit is None and high_limit is not None:
        maskvarmask = maskvar > high_limit
    elif low_limit is not None and high_limit is None:
        maskvarmask = maskvar < low_limit
    else:
        maskvarmask = (maskvar < low_limit) | (maskvar > high_limit)
    if var.mask is False:
        newmask = maskvarmask
    else:
        newmask = var.mask | maskvarmask
    var.mask = newmask
    return var


def save_ncfiles(test, ref, diff, parameter):
    ''' Saves the test, reference, and difference nc files. '''
    # Save files being plotted
    # Set cdms preferences - no compression, no shuffling, no complaining
    cdms2.setNetcdfDeflateFlag(1)
    # 1-9, min to max - Comes at heavy IO (read/write time cost)
    cdms2.setNetcdfDeflateLevelFlag(0)
    cdms2.setNetcdfShuffleFlag(0)
    cdms2.setCompressionWarnings(0)  # Turn off warning messages
    # Save test file
    file_test = cdms2.open(parameter.results_dir + '/' + parameter.case_id + 
                           '/' + parameter.output_file + '_test.nc', 'w+')
    test.id = parameter.var_id
    file_test.write(test)
    file_test.close()

    # Save reference file
    file_ref = cdms2.open(parameter.results_dir + '/' + parameter.case_id + 
                           '/' + parameter.output_file + '_ref.nc', 'w+')
    ref.id = parameter.var_id
    file_ref.write(ref)
    file_ref.close()

    # Save difference file
    file_diff = cdms2.open(parameter.results_dir + '/' + parameter.case_id + 
                           '/' + parameter.output_file + '_diff.nc', 'w+')
    diff.id = parameter.var_id + '(test - reference)'
    file_diff.write(diff)
    file_diff.close()


parser = ACMEParser()
original_parameter = parser.get_parameter(default_vars=False)
if not hasattr(original_parameter, 'results_dir'):
    import datetime
    dt = datetime.datetime.now().strftime("%Y-%m-%d_%H:%M:%S")
    original_parameter.results_dir = '{}-{}'.format('acme_diags_results', dt)

parameters = make_parameters(original_parameter)

for parameter in parameters:
    if not os.path.exists(parameter.results_dir):
        os.makedirs(parameter.results_dir)
    if not os.path.exists(os.path.join(parameter.results_dir, parameter.case_id)):
        os.makedirs(os.path.join(parameter.results_dir, parameter.case_id))

    reference_data_path = parameter.reference_data_path
    test_data_path = parameter.test_data_path

    variables = parameter.variables
    seasons = parameter.season
    ref_name = parameter.ref_name
    test_name = parameter.test_name
    regions = parameter.region

    for season in seasons:
        if hasattr(parameter, 'test_path'):
            filename1 = parameter.test_path
            print filename1
        else:
            try:
                filename1 = findfile(test_data_path, test_name, season)
                print filename1
            except IOError:
                print('No file found for {} and {}'.format(test_name, season))
                continue

        if hasattr(parameter, 'reference_path'):
            filename2 = parameter.reference_path
            print filename2
        else:
            try:
                filename2 = findfile(reference_data_path, ref_name, season)
                print filename2
            except IOError:
                print('No file found for {} and {}'.format(test_name, season))
                continue

        f_mod = cdms2.open(filename1)
        f_obs = cdms2.open(filename2)

        for var in variables: 
            print '***********', variables
            print var
            parameter.var_id = var
            mv1 = acme.process_derived_var(
                var, acme.derived_variables, f_mod, parameter)
            mv2 = acme.process_derived_var(
                var, acme.derived_variables, f_obs, parameter)
    
            # special case, cdms didn't properly convert mask with fill value
            # -999.0, filed issue with denise
            if ref_name == 'WARREN':
                # this is cdms2 for bad mask, denise's fix should fix
                mv2 = MV2.masked_where(mv2 == -0.9, mv2)
                # following should move to derived variable
            if ref_name == 'WILLMOTT' or ref_name == 'CLOUDSAT':
                print mv2.fill_value
                # mv2=MV2.masked_where(mv2==mv2.fill_value,mv2)
                # this is cdms2 for bad mask, denise's fix should fix
                mv2 = MV2.masked_where(mv2 == -999., mv2)
    
                # following should move to derived variable
                if var == 'PRECT_LAND':
                    days_season = {'ANN': 365, 'DJF': 90,
                                   'MAM': 92, 'JJA': 92, 'SON': 91}
                    # mv1 = mv1 * days_season[season] * 0.1 #following AMWG
                    # approximate way to convert to seasonal cumulative
                    # precipitation, need to have solution in derived variable,
                    # unit convert from mm/day to cm
                    mv2 = mv2 / days_season[season] / \
                        0.1  # convert cm to mm/day instead
                    mv2.units = 'mm/day'
    
            # for variables without z axis:
            if mv1.getLevel() == None and mv2.getLevel() == None:
                if len(regions) == 0:
                    regions = ['global']
    
                for region in regions:
                    print region
                    domain = None
                    # if region != 'global':
                    if region.find('land') != -1 or region.find('ocean') != -1:
                        if region.find('land') != -1:
                            land_ocean_frac = f_mod('LANDFRAC')
                        elif region.find('ocean') != -1:
                            land_ocean_frac = f_mod('OCNFRAC')
                        region_value = regions_specs[region]['value']
                        print 'region_value', region_value, mv1
    
                        mv1_domain = mask_by(
                            mv1, land_ocean_frac, low_limit=region_value)
                        mv2_domain = mv2.regrid(
                            mv1.getGrid(), parameter.regrid_tool, parameter.regrid_method)
                        mv2_domain = mask_by(
                            mv2_domain, land_ocean_frac, low_limit=region_value)
                    else:
                        mv1_domain = mv1
                        mv2_domain = mv2
    
                    print region
                    try:
                        domain = regions_specs[region]['domain']
                        print domain
                    except:
                        print("no domain selector")
                    mv1_domain = mv1_domain(domain)
                    mv2_domain = mv2_domain(domain)
                    mv1_domain.units = mv1.units
                    mv2_domain.units = mv1.units
    
                    parameter.output_file = '-'.join(
                        [ref_name, var, season, region])
                    parameter.main_title = str(' '.join([var, season, region]))
    
                    # regrid towards lower resolution of two variables for
                    # calculating difference
                    mv1_reg, mv2_reg = regrid_to_lower_res(
                        mv1_domain, mv2_domain, parameter.regrid_tool, parameter.regrid_method)
    
                    # if var is 'SST' or var is 'TREFHT_LAND': #special case
    
                    if var == 'TREFHT_LAND'or var == 'SST':  # use "==" instead of "is"
                        if ref_name == 'WILLMOTT':
                            mv2_reg = MV2.masked_where(
                                mv2_reg == mv2_reg.fill_value, mv2_reg)
                            print ref_name
    
                            # if mv.mask is False:
                            #    mv = MV2.masked_less_equal(mv, mv._FillValue)
                            #    print "*************",mv.count()
                        land_mask = MV2.logical_or(mv1_reg.mask, mv2_reg.mask)
                        mv1_reg = MV2.masked_where(land_mask, mv1_reg)
                        mv2_reg = MV2.masked_where(land_mask, mv2_reg)
    
                    diff = mv1_reg - mv2_reg
                    metrics_dict = create_metrics(
                        mv2_domain, mv1_domain, mv2_reg, mv1_reg, diff)
                    parameter.var_region = region
                    if hasattr(parameter, 'plot'):
                        parameter.plot(mv2_domain, mv1_domain, diff,
                                       metrics_dict, parameter)
                    else:    
<<<<<<< HEAD
=======
                        #start plot7 template
                        #import vcs
                        #x=vcs.init()
                        #polar = vcs.createisofill()
                        #polar.projection = 'polar'
                        #print mv1_domain.getLatitude()[0],mv1_domain.getLatitude()[-1]
                        #print mv2_domain.getLatitude()[0],mv2_domain.getLatitude()[-1]
                        #print diff.getLatitude()[0],diff.getLatitude()[-1]
                        #
                        #if region == 'polar_S': 
                        #    polar.datawc_y1 = -90  #this should extracted from selected domain
                        #    polar.datawc_y2 = -55
                        #elif region == 'polar_N':
                        #    polar.datawc_y1 = 90  #this should extracted from selected domain
                        #    polar.datawc_y2 = 50
                        #x.plot(mv1_domain,polar)

>>>>>>> a2d803ac
                        plot(mv2_domain, mv1_domain, diff, metrics_dict, parameter)

                    save_ncfiles(mv1_domain, mv2_domain, diff, parameter)
    
            elif mv1.getLevel() and mv2.getLevel():  # for variables with z axis:
                plev = parameter.plevs
                print 'selected pressure level', plev
                f_mod = cdms2.open(filename1)
                for filename in [filename1, filename2]:
                    f_in = cdms2.open(filename)
                    mv = f_in[var]  # Square brackets for metadata preview
                    mv_plv = mv.getLevel()
    
                    # var(time,lev,lon,lat) convert from hybrid level to pressure
                    if mv_plv.long_name.lower().find('hybrid') != -1:
                        # Parentheses actually load the transient variable
                        mv = f_in(var)
                        hyam = f_in('hyam')
                        hybm = f_in('hybm')
                        ps = f_in('PS') / 100.  # convert unit from 'Pa' to mb
                        p0 = 1000.  # mb
                        levels_orig = cdutil.vertical.reconstructPressureFromHybrid(
                            ps, hyam, hybm, p0)
                        levels_orig.units = 'mb'
                        mv_p = cdutil.vertical.logLinearInterpolation(
                            mv, levels_orig, plev)
    
                    elif mv_plv.long_name.lower().find('pressure') != -1 or mv_plv.long_name.lower().find('isobaric') != -1:  # levels are presure levels
    
                        mv = f_in(var)
                        #mv = acme.process_derived_var(var, acme.derived_variables, f_in)
                        if ref_name == 'AIRS':
                            # mv2=MV2.masked_where(mv2==mv2.fill_value,mv2)
                            print mv.fill_value
                            # this is cdms2 for bad mask, denise's fix should fix
                            mv = MV2.masked_where(mv == mv.fill_value, mv)
                        # Construct pressure level for interpolation
                        levels_orig = MV2.array(mv_plv[:])
                        levels_orig.setAxis(0, mv_plv)
                        # grow 1d levels_orig to mv dimention
                        mv, levels_orig = genutil.grower(mv, levels_orig)
                        # levels_orig.info()
                        # logLinearInterpolation only takes positive down plevel:
                        # "I :      interpolation field (usually Pressure or depth)
                        # from TOP (level 0) to BOTTOM (last level), i.e P value
                        # going up with each level"
                        mv_p = cdutil.vertical.logLinearInterpolation(
                            mv[:, ::-1, ], levels_orig[:, ::-1, ], plev)
    
                    else:
                        raise RuntimeError(
                            "Vertical level is neither hybrid nor pressure. Abort")
    
                    if filename == filename1:
                        mv1_p = mv_p
    
                    if filename == filename2:
                        mv2_p = mv_p
    
                for ilev in range(len(plev)):
                    mv1 = mv1_p[:, ilev, ]
                    mv2 = mv2_p[:, ilev, ]
                    if len(regions) == 0:
                        regions = ['global']
    
                    for region in regions:
                        print region
                        domain = None
                        # if region != 'global':
                        if region.find('land') != -1 or region.find('ocean') != -1:
                            if region.find('land') != -1:
                                land_ocean_frac = f_mod('LANDFRAC')
                            elif region.find('ocean') != -1:
                                land_ocean_frac = f_mod('OCNFRAC')
                            region_value = regions_specs[region]['value']
                            print 'region_value', region_value, mv1
    
                            mv1_domain = mask_by(
                                mv1, land_ocean_frac, low_limit=region_value)
                            mv2_domain = mv2.regrid(
                                mv1.getGrid(), parameter.regrid_tool, parameter.regrid_method)
                            mv2_domain = mask_by(
                                mv2_domain, land_ocean_frac, low_limit=region_value)
                        else:
                            mv1_domain = mv1
                            mv2_domain = mv2
    
                        print region
                        try:
                            # if region.find('global') == -1:
                            domain = regions_specs[region]['domain']
                            print domain
                        except:
                            print ("no domain selector")
                        mv1_domain = mv1_domain(domain)
                        mv2_domain = mv2_domain(domain)
                        mv1_domain.units = mv1.units
                        mv2_domain.units = mv1.units
    
                        parameter.output_file = '-'.join(
                            [ref_name, var, str(int(plev[ilev])), season, region])
                        parameter.main_title = str(
                            ' '.join([var, str(int(plev[ilev])), 'mb', season, region]))
    
                        # Regrid towards lower resolution of two variables for
                        # calculating difference
                        mv1_reg, mv2_reg = regrid_to_lower_res(
                            mv1_domain, mv2_domain, parameter.regrid_tool, parameter.regrid_method)
    
                        # Plotting
                        diff = mv1_reg - mv2_reg
                        metrics_dict = create_metrics(
                            mv2_domain, mv1_domain, mv2_reg, mv1_reg, diff)

                        parameter.var_region = region
                        if hasattr(parameter, 'plot'):
                            parameter.plot(mv2_domain, mv1_domain,
                                           diff, metrics_dict, parameter)
                        else:
                            plot(mv2_domain, mv1_domain, diff, metrics_dict, parameter)
                        save_ncfiles(mv1_domain, mv2_domain, diff, parameter)\

                f_in.close()
            
            else:
                raise RuntimeError(
                    "Dimensions of two variables are difference. Abort")
        f_obs.close()
        f_mod.close()

acme_viewer.create_viewer(original_parameter.results_dir, parameters, 'png')<|MERGE_RESOLUTION|>--- conflicted
+++ resolved
@@ -308,26 +308,6 @@
                         parameter.plot(mv2_domain, mv1_domain, diff,
                                        metrics_dict, parameter)
                     else:    
-<<<<<<< HEAD
-=======
-                        #start plot7 template
-                        #import vcs
-                        #x=vcs.init()
-                        #polar = vcs.createisofill()
-                        #polar.projection = 'polar'
-                        #print mv1_domain.getLatitude()[0],mv1_domain.getLatitude()[-1]
-                        #print mv2_domain.getLatitude()[0],mv2_domain.getLatitude()[-1]
-                        #print diff.getLatitude()[0],diff.getLatitude()[-1]
-                        #
-                        #if region == 'polar_S': 
-                        #    polar.datawc_y1 = -90  #this should extracted from selected domain
-                        #    polar.datawc_y2 = -55
-                        #elif region == 'polar_N':
-                        #    polar.datawc_y1 = 90  #this should extracted from selected domain
-                        #    polar.datawc_y2 = 50
-                        #x.plot(mv1_domain,polar)
-
->>>>>>> a2d803ac
                         plot(mv2_domain, mv1_domain, diff, metrics_dict, parameter)
 
                     save_ncfiles(mv1_domain, mv2_domain, diff, parameter)
