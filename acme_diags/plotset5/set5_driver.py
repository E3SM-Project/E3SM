#!/usr/bin/env python
import json
import copy
import glob
import os
import fnmatch
import numpy
import cdutil
import genutil
import cdms2
import MV2
from acme_diags.acme_parser import ACMEParser
from acme_diags.acme_parameter import ACMEParameter
import acme_diags.plotting.set5.plot
from acme_diags.derivations import acme
from acme_diags.derivations.default_regions import regions_specs
from acme_diags.viewer import OutputViewer
<<<<<<< HEAD


def make_parameters(orginal_parameter):
<<<<<<< HEAD
=======
from acme_diags.metrics import rmse, corr, min_cdms, max_cdms, mean


def make_parameters(orginal_parameter):
    """ Create multiple parameters given a list of 
    parameters in a json and an original parameter """
>>>>>>> ef45968c
    #f_data = open('set5_diags_default.json').read()
    #f_data = open('set5_diags.json').read()
    #f_data = open('set5_diags_MERRA_domains.json').read()
=======
    """ Create multiple parameters given a list of 
    parameters in a json and an original parameter """
    #f_data = open('set5_diags.json').read()
    f_data = open('set5_diags_GPCP.json').read()
    #f_data = open('set5_diags_MERRA.json').read()
>>>>>>> master
    #f_data = open('set5_diags_HADISST.json').read()
    #f_data = open('set5_diags_CRU.json').read()
    #f_data = open('set5_diags_LEGATES.json').read()
    f_data = open('set5_diags_WILLMOTT.json').read()
    #f_data = open('set5_diags_NVAP.json').read()
    #f_data = open('set5_diags_WHOI.json').read()
    json_file = json.loads(f_data)

    parameters = []
    for key in json_file:
        for single_run in json_file[key]:
            #p = copy.deepcopy(orginal_parameter)
            p = ACMEParameter()
            for attr_name in single_run:
                setattr(p, attr_name, single_run[attr_name])
            # Add attributes of original_parameter to p
            print orginal_parameter.__dict__
            p.__dict__.update(orginal_parameter.__dict__)
            parameters.append(p)
    return parameters


def regrid_to_lower_res(mv1, mv2, regrid_tool, regrid_method):
    """regrid transient variable toward lower resolution of two variables"""

    axes1 = mv1.getAxisList()
    axes2 = mv2.getAxisList()

    if len(axes1[1]) <= len(axes2[1]): # use nlat to decide data resolution, higher number means higher data resolution. For the difference plot, regrid toward lower resolution
        mv_grid = mv1.getGrid()
        mv1_reg = mv1
        mv2_reg = mv2.regrid(mv_grid, regridTool=regrid_tool, regridMethod=regrid_method)
    else:
        mv_grid = mv2.getGrid()
        mv2_reg = mv2
        mv1_reg = mv1.regrid(mv_grid, regridTool=regrid_tool, regridMethod=regrid_method)
    return mv1_reg, mv2_reg

<<<<<<< HEAD
<<<<<<< HEAD
=======
def create_metrics(ref, test, ref_regrid, test_regrid, diff):
    """ Creates the mean, max, min, rmse, corr in a dictionary """
    metrics_dict = {}
    metrics_dict['ref'] = {
        'min': min_cdms(ref),
        'max': max_cdms(ref),
        'mean': mean(ref)
    }
    metrics_dict['test'] = {
        'min': min_cdms(test),
        'max': max_cdms(test),
        'mean': mean(test)
    }

    metrics_dict['diff'] = {
        'min': min_cdms(diff),
        'max': max_cdms(diff),
        'mean': mean(diff)
    }
    metrics_dict['misc'] = {
        'rmse': rmse(test_regrid, ref_regrid),
        'corr': corr(test_regrid, ref_regrid)
    }

    return metrics_dict

def add_page_and_top_row(viewer, parameters):
    """ Setup for OutputViewer """
    col_labels = ['Description']
    seasons = []
    for p in parameters:
        for s in p.season:
            if s not in seasons:
                seasons.append(s)
    for s in seasons:
        col_labels.append(s)

    viewer.add_page("Set 5", col_labels)


>>>>>>> ef45968c
def mask_by( input_var, maskvar, low_limit=None, high_limit=None ):
    """masks a variable var to be missing except where maskvar>=low_limit and maskvar<=high_limit. 
    None means to omit the constrint, i.e. low_limit = -infinity or high_limit = infinity. var is changed and returned; we don't make a new variable.
    var and maskvar: dimensioned the same variables.
    low_limit and high_limit: scalars.
    """
    var = copy.deepcopy(input_var)
    if low_limit is None and high_limit is None:
        return var
    if low_limit is None and high_limit is not None:
        maskvarmask = maskvar > high_limit
    elif low_limit is not None and high_limit is None:
        maskvarmask = maskvar < low_limit
    else:
        maskvarmask = (maskvar < low_limit) | (maskvar > high_limit)
    if var.mask is False:
        newmask = maskvarmask
    else:
        newmask = var.mask | maskvarmask
    var.mask = newmask
    return var

<<<<<<< HEAD
=======
def add_page_and_top_row(viewer, parameters):
    """ Setup for OutputViewer """
    col_labels = ['Description']
    seasons = []
    for p in parameters:
        for s in p.season:
            if s not in seasons:
                seasons.append(s)
    for s in seasons:
        col_labels.append(s)

    viewer.add_page("Set 5", col_labels)
>>>>>>> master


=======
>>>>>>> ef45968c
parser = ACMEParser()
original_parameter = parser.get_parameter(default_vars=False)
parameters = make_parameters(original_parameter)
viewer = OutputViewer(path=parameters[0].case_id, index_name='index name')
add_page_and_top_row(viewer, parameters)

for parameter in parameters:
    viewer.add_group(parameter.reference_name)

    reference_data_path = parameter.reference_data_path
    test_data_path = parameter.test_data_path

    var = parameter.variables
    seasons = parameter.season
    ref_name = parameter.ref_name
    test_name = parameter.test_name
    regions = parameter.region
    #domain = regions_specs[region]
    for season in seasons:
        test_files = glob.glob(os.path.join(test_data_path,'*'+test_name+'*.nc'))
        for filename in fnmatch.filter(test_files, '*'+season+'*'):
            print filename
            filename1 = filename

        ref_files = glob.glob(os.path.join(reference_data_path,'*'+ref_name+'*.nc'))
        for filename in fnmatch.filter(ref_files, '*'+season+'*'):
            print filename
            filename2 = filename

        f_mod = cdms2.open(filename1)
        f_obs = cdms2.open(filename2)

        # domain can pass in process_derived_var after Charles fix cdutil.domain'unit problem
        #mv1 = acme.process_derived_var(var, acme.derived_variables, f_mod, domain)
        #mv2 = acme.process_derived_var(var, acme.derived_variables, f_obs, domain)
<<<<<<< HEAD
        mv1 = acme.process_derived_var(var, acme.derived_variables, f_mod)
        mv2 = acme.process_derived_var(var, acme.derived_variables, f_obs)
        print mv1.units
        print mv2.units

        # special case, cdms didn't properly convert mask with fill value -999.0, filed issue with denise
        if ref_name == 'WILLMOTT':
            #mv2=MV2.masked_where(mv2==mv2.fill_value,mv2)
            mv2=MV2.masked_where(mv2==-999.,mv2) # this is cdms2 for bad mask, denise's fix should fix
            #following should move to derived variable
            if var == 'PRECT_LAND': 
                days_season = {'ANN':365,'DJF':90,'MAM':92,'JJA':92,'SON':91}
                #mv1 = mv1 * days_season[season] * 0.1 #following AMWG approximate way to convert to seasonal cumulative precipitation, need to have solution in derived variable, unit convert from mm/day to cm
                mv2 = mv2 / days_season[season] / 0.1 # convert cm to mm/day instead
                mv2.units = 'mm/day'
            
<<<<<<< HEAD
            

=======
        try:
            mv1 = f_mod(var)
        except:
            mv1 = acme.process_derived_var(var, acme.derived_variables, f_mod)
        try:
            mv2 = f_obs(var)
        except:
            mv2 = acme.process_derived_var(var, acme.derived_variables, f_obs)
        print regions,"regions"

        # Temporary fix to bypass bug (Zeshawn or Jill will fix)
        mv1.units = parameter.test_units
        mv2.units = parameter.test_units
>>>>>>> master
=======
>>>>>>> ef45968c
         
        #for variables without z axis:
        if mv1.getLevel()==None and mv2.getLevel()==None:
            if len(regions) == 0:
                regions = ['global']

            for region in regions:
                print region
                domain = None
##                if region != 'global':
                if region.find('land') !=-1 or region.find('ocean') !=-1:
                    if region.find('land') !=-1 :
                        land_ocean_frac = f_mod('LANDFRAC')
                    elif region.find('ocean') !=-1:
                        land_ocean_frac = f_mod('OCNFRAC')
                    region_value = regions_specs[region]['value']
                    print 'region_value',region_value,mv1

                    mv1_domain = mask_by(mv1, land_ocean_frac, low_limit = region_value)
                    mv2_domain = mv2.regrid(mv1.getGrid(),parameter.regrid_tool, parameter.regrid_method)
                    mv2_domain = mask_by(mv2_domain, land_ocean_frac, low_limit = region_value)
                else:
                    mv1_domain =  mv1  
                    mv2_domain =  mv2  
                   
                print region
                try: 
                #if region.find('global') == -1:        
                    domain = regions_specs[region]['domain']
                    print domain
                except:
                    print ("no domain selector")
                mv1_domain = mv1_domain(domain)
                mv2_domain = mv2_domain(domain)
                mv1_domain.units = mv1.units
<<<<<<< HEAD
                mv2_domain.units = mv1.units

                parameter.output_file = '_'.join([ref_name,var, season,region])
                parameter.main_title = str(' '.join([var, season]))
        
    
=======
                mv2_domain.units = mv2.units
                parameter.output_file = '_'.join([ref_name, season,region])
                parameter.main_title = str(' '.join([var, season]))

                #else:
                #
                #    parameter.output_file = '_'.join([ref_name, season])
                #    parameter.main_title = str(' '.join([var, season]))

                #parameter.output_file = '_'.join([ref_name, season,region])
                #parameter.main_title = str(' '.join([var, season]))


>>>>>>> master
                #regrid towards lower resolution of two variables for calculating difference
                mv1_reg, mv2_reg = regrid_to_lower_res(mv1_domain, mv2_domain, parameter.regrid_tool, parameter.regrid_method)

                #if var is 'SST' or var is 'TREFHT_LAND': #special case
                
                if var == 'TREFHT_LAND'or var == 'SST': #use "==" instead of "is"
                    if ref_name == 'WILLMOTT':
                       mv2_reg=MV2.masked_where(mv2_reg==mv2_reg.fill_value,mv2_reg)
                       print ref_name
                        
                        #if mv.mask is False: 
                        #    mv = MV2.masked_less_equal(mv, mv._FillValue)
                        #    print "*************",mv.count()
                    land_mask = MV2.logical_or(mv1_reg.mask, mv2_reg.mask)
                    mv1_reg = MV2.masked_where(land_mask, mv1_reg)
                    mv2_reg = MV2.masked_where(land_mask, mv2_reg)
<<<<<<< HEAD
<<<<<<< HEAD
           
                plot_set_5.plot(mv2_domain, mv1_domain, mv2_reg, mv1_reg, parameter)
                #plot_set_5.plot(mv2_reg, mv1_reg, mv2_reg, mv1_reg, parameter)
 
=======

                diff = mv1_reg - mv2_reg
                metrics_dict = create_metrics(mv2_domain, mv1_domain, mv2_reg, mv1_reg, diff)
                acme_diags.plotting.set5.plot.plot(mv2_domain, mv1_domain, diff, metrics_dict, parameter)
                viewer.add_row('%s %s' % (var, region), 'Description for %s' % var, file_name=parameter.case_id + '/' + parameter.output_file)

>>>>>>> ef45968c
    
=======

                print 'hi1'
                acme_diags.plotting.set5.plot.plot(mv2_domain, mv1_domain, mv2_reg, mv1_reg, parameter)
                viewer.add_row('%s %s' % (var, region), 'Description for %s' % var, file_name=parameter.case_id + '/' + parameter.output_file)


>>>>>>> master
        #elif mv1.rank() == 4 and mv2.rank() == 4: #for variables with z axis:
        elif mv1.getLevel() and mv2.getLevel(): #for variables with z axis:
            plev = parameter.levels
            print 'selected pressure level', plev

            for filename in [filename1, filename2]:
                f_in = cdms2.open(filename)
                mv = f_in[var] # Square brackets for metadata preview
                mv_plv = mv.getLevel()

                if mv_plv.long_name.lower().find('hybrid') != -1: # var(time,lev,lon,lat) convert from hybrid level to pressure
                    mv = f_in (var) # Parentheses actually load the transient variable
                    hyam = f_in('hyam')
                    hybm = f_in('hybm')
                    ps = f_in('PS')/100.    #convert unit from 'Pa' to mb
                    p0 = 1000. #mb
                    levels_orig = cdutil.vertical.reconstructPressureFromHybrid(ps,hyam,hybm,p0)
                    levels_orig.units = 'mb'
                    mv_p=cdutil.vertical.logLinearInterpolation(mv, levels_orig, plev)


                elif mv_plv.long_name.lower().find('pressure') != -1 or mv_plv.long_name.lower().find('isobaric') != -1: # levels are presure levels
                    mv = f_in (var)
                    #Construct pressure level for interpolation
                    levels_orig = MV2.array(mv_plv[:])
                    levels_orig.setAxis(0,mv_plv)
                    mv,levels_orig = genutil.grower(mv,levels_orig) # grow 1d levels_orig to mv dimention
                    #levels_orig.info()
                    mv_p=cdutil.vertical.logLinearInterpolation(mv[:,::-1,], levels_orig[:,::-1,], plev)   #logLinearInterpolation only takes positive down plevel: "I :      interpolation field (usually Pressure or depth) from TOP (level 0) to BOTTOM (last level), i.e P value going up with each level"

                else:
                    raise RuntimeError("Vertical level is neither hybrid nor pressure. Abort")

                if filename == filename1:
                    mv1_p = mv_p

                if filename == filename2:
                    mv2_p = mv_p

            for ilev in range(len(plev)):
                mv1 = mv1_p[:,ilev,]
                mv2 = mv2_p[:,ilev,]
                if len(regions) == 0:
                    regions = ['global']
<<<<<<< HEAD
<<<<<<< HEAD
        
=======

>>>>>>> ef45968c
                for region in regions: 
=======

                for region in regions:
>>>>>>> master
                    print region
                    domain = None
    ##                if region != 'global':
                    if region.find('land') !=-1 or region.find('ocean') !=-1:
                        if region.find('land') !=-1 :
                            land_ocean_frac = f_mod('LANDFRAC')
                        elif region.find('ocean') !=-1:
                            land_ocean_frac = f_mod('OCNFRAC')
                        region_value = regions_specs[region]['value']
                        print 'region_value',region_value,mv1
    
                        mv1_domain = mask_by(mv1, land_ocean_frac, low_limit = region_value)
                        mv2_domain = mv2.regrid(mv1.getGrid(),parameter.regrid_tool, parameter.regrid_method)
                        mv2_domain = mask_by(mv2_domain, land_ocean_frac, low_limit = region_value)
                    else:
                        mv1_domain =  mv1  
                        mv2_domain =  mv2  
                       
                    print region
                    try: 
                    #if region.find('global') == -1:        
                        domain = regions_specs[region]['domain']
                        print domain
                    except:
                        print ("no domain selector")
                    mv1_domain = mv1_domain(domain)
                    mv2_domain = mv2_domain(domain)
                    mv1_domain.units = mv1.units
                    mv2_domain.units = mv1.units

<<<<<<< HEAD
                    parameter.output_file = '_'.join([ref_name,var,str(int(plev[ilev])),season,region,var, str(int(plev[ilev])), 'mb'])
=======
                    parameter.output_file = '_'.join([ref_name, season, region, var, str(int(plev[ilev])), 'mb'])
>>>>>>> master
                    parameter.main_title = str(' '.join([var, str(int(plev[ilev])), 'mb', season]))

                    # Regrid towards lower resolution of two variables for calculating difference
                    mv1_reg, mv2_reg = regrid_to_lower_res(mv1_domain, mv2_domain, parameter.regrid_tool, parameter.regrid_method)

                    # Plotting
<<<<<<< HEAD
                    print 'hi2'
                    acme_diags.plotting.set5.plot.plot(mv2_domain, mv1_domain, mv2_reg, mv1_reg, parameter)
=======
                    diff = mv1_reg - mv2_reg
                    metrics_dict = create_metrics(mv2_domain, mv1_domain, mv2_reg, mv1_reg, diff)
                    acme_diags.plotting.set5.plot.plot(mv2_domain, mv1_domain, diff, metrics_dict, parameter)
>>>>>>> ef45968c
                    viewer.add_row('%s %s %s' % (var, plev[ilev], region), 'Description for %s' % var, file_name=parameter.case_id + '/' + parameter.output_file)

        else:
            raise RuntimeError("Dimensions of two variables are difference. Abort")

viewer.generate_viewer()<|MERGE_RESOLUTION|>--- conflicted
+++ resolved
@@ -15,29 +15,15 @@
 from acme_diags.derivations import acme
 from acme_diags.derivations.default_regions import regions_specs
 from acme_diags.viewer import OutputViewer
-<<<<<<< HEAD
-
-
-def make_parameters(orginal_parameter):
-<<<<<<< HEAD
-=======
 from acme_diags.metrics import rmse, corr, min_cdms, max_cdms, mean
 
 
 def make_parameters(orginal_parameter):
     """ Create multiple parameters given a list of 
     parameters in a json and an original parameter """
->>>>>>> ef45968c
     #f_data = open('set5_diags_default.json').read()
     #f_data = open('set5_diags.json').read()
     #f_data = open('set5_diags_MERRA_domains.json').read()
-=======
-    """ Create multiple parameters given a list of 
-    parameters in a json and an original parameter """
-    #f_data = open('set5_diags.json').read()
-    f_data = open('set5_diags_GPCP.json').read()
-    #f_data = open('set5_diags_MERRA.json').read()
->>>>>>> master
     #f_data = open('set5_diags_HADISST.json').read()
     #f_data = open('set5_diags_CRU.json').read()
     #f_data = open('set5_diags_LEGATES.json').read()
@@ -76,9 +62,6 @@
         mv1_reg = mv1.regrid(mv_grid, regridTool=regrid_tool, regridMethod=regrid_method)
     return mv1_reg, mv2_reg
 
-<<<<<<< HEAD
-<<<<<<< HEAD
-=======
 def create_metrics(ref, test, ref_regrid, test_regrid, diff):
     """ Creates the mean, max, min, rmse, corr in a dictionary """
     metrics_dict = {}
@@ -119,7 +102,6 @@
     viewer.add_page("Set 5", col_labels)
 
 
->>>>>>> ef45968c
 def mask_by( input_var, maskvar, low_limit=None, high_limit=None ):
     """masks a variable var to be missing except where maskvar>=low_limit and maskvar<=high_limit. 
     None means to omit the constrint, i.e. low_limit = -infinity or high_limit = infinity. var is changed and returned; we don't make a new variable.
@@ -142,25 +124,6 @@
     var.mask = newmask
     return var
 
-<<<<<<< HEAD
-=======
-def add_page_and_top_row(viewer, parameters):
-    """ Setup for OutputViewer """
-    col_labels = ['Description']
-    seasons = []
-    for p in parameters:
-        for s in p.season:
-            if s not in seasons:
-                seasons.append(s)
-    for s in seasons:
-        col_labels.append(s)
-
-    viewer.add_page("Set 5", col_labels)
->>>>>>> master
-
-
-=======
->>>>>>> ef45968c
 parser = ACMEParser()
 original_parameter = parser.get_parameter(default_vars=False)
 parameters = make_parameters(original_parameter)
@@ -196,7 +159,6 @@
         # domain can pass in process_derived_var after Charles fix cdutil.domain'unit problem
         #mv1 = acme.process_derived_var(var, acme.derived_variables, f_mod, domain)
         #mv2 = acme.process_derived_var(var, acme.derived_variables, f_obs, domain)
-<<<<<<< HEAD
         mv1 = acme.process_derived_var(var, acme.derived_variables, f_mod)
         mv2 = acme.process_derived_var(var, acme.derived_variables, f_obs)
         print mv1.units
@@ -213,26 +175,6 @@
                 mv2 = mv2 / days_season[season] / 0.1 # convert cm to mm/day instead
                 mv2.units = 'mm/day'
             
-<<<<<<< HEAD
-            
-
-=======
-        try:
-            mv1 = f_mod(var)
-        except:
-            mv1 = acme.process_derived_var(var, acme.derived_variables, f_mod)
-        try:
-            mv2 = f_obs(var)
-        except:
-            mv2 = acme.process_derived_var(var, acme.derived_variables, f_obs)
-        print regions,"regions"
-
-        # Temporary fix to bypass bug (Zeshawn or Jill will fix)
-        mv1.units = parameter.test_units
-        mv2.units = parameter.test_units
->>>>>>> master
-=======
->>>>>>> ef45968c
          
         #for variables without z axis:
         if mv1.getLevel()==None and mv2.getLevel()==None:
@@ -268,28 +210,12 @@
                 mv1_domain = mv1_domain(domain)
                 mv2_domain = mv2_domain(domain)
                 mv1_domain.units = mv1.units
-<<<<<<< HEAD
                 mv2_domain.units = mv1.units
 
                 parameter.output_file = '_'.join([ref_name,var, season,region])
                 parameter.main_title = str(' '.join([var, season]))
         
     
-=======
-                mv2_domain.units = mv2.units
-                parameter.output_file = '_'.join([ref_name, season,region])
-                parameter.main_title = str(' '.join([var, season]))
-
-                #else:
-                #
-                #    parameter.output_file = '_'.join([ref_name, season])
-                #    parameter.main_title = str(' '.join([var, season]))
-
-                #parameter.output_file = '_'.join([ref_name, season,region])
-                #parameter.main_title = str(' '.join([var, season]))
-
-
->>>>>>> master
                 #regrid towards lower resolution of two variables for calculating difference
                 mv1_reg, mv2_reg = regrid_to_lower_res(mv1_domain, mv2_domain, parameter.regrid_tool, parameter.regrid_method)
 
@@ -306,29 +232,13 @@
                     land_mask = MV2.logical_or(mv1_reg.mask, mv2_reg.mask)
                     mv1_reg = MV2.masked_where(land_mask, mv1_reg)
                     mv2_reg = MV2.masked_where(land_mask, mv2_reg)
-<<<<<<< HEAD
-<<<<<<< HEAD
-           
-                plot_set_5.plot(mv2_domain, mv1_domain, mv2_reg, mv1_reg, parameter)
-                #plot_set_5.plot(mv2_reg, mv1_reg, mv2_reg, mv1_reg, parameter)
- 
-=======
 
                 diff = mv1_reg - mv2_reg
                 metrics_dict = create_metrics(mv2_domain, mv1_domain, mv2_reg, mv1_reg, diff)
                 acme_diags.plotting.set5.plot.plot(mv2_domain, mv1_domain, diff, metrics_dict, parameter)
                 viewer.add_row('%s %s' % (var, region), 'Description for %s' % var, file_name=parameter.case_id + '/' + parameter.output_file)
 
->>>>>>> ef45968c
     
-=======
-
-                print 'hi1'
-                acme_diags.plotting.set5.plot.plot(mv2_domain, mv1_domain, mv2_reg, mv1_reg, parameter)
-                viewer.add_row('%s %s' % (var, region), 'Description for %s' % var, file_name=parameter.case_id + '/' + parameter.output_file)
-
-
->>>>>>> master
         #elif mv1.rank() == 4 and mv2.rank() == 4: #for variables with z axis:
         elif mv1.getLevel() and mv2.getLevel(): #for variables with z axis:
             plev = parameter.levels
@@ -373,17 +283,8 @@
                 mv2 = mv2_p[:,ilev,]
                 if len(regions) == 0:
                     regions = ['global']
-<<<<<<< HEAD
-<<<<<<< HEAD
-        
-=======
-
->>>>>>> ef45968c
+
                 for region in regions: 
-=======
-
-                for region in regions:
->>>>>>> master
                     print region
                     domain = None
     ##                if region != 'global':
@@ -414,25 +315,16 @@
                     mv1_domain.units = mv1.units
                     mv2_domain.units = mv1.units
 
-<<<<<<< HEAD
                     parameter.output_file = '_'.join([ref_name,var,str(int(plev[ilev])),season,region,var, str(int(plev[ilev])), 'mb'])
-=======
-                    parameter.output_file = '_'.join([ref_name, season, region, var, str(int(plev[ilev])), 'mb'])
->>>>>>> master
                     parameter.main_title = str(' '.join([var, str(int(plev[ilev])), 'mb', season]))
 
                     # Regrid towards lower resolution of two variables for calculating difference
                     mv1_reg, mv2_reg = regrid_to_lower_res(mv1_domain, mv2_domain, parameter.regrid_tool, parameter.regrid_method)
 
                     # Plotting
-<<<<<<< HEAD
-                    print 'hi2'
-                    acme_diags.plotting.set5.plot.plot(mv2_domain, mv1_domain, mv2_reg, mv1_reg, parameter)
-=======
                     diff = mv1_reg - mv2_reg
                     metrics_dict = create_metrics(mv2_domain, mv1_domain, mv2_reg, mv1_reg, diff)
                     acme_diags.plotting.set5.plot.plot(mv2_domain, mv1_domain, diff, metrics_dict, parameter)
->>>>>>> ef45968c
                     viewer.add_row('%s %s %s' % (var, plev[ilev], region), 'Description for %s' % var, file_name=parameter.case_id + '/' + parameter.output_file)
 
         else:
