--- conflicted
+++ resolved
@@ -10,7 +10,6 @@
 import glob
 import traceback
 import cdms2
-import cdms2.tvariable
 import acme_diags
 import cdms2.tvariable
 from acme_diags.acme_diags_driver import get_parameters
@@ -23,11 +22,6 @@
 
 DUMMY_FILE_PATH = '/Users/shaheen2/test_model_data_for_acme_diags/20161118.beta0.FC5COSP.ne30_ne30.edison_ANN_climo.nc'
 
-<<<<<<< HEAD
-# turn off MPI in cdms2 -- not currently supported by e3sm_diags
-cdms2.tvariable.HAVE_MPI = False
-=======
->>>>>>> 0ed4cc14
 
 def main():
     vars_in_e3sm_diags = list_of_vars_in_e3sm_diags()
