--- conflicted
+++ resolved
@@ -33,11 +33,8 @@
             "ERS.f19_g16.I20TRGSWCNPRDCTCBC.clm-ctc_f19_g16_I20TRGSWCNPRDCTCBC",
             "ERS.f09_g16.ICLM45BC",
             "SMS.r05_r05.I1850CLM45CN",
-<<<<<<< HEAD
-=======
             "SMS_Ld1.f09_f09.I1850CLM45.clm-inlineInterpolation",
             "SMS_Ld1.r05_r05.I1850CLM45.clm-inlineInterpolation"
->>>>>>> 964b9a63
             )
         },
 
