--- conflicted
+++ resolved
@@ -2913,663 +2913,6 @@
       </modules>
 
     </module_system>
-<<<<<<< HEAD
-      <!-- Default -->
-      <environment_variables>
-        <env name="COMPILER">$COMPILER</env>
-        <env name="MPILIB">$MPILIB</env>
-        <env name="MPICH_ENV_DISPLAY">1</env>
-        <env name="MPICH_VERSION_DISPLAY">1</env>
-        <!--env name="MPICH_CPUMASK_DISPLAY">1</env-->
-        <env name="MPSTKZ">128M</env>
-        <env name="OMP_STACKSIZE">128M</env>
-      </environment_variables>
-
-      <!-- Set if compiler and mpilib  -->
-      <environment_variables compiler="pgiacc">
-        <!-- NOTE(wjs, 2015-03-12) The following line is needed for bit-for-bit reproducibility -->
-        <env name="CRAY_CPU_TARGET">istanbul</env>
-        <env name="CRAY_CUDA_MPS">1</env>
-      </environment_variables>
-      <environment_variables compiler="intel">
-        <env name="CRAYPE_LINK_TYPE">dynamic</env>
-      </environment_variables>
-</machine>
-
-<machine MACH="eos">
-         <DESC>ORNL XC30, os is CNL, 16 pes/node, batch system is PBS</DESC>
-         <NODENAME_REGEX>eos</NODENAME_REGEX>
-         <TESTS>e3sm_developer</TESTS>
-         <COMPILERS>intel</COMPILERS>
-         <MPILIBS>mpich</MPILIBS>
-         <CIME_OUTPUT_ROOT>$ENV{HOME}/acme_scratch/$PROJECT</CIME_OUTPUT_ROOT>
-         <RUNDIR>$ENV{MEMBERWORK}/$PROJECT/$CASE/run</RUNDIR>
-         <EXEROOT>$CIME_OUTPUT_ROOT/$CASE/bld</EXEROOT>
-         <DIN_LOC_ROOT>/lustre/atlas1/cli900/world-shared/cesm/inputdata</DIN_LOC_ROOT>
-         <DIN_LOC_ROOT_CLMFORC>/lustre/atlas1/cli900/world-shared/cesm/inputdata/atm/datm7</DIN_LOC_ROOT_CLMFORC>
-         <DOUT_S_ROOT>$ENV{MEMBERWORK}/$PROJECT/archive/$CASE</DOUT_S_ROOT>
-         <DOUT_L_MSROOT>csm/$CASE</DOUT_L_MSROOT>
-         <BASELINE_ROOT>/lustre/atlas1/cli900/world-shared/cesm/baselines/$COMPILER</BASELINE_ROOT>
-         <CCSM_CPRNC>/lustre/atlas1/cli900/world-shared/cesm/tools/cprnc/cprnc.eos</CCSM_CPRNC>
-         <SAVE_TIMING_DIR>$ENV{PROJWORK}/$PROJECT</SAVE_TIMING_DIR>
-         <SAVE_TIMING_DIR_PROJECTS>cli115,cli127,cli106,csc190</SAVE_TIMING_DIR_PROJECTS>
-         <OS>CNL</OS>
-         <BATCH_SYSTEM>pbs</BATCH_SYSTEM>
-         <SUPPORTED_BY>E3SM</SUPPORTED_BY>
-         <GMAKE_J>8</GMAKE_J>
-         <MAX_MPITASKS_PER_NODE>16</MAX_MPITASKS_PER_NODE>
-         <MAX_TASKS_PER_NODE>32</MAX_TASKS_PER_NODE>
-         <PROJECT_REQUIRED>TRUE</PROJECT_REQUIRED>
-         <PIO_CONFIG_OPTS> -D PIO_BUILD_TIMING:BOOL=ON </PIO_CONFIG_OPTS>
-         <mpirun mpilib="mpich">
-           <executable>aprun</executable>
-           <arguments>
-             <arg name="hyperthreading" default="2"> -j {{ hyperthreading }}</arg>
-             <arg name="tasks_per_numa" > -S {{ tasks_per_numa }}</arg>
-             <arg name="num_tasks" > -n {{ total_tasks }}</arg>
-             <arg name="tasks_per_node" > -N $MAX_MPITASKS_PER_NODE</arg>
-             <arg name="thread_count" > -d $ENV{OMP_NUM_THREADS}</arg>
-             <arg name="numa_node" > -cc numa_node</arg>
-           </arguments>
-         </mpirun>
-         <mpirun mpilib="mpi-serial">
-           <executable></executable>
-         </mpirun>
-	 <module_system type="module">
-	   <init_path lang="sh">$MODULESHOME/init/sh</init_path>
-	   <init_path lang="csh">$MODULESHOME/init/csh</init_path>
-	   <init_path lang="perl">$MODULESHOME/init/perl.pm</init_path>
-	   <init_path lang="python">$MODULESHOME/init/python.py</init_path>
-	   <cmd_path lang="sh">module</cmd_path>
-	   <cmd_path lang="csh">module</cmd_path>
-	   <cmd_path lang="perl">$MODULESHOME/bin/modulecmd perl</cmd_path>
-	   <cmd_path lang="python">$MODULESHOME/bin/modulecmd python</cmd_path>
-	   <modules>
-	     <command name="rm">intel</command>
-	     <command name="rm">cray</command>
-	     <command name="rm">cray-parallel-netcdf</command>
-	     <command name="rm">cray-libsci</command>
-	     <command name="rm">cray-netcdf</command>
-	     <command name="rm">cray-netcdf-hdf5parallel</command>
-	     <command name="rm">netcdf</command>
-	   </modules>
-	   <modules compiler="intel">
-	     <command name="load">intel/18.0.1.163</command>
-	     <command name="load">papi</command>
-	   </modules>
-	   <modules compiler="cray">
-	     <command name="load">PrgEnv-cray</command>
-	     <command name="switch">cce cce/8.1.9</command>
-	     <command name="load">cray-libsci/12.1.00</command>
-	   </modules>
-	   <modules compiler="gnu">
-	     <command name="load">PrgEnv-gnu</command>
-	     <command name="switch">gcc gcc/4.8.0</command>
-	     <command name="load">cray-libsci/12.1.00</command>
-	   </modules>
-	   <modules mpilib="mpi-serial">
-	     <command name="load">cray-netcdf/4.3.2</command>
-	   </modules>
-	   <modules mpilib="!mpi-serial">
-	     <command name="load">cray-netcdf-hdf5parallel/4.3.3.1</command>
-	     <command name="load">cray-parallel-netcdf/1.6.1</command>
-	   </modules>
-	   <modules>
-	     <command name="load">cmake3/3.2.3</command>
-	     <command name="load">python/2.7.9</command>
-	   </modules>
-	 </module_system>
-	 <environment_variables>
-	   <env name="MPICH_ENV_DISPLAY">1</env>
-	   <env name="MPICH_VERSION_DISPLAY">1</env>
-	   <!-- This increases the stack size, which is necessary
-		for CICE to run threaded on this machine -->
-	   <env name="OMP_STACKSIZE">64M</env>
-
-	 </environment_variables>
-</machine>
-
-<machine MACH="grizzly">
-	<DESC>LANL Linux Cluster, 36 pes/node, batch system slurm</DESC>
-        <NODENAME_REGEX>gr-fe.*.lanl.gov</NODENAME_REGEX>
-        <TESTS>e3sm_developer</TESTS>
-        <COMPILERS>gnu,intel</COMPILERS>
-        <MPILIBS>mvapich,openmpi</MPILIBS>
-	<OS>LINUX</OS>
-	<RUNDIR>/lustre/scratch3/turquoise/$ENV{USER}/ACME/cases/$CASE/run</RUNDIR>
-	<EXEROOT>/lustre/scratch3/turquoise/$ENV{USER}/ACME/cases/$CASE/bld</EXEROOT>
-	<DIN_LOC_ROOT>/lustre/scratch3/turquoise/$ENV{USER}/ACME/input_data</DIN_LOC_ROOT>
-	<DIN_LOC_ROOT_CLMFORC>/lustre/scratch3/turquoise/$ENV{USER}/ACME/input_data/atm/datm7</DIN_LOC_ROOT_CLMFORC>
-	<DOUT_S_ROOT>/lustre/scratch3/turquoise/$ENV{USER}/ACME/archive/$CASE</DOUT_S_ROOT>
-	<DOUT_L_MSROOT>UNSET</DOUT_L_MSROOT>
-	<BASELINE_ROOT>/lustre/scratch3/turquoise/$ENV{USER}/ACME/input_data/ccsm_baselines/$COMPILER</BASELINE_ROOT>
-	<CIME_OUTPUT_ROOT>/lustre/scratch3/turquoise/$ENV{USER}/ACME/scratch</CIME_OUTPUT_ROOT>
-	<CCSM_CPRNC>/turquoise/usr/projects/climate/SHARED_CLIMATE/software/wolf/cprnc/v0.40/cprnc</CCSM_CPRNC>
-	<module_system type="module">
-		<init_path lang="perl">/usr/share/lmod/lmod/init/perl</init_path>
-		<init_path lang="python">/usr/share/lmod/lmod/init/env_modules_python.py</init_path>
-		<init_path lang="csh">/etc/profile.d/z00_lmod.csh</init_path>
-		<init_path lang="sh">/etc/profile.d/z00_lmod.sh</init_path>	
-		<cmd_path lang="perl">/usr/share/lmod/lmod/libexec/lmod perl</cmd_path>
-		<cmd_path lang="python">/usr/share/lmod/lmod/libexec/lmod python</cmd_path>
-		<cmd_path lang="sh">module</cmd_path>
-		<cmd_path lang="csh">module</cmd_path>
-
-		<modules>
-			<command name="purge"/>
-			<command name="use">/usr/projects/climate/SHARED_CLIMATE/modulefiles/all</command>
-			<command name="load">python/anaconda-2.7-climate</command>
-		</modules>
-
-		<modules compiler="gnu">
-			<command name="load">gcc/5.3.0</command>
-		</modules>
-		<modules compiler="intel">
-			<command name="load">intel/17.0.1</command>
-		</modules>
-		<modules mpilib="openmpi">
-			<command name="load">openmpi/1.10.5</command>
-		</modules>
-		<modules mpilib="mvapich">
-			<command name="load">mvapich2/2.2</command>
-		</modules>
-		<modules>
-			<command name="load">netcdf/4.4.1</command>
-		</modules>
-		<!--deactivate parallel-netcdf as it is not loaded properly:cxu-->
-		<!--command name="load" parallel-netcdf/1.5.0 command-->
-	</module_system>
-	<environment_variables>
-		<env name="PNETCDF_HINTS">romio_ds_write=disable;romio_ds_read=disable;romio_cb_write=enable;romio_cb_read=enable</env>
-	</environment_variables>
-
-	<BATCH_SYSTEM>slurm</BATCH_SYSTEM>
-	<mpirun mpilib="default">
-		<executable>mpirun</executable>
-		<arguments>
-			<arg name="num_tasks"> -n {{ total_tasks }}</arg>
-		</arguments>
-	</mpirun>
-	<mpirun mpilib="mvapich">
-		<executable>srun</executable>
-		<arguments>
-			<arg name="num_tasks"> -n {{ total_tasks }}</arg>
-		</arguments>
-	</mpirun>
-	<mpirun mpilib="openmpi">
-		<executable>mpirun</executable>
-		<arguments>
-			<arg name="num_tasks"> -n {{ total_tasks }}</arg>
-		</arguments>
-	</mpirun>
-	<mpirun mpilib="mpi-serial">
-		<executable></executable>
-	</mpirun>
-	<GMAKE_J>4</GMAKE_J>
-	<MAX_TASKS_PER_NODE>36</MAX_TASKS_PER_NODE>
-	<MAX_MPITASKS_PER_NODE>32</MAX_MPITASKS_PER_NODE>
-	<PROJECT>climateacme</PROJECT>
-    	<PROJECT_REQUIRED>TRUE</PROJECT_REQUIRED>
-    	<SUPPORTED_BY>luke.vanroekel @ gmail.com</SUPPORTED_BY>
-</machine>
-
-<machine MACH="badger">
-	<DESC>LANL Linux Cluster, 36 pes/node, batch system slurm</DESC>
-        <NODENAME_REGEX>gr-fe.*.lanl.gov</NODENAME_REGEX>
-        <TESTS>e3sm_developer</TESTS>
-        <COMPILERS>gnu,intel</COMPILERS>
-        <MPILIBS>mvapich,openmpi</MPILIBS>
-	<OS>LINUX</OS>
-	<RUNDIR>/lustre/scratch3/turquoise/$ENV{USER}/ACME/cases/$CASE/run</RUNDIR>
-	<EXEROOT>/lustre/scratch3/turquoise/$ENV{USER}/ACME/cases/$CASE/bld</EXEROOT>
-	<DIN_LOC_ROOT>/lustre/scratch3/turquoise/$ENV{USER}/ACME/input_data</DIN_LOC_ROOT>
-	<DIN_LOC_ROOT_CLMFORC>/lustre/scratch3/turquoise/$ENV{USER}/ACME/input_data/atm/datm7</DIN_LOC_ROOT_CLMFORC>
-	<DOUT_S_ROOT>/lustre/scratch3/turquoise/$ENV{USER}/ACME/archive/$CASE</DOUT_S_ROOT>
-	<DOUT_L_MSROOT>UNSET</DOUT_L_MSROOT>
-	<BASELINE_ROOT>/lustre/scratch3/turquoise/$ENV{USER}/ACME/input_data/ccsm_baselines/$COMPILER</BASELINE_ROOT>
-	<CIME_OUTPUT_ROOT>/lustre/scratch3/turquoise/$ENV{USER}/ACME/scratch</CIME_OUTPUT_ROOT>
-	<CCSM_CPRNC>/turquoise/usr/projects/climate/SHARED_CLIMATE/software/wolf/cprnc/v0.40/cprnc</CCSM_CPRNC>
-	<module_system type="module" allow_error="true">
-		<init_path lang="perl">/usr/share/lmod/lmod/init/perl</init_path>
-		<init_path lang="python">/usr/share/lmod/lmod/init/env_modules_python.py</init_path>
-		<init_path lang="csh">/etc/profile.d/z00_lmod.csh</init_path>
-		<init_path lang="sh">/etc/profile.d/z00_lmod.sh</init_path>	
-		<cmd_path lang="perl">/usr/share/lmod/lmod/libexec/lmod perl</cmd_path>
-		<cmd_path lang="python">/usr/share/lmod/lmod/libexec/lmod python</cmd_path>
-		<cmd_path lang="sh">module</cmd_path>
-		<cmd_path lang="csh">module</cmd_path>
-
-		<modules>
-			<command name="purge"/>
-			<command name="use">/usr/projects/cesm/software/local/modulefiles/all</command>
-			<command name="load">python/anaconda-2.7-climate</command>
-		</modules>
-
-		<modules compiler="gnu">
-			<command name="load">gcc/5.3.0</command>
-		</modules>
-		<modules compiler="intel">
-			<command name="load">intel/17.0.1</command>
-		</modules>
-		<modules mpilib="openmpi">
-			<command name="load">openmpi/1.10.5</command>
-		</modules>
-		<modules mpilib="mvapich">
-			<command name="load">mvapich2/2.2</command>
-		</modules>
-		<modules>
-			<command name="load">netcdf/4.4.1</command>
-		</modules>
-		<!--deactivate parallel-netcdf as it is not loaded properly:cxu-->
-		<!--command name="load" parallel-netcdf/1.5.0 command-->
-	</module_system>
-	<environment_variables>
-		<env name="PNETCDF_HINTS">romio_ds_write=disable;romio_ds_read=disable;romio_cb_write=enable;romio_cb_read=enable</env>
-	</environment_variables>
-
-	<BATCH_SYSTEM>slurm</BATCH_SYSTEM>
-	<mpirun mpilib="default">
-		<executable>mpirun</executable>
-		<arguments>
-			<arg name="num_tasks"> -n {{ total_tasks }}</arg>
-		</arguments>
-	</mpirun>
-	<mpirun mpilib="mvapich">
-		<executable>srun</executable>
-		<arguments>
-			<arg name="num_tasks"> -n {{ total_tasks }}</arg>
-		</arguments>
-	</mpirun>
-	<mpirun mpilib="openmpi">
-		<executable>mpirun</executable>
-		<arguments>
-			<arg name="num_tasks"> -n {{ total_tasks }}</arg>
-		</arguments>
-	</mpirun>
-	<mpirun mpilib="mpi-serial">
-		<executable></executable>
-	</mpirun>
-	<GMAKE_J>4</GMAKE_J>
-	<MAX_TASKS_PER_NODE>36</MAX_TASKS_PER_NODE>
-	<MAX_MPITASKS_PER_NODE>32</MAX_MPITASKS_PER_NODE>
-	<PROJECT>climateacme</PROJECT>
-    	<PROJECT_REQUIRED>TRUE</PROJECT_REQUIRED>
-    	<SUPPORTED_BY>luke.vanroekel @ gmail.com</SUPPORTED_BY>
-</machine>
-
-<machine MACH="wolf">
-    <DESC>LANL Linux Cluster, 16 pes/node, batch system slurm</DESC>
-    <NODENAME_REGEX>wf-fe.*.lanl.gov</NODENAME_REGEX>
-    <TESTS>e3sm_developer</TESTS>
-	<COMPILERS>intel,gnu</COMPILERS>
-	<MPILIBS>openmpi,mvapich</MPILIBS>
-	<CIME_OUTPUT_ROOT>/lustre/scratch3/turquoise/$ENV{USER}/ACME/scratch</CIME_OUTPUT_ROOT>
-	<RUNDIR>/lustre/scratch3/turquoise/$ENV{USER}/ACME/cases/$CASE/run</RUNDIR>
-	<EXEROOT>/lustre/scratch3/turquoise/$ENV{USER}/ACME/cases/$CASE/bld</EXEROOT>
-	<DOUT_S_ROOT>/lustre/scratch3/turquoise/$ENV{USER}/ACME/archive/$CASE</DOUT_S_ROOT>
-	<DOUT_L_MSROOT>UNSET</DOUT_L_MSROOT>
-	<OS>LINUX</OS>
-	<BATCH_SYSTEM>slurm</BATCH_SYSTEM>
-	<SUPPORTED_BY>jonbob -at- lanl.gov</SUPPORTED_BY>
-	<GMAKE_J>4</GMAKE_J>
-	<MAX_TASKS_PER_NODE>16</MAX_TASKS_PER_NODE>
-	<MAX_MPITASKS_PER_NODE>16</MAX_MPITASKS_PER_NODE>
-	<PROJECT>climateacme</PROJECT>
-	<PROJECT_REQUIRED>TRUE</PROJECT_REQUIRED>
-	<DIN_LOC_ROOT>/lustre/scratch3/turquoise/$ENV{USER}/ACME/input_data</DIN_LOC_ROOT>
-	<DIN_LOC_ROOT_CLMFORC>/lustre/scratch3/turquoise/$ENV{USER}/ACME/input_data/atm/datm7</DIN_LOC_ROOT_CLMFORC>
-	<BASELINE_ROOT>/lustre/scratch3/turquoise/$ENV{USER}/ACME/input_data/ccsm_baselines/$COMPILER</BASELINE_ROOT>
-	<CCSM_CPRNC>/turquoise/usr/projects/climate/SHARED_CLIMATE/software/wolf/cprnc/v0.40/cprnc</CCSM_CPRNC>
-	<mpirun mpilib="default">
-		<executable>mpirun</executable>
-		<arguments>
-			<arg name="num_tasks"> -n {{ total_tasks }}</arg>
-		</arguments>
-	</mpirun>
-	<mpirun mpilib="openmpi">
-		<executable>mpirun</executable>
-		<arguments>
-			<arg name="num_tasks"> -n {{ total_tasks }}</arg>
-		</arguments>
-	</mpirun>
-	<mpirun mpilib="mvapich">
-		<executable>srun</executable>
-		<arguments>
-			<arg name="num_tasks"> -n {{ total_tasks }}</arg>
-		</arguments>
-	</mpirun>
-	<mpirun mpilib="mpi-serial">
-		<executable></executable>
-	</mpirun>
-	<module_system type="module">
-		<init_path lang="perl">/usr/share/Modules/init/perl.pm</init_path>
-		<init_path lang="python">/usr/share/Modules/init/python.py</init_path>
-		<init_path lang="sh">/usr/share/Modules/init/sh</init_path>
-		<init_path lang="csh">/usr/share/Modules/init/csh</init_path>
-		<cmd_path lang="perl">/usr/bin/modulecmd perl</cmd_path>
-		<cmd_path lang="python">/usr/bin/modulecmd python</cmd_path>
-		<cmd_path lang="sh">module</cmd_path>
-		<cmd_path lang="csh">module</cmd_path>
-		<modules>
-			<command name="purge"/>
-			<command name="use">/usr/projects/climate/SHARED_CLIMATE/modulefiles/all</command>
-			<command name="load">friendly-testing</command>
-			<command name="load">python/anaconda-2.7-climate</command>
-		</modules>
-		<modules compiler="intel">
-			<command name="load">intel/15.0.5</command>
-			<command name="load">mkl/11.3.3</command>
-		</modules>
-		<modules compiler="gnu">
-			<command name="load">gcc/4.8.2</command>
-		</modules>
-		<modules mpilib="openmpi">
-			<command name="load">openmpi/1.6.5</command>
-		</modules>
-		<modules mpilib="mvapich">
-			<command name="load">mvapich2/1.8</command>
-		</modules>
-		<modules>
-			<command name="load">netcdf/4.4.0</command>
-		</modules>
-		<modules mpilib="!mpi-serial">
-			<command name="load">parallel-netcdf/1.5.0</command>
-		</modules>
-	</module_system>
-	<environment_variables>
-		<env name="LD_LIBRARY_PATH">$ENV{LD_LIBRARY_PATH}:$ENV{NETCDF_ROOT}/lib</env>
-	</environment_variables>
-</machine>
-
-<machine MACH="mesabi">
-        <DESC>Mesabi batch queue</DESC>
-        <OS>LINUX</OS>
-        <COMPILERS>intel</COMPILERS>
-        <MPILIBS>openmpi</MPILIBS>
-        <RUNDIR>$CASEROOT/run</RUNDIR>
-<!-- complete path to the run directory -->
-        <EXEROOT>$CASEROOT/exedir</EXEROOT>
-<!-- complete path to the build directory -->
-        <DIN_LOC_ROOT>/home/reichpb/shared/cesm_inputdata</DIN_LOC_ROOT>
-<!-- complete path to the inputdata directory -->
-
-        <DIN_LOC_ROOT_CLMFORC>/home/reichpb/shared/cesm_inputdata/atm/datm7</DIN_LOC_ROOT_CLMFORC>
-<!-- path to the optional forcing data for CLM (for CRUNCEP forcing) -->
-        <DOUT_S>FALSE</DOUT_S>
-<!-- logical for short term archiving -->
-        <DOUT_S_ROOT>USERDEFINED_optional_run</DOUT_S_ROOT>
-<!-- complete path to a short term archiving directory -->
-        <DOUT_L_MSROOT>USERDEFINED_optional_run</DOUT_L_MSROOT>
-<!-- complete path to a long term archiving directory -->
-        <BASELINE_ROOT>USERDEFINED_optional_run/$COMPILER</BASELINE_ROOT>
-<!-- where the cesm testing scripts write and read baseline results -->
-        <CCSM_CPRNC>USERDEFINED_optional_test</CCSM_CPRNC>
-<!-- path to the cprnc tool used to compare netcdf history files in testing -->
-         <BATCH_SYSTEM>pbs</BATCH_SYSTEM>
-        <SUPPORTED_BY>chen1718 at umn dot edu</SUPPORTED_BY>
-        <GMAKE_J>2</GMAKE_J>
-        <MAX_TASKS_PER_NODE>24</MAX_TASKS_PER_NODE>
-         <PROJECT_REQUIRED>TRUE</PROJECT_REQUIRED>
-         <mpirun mpilib="default">
-           <executable>aprun</executable>
-             <arguments>
-                <arg name="num_tasks"> -n {{ total_tasks }}</arg>
-                <arg name="tasks_per_numa"> -S {{ tasks_per_numa }}</arg>
-                <arg name="tasks_per_node"> -N $MAX_MPITASKS_PER_NODE</arg>
-                <arg name="thread_count"> -d $ENV{OMP_NUM_THREADS}</arg>
-             </arguments>
-         </mpirun>
-</machine>
-
-<machine MACH="itasca">
-        <DESC>Itasca batch queue</DESC>
-        <OS>LINUX</OS>
-        <COMPILERS>intel</COMPILERS>
-        <MPILIBS>openmpi</MPILIBS>
-        <RUNDIR>$CASEROOT/run</RUNDIR>
-<!-- complete path to the run directory -->
-        <EXEROOT>$CASEROOT/exedir</EXEROOT>
-<!-- complete path to the build directory -->
-        <DIN_LOC_ROOT>/home/reichpb/shared/cesm_inputdata</DIN_LOC_ROOT>
-<!-- complete path to the inputdata directory -->
-
-        <DIN_LOC_ROOT_CLMFORC>/home/reichpb/shared/cesm_inputdata/atm/datm7</DIN_LOC_ROOT_CLMFORC>
-<!-- path to the optional forcing data for CLM (for CRUNCEP forcing) -->
-        <DOUT_S>FALSE</DOUT_S>
-<!-- logical for short term archiving -->
-        <DOUT_S_ROOT>USERDEFINED_optional_run</DOUT_S_ROOT>
-<!-- complete path to a short term archiving directory -->
-        <DOUT_L_MSROOT>USERDEFINED_optional_run</DOUT_L_MSROOT>
-<!-- complete path to a long term archiving directory -->
-        <BASELINE_ROOT>USERDEFINED_optional_run/$COMPILER</BASELINE_ROOT>
-<!-- where the cesm testing scripts write and read baseline results -->
-        <CCSM_CPRNC>USERDEFINED_optional_test</CCSM_CPRNC>
-<!-- path to the cprnc tool used to compare netcdf history files in testing -->
-         <BATCH_SYSTEM>pbs</BATCH_SYSTEM>
-        <SUPPORTED_BY>chen1718 at umn dot edu</SUPPORTED_BY>
-        <GMAKE_J>2</GMAKE_J>
-        <MAX_TASKS_PER_NODE>8</MAX_TASKS_PER_NODE>
-         <mpirun mpilib="default">
-           <executable>aprun</executable>
-             <arguments>
-                <arg name="num_tasks"> -n {{ total_tasks }}</arg>
-                <arg name="tasks_per_numa"> -S {{ tasks_per_numa }}</arg>
-                <arg name="tasks_per_node"> -N $MAX_MPITASKS_PER_NODE</arg>
-                <arg name="thread_count"> -d $ENV{OMP_NUM_THREADS}</arg>
-             </arguments>
-         </mpirun>
-</machine>
-
-<machine MACH="lawrencium-lr3">
-  <DESC>Lawrencium LR3 cluster at LBL, OS is Linux (intel), batch system is SLURM</DESC>
-  <OS>LINUX</OS>
-  <NODENAME_REGEX>n000*</NODENAME_REGEX>
-  <COMPILERS>intel</COMPILERS>
-  <MPILIBS>openmpi</MPILIBS>
-  <CIME_OUTPUT_ROOT>/global/scratch/$ENV{USER}</CIME_OUTPUT_ROOT>
-  <RUNDIR>$CIME_OUTPUT_ROOT/$CASE/run</RUNDIR>
-  <EXEROOT>$CIME_OUTPUT_ROOT/$CASE/bld</EXEROOT>
-  <DIN_LOC_ROOT>/global/scratch/$ENV{USER}/cesm_input_datasets/</DIN_LOC_ROOT>
-  <DIN_LOC_ROOT_CLMFORC>/global/scratch/$ENV{USER}/cesm_input_datasets/atm/datm7</DIN_LOC_ROOT_CLMFORC>
-  <DOUT_S_ROOT>$CIME_OUTPUT_ROOT/cesm_archive/$CASE</DOUT_S_ROOT>
-  <DOUT_L_MSROOT>csm/$CASE</DOUT_L_MSROOT>
-  <BASELINE_ROOT>$CIME_OUTPUT_ROOT/cesm_baselines/$COMPILER</BASELINE_ROOT>
-  <CCSM_CPRNC>/$CIME_OUTPUT_ROOT/cesm_tools/cprnc/cprnc</CCSM_CPRNC>
-  <BATCH_SYSTEM>slurm</BATCH_SYSTEM>
-  <SUPPORTED_BY>gbisht at lbl dot gov </SUPPORTED_BY>
-  <GMAKE_J>4</GMAKE_J>
-  <MAX_TASKS_PER_NODE>16</MAX_TASKS_PER_NODE>
-  <MAX_MPITASKS_PER_NODE>16</MAX_MPITASKS_PER_NODE>
-  <PROJECT_REQUIRED>TRUE</PROJECT_REQUIRED>
-  <CHARGE_ACCOUNT>ac_acme</CHARGE_ACCOUNT>
-  <mpirun mpilib="mpi-serial">
-    <executable>mpirun</executable>
-    <arguments>
-      <arg name="num_tasks">-np {{ total_tasks }}</arg>
-      <arg name="tasks_per_node"> -npernode $MAX_MPITASKS_PER_NODE</arg>
-    </arguments>
-  </mpirun>
-  <mpirun mpilib="default">
-    <executable>mpirun</executable>
-    <arguments>
-      <arg name="num_tasks">-np {{ total_tasks }}</arg>
-      <arg name="tasks_per_node"> -npernode $MAX_MPITASKS_PER_NODE</arg>
-    </arguments>
-  </mpirun>
-  <module_system type="module">
-    <init_path lang="sh">/etc/profile.d/modules.sh</init_path>
-    <init_path lang="csh">/etc/profile.d/modules.csh</init_path>
-    <init_path lang="perl">/usr/Modules/init/perl.pm</init_path>
-    <init_path lang="python">/usr/Modules/python.py</init_path>
-    <cmd_path lang="sh">module</cmd_path>
-    <cmd_path lang="csh">module</cmd_path>
-    <cmd_path lang="perl">/usr/Modules/bin/modulecmd perl</cmd_path>
-    <cmd_path lang="python">/usr/Modules/bin/modulecmd python</cmd_path>
-    <modules>
-      <command name="purge"/>
-      <command name="load">cmake</command>
-      <command name="load">perl xml-libxml switch python/2.7</command>
-    </modules>
-    <modules compiler="intel">
-      <command name="load">intel/2016.4.072</command>
-      <command name="load">mkl</command>
-    </modules>
-    <modules compiler="intel" mpilib="mpi-serial">
-      <command name="load">netcdf/4.4.1.1-intel-s</command>
-    </modules>
-    <modules compiler="intel" mpilib="!mpi-serial">
-      <command name="load">openmpi</command>
-      <command name="load">netcdf/4.4.1.1-intel-p</command>
-    </modules>
-     </module_system>
-</machine>
-
-<machine MACH="lawrencium-lr2">
-  <DESC>Lawrencium LR2 cluster at LBL, OS is Linux (intel), batch system is SLURM</DESC>
-  <OS>LINUX</OS>
-  <NODENAME_REGEX>n000*</NODENAME_REGEX>
-  <COMPILERS>intel</COMPILERS>
-  <MPILIBS>openmpi</MPILIBS>
-  <CIME_OUTPUT_ROOT>/global/scratch/$ENV{USER}</CIME_OUTPUT_ROOT>
-  <RUNDIR>$CIME_OUTPUT_ROOT/$CASE/run</RUNDIR>
-  <EXEROOT>$CIME_OUTPUT_ROOT/$CASE/bld</EXEROOT>
-  <DIN_LOC_ROOT>/global/scratch/$ENV{USER}/cesm_input_datasets/</DIN_LOC_ROOT>
-  <DIN_LOC_ROOT_CLMFORC>/global/scratch/$ENV{USER}/cesm_input_datasets/atm/datm7</DIN_LOC_ROOT_CLMFORC>
-  <DOUT_S_ROOT>$CIME_OUTPUT_ROOT/cesm_archive/$CASE</DOUT_S_ROOT>
-  <DOUT_L_MSROOT>csm/$CASE</DOUT_L_MSROOT>
-  <BASELINE_ROOT>$CIME_OUTPUT_ROOT/cesm_baselines/$COMPILER</BASELINE_ROOT>
-  <CCSM_CPRNC>/$CIME_OUTPUT_ROOT/cesm_tools/cprnc/cprnc</CCSM_CPRNC>
-  <BATCH_SYSTEM>slurm</BATCH_SYSTEM>
-  <SUPPORTED_BY>gbisht at lbl dot gov</SUPPORTED_BY>
-  <GMAKE_J>4</GMAKE_J>
-  <MAX_TASKS_PER_NODE>12</MAX_TASKS_PER_NODE>
-  <MAX_MPITASKS_PER_NODE>12</MAX_MPITASKS_PER_NODE>
-  <PROJECT_REQUIRED>TRUE</PROJECT_REQUIRED>
-  <CHARGE_ACCOUNT>ac_acme</CHARGE_ACCOUNT>
-  <mpirun mpilib="mpi-serial">
-    <executable>mpirun</executable>
-    <arguments>
-      <arg name="num_tasks">-np {{ total_tasks }}</arg>
-      <arg name="tasks_per_node"> -npernode $MAX_MPITASKS_PER_NODE</arg>
-    </arguments>
-  </mpirun>
-  <mpirun mpilib="default">
-    <executable>mpirun</executable>
-    <arguments>
-      <arg name="num_tasks">-np {{ total_tasks }}</arg>
-      <arg name="tasks_per_node"> -npernode $MAX_MPITASKS_PER_NODE</arg>
-    </arguments>
-  </mpirun>
-  <module_system type="module">
-    <init_path lang="sh">/etc/profile.d/modules.sh</init_path>
-    <init_path lang="csh">/etc/profile.d/modules.csh</init_path>
-    <init_path lang="perl">/usr/Modules/init/perl.pm</init_path>
-    <init_path lang="python">/usr/Modules/python.py</init_path>
-    <cmd_path lang="sh">module</cmd_path>
-    <cmd_path lang="csh">module</cmd_path>
-    <cmd_path lang="perl">/usr/Modules/bin/modulecmd perl</cmd_path>
-    <cmd_path lang="python">/usr/Modules/bin/modulecmd python</cmd_path>
-    <modules>
-      <command name="purge"/>
-      <command name="load">cmake</command>
-      <command name="load">perl xml-libxml switch python/2.7</command>
-    </modules>
-    <modules compiler="intel">
-      <command name="load">intel/2016.4.072</command>
-      <command name="load">mkl</command>
-    </modules>
-    <modules compiler="intel" mpilib="mpi-serial">
-      <command name="load">netcdf/4.4.1.1-intel-s</command>
-    </modules>
-    <modules compiler="intel" mpilib="!mpi-serial">
-      <command name="load">openmpi</command>
-      <command name="load">netcdf/4.4.1.1-intel-s</command>
-    </modules>
-     </module_system>
-</machine>
-
-<machine MACH="eddi">
-  <DESC>small developer workhorse at lbl climate sciences</DESC>
-  <OS>LINUX</OS>
-  <COMPILERS>gnu</COMPILERS>
-  <MPILIBS>openmpi</MPILIBS>
-  <PROJECT>ngeet</PROJECT>
-  <CIME_OUTPUT_ROOT>/home/lbleco/acme/</CIME_OUTPUT_ROOT>
-  <DIN_LOC_ROOT>/home/lbleco/cesm/cesm_input_datasets/</DIN_LOC_ROOT>
-  <DIN_LOC_ROOT_CLMFORC>/home/lbleco/cesm/cesm_input_datasets/atm/datm7/</DIN_LOC_ROOT_CLMFORC>
-  <DOUT_S_ROOT>/home/lbleco/acme/cesm_archive/$CASE</DOUT_S_ROOT>
-  <DOUT_L_MSROOT>csm/$CASE</DOUT_L_MSROOT>
-  <BASELINE_ROOT>/home/lbleco/acme/cesm_baselines/$COMPILER</BASELINE_ROOT>
-  <CCSM_CPRNC>/home/lbleco/cesm/cesm_tools/cprnc/cprnc</CCSM_CPRNC>
-  <GMAKE_J>1</GMAKE_J>
-  <BATCH_SYSTEM>none</BATCH_SYSTEM>
-  <SUPPORTED_BY>rgknox at lbl gov</SUPPORTED_BY>
-  <MAX_TASKS_PER_NODE>4</MAX_TASKS_PER_NODE>
-  <MAX_MPITASKS_PER_NODE>4</MAX_MPITASKS_PER_NODE>
-  <PROJECT_REQUIRED>FALSE</PROJECT_REQUIRED>
-  <mpirun mpilib="mpi-serial">
-    <executable></executable>
-  </mpirun>
-  <mpirun mpilib="default">
-    <executable>mpirun</executable>
-    <arguments>
-      <arg name="num_tasks">-np {{ total_tasks }}</arg>
-      <arg name="tasks_per_node"> -npernode $MAX_MPITASKS_PER_NODE</arg>
-    </arguments>
-  </mpirun>
-  <module_system type="none"/>
-</machine>
-
-<machine MACH="summitdev">
-	 <DESC>ORNL pre-Summit testbed. Node: 2x POWER8 + 4x Tesla P100, 20 cores/node, 8 HW threads/core.</DESC>
-	 <NODENAME_REGEX>summitdev-*</NODENAME_REGEX>
-	 <TESTS>e3sm_developer</TESTS>
-	 <COMPILERS>ibm,pgi,pgiacc</COMPILERS>
-	 <MPILIBS>spectrum-mpi,mpi-serial</MPILIBS>
-	 <CIME_OUTPUT_ROOT>$ENV{HOME}/acme_scratch/$PROJECT</CIME_OUTPUT_ROOT>
-	 <RUNDIR>/lustre/atlas/scratch/$ENV{USER}/$PROJECT/$CASE/run</RUNDIR>
-	 <EXEROOT>$CIME_OUTPUT_ROOT/$CASE/bld</EXEROOT>
-	 <DIN_LOC_ROOT>/lustre/atlas1/cli900/world-shared/cesm/inputdata</DIN_LOC_ROOT>
-	 <DIN_LOC_ROOT_CLMFORC>/lustre/atlas1/cli900/world-shared/cesm/inputdata/atm/datm7</DIN_LOC_ROOT_CLMFORC>
-	 <DOUT_S_ROOT>/lustre/atlas/scratch/$ENV{USER}/$PROJECT/archive/$CASE</DOUT_S_ROOT>
-	 <DOUT_L_MSROOT>csm/$CASE</DOUT_L_MSROOT>
-	 <BASELINE_ROOT>/lustre/atlas1/cli900/world-shared/cesm/baselines/$COMPILER</BASELINE_ROOT>
-	 <CCSM_CPRNC>/lustre/atlas1/cli900/world-shared/cesm/tools/cprnc/cprnc</CCSM_CPRNC>
-	 <SAVE_TIMING_DIR>/lustre/atlas/proj-shared/$PROJECT</SAVE_TIMING_DIR>
-         <SAVE_TIMING_DIR_PROJECTS>cli115,cli127,cli106,csc190</SAVE_TIMING_DIR_PROJECTS>
-	 <OS>LINUX</OS>
-	 <BATCH_SYSTEM>lsf</BATCH_SYSTEM>
-	 <SUPPORTED_BY>acme</SUPPORTED_BY>
-	 <GMAKE_J>32</GMAKE_J>
-	 <MAX_MPITASKS_PER_NODE>80</MAX_MPITASKS_PER_NODE>
-	 <MAX_TASKS_PER_NODE>160</MAX_TASKS_PER_NODE>
-	 <PROJECT_REQUIRED>TRUE</PROJECT_REQUIRED>
-	 <PROJECT>csc249</PROJECT>
-	 <CHARGE_ACCOUNT>CSC249ADSE15</CHARGE_ACCOUNT>
-	 <PIO_CONFIG_OPTS> -D PIO_BUILD_TIMING:BOOL=ON </PIO_CONFIG_OPTS>
-
-	 <mpirun mpilib="spectrum-mpi">
-	 <executable>/lustre/atlas/world-shared/cli900/helper_scripts/mpirun.summitdev</executable>
-	 <!-- <executable>jsrun</executable> -->
-	 <arguments>
-	     <arg name="num_tasks" > -n {{ total_tasks }} -N $MAX_MPITASKS_PER_NODE </arg>
-	     <!-- <arg name="num_tasks" > -n ALL_HOSTS -a $MAX_MPITASKS_PER_NODE </arg> -->
-		 <!-- <arg name="thread_count"> -c $ENV{OMP_NUM_THREADS} -E OMP_NUM_THREADS=$ENV{OMP_NUM_THREADS}</arg> -->
-	 </arguments>
-	 </mpirun>
-		<!-- Useful jsrun options:
-		-n	(hyphen-hyphen)nrs	Number of resource sets
-		-a	(hyphen-hyphen)tasks_per_rs	Number of tasks per resource set
-		-c	(hyphen-hyphen)cpu_per_rs	Number of CPUs per resource set. Threads per rs.
-		-g	(hyphen-hyphen)gpu_per_rs	Number of GPUs per resource set
-		-r	(hyphen-hyphen)rs_per_host	Number of resource sets per host
-
-		 <arg name="num_tasks" > -n ALL_HOSTS -p {{ total_tasks }} </arg>
-		 Old options: <arg name="binding_core"> map-by core:PE=$ENV{OMP_NUM_THREADS} bind-to core </arg>
-		 <arg name="show-binding"> report-bindings </arg>
-		 <arg name="show-processmap"> display-map </arg>
-		-->
-=======
     <RUNDIR>$CIME_OUTPUT_ROOT/$CASE/run</RUNDIR>
     <EXEROOT>$CIME_OUTPUT_ROOT/$CASE/bld</EXEROOT>
   </machine>
@@ -3604,7 +2947,6 @@
     </mpirun>
     <module_system type="none"/>
   </machine>
->>>>>>> 1adc7a4c
 
   <machine MACH="summitdev">
     <DESC>ORNL pre-Summit testbed. Node: 2x POWER8 + 4x Tesla P100, 20 cores/node, 8 HW threads/core.</DESC>
