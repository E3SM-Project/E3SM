<?xml version="1.0"?>

<config_machines>

<!--

 ===============================================================
 COMPILER and COMPILERS
 ===============================================================
 If a machine supports multiple compilers - then
  - the settings for COMPILERS should reflect the supported compilers
    as a comma separated string
  - the setting for COMPILER should be the default compiler
    (which is one of the values in COMPILERS)

 ===============================================================
 MPILIB and MPILIBS
 ===============================================================
 If a machine supports only one MPILIB is supported - then
 the setting for  MPILIB and MPILIBS should be blank ("")
 If a machine supports multiple mpi libraries (e.g. mpich and openmpi)
  - the settings for MPILIBS should reflect the supported mpi libraries
    as a comma separated string

 The default settings for COMPILERS and MPILIBS is blank (in config_machines.xml)

 Normally variable substitutions are not made until the case scripts are run, however variables
 of the form $ENV{VARIABLE_NAME} are substituted in create_newcase from the environment
 variable of the same name if it exists.

 ===============================================================
 PROJECT_REQUIRED
 ===============================================================
 A machine may need the PROJECT xml variable to be defined either because it is
 used in some paths, or because it is used to give an account number in the job
 submission script. If either of these are the case, then PROJECT_REQUIRED
 should be set to TRUE for the given machine.


 walltimes:
 Denotes the walltimes that can be used for a particular machine.
 walltime: as before, if default="true" is defined, this walltime will be used
 by default.
 Alternatively, ccsm_estcost must be used to choose the queue based on the estimated cost of the run.

 mpirun: the mpirun command that will be used to actually launch the model.
 The attributes used to choose the mpirun command are:

 mpilib: can either be 'default' the name of an mpi library, or a compiler name so one can choose the mpirun
         based on the mpi library in use.

   the 'executable' tag must have arguments required for the chosen mpirun, as well as the executable name.

 unit_testing: can be 'true' or 'false'.
   This allows using a different mpirun command to launch unit tests

-->
<machine MACH="edison">
  <DESC>NERSC XC30, os is CNL, 24 pes/node, batch system is SLURM</DESC>
  <NODENAME_REGEX>edison</NODENAME_REGEX>
  <TESTS>e3sm_developer</TESTS>
  <COMPILERS>intel,intel18,gnu,gnu7</COMPILERS>
  <MPILIBS>mpt</MPILIBS>
  <CIME_OUTPUT_ROOT>$ENV{CSCRATCH}/acme_scratch/edison</CIME_OUTPUT_ROOT>
  <RUNDIR>$CIME_OUTPUT_ROOT/$CASE/run</RUNDIR>
  <EXEROOT>$CIME_OUTPUT_ROOT/$CASE/bld</EXEROOT>
  <DOUT_S_ROOT>$CIME_OUTPUT_ROOT/archive/$CASE</DOUT_S_ROOT>
  <DOUT_L_MSROOT>csm/$CASE</DOUT_L_MSROOT>
  <OS>CNL</OS>
  <BATCH_SYSTEM>nersc_slurm</BATCH_SYSTEM>
  <SUPPORTED_BY>e3sm</SUPPORTED_BY>
  <GMAKE_J>8</GMAKE_J>
  <MAX_TASKS_PER_NODE>24</MAX_TASKS_PER_NODE>
  <MAX_MPITASKS_PER_NODE>24</MAX_MPITASKS_PER_NODE>
  <PROJECT>acme</PROJECT>
  <PROJECT_REQUIRED>TRUE</PROJECT_REQUIRED>
  <DIN_LOC_ROOT>/project/projectdirs/acme/inputdata</DIN_LOC_ROOT>
  <DIN_LOC_ROOT_CLMFORC>/project/projectdirs/acme/inputdata/atm/datm7</DIN_LOC_ROOT_CLMFORC>
  <BASELINE_ROOT>/project/projectdirs/acme/baselines/$COMPILER</BASELINE_ROOT>
  <CCSM_CPRNC>/project/projectdirs/acme/tools/cprnc.edison/cprnc</CCSM_CPRNC>
  <SAVE_TIMING_DIR>/project/projectdirs/acme</SAVE_TIMING_DIR>
  <SAVE_TIMING_DIR_PROJECTS>acme,m2830,m2833</SAVE_TIMING_DIR_PROJECTS>
  <TEST_TPUT_TOLERANCE>0.1</TEST_TPUT_TOLERANCE>
  <mpirun mpilib="default">
    <executable>srun</executable>
    <arguments>
      <arg name="label"> --label</arg>
      <arg name="num_tasks" > -n {{ total_tasks }}</arg>
      <arg name="thread_count"> -c $SHELL{echo 48/`./xmlquery --value MAX_MPITASKS_PER_NODE`|bc}</arg>
      <arg name="binding"> $SHELL{if [ 24 -ge `./xmlquery --value MAX_MPITASKS_PER_NODE` ]; then echo "--cpu_bind=cores"; else echo "--cpu_bind=threads";fi;} </arg>
      <arg name="placement"> -m plane=$SHELL{echo `./xmlquery --value MAX_MPITASKS_PER_NODE`}</arg>
    </arguments>
  </mpirun>
  <module_system type="module">
    <init_path lang="perl">/opt/modules/default/init/perl.pm</init_path>
    <init_path lang="python">/opt/modules/default/init/python.py</init_path>
    <init_path lang="sh">/opt/modules/default/init/sh</init_path>
    <init_path lang="csh">/opt/modules/default/init/csh</init_path>
    <cmd_path lang="perl">/opt/modules/default/bin/modulecmd perl</cmd_path>
    <cmd_path lang="python">/opt/modules/default/bin/modulecmd python</cmd_path>
    <cmd_path lang="sh">module</cmd_path>
    <cmd_path lang="csh">module</cmd_path>
    <modules>
      <command name="rm">PrgEnv-intel</command>
      <command name="rm">PrgEnv-cray</command>
      <command name="rm">PrgEnv-gnu</command>
      <command name="rm">intel</command>
      <command name="rm">cce</command>
      <command name="rm">gcc</command>
      <command name="rm">cray-parallel-netcdf</command>
      <command name="rm">cray-parallel-hdf5</command>
      <command name="rm">pmi</command>
      <command name="rm">cray-libsci</command>
      <command name="rm">cray-mpich2</command>
      <command name="rm">cray-mpich</command>
      <command name="rm">cray-netcdf</command>
      <command name="rm">cray-hdf5</command>
      <command name="rm">cray-netcdf-hdf5parallel</command>
      <command name="rm">craype-sandybridge</command>
      <command name="rm">craype-ivybridge</command>
      <command name="rm">craype</command>
      <command name="rm">papi</command>
      <command name="rm">cray-petsc</command>
      <command name="rm">esmf</command>
    </modules>

    <modules>
      <command name="rm">craype</command>
      <command name="load">craype/2.5.12</command>
      <command name="load">craype-ivybridge</command>
      <command name="rm">pmi</command>
      <command name="load">pmi/5.0.12</command>
      <command name="rm">cray-mpich</command>
      <command name="load">cray-mpich/7.7.0</command>
    </modules>

    <modules compiler="intel">
      <command name="load">PrgEnv-intel/6.0.4</command>
      <command name="rm">intel</command>
      <command name="load">intel/17.0.2.174</command>
      <command name="rm">cray-libsci</command>
    </modules>

    <modules compiler="intel18">
      <command name="load">PrgEnv-intel/6.0.4</command>
      <command name="rm">intel</command>
      <command name="load">intel/18.0.2.199</command>
      <command name="rm">cray-libsci</command>
    </modules>

    <modules compiler="gnu">
      <command name="rm">PrgEnv-intel</command>
      <command name="load">PrgEnv-gnu/6.0.4</command>
      <command name="rm">gcc</command>
      <command name="load">gcc/6.3.0</command>
      <command name="rm">cray-libsci</command>
      <command name="load">cray-libsci/17.06.1</command>
    </modules>

    <modules compiler="gnu7">
      <command name="rm">PrgEnv-intel</command>
      <command name="load">PrgEnv-gnu/6.0.4</command>
      <command name="rm">gcc</command>
      <command name="load">gcc/7.3.0</command>
      <command name="rm">cray-libsci</command>
      <command name="load">cray-libsci/18.03.1</command>
    </modules>

    <modules mpilib="mpi-serial">
      <command name="rm">cray-netcdf-hdf5parallel</command>
      <command name="rm">cray-hdf5-parallel</command>
      <command name="rm">cray-parallel-netcdf</command>
<<<<<<< HEAD
      <command name="load">cray-hdf5/1.10.1.1</command>
      <command name="load">cray-netcdf/4.4.1.1.3</command>
    </modules>
    <modules mpilib="!mpi-serial">
      <command name="rm">cray-netcdf-hdf5parallel</command>
      <command name="load">cray-netcdf-hdf5parallel/4.4.1.1.3</command>
=======
      <command name="load">cray-netcdf/4.4.1.1.6</command>
      <command name="load">cray-hdf5/1.10.1.1</command>
    </modules>
    <modules mpilib="!mpi-serial">
      <command name="rm">cray-netcdf-hdf5parallel</command>
      <command name="load">cray-netcdf-hdf5parallel/4.4.1.1.6</command>
>>>>>>> 67a0f985
      <command name="load">cray-hdf5-parallel/1.10.1.1</command>
      <command name="load">cray-parallel-netcdf/1.8.1.3</command>
    </modules>
  </module_system>

  <environment_variables>
    <env name="MPICH_ENV_DISPLAY">1</env>
    <env name="MPICH_VERSION_DISPLAY">1</env>
    <!--env name="MPICH_CPUMASK_DISPLAY">1</env-->

    <env name="OMP_STACKSIZE">64M</env>
    <env name="OMP_PROC_BIND">spread</env>
    <env name="OMP_PLACES">threads</env>

<<<<<<< HEAD
    <env name="HDF5_DISABLE_VERSION_CHECK">2</env>
=======
    <!--env name="HDF5_DISABLE_VERSION_CHECK">2</env-->
    <env name="HDF5_USE_FILE_LOCKING">FALSE</env>
>>>>>>> 67a0f985
  </environment_variables>
  <environment_variables compiler="intel">
    <env name="FORT_BUFFERED">yes</env>
  </environment_variables>
  <environment_variables compiler="intel18">
    <env name="FORT_BUFFERED">yes</env>
  </environment_variables>

</machine>

<machine MACH="cori-haswell">
  <DESC>Cori. XC40 Cray system at NERSC. Haswell partition. os is CNL, 32 pes/node, batch system is SLURM</DESC>
  <NODENAME_REGEX>cori-knl-is-default</NODENAME_REGEX>
  <TESTS>e3sm_developer</TESTS>
  <COMPILERS>intel,gnu</COMPILERS>
  <MPILIBS>mpt</MPILIBS>
  <CIME_OUTPUT_ROOT>$ENV{SCRATCH}/acme_scratch/cori-haswell</CIME_OUTPUT_ROOT>
  <RUNDIR>$CIME_OUTPUT_ROOT/$CASE/run</RUNDIR>
  <EXEROOT>$CIME_OUTPUT_ROOT/$CASE/bld</EXEROOT>
  <DIN_LOC_ROOT>/project/projectdirs/acme/inputdata</DIN_LOC_ROOT>
  <DIN_LOC_ROOT_CLMFORC>/project/projectdirs/acme/inputdata/atm/datm7</DIN_LOC_ROOT_CLMFORC>
  <DOUT_S_ROOT>$CIME_OUTPUT_ROOT/archive/$CASE</DOUT_S_ROOT>
  <DOUT_L_MSROOT>csm/$CASE</DOUT_L_MSROOT>
  <BASELINE_ROOT>/project/projectdirs/acme/baselines/$COMPILER</BASELINE_ROOT>
  <CCSM_CPRNC>/project/projectdirs/acme/tools/cprnc.cori/cprnc</CCSM_CPRNC>
  <SAVE_TIMING_DIR>/project/projectdirs/acme</SAVE_TIMING_DIR>
  <SAVE_TIMING_DIR_PROJECTS>acme,m2830,m2833</SAVE_TIMING_DIR_PROJECTS>
  <OS>CNL</OS>
  <BATCH_SYSTEM>nersc_slurm</BATCH_SYSTEM>
  <SUPPORTED_BY>e3sm</SUPPORTED_BY>
  <GMAKE_J>8</GMAKE_J>
  <MAX_TASKS_PER_NODE>32</MAX_TASKS_PER_NODE>
  <MAX_MPITASKS_PER_NODE>32</MAX_MPITASKS_PER_NODE>
  <PROJECT>acme</PROJECT>
  <PROJECT_REQUIRED>TRUE</PROJECT_REQUIRED>
  <PIO_CONFIG_OPTS> -D PIO_BUILD_TIMING:BOOL=ON </PIO_CONFIG_OPTS>
  <TEST_TPUT_TOLERANCE>0.1</TEST_TPUT_TOLERANCE>
  <mpirun mpilib="default">
    <executable>srun</executable>
    <arguments>
      <arg name="label"> --label</arg>
      <arg name="num_tasks" > -n {{ total_tasks }}</arg>
      <arg name="thread_count">-c $SHELL{echo 64/`./xmlquery --value MAX_MPITASKS_PER_NODE`|bc}</arg>
      <arg name="binding"> $SHELL{if [ 32 -ge `./xmlquery --value MAX_MPITASKS_PER_NODE` ]; then echo "--cpu_bind=cores"; else echo "--cpu_bind=threads";fi;} </arg>
      <arg name="placement"> -m plane=$SHELL{echo `./xmlquery --value MAX_MPITASKS_PER_NODE`}</arg>
    </arguments>
  </mpirun>
  <module_system type="module">
    <init_path lang="perl">/opt/modules/default/init/perl</init_path>
    <init_path lang="python">/opt/modules/default/init/python</init_path>
    <init_path lang="sh">/opt/modules/default/init/sh</init_path>
    <init_path lang="csh">/opt/modules/default/init/csh</init_path>
    <cmd_path lang="perl">/opt/modules/default/bin/modulecmd perl</cmd_path>
    <cmd_path lang="python">/opt/modules/default/bin/modulecmd python</cmd_path>
    <cmd_path lang="sh">module</cmd_path>
    <cmd_path lang="csh">module</cmd_path>

    <modules>
      <command name="rm">PrgEnv-intel</command>
      <command name="rm">PrgEnv-cray</command>
      <command name="rm">PrgEnv-gnu</command>
      <command name="rm">intel</command>
      <command name="rm">cce</command>
      <command name="rm">gcc</command>
      <command name="rm">cray-parallel-netcdf</command>
      <command name="rm">cray-parallel-hdf5</command>
      <command name="rm">pmi</command>
      <command name="rm">cray-libsci</command>
      <command name="rm">cray-mpich2</command>
      <command name="rm">cray-mpich</command>
      <command name="rm">cray-netcdf</command>
      <command name="rm">cray-hdf5</command>
      <command name="rm">cray-netcdf-hdf5parallel</command>
      <command name="rm">craype-sandybridge</command>
      <command name="rm">craype-ivybridge</command>
      <command name="rm">craype</command>
      <command name="rm">papi</command>
      <command name="rm">cmake</command>
      <command name="rm">cray-petsc</command>
      <command name="rm">esmf</command>
      <command name="rm">zlib</command>
    </modules>

    <modules>
      <command name="rm">craype</command>
      <command name="load">craype/2.5.14</command>
      <command name="load">pmi/5.0.13</command>

      <command name="rm">cray-mpich</command>
      <command name="load">cray-mpich/7.7.0</command>
    </modules>

    <modules compiler="intel">
      <command name="load">PrgEnv-intel/6.0.4</command>
      <command name="rm">intel</command>
      <command name="load">intel/18.0.1.163</command>
    </modules>

    <modules compiler="gnu">
      <command name="swap">PrgEnv-intel PrgEnv-gnu/6.0.4</command>
      <command name="rm">gcc</command>
      <command name="load">gcc/7.3.0</command>
      <command name="rm">cray-libsci</command>
      <command name="load">cray-libsci/18.03.1</command>
    </modules>

    <modules>
      <command name="rm">craype-mic-knl</command>
      <command name="load">craype-haswell</command>
    </modules>

    <modules mpilib="mpi-serial">
      <command name="rm">cray-netcdf-hdf5parallel</command>
      <command name="rm">cray-hdf5-parallel</command>
      <command name="rm">cray-parallel-netcdf</command>
      <command name="load">cray-netcdf/4.4.1.1.6</command>
      <command name="load">cray-hdf5/1.10.1.1</command>
    </modules>
    <modules mpilib="!mpi-serial">
      <command name="rm">cray-netcdf-hdf5parallel</command>
      <command name="load">cray-netcdf-hdf5parallel/4.4.1.1.6</command>
      <command name="load">cray-hdf5-parallel/1.10.1.1</command>
      <command name="load">cray-parallel-netcdf/1.8.1.3</command>
    </modules>

    <modules>
      <command name="rm">git</command>
      <command name="load">git</command>
      <command name="rm">cmake</command>
      <command name="load">cmake/3.3.2</command>
    </modules>
  </module_system>

  <environment_variables>

    <env name="MPICH_ENV_DISPLAY">1</env>
    <env name="MPICH_VERSION_DISPLAY">1</env>
    <!--env name="MPICH_CPUMASK_DISPLAY">1</env-->

    <env name="OMP_STACKSIZE">128M</env>
    <env name="OMP_PROC_BIND">spread</env>
    <env name="OMP_PLACES">threads</env>
    <env name="HDF5_USE_FILE_LOCKING">FALSE</env>
  </environment_variables>
  <environment_variables compiler="intel">
    <env name="FORT_BUFFERED">yes</env>
  </environment_variables>
</machine>

<!-- KNL nodes of Cori -->
<machine MACH="cori-knl">
  <DESC>Cori. XC40 Cray system at NERSC. KNL partition. os is CNL, 68 pes/node (for now only use 64), batch system is SLURM</DESC>
  <NODENAME_REGEX>cori</NODENAME_REGEX>
  <TESTS>e3sm_developer</TESTS>
  <COMPILERS>intel,gnu,gnu7</COMPILERS>
  <MPILIBS>mpt,impi</MPILIBS>
  <CIME_OUTPUT_ROOT>$ENV{SCRATCH}/acme_scratch/cori-knl</CIME_OUTPUT_ROOT>
  <RUNDIR>$CIME_OUTPUT_ROOT/$CASE/run</RUNDIR>
  <EXEROOT>$CIME_OUTPUT_ROOT/$CASE/bld</EXEROOT>
  <DIN_LOC_ROOT>/project/projectdirs/acme/inputdata</DIN_LOC_ROOT>
  <DIN_LOC_ROOT_CLMFORC>/project/projectdirs/acme/inputdata/atm/datm7</DIN_LOC_ROOT_CLMFORC>
  <DOUT_S_ROOT>$CIME_OUTPUT_ROOT/archive/$CASE</DOUT_S_ROOT>
  <DOUT_L_MSROOT>csm/$CASE</DOUT_L_MSROOT>
  <BASELINE_ROOT>/project/projectdirs/acme/baselines/$COMPILER</BASELINE_ROOT>
  <CCSM_CPRNC>/project/projectdirs/acme/tools/cprnc.cori/cprnc</CCSM_CPRNC>
  <SAVE_TIMING_DIR>/project/projectdirs/acme</SAVE_TIMING_DIR>
  <SAVE_TIMING_DIR_PROJECTS>acme,m2830,m2833</SAVE_TIMING_DIR_PROJECTS>
  <OS>CNL</OS>
  <BATCH_SYSTEM>nersc_slurm</BATCH_SYSTEM>
  <SUPPORTED_BY>e3sm</SUPPORTED_BY>
  <GMAKE_J>8</GMAKE_J>
  <MAX_TASKS_PER_NODE>128</MAX_TASKS_PER_NODE>
  <MAX_MPITASKS_PER_NODE>64</MAX_MPITASKS_PER_NODE>
  <PROJECT>acme</PROJECT>
  <PROJECT_REQUIRED>TRUE</PROJECT_REQUIRED>
  <PIO_CONFIG_OPTS> -D PIO_BUILD_TIMING:BOOL=ON </PIO_CONFIG_OPTS>
  <TEST_TPUT_TOLERANCE>0.1</TEST_TPUT_TOLERANCE>
  <mpirun mpilib="default">
    <executable>srun</executable>
    <arguments>
      <arg name="label"> --label</arg>
      <arg name="num_tasks" > -n {{ total_tasks }}</arg>
      <arg name="thread_count">-c $SHELL{echo 272/`./xmlquery --value MAX_MPITASKS_PER_NODE`|bc}</arg>
      <arg name="binding"> $SHELL{if [ 68 -ge `./xmlquery --value MAX_MPITASKS_PER_NODE` ]; then echo "--cpu_bind=cores"; else echo "--cpu_bind=threads";fi;} </arg>
      <arg name="placement"> -m plane=$SHELL{echo `./xmlquery --value MAX_MPITASKS_PER_NODE`}</arg>
    </arguments>
  </mpirun>
  <module_system type="module">
    <init_path lang="perl">/opt/modules/default/init/perl</init_path>
    <init_path lang="python">/opt/modules/default/init/python</init_path>
    <init_path lang="sh">/opt/modules/default/init/sh</init_path>
    <init_path lang="csh">/opt/modules/default/init/csh</init_path>
    <cmd_path lang="perl">/opt/modules/default/bin/modulecmd perl</cmd_path>
    <cmd_path lang="python">/opt/modules/default/bin/modulecmd python</cmd_path>
    <cmd_path lang="sh">module</cmd_path>
    <cmd_path lang="csh">module</cmd_path>
    <modules>
      <command name="rm">craype</command>
      <command name="rm">craype-mic-knl</command>
      <command name="rm">craype-haswell</command>
      <command name="rm">PrgEnv-intel</command>
      <command name="rm">PrgEnv-cray</command>
      <command name="rm">PrgEnv-gnu</command>
      <command name="rm">intel</command>
      <command name="rm">cce</command>
      <command name="rm">gcc</command>
      <command name="rm">cray-parallel-netcdf</command>
      <command name="rm">cray-parallel-hdf5</command>
      <command name="rm">pmi</command>
      <command name="rm">cray-mpich2</command>
      <command name="rm">cray-mpich</command>
      <command name="rm">cray-netcdf</command>
      <command name="rm">cray-hdf5</command>
      <command name="rm">cray-netcdf-hdf5parallel</command>
      <command name="rm">cray-libsci</command>
      <command name="rm">papi</command>
      <command name="rm">cmake</command>
      <command name="rm">cray-petsc</command>
      <command name="rm">esmf</command>
      <command name="rm">zlib</command>

      <!-- first load basic defaults, then remove/swap/load as necessary -->
      <command name="load">craype</command>
      <command name="load">PrgEnv-intel</command>
      <command name="load">cray-mpich</command>
      <command name="rm">craype-haswell</command>
      <command name="load">craype-mic-knl</command>
    </modules>

    <modules mpilib="mpt">
      <command name="swap">cray-mpich cray-mpich/7.7.0</command>
    </modules>

    <modules mpilib="impi">
      <command name="swap">cray-mpich impi/2018.up2</command>
    </modules>

    <modules compiler="intel">
      <command name="load">PrgEnv-intel/6.0.4</command>
      <command name="rm">intel</command>
      <command name="load">intel/18.0.1.163</command>
    </modules>

    <modules compiler="gnu">
      <command name="swap">PrgEnv-intel PrgEnv-gnu/6.0.4</command>
      <command name="rm">gcc</command>
      <command name="load">gcc/7.3.0</command>
      <command name="rm">cray-libsci</command>
      <command name="load">cray-libsci/18.03.1</command>
    </modules>

    <modules compiler="gnu7">
      <command name="swap">PrgEnv-intel PrgEnv-gnu/6.0.4</command>
      <command name="rm">gcc</command>
      <command name="load">gcc/7.3.0</command>
      <command name="rm">cray-libsci</command>
      <command name="load">cray-libsci/18.03.1</command>
    </modules>

    <modules>
      <command name="swap">craype craype/2.5.14</command>
      <command name="rm">pmi</command>
      <command name="load">pmi/5.0.13</command>
      <command name="rm">craype-haswell</command>
      <command name="load">craype-mic-knl</command>
    </modules>

    <modules mpilib="mpi-serial">
      <command name="rm">cray-netcdf-hdf5parallel</command>
      <command name="rm">cray-hdf5-parallel</command>
      <command name="rm">cray-parallel-netcdf</command>
      <command name="load">cray-netcdf/4.4.1.1.6</command>
      <command name="load">cray-hdf5/1.10.1.1</command>
    </modules>
    <modules mpilib="!mpi-serial">
      <command name="rm">cray-netcdf-hdf5parallel</command>
      <command name="load">cray-netcdf-hdf5parallel/4.4.1.1.6</command>
      <command name="load">cray-hdf5-parallel/1.10.1.1</command>
      <command name="load">cray-parallel-netcdf/1.8.1.3</command>
    </modules>
    <modules>
      <command name="rm">git</command>
      <command name="load">git</command>
      <command name="rm">cmake</command>
      <command name="load">cmake/3.3.2</command>
    </modules>

    <!--command name="list">&gt;&amp; ml.txt</command-->

  </module_system>

  <environment_variables>
    <env name="MPICH_ENV_DISPLAY">1</env>
    <env name="MPICH_VERSION_DISPLAY">1</env>
    <!--env name="MPICH_CPUMASK_DISPLAY">1</env-->

    <env name="OMP_STACKSIZE">128M</env>
    <env name="OMP_PROC_BIND">spread</env>
    <env name="OMP_PLACES">threads</env>
    <env name="HDF5_USE_FILE_LOCKING">FALSE</env>
  </environment_variables>

  <environment_variables mpilib="mpt">
    <env name="MPICH_GNI_DYNAMIC_CONN">disabled</env>
  </environment_variables>
  <environment_variables mpilib="impi">
    <env name="I_MPI_FABRICS">ofi</env>
    <env name="I_MPI_OFI_PROVIDER">gni</env>
    <env name="I_MPI_PRINT_VERSION">yes</env>
    <env name="I_MPI_OFI_LIBRARY">/global/common/cori/software/libfabric/1.6.1/gnu/lib/libfabric.so</env>
    <env name="I_MPI_PMI_LIBRARY">/usr/lib64/slurmpmi/libpmi.so</env>
  </environment_variables>
  <environment_variables compiler="intel">
    <env name="FORT_BUFFERED">yes</env>
    <env name="MPICH_MEMORY_REPORT">1</env>
  </environment_variables>
</machine>

<!-- Skylake nodes of Stampede2 at TACC -->
<machine MACH="stampede2">
  <DESC>Stampede2. Intel skylake nodes at TACC.  48 cores per node, batch system is SLURM</DESC>
  <NODENAME_REGEX>.*stampede2.*</NODENAME_REGEX>
  <TESTS>e3sm_developer</TESTS>
  <COMPILERS>intel,gnu</COMPILERS>
  <MPILIBS>impi</MPILIBS>
  <CIME_OUTPUT_ROOT>$ENV{SCRATCH}/acme_scratch/stampede2</CIME_OUTPUT_ROOT>
  <RUNDIR>$CIME_OUTPUT_ROOT/$CASE/run</RUNDIR>
  <EXEROOT>$CIME_OUTPUT_ROOT/$CASE/bld</EXEROOT>
  <DIN_LOC_ROOT>$ENV{SCRATCH}/inputdata</DIN_LOC_ROOT>
  <DIN_LOC_ROOT_CLMFORC>$ENV{SCRATCH}/inputdata/atm/datm7</DIN_LOC_ROOT_CLMFORC>
  <DOUT_S_ROOT>$CIME_OUTPUT_ROOT/archive/$CASE</DOUT_S_ROOT>
  <DOUT_L_MSROOT>csm/$CASE</DOUT_L_MSROOT>
  <BASELINE_ROOT>$ENV{SCRATCH}/baselines/$COMPILER</BASELINE_ROOT>
  <CCSM_CPRNC>$ENV{SCRATCH}/tools/cprnc.cori/cprnc</CCSM_CPRNC>
  <SAVE_TIMING_DIR>$ENV{SCRATCH}</SAVE_TIMING_DIR>
  <SAVE_TIMING_DIR_PROJECTS>acme</SAVE_TIMING_DIR_PROJECTS>
  <OS>LINUX</OS>
  <BATCH_SYSTEM>slurm</BATCH_SYSTEM>
  <SUPPORTED_BY>e3sm</SUPPORTED_BY>
  <GMAKE_J>8</GMAKE_J>
  <MAX_TASKS_PER_NODE>96</MAX_TASKS_PER_NODE>
  <MAX_MPITASKS_PER_NODE>48</MAX_MPITASKS_PER_NODE>
  <PROJECT_REQUIRED>FALSE</PROJECT_REQUIRED>
  <TEST_TPUT_TOLERANCE>0.1</TEST_TPUT_TOLERANCE>
  <mpirun mpilib="default">
    <executable>ibrun</executable>
  </mpirun>
  <module_system type="module">
    <init_path lang="perl">/opt/apps/lmod/lmod/init/perl</init_path>
    <init_path lang="python">/opt/apps/lmod/lmod/init/python</init_path>
    <init_path lang="sh">/opt/apps/lmod/lmod/init/sh</init_path>
    <init_path lang="csh">/opt/apps/lmod/lmod/init/csh</init_path>
    <cmd_path lang="perl">/opt/apps/lmod/lmod/libexec/lmod perl</cmd_path>
    <cmd_path lang="python">/opt/apps/lmod/lmod/libexec/lmod python</cmd_path>
    <cmd_path lang="sh">module -q</cmd_path>
    <cmd_path lang="csh">module -q</cmd_path>

    <modules>
      <command name="purge"></command>
    </modules>

    <modules compiler="intel">
      <command name="load">intel/18.0.0</command>
    </modules>

    <modules compiler="gnu">
      <command name="load">gcc/6.3.0</command>
    </modules>

    <modules mpilib="impi">
      <command name="load">impi/18.0.0</command>
    </modules>

    <modules mpilib="mpi-serial">
      <command name="load">hdf5/1.8.16</command>
      <command name="load">netcdf/4.3.3.1</command>
    </modules>
    <modules mpilib="!mpi-serial">
      <command name="load">phdf5/1.8.16</command>
      <command name="load">parallel-netcdf/4.3.3.1</command>
      <command name="load">pnetcdf/1.8.1</command>
    </modules>
    <modules>
      <command name="load">git</command>
      <command name="load">cmake</command>
      <command name="load">autotools</command>
      <command name="load">xalt</command>
      <!--command name="load">TACC</command-->
      <!--command name="load">python/2.7.13</command-->
    </modules>

  </module_system>

  <environment_variables>
    <env name="MPICH_ENV_DISPLAY">1</env>
    <env name="MPICH_VERSION_DISPLAY">1</env>

    <env name="OMP_STACKSIZE">128M</env>
    <env name="OMP_PROC_BIND">spread</env>
    <env name="OMP_PLACES">threads</env>
    <env name="I_MPI_PIN">1</env>
    <env name="MY_MPIRUN_OPTIONS">-l</env>
  </environment_variables>

</machine>


<machine MACH="mac">
    <DESC>Mac OS/X workstation or laptop</DESC>
    <NODENAME_REGEX></NODENAME_REGEX>
    <TESTS>e3sm_developer</TESTS>
    <OS>Darwin</OS>
    <COMPILERS>gnu</COMPILERS>
    <MPILIBS>openmpi,mpich</MPILIBS>
    <RUNDIR>$ENV{HOME}/projects/acme/scratch/$CASE/run</RUNDIR>
    <EXEROOT>$ENV{HOME}/projects/acme/scratch/$CASE/bld</EXEROOT>
    <DIN_LOC_ROOT>$ENV{HOME}/projects/acme/cesm-inputdata</DIN_LOC_ROOT>    <DIN_LOC_ROOT_CLMFORC>$ENV{HOME}/projects/acme/ptclm-data</DIN_LOC_ROOT_CLMFORC>
    <DOUT_S_ROOT>$ENV{HOME}/projects/acme/scratch/archive/$CASE</DOUT_S_ROOT>
    <DOUT_L_MSROOT>csm/$CASE</DOUT_L_MSROOT>
    <CIME_OUTPUT_ROOT>$ENV{HOME}/projects/acme/scratch</CIME_OUTPUT_ROOT>
    <BASELINE_ROOT>$ENV{HOME}/projects/acme/baselines/$COMPILER</BASELINE_ROOT>
    <!-- cmake -DCMAKE_Fortran_COMPILER=/opt/local/bin/mpif90-mpich-gcc48 -DHDF5_DIR=/opt/local -DNetcdf_INCLUDE_DIR=/opt/local/include .. -->
>
    <CCSM_CPRNC>$CCSMROOT/tools/cprnc/build/cprnc</CCSM_CPRNC>
    <SUPPORTED_BY>jnjohnson at lbl dot gov</SUPPORTED_BY>
<!--    <GMAKE>make</GMAKE> <- this doesn't actually work! -->
    <GMAKE_J>4</GMAKE_J>
    <MAX_TASKS_PER_NODE>4</MAX_TASKS_PER_NODE>
    <MAX_MPITASKS_PER_NODE>2</MAX_MPITASKS_PER_NODE>
</machine>

<machine MACH="linux-generic">
    <DESC>Linux workstation or laptop</DESC>
    <NODENAME_REGEX>none</NODENAME_REGEX>
    <BATCH_SYSTEM>none</BATCH_SYSTEM>
    <module_system type="none"></module_system>
    <OS>LINUX</OS>
    <TESTS>e3sm_developer</TESTS>
    <COMPILERS>gnu</COMPILERS>
    <MPILIBS>openmpi,mpich</MPILIBS>
    <RUNDIR>$ENV{HOME}/projects/acme/scratch/$CASE/run</RUNDIR>
    <EXEROOT>$ENV{HOME}/projects/acme/scratch/$CASE/bld</EXEROOT>
    <DIN_LOC_ROOT>$ENV{HOME}/projects/acme/cesm-inputdata</DIN_LOC_ROOT>
    <DIN_LOC_ROOT_CLMFORC>$ENV{HOME}/projects/acme/ptclm-data</DIN_LOC_ROOT_CLMFORC>
    <DOUT_S_ROOT>$ENV{HOME}/projects/acme/scratch/archive/$CASE</DOUT_S_ROOT>
    <DOUT_L_MSROOT>csm/$CASE</DOUT_L_MSROOT>
    <CIME_OUTPUT_ROOT>$ENV{HOME}/projects/acme/scratch</CIME_OUTPUT_ROOT>
    <BASELINE_ROOT>$ENV{HOME}/projects/acme/baselines/$COMPILER</BASELINE_ROOT>
    <!-- cmake -DCMAKE_Fortran_COMPILER=/opt/local/bin/mpif90-mpich-gcc48 -DHDF5_DIR=/opt/local -DNetcdf_INCLUDE_DIR=/opt/local/include .. -->>
    <CCSM_CPRNC>$CCSMROOT/tools/cprnc/build/cprnc</CCSM_CPRNC>
    <SUPPORTED_BY>jayesh at mcs dot anl dot gov</SUPPORTED_BY>
<!--    <GMAKE>make</GMAKE> <- this doesn't actually work! -->
    <GMAKE_J>4</GMAKE_J>
    <MAX_TASKS_PER_NODE>4</MAX_TASKS_PER_NODE>
    <MAX_MPITASKS_PER_NODE>2</MAX_MPITASKS_PER_NODE>
    <mpirun mpilib="default">
      <executable>mpirun</executable>
      <arguments>
        <arg name="num_tasks"> -np {{ total_tasks }}</arg>
      </arguments>
    </mpirun>
</machine>

<machine MACH="melvin">
    <DESC>Linux workstation for Jenkins testing</DESC>
    <NODENAME_REGEX>(melvin|watson|s999964|climate|penn|sems)</NODENAME_REGEX>
    <PROXY>sonproxy.sandia.gov:80</PROXY>
    <TESTS>e3sm_developer</TESTS>
    <OS>LINUX</OS>
    <COMPILERS>gnu,intel</COMPILERS>
    <MPILIBS>openmpi</MPILIBS>
    <CIME_OUTPUT_ROOT>$ENV{HOME}/acme/scratch</CIME_OUTPUT_ROOT>
    <RUNDIR>$CIME_OUTPUT_ROOT/$CASE/run</RUNDIR>
    <EXEROOT>$CIME_OUTPUT_ROOT/$CASE/bld</EXEROOT>
    <DIN_LOC_ROOT>/sems-data-store/ACME/inputdata</DIN_LOC_ROOT>
    <DIN_LOC_ROOT_CLMFORC>/sems-data-store/ACME/inputdata/atm/datm7</DIN_LOC_ROOT_CLMFORC>
    <DOUT_S_ROOT>$CIME_OUTPUT_ROOT/archive/$CASE</DOUT_S_ROOT>
    <DOUT_L_MSROOT>csm/$CASE</DOUT_L_MSROOT>
    <BASELINE_ROOT>/sems-data-store/ACME/baselines/$COMPILER</BASELINE_ROOT>
    <SAVE_TIMING_DIR>/sems-data-store/ACME/timings</SAVE_TIMING_DIR>
    <SAVE_TIMING_DIR_PROJECTS>.*</SAVE_TIMING_DIR_PROJECTS>
    <CCSM_CPRNC>/sems-data-store/ACME/cprnc/build.new/cprnc</CCSM_CPRNC>
    <MAX_GB_OLD_TEST_DATA>1000</MAX_GB_OLD_TEST_DATA>
    <SUPPORTED_BY>jgfouca at sandia dot gov</SUPPORTED_BY>
<!--    <GMAKE>make</GMAKE> <- this doesn't actually work! -->
    <GMAKE_J>32</GMAKE_J>
    <MAX_TASKS_PER_NODE>48</MAX_TASKS_PER_NODE>
    <MAX_MPITASKS_PER_NODE>48</MAX_MPITASKS_PER_NODE>
    <BATCH_SYSTEM>none</BATCH_SYSTEM>
    <TEST_TPUT_TOLERANCE>0.1</TEST_TPUT_TOLERANCE>
    <mpirun mpilib="default">
      <executable>mpirun</executable>
      <arguments>
        <arg name="num_tasks"> -np {{ total_tasks }}</arg>
        <arg name="tasks_per_node"> --map-by ppr:{{ tasks_per_numa }}:socket:PE=$ENV{OMP_NUM_THREADS} --bind-to hwthread</arg>
      </arguments>
    </mpirun>
    <module_system type="module" allow_error="false">
      <init_path lang="python">/usr/share/Modules/init/python.py</init_path>
      <init_path lang="perl">/usr/share/Modules/init/perl.pm</init_path>
      <init_path lang="sh">/usr/share/Modules/init/sh</init_path>
      <init_path lang="csh">/usr/share/Modules/init/csh</init_path>
      <cmd_path lang="python">/usr/bin/modulecmd python</cmd_path>
      <cmd_path lang="perl">/usr/bin/modulecmd perl</cmd_path>
      <cmd_path lang="csh">module</cmd_path>
      <cmd_path lang="sh">module</cmd_path>
      <modules>
        <command name="purge"/>
        <command name="load">sems-env</command>
        <command name="load">acme-env</command>
        <command name="load">sems-git</command>
        <command name="load">acme-binutils</command>
        <command name="load">sems-python/2.7.9</command>
        <command name="load">sems-cmake/2.8.12</command>
      </modules>
      <modules compiler="gnu">
        <command name="load">sems-gcc/7.3.0</command>
      </modules>
      <modules compiler="intel">
        <command name="load">sems-intel/16.0.3</command>
      </modules>
      <modules mpilib="mpi-serial">
        <command name="load">sems-netcdf/4.4.1/exo</command>
        <command name="load">acme-pfunit/3.2.8/base</command>
      </modules>
      <modules mpilib="!mpi-serial">
        <command name="load">sems-openmpi/1.8.7</command>
        <command name="load">sems-netcdf/4.4.1/exo_parallel</command>
      </modules>
    </module_system>
    <environment_variables>
      <env name="NETCDFROOT">$ENV{SEMS_NETCDF_ROOT}</env>
      <env name="OMP_STACKSIZE">64M</env>
      <env name="OMP_PROC_BIND">spread</env>
      <env name="OMP_PLACES">threads</env>
    </environment_variables>
    <environment_variables mpilib="!mpi-serial">
      <env name="PNETCDFROOT">$ENV{SEMS_NETCDF_ROOT}</env>
    </environment_variables>
</machine>

<machine MACH="snl-white">
    <DESC>IBM Power 8 Testbed machine</DESC>
    <NODENAME_REGEX>white</NODENAME_REGEX>
    <BATCH_SYSTEM>lsf</BATCH_SYSTEM>
    <OS>LINUX</OS>
    <TESTS>e3sm_developer</TESTS>
    <COMPILERS>gnu</COMPILERS>
    <MPILIBS>openmpi</MPILIBS>
    <RUNDIR>$ENV{HOME}/projects/e3sm/scratch/$CASE/run</RUNDIR>
    <EXEROOT>$ENV{HOME}/projects/e3sm/scratch/$CASE/bld</EXEROOT>
    <DIN_LOC_ROOT>$ENV{HOME}/projects/e3sm/cesm-inputdata</DIN_LOC_ROOT>
    <DIN_LOC_ROOT_CLMFORC>$ENV{HOME}/projects/e3sm/ptclm-data</DIN_LOC_ROOT_CLMFORC>
    <DOUT_S_ROOT>$ENV{HOME}/projects/e3sm/scratch/archive/$CASE</DOUT_S_ROOT>
    <DOUT_L_MSROOT>csm/$CASE</DOUT_L_MSROOT>
    <CIME_OUTPUT_ROOT>$ENV{HOME}/projects/e3sm/scratch</CIME_OUTPUT_ROOT>
    <BASELINE_ROOT>$ENV{HOME}/projects/e3sm/baselines/$COMPILER</BASELINE_ROOT>
    <CCSM_CPRNC>$CCSMROOT/tools/cprnc/build/cprnc</CCSM_CPRNC>
    <SUPPORTED_BY>mdeakin at sandia dot gov</SUPPORTED_BY>
    <GMAKE_J>32</GMAKE_J>
    <MAX_TASKS_PER_NODE>4</MAX_TASKS_PER_NODE>
    <MAX_MPITASKS_PER_NODE>1</MAX_MPITASKS_PER_NODE>
    <module_system type="module" allow_error="true">
      <init_path lang="sh">/usr/share/Modules/init/sh</init_path>
      <init_path lang="python">/usr/share/Modules/init/python.py</init_path>
      <cmd_path lang="sh">module</cmd_path>
      <cmd_path lang="python">module</cmd_path>
      <modules>
	<command name="load">cuda/9.0.176</command>
	<command name="load">gcc/7.2.0</command>
	<command name="load">zlib/1.2.8</command>
	<command name="load">openblas/0.2.20/gcc/7.2.0</command>
	<command name="load">openmpi/2.1.2/gcc/7.2.0/cuda/9.0.176</command>
	<command name="load">netcdf-exo/4.4.1.1/openmpi/2.1.2/gcc/7.2.0/cuda/9.0.176</command>
      </modules>
    </module_system>
    <environment_variables>
      <env name="NETCDF_C_PATH">$ENV{NETCDF_ROOT}</env>
      <env name="NETCDF_FORTRAN_PATH">$ENV{NETCDFF_ROOT}</env>
    </environment_variables>
    <mpirun mpilib="default">
      <executable>mpirun</executable>
      <arguments></arguments>
    </mpirun>
</machine>

<machine MACH="snl-blake">
    <DESC>Skylake Testbed machine</DESC>
    <NODENAME_REGEX>blake</NODENAME_REGEX>
    <BATCH_SYSTEM>slurm</BATCH_SYSTEM>
    <OS>LINUX</OS>
    <TESTS>e3sm_developer</TESTS>
    <COMPILERS>intel18</COMPILERS>
    <MPILIBS>openmpi</MPILIBS>
    <RUNDIR>$ENV{HOME}/projects/e3sm/scratch/$CASE/run</RUNDIR>
    <EXEROOT>$ENV{HOME}/projects/e3sm/scratch/$CASE/bld</EXEROOT>
    <DIN_LOC_ROOT>$ENV{HOME}/projects/e3sm/cesm-inputdata</DIN_LOC_ROOT>
    <DIN_LOC_ROOT_CLMFORC>$ENV{HOME}/projects/e3sm/ptclm-data</DIN_LOC_ROOT_CLMFORC>
    <DOUT_S_ROOT>$ENV{HOME}/projects/e3sm/scratch/archive/$CASE</DOUT_S_ROOT>
    <DOUT_L_MSROOT>csm/$CASE</DOUT_L_MSROOT>
    <CIME_OUTPUT_ROOT>$ENV{HOME}/projects/e3sm/scratch</CIME_OUTPUT_ROOT>
    <BASELINE_ROOT>$ENV{HOME}/projects/e3sm/baselines/$COMPILER</BASELINE_ROOT>
    <CCSM_CPRNC>$CCSMROOT/tools/cprnc/build/cprnc</CCSM_CPRNC>
    <SUPPORTED_BY>mdeakin at sandia dot gov</SUPPORTED_BY>
    <GMAKE_J>48</GMAKE_J>
    <MAX_TASKS_PER_NODE>48</MAX_TASKS_PER_NODE>
    <MAX_MPITASKS_PER_NODE>48</MAX_MPITASKS_PER_NODE>
    <module_system type="module" allow_error="true">
      <init_path lang="sh">/usr/share/Modules/init/sh</init_path>
      <init_path lang="python">/usr/share/Modules/init/python.py</init_path>
      <cmd_path lang="sh">module</cmd_path>
      <cmd_path lang="python">module</cmd_path>
      <modules>
	<command name="load">zlib/1.2.11</command>
	<command name="load">intel/compilers/18.1.163</command>
	<command name="load">openmpi/2.1.2/intel/18.1.163</command>
	<command name="load">hdf5/1.10.1/openmpi/2.1.2/intel/18.1.163</command>
	<command name="load">netcdf-exo/4.4.1.1/openmpi/2.1.2/intel/18.1.163</command>
      </modules>
    </module_system>
    <environment_variables>
      <env name="NETCDF_C_PATH">$ENV{NETCDF_ROOT}</env>
      <env name="NETCDF_FORTRAN_PATH">$ENV{NETCDFF_ROOT}</env>
    </environment_variables>
    <mpirun mpilib="default">
      <executable>mpirun</executable>
      <arguments></arguments>
    </mpirun>
</machine>

<machine MACH="anlworkstation">
    <DESC>Linux workstation for ANL</DESC>
    <NODENAME_REGEX>compute.*mcs.anl.gov</NODENAME_REGEX>
    <TESTS>e3sm_developer</TESTS>
    <OS>LINUX</OS>
    <COMPILERS>gnu</COMPILERS>
    <MPILIBS>mpich</MPILIBS>
    <CIME_OUTPUT_ROOT>$ENV{HOME}/acme/scratch</CIME_OUTPUT_ROOT>
    <RUNDIR>$CIME_OUTPUT_ROOT/$CASE/run</RUNDIR>
    <EXEROOT>$CIME_OUTPUT_ROOT/$CASE/bld</EXEROOT>
    <DIN_LOC_ROOT>/home/climate1/acme/inputdata</DIN_LOC_ROOT>
    <DIN_LOC_ROOT_CLMFORC>/home/climate1/acme/inputdata/atm/datm7</DIN_LOC_ROOT_CLMFORC>
    <DOUT_S_ROOT>$CIME_OUTPUT_ROOT/archive/$CASE</DOUT_S_ROOT>
    <DOUT_L_MSROOT>csm/$CASE</DOUT_L_MSROOT>
    <BASELINE_ROOT>/home/climate1/acme/baselines/$COMPILER</BASELINE_ROOT>
    <CCSM_CPRNC>/home/climate1/acme/cprnc/build/cprnc</CCSM_CPRNC>
    <BATCHQUERY></BATCHQUERY>
    <BATCHSUBMIT></BATCHSUBMIT>
    <SUPPORTED_BY>jgfouca at sandia dot gov</SUPPORTED_BY>
    <GMAKE>make</GMAKE>
    <GMAKE_J>32</GMAKE_J>
    <MAX_TASKS_PER_NODE>64</MAX_TASKS_PER_NODE>
    <MAX_MPITASKS_PER_NODE>64</MAX_MPITASKS_PER_NODE>
    <BATCH_SYSTEM>none</BATCH_SYSTEM>
    <mpirun mpilib="default">
      <executable>mpirun</executable>
      <arguments>
        <arg name="num_tasks"> -l -np {{ total_tasks }}</arg>
      </arguments>
    </mpirun>
    <module_system type="soft">
      <init_path lang="csh">/software/common/adm/packages/softenv-1.6.2/etc/softenv-load.csh</init_path>
      <init_path lang="sh">/software/common/adm/packages/softenv-1.6.2/etc/softenv-load.sh</init_path>
      <cmd_path lang="csh">source /software/common/adm/packages/softenv-1.6.2/etc/softenv-aliases.csh ; soft</cmd_path>
      <cmd_path lang="sh">source /software/common/adm/packages/softenv-1.6.2/etc/softenv-aliases.sh ; soft</cmd_path>
      <modules compiler="gnu">
	<command name="add">+gcc-6.2.0</command>
	<command name="add">+szip-2.1-gcc-6.2.0</command>
	<command name="add">+cmake-2.8.12</command>
      </modules>
      <modules compiler="gnu" mpilib="mpi-serial">
        <command name="add">+netcdf-4.4.1c-4.2cxx-4.4.4f-serial-gcc6.2.0</command>
      </modules>
      <modules compiler="gnu" mpilib="!mpi-serial">
        <command name="add">+mpich-3.2-gcc-6.2.0</command>
        <command name="add">+hdf5-1.8.16-gcc-6.2.0-mpich-3.2-parallel</command>
        <command name="add">+netcdf-4.3.3.1c-4.2cxx-4.4.2f-parallel-gcc6.2.0-mpich3.2</command>
        <command name="add">+pnetcdf-1.6.1-gcc-6.2.0-mpich-3.2</command>
      </modules>
    </module_system>
    <environment_variables>
      <env name="NETCDF_PATH">$SHELL{dirname $(dirname $(which ncdump))}</env>
    </environment_variables>
    <environment_variables mpilib="mpi-serial">
      <!-- We currently don't have a soft env for serial hdf5 -->
      <env name="LD_LIBRARY_PATH">/soft/apps/packages/climate/hdf5/1.8.16-serial/gcc-6.2.0/lib:$ENV{LD_LIBRARY_PATH}</env>
    </environment_variables>
    <environment_variables mpilib="!mpi-serial">
      <env name="PNETCDF_PATH">$SHELL{dirname $(dirname $(which pnetcdf_version))}</env>
    </environment_variables>
    <environment_variables SMP_PRESENT="TRUE">
      <env name="OMP_STACKSIZE">64M</env>
    </environment_variables>
</machine>

<machine MACH="sandiatoss3">
  <DESC>SNL clust</DESC>
  <NODENAME_REGEX>(skybridge|chama)</NODENAME_REGEX>
  <PROXY>wwwproxy.sandia.gov:80</PROXY>
  <TESTS>e3sm_integration</TESTS>
  <COMPILERS>intel</COMPILERS>
  <MPILIBS>openmpi</MPILIBS>
  <OS>LINUX</OS>
  <CIME_OUTPUT_ROOT>/gpfs1/$USER/acme_scratch/sandiatoss3</CIME_OUTPUT_ROOT>
  <RUNDIR>/gscratch/$USER/acme_scratch/sandiatoss3/$CASE/run</RUNDIR>
  <EXEROOT>$CIME_OUTPUT_ROOT/$CASE/bld</EXEROOT>
  <DIN_LOC_ROOT>/projects/ccsm/inputdata</DIN_LOC_ROOT>
  <DIN_LOC_ROOT_CLMFORC>/projects/ccsm/inputdata/atm/datm7</DIN_LOC_ROOT_CLMFORC>
  <DOUT_S_ROOT>$CIME_OUTPUT_ROOT/archive/$CASE</DOUT_S_ROOT>               <!-- complete path to a short term archiving directory -->
  <DOUT_L_MSROOT>USERDEFINED_optional_run</DOUT_L_MSROOT>           <!-- complete path to a long term archiving directory -->
  <BASELINE_ROOT>/projects/ccsm/ccsm_baselines/$COMPILER</BASELINE_ROOT>
  <CCSM_CPRNC>/projects/ccsm/cprnc/build.toss3/cprnc_wrap</CCSM_CPRNC>                <!-- path to the cprnc tool used to compare netcdf history files in testing -->
  <SAVE_TIMING_DIR>/projects/ccsm/timings</SAVE_TIMING_DIR>
  <SAVE_TIMING_DIR_PROJECTS>.*</SAVE_TIMING_DIR_PROJECTS>
  <BATCH_SYSTEM>slurm</BATCH_SYSTEM>
  <SUPPORTED_BY>jgfouca at sandia dot gov</SUPPORTED_BY>
  <GMAKE_J>8</GMAKE_J>
  <MAX_TASKS_PER_NODE>16</MAX_TASKS_PER_NODE>
  <MAX_MPITASKS_PER_NODE>16</MAX_MPITASKS_PER_NODE>
  <PIO_BUFFER_SIZE_LIMIT>1</PIO_BUFFER_SIZE_LIMIT>
  <PROJECT_REQUIRED>TRUE</PROJECT_REQUIRED>
  <PROJECT>fy150001</PROJECT>
  <TEST_TPUT_TOLERANCE>0.1</TEST_TPUT_TOLERANCE>

  <mpirun mpilib="default">
    <executable>mpiexec</executable>
    <arguments>
      <arg name="num_tasks"> --n {{ total_tasks }}</arg>
      <arg name="tasks_per_node"> --map-by ppr:{{ tasks_per_numa }}:socket:PE=$ENV{OMP_NUM_THREADS} --bind-to core</arg>
    </arguments>
  </mpirun>
  <mpirun mpilib="mpi-serial">
    <executable></executable>
  </mpirun>
  <module_system type="module">
    <init_path lang="python">/usr/share/lmod/lmod/init/python.py</init_path>
    <init_path lang="perl">/usr/share/lmod/lmod/init/perl.pm</init_path>
    <init_path lang="sh">/usr/share/lmod/lmod/init/sh</init_path>
    <init_path lang="csh">/usr/share/lmod/lmod/init/csh</init_path>
    <cmd_path lang="python">/usr/share/lmod/lmod/libexec/lmod python</cmd_path>
    <cmd_path lang="perl">/usr/share/lmod/lmod/libexec/lmod perl</cmd_path>
    <cmd_path lang="csh">module</cmd_path>
    <cmd_path lang="sh">module</cmd_path>
    <modules>
      <command name="purge"/>
      <command name="load">sems-env</command>
      <command name="load">sems-git</command>
      <command name="load">sems-python/2.7.9</command>
      <command name="load">sems-cmake</command>
      <command name="load">gnu/4.9.2</command>
      <command name="load">sems-intel/17.0.0</command>
    </modules>
    <modules mpilib="!mpi-serial">
      <command name="load">sems-openmpi/1.10.5</command>
      <command name="load">sems-netcdf/4.4.1/exo_parallel</command>
    </modules>
    <modules mpilib="mpi-serial">
      <command name="load">sems-netcdf/4.4.1/exo</command>
    </modules>
  </module_system>
  <environment_variables>
    <env name="NETCDFROOT">$ENV{SEMS_NETCDF_ROOT}</env>
    <env name="NETCDF_INCLUDES">$ENV{SEMS_NETCDF_ROOT}/include</env>
    <env name="NETCDF_LIBS">$ENV{SEMS_NETCDF_ROOT}/lib</env>
    <env name="OMP_STACKSIZE">64M</env>
  </environment_variables>
  <environment_variables mpilib="!mpi-serial">
    <env name="PNETCDFROOT">$ENV{SEMS_NETCDF_ROOT}</env>
  </environment_variables>
</machine>

<machine MACH="ghost">
  <DESC>SNL clust</DESC>
  <NODENAME_REGEX>ghost-login</NODENAME_REGEX>
  <PROXY>wwwproxy.sandia.gov:80</PROXY>
  <TESTS>e3sm_integration</TESTS>
  <COMPILERS>intel</COMPILERS>
  <MPILIBS>openmpi</MPILIBS>
  <OS>LINUX</OS>
  <CIME_OUTPUT_ROOT>/gscratch/$USER/acme_scratch/ghost</CIME_OUTPUT_ROOT>
  <RUNDIR>$CIME_OUTPUT_ROOT/$CASE/run</RUNDIR>
  <EXEROOT>$CIME_OUTPUT_ROOT/$CASE/bld</EXEROOT>
  <DIN_LOC_ROOT>/projects/ccsm/inputdata</DIN_LOC_ROOT>
  <DIN_LOC_ROOT_CLMFORC>/projects/ccsm/inputdata/atm/datm7</DIN_LOC_ROOT_CLMFORC>
  <DOUT_S_ROOT>$CIME_OUTPUT_ROOT/archive/$CASE</DOUT_S_ROOT>               <!-- complete path to a short term archiving directory -->
  <DOUT_L_MSROOT>USERDEFINED_optional_run</DOUT_L_MSROOT>           <!-- complete path to a long term archiving directory -->
  <BASELINE_ROOT>/projects/ccsm/ccsm_baselines/$COMPILER</BASELINE_ROOT>
  <CCSM_CPRNC>/projects/ccsm/cprnc/build.toss3/cprnc_wrap</CCSM_CPRNC>                <!-- path to the cprnc tool used to compare netcdf history files in testing -->
  <BATCH_SYSTEM>slurm</BATCH_SYSTEM>
  <SUPPORTED_BY>jgfouca at sandia dot gov</SUPPORTED_BY>
  <GMAKE_J>8</GMAKE_J>
  <MAX_TASKS_PER_NODE>36</MAX_TASKS_PER_NODE>
  <MAX_MPITASKS_PER_NODE>36</MAX_MPITASKS_PER_NODE>
  <PIO_BUFFER_SIZE_LIMIT>1</PIO_BUFFER_SIZE_LIMIT>
  <PROJECT_REQUIRED>TRUE</PROJECT_REQUIRED>
  <PROJECT>fy150001</PROJECT>

  <mpirun mpilib="default">
    <executable>mpiexec</executable>
    <arguments>
      <arg name="num_tasks"> --n {{ total_tasks }}</arg>
      <arg name="tasks_per_node"> --map-by ppr:{{ tasks_per_numa }}:socket:PE=$ENV{OMP_NUM_THREADS} --bind-to core</arg>
    </arguments>
  </mpirun>
  <mpirun mpilib="mpi-serial">
    <executable></executable>
  </mpirun>
  <module_system type="module">
    <init_path lang="python">/usr/share/lmod/lmod/init/python.py</init_path>
    <init_path lang="perl">/usr/share/lmod/lmod/init/perl.pm</init_path>
    <init_path lang="sh">/usr/share/lmod/lmod/init/sh</init_path>
    <init_path lang="csh">/usr/share/lmod/lmod/init/csh</init_path>
    <cmd_path lang="python">/usr/share/lmod/lmod/libexec/lmod python</cmd_path>
    <cmd_path lang="perl">/usr/share/lmod/lmod/libexec/lmod perl</cmd_path>
    <cmd_path lang="csh">module</cmd_path>
    <cmd_path lang="sh">module</cmd_path>
    <modules>
      <command name="purge"/>
      <command name="load">sems-env</command>
      <command name="load">sems-git</command>
      <command name="load">sems-python/2.7.9</command>
      <command name="load">sems-cmake</command>
      <command name="load">gnu/4.9.2</command>
      <command name="load">sems-intel/16.0.2</command>
      <command name="load">mkl/16.0</command>
      <command name="load">sems-netcdf/4.4.1/exo_parallel</command>
    </modules>
    <modules mpilib="!mpi-serial">
      <command name="load">sems-openmpi/1.10.5</command>
    </modules>
  </module_system>
  <environment_variables>
    <env name="NETCDFROOT">$ENV{SEMS_NETCDF_ROOT}</env>
    <env name="NETCDF_INCLUDES">$ENV{SEMS_NETCDF_ROOT}/include</env>
    <env name="NETCDF_LIBS">$ENV{SEMS_NETCDF_ROOT}/lib</env>
    <env name="OMP_STACKSIZE">64M</env>
  </environment_variables>
  <environment_variables mpilib="!mpi-serial">
    <env name="PNETCDFROOT">$ENV{SEMS_NETCDF_ROOT}</env>
  </environment_variables>
</machine>

<machine MACH="blues">
         <DESC>ANL/LCRC Linux Cluster</DESC>
         <NODENAME_REGEX>blogin.*.lcrc.anl.gov</NODENAME_REGEX>
         <TESTS>e3sm_integration</TESTS>
         <COMPILERS>gnu,pgi,intel,nag</COMPILERS>
         <MPILIBS>mvapich,mpich,openmpi</MPILIBS>
         <CIME_OUTPUT_ROOT>/lcrc/project/$PROJECT/$USER/acme_scratch</CIME_OUTPUT_ROOT>
	 <RUNDIR>$CIME_OUTPUT_ROOT/$CASE/run</RUNDIR>
	 <EXEROOT>$CIME_OUTPUT_ROOT/$CASE/bld</EXEROOT>
         <DIN_LOC_ROOT>/home/ccsm-data/inputdata</DIN_LOC_ROOT>
         <DIN_LOC_ROOT_CLMFORC>/home/ccsm-data/inputdata/atm/datm7</DIN_LOC_ROOT_CLMFORC>
         <DOUT_S_ROOT>/lcrc/project/ACME/$USER/archive/$CASE</DOUT_S_ROOT>
         <DOUT_L_MSROOT>/lcrc/project/ACME/$USER/archive/$CASE</DOUT_L_MSROOT>
         <BASELINE_ROOT>/lcrc/group/acme/acme_baselines/blues/$COMPILER</BASELINE_ROOT>
         <CCSM_CPRNC>/home/ccsm-data/tools/cprnc</CCSM_CPRNC>
         <OS>LINUX</OS>
	 <BATCH_SYSTEM>pbs</BATCH_SYSTEM>
         <SUPPORTED_BY>acme</SUPPORTED_BY>
         <GMAKE_J>4</GMAKE_J>
         <MAX_TASKS_PER_NODE>16</MAX_TASKS_PER_NODE>
	 <MAX_MPITASKS_PER_NODE>16</MAX_MPITASKS_PER_NODE>
         <PROJECT_REQUIRED>TRUE</PROJECT_REQUIRED>
	 <PROJECT>ACME</PROJECT>
         <TEST_TPUT_TOLERANCE>0.1</TEST_TPUT_TOLERANCE>
         <mpirun mpilib="mvapich">
           <executable>mpiexec</executable>
           <arguments>
             <arg name="num_tasks"> -n {{ total_tasks }} </arg>
           </arguments>
         </mpirun>
         <mpirun mpilib="mpich">
           <executable>mpiexec</executable>
           <arguments>
             <arg name="num_tasks"> -n {{ total_tasks }} </arg>
           </arguments>
         </mpirun>
         <mpirun mpilib="mpi-serial">
             <executable></executable>
         </mpirun>
    <module_system type="soft">
      <init_path lang="csh">/etc/profile.d/a_softenv.csh</init_path>
      <init_path lang="sh">/etc/profile.d/a_softenv.sh</init_path>
      <cmd_path lang="csh">soft</cmd_path>
      <cmd_path lang="sh">soft</cmd_path>
      <modules>
        <command name="add">+cmake-2.8.12</command>
        <command name="add">+python-2.7</command>
      </modules>
      <modules compiler="gnu">
        <command name="add">+gcc-5.3.0</command>
        <command name="add">+hdf5-1.10.0-gcc-5.3.0-serial</command>
        <command name="add">+netcdf-c-4.4.0-f77-4.4.3-gcc-5.3.0-serial</command>
      </modules>
      <modules compiler="gnu-5.2">
	<command name="add">+gcc-5.2</command>
	<command name="add">+netcdf-4.3.3.1-gnu5.2-serial</command>
      </modules>
      <modules compiler="gnu" mpilib="mvapich">
        <command name="add">+mvapich2-2.2b-gcc-5.3.0</command>
        <command name="add">+pnetcdf-1.6.1-gcc-5.3.0-mvapich2-2.2b</command>
      </modules>
      <modules compiler="gnu-5.2" mpilib="mvapich">
	<command name="add">+mvapich2-2.2b-gcc-5.2</command>
      </modules>
      <modules compiler="intel">
	<command name="add">+intel-15.0</command>
	<command name="add">+mkl-11.2.1</command>
      </modules>
      <modules compiler="intel" mpilib="mvapich">
	<command name="add">+mvapich2-2.2b-intel-15.0</command>
	<command name="add">+pnetcdf-1.6.1-mvapich2-2.2a-intel-15.0</command>
      </modules>
      <modules compiler="pgi">
        <command name="add">+pgi-15.7</command>
        <command name="add">+binutils-2.27</command>
        <command name="add">+netcdf-c-4.4.1-f77-4.4.4-pgi-15.7-serial</command>
      </modules>
      <modules compiler="pgi" mpilib="mvapich">
        <command name="add">+mvapich2-2.2-pgi-15.7</command>
        <command name="add">+pnetcdf-1.7.0-pgi-15.7-mvapich2-2.2</command>
      </modules>
      <modules compiler="nag">
        <command name="add">+nag-6.0</command>
        <command name="add">+hdf5-1.8.12-serial-nag</command>
        <command name="add">+netcdf-4.3.1-serial-nag</command>
      </modules>
      <modules compiler="nag" mpilib="mvapich">
        <command name="add">+mpich3-3.1.4-nag-6.0</command>
        <command name="add">+pnetcdf-1.6.1-mpich-3.1.4-nag-6.0</command>
      </modules>
    </module_system>
    <environment_variables>
      <env name="NETCDFROOT">$SHELL{dirname $(dirname $(which ncdump))}</env>
    </environment_variables>
    <environment_variables mpilib="!mpi-serial">
      <env name="PNETCDFROOT">$SHELL{dirname $(dirname $(which pnetcdf_version))}</env>
    </environment_variables>
    <environment_variables>
      <env name="OMP_STACKSIZE">64M</env>
    </environment_variables>
</machine>

<machine MACH="anvil">
         <DESC>ANL/LCRC Linux Cluster</DESC>
         <NODENAME_REGEX>blogin.*.lcrc.anl.gov</NODENAME_REGEX>
         <TESTS>e3sm_integration</TESTS>
         <COMPILERS>intel,gnu,pgi</COMPILERS>
         <MPILIBS>mvapich,openmpi</MPILIBS>
         <CIME_OUTPUT_ROOT>/lcrc/group/acme/$USER/acme_scratch/anvil</CIME_OUTPUT_ROOT>
	 <SAVE_TIMING_DIR>/lcrc/group/acme</SAVE_TIMING_DIR>
         <SAVE_TIMING_DIR_PROJECTS>.*</SAVE_TIMING_DIR_PROJECTS>
	 <RUNDIR>$CIME_OUTPUT_ROOT/$CASE/run</RUNDIR>
	 <EXEROOT>$CIME_OUTPUT_ROOT/$CASE/bld</EXEROOT>
         <DIN_LOC_ROOT>/home/ccsm-data/inputdata</DIN_LOC_ROOT>
         <DIN_LOC_ROOT_CLMFORC>/home/ccsm-data/inputdata/atm/datm7</DIN_LOC_ROOT_CLMFORC>
         <DOUT_S_ROOT>/lcrc/group/acme/$USER/archive/$CASE</DOUT_S_ROOT>
         <DOUT_L_MSROOT>/lcrc/project/ACME/$USER/archive/$CASE</DOUT_L_MSROOT>
         <BASELINE_ROOT>/lcrc/group/acme/acme_baselines/$COMPILER</BASELINE_ROOT>
         <CCSM_CPRNC>/home/ccsm-data/tools/cprnc</CCSM_CPRNC>
         <OS>LINUX</OS>
	 <BATCH_SYSTEM>pbs</BATCH_SYSTEM>
         <SUPPORTED_BY>E3SM</SUPPORTED_BY>
         <GMAKE_J>8</GMAKE_J>
         <MAX_TASKS_PER_NODE>36</MAX_TASKS_PER_NODE>
	 <MAX_MPITASKS_PER_NODE>36</MAX_MPITASKS_PER_NODE>
         <PROJECT_REQUIRED>FALSE</PROJECT_REQUIRED>
	 <PROJECT>ACME</PROJECT>
         <mpirun mpilib="openmpi">
           <executable>mpiexec</executable>
           <arguments>
             <arg name="num_tasks"> -n {{ total_tasks }} </arg>
             <arg name="tasks_per_node"> --map-by ppr:{{ tasks_per_numa }}:socket:PE=$ENV{OMP_NUM_THREADS} --bind-to core</arg>
             <!--arg name="label" DEBUG="TRUE">-tag-output</arg>
             <arg name="bindings" DEBUG="TRUE">-report-bindings</arg-->
           </arguments>
         </mpirun>
         <mpirun mpilib="mvapich">
           <executable>mpiexec</executable>
           <arguments>
             <arg name="label"> -l</arg>
             <arg name="num_tasks"> -n {{ total_tasks }} </arg>
           </arguments>
         </mpirun>
         <mpirun mpilib="mpi-serial">
             <executable></executable>
         </mpirun>
    <module_system type="soft">
      <init_path lang="csh">/etc/profile.d/a_softenv.csh</init_path>
      <init_path lang="sh">/etc/profile.d/a_softenv.sh</init_path>
      <cmd_path lang="csh">soft</cmd_path>
      <cmd_path lang="sh">soft</cmd_path>
      <modules>
	<command name="add">+cmake-2.8.12</command>
	<command name="add">+python-2.7</command>
      </modules>
      <modules compiler="intel">
	<command name="add">+intel-17.0.0</command>
	<command name="add">+netcdf-c-4.4.1-f77-4.4.4-intel-17.0.0-serial</command>
      </modules>
      <modules compiler="intel" mpilib="mvapich">
	<command name="add">+mvapich2-2.2-intel-17.0.0-acme</command>
	<command name="add">+pnetcdf-1.7.0-intel-17.0.0-mvapich2-2.2-acme</command>
      </modules>
      <modules compiler="intel" mpilib="openmpi">
	<command name="add">+openmpi-2.0.1-intel-17.0.0-acme</command>
	<command name="add">+pnetcdf-1.7.0-intel-17.0.0-openmpi-2.0.1-acme</command>
      </modules>
      <modules compiler="gnu">
	<command name="add">+gcc-5.3.0</command>
	<command name="add">+netcdf-c-4.4.0-f77-4.4.3-gcc-5.3.0-serial</command>
      </modules>
      <modules compiler="gnu" mpilib="mvapich">
	<command name="add">+mvapich2-2.2b-gcc-5.3.0-acme</command>
	<command name="add">+pnetcdf-1.6.1-gcc-5.3.0-mvapich2-2.2b-acme</command>
      </modules>
      <modules compiler="gnu" mpilib="openmpi">
	<command name="add">+openmpi-1.10.2-gcc-5.3.0-acme</command>
	<command name="add">+pnetcdf-1.6.1-gcc-5.3.0-openmpi-1.10.2-acme</command>
      </modules>
      <modules compiler="pgi">
	<command name="add">+pgi-16.3</command>
	<command name="add">+netcdf-c-4.4.0-f77-4.4.3-pgi-16.3-serial</command>
      </modules>
      <modules compiler="pgi" mpilib="mvapich">
	<command name="add">+mvapich2-2.2b-pgi-16.3-acme</command>
	<command name="add">+pnetcdf-1.6.1-pgi-16.3-mvapich2-2.2b-acme</command>
      </modules>
      <modules compiler="pgi" mpilib="openmpi">
	<command name="add">+openmpi-1.10.2-pgi-16.3-acme</command>
	<command name="add">+pnetcdf-1.6.1-pgi-16.3-openmpi-1.10.2-acme</command>
      </modules>
    </module_system>
    <environment_variables>
      <env name="NETCDF_PATH">$SHELL{which nf-config | xargs dirname | xargs dirname}</env>
    </environment_variables>
    <environment_variables mpilib="!mpi-serial">
      <env name="PNETCDF_PATH">$SHELL{which pnetcdf_version | xargs dirname | xargs dirname}</env>
    </environment_variables>
    <environment_variables SMP_PRESENT="TRUE">
      <env name="OMP_STACKSIZE">64M</env>
      <env name="KMP_HOT_TEAMS_MODE">1</env>
    </environment_variables>
    <environment_variables SMP_PRESENT="TRUE" DEBUG="FALSE">
      <env name="KMP_AFFINITY">scatter</env>
    </environment_variables>
    <environment_variables SMP_PRESENT="TRUE" DEBUG="TRUE">
      <env name="KMP_AFFINITY">verbose,scatter</env>
      <env name="OMP_DISPLAY_ENV">verbose</env>
    </environment_variables>
    <environment_variables mpilib="mvapich">
      <env name="MV2_ENABLE_AFFINITY">1</env>
      <env name="MV2_USE_SHARED_MEM">1</env>
      <env name="MV2_SMP_USE_CMA">1</env>
    </environment_variables>
    <environment_variables SMP_PRESENT="TRUE" mpilib="mvapich">
      <!--e.g. 6 threads: MV2_CPU_MAPPING=0-5:6-11:12-17:18-23:24-29:30-35: -->
      <env name="MV2_CPU_MAPPING">$SHELL{t=$ENV{OMP_NUM_THREADS};b=0;r=$[36/$t];while [ $r -gt 0 ];do printf "$b-$[$b+$t-1]:";((r--));((b=b+t));done;}</env>
    </environment_variables>
    <environment_variables DEBUG="TRUE" mpilib="mvapich">
      <env name="MV2_SHOW_CPU_BINDING">1</env>
    </environment_variables>
</machine>

<machine MACH="bebop">
    <DESC>ANL/LCRC Cluster, Cray CS400, 352-nodes Xeon Phi 7230 KNLs 64C/1.3GHz + 672-nodes Xeon E5-2695v4 Broadwells 36C/2.10GHz, Intel Omni-Path network, SLURM batch system, Lmod module environment.</DESC>
    <NODENAME_REGEX>beboplogin.*</NODENAME_REGEX>
    <TESTS>e3sm_integration</TESTS>
    <COMPILERS>intel,gnu</COMPILERS>
    <MPILIBS>impi,mpich,mvapich,openmpi</MPILIBS>
    <CIME_OUTPUT_ROOT>/lcrc/group/acme/$USER/acme_scratch/bebop</CIME_OUTPUT_ROOT>
    <RUNDIR>$CIME_OUTPUT_ROOT/$CASE/run</RUNDIR>
    <EXEROOT>$CIME_OUTPUT_ROOT/$CASE/bld</EXEROOT>
    <DIN_LOC_ROOT>/home/ccsm-data/inputdata</DIN_LOC_ROOT>
    <DIN_LOC_ROOT_CLMFORC>/home/ccsm-data/inputdata/atm/datm7</DIN_LOC_ROOT_CLMFORC>
    <DOUT_S_ROOT>$CIME_OUTPUT_ROOT/archive/$CASE</DOUT_S_ROOT>
    <DOUT_L_MSROOT>csm/$CASE</DOUT_L_MSROOT>
    <BASELINE_ROOT>/lcrc/group/acme/acme_baselines/bebop/$COMPILER</BASELINE_ROOT>
    <CCSM_CPRNC>/lcrc/group/acme/tools/cprnc/cprnc</CCSM_CPRNC>
    <OS>LINUX</OS>
    <BATCH_SYSTEM>slurm</BATCH_SYSTEM>
    <SUPPORTED_BY>E3SM</SUPPORTED_BY>
    <GMAKE_J>8</GMAKE_J>
    <MAX_TASKS_PER_NODE>36</MAX_TASKS_PER_NODE>
    <MAX_MPITASKS_PER_NODE>36</MAX_MPITASKS_PER_NODE>
    <PROJECT>acme</PROJECT>
    <PROJECT_REQUIRED>TRUE</PROJECT_REQUIRED>
    <PIO_CONFIG_OPTS> -D PIO_BUILD_TIMING:BOOL=ON </PIO_CONFIG_OPTS>
    <TEST_TPUT_TOLERANCE>0.1</TEST_TPUT_TOLERANCE>
    <mpirun mpilib="default">
      <executable>mpirun</executable>
      <arguments>
        <arg name="num_tasks" > -l -n {{ total_tasks }}</arg>
      </arguments>
    </mpirun>
    <mpirun mpilib="mpi-serial">
      <executable></executable>
    </mpirun>
    <module_system type="module">
      <init_path lang="sh">/home/software/spack-0.10.1/opt/spack/linux-centos7-x86_64/gcc-4.8.5/lmod-7.4.9-ic63herzfgw5u3na5mdtvp3nwxy6oj2z/lmod/lmod/init/sh</init_path>
      <init_path lang="csh">/home/software/spack-0.10.1/opt/spack/linux-centos7-x86_64/gcc-4.8.5/lmod-7.4.9-ic63herzfgw5u3na5mdtvp3nwxy6oj2z/lmod/lmod/init/csh</init_path>
      <init_path lang="perl">/home/software/spack-0.10.1/opt/spack/linux-centos7-x86_64/gcc-4.8.5/lmod-7.4.9-ic63herzfgw5u3na5mdtvp3nwxy6oj2z/lmod/lmod/init/perl</init_path>
      <init_path lang="python">/home/software/spack-0.10.1/opt/spack/linux-centos7-x86_64/gcc-4.8.5/lmod-7.4.9-ic63herzfgw5u3na5mdtvp3nwxy6oj2z/lmod/lmod/init/env_modules_python.py</init_path>
      <cmd_path lang="perl">/home/software/spack-0.10.1/opt/spack/linux-centos7-x86_64/gcc-4.8.5/lmod-7.4.9-ic63herzfgw5u3na5mdtvp3nwxy6oj2z/lmod/lmod/libexec/lmod perl</cmd_path>
      <cmd_path lang="python">/home/software/spack-0.10.1/opt/spack/linux-centos7-x86_64/gcc-4.8.5/lmod-7.4.9-ic63herzfgw5u3na5mdtvp3nwxy6oj2z/lmod/lmod/libexec/lmod python</cmd_path>
      <cmd_path lang="sh">module</cmd_path>
      <cmd_path lang="csh">module</cmd_path>
      <modules>
        <command name="purge"></command>
      </modules>
      <modules compiler="intel">
        <command name="load">intel/17.0.4-74uvhji</command>
        <command name="load">intel-mkl/2017.3.196-jyjmyut</command>
      </modules>
      <modules compiler="gnu">
        <command name="load">gcc/7.1.0-4bgguyp</command>
      </modules>
      <modules mpilib="impi">
        <command name="load">intel-mpi/2017.3-dfphq6k</command>
      </modules>
      <modules>
        <command name="load">cmake</command>
	<command name="load">netcdf/4.4.1.1-prsuusl</command>
        <command name="load">netcdf-fortran/4.4.4-ojwazvy</command>
      </modules>
      <modules mpilib="!mpi-serial">
        <command name="load">parallel-netcdf/1.6.1</command>
      </modules>
    </module_system>
    <environment_variables>
      <env name="NETCDF_C_PATH">$SHELL{which nc-config | xargs dirname | xargs dirname}</env>
      <env name="NETCDF_FORTRAN_PATH">$SHELL{which nf-config | xargs dirname | xargs dirname}</env>
      <env name="PATH">/lcrc/group/acme/soft/perl/5.26.0/bin:$ENV{PATH}</env>
    </environment_variables>
    <environment_variables  mpilib="!mpi-serial">
      <env name="PNETCDF_PATH">$SHELL{which pnetcdf_version | xargs dirname | xargs dirname}</env>
    </environment_variables>
    <environment_variables SMP_PRESENT="TRUE">
      <env name="OMP_STACKSIZE">128M</env>
      <env name="OMP_PROC_BIND">spread</env>
      <env name="OMP_PLACES">threads</env>
    </environment_variables>
    <environment_variables mpilib="impi">
      <env name="I_MPI_FABRICS">shm:tmi</env>
    </environment_variables>
</machine>

<machine MACH="cetus">
         <DESC>ANL IBM BG/Q, os is BGQ, 16 cores/node, batch system is cobalt</DESC>
         <NODENAME_REGEX>cetus</NODENAME_REGEX>
         <TESTS>e3sm_developer</TESTS>
         <COMPILERS>ibm</COMPILERS>
         <MPILIBS>ibm</MPILIBS>
         <CIME_OUTPUT_ROOT>/projects/$PROJECT/$USER</CIME_OUTPUT_ROOT>
         <RUNDIR>$CIME_OUTPUT_ROOT/$CASE/run</RUNDIR>
         <EXEROOT>$CIME_OUTPUT_ROOT/$CASE/bld</EXEROOT>
         <DIN_LOC_ROOT>/projects/ccsm/inputdata</DIN_LOC_ROOT>
         <DIN_LOC_ROOT_CLMFORC>/projects/ccsm/inputdata/atm/datm7</DIN_LOC_ROOT_CLMFORC>
         <DOUT_S_ROOT>/projects/$PROJECT/$USER/archive/$CASE</DOUT_S_ROOT>
         <DOUT_L_MSROOT>/home/$USER/csm/$CASE/</DOUT_L_MSROOT>
         <BASELINE_ROOT>/projects/ccsm/ccsm_baselines//$COMPILER</BASELINE_ROOT>
         <CCSM_CPRNC>/projects/ccsm/tools/cprnc/cprnc</CCSM_CPRNC>
         <OS>BGQ</OS>
         <BATCH_SYSTEM>cobalt</BATCH_SYSTEM>
         <SUPPORTED_BY>   jayesh -at- mcs.anl.gov</SUPPORTED_BY>
         <GMAKE_J>8</GMAKE_J>
         <MAX_MPITASKS_PER_NODE>4</MAX_MPITASKS_PER_NODE>
         <MAX_TASKS_PER_NODE>64</MAX_TASKS_PER_NODE>
         <PROJECT_REQUIRED>TRUE</PROJECT_REQUIRED>
         <PROJECT>ClimateEnergy_2</PROJECT>
	 <CHARGE_ACCOUNT>ClimateEnergy</CHARGE_ACCOUNT>
         <TEST_TPUT_TOLERANCE>0.1</TEST_TPUT_TOLERANCE>
         <PIO_CONFIG_OPTS> -D PIO_BUILD_TIMING:BOOL=ON </PIO_CONFIG_OPTS>
         <mpirun mpilib="default">
           <executable>/usr/bin/runjob</executable>
             <arguments>
               <arg name="label">--label short</arg>
               <arg name="tasks_per_node">--ranks-per-node $MAX_MPITASKS_PER_NODE</arg>
               <arg name="num_tasks">--np {{ total_tasks }}</arg>
               <arg name="locargs">--block $COBALT_PARTNAME $LOCARGS</arg>
               <arg name="bgq_smp_vars">$ENV{BGQ_SMP_VARS}</arg>
               <arg name="stacksize">$ENV{BGQ_STACKSIZE}</arg>
             </arguments>
         </mpirun>
    <module_system type="soft">
      <init_path lang="csh">/etc/profile.d/00softenv.csh</init_path>
      <init_path lang="sh">/etc/profile.d/00softenv.sh</init_path>
      <cmd_path lang="csh">soft</cmd_path>
      <cmd_path lang="sh">soft</cmd_path>
      <modules>
        <command name="add">+mpiwrapper-xl</command>
        <command name="add">@ibm-compilers-2016-05</command>
        <command name="add">+cmake</command>
        <command name="add">+python</command>
      </modules>
    </module_system>
    <environment_variables>
      <env name="MPI_TYPE_MAX">10000</env>
      <env name="BGQ_SMP_VARS"> </env>
      <env name="BGQ_STACKSIZE"> </env>
    </environment_variables>
    <environment_variables SMP_PRESENT="TRUE">
      <env name="BGQ_SMP_VARS">--envs BG_THREADLAYOUT=1 XL_BG_SPREADLAYOUT=YES OMP_DYNAMIC=FALSE OMP_NUM_THREADS=$ENV{OMP_NUM_THREADS}</env>
    </environment_variables>
    <environment_variables SMP_PRESENT="TRUE" MAX_MPITASKS_PER_NODE="!16">
      <env name="BGQ_STACKSIZE">--envs OMP_STACKSIZE=64M</env>
    </environment_variables>
    <environment_variables SMP_PRESENT="TRUE" MAX_MPITASKS_PER_NODE="16">
      <env name="BGQ_STACKSIZE">--envs OMP_STACKSIZE=16M</env>
    </environment_variables>
</machine>

<machine MACH="syrah">
         <DESC>LLNL Linux Cluster, Linux (pgi), 16 pes/node, batch system is Slurm</DESC>
         <COMPILERS>intel</COMPILERS>
         <MPILIBS>mpich</MPILIBS>
         <RUNDIR>/p/lscratchh/$CCSMUSER/ACME/$CASE/run</RUNDIR>
         <EXEROOT>/p/lscratchh/$CCSMUSER/$CASE/bld</EXEROOT>
         <CIME_OUTPUT_ROOT>/p/lscratchh/$USER</CIME_OUTPUT_ROOT>
         <DIN_LOC_ROOT>/usr/gdata/climdat/ccsm3data/inputdata</DIN_LOC_ROOT>
         <DIN_LOC_ROOT_CLMFORC>/usr/gdata/climdat/ccsm3data/inputdata/atm/datm7</DIN_LOC_ROOT_CLMFORC>
         <DOUT_S_ROOT>/p/lscratchh/$CCSMUSER/archive/$CASE</DOUT_S_ROOT>
         <DOUT_L_HTAR>FALSE</DOUT_L_HTAR>
         <DOUT_L_MSROOT>UNSET</DOUT_L_MSROOT>
         <BASELINE_ROOT>/p/lscratchh/$CCSMUSER/ccsm_baselines/$COMPILER</BASELINE_ROOT>
         <CCSM_CPRNC>/p/lscratchd/ma21/ccsm3data/tools/cprnc/cprnc</CCSM_CPRNC>
         <OS>LINUX</OS>
         <SUPPORTED_BY>donahue5 -at- llnl.gov</SUPPORTED_BY>
         <GMAKE_J>8</GMAKE_J>
         <MAX_TASKS_PER_NODE>16</MAX_TASKS_PER_NODE>
	 <MAX_MPITASKS_PER_NODE>16</MAX_MPITASKS_PER_NODE>
	 <BATCH_SYSTEM>lc_slurm</BATCH_SYSTEM>
	 <mpirun mpilib="mpi-serial">
	   <executable></executable>
	 </mpirun>
         <mpirun mpilib="default">
           <executable>srun</executable>
         </mpirun>
	 <module_system type="module">
	      <init_path lang="python">/usr/share/lmod/lmod/init/env_modules_python.py</init_path>
 	      <init_path lang="perl">/usr/share/lmod/lmod/init/perl</init_path>
	      <init_path lang="sh">/usr/share/lmod/lmod/init/sh</init_path>
	      <init_path lang="csh">/usr/share/lmod/lmod/init/csh</init_path>
	      <cmd_path lang="csh">module</cmd_path>
	      <cmd_path lang="sh">module</cmd_path>
	      <cmd_path lang="python">/usr/share/lmod/lmod/libexec/lmod python</cmd_path>
 	      <cmd_path lang="perl">/usr/share/lmod/lmod/libexec/lmod perl</cmd_path>
	   <modules compiler="intel">
	     <command name="load">python</command>
	     <command name="load">git</command>
	     <command name="load">intel</command>
	     <command name="load">mvapich2</command>
	     <command name="load">netcdf-fortran/4.4.4</command>
	     <command name="load">pnetcdf/1.9.0</command>
	   </modules>
	 </module_system>
	 <environment_variables compiler="intel">
	   <env name="NETCDFROOT">/usr/tce/packages/netcdf-fortran/netcdf-fortran-4.4.4-intel-18.0.1/</env>
	 </environment_variables>
	 <environment_variables compiler="intel" mpilib="!mpi-serial">
           <env name="PNETCDFROOT">/usr/tce/packages/pnetcdf/pnetcdf-1.9.0-intel-18.0.1-mvapich2-2.2/</env>
	 </environment_variables>
</machine>

<machine MACH="quartz">
         <DESC>LLNL Linux Cluster, Linux (pgi), 36 pes/node, batch system is Slurm</DESC>
         <COMPILERS>intel</COMPILERS>
         <MPILIBS>mpich</MPILIBS>
         <RUNDIR>/p/lscratchh/$CCSMUSER/ACME/$CASE/run</RUNDIR>
         <EXEROOT>/p/lscratchh/$CCSMUSER/$CASE/bld</EXEROOT>
         <CIME_OUTPUT_ROOT>/p/lscratchh/$USER</CIME_OUTPUT_ROOT>
         <DIN_LOC_ROOT>/usr/gdata/climdat/ccsm3data/inputdata</DIN_LOC_ROOT>
         <DIN_LOC_ROOT_CLMFORC>/usr/gdata/climdat/ccsm3data/inputdata/atm/datm7</DIN_LOC_ROOT_CLMFORC>
         <DOUT_S_ROOT>/p/lscratchh/$CCSMUSER/archive/$CASE</DOUT_S_ROOT>
         <DOUT_L_HTAR>FALSE</DOUT_L_HTAR>
         <DOUT_L_MSROOT>UNSET</DOUT_L_MSROOT>
         <BASELINE_ROOT>/p/lscratchh/$CCSMUSER/ccsm_baselines/$COMPILER</BASELINE_ROOT>
         <CCSM_CPRNC>/p/lscratchd/ma21/ccsm3data/tools/cprnc/cprnc</CCSM_CPRNC>
         <OS>LINUX</OS>
         <SUPPORTED_BY>donahue5 -at- llnl.gov</SUPPORTED_BY>
         <GMAKE_J>8</GMAKE_J>
         <MAX_TASKS_PER_NODE>36</MAX_TASKS_PER_NODE>
	 <MAX_MPITASKS_PER_NODE>36</MAX_MPITASKS_PER_NODE>
	 <BATCH_SYSTEM>lc_slurm</BATCH_SYSTEM>
	 <mpirun mpilib="mpi-serial">
	   <executable></executable>
	 </mpirun>
         <mpirun mpilib="default">
           <executable>srun</executable>
         </mpirun>
	 <module_system type="module">
	      <init_path lang="python">/usr/share/lmod/lmod/init/env_modules_python.py</init_path>
 	      <init_path lang="perl">/usr/share/lmod/lmod/init/perl</init_path>
	      <init_path lang="sh">/usr/share/lmod/lmod/init/sh</init_path>
	      <init_path lang="csh">/usr/share/lmod/lmod/init/csh</init_path>
	      <cmd_path lang="csh">module</cmd_path>
	      <cmd_path lang="sh">module</cmd_path>
	      <cmd_path lang="python">/usr/share/lmod/lmod/libexec/lmod python</cmd_path>
 	      <cmd_path lang="perl">/usr/share/lmod/lmod/libexec/lmod perl</cmd_path>
	   <modules compiler="intel">
	     <command name="load">python</command>
	     <command name="load">git</command>
	     <command name="load">intel</command>
	     <command name="load">mvapich2</command>
	     <command name="load">netcdf-fortran/4.4.4</command>
	     <command name="load">pnetcdf/1.9.0</command>
	   </modules>
	 </module_system>
	 <environment_variables compiler="intel">
	   <env name="NETCDFROOT">/usr/tce/packages/netcdf-fortran/netcdf-fortran-4.4.4-intel-18.0.1/</env>
	 </environment_variables>
	 <environment_variables compiler="intel" mpilib="!mpi-serial">
           <env name="PNETCDFROOT">/usr/tce/packages/pnetcdf/pnetcdf-1.9.0-intel-18.0.1-mvapich2-2.2/</env>
	 </environment_variables>
</machine>

<machine MACH="mira">
         <DESC>ANL IBM BG/Q, os is BGQ, 16 cores/node, batch system is cobalt</DESC>
	 <NODENAME_REGEX>mira.*</NODENAME_REGEX>
         <TESTS>e3sm_developer</TESTS>
         <COMPILERS>ibm</COMPILERS>
         <MPILIBS>ibm</MPILIBS>
         <CIME_OUTPUT_ROOT>/projects/$PROJECT/$USER</CIME_OUTPUT_ROOT>
         <RUNDIR>$CIME_OUTPUT_ROOT/$CASE/run</RUNDIR>
         <EXEROOT>$CIME_OUTPUT_ROOT/$CASE/bld</EXEROOT>
         <DIN_LOC_ROOT>/projects/ccsm/inputdata</DIN_LOC_ROOT>
         <DIN_LOC_ROOT_CLMFORC>/projects/ccsm/inputdata/atm/datm7</DIN_LOC_ROOT_CLMFORC>
         <DOUT_S_ROOT>/projects/$PROJECT/$USER/archive/$CASE</DOUT_S_ROOT>
         <DOUT_L_MSROOT>/home/$USER/csm/$CASE/</DOUT_L_MSROOT>
         <BASELINE_ROOT>/projects/ccsm/ccsm_baselines//$COMPILER</BASELINE_ROOT>
         <CCSM_CPRNC>/projects/ccsm/tools/cprnc/cprnc</CCSM_CPRNC>
         <SAVE_TIMING_DIR>/projects/$PROJECT</SAVE_TIMING_DIR>
         <SAVE_TIMING_DIR_PROJECTS>ClimateEnergy_2</SAVE_TIMING_DIR_PROJECTS>
         <OS>BGQ</OS>
	 <BATCH_SYSTEM>cobalt</BATCH_SYSTEM>
         <SUPPORTED_BY>   mickelso -at- mcs.anl.gov</SUPPORTED_BY>
         <GMAKE_J>8</GMAKE_J>
         <MAX_MPITASKS_PER_NODE>4</MAX_MPITASKS_PER_NODE>
         <MAX_TASKS_PER_NODE>64</MAX_TASKS_PER_NODE>
         <PROJECT_REQUIRED>TRUE</PROJECT_REQUIRED>
         <PROJECT>ClimateEnergy_2</PROJECT>
         <TEST_TPUT_TOLERANCE>0.1</TEST_TPUT_TOLERANCE>
         <PIO_CONFIG_OPTS> -D PIO_BUILD_TIMING:BOOL=ON </PIO_CONFIG_OPTS>
         <mpirun mpilib="default">
           <executable>/usr/bin/runjob</executable>
             <arguments>
               <arg name="label">--label short</arg>
               <arg name="tasks_per_node">--ranks-per-node $MAX_MPITASKS_PER_NODE</arg>
               <arg name="num_tasks">--np {{ total_tasks }}</arg>
               <arg name="locargs">--block $COBALT_PARTNAME $LOCARGS</arg>
               <arg name="bgq_smp_vars">$ENV{BGQ_SMP_VARS}</arg>
               <arg name="stacksize">$ENV{BGQ_STACKSIZE}</arg>
             </arguments>
         </mpirun>
    <module_system type="soft">
      <init_path lang="csh">/etc/profile.d/00softenv.csh</init_path>
      <init_path lang="sh">/etc/profile.d/00softenv.sh</init_path>
      <cmd_path lang="csh">soft</cmd_path>
      <cmd_path lang="sh">soft</cmd_path>
      <modules>
        <command name="add">+mpiwrapper-xl</command>
        <command name="add">@ibm-compilers-2016-05</command>
        <command name="add">+cmake</command>
        <command name="add">+python</command>
      </modules>
    </module_system>
    <environment_variables>
      <env name="MPI_TYPE_MAX">10000</env>
      <env name="BGQ_SMP_VARS"> </env>
      <env name="BGQ_STACKSIZE"> </env>
    </environment_variables>
    <environment_variables SMP_PRESENT="TRUE">
      <env name="BGQ_SMP_VARS">--envs BG_THREADLAYOUT=1 XL_BG_SPREADLAYOUT=YES OMP_DYNAMIC=FALSE OMP_NUM_THREADS=$ENV{OMP_NUM_THREADS}</env>
    </environment_variables>
    <environment_variables SMP_PRESENT="TRUE" MAX_MPITASKS_PER_NODE="!16">
      <env name="BGQ_STACKSIZE">--envs OMP_STACKSIZE=64M</env>
    </environment_variables>
    <environment_variables SMP_PRESENT="TRUE" MAX_MPITASKS_PER_NODE="16">
      <env name="BGQ_STACKSIZE">--envs OMP_STACKSIZE=16M</env>
    </environment_variables>
</machine>

<machine MACH="theta">
    <DESC>ALCF Cray XC40 KNL, os is CNL, 64 pes/node, batch system is cobalt</DESC>
    <NODENAME_REGEX>theta.*</NODENAME_REGEX>
    <TESTS>e3sm_developer</TESTS>
    <COMPILERS>intel,gnu,cray</COMPILERS>
    <MPILIBS>mpt</MPILIBS>
    <CIME_OUTPUT_ROOT>/projects/$PROJECT/$USER</CIME_OUTPUT_ROOT>
    <RUNDIR>$CIME_OUTPUT_ROOT/$CASE/run</RUNDIR>
    <EXEROOT>$CIME_OUTPUT_ROOT/$CASE/bld</EXEROOT>
    <DIN_LOC_ROOT>/projects/ccsm/acme/inputdata</DIN_LOC_ROOT>
    <DIN_LOC_ROOT_CLMFORC>/projects/ccsm/acme/inputdata/atm/datm7</DIN_LOC_ROOT_CLMFORC>
    <DOUT_S_ROOT>$CIME_OUTPUT_ROOT/archive/$CASE</DOUT_S_ROOT>
    <DOUT_L_MSROOT>$CIME_OUTPUT_ROOT/csm/$CASE</DOUT_L_MSROOT>
    <BASELINE_ROOT>/projects/$PROJECT/acme/baselines/$COMPILER</BASELINE_ROOT>
    <CCSM_CPRNC>/projects/ccsm/acme/tools/cprnc/cprnc</CCSM_CPRNC>
    <SAVE_TIMING_DIR>/projects/$PROJECT</SAVE_TIMING_DIR>
    <SAVE_TIMING_DIR_PROJECTS>OceanClimate,ClimateEnergy_2,OceanClimate_2</SAVE_TIMING_DIR_PROJECTS>
    <OS>CNL</OS>
    <BATCH_SYSTEM>cobalt_theta</BATCH_SYSTEM>
    <SUPPORTED_BY>E3SM</SUPPORTED_BY>
    <GMAKE_J>8</GMAKE_J>
    <MAX_TASKS_PER_NODE>128</MAX_TASKS_PER_NODE>
    <MAX_MPITASKS_PER_NODE>64</MAX_MPITASKS_PER_NODE>
    <PROJECT_REQUIRED>TRUE</PROJECT_REQUIRED>
    <TEST_TPUT_TOLERANCE>0.1</TEST_TPUT_TOLERANCE>
    <PIO_CONFIG_OPTS> -D PIO_BUILD_TIMING:BOOL=ON </PIO_CONFIG_OPTS>
    <mpirun mpilib="default">
      <executable>aprun</executable>
      <arguments>
        <arg name="num_tasks" >-n {{ total_tasks }}</arg>
        <arg name="tasks_per_node" >-N $SHELL{if [ `./xmlquery --value MAX_MPITASKS_PER_NODE` -gt `./xmlquery --value TOTAL_TASKS` ];then echo `./xmlquery --value TOTAL_TASKS`;else echo `./xmlquery --value MAX_MPITASKS_PER_NODE`;fi;}</arg>
        <arg name="hyperthreading" >--cc depth -d $SHELL{echo `./xmlquery --value MAX_TASKS_PER_NODE`/`./xmlquery --value MAX_MPITASKS_PER_NODE`|bc} -j $SHELL{if [ 64 -ge `./xmlquery --value MAX_TASKS_PER_NODE` ];then echo 1;else echo `./xmlquery --value MAX_TASKS_PER_NODE`/64|bc;fi;}</arg>
        <arg name="env_vars">$ENV{SMP_VARS} $ENV{labeling}</arg>
      </arguments>
    </mpirun>
    <environment_variables>
      <env name="MPICH_ENV_DISPLAY">1</env>
      <env name="MPICH_VERSION_DISPLAY">1</env>
      <env name="MPAS_TOOL_DIR">/projects/ccsm/acme/tools/mpas</env>
      <env name="HDF5_DISABLE_VERSION_CHECK">2</env>
      <env name="labeling"> </env>
      <env name="SMP_VARS"> </env>
    </environment_variables>
    <environment_variables SMP_PRESENT="TRUE">
      <env name="MPICH_CPUMASK_DISPLAY">1</env>
    </environment_variables>
    <environment_variables SMP_PRESENT="TRUE" compiler="intel">
      <env name="SMP_VARS">-e OMP_NUM_THREADS=$ENV{OMP_NUM_THREADS} -e OMP_STACKSIZE=128M -e KMP_AFFINITY=granularity=thread,scatter</env>
    </environment_variables>
    <environment_variables SMP_PRESENT="TRUE" compiler="!intel">
      <env name="SMP_VARS">-e OMP_NUM_THREADS=$ENV{OMP_NUM_THREADS} -e OMP_STACKSIZE=128M -e OMP_PROC_BIND=spread -e OMP_PLACES=threads</env>
    </environment_variables>
    <environment_variables DEBUG="TRUE">
      <env name="labeling">-e PMI_LABEL_ERROUT=1</env>
    </environment_variables>
    <module_system type="module">
      <init_path lang="perl">/opt/modules/default/init/perl.pm</init_path>
      <init_path lang="python">/opt/modules/default/init/python.py</init_path>
      <init_path lang="sh">/opt/modules/default/init/sh</init_path>
      <init_path lang="csh">/opt/modules/default/init/csh</init_path>
      <cmd_path lang="perl">/opt/modules/default/bin/modulecmd perl</cmd_path>
      <cmd_path lang="python">/opt/modules/default/bin/modulecmd python</cmd_path>
      <cmd_path lang="sh">module</cmd_path>
      <cmd_path lang="csh">module</cmd_path>
      <modules>
        <command name="rm">craype-mic-knl</command>
        <command name="rm">PrgEnv-intel</command>
        <command name="rm">PrgEnv-cray</command>
        <command name="rm">PrgEnv-gnu</command>
        <command name="rm">intel</command>
        <command name="rm">cce</command>
        <command name="rm">cray-mpich</command>
        <command name="rm">cray-parallel-netcdf</command>
        <command name="rm">cray-hdf5-parallel</command>
        <command name="rm">cray-hdf5</command>
        <command name="rm">cray-netcdf</command>
        <command name="rm">cray-netcdf-hdf5parallel</command>
        <command name="rm">cray-libsci</command>
        <command name="rm">craype</command>
      </modules>
      <modules>
        <command name="load">craype/2.5.12</command>
      </modules>
      <modules compiler="intel">
        <command name="load">intel/18.0.0.128</command>
        <command name="load">PrgEnv-intel/6.0.4</command>
      </modules>
      <modules compiler="cray">
        <command name="load">cce/8.6.2</command>
        <command name="load">PrgEnv-cray/6.0.4</command>
      </modules>
      <modules compiler="gnu">
        <command name="load">gcc/7.3.0</command>
        <command name="load">PrgEnv-gnu/6.0.4</command>
      </modules>
      <modules compiler="!intel">
        <command name="switch">cray-libsci/17.09.1</command>
      </modules>
      <modules>
        <command name="load">craype-mic-knl</command>
        <command name="load">cray-mpich/7.6.2</command>
      </modules>
      <modules mpilib="mpt">
        <command name="load">cray-netcdf/4.4.1.1.3</command>
        <command name="load">cray-parallel-netcdf/1.8.1.3</command>
      </modules>
      <modules mpilib="mpi-serial">
        <command name="load">cray-netcdf/4.4.1.1.3</command>
      </modules>
    </module_system>
</machine>

<machine MACH="sooty">
    <DESC>PNL cluster, OS is Linux, batch system is SLURM</DESC>
    <NODENAME_REGEX>sooty</NODENAME_REGEX>
    <RUNDIR>/lustre/$USER/csmruns/$CASE/run</RUNDIR>
    <EXEROOT>/lustre/$USER/csmruns/$CASE/bld</EXEROOT>
    <CESMSCRATCHROOT>/lustre/$USER/</CESMSCRATCHROOT>
    <OS>LINUX</OS>
    <COMPILERS>intel,pgi</COMPILERS>
    <MPILIBS>mvapich2</MPILIBS>
    <CIME_OUTPUT_ROOT>/lustre/$USER/cime_output_root</CIME_OUTPUT_ROOT>
    <DIN_LOC_ROOT>/lustre/climate/csmdata/</DIN_LOC_ROOT>
    <DIN_LOC_ROOT_CLMFORC>/lustre/climate/csmdata/atm/datm7</DIN_LOC_ROOT_CLMFORC>
    <DOUT_S_ROOT>/lustre/$USER/archive/$CASE</DOUT_S_ROOT>
    <DOUT_L_MSROOT>UNSET</DOUT_L_MSROOT>
    <BASELINE_ROOT>/lustre/climate/acme_baselines/$COMPILER</BASELINE_ROOT>
    <CCSM_CPRNC>/lustre/climate/acme_baselines/cprnc/cprnc</CCSM_CPRNC>
    <GMAKE_J>8</GMAKE_J>
    <BATCH_SYSTEM>slurm</BATCH_SYSTEM>
    <SUPPORTED_BY>balwinder.singh -at- pnnl.gov</SUPPORTED_BY>
    <MAX_TASKS_PER_NODE>8</MAX_TASKS_PER_NODE>
    <MAX_MPITASKS_PER_NODE>8</MAX_MPITASKS_PER_NODE>
    <PROJECT_REQUIRED>FALSE</PROJECT_REQUIRED>
    <mpirun mpilib="mpi-serial">
      <executable/>
    </mpirun>
    <mpirun mpilib="mvapich2">
      <executable>srun</executable>
      <arguments>
        <arg name="mpi">--mpi=none</arg>
        <arg name="num_tasks">--ntasks={{ total_tasks }}</arg>
        <arg name="cpu_bind">--cpu_bind=sockets --cpu_bind=verbose</arg>
        <arg name="kill-on-bad-exit">--kill-on-bad-exit</arg>
      </arguments>
    </mpirun>
    <module_system type="module">
      <init_path lang="perl">/share/apps/modules/Modules/3.2.10/init/perl.pm</init_path>
      <init_path lang="python">/share/apps/modules/Modules/3.2.10/init/python.py</init_path>
      <init_path lang="csh">/etc/profile.d/modules.csh</init_path>
      <init_path lang="sh">/etc/profile.d/modules.sh</init_path>
      <cmd_path lang="perl">/share/apps/modules/Modules/3.2.10/bin/modulecmd perl </cmd_path>
      <cmd_path lang="python">/share/apps/modules/Modules/3.2.10/bin/modulecmd python</cmd_path>
      <cmd_path lang="sh">module</cmd_path>
      <cmd_path lang="csh">module</cmd_path>
      <modules>
        <command name="purge"/>
      </modules>
      <modules>
        <command name="load">perl/5.20.0</command>
        <command name="load">cmake/3.3.0</command>
        <command name="load">python/2.7.8</command>
	    <command name="load">svn/1.8.13</command>
      </modules>
      <modules compiler="intel">
        <command name="load">intel/15.0.1</command>
        <command name="load">mkl/15.0.1</command>
      </modules>
      <modules compiler="pgi">
        <command name="load">pgi/14.10</command>
      </modules>
      <modules mpilib="mvapich2">
        <command name="load">mvapich2/2.1</command>
      </modules>
      <modules>
        <command name="load">netcdf/4.3.2</command>
      </modules>
    </module_system>
    <environment_variables>
      <env name="MKLROOT">$ENV{MKLROOT} </env>
      <env name="NETCDF_PATH">$ENV{NETCDF_LIB}/../</env>
      <env name="OMP_STACKSIZE">64M</env>
    </environment_variables>
  </machine>

  <machine MACH="cascade">
    <DESC>PNNL Intel KNC cluster, OS is Linux, batch system is SLURM</DESC>
    <OS>LINUX</OS>
    <COMPILERS>intel</COMPILERS>
    <MPILIBS>impi,mvapich2</MPILIBS>
    <NODENAME_REGEX>glogin</NODENAME_REGEX>
    <CIME_OUTPUT_ROOT>/dtemp/$PROJECT/$USER</CIME_OUTPUT_ROOT>
    <RUNDIR>$CIME_OUTPUT_ROOT/csmruns/$CASE/run</RUNDIR>
    <EXEROOT>$CIME_OUTPUT_ROOT/csmruns/$CASE/bld</EXEROOT>
    <DIN_LOC_ROOT>/dtemp/st49401/sing201/acme/inputdata/</DIN_LOC_ROOT>
    <DIN_LOC_ROOT_CLMFORC>/dtemp/st49401/sing201/acme/inputdata/atm/datm7</DIN_LOC_ROOT_CLMFORC>
    <DOUT_S_ROOT>$CIME_OUTPUT_ROOT/archive/$CASE</DOUT_S_ROOT>
    <DOUT_L_MSROOT>UNSET</DOUT_L_MSROOT>
    <BASELINE_ROOT>$CIME_OUTPUT_ROOT/acme/acme_baselines</BASELINE_ROOT>
    <CCSM_CPRNC>$CIME_OUTPUT_ROOT/acme/acme_baselines/cprnc/cprnc</CCSM_CPRNC>
    <BATCH_SYSTEM>slurm</BATCH_SYSTEM>
    <SUPPORTED_BY>balwinder.singh -at- pnnl.gov</SUPPORTED_BY>
    <GMAKE_J>8</GMAKE_J>
    <MAX_TASKS_PER_NODE>16</MAX_TASKS_PER_NODE>
    <MAX_MPITASKS_PER_NODE>16</MAX_MPITASKS_PER_NODE>
    <PROJECT_REQUIRED>TRUE</PROJECT_REQUIRED>
    <mpirun mpilib="mpi-serial">
      <executable></executable>
    </mpirun>
    <mpirun mpilib="impi">
      <executable>mpirun</executable>
      <arguments>
        <arg name="num_tasks"> -np {{ total_tasks }}</arg>
      </arguments>
    </mpirun>
    <mpirun mpilib="mvapich2">
      <executable>srun</executable>
      <arguments>
	<arg name="mpi">--mpi=none</arg>
	<arg name="num_tasks">--ntasks={{ total_tasks }}</arg>
	<arg name="cpu_bind">--cpu_bind=sockets --cpu_bind=verbose</arg>
	<arg name="kill-on-bad-exit">--kill-on-bad-exit</arg>
      </arguments>
    </mpirun>
    <module_system type="module">
      <init_path lang="python">/opt/lmod/5.0.1/init/env_modules_python.py</init_path>
      <init_path lang="csh">/etc/profile.d/modules.csh</init_path>
      <init_path lang="sh">/etc/profile.d/modules.sh</init_path>
      <cmd_path lang="python">/opt/lmod/lmod/libexec/lmod python</cmd_path>
      <cmd_path lang="sh">module</cmd_path>
      <cmd_path lang="csh">module</cmd_path>
      <modules>
	<command name="purge"></command>
      </modules>
      <modules>
	<command name="load">python/2.7.9</command>
      </modules>
      <modules compiler="intel">
	<command name="load">intel/ips_18</command>
	<command name="load">mkl/14.0</command>
      </modules>
      <modules mpilib="impi">
        <command name="load">impi/4.1.2.040</command>
      </modules>
      <modules mpilib="mvapich2">
	<command name="load">mvapich2/1.9</command>
      </modules>
      <modules>
	<command name="load">netcdf/4.3.0</command>
      </modules>
    </module_system>
    <environment_variables>
      <env name="OMP_STACKSIZE">64M</env>
      <env name="NETCDF_HOME">$ENV{NETCDF_ROOT}</env>
    </environment_variables>
    <environment_variables compiler="intel">
      <env name="MKL_PATH">$ENV{MLIBHOME}</env>
      <env name="COMPILER">intel</env>
    </environment_variables>
  </machine>

<machine MACH="constance">
         <DESC>PNL Haswell cluster, OS is Linux, batch system is SLURM</DESC>
         <OS>LINUX</OS>
         <COMPILERS>intel,pgi,nag</COMPILERS>
         <MPILIBS>mvapich2,openmpi,intelmpi,mvapich</MPILIBS>
	 <NODENAME_REGEX>constance</NODENAME_REGEX>
         <RUNDIR>/pic/scratch/$USER/csmruns/$CASE/run</RUNDIR>
         <EXEROOT>/pic/scratch/$USER/csmruns/$CASE/bld</EXEROOT>
         <CIME_OUTPUT_ROOT>/pic/scratch/$USER</CIME_OUTPUT_ROOT>
         <DIN_LOC_ROOT>/pic/projects/climate/csmdata/</DIN_LOC_ROOT>
         <DIN_LOC_ROOT_CLMFORC>/pic/projects/climate/csmdata/atm/datm7</DIN_LOC_ROOT_CLMFORC>
         <DOUT_S_ROOT>/pic/scratch/$USER/archive/$CASE</DOUT_S_ROOT>
         <DOUT_L_MSROOT>UNSET</DOUT_L_MSROOT>
         <BASELINE_ROOT>/pic/projects/climate/acme_baselines/$COMPILER</BASELINE_ROOT>
         <CCSM_CPRNC>/pic/projects/climate/acme_baselines/cprnc/cprnc</CCSM_CPRNC>
	 <BATCH_SYSTEM>slurm</BATCH_SYSTEM>
         <SUPPORTED_BY>balwinder.singh -at- pnnl.gov</SUPPORTED_BY>
         <GMAKE_J>8</GMAKE_J>
	 <MAX_TASKS_PER_NODE>24</MAX_TASKS_PER_NODE>
	 <MAX_MPITASKS_PER_NODE>24</MAX_MPITASKS_PER_NODE>
	 <PROJECT_REQUIRED>FALSE</PROJECT_REQUIRED>
	 <mpirun mpilib="mpi-serial">
	   <executable></executable>
	 </mpirun>
	 <mpirun mpilib="mvapich2">
	   <executable>srun</executable>
	   <arguments>
	     <arg name="mpi">--mpi=none</arg>
	     <arg name="num_tasks">--ntasks={{ total_tasks }}</arg>
	     <arg name="cpu_bind">--cpu_bind=sockets --cpu_bind=verbose</arg>
	     <arg name="kill-on-bad-exit">--kill-on-bad-exit</arg>
	   </arguments>
	 </mpirun>
	 <mpirun mpilib="mvapich">
	   <executable>srun</executable>
	   <arguments>
	     <arg name="num_tasks">--ntasks={{ total_tasks }}</arg>
	     <arg name="cpu_bind">--cpu_bind=sockets --cpu_bind=verbose</arg>
	     <arg name="kill-on-bad-exit">--kill-on-bad-exit</arg>
	   </arguments>
	 </mpirun>
	 <mpirun mpilib="intelmpi">
	   <executable>mpirun</executable>
	   <arguments>
	     <arg name="num_tasks">-n {{ total_tasks }}</arg>
	   </arguments>
	 </mpirun>
	 <mpirun mpilib="openmpi">
	   <executable>mpirun</executable>
	   <arguments>
	     <arg name="num_tasks">-n {{ total_tasks }}</arg>
	   </arguments>
	 </mpirun>
	 <module_system type="module">
	   <init_path lang="perl">/share/apps/modules/Modules/3.2.10/init/perl.pm</init_path>
	   <init_path lang="python">/share/apps/modules/Modules/3.2.10/init/python.py</init_path>
	   <init_path lang="csh">/etc/profile.d/modules.csh</init_path>
	   <init_path lang="sh">/etc/profile.d/modules.sh</init_path>
	   <cmd_path lang="perl">/share/apps/modules/Modules/3.2.10/bin/modulecmd perl </cmd_path>
	   <cmd_path lang="python">/share/apps/modules/Modules/3.2.10/bin/modulecmd python</cmd_path>
	   <cmd_path lang="sh">module</cmd_path>
	   <cmd_path lang="csh">module</cmd_path>
	   <modules>
	     <command name="purge"></command>
	   </modules>
	   <modules>
	     <command name="load">perl/5.20.0</command>
	     <command name="load">cmake/3.3.0</command>
	     <command name="load">python/2.7.8</command>
	   </modules>
	   <modules compiler="intel">
	     <command name="load">intel/15.0.1</command>
	     <command name="load">mkl/15.0.1</command>
	   </modules>
	   <modules compiler="pgi">
	     <command name="load">pgi/14.10</command>
	   </modules>
	   <modules compiler="nag">
	     <command name="load">nag/6.0</command>
	     <command name="load">mkl/15.0.1</command>
	   </modules>
	   <modules mpilib="mvapich">
	     <command name="load">mvapich2/2.1</command>
	   </modules>
	   <modules mpilib="mvapich2" compiler= "intel">
	     <command name="load">mvapich2/2.1</command>
	   </modules>
	   <modules mpilib="mvapich2" compiler= "pgi">
	     <command name="load">mvapich2/2.1</command>
	   </modules>
	   <modules mpilib="mvapich2" compiler= "nag">
	     <command name="load">mvapich2/2.3b</command>
	   </modules>
	   <modules mpilib="intelmpi">
	     <command name="load">intelmpi/5.0.1.035</command>
	   </modules>
	   <modules mpilib="openmpi">
	     <command name="load">openmpi/1.8.3</command>
	   </modules>
	   <modules compiler = "intel">
	     <command name="load">netcdf/4.3.2</command>
	   </modules>
	   <modules compiler = "pgi">
	     <command name="load">netcdf/4.3.2</command>
	   </modules>
	   <modules compiler = "nag">
	     <command name="load">netcdf/4.4.1.1</command>
	   </modules>
	 </module_system>
	 <environment_variables>
	   <env name="OMP_STACKSIZE">64M</env>
	   <env name="NETCDF_HOME">$ENV{NETCDF_LIB}/../</env>
	 </environment_variables>
	 <environment_variables compiler="intel">
	   <env name="MKL_PATH">$ENV{MLIB_LIB}</env>
	 </environment_variables>
	 <environment_variables compiler="nag">
	   <env name="MKL_PATH">$ENV{MLIB_LIB}</env>
	 </environment_variables>
</machine>


<machine MACH="oic5">
         <DESC>ORNL XK6, os is Linux, 32 pes/node, batch system is PBS</DESC>
         <NODENAME_REGEX>oic5</NODENAME_REGEX>
         <TESTS>e3sm_developer</TESTS>
         <COMPILERS>gnu</COMPILERS>
         <MPILIBS>mpich,openmpi</MPILIBS>
         <RUNDIR>/home/$USER/models/ACME/run/$CASE/run</RUNDIR>
         <EXEROOT>/home/$USER/models/ACME/run/$CASE/bld</EXEROOT>
         <CIME_OUTPUT_ROOT>/home/$USER/models/ACME</CIME_OUTPUT_ROOT>
         <DIN_LOC_ROOT>/home/zdr/models/ccsm_inputdata</DIN_LOC_ROOT>
         <DIN_LOC_ROOT_CLMFORC>/home/zdr/models/ccsm_inputdata/atm/datm7</DIN_LOC_ROOT_CLMFORC>
         <DOUT_S_ROOT>/home/$USER/models/ACME/run/archive/$CASE</DOUT_S_ROOT>
         <OS>LINUX</OS>
	 <BATCH_SYSTEM>pbs</BATCH_SYSTEM>
         <SUPPORTED_BY>dmricciuto</SUPPORTED_BY>
         <GMAKE_J>32</GMAKE_J>
	 <MAX_MPITASKS_PER_NODE>32</MAX_MPITASKS_PER_NODE>
         <MAX_TASKS_PER_NODE>32</MAX_TASKS_PER_NODE>
         <mpirun mpilib="mpich">
              <executable args="default">/projects/cesm/devtools/mpich-3.0.4-gcc4.8.1/bin/mpirun </executable>
	      <arguments>
			<arg name="num_tasks"> -np {{ total_tasks }}</arg>
                        <arg name="machine_file">--hostfile $ENV{PBS_NODEFILE}</arg>
	      </arguments>
         </mpirun>
         <mpirun mpilib = "mpi-serial">
              <executable> </executable>
         </mpirun>
</machine>

<machine MACH="cades">
   <!-- customize these fields as appropriate for your system (max tasks) and
                              desired layout (change '${group}/${USER}' to your
        prefered location). -->
      <DESC> OR-CONDO, CADES-CCSI, os is Linux, 16 pes/nodes, batch system is PBS</DESC>
      <NODENAME_REGEX>or-condo</NODENAME_REGEX>
      <TESTS>e3sm_developer</TESTS>
      <OS>LINUX</OS>
      <COMPILERS>gnu,intel</COMPILERS>
      <MPILIBS>openmpi</MPILIBS>
      <CIME_OUTPUT_ROOT>/lustre/or-hydra/cades-ccsi/scratch/$USER</CIME_OUTPUT_ROOT>
      <RUNDIR>$CIME_OUTPUT_ROOT/$CASE/run</RUNDIR>
      <EXEROOT>$CIME_OUTPUT_ROOT/$CASE/bld</EXEROOT>
      <DIN_LOC_ROOT>/lustre/or-hydra/cades-ccsi/proj-shared/project_acme/ACME_inputdata</DIN_LOC_ROOT>
      <DIN_LOC_ROOT_CLMFORC>/lustre/or-hydra/cades-ccsi/proj-shared/project_acme/ACME_inputdata/atm/datm7</DIN_LOC_ROOT_CLMFORC>
      <DOUT_S_ROOT>$CIME_OUTPUT_ROOT/archive/$CASE</DOUT_S_ROOT>
      <DOUT_L_MSROOT>csm/$CASE</DOUT_L_MSROOT>
      <BASELINE_ROOT>/lustre/or-hydra/cades-ccsi/proj-shared/project_acme/baselines/$COMPILER</BASELINE_ROOT>
      <CCSM_CPRNC>/lustre/or-hydra/cades-ccsi/proj-shared/tools/cprnc.orcondo</CCSM_CPRNC>
      <SUPPORTED_BY>yinj -at- ornl.gov</SUPPORTED_BY>
      <GMAKE_J>4</GMAKE_J>
      <MAX_TASKS_PER_NODE>32</MAX_TASKS_PER_NODE>
      <MAX_MPITASKS_PER_NODE>16</MAX_MPITASKS_PER_NODE>
      <BATCH_SYSTEM>pbs</BATCH_SYSTEM>
      <PROJECT_REQUIRED>FALSE</PROJECT_REQUIRED>
      <mpirun mpilib="openmpi" compiler="gnu">
        <executable>mpirun</executable>
        <arguments>
          <arg name="num_tasks"> -np {{ total_tasks }}</arg>
          <arg name="machine_file">--hostfile $ENV{PBS_NODEFILE}</arg>
        </arguments>
      </mpirun>
        <mpirun mpilib = "mpi-serial">
        <executable> </executable>
      </mpirun>
      <module_system type="module">
        <init_path lang="sh">/usr/share/Modules/init/sh</init_path>
        <init_path lang="csh">/usr/share/Modules/init/csh</init_path>
        <init_path lang="perl">/usr/share/Modules/init/perl.pm</init_path>
        <init_path lang="python">/usr/share/Modules/init/python.py</init_path>
        <cmd_path lang="sh">module</cmd_path>
        <cmd_path lang="csh">module</cmd_path>
        <cmd_path lang="perl">/usr/bin/modulecmd perl</cmd_path>
        <cmd_path lang="python">/usr/bin/modulecmd python</cmd_path>
        <modules>
          <command name="purge"/>
        </modules>
        <modules compiler="gnu">
          <command name="load">PE-gnu</command>
        </modules>
        <modules>
          <command name="load">mkl/2017</command>
          <command name="load">cmake/3.6.1</command>
          <command name="load">python/2.7.12</command>
          <command name="load">nco/4.6.4</command>
          <command name="load">hdf5-parallel/1.8.17</command>
          <command name="load">netcdf-hdf5parallel/4.3.3.1</command>
          <command name="load">pnetcdf/1.9.0</command>
        </modules>
      </module_system>

      <!-- for CLM-PFLOTRAN coupling, the PETSC_PATH must be defined specifically upon machines -->
      <environment_variables compiler="gnu" mpilib="openmpi">
        <env name="PETSC_PATH">/software/user_tools/current/cades-ccsi/petsc4pf/openmpi-1.10-gcc-5.3</env>
      </environment_variables>
</machine>

<machine MACH="titan">
<DESC>ORNL XK6, os is CNL, 16 pes/node, batch system is PBS</DESC>
    <NODENAME_REGEX>titan</NODENAME_REGEX>
    <NODE_FAIL_REGEX>Received node event ec_node</NODE_FAIL_REGEX>
    <TESTS>e3sm_developer</TESTS>
    <COMPILERS>pgi,pgiacc,intel,cray</COMPILERS>
    <MPILIBS>mpich</MPILIBS>
    <CIME_OUTPUT_ROOT>$ENV{HOME}/acme_scratch/$PROJECT</CIME_OUTPUT_ROOT>
    <RUNDIR>$ENV{PROJWORK}/$PROJECT/$USER/$CASE/run</RUNDIR>
    <EXEROOT>$CIME_OUTPUT_ROOT/$CASE/bld</EXEROOT>
    <DIN_LOC_ROOT>/lustre/atlas1/cli900/world-shared/cesm/inputdata</DIN_LOC_ROOT>
    <DIN_LOC_ROOT_CLMFORC>/lustre/atlas1/cli900/world-shared/cesm/inputdata/atm/datm7</DIN_LOC_ROOT_CLMFORC>
    <DOUT_S_ROOT>$ENV{MEMBERWORK}/$PROJECT/archive/$CASE</DOUT_S_ROOT>
    <DOUT_L_MSROOT>csm/$CASE</DOUT_L_MSROOT>
    <BASELINE_ROOT>/lustre/atlas1/cli115/world-shared/E3SM/baselines/$COMPILER</BASELINE_ROOT>
    <CCSM_CPRNC>/lustre/atlas1/cli900/world-shared/cesm/tools/cprnc/cprnc.titan</CCSM_CPRNC>
    <SAVE_TIMING_DIR>$ENV{PROJWORK}/$PROJECT</SAVE_TIMING_DIR>
    <SAVE_TIMING_DIR_PROJECTS>cli115,cli127,cli106,csc190</SAVE_TIMING_DIR_PROJECTS>
    <OS>CNL</OS>
    <BATCH_SYSTEM>pbs</BATCH_SYSTEM>
    <ALLOCATE_SPARE_NODES>TRUE</ALLOCATE_SPARE_NODES>
    <MAX_MPITASKS_PER_NODE>16</MAX_MPITASKS_PER_NODE>
    <!-- difference to MAX_TASKS_PER_NODE-->
    <SUPPORTED_BY>E3SM</SUPPORTED_BY>
    <GMAKE_J>8</GMAKE_J>
    <MAX_TASKS_PER_NODE>16</MAX_TASKS_PER_NODE>
    <PROJECT_REQUIRED>TRUE</PROJECT_REQUIRED>
    <PROJECT>cli115</PROJECT>
    <PIO_CONFIG_OPTS> -D PIO_BUILD_TIMING:BOOL=ON </PIO_CONFIG_OPTS>
    <TEST_TPUT_TOLERANCE>0.1</TEST_TPUT_TOLERANCE>

    <mpirun mpilib="default">
      <executable>aprun</executable>
    </mpirun>

    <mpirun mpilib="mpi-serial">
      <executable>aprun</executable>
    </mpirun>

    <module_system type="module">
      <!-- list of init_path elements, one per supported language e.g. sh, perl, python-->
      <init_path lang="sh">/opt/modules/default/init/sh</init_path>
      <init_path lang="csh">/opt/modules/default/init/csh</init_path>
      <init_path lang="python">/opt/modules/default/init/python.py</init_path>
      <init_path lang="perl">/opt/modules/default/init/perl.pm</init_path>
      <!-- list of cmd_path elements, one for every supported language, e.g. sh, perl, python -->
      <cmd_path lang="perl">/opt/modules/default/bin/modulecmd perl</cmd_path>
      <cmd_path lang="python">/opt/modules/default/bin/modulecmd python</cmd_path>
      <cmd_path lang="sh">module</cmd_path>
      <cmd_path lang="csh">module</cmd_path>
      <!-- List of modules elements, executing commands
                         if compiler and mpilib condition applies -->
      <!-- Always execute -->
      <modules>
        <command name="load">python/2.7.9</command>
        <command name="unload">subversion</command>
        <command name="load">subversion/1.9.3</command>
        <command name="unload">cmake</command>
        <command name="load">cmake3/3.6.0</command>
      </modules>

      <modules compiler="pgiacc"> <!-- changing pgi_acc to pgiacc -->
        <command name="rm">PrgEnv-cray</command>
        <command name="rm">PrgEnv-gnu</command>
        <command name="rm">PrgEnv-intel</command>
        <command name="rm">PrgEnv-pathscale</command>
        <command name="load">PrgEnv-pgi</command>
        <command name="switch">pgi pgi/17.5.0</command>
        <command name="rm">cray-mpich</command>
        <command name="rm">cray-libsci</command>
        <command name="rm">atp</command>
        <command name="rm">esmf</command>
        <command name="rm">cudatoolkit</command>
        <command name="load">cray-mpich/7.6.3</command>
        <command name="load">cray-libsci/16.11.1</command>
        <command name="load">atp/2.1.1</command>
        <command name="load">esmf/5.2.0rp2</command>
        <command name="load">cudatoolkit</command>
      </modules>
      <modules compiler="pgi">
        <command name="rm">PrgEnv-cray</command>
        <command name="rm">PrgEnv-gnu</command>
        <command name="rm">PrgEnv-intel</command>
        <command name="rm">PrgEnv-pathscale</command>
        <command name="load">PrgEnv-pgi</command>
        <command name="switch">pgi pgi/17.5.0</command>
        <command name="rm">cray-mpich</command>
        <command name="rm">cray-libsci</command>
        <command name="rm">atp</command>
        <command name="rm">esmf</command>
        <command name="load">cray-mpich/7.6.3</command>
        <command name="load">cray-libsci/16.11.1</command>
        <command name="load">atp/2.1.1</command>
        <command name="load">esmf/5.2.0rp2</command>
      </modules>
      <modules compiler="intel">
        <command name="rm">PrgEnv-pgi</command>
        <command name="rm">PrgEnv-cray</command>
        <command name="rm">PrgEnv-gnu</command>
        <command name="rm">PrgEnv-pathscale</command>
        <command name="load">PrgEnv-intel</command>
        <command name="rm">intel</command>
        <command name="rm">cray-libsci</command>
        <command name="rm">cray-mpich</command>
        <command name="rm">atp</command>
        <command name="load">intel/18.0.1.163</command>
        <command name="load">cray-mpich/7.6.3</command>
        <command name="load">atp/2.1.1</command>
      </modules>
      <modules compiler="cray">
        <command name="rm">PrgEnv-pgi</command>
        <command name="rm">PrgEnv-gnu</command>
        <command name="rm">PrgEnv-intel</command>
        <command name="rm">PrgEnv-pathscale</command>
        <command name="load">PrgEnv-cray</command>
        <command name="rm">cce</command>
        <command name="rm">cray-mpich</command>
        <command name="load">cce/8.6.4</command>
        <command name="load">cray-mpich/7.6.3</command>
      </modules>
      <!-- mpi lib settings -->
      <modules mpilib="mpi-serial">
        <command name="rm">cray-netcdf</command>
        <command name="rm">cray-netcdf-hdf5parallel</command>
        <command name="load">cray-netcdf/4.4.1.1.3</command>
      </modules>
      <modules mpilib="!mpi-serial">
        <command name="rm">cray-netcdf</command>
        <command name="rm">cray-netcdf-hdf5parallel</command>
        <command name="load">cray-netcdf/4.4.1.1.3</command>
        <command name="load">cray-parallel-netcdf/1.8.1.3</command>
      </modules>
    </module_system>
      <!-- Default -->
      <environment_variables>
        <env name="COMPILER">$COMPILER</env>
        <env name="MPILIB">$MPILIB</env>
        <env name="MPICH_ENV_DISPLAY">1</env>
        <env name="MPICH_VERSION_DISPLAY">1</env>
        <!--env name="MPICH_CPUMASK_DISPLAY">1</env-->
        <env name="MPSTKZ">128M</env>
        <env name="OMP_STACKSIZE">128M</env>
      </environment_variables>

      <!-- Set if compiler and mpilib  -->
      <environment_variables compiler="pgiacc">
        <!-- NOTE(wjs, 2015-03-12) The following line is needed for bit-for-bit reproducibility -->
        <env name="CRAY_CPU_TARGET">istanbul</env>
        <env name="CRAY_CUDA_MPS">1</env>
      </environment_variables>
      <environment_variables compiler="intel">
        <env name="CRAYPE_LINK_TYPE">dynamic</env>
      </environment_variables>
</machine>

<machine MACH="eos">
         <DESC>ORNL XC30, os is CNL, 16 pes/node, batch system is PBS</DESC>
         <NODENAME_REGEX>eos</NODENAME_REGEX>
         <TESTS>e3sm_developer</TESTS>
         <COMPILERS>intel</COMPILERS>
         <MPILIBS>mpich</MPILIBS>
         <CIME_OUTPUT_ROOT>$ENV{HOME}/acme_scratch/$PROJECT</CIME_OUTPUT_ROOT>
         <RUNDIR>$ENV{MEMBERWORK}/$PROJECT/$CASE/run</RUNDIR>
         <EXEROOT>$CIME_OUTPUT_ROOT/$CASE/bld</EXEROOT>
         <DIN_LOC_ROOT>/lustre/atlas1/cli900/world-shared/cesm/inputdata</DIN_LOC_ROOT>
         <DIN_LOC_ROOT_CLMFORC>/lustre/atlas1/cli900/world-shared/cesm/inputdata/atm/datm7</DIN_LOC_ROOT_CLMFORC>
         <DOUT_S_ROOT>$ENV{MEMBERWORK}/$PROJECT/archive/$CASE</DOUT_S_ROOT>
         <DOUT_L_MSROOT>csm/$CASE</DOUT_L_MSROOT>
         <BASELINE_ROOT>/lustre/atlas1/cli900/world-shared/cesm/baselines/$COMPILER</BASELINE_ROOT>
         <CCSM_CPRNC>/lustre/atlas1/cli900/world-shared/cesm/tools/cprnc/cprnc.eos</CCSM_CPRNC>
         <SAVE_TIMING_DIR>$ENV{PROJWORK}/$PROJECT</SAVE_TIMING_DIR>
         <SAVE_TIMING_DIR_PROJECTS>cli115,cli127,cli106,csc190</SAVE_TIMING_DIR_PROJECTS>
         <OS>CNL</OS>
         <BATCH_SYSTEM>pbs</BATCH_SYSTEM>
         <SUPPORTED_BY>E3SM</SUPPORTED_BY>
         <GMAKE_J>8</GMAKE_J>
         <MAX_MPITASKS_PER_NODE>16</MAX_MPITASKS_PER_NODE>
         <MAX_TASKS_PER_NODE>32</MAX_TASKS_PER_NODE>
         <PROJECT_REQUIRED>TRUE</PROJECT_REQUIRED>
         <PIO_CONFIG_OPTS> -D PIO_BUILD_TIMING:BOOL=ON </PIO_CONFIG_OPTS>
         <mpirun mpilib="mpich">
           <executable>aprun</executable>
           <arguments>
             <arg name="hyperthreading" default="2"> -j {{ hyperthreading }}</arg>
             <arg name="tasks_per_numa" > -S {{ tasks_per_numa }}</arg>
             <arg name="num_tasks" > -n {{ total_tasks }}</arg>
             <arg name="tasks_per_node" > -N $MAX_MPITASKS_PER_NODE</arg>
             <arg name="thread_count" > -d $ENV{OMP_NUM_THREADS}</arg>
             <arg name="numa_node" > -cc numa_node</arg>
           </arguments>
         </mpirun>
         <mpirun mpilib="mpi-serial">
           <executable></executable>
         </mpirun>
	 <module_system type="module">
	   <init_path lang="sh">$MODULESHOME/init/sh</init_path>
	   <init_path lang="csh">$MODULESHOME/init/csh</init_path>
	   <init_path lang="perl">$MODULESHOME/init/perl.pm</init_path>
	   <init_path lang="python">$MODULESHOME/init/python.py</init_path>
	   <cmd_path lang="sh">module</cmd_path>
	   <cmd_path lang="csh">module</cmd_path>
	   <cmd_path lang="perl">$MODULESHOME/bin/modulecmd perl</cmd_path>
	   <cmd_path lang="python">$MODULESHOME/bin/modulecmd python</cmd_path>
	   <modules>
	     <command name="rm">intel</command>
	     <command name="rm">cray</command>
	     <command name="rm">cray-parallel-netcdf</command>
	     <command name="rm">cray-libsci</command>
	     <command name="rm">cray-netcdf</command>
	     <command name="rm">cray-netcdf-hdf5parallel</command>
	     <command name="rm">netcdf</command>
	   </modules>
	   <modules compiler="intel">
	     <command name="load">intel/16.0.1.150</command>
	     <command name="load">papi</command>
	   </modules>
	   <modules compiler="cray">
	     <command name="load">PrgEnv-cray</command>
	     <command name="switch">cce cce/8.1.9</command>
	     <command name="load">cray-libsci/12.1.00</command>
	   </modules>
	   <modules compiler="gnu">
	     <command name="load">PrgEnv-gnu</command>
	     <command name="switch">gcc gcc/4.8.0</command>
	     <command name="load">cray-libsci/12.1.00</command>
	   </modules>
	   <modules mpilib="mpi-serial">
	     <command name="load">cray-netcdf/4.3.2</command>
	   </modules>
	   <modules mpilib="!mpi-serial">
	     <command name="load">cray-netcdf-hdf5parallel/4.3.3.1</command>
	     <command name="load">cray-parallel-netcdf/1.6.1</command>
	   </modules>
	   <modules>
	     <command name="load">cmake3/3.2.3</command>
	     <command name="load">python/2.7.9</command>
	   </modules>
	 </module_system>
	 <environment_variables>
	   <env name="MPICH_ENV_DISPLAY">1</env>
	   <env name="MPICH_VERSION_DISPLAY">1</env>
	   <!-- This increases the stack size, which is necessary
		for CICE to run threaded on this machine -->
	   <env name="OMP_STACKSIZE">64M</env>

	 </environment_variables>
</machine>

<machine MACH="grizzly">
	<DESC>LANL Linux Cluster, 36 pes/node, batch system slurm</DESC>
        <NODENAME_REGEX>gr-fe.*.lanl.gov</NODENAME_REGEX>
        <TESTS>e3sm_developer</TESTS>
        <COMPILERS>gnu,intel</COMPILERS>
        <MPILIBS>mvapich,openmpi</MPILIBS>
	<OS>LINUX</OS>
	<RUNDIR>/lustre/scratch3/turquoise/$ENV{USER}/ACME/cases/$CASE/run</RUNDIR>
	<EXEROOT>/lustre/scratch3/turquoise/$ENV{USER}/ACME/cases/$CASE/bld</EXEROOT>
	<DIN_LOC_ROOT>/lustre/scratch3/turquoise/$ENV{USER}/ACME/input_data</DIN_LOC_ROOT>
	<DIN_LOC_ROOT_CLMFORC>/lustre/scratch3/turquoise/$ENV{USER}/ACME/input_data/atm/datm7</DIN_LOC_ROOT_CLMFORC>
	<DOUT_S_ROOT>/lustre/scratch3/turquoise/$ENV{USER}/ACME/archive/$CASE</DOUT_S_ROOT>
	<DOUT_L_MSROOT>UNSET</DOUT_L_MSROOT>
	<BASELINE_ROOT>/lustre/scratch3/turquoise/$ENV{USER}/ACME/input_data/ccsm_baselines/$COMPILER</BASELINE_ROOT>
	<CIME_OUTPUT_ROOT>/lustre/scratch3/turquoise/$ENV{USER}/ACME/scratch</CIME_OUTPUT_ROOT>
	<CCSM_CPRNC>/turquoise/usr/projects/climate/SHARED_CLIMATE/software/wolf/cprnc/v0.40/cprnc</CCSM_CPRNC>
	<module_system type="module">
		<init_path lang="perl">/usr/share/Modules/init/perl.pm</init_path>
		<init_path lang="python">/usr/share/Modules/init/python.py</init_path>
		<init_path lang="csh">/etc/profile.d/z00_lmod.csh</init_path>
		<cmd_path lang="perl">/usr/share/lmod/lmod/libexec/lmod perl</cmd_path>
		<cmd_path lang="python">/usr/share/lmod/lmod/libexec/lmod python</cmd_path>
		<cmd_path lang="sh">module</cmd_path>
		<cmd_path lang="csh">module</cmd_path>

		<modules>
			<command name="purge"/>
			<command name="use">/usr/projects/climate/SHARED_CLIMATE/modulefiles/all</command>
			<command name="load">python/anaconda-2.7-climate</command>
		</modules>

		<modules compiler="gnu">
			<command name="load">gcc/5.3.0</command>
		</modules>
		<modules compiler="intel">
			<command name="load">intel/17.0.1</command>
		</modules>
		<modules mpilib="openmpi">
			<command name="load">openmpi/1.10.5</command>
		</modules>
		<modules mpilib="mvapich">
			<command name="load">mvapich2/2.2</command>
		</modules>
		<modules>
			<command name="load">netcdf/4.4.1</command>
		</modules>
		<modules>
			<command name="load">parallel-netcdf/1.5.0</command>
		</modules>
	</module_system>
	<environment_variables>
		<env name="PNETCDF_HINTS">romio_ds_write=disable;romio_ds_read=disable;romio_cb_write=enable;romio_cb_read=enable</env>
	</environment_variables>

	<BATCH_SYSTEM>slurm</BATCH_SYSTEM>
	<mpirun mpilib="default">
		<executable>mpirun</executable>
		<arguments>
			<arg name="num_tasks"> -n {{ total_tasks }}</arg>
		</arguments>
	</mpirun>
	<mpirun mpilib="mvapich">
		<executable>srun</executable>
		<arguments>
			<arg name="num_tasks"> -n {{ total_tasks }}</arg>
		</arguments>
	</mpirun>
	<mpirun mpilib="openmpi">
		<executable>mpirun</executable>
		<arguments>
			<arg name="num_tasks"> -n {{ total_tasks }}</arg>
		</arguments>
	</mpirun>
	<mpirun mpilib="mpi-serial">
		<executable></executable>
	</mpirun>
	<GMAKE_J>4</GMAKE_J>
	<MAX_TASKS_PER_NODE>36</MAX_TASKS_PER_NODE>
	<MAX_MPITASKS_PER_NODE>32</MAX_MPITASKS_PER_NODE>
	<PROJECT>climateacme</PROJECT>
    	<PROJECT_REQUIRED>TRUE</PROJECT_REQUIRED>
    	<SUPPORTED_BY>luke.vanroekel @ gmail.com</SUPPORTED_BY>
</machine>

<machine MACH="wolf">
    <DESC>LANL Linux Cluster, 16 pes/node, batch system slurm</DESC>
    <NODENAME_REGEX>wf-fe.*.lanl.gov</NODENAME_REGEX>
    <TESTS>e3sm_developer</TESTS>
	<COMPILERS>intel,gnu</COMPILERS>
	<MPILIBS>openmpi,mvapich</MPILIBS>
	<CIME_OUTPUT_ROOT>/lustre/scratch3/turquoise/$ENV{USER}/ACME/scratch</CIME_OUTPUT_ROOT>
	<RUNDIR>/lustre/scratch3/turquoise/$ENV{USER}/ACME/cases/$CASE/run</RUNDIR>
	<EXEROOT>/lustre/scratch3/turquoise/$ENV{USER}/ACME/cases/$CASE/bld</EXEROOT>
	<DOUT_S_ROOT>/lustre/scratch3/turquoise/$ENV{USER}/ACME/archive/$CASE</DOUT_S_ROOT>
	<DOUT_L_MSROOT>UNSET</DOUT_L_MSROOT>
	<OS>LINUX</OS>
	<BATCH_SYSTEM>slurm</BATCH_SYSTEM>
	<SUPPORTED_BY>jonbob -at- lanl.gov</SUPPORTED_BY>
	<GMAKE_J>4</GMAKE_J>
	<MAX_TASKS_PER_NODE>16</MAX_TASKS_PER_NODE>
	<MAX_MPITASKS_PER_NODE>16</MAX_MPITASKS_PER_NODE>
	<PROJECT>climateacme</PROJECT>
	<PROJECT_REQUIRED>TRUE</PROJECT_REQUIRED>
	<DIN_LOC_ROOT>/lustre/scratch3/turquoise/$ENV{USER}/ACME/input_data</DIN_LOC_ROOT>
	<DIN_LOC_ROOT_CLMFORC>/lustre/scratch3/turquoise/$ENV{USER}/ACME/input_data/atm/datm7</DIN_LOC_ROOT_CLMFORC>
	<BASELINE_ROOT>/lustre/scratch3/turquoise/$ENV{USER}/ACME/input_data/ccsm_baselines/$COMPILER</BASELINE_ROOT>
	<CCSM_CPRNC>/turquoise/usr/projects/climate/SHARED_CLIMATE/software/wolf/cprnc/v0.40/cprnc</CCSM_CPRNC>
	<mpirun mpilib="default">
		<executable>mpirun</executable>
		<arguments>
			<arg name="num_tasks"> -n {{ total_tasks }}</arg>
		</arguments>
	</mpirun>
	<mpirun mpilib="openmpi">
		<executable>mpirun</executable>
		<arguments>
			<arg name="num_tasks"> -n {{ total_tasks }}</arg>
		</arguments>
	</mpirun>
	<mpirun mpilib="mvapich">
		<executable>srun</executable>
		<arguments>
			<arg name="num_tasks"> -n {{ total_tasks }}</arg>
		</arguments>
	</mpirun>
	<mpirun mpilib="mpi-serial">
		<executable></executable>
	</mpirun>
	<module_system type="module">
		<init_path lang="perl">/usr/share/Modules/init/perl.pm</init_path>
		<init_path lang="python">/usr/share/Modules/init/python.py</init_path>
		<init_path lang="sh">/usr/share/Modules/init/sh</init_path>
		<init_path lang="csh">/usr/share/Modules/init/csh</init_path>
		<cmd_path lang="perl">/usr/bin/modulecmd perl</cmd_path>
		<cmd_path lang="python">/usr/bin/modulecmd python</cmd_path>
		<cmd_path lang="sh">module</cmd_path>
		<cmd_path lang="csh">module</cmd_path>
		<modules>
			<command name="purge"/>
			<command name="use">/usr/projects/climate/SHARED_CLIMATE/modulefiles/all</command>
			<command name="load">friendly-testing</command>
			<command name="load">python/anaconda-2.7-climate</command>
		</modules>
		<modules compiler="intel">
			<command name="load">intel/15.0.5</command>
			<command name="load">mkl/11.3.3</command>
		</modules>
		<modules compiler="gnu">
			<command name="load">gcc/4.8.2</command>
		</modules>
		<modules mpilib="openmpi">
			<command name="load">openmpi/1.6.5</command>
		</modules>
		<modules mpilib="mvapich">
			<command name="load">mvapich2/1.8</command>
		</modules>
		<modules>
			<command name="load">netcdf/4.4.0</command>
		</modules>
		<modules mpilib="!mpi-serial">
			<command name="load">parallel-netcdf/1.5.0</command>
		</modules>
	</module_system>
	<environment_variables>
		<env name="LD_LIBRARY_PATH">$ENV{LD_LIBRARY_PATH}:$ENV{NETCDF_ROOT}/lib</env>
	</environment_variables>
</machine>

<machine MACH="mesabi">
        <DESC>Mesabi batch queue</DESC>
        <OS>LINUX</OS>
        <COMPILERS>intel</COMPILERS>
        <MPILIBS>openmpi</MPILIBS>
        <RUNDIR>$CASEROOT/run</RUNDIR>
<!-- complete path to the run directory -->
        <EXEROOT>$CASEROOT/exedir</EXEROOT>
<!-- complete path to the build directory -->
        <DIN_LOC_ROOT>/home/reichpb/shared/cesm_inputdata</DIN_LOC_ROOT>
<!-- complete path to the inputdata directory -->

        <DIN_LOC_ROOT_CLMFORC>/home/reichpb/shared/cesm_inputdata/atm/datm7</DIN_LOC_ROOT_CLMFORC>
<!-- path to the optional forcing data for CLM (for CRUNCEP forcing) -->
        <DOUT_S>FALSE</DOUT_S>
<!-- logical for short term archiving -->
        <DOUT_S_ROOT>USERDEFINED_optional_run</DOUT_S_ROOT>
<!-- complete path to a short term archiving directory -->
        <DOUT_L_MSROOT>USERDEFINED_optional_run</DOUT_L_MSROOT>
<!-- complete path to a long term archiving directory -->
        <BASELINE_ROOT>USERDEFINED_optional_run/$COMPILER</BASELINE_ROOT>
<!-- where the cesm testing scripts write and read baseline results -->
        <CCSM_CPRNC>USERDEFINED_optional_test</CCSM_CPRNC>
<!-- path to the cprnc tool used to compare netcdf history files in testing -->
         <BATCH_SYSTEM>pbs</BATCH_SYSTEM>
        <SUPPORTED_BY>chen1718 at umn dot edu</SUPPORTED_BY>
        <GMAKE_J>2</GMAKE_J>
        <MAX_TASKS_PER_NODE>24</MAX_TASKS_PER_NODE>
         <PROJECT_REQUIRED>TRUE</PROJECT_REQUIRED>
         <mpirun mpilib="default">
           <executable>aprun</executable>
             <arguments>
                <arg name="num_tasks"> -n {{ total_tasks }}</arg>
                <arg name="tasks_per_numa"> -S {{ tasks_per_numa }}</arg>
                <arg name="tasks_per_node"> -N $MAX_MPITASKS_PER_NODE</arg>
                <arg name="thread_count"> -d $ENV{OMP_NUM_THREADS}</arg>
             </arguments>
         </mpirun>
</machine>

<machine MACH="itasca">
        <DESC>Itasca batch queue</DESC>
        <OS>LINUX</OS>
        <COMPILERS>intel</COMPILERS>
        <MPILIBS>openmpi</MPILIBS>
        <RUNDIR>$CASEROOT/run</RUNDIR>
<!-- complete path to the run directory -->
        <EXEROOT>$CASEROOT/exedir</EXEROOT>
<!-- complete path to the build directory -->
        <DIN_LOC_ROOT>/home/reichpb/shared/cesm_inputdata</DIN_LOC_ROOT>
<!-- complete path to the inputdata directory -->

        <DIN_LOC_ROOT_CLMFORC>/home/reichpb/shared/cesm_inputdata/atm/datm7</DIN_LOC_ROOT_CLMFORC>
<!-- path to the optional forcing data for CLM (for CRUNCEP forcing) -->
        <DOUT_S>FALSE</DOUT_S>
<!-- logical for short term archiving -->
        <DOUT_S_ROOT>USERDEFINED_optional_run</DOUT_S_ROOT>
<!-- complete path to a short term archiving directory -->
        <DOUT_L_MSROOT>USERDEFINED_optional_run</DOUT_L_MSROOT>
<!-- complete path to a long term archiving directory -->
        <BASELINE_ROOT>USERDEFINED_optional_run/$COMPILER</BASELINE_ROOT>
<!-- where the cesm testing scripts write and read baseline results -->
        <CCSM_CPRNC>USERDEFINED_optional_test</CCSM_CPRNC>
<!-- path to the cprnc tool used to compare netcdf history files in testing -->
         <BATCH_SYSTEM>pbs</BATCH_SYSTEM>
        <SUPPORTED_BY>chen1718 at umn dot edu</SUPPORTED_BY>
        <GMAKE_J>2</GMAKE_J>
        <MAX_TASKS_PER_NODE>8</MAX_TASKS_PER_NODE>
         <mpirun mpilib="default">
           <executable>aprun</executable>
             <arguments>
                <arg name="num_tasks"> -n {{ total_tasks }}</arg>
                <arg name="tasks_per_numa"> -S {{ tasks_per_numa }}</arg>
                <arg name="tasks_per_node"> -N $MAX_MPITASKS_PER_NODE</arg>
                <arg name="thread_count"> -d $ENV{OMP_NUM_THREADS}</arg>
             </arguments>
         </mpirun>
</machine>

<machine MACH="lawrencium-lr3">
  <DESC>Lawrencium LR3 cluster at LBL, OS is Linux (intel), batch system is SLURM</DESC>
  <OS>LINUX</OS>
  <NODENAME_REGEX>n000*</NODENAME_REGEX>
  <COMPILERS>intel</COMPILERS>
  <MPILIBS>openmpi</MPILIBS>
  <CIME_OUTPUT_ROOT>/global/scratch/$ENV{USER}</CIME_OUTPUT_ROOT>
  <RUNDIR>$CIME_OUTPUT_ROOT/$CASE/run</RUNDIR>
  <EXEROOT>$CIME_OUTPUT_ROOT/$CASE/bld</EXEROOT>
  <DIN_LOC_ROOT>/global/scratch/$ENV{USER}/cesm_input_datasets/</DIN_LOC_ROOT>
  <DIN_LOC_ROOT_CLMFORC>/global/scratch/$ENV{USER}/cesm_input_datasets/atm/datm7</DIN_LOC_ROOT_CLMFORC>
  <DOUT_S_ROOT>$CIME_OUTPUT_ROOT/cesm_archive/$CASE</DOUT_S_ROOT>
  <DOUT_L_MSROOT>csm/$CASE</DOUT_L_MSROOT>
  <BASELINE_ROOT>$CIME_OUTPUT_ROOT/cesm_baselines/$COMPILER</BASELINE_ROOT>
  <CCSM_CPRNC>/$CIME_OUTPUT_ROOT/cesm_tools/cprnc/cprnc</CCSM_CPRNC>
  <BATCH_SYSTEM>slurm</BATCH_SYSTEM>
  <SUPPORTED_BY>gbisht at lbl dot gov </SUPPORTED_BY>
  <GMAKE_J>4</GMAKE_J>
  <MAX_TASKS_PER_NODE>16</MAX_TASKS_PER_NODE>
  <MAX_MPITASKS_PER_NODE>16</MAX_MPITASKS_PER_NODE>
  <PROJECT_REQUIRED>TRUE</PROJECT_REQUIRED>
  <CHARGE_ACCOUNT>ac_acme</CHARGE_ACCOUNT>
  <mpirun mpilib="mpi-serial">
    <executable>mpirun</executable>
    <arguments>
      <arg name="num_tasks">-np {{ total_tasks }}</arg>
      <arg name="tasks_per_node"> -npernode $MAX_MPITASKS_PER_NODE</arg>
    </arguments>
  </mpirun>
  <mpirun mpilib="default">
    <executable>mpirun</executable>
    <arguments>
      <arg name="num_tasks">-np {{ total_tasks }}</arg>
      <arg name="tasks_per_node"> -npernode $MAX_MPITASKS_PER_NODE</arg>
    </arguments>
  </mpirun>
  <module_system type="module">
    <init_path lang="sh">/etc/profile.d/modules.sh</init_path>
    <init_path lang="csh">/etc/profile.d/modules.csh</init_path>
    <init_path lang="perl">/usr/Modules/init/perl.pm</init_path>
    <init_path lang="python">/usr/Modules/python.py</init_path>
    <cmd_path lang="sh">module</cmd_path>
    <cmd_path lang="csh">module</cmd_path>
    <cmd_path lang="perl">/usr/Modules/bin/modulecmd perl</cmd_path>
    <cmd_path lang="python">/usr/Modules/bin/modulecmd python</cmd_path>
    <modules>
      <command name="purge"/>
      <command name="load">cmake</command>
      <command name="load">perl xml-libxml switch python/2.7</command>
    </modules>
    <modules compiler="intel">
      <command name="load">intel/2016.4.072</command>
      <command name="load">mkl</command>
    </modules>
    <modules compiler="intel" mpilib="mpi-serial">
      <command name="load">netcdf/4.4.1.1-intel-s</command>
    </modules>
    <modules compiler="intel" mpilib="!mpi-serial">
      <command name="load">openmpi</command>
      <command name="load">netcdf/4.4.1.1-intel-p</command>
    </modules>
     </module_system>
</machine>

<machine MACH="lawrencium-lr2">
  <DESC>Lawrencium LR2 cluster at LBL, OS is Linux (intel), batch system is SLURM</DESC>
  <OS>LINUX</OS>
  <NODENAME_REGEX>n000*</NODENAME_REGEX>
  <COMPILERS>intel</COMPILERS>
  <MPILIBS>openmpi</MPILIBS>
  <CIME_OUTPUT_ROOT>/global/scratch/$ENV{USER}</CIME_OUTPUT_ROOT>
  <RUNDIR>$CIME_OUTPUT_ROOT/$CASE/run</RUNDIR>
  <EXEROOT>$CIME_OUTPUT_ROOT/$CASE/bld</EXEROOT>
  <DIN_LOC_ROOT>/global/scratch/$ENV{USER}/cesm_input_datasets/</DIN_LOC_ROOT>
  <DIN_LOC_ROOT_CLMFORC>/global/scratch/$ENV{USER}/cesm_input_datasets/atm/datm7</DIN_LOC_ROOT_CLMFORC>
  <DOUT_S_ROOT>$CIME_OUTPUT_ROOT/cesm_archive/$CASE</DOUT_S_ROOT>
  <DOUT_L_MSROOT>csm/$CASE</DOUT_L_MSROOT>
  <BASELINE_ROOT>$CIME_OUTPUT_ROOT/cesm_baselines/$COMPILER</BASELINE_ROOT>
  <CCSM_CPRNC>/$CIME_OUTPUT_ROOT/cesm_tools/cprnc/cprnc</CCSM_CPRNC>
  <BATCH_SYSTEM>slurm</BATCH_SYSTEM>
  <SUPPORTED_BY>gbisht at lbl dot gov</SUPPORTED_BY>
  <GMAKE_J>4</GMAKE_J>
  <MAX_TASKS_PER_NODE>12</MAX_TASKS_PER_NODE>
  <MAX_MPITASKS_PER_NODE>12</MAX_MPITASKS_PER_NODE>
  <PROJECT_REQUIRED>TRUE</PROJECT_REQUIRED>
  <CHARGE_ACCOUNT>ac_acme</CHARGE_ACCOUNT>
  <mpirun mpilib="mpi-serial">
    <executable>mpirun</executable>
    <arguments>
      <arg name="num_tasks">-np {{ total_tasks }}</arg>
      <arg name="tasks_per_node"> -npernode $MAX_MPITASKS_PER_NODE</arg>
    </arguments>
  </mpirun>
  <mpirun mpilib="default">
    <executable>mpirun</executable>
    <arguments>
      <arg name="num_tasks">-np {{ total_tasks }}</arg>
      <arg name="tasks_per_node"> -npernode $MAX_MPITASKS_PER_NODE</arg>
    </arguments>
  </mpirun>
  <module_system type="module">
    <init_path lang="sh">/etc/profile.d/modules.sh</init_path>
    <init_path lang="csh">/etc/profile.d/modules.csh</init_path>
    <init_path lang="perl">/usr/Modules/init/perl.pm</init_path>
    <init_path lang="python">/usr/Modules/python.py</init_path>
    <cmd_path lang="sh">module</cmd_path>
    <cmd_path lang="csh">module</cmd_path>
    <cmd_path lang="perl">/usr/Modules/bin/modulecmd perl</cmd_path>
    <cmd_path lang="python">/usr/Modules/bin/modulecmd python</cmd_path>
    <modules>
      <command name="purge"/>
      <command name="load">cmake</command>
      <command name="load">perl xml-libxml switch python/2.7</command>
    </modules>
    <modules compiler="intel">
      <command name="load">intel/2016.4.072</command>
      <command name="load">mkl</command>
    </modules>
    <modules compiler="intel" mpilib="mpi-serial">
      <command name="load">netcdf/4.4.1.1-intel-s</command>
    </modules>
    <modules compiler="intel" mpilib="!mpi-serial">
      <command name="load">openmpi</command>
      <command name="load">netcdf/4.4.1.1-intel-s</command>
    </modules>
     </module_system>
</machine>

<machine MACH="eddi">
  <DESC>small developer workhorse at lbl climate sciences</DESC>
  <OS>LINUX</OS>
  <COMPILERS>gnu</COMPILERS>
  <MPILIBS>openmpi</MPILIBS>
  <PROJECT>ngeet</PROJECT>
  <CIME_OUTPUT_ROOT>/home/lbleco/acme/</CIME_OUTPUT_ROOT>
  <DIN_LOC_ROOT>/home/lbleco/cesm/cesm_input_datasets/</DIN_LOC_ROOT>
  <DIN_LOC_ROOT_CLMFORC>/home/lbleco/cesm/cesm_input_datasets/atm/datm7/</DIN_LOC_ROOT_CLMFORC>
  <DOUT_S_ROOT>/home/lbleco/acme/cesm_archive/$CASE</DOUT_S_ROOT>
  <DOUT_L_MSROOT>csm/$CASE</DOUT_L_MSROOT>
  <BASELINE_ROOT>/home/lbleco/acme/cesm_baselines/$COMPILER</BASELINE_ROOT>
  <CCSM_CPRNC>/home/lbleco/cesm/cesm_tools/cprnc/cprnc</CCSM_CPRNC>
  <GMAKE_J>1</GMAKE_J>
  <BATCH_SYSTEM>none</BATCH_SYSTEM>
  <SUPPORTED_BY>rgknox at lbl gov</SUPPORTED_BY>
  <MAX_TASKS_PER_NODE>4</MAX_TASKS_PER_NODE>
  <MAX_MPITASKS_PER_NODE>4</MAX_MPITASKS_PER_NODE>
  <PROJECT_REQUIRED>FALSE</PROJECT_REQUIRED>
  <mpirun mpilib="mpi-serial">
    <executable></executable>
  </mpirun>
  <mpirun mpilib="default">
    <executable>mpirun</executable>
    <arguments>
      <arg name="num_tasks">-np {{ total_tasks }}</arg>
      <arg name="tasks_per_node"> -npernode $MAX_MPITASKS_PER_NODE</arg>
    </arguments>
  </mpirun>
  <module_system type="none"/>
</machine>

<machine MACH="summitdev">
	 <DESC>ORNL pre-Summit testbed. Node: 2x POWER8 + 4x Tesla P100, 20 cores/node, 8 HW threads/core.</DESC>
	 <NODENAME_REGEX>summitdev-*</NODENAME_REGEX>
	 <TESTS>e3sm_developer</TESTS>
	 <COMPILERS>ibm,pgi,pgiacc</COMPILERS>
	 <MPILIBS>spectrum-mpi,mpi-serial</MPILIBS>
	 <CIME_OUTPUT_ROOT>$ENV{HOME}/acme_scratch/$PROJECT</CIME_OUTPUT_ROOT>
	 <RUNDIR>/lustre/atlas/scratch/$ENV{USER}/$PROJECT/$CASE/run</RUNDIR>
	 <EXEROOT>$CIME_OUTPUT_ROOT/$CASE/bld</EXEROOT>
	 <DIN_LOC_ROOT>/lustre/atlas1/cli900/world-shared/cesm/inputdata</DIN_LOC_ROOT>
	 <DIN_LOC_ROOT_CLMFORC>/lustre/atlas1/cli900/world-shared/cesm/inputdata/atm/datm7</DIN_LOC_ROOT_CLMFORC>
	 <DOUT_S_ROOT>/lustre/atlas/scratch/$ENV{USER}/$PROJECT/archive/$CASE</DOUT_S_ROOT>
	 <DOUT_L_MSROOT>csm/$CASE</DOUT_L_MSROOT>
	 <BASELINE_ROOT>/lustre/atlas1/cli900/world-shared/cesm/baselines/$COMPILER</BASELINE_ROOT>
	 <CCSM_CPRNC>/lustre/atlas1/cli900/world-shared/cesm/tools/cprnc/cprnc</CCSM_CPRNC>
	 <SAVE_TIMING_DIR>/lustre/atlas/proj-shared/$PROJECT</SAVE_TIMING_DIR>
         <SAVE_TIMING_DIR_PROJECTS>cli115,cli127,cli106,csc190</SAVE_TIMING_DIR_PROJECTS>
	 <OS>LINUX</OS>
	 <BATCH_SYSTEM>lsf</BATCH_SYSTEM>
	 <SUPPORTED_BY>acme</SUPPORTED_BY>
	 <GMAKE_J>32</GMAKE_J>
	 <MAX_MPITASKS_PER_NODE>80</MAX_MPITASKS_PER_NODE>
	 <MAX_TASKS_PER_NODE>160</MAX_TASKS_PER_NODE>
	 <PROJECT_REQUIRED>TRUE</PROJECT_REQUIRED>
	 <PROJECT>csc249</PROJECT>
	 <CHARGE_ACCOUNT>CSC249ADSE15</CHARGE_ACCOUNT>
	 <PIO_CONFIG_OPTS> -D PIO_BUILD_TIMING:BOOL=ON </PIO_CONFIG_OPTS>

	 <mpirun mpilib="spectrum-mpi">
	 <executable>/lustre/atlas/world-shared/cli900/helper_scripts/mpirun.summitdev</executable>
	 <!-- <executable>jsrun</executable> -->
	 <arguments>
	     <arg name="num_tasks" > -n {{ total_tasks }} -N $MAX_MPITASKS_PER_NODE </arg>
	     <!-- <arg name="num_tasks" > -n ALL_HOSTS -a $MAX_MPITASKS_PER_NODE </arg> -->
		 <!-- <arg name="thread_count"> -c $ENV{OMP_NUM_THREADS} -E OMP_NUM_THREADS=$ENV{OMP_NUM_THREADS}</arg> -->
	 </arguments>
	 </mpirun>
		<!-- Useful jsrun options:
		-n	(hyphen-hyphen)nrs	Number of resource sets
		-a	(hyphen-hyphen)tasks_per_rs	Number of tasks per resource set
		-c	(hyphen-hyphen)cpu_per_rs	Number of CPUs per resource set. Threads per rs.
		-g	(hyphen-hyphen)gpu_per_rs	Number of GPUs per resource set
		-r	(hyphen-hyphen)rs_per_host	Number of resource sets per host

		 <arg name="num_tasks" > -n ALL_HOSTS -p {{ total_tasks }} </arg>
		 Old options: <arg name="binding_core"> map-by core:PE=$ENV{OMP_NUM_THREADS} bind-to core </arg>
		 <arg name="show-binding"> report-bindings </arg>
		 <arg name="show-processmap"> display-map </arg>
		-->

    <module_system type="module" allow_error="true">
      <!-- list of init_path elements, one per supported language e.g. sh, perl, python-->
      <init_path lang="sh">/sw/summitdev/lmod/7.4.0/rhel7.2_gnu4.8.5/lmod/7.4/init/sh</init_path>
      <init_path lang="csh">/sw/summitdev/lmod/7.4.0/rhel7.2_gnu4.8.5/lmod/7.4/init/csh</init_path>
      <init_path lang="python">/sw/summitdev/lmod/7.4.0/rhel7.2_gnu4.8.5/lmod/7.4/init/env_modules_python.py</init_path>
      <init_path lang="perl">/sw/summitdev/lmod/7.4.0/rhel7.2_gnu4.8.5/lmod/7.4/init/perl</init_path>
      <!-- list of cmd_path elements, one for every supported language, e.g. sh, perl, python -->
      <cmd_path lang="perl">module</cmd_path>
      <cmd_path lang="python">/sw/summitdev/lmod/7.4.0/rhel7.2_gnu4.8.5/lmod/lmod/libexec/lmod python</cmd_path>
      <cmd_path lang="sh">module</cmd_path>
      <cmd_path lang="csh">module</cmd_path>

      <!-- Always execute -->
      <modules>
		<command name="ls"/>
		<command name="purge"/>
		<command name="ls"/>
		<command name="load">DefApps</command>
		<command name="load">python/3.5.2</command>
		<command name="load">subversion/1.9.3</command>
		<command name="load">git/2.13.0</command>
		<command name="load">cmake/3.6.1</command>
		<command name="load">essl/5.5.0-20161110</command>
		<command name="load">netlib-lapack/3.6.1</command>
      </modules>
      <!-- List of modules elements, executing commands if compiler and mpilib condition applies -->
      <modules compiler="pgi">
        <command name="rm">xl</command>
        <command name="load">pgi/17.9</command>
        <command name="load">spectrum-mpi/10.1.0.4-20170915</command>
        <command name="ls"/>
      </modules>
      <modules compiler="ibm">
        <command name="rm">pgi</command>
        <command name="load">xl/20170914-beta</command>
        <command name="load">spectrum-mpi/10.1.0.4-20170915</command>
        <command name="ls"/>
      </modules>

      <!-- mpi lib settings -->
      <modules mpilib="mpi-serial">
        <command name="load">netcdf/4.4.1</command>
        <command name="load">netcdf-fortran/4.4.4</command>
      </modules>
	  <!-- Sometimes,same versions of libraries are not available for different compilers, hence the split below -->
      <modules compiler="ibm" mpilib="!mpi-serial">
        <command name="load">netcdf/4.4.1</command>
        <command name="load">netcdf-fortran/4.4.4</command>
        <command name="load">parallel-netcdf/1.7.0</command>
        <command name="load">hdf5/1.10.0-patch1</command>
      </modules>
 	  <modules compiler="pgi" mpilib="!mpi-serial">
        <command name="load">netcdf/4.4.1</command>
        <command name="load">netcdf-fortran/4.4.4</command>
        <command name="load">parallel-netcdf/1.7.0</command>
        <command name="load">hdf5/1.10.0-patch1</command>
      </modules>
    </module_system>
      <!-- Default -->
      <environment_variables>
		  <env name="COMPILER">$COMPILER</env>
		  <env name="MPILIB">$MPILIB</env>
		  <env name="OMP_STACKSIZE">128M</env>
		  <env name="NETCDF_C_PATH">$ENV{OLCF_NETCDF_ROOT}</env>
		  <env name="NETCDF_FORTRAN_PATH">$ENV{OLCF_NETCDF_FORTRAN_ROOT}</env>
		  <env name="HDF5_PATH">$ENV{OLCF_HDF5_ROOT}</env>
		  <env name="ESSL_PATH">$ENV{OLCF_ESSL_ROOT}</env>
		  <env name="NETLIB_LAPACK_PATH">$ENV{OLCF_NETLIB_LAPACK_ROOT}</env>
      </environment_variables>
      <!-- <environment_variables compiler="ibm"> -->
		 <!-- <env name="NETCDF_FORTRAN_PATH">/lustre/atlas/proj-shared/cli115/summitdev/soft/netcdf/fortran-4.4.4-xl-20170914-beta</env> -->
      <!-- </environment_variables> -->
      <environment_variables mpilib="!mpi-serial">
        <env name="PNETCDF_PATH">$ENV{OLCF_PARALLEL_NETCDF_ROOT}</env>
      </environment_variables>
</machine>

<machine MACH="summit">
<!-- Ref: https://www.olcf.ornl.gov/for-users/system-user-guides/summit/ -->
	 <DESC>ORNL Summit. Node: 2x POWER9 + 6x Volta V100, 22 cores/socket, 4 HW threads/core.</DESC>
	 <NODENAME_REGEX>.*summit.*</NODENAME_REGEX>
	 <TESTS>e3sm_developer</TESTS>
	 <COMPILERS>ibm,pgi,pgiacc,gnu</COMPILERS>
	 <MPILIBS>spectrum-mpi,mpi-serial</MPILIBS>
	 <!-- <CIME_OUTPUT_ROOT>$ENV{HOME}/e3sm_scratch/$PROJECT</CIME_OUTPUT_ROOT> -->
	 <CIME_OUTPUT_ROOT>/gpfs/alpinetds/scratch/$ENV{USER}/$PROJECT/e3sm_scratch</CIME_OUTPUT_ROOT>
	 <RUNDIR>/gpfs/alpinetds/scratch/$ENV{USER}/$PROJECT/e3sm/$CASE/run</RUNDIR>
	 <EXEROOT>$CIME_OUTPUT_ROOT/$CASE/bld</EXEROOT>
	 <DIN_LOC_ROOT>/gpfs/alpinetds/world-shared/csc190/e3sm/cesm/inputdata</DIN_LOC_ROOT>
	 <DIN_LOC_ROOT_CLMFORC>/gpfs/alpinetds/world-shared/csc190/e3sm/cesm/inputdata/atm/datm7</DIN_LOC_ROOT_CLMFORC>
	 <DOUT_S_ROOT>/gpfs/alpinetds/scratch/$ENV{USER}/$PROJECT/e3sm/archive/$CASE</DOUT_S_ROOT>
	 <DOUT_L_MSROOT>csm/$CASE</DOUT_L_MSROOT>
	 <BASELINE_ROOT>/gpfs/alpinetds/world-shared/csc190/e3sm/cesm/baselines/$COMPILER</BASELINE_ROOT>
	 <CCSM_CPRNC>/gpfs/alpinetds/world-shared/csc190/e3sm/cesm/tools/cprnc/cprnc</CCSM_CPRNC>
	 <SAVE_TIMING_DIR>/gpfs/alpinetds/proj-shared/$PROJECT/e3sm</SAVE_TIMING_DIR>
     <SAVE_TIMING_DIR_PROJECTS>cli115,csc190</SAVE_TIMING_DIR_PROJECTS>
	 <OS>LINUX</OS>
	 <BATCH_SYSTEM>lsf</BATCH_SYSTEM>
	 <SUPPORTED_BY>e3sm</SUPPORTED_BY>
	 <GMAKE_J>32</GMAKE_J>
	 <!-- 1 core/socket not available for application, so 168 = 42cores*4 in smt4 mode  -->
	 <MAX_MPITASKS_PER_NODE>84</MAX_MPITASKS_PER_NODE>
	 <MAX_TASKS_PER_NODE>84</MAX_TASKS_PER_NODE>
	 <PROJECT_REQUIRED>TRUE</PROJECT_REQUIRED>
	 <PROJECT>csc190</PROJECT>
	 <CHARGE_ACCOUNT>CSC190ACME</CHARGE_ACCOUNT>
	 <PIO_CONFIG_OPTS> -D PIO_BUILD_TIMING:BOOL=ON </PIO_CONFIG_OPTS>

	 <mpirun mpilib="spectrum-mpi">
	 <!-- Use a helper script to tweak jsrun options -->
	 <executable>/gpfs/alpinetds/world-shared/csc190/e3sm/mpirun.summit</executable>
	 <!-- <executable>jsrun</executable> -->
	 <arguments>
	     <arg name="num_tasks" > -n {{ total_tasks }} -N $MAX_MPITASKS_PER_NODE </arg>
	 </arguments>
	 </mpirun>
		<!-- Useful jsrun options:
		-n	(hyphen-hyphen)nrs	Number of resource sets
		-a	(hyphen-hyphen)tasks_per_rs	Number of tasks per resource set
		-c	(hyphen-hyphen)cpu_per_rs	Number of CPUs per resource set. Threads per rs.
		-g	(hyphen-hyphen)gpu_per_rs	Number of GPUs per resource set
		-r	(hyphen-hyphen)rs_per_host	Number of resource sets per host
		-->

    <module_system type="module" allow_error="true">
      <!-- list of init_path elements, one per supported language e.g. sh, perl, python-->
      <init_path lang="sh">/sw/summit/lmod/7.7.10/rhel7.3_gnu4.8.5/lmod/lmod/init/sh</init_path>
      <init_path lang="csh">/sw/summit/lmod/7.7.10/rhel7.3_gnu4.8.5/lmod/lmod/init/csh</init_path>
      <init_path lang="python">/sw/summit/lmod/7.7.10/rhel7.3_gnu4.8.5/lmod/lmod/init/env_modules_python.py</init_path>
      <init_path lang="perl">/sw/summit/lmod/7.7.10/rhel7.3_gnu4.8.5/lmod/lmod/init/perl</init_path>
      <!-- list of cmd_path elements, one for every supported language, e.g. sh, perl, python -->
      <cmd_path lang="perl">module</cmd_path>
      <cmd_path lang="python">/sw/summit/lmod/7.7.10/rhel7.3_gnu4.8.5/lmod/7.7.10/libexec/lmod python</cmd_path>
      <cmd_path lang="sh">module</cmd_path>
      <cmd_path lang="csh">module</cmd_path>

      <!-- Always execute -->
      <modules>
		<command name="purge"/>
		<command name="ls"/>
		<command name="load">DefApps</command>
		<command name="load">python/3.5.2</command>
		<command name="load">subversion/1.9.3</command>
		<command name="load">git/2.13.0</command>
		<command name="load">cmake/3.9.2</command>
		<command name="load">essl/6.1.0-20180406</command>
		<command name="load">netlib-lapack/3.6.1</command>
      </modules>
      <!-- List of modules elements, executing commands if compiler and mpilib condition applies -->
      <modules compiler="pgi.*">
        <command name="load">pgi/18.3</command>
      </modules>
      <modules compiler="ibm">
        <command name="load">xl/20180502</command>
      </modules>
      <modules compiler="gnu">
        <command name="load">gcc/6.4.0</command>
      </modules>

      <modules>
        <command name="load">netcdf/4.4.1</command>
        <command name="load">netcdf-fortran/4.4.4</command>
      </modules>
      <!-- mpi lib settings -->
	  <!-- Sometimes,same versions of libraries are not available for different compilers, hence the split below -->
      <modules compiler="ibm" mpilib="!mpi-serial">
        <command name="load">spectrum-mpi/10.2.0.0-20180508</command>
        <command name="load">parallel-netcdf/1.8.0</command>
        <command name="load">hdf5/1.10.0-patch1</command>
      </modules>
      <modules compiler="pgi.*" mpilib="!mpi-serial">
        <command name="load">spectrum-mpi/10.2.0.0-20180508</command>
        <command name="load">parallel-netcdf/1.8.0</command>
        <command name="load">hdf5/1.10.0-patch1</command>
      </modules>
      <modules compiler="gnu" mpilib="!mpi-serial">
        <command name="load">spectrum-mpi/10.2.0.0-20180508</command>
        <command name="load">parallel-netcdf/1.8.0</command>
        <command name="load">hdf5/1.10.0-patch1</command>
      </modules>
    </module_system>
      <!-- Default -->
      <environment_variables>
		  <env name="COMPILER">$COMPILER</env>
		  <env name="MPILIB">$MPILIB</env>
		  <env name="OMP_STACKSIZE">128M</env>
		  <env name="NETCDF_C_PATH">$ENV{OLCF_NETCDF_ROOT}</env>
		  <env name="NETCDF_FORTRAN_PATH">$ENV{OLCF_NETCDF_FORTRAN_ROOT}</env>
		  <env name="ESSL_PATH">$ENV{OLCF_ESSL_ROOT}</env>
		  <env name="NETLIB_LAPACK_PATH">$ENV{OLCF_NETLIB_LAPACK_ROOT}</env>
      </environment_variables>
      <environment_variables SMP_PRESENT="TRUE">
		  <env name="OMP_NUM_THREADS">$ENV{OMP_NUM_THREADS}</env>
      </environment_variables>
      <environment_variables mpilib="!mpi-serial">
		<env name="HDF5_PATH">$ENV{OLCF_HDF5_ROOT}</env>
        <env name="PNETCDF_PATH">$ENV{OLCF_PARALLEL_NETCDF_ROOT}</env>
      </environment_variables>
</machine>

<default_run_suffix>
  <default_run_exe>${EXEROOT}/e3sm.exe </default_run_exe>
  <default_run_misc_suffix> >> e3sm.log.$LID 2>&amp;1 </default_run_misc_suffix>
</default_run_suffix>

</config_machines><|MERGE_RESOLUTION|>--- conflicted
+++ resolved
@@ -170,21 +170,12 @@
       <command name="rm">cray-netcdf-hdf5parallel</command>
       <command name="rm">cray-hdf5-parallel</command>
       <command name="rm">cray-parallel-netcdf</command>
-<<<<<<< HEAD
-      <command name="load">cray-hdf5/1.10.1.1</command>
-      <command name="load">cray-netcdf/4.4.1.1.3</command>
-    </modules>
-    <modules mpilib="!mpi-serial">
-      <command name="rm">cray-netcdf-hdf5parallel</command>
-      <command name="load">cray-netcdf-hdf5parallel/4.4.1.1.3</command>
-=======
       <command name="load">cray-netcdf/4.4.1.1.6</command>
       <command name="load">cray-hdf5/1.10.1.1</command>
     </modules>
     <modules mpilib="!mpi-serial">
       <command name="rm">cray-netcdf-hdf5parallel</command>
       <command name="load">cray-netcdf-hdf5parallel/4.4.1.1.6</command>
->>>>>>> 67a0f985
       <command name="load">cray-hdf5-parallel/1.10.1.1</command>
       <command name="load">cray-parallel-netcdf/1.8.1.3</command>
     </modules>
@@ -199,12 +190,8 @@
     <env name="OMP_PROC_BIND">spread</env>
     <env name="OMP_PLACES">threads</env>
 
-<<<<<<< HEAD
-    <env name="HDF5_DISABLE_VERSION_CHECK">2</env>
-=======
     <!--env name="HDF5_DISABLE_VERSION_CHECK">2</env-->
     <env name="HDF5_USE_FILE_LOCKING">FALSE</env>
->>>>>>> 67a0f985
   </environment_variables>
   <environment_variables compiler="intel">
     <env name="FORT_BUFFERED">yes</env>
@@ -1626,13 +1613,11 @@
     <environment_variables>
       <env name="MPICH_ENV_DISPLAY">1</env>
       <env name="MPICH_VERSION_DISPLAY">1</env>
+      <!--env name="MPICH_CPUMASK_DISPLAY">1</env-->
       <env name="MPAS_TOOL_DIR">/projects/ccsm/acme/tools/mpas</env>
       <env name="HDF5_DISABLE_VERSION_CHECK">2</env>
       <env name="labeling"> </env>
       <env name="SMP_VARS"> </env>
-    </environment_variables>
-    <environment_variables SMP_PRESENT="TRUE">
-      <env name="MPICH_CPUMASK_DISPLAY">1</env>
     </environment_variables>
     <environment_variables SMP_PRESENT="TRUE" compiler="intel">
       <env name="SMP_VARS">-e OMP_NUM_THREADS=$ENV{OMP_NUM_THREADS} -e OMP_STACKSIZE=128M -e KMP_AFFINITY=granularity=thread,scatter</env>
