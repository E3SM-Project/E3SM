#!/bin/csh -f
# cori-haswell syslog script: 
#  mach_syslog <sampling interval (in seconds)> <job identifier> <timestamp> <run directory> <timing directory> <output directory> 

set sample_interval = $1
set jid = $2
set lid = $3
set run = $4
set timing = $5
set dir = $6

# Wait until job task-to-node mapping information is output before saving output file.
# Target length was determined empirically (maximum number of lines before job mapping 
#  information starts + number of nodes), and it may need to be adjusted in the future.
# (Note that calling script 'touch'es the e3sm log file before spawning this script, so that 'wc' does not fail.)
set nnodes = `sqs -f $jid | grep -F NumNodes | sed 's/ *NumNodes=\([0-9]*\) .*/\1/' `
@ target_lines = 150 + $nnodes
sleep 10
set outlth = `wc \-l $run/e3sm.log.$lid | sed 's/ *\([0-9]*\) *.*/\1/' `
while ($outlth < $target_lines)
  sleep 60
  set outlth = `wc \-l $run/e3sm.log.$lid | sed 's/ *\([0-9]*\) *.*/\1/' `
end

set TimeLimit   = `scontrol show jobid $jid | grep -F TimeLimit | sed 's/^ *RunTime=.*TimeLimit=\([0-9]*:[0-9]*:[0-9]*\) .*/\1/' `
set limit_hours = `echo $TimeLimit | sed 's/^0*\([0-9]*\):0*\([0-9]*\):0*\([0-9]*\)/\1/' `
set limit_mins  = `echo $TimeLimit | sed 's/^0*\([0-9]*\):0*\([0-9]*\):0*\([0-9]*\)/\2/' `
set limit_secs  = `echo $TimeLimit | sed 's/^0*\([0-9]*\):0*\([0-9]*\):0*\([0-9]*\)/\3/' `
if ("X$limit_hours" == "X") set limit_hours = 0
if ("X$limit_mins" == "X")  set limit_mins  = 0
if ("X$limit_secs" == "X")  set limit_secs  = 0
@ limit = 3600 * $limit_hours + 60 * $limit_mins + $limit_secs

set RunTime    = `scontrol show jobid $jid | grep -F RunTime | sed 's/^ *RunTime=\([0-9]*:[0-9]*:[0-9]*\) .*/\1/' `
set runt_hours = `echo $RunTime | sed 's/^0*\([0-9]*\):0*\([0-9]*\):0*\([0-9]*\)/\1/' `
set runt_mins  = `echo $RunTime | sed 's/^0*\([0-9]*\):0*\([0-9]*\):0*\([0-9]*\)/\2/' `
set runt_secs  = `echo $RunTime | sed 's/^0*\([0-9]*\):0*\([0-9]*\):0*\([0-9]*\)/\3/' `
if ("X$runt_hours" == "X") set runt_hours = 0
if ("X$runt_mins" == "X")  set runt_mins  = 0
if ("X$runt_secs" == "X")  set runt_secs  = 0
@ runt = 3600 * $runt_hours + 60 * $runt_mins + $runt_secs

@ remaining = $limit - $runt
cat > $run/Walltime.Remaining <<EOF1
$remaining $sample_interval
EOF1
/bin/cp --preserve=timestamps $run/e3sm.log.$lid $dir/e3sm.log.$lid.$remaining
if ($remaining <= 0) then
  squeue -t R -o  "%.10i %.15P %.20j %.10u %.7a %.2t %.6D %.8C %.10M %.10l" > $dir/squeuef.$lid.$remaining
  squeue -s | grep -v -F extern > $dir/squeues.$lid.$remaining
  # squeue -t R -o  "%.10i %R" > $dir/squeueR.$lid.$remaining
endif

while ($remaining > 0)
  echo "Wallclock time remaining: $remaining" >> $dir/atm.log.$lid.step
  grep -Fa -e "nstep" -e "model date" $run/*atm.log.$lid | tail -n 4 >> $dir/atm.log.$lid.step
  echo "Wallclock time remaining: $remaining" >> $dir/lnd.log.$lid.step
  grep -Fa -e "timestep" -e "model date" $run/*lnd.log.$lid | tail -n 4 >> $dir/lnd.log.$lid.step
  echo "Wallclock time remaining: $remaining" >> $dir/ocn.log.$lid.step
  grep -Fa -e "timestep" -e "Step number" -e "model date" $run/*ocn.log.$lid | tail -n 4 >> $dir/ocn.log.$lid.step
  echo "Wallclock time remaining: $remaining" >> $dir/ice.log.$lid.step
  grep -Fa -e "timestep" -e "istep" -e "model date" $run/*ice.log.$lid | tail -n 4 >> $dir/ice.log.$lid.step
  echo "Wallclock time remaining: $remaining" >> $dir/rof.log.$lid.step
  grep -Fa "model date" $run/*rof.log.$lid | tail -n 4 >> $dir/rof.log.$lid.step
  grep -Fa "model date" $run/*cpl.log.$lid  > $dir/cpl.log.$lid.step-all
  echo "Wallclock time remaining: $remaining" >> $dir/cpl.log.$lid.step
  tail -n 4 $dir/cpl.log.$lid.step-all >> $dir/cpl.log.$lid.step
  /bin/cp --preserve=timestamps -u $timing/* $dir
  # sqs -w -a | grep "^[0-9]* *R *"> $dir/sqswr.$lid.$remaining
  squeue -t R -o  "%.10i %.15P %.20j %.10u %.7a %.2t %.6D %.8C %.10M %.10l" > $dir/squeuef.$lid.$remaining
  squeue -s | grep -v -F extern > $dir/squeues.$lid.$remaining
  # squeue -t R -o  "%.10i %R" > $dir/squeueR.$lid.$remaining
  chmod a+r $dir/*
<<<<<<< HEAD
  sleep $sample_interval
  set RunTime    = `scontrol show jobid $jid | grep -F RunTime | sed 's/^ *RunTime=\([0-9]*:[0-9]*:[0-9]*\) .*/\1/' `
=======
  # sleep $sample_interval
  set sleep_remaining = $sample_interval
  while ($sleep_remaining > 120)
   sleep 120
   @ sleep_remaining = $sleep_remaining - 120
  end
  sleep $sleep_remaining
  set RunTime    = `sqs -f $jid | grep -F RunTime | sed 's/^ *RunTime=\([0-9]*:[0-9]*:[0-9]*\) .*/\1/' `
>>>>>>> aa17f850
  set runt_hours = `echo $RunTime | sed 's/^0*\([0-9]*\):0*\([0-9]*\):0*\([0-9]*\)/\1/' `
  set runt_mins  = `echo $RunTime | sed 's/^0*\([0-9]*\):0*\([0-9]*\):0*\([0-9]*\)/\2/' `
  set runt_secs  = `echo $RunTime | sed 's/^0*\([0-9]*\):0*\([0-9]*\):0*\([0-9]*\)/\3/' `
  if ("X$runt_hours" == "X") set runt_hours = 0
  if ("X$runt_mins" == "X")  set runt_mins  = 0
  if ("X$runt_secs" == "X")  set runt_secs  = 0
  @ runt = 3600 * $runt_hours + 60 * $runt_mins + $runt_secs
  @ remaining = $limit - $runt
  cat > $run/Walltime.Remaining << EOF2
$remaining $sample_interval
EOF2

end<|MERGE_RESOLUTION|>--- conflicted
+++ resolved
@@ -71,10 +71,6 @@
   squeue -s | grep -v -F extern > $dir/squeues.$lid.$remaining
   # squeue -t R -o  "%.10i %R" > $dir/squeueR.$lid.$remaining
   chmod a+r $dir/*
-<<<<<<< HEAD
-  sleep $sample_interval
-  set RunTime    = `scontrol show jobid $jid | grep -F RunTime | sed 's/^ *RunTime=\([0-9]*:[0-9]*:[0-9]*\) .*/\1/' `
-=======
   # sleep $sample_interval
   set sleep_remaining = $sample_interval
   while ($sleep_remaining > 120)
@@ -82,8 +78,7 @@
    @ sleep_remaining = $sleep_remaining - 120
   end
   sleep $sleep_remaining
-  set RunTime    = `sqs -f $jid | grep -F RunTime | sed 's/^ *RunTime=\([0-9]*:[0-9]*:[0-9]*\) .*/\1/' `
->>>>>>> aa17f850
+  set RunTime    = `scontrol show jobid $jid | grep -F RunTime | sed 's/^ *RunTime=\([0-9]*:[0-9]*:[0-9]*\) .*/\1/' `
   set runt_hours = `echo $RunTime | sed 's/^0*\([0-9]*\):0*\([0-9]*\):0*\([0-9]*\)/\1/' `
   set runt_mins  = `echo $RunTime | sed 's/^0*\([0-9]*\):0*\([0-9]*\):0*\([0-9]*\)/\2/' `
   set runt_secs  = `echo $RunTime | sed 's/^0*\([0-9]*\):0*\([0-9]*\):0*\([0-9]*\)/\3/' `
