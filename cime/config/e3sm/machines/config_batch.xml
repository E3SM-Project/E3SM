<?xml version="1.0"?>
<config_batch version="2.0">
  <!--
     File:    config_batch.xml
     Purpose: abstract out the parts of run scripts that are different, and use this configuration to
     create acme run scripts from a single template.

     batch_system:     the batch system type and version
     batch_query:      the batch query command for each batch system.
     batch_redirect:   Whether a redirect character is needed to submit jobs.
     batch_directive:  The string that prepends a batch directive for the batch system.
     jobid_pattern:    A perl regular expression used to filter out the returned job id from a
                       queue submission.
     depend_pattern:

 ===============================================================
 batch_system
 ===============================================================
 The batch_system and associated tags are meant for configuring batch systems and
 queues across machines.  The batch_system tag denotes the name for a particular
 batch system, these can either be shared between one or more machines, or can be
 defined for a specific machine if need be.

 Machine specific entries take precidence over generic entries, directives are appended

 queues:
 one or more queues can be defined per batch_system. if the attribute default="true"
 is used, then that queue will be used by default. Alternatively, multiple queues can
 be used.  The following variables can be used to choose a queue :
 walltimemin: Giving the minimum amount of walltime for the queue.
 walltimemax: The maximum amount of walltime for a queue.
 nodemin:      The minimum node count required to use this queue.
 nodemax:      The maximum node count required to use this queue.
 jobmin:      The minimum task count required to use this queue. This should only rarely be used to select queues that only use a fraction of a node. This cannot be used in conjuction with nodemin.
 jobmax:      The maximum task count required to use this queue. This should only rarely be used to select queues that only use a fraction of a node. This cannot be used in conjuction with nodemax.
    -->
  <batch_system type="template" >
    <batch_query args=""></batch_query>
    <batch_submit></batch_submit>
    <batch_cancel></batch_cancel>
    <batch_redirect></batch_redirect>
    <batch_directive></batch_directive>
    <directives>
      <directive></directive>
    </directives>
  </batch_system>

  <batch_system type="none" >
    <batch_query args=""></batch_query>
    <batch_submit></batch_submit>
    <batch_cancel></batch_cancel>
    <batch_redirect></batch_redirect>
    <batch_directive></batch_directive>
    <directives>
      <directive></directive>
    </directives>
  </batch_system>

  <batch_system type="cobalt" >
    <batch_query>qstat</batch_query>
    <batch_submit>qsub</batch_submit>
    <batch_cancel>qdel</batch_cancel>
    <batch_env>--env</batch_env>
    <batch_directive></batch_directive>
    <jobid_pattern>(\d+)</jobid_pattern>
    <depend_string> --dependencies</depend_string>
    <walltime_format>%H:%M:%s</walltime_format>
    <batch_mail_flag>-M</batch_mail_flag>
    <batch_mail_type_flag></batch_mail_type_flag>
    <batch_mail_type></batch_mail_type>
    <submit_args>
      <arg flag="--cwd" name="CASEROOT"/>
      <arg flag="-A" name="CHARGE_ACCOUNT"/>
      <arg flag="-t" name="JOB_WALLCLOCK_TIME"/>
      <arg flag="-n" name=" ($TOTALPES + $MAX_MPITASKS_PER_NODE - 1)/$MAX_MPITASKS_PER_NODE"/>
      <arg flag="-q" name="JOB_QUEUE"/>
      <arg flag="--mode script"/>
    </submit_args>
  </batch_system>

  <batch_system type="cobalt_theta" >
    <batch_query>qstat</batch_query>
    <batch_submit>/projects/ccsm/acme/tools/cobalt/dsub</batch_submit>
    <batch_cancel>qdel</batch_cancel>
    <batch_env>--env</batch_env>
    <batch_directive>#COBALT</batch_directive>
    <jobid_pattern>(\d+)</jobid_pattern>
    <depend_string>--dependencies jobid</depend_string>
    <depend_separator>:</depend_separator>
    <batch_mail_flag>-M</batch_mail_flag>
    <batch_mail_type_flag></batch_mail_type_flag>
    <batch_mail_type></batch_mail_type>
    <submit_args>
      <arg flag="-A" name="CHARGE_ACCOUNT"/>
      <arg flag="-t" name="JOB_WALLCLOCK_TIME"/>
      <arg flag="-n" name=" ($TOTALPES + $MAX_MPITASKS_PER_NODE - 1)/$MAX_MPITASKS_PER_NODE"/>
      <arg flag="-q" name="JOB_QUEUE"/>
      <arg flag="--mode script"/>
    </submit_args>
  </batch_system>

<!-- This is the new version on Summit, released as IBM 10.1.0.0 build 476197, Nov 21 2017.  -->
  <batch_system type="lsf" version="10.1">
    <batch_query args=" -w" >bjobs</batch_query>
    <batch_submit>bsub</batch_submit>
    <batch_cancel>bkill</batch_cancel>
    <batch_env>-env</batch_env>
    <batch_directive>#BSUB</batch_directive>
    <jobid_pattern>&lt;(\d+)&gt;</jobid_pattern>
    <depend_string> -w 'done(jobid)'</depend_string>
    <depend_allow_string> -w 'ended(jobid)'</depend_allow_string>
    <depend_separator>&amp;&amp;</depend_separator>
    <walltime_format>%H:%M</walltime_format>
    <batch_mail_flag>-u</batch_mail_flag>
    <batch_mail_type_flag> </batch_mail_type_flag>
    <batch_mail_type>, -B -N, -B,-N,-N</batch_mail_type>
    <submit_args>
      <arg flag="-q" name="$JOB_QUEUE"/>
      <arg flag="-W" name="$JOB_WALLCLOCK_TIME"/>
      <arg flag="-P" name="$CHARGE_ACCOUNT"/>
    </submit_args>
    <directives>
      <directive                       > -nnodes {{ num_nodes }} </directive>
      <directive default="e3sm.stdout" > -o {{ output_error_path }}.%J  </directive>
      <directive default="e3sm.stderr" > -e {{ output_error_path }}.%J  </directive>
      <directive                       > -J {{ job_id }} </directive>
    </directives>
  </batch_system>

  <batch_system type="pbs" >
    <batch_query args="-f" >qstat</batch_query>
    <batch_submit>qsub </batch_submit>
    <batch_cancel>qdel</batch_cancel>
    <batch_env>-v</batch_env>
    <batch_directive>#PBS</batch_directive>
    <jobid_pattern>^(\S+)$</jobid_pattern>
    <depend_string>-W depend=afterok:jobid</depend_string>
    <depend_allow_string>-W depend=afterany:jobid</depend_allow_string>
    <depend_separator>:</depend_separator>
    <walltime_format>%H:%M:%S</walltime_format>
    <batch_mail_flag>-M</batch_mail_flag>
    <batch_mail_type_flag>-m</batch_mail_type_flag>
    <batch_mail_type>, bea, b, e, a</batch_mail_type>
    <submit_args>
      <arg flag="-q" name="$JOB_QUEUE"/>
      <arg flag="-l walltime=" name="$JOB_WALLCLOCK_TIME"/>
      <arg flag="-A" name="$CHARGE_ACCOUNT"/>
    </submit_args>
    <directives>
      <directive> -N {{ job_id }}</directive>
      <directive default="n"> -r {{ rerunnable }} </directive>
      <!-- <directive> -j oe {{ job_id }} </directive> -->
      <directive> -j oe </directive>
      <directive> -V </directive>
    </directives>
  </batch_system>

  <batch_system type="moab" >
    <batch_query>showq</batch_query>
    <batch_submit>msub </batch_submit>
    <batch_cancel>canceljob</batch_cancel>
    <batch_directive>#MSUB</batch_directive>
    <jobid_pattern>(\d+)$</jobid_pattern>
    <depend_string>-W depend=afterok:jobid</depend_string>
    <depend_allow_string>-W depend=afterany:jobid</depend_allow_string>
    <depend_separator>:</depend_separator>
    <walltime_format>%H:%M:%S</walltime_format>
    <batch_mail_flag>-M</batch_mail_flag>
    <batch_mail_type_flag>-m</batch_mail_type_flag>
    <batch_mail_type>, bea, b, e, a</batch_mail_type>
    <submit_args>
      <arg flag="-l walltime=" name="$JOB_WALLCLOCK_TIME"/>
      <arg flag="-A" name="$CHARGE_ACCOUNT"/>
    </submit_args>
    <directives>
      <directive> -N {{ job_id }}</directive>
      <directive> -j oe </directive>
      <directive default="n"> -r {{ rerunnable }} </directive>
      <directive default="/bin/bash" > -S {{ shell }}</directive>
    </directives>
  </batch_system>

  <!-- for lawrence livermore computing -->
  <batch_system type="lc_slurm">
    <batch_query per_job_arg="-j">squeue</batch_query>
    <batch_submit>sbatch</batch_submit>
    <batch_cancel>scancel</batch_cancel>
    <batch_directive>#SBATCH</batch_directive>
    <jobid_pattern>(\d+)$</jobid_pattern>
    <depend_string>--dependency=afterok:jobid</depend_string>
    <depend_allow_string>--dependency=afterany:jobid</depend_allow_string>
    <depend_separator>:</depend_separator>
    <walltime_format>%H:%M:%S</walltime_format>
    <batch_mail_flag>--mail-user</batch_mail_flag>
    <batch_mail_type_flag>--mail-type</batch_mail_type_flag>
    <batch_mail_type>none, all, begin, end, fail</batch_mail_type>
    <directives>
      <directive>--export=ALL</directive>
      <directive>-p {{ job_queue }}</directive>
      <directive>-J {{ job_id }}</directive>
      <directive>-N {{ num_nodes }}</directive>
      <directive>-n {{ total_tasks }}</directive>
      <directive>-t {{ job_wallclock_time }}</directive>
      <directive>-o {{ job_id }}.out</directive>
      <directive>-e {{ job_id }}.err</directive>
      <directive> -A {{ project }} </directive>
    </directives>
    <queues>
      <queue walltimemax="01:00:00" nodemax="270" default="true">pbatch</queue>
      <queue walltimemax="00:30:00">pdebug</queue>
    </queues>
  </batch_system>
  <!-- for lawrence livermore computing -->

  <!-- for NERSC machines: edison,cori-haswell,cori-knl -->
  <batch_system type="nersc_slurm" >
    <batch_query per_job_arg="-j">squeue</batch_query>
    <batch_submit>sbatch</batch_submit>
    <batch_cancel>scancel</batch_cancel>
    <batch_directive>#SBATCH</batch_directive>
    <jobid_pattern>(\d+)$</jobid_pattern>
    <depend_string>--dependency=afterok:jobid</depend_string>
    <depend_allow_string>--dependency=afterany:jobid</depend_allow_string>
    <depend_separator>:</depend_separator>
    <walltime_format>%H:%M:%S</walltime_format>
    <batch_mail_flag>--mail-user</batch_mail_flag>
    <batch_mail_type_flag>--mail-type</batch_mail_type_flag>
    <batch_mail_type>none, all, begin, end, fail</batch_mail_type>
    <submit_args>
      <arg flag="--time" name="$JOB_WALLCLOCK_TIME"/>
      <arg flag="-q" name="$JOB_QUEUE"/>
      <arg flag="--account" name="$PROJECT"/>
    </submit_args>
    <directives>
      <directive> --job-name={{ job_id }}</directive>
      <directive> --nodes={{ num_nodes }}</directive>
      <directive> --output={{ job_id }}.%j </directive>
      <directive> --exclusive </directive>
    </directives>
  </batch_system>

  <batch_system type="slurm" >
    <batch_query per_job_arg="-j">squeue</batch_query>
    <batch_submit>sbatch</batch_submit>
    <batch_cancel>scancel</batch_cancel>
    <batch_directive>#SBATCH</batch_directive>
    <jobid_pattern>(\d+)$</jobid_pattern>
    <depend_string>--dependency=afterok:jobid</depend_string>
    <depend_allow_string>--dependency=afterany:jobid</depend_allow_string>
    <depend_separator>:</depend_separator>
    <walltime_format>%H:%M:%S</walltime_format>
    <batch_mail_flag>--mail-user</batch_mail_flag>
    <batch_mail_type_flag>--mail-type</batch_mail_type_flag>
    <batch_mail_type>none, all, begin, end, fail</batch_mail_type>
    <submit_args>
      <arg flag="--time" name="$JOB_WALLCLOCK_TIME"/>
      <arg flag="-p" name="$JOB_QUEUE"/>
      <arg flag="--account" name="$PROJECT"/>
    </submit_args>
    <directives>
      <directive> --job-name={{ job_id }}</directive>
      <directive> --nodes={{ num_nodes }}</directive>
      <directive> --output={{ job_id }}.%j </directive>
      <directive> --exclusive </directive>
    </directives>
  </batch_system>

    <batch_system MACH="blues" type="pbs" >
      <directives>
        <directive>-A {{ PROJECT }}</directive>
        <directive>-l nodes={{ num_nodes }}:ppn={{ tasks_per_node }}</directive>
      </directives>
      <queues>
	<queue walltimemax="01:00:00" nodemax="4" strict="true">shared</queue>
	<queue walltimemax="03:00:00" default="true">batch</queue>
      </queues>
    </batch_system>

    <batch_system MACH="anvil" type="slurm" >
      <queues>
	<queue walltimemax="01:00:00" default="true">acme-centos6</queue>
      </queues>
    </batch_system>

    <batch_system MACH="bebop" type="slurm" >
      <queues>
	<queue walltimemax="00:30:00" nodemax="64" strict="true">debug</queue>
        <queue walltimemax="01:00:00" nodemax="608" default="true">bdw</queue>
        <queue walltimemax="01:00:00" nodemax="512">knl</queue>
      </queues>
    </batch_system>

    <batch_system MACH="eos" type="pbs" >
    <directives>
      <directive>-A {{ project }}</directive>
      <directive>-l  nodes={{ num_nodes }}</directive>
    </directives>
    <queues>
      <queue walltimemax="00:30:00" default="true">batch</queue>
    </queues>
   </batch_system>

  <batch_system MACH="edison" type="nersc_slurm" >
    <queues>
      <queue walltimemax="00:30:00" nodemax="512" strict="true">debug</queue>
      <queue walltimemax="01:30:00" default="true">regular</queue>
    </queues>
  </batch_system>

  <batch_system MACH="cori-haswell" type="nersc_slurm">
     <directives>
       <directive> --constraint=haswell</directive>
     </directives>
     <queues>
       <queue walltimemax="00:30:00" nodemax="64" strict="true">debug</queue>
       <queue walltimemax="01:00:00" default="true">regular</queue>
     </queues>
  </batch_system>

  <batch_system MACH="cori-knl" type="nersc_slurm">
    <directives>
      <directive> --constraint=knl,quad,cache</directive>
    </directives>
    <queues>
      <queue walltimemax="00:30:00" nodemax="512" strict="true">debug</queue>
      <queue walltimemax="01:15:00" default="true">regular</queue>
    </queues>
  </batch_system>

  <batch_system MACH="stampede2" type="slurm">
    <directives>
      <directive>-n {{ total_tasks }}</directive>
    </directives>
    <queues>
      <queue walltimemax="00:30:00" nodemax="4" strict="true">skx-dev</queue>
      <queue walltimemax="00:30:00" nodemax="868" strict="true">skx-large</queue>
      <queue walltimemax="01:00:00" nodemax="128" default="true">skx-normal</queue>
    </queues>
  </batch_system>

    <batch_system MACH="mira" type="cobalt">
      <queues>
        <queue walltimemax="03:00:00" default="true">default</queue>
      </queues>
    </batch_system>

    <batch_system MACH="cetus" type="cobalt">
      <queues>
        <queue walltimemax="01:00:00" default="true">default</queue>
      </queues>
    </batch_system>

    <batch_system MACH="theta" type="cobalt_theta">
      <queues>
        <queue walltimemax="01:00:00" nodemax="16" strict="true">debug-cache-quad</queue>
        <queue walltimemin="00:30:00" walltimemax="24:00:00" nodemin="17" strict="true" default="true">default</queue>
      </queues>
    </batch_system>

    <batch_system MACH="jlse" type="cobalt_theta">
      <batch_submit>qsub</batch_submit>
      <queues>
        <queue walltimemax="01:00:00" jobmin="1" jobmax="20" default="true">skylake_8180</queue>
      </queues>
    </batch_system>

    <batch_system MACH="cascade" type="slurm">
      <directives>
	<directive>--output=slurm.out</directive>
	<directive>--error=slurm.err</directive>
      </directives>
      <queues>
	<queue walltimemax="00:59:00" nodemin="1"  nodemax="15"  >small</queue>
	<queue walltimemax="00:59:00" nodemin="16" nodemax="127" >medium</queue>
	<queue walltimemax="00:59:00" nodemin="128" default="true" >large</queue>
      </queues>
    </batch_system>

   <batch_system MACH="constance" type="slurm">
    <directives>
      <directive>--output=slurm.out</directive>
      <directive>--error=slurm.err</directive>
    </directives>
    <queues>
      <queue walltimemax="00:59:00" default="true">slurm</queue>
    </queues>
   </batch_system>

   <batch_system MACH="compy" type="slurm">
    <queues>
      <queue walltimemax="00:59:00" default="true">slurm</queue>
    </queues>
   </batch_system>

   <batch_system MACH="sooty" type="slurm" >
     <directives>
       <directive>--ntasks-per-node={{ tasks_per_node }}</directive>
       <directive>--output=slurm.out</directive>
       <directive>--error=slurm.err</directive>
     </directives>
     <queues>
       <queue walltimemax="00:59:00" default="true">slurm</queue>
     </queues>
   </batch_system>

  <batch_system MACH="sandiatoss3" type="slurm" >
    <queues>
      <queue nodemax="12" walltimemax="04:00:00" strict="true" default="true">short,batch</queue>
      <queue walltimemax="24:00:00">batch</queue>
    </queues>
  </batch_system>

  <batch_system MACH="ghost" type="slurm" >
    <queues>
      <queue nodemax="12" walltimemax="04:00:00" strict="true" default="true">short,batch</queue>
      <queue walltimemax="24:00:00">batch</queue>
    </queues>
  </batch_system>

  <batch_system MACH="mustang" type="moab" >
    <directives>
      <directive>-l nodes={{ num_nodes }}:ppn={{ tasks_per_node }}</directive>
    </directives>
  </batch_system>

  <batch_system MACH="grizzly" type="slurm" >
	<directives>
		<directive>--nodes={{ num_nodes }}</directive>
		<directive>--ntasks-per-node={{ tasks_per_node }}</directive>
		<directive>--qos=standard </directive>
	</directives>
	<queues>
		<queue walltimemax="16:00:00" default="true">standard</queue>
	</queues>
  </batch_system>
<<<<<<< HEAD
  
  <batch_system MACH="badger" type="slurm" >
	<directives>
		<directive>--nodes={{ num_nodes }}</directive>
		<directive>--ntasks-per-node={{ tasks_per_node }}</directive>
		<directive>--qos=standard </directive>
	</directives>
	<queues>
		<queue walltimemax="16:00:00" default="true">standard</queue>
	</queues>
  </batch_system>
  
   <batch_system MACH="wolf" type="slurm" >
=======

   <batch_system MACH="badger" type="slurm" >
>>>>>>> 1adc7a4c
	<directives>
		<directive>--nodes={{ num_nodes }}</directive>
		<directive>--ntasks-per-node={{ tasks_per_node }}</directive>
		<directive>--qos=standard </directive>
	</directives>
	<queues>
		<queue walltimemax="16:00:00" default="true">standard</queue>
	</queues>
    </batch_system>

    <batch_system MACH="mesabi" type="pbs">
      <queues>
        <queue walltimemax="24:00" default="true">mesabi</queue>
        <queue walltimemax="24:00">debug</queue>
      </queues>
    </batch_system>

   <batch_system MACH="oic5" type="pbs" >
         <directives>
                 <directive>-l nodes={{ num_nodes }}:ppn={{ tasks_per_node }}</directive>
		 <directive>-q esd13q</directive>
         </directives>
         <queues>
           <queue default="true">esd13q</queue>
           <queue walltimemax="1:00">esddbg13q</queue>
         </queues>
   </batch_system>

   <batch_system MACH="cades" type="pbs" >
         <directives>
                 <directive>-l nodes={{ num_nodes }}:ppn={{ tasks_per_node }}</directive>
                 <directive>-W group_list=cades-ccsi</directive>
         </directives>
         <queues>
           <queue default="true">batch</queue>
         </queues>
   </batch_system>

   <batch_system MACH="itasca" type="pbs">
     <queues>
       <queue walltimemax="24:00" default="true">batch</queue>
       <queue walltimemax="24:00">debug</queue>
     </queues>
   </batch_system>

   <batch_system MACH="titan" type="pbs" >
     <directives>
       <directive>-A {{ project }}</directive>
       <directive>-l nodes={{ num_nodes }}</directive>
       <directive>-env "all"</directive>
     </directives>
     <queues>
       <queue walltimemax="02:00:00" default="true">batch</queue>
       <queue walltimemax="01:00:00" nodemax="18688" strict="true">debug</queue>
     </queues>
   </batch_system>

   <batch_system MACH="summit" type="lsf" >
     <directives>
       <directive>-P {{ project }}</directive>
     </directives>
     <directives compiler="!pgiacc">
       <directive>-alloc_flags smt2</directive>
     </directives>
     <directives compiler="pgiacc">
       <directive>-alloc_flags "gpumps smt2"</directive>
     </directives>
     <queues>
       <queue walltimemax="02:00" default="true">batch</queue>
     </queues>
   </batch_system>


   <batch_system MACH="summitdev" type="lsf" >
     <directives>
       <directive>-P {{ project }}</directive>
       <directive>-alloc_flags gpumps</directive>
     </directives>

     <queues>
       <queue walltimemax="01:00" default="true">batch</queue>
	   <!--
	   Nodes	Max Walltime
	   <=4		4 hours
	   >4		1 hour
	   jobmax = 54nodes*20cores*16th = 8640
	   -->
     </queues>
   </batch_system>

   <batch_system MACH="snl-white" type="lsf" >
     <queues>
       <queue walltimemax="02:00" default="true">rhel7G</queue>
     </queues>
   </batch_system>

   <batch_system MACH="snl-blake" type="slurm" >
     <queues>
       <queue walltimemax="02:00" default="true">blake</queue>
     </queues>
   </batch_system>

   <batch_system MACH="lawrencium-lr2" type="slurm" >
     <directives>
       <directive>--ntasks-per-node={{ tasks_per_node }}</directive>
       <directive>--qos=lr_normal </directive>
       <directive>--account={{ project }}</directive>
     </directives>
    <queues>
      <queue walltimemax="01:00:00" default="true">lr2</queue>
    </queues>
   </batch_system>

   <batch_system MACH="lawrencium-lr3" type="slurm" >
     <directives>
       <directive>--ntasks-per-node={{ tasks_per_node }}</directive>
       <directive>--qos=lr_normal</directive>
       <directive>--account={{ project }}</directive>
     </directives>
    <queues>
      <queue walltimemax="01:00:00" default="true">lr3</queue>
    </queues>
   </batch_system>

   <batch_system MACH="lawrencium-lr6" type="slurm" >
     <directives>
       <directive>--ntasks-per-node={{ tasks_per_node }}</directive>
       <directive>--qos=condo_esd2 </directive>
     </directives>
    <queues>
      <queue walltimemax="01:00:00" default="true">lr6</queue>
    </queues>
   </batch_system>

</config_batch><|MERGE_RESOLUTION|>--- conflicted
+++ resolved
@@ -433,8 +433,7 @@
 		<queue walltimemax="16:00:00" default="true">standard</queue>
 	</queues>
   </batch_system>
-<<<<<<< HEAD
-  
+
   <batch_system MACH="badger" type="slurm" >
 	<directives>
 		<directive>--nodes={{ num_nodes }}</directive>
@@ -444,21 +443,6 @@
 	<queues>
 		<queue walltimemax="16:00:00" default="true">standard</queue>
 	</queues>
-  </batch_system>
-  
-   <batch_system MACH="wolf" type="slurm" >
-=======
-
-   <batch_system MACH="badger" type="slurm" >
->>>>>>> 1adc7a4c
-	<directives>
-		<directive>--nodes={{ num_nodes }}</directive>
-		<directive>--ntasks-per-node={{ tasks_per_node }}</directive>
-		<directive>--qos=standard </directive>
-	</directives>
-	<queues>
-		<queue walltimemax="16:00:00" default="true">standard</queue>
-	</queues>
     </batch_system>
 
     <batch_system MACH="mesabi" type="pbs">
