<?xml version="1.0"?>
<config_batch version="2.0">
  <!--
     File:    config_batch.xml
     Purpose: abstract out the parts of run scripts that are different, and use this configuration to
     create acme run scripts from a single template.

     batch_system:     the batch system type and version
     batch_query:      the batch query command for each batch system.
     batch_redirect:   Whether a redirect character is needed to submit jobs.
     batch_directive:  The string that prepends a batch directive for the batch system.
     jobid_pattern:    A perl regular expression used to filter out the returned job id from a
                       queue submission.
     depend_pattern:

 ===============================================================
 batch_system
 ===============================================================
 The batch_system and associated tags are meant for configuring batch systems and
 queues across machines.  The batch_system tag denotes the name for a particular
 batch system, these can either be shared between one or more machines, or can be
 defined for a specific machine if need be.

 Machine specific entries take precidence over generic entries, directives are appended

 queues:
 one or more queues can be defined per batch_system. if the attribute default="true"
 is used, then that queue will be used by default. Alternatively, multiple queues can
 be used.  The following variables can be used to choose a queue :
 walltimemin: Giving the minimum amount of walltime for the queue.
 walltimemax: The maximum amount of walltime for a queue.
 nodemin:      The minimum node count required to use this queue.
 nodemax:      The maximum node count required to use this queue.
 jobmin:      The minimum task count required to use this queue. This should only rarely be used to select queues that only use a fraction of a node. This cannot be used in conjuction with nodemin.
 jobmax:      The maximum task count required to use this queue. This should only rarely be used to select queues that only use a fraction of a node. This cannot be used in conjuction with nodemax.
    -->
  <batch_system type="template" >
    <batch_query args=""></batch_query>
    <batch_submit></batch_submit>
    <batch_cancel></batch_cancel>
    <batch_redirect></batch_redirect>
    <batch_directive></batch_directive>
    <directives>
      <directive></directive>
    </directives>
  </batch_system>

  <batch_system type="none" >
    <batch_query args=""></batch_query>
    <batch_submit></batch_submit>
    <batch_cancel></batch_cancel>
    <batch_redirect></batch_redirect>
    <batch_directive></batch_directive>
    <directives>
      <directive></directive>
    </directives>
  </batch_system>

  <batch_system type="cobalt" >
    <batch_query>qstat</batch_query>
    <batch_submit>qsub</batch_submit>
    <batch_cancel>qdel</batch_cancel>
    <batch_env>--env</batch_env>
    <batch_directive></batch_directive>
    <jobid_pattern>(\d+)</jobid_pattern>
    <depend_string> --dependencies</depend_string>
    <walltime_format>%H:%M:%s</walltime_format>
    <batch_mail_flag>-M</batch_mail_flag>
    <batch_mail_type_flag></batch_mail_type_flag>
    <batch_mail_type></batch_mail_type>
    <submit_args>
      <arg flag="--cwd" name="CASEROOT"/>
      <arg flag="-A" name="CHARGE_ACCOUNT"/>
      <arg flag="-t" name="JOB_WALLCLOCK_TIME"/>
      <arg flag="-n" name=" ($TOTALPES + $MAX_MPITASKS_PER_NODE - 1)/$MAX_MPITASKS_PER_NODE"/>
      <arg flag="-q" name="JOB_QUEUE"/>
      <arg flag="--mode script"/>
    </submit_args>
  </batch_system>

  <batch_system type="cobalt_theta" >
    <batch_query>qstat</batch_query>
    <batch_submit>/projects/ccsm/acme/tools/cobalt/dsub</batch_submit>
    <batch_cancel>qdel</batch_cancel>
    <batch_env>--env</batch_env>
    <batch_directive>#COBALT</batch_directive>
    <jobid_pattern>(\d+)</jobid_pattern>
    <depend_string>--dependencies jobid</depend_string>
    <depend_separator>:</depend_separator>
    <batch_mail_flag>-M</batch_mail_flag>
    <batch_mail_type_flag></batch_mail_type_flag>
    <batch_mail_type></batch_mail_type>
    <submit_args>
      <arg flag="-A" name="$PROJECT"/>
      <arg flag="-t" name="JOB_WALLCLOCK_TIME"/>
      <arg flag="-n" name=" ($TOTALPES + $MAX_MPITASKS_PER_NODE - 1)/$MAX_MPITASKS_PER_NODE"/>
      <arg flag="-q" name="JOB_QUEUE"/>
      <arg flag="--mode script"/>
    </submit_args>
  </batch_system>

<!-- This is the new version on Summit, released as IBM 10.1.0.0 build 476197, Nov 21 2017.  -->
  <batch_system type="lsf" version="10.1">
    <batch_query args=" -w" >bjobs</batch_query>
    <batch_submit>bsub</batch_submit>
    <batch_cancel>bkill</batch_cancel>
    <batch_env>-env</batch_env>
    <batch_directive>#BSUB</batch_directive>
    <jobid_pattern>&lt;(\d+)&gt;</jobid_pattern>
    <depend_string> -w 'done(jobid)'</depend_string>
    <depend_allow_string> -w 'ended(jobid)'</depend_allow_string>
    <depend_separator>&amp;&amp;</depend_separator>
    <walltime_format>%H:%M</walltime_format>
    <batch_mail_flag>-u</batch_mail_flag>
    <batch_mail_type_flag> </batch_mail_type_flag>
    <batch_mail_type>, -B -N, -B,-N,-N</batch_mail_type>
    <submit_args>
      <arg flag="-q" name="$JOB_QUEUE"/>
      <arg flag="-W" name="$JOB_WALLCLOCK_TIME"/>
      <arg flag="-P" name="$CHARGE_ACCOUNT"/>
    </submit_args>
    <directives>
      <directive                       > -nnodes {{ num_nodes }} </directive>
      <directive default="e3sm.stdout" > -o {{ output_error_path }}.%J  </directive>
      <directive default="e3sm.stderr" > -e {{ output_error_path }}.%J  </directive>
      <directive                       > -J {{ job_id }} </directive>
    </directives>
  </batch_system>

  <batch_system type="pbs" >
    <batch_query args="-f" >qstat</batch_query>
    <batch_submit>qsub </batch_submit>
    <batch_cancel>qdel</batch_cancel>
    <batch_env>-v</batch_env>
    <batch_directive>#PBS</batch_directive>
    <jobid_pattern>^(\S+)$</jobid_pattern>
    <depend_string>-W depend=afterok:jobid</depend_string>
    <depend_allow_string>-W depend=afterany:jobid</depend_allow_string>
    <depend_separator>:</depend_separator>
    <walltime_format>%H:%M:%S</walltime_format>
    <batch_mail_flag>-M</batch_mail_flag>
    <batch_mail_type_flag>-m</batch_mail_type_flag>
    <batch_mail_type>, bea, b, e, a</batch_mail_type>
    <submit_args>
      <arg flag="-q" name="$JOB_QUEUE"/>
      <arg flag="-l walltime=" name="$JOB_WALLCLOCK_TIME"/>
      <arg flag="-A" name="$CHARGE_ACCOUNT"/>
    </submit_args>
    <directives>
      <directive> -N {{ job_id }}</directive>
      <directive default="n"> -r {{ rerunnable }} </directive>
      <!-- <directive> -j oe {{ job_id }} </directive> -->
      <directive> -j oe </directive>
      <directive> -V </directive>
    </directives>
  </batch_system>

  <batch_system type="moab" >
    <batch_query>showq</batch_query>
    <batch_submit>msub </batch_submit>
    <batch_cancel>canceljob</batch_cancel>
    <batch_directive>#MSUB</batch_directive>
    <jobid_pattern>(\d+)$</jobid_pattern>
    <depend_string>-W depend=afterok:jobid</depend_string>
    <depend_allow_string>-W depend=afterany:jobid</depend_allow_string>
    <depend_separator>:</depend_separator>
    <walltime_format>%H:%M:%S</walltime_format>
    <batch_mail_flag>-M</batch_mail_flag>
    <batch_mail_type_flag>-m</batch_mail_type_flag>
    <batch_mail_type>, bea, b, e, a</batch_mail_type>
    <submit_args>
      <arg flag="-l walltime=" name="$JOB_WALLCLOCK_TIME"/>
      <arg flag="-A" name="$CHARGE_ACCOUNT"/>
    </submit_args>
    <directives>
      <directive> -N {{ job_id }}</directive>
      <directive> -j oe </directive>
      <directive default="n"> -r {{ rerunnable }} </directive>
      <directive default="/bin/bash" > -S {{ shell }}</directive>
    </directives>
  </batch_system>

  <!-- for lawrence livermore computing -->
  <batch_system type="lc_slurm">
    <batch_submit>sbatch</batch_submit>
    <batch_cancel>scancel</batch_cancel>
    <batch_directive>#SBATCH</batch_directive>
    <jobid_pattern>(\d+)$</jobid_pattern>
    <depend_string> -l depend=jobid</depend_string>
    <depend_separator>:</depend_separator>
    <walltime_format>%H:%M:%S</walltime_format>
    <batch_mail_flag>--mail-user</batch_mail_flag>
    <batch_mail_type_flag>--mail-type</batch_mail_type_flag>
    <batch_mail_type>none, all, begin, end, fail</batch_mail_type>
    <directives>
      <directive>--export=ALL</directive>
      <directive>-p {{ job_queue }}</directive>
      <directive>-J {{ job_id }}</directive>
      <directive>-N {{ num_nodes }}</directive>
      <directive>-n {{ total_tasks }}</directive>
      <directive>-t {{ job_wallclock_time }}</directive>
      <directive>-o {{ job_id }}.out</directive>
      <directive>-e {{ job_id }}.err</directive>
      <directive> -A {{ project }} </directive>
    </directives>
    <queues>
      <queue walltimemax="01:00:00" nodemax="270" default="true">pbatch</queue>
    </queues>
  </batch_system>
  <!-- for lawrence livermore computing -->

  <!-- for NERSC machines: edison,cori-haswell,cori-knl -->
  <batch_system type="nersc_slurm" >
    <batch_query per_job_arg="-j">squeue</batch_query>
    <batch_submit>sbatch</batch_submit>
    <batch_cancel>scancel</batch_cancel>
    <batch_directive>#SBATCH</batch_directive>
    <jobid_pattern>(\d+)$</jobid_pattern>
    <depend_string>--dependency=afterok:jobid</depend_string>
    <depend_allow_string>--dependency=afterany:jobid</depend_allow_string>
    <depend_separator>:</depend_separator>
    <walltime_format>%H:%M:%S</walltime_format>
    <batch_mail_flag>--mail-user</batch_mail_flag>
    <batch_mail_type_flag>--mail-type</batch_mail_type_flag>
    <batch_mail_type>none, all, begin, end, fail</batch_mail_type>
    <submit_args>
      <arg flag="--time" name="$JOB_WALLCLOCK_TIME"/>
      <arg flag="-q" name="$JOB_QUEUE"/>
      <arg flag="--account" name="$PROJECT"/>
    </submit_args>
    <directives>
      <directive> --job-name={{ job_id }}</directive>
      <directive> --nodes={{ num_nodes }}</directive>
      <directive> --output={{ job_id }}.%j </directive>
      <directive> --exclusive </directive>
    </directives>
  </batch_system>

  <batch_system type="slurm" >
    <batch_query per_job_arg="-j">squeue</batch_query>
    <batch_submit>sbatch</batch_submit>
    <batch_cancel>scancel</batch_cancel>
    <batch_directive>#SBATCH</batch_directive>
    <jobid_pattern>(\d+)$</jobid_pattern>
    <depend_string>--dependency=afterok:jobid</depend_string>
    <depend_allow_string>--dependency=afterany:jobid</depend_allow_string>
    <depend_separator>:</depend_separator>
    <walltime_format>%H:%M:%S</walltime_format>
    <batch_mail_flag>--mail-user</batch_mail_flag>
    <batch_mail_type_flag>--mail-type</batch_mail_type_flag>
    <batch_mail_type>none, all, begin, end, fail</batch_mail_type>
    <submit_args>
      <arg flag="--time" name="$JOB_WALLCLOCK_TIME"/>
      <arg flag="-p" name="$JOB_QUEUE"/>
      <arg flag="--account" name="$PROJECT"/>
    </submit_args>
    <directives>
      <directive> --job-name={{ job_id }}</directive>
      <directive> --nodes={{ num_nodes }}</directive>
      <directive> --output={{ job_id }}.%j </directive>
      <directive> --exclusive </directive>
    </directives>
  </batch_system>

    <!-- blues is PBS -->
    <batch_system MACH="blues" type="pbs" >
      <directives>
        <directive>-A {{ PROJECT }}</directive>
        <directive>-l nodes={{ num_nodes }}:ppn={{ tasks_per_node }}</directive>
      </directives>
      <queues>
	<queue walltimemax="01:00:00" nodemax="4" strict="true">shared</queue>
	<queue walltimemax="03:00:00" default="true">batch</queue>
      </queues>
    </batch_system>

    <!-- anvil is slurm -->
    <batch_system MACH="anvil" type="slurm" >
      <queues>
<<<<<<< HEAD
	<queue walltimemax="01:00:00" default="true">acme</queue>
=======
	<queue walltimemax="01:00:00" default="true">acme-centos6</queue>
>>>>>>> e8dde071
      </queues>
    </batch_system>

    <batch_system MACH="bebop" type="slurm" >
      <queues>
	<queue walltimemax="00:30:00" nodemax="64" strict="true">debug</queue>
        <queue walltimemax="01:00:00" nodemax="608" default="true">bdw</queue>
        <queue walltimemax="01:00:00" nodemax="512">knl</queue>
      </queues>
    </batch_system>

    <!-- eos is PBS -->
    <batch_system MACH="eos" type="pbs" >
    <directives>
      <directive>-A {{ project }}</directive>
      <directive>-l  nodes={{ num_nodes }}</directive>
    </directives>
    <queues>
      <queue walltimemax="00:30:00" default="true">batch</queue>
    </queues>
   </batch_system>

  <batch_system MACH="edison" type="nersc_slurm" >
    <queues>
      <queue walltimemax="00:30:00" nodemax="512" strict="true">debug</queue>
      <queue walltimemax="01:30:00" default="true">regular</queue>
    </queues>
  </batch_system>

  <batch_system MACH="cori-haswell" type="nersc_slurm">
     <directives>
       <directive> --constraint=haswell</directive>
     </directives>
     <queues>
       <queue walltimemax="00:30:00" nodemax="64" strict="true">debug</queue>
       <queue walltimemax="01:00:00" default="true">regular</queue>
     </queues>
  </batch_system>

  <batch_system MACH="cori-knl" type="nersc_slurm">
    <directives>
      <directive> --constraint=knl,quad,cache</directive>
    </directives>
    <queues>
      <queue walltimemax="00:30:00" nodemax="512" strict="true">debug</queue>
      <queue walltimemax="01:15:00" default="true">regular</queue>
    </queues>
  </batch_system>

  <batch_system MACH="stampede2" type="slurm">
    <directives>
      <directive>-n {{ total_tasks }}</directive>
    </directives>
    <queues>
      <queue walltimemax="00:30:00" nodemax="4" strict="true">skx-dev</queue>
      <queue walltimemax="00:30:00" nodemax="868" strict="true">skx-large</queue>
      <queue walltimemax="01:00:00" nodemax="128" default="true">skx-normal</queue>
    </queues>
  </batch_system>

    <batch_system MACH="mira" type="cobalt">
      <queues>
        <queue walltimemax="03:00:00" default="true">default</queue>
      </queues>
    </batch_system>

    <batch_system MACH="cetus" type="cobalt">
      <queues>
        <queue walltimemax="01:00:00" default="true">default</queue>
      </queues>
    </batch_system>

    <batch_system MACH="theta" type="cobalt_theta">
      <queues>
<<<<<<< HEAD
        <queue walltimemax="01:00:00" nodemax="8" strict="true">debug-cache-quad</queue>
        <queue walltimemin="00:30:00" walltimemax="02:00:00" nodemin="8" nodemax="15" strict="true">default</queue>
        <queue walltimemin="00:30:00" walltimemax="04:00:00" nodemin="16" nodemax="127" strict="true">default</queue>
        <queue walltimemin="00:30:00" walltimemax="06:00:00" nodemin="128" nodemax="383" strict="true">default</queue>
        <queue walltimemin="00:30:00" walltimemax="12:00:00" nodemin="384" nodemax="647" strict="true">default</queue>
        <queue walltimemin="00:30:00" walltimemax="24:00:00" nodemin="648" strict="true" default="true">default</queue>
=======
        <queue walltimemax="01:00:00" nodemin="1" nodemax="8" strict="true">debug-cache-quad</queue>
        <queue walltimemin="00:30:00" walltimemax="03:00:00" nodemin="128" nodemax="255"  strict="true">default</queue>
        <queue walltimemin="00:30:00" walltimemax="06:00:00" nodemin="256" nodemax="383"  strict="true">default</queue>
        <queue walltimemin="00:30:00" walltimemax="09:00:00" nodemin="384" nodemax="639"  strict="true">default</queue>
        <queue walltimemin="00:30:00" walltimemax="12:00:00" nodemin="640" nodemax="801"  strict="true">default</queue>
        <queue walltimemin="00:30:00" walltimemax="24:00:00" nodemin="802" strict="true" default="true">default</queue>
>>>>>>> e8dde071
      </queues>
    </batch_system>

    <batch_system MACH="cascade" type="slurm">
      <directives>
	<directive>--output=slurm.out</directive>
	<directive>--error=slurm.err</directive>
      </directives>
      <queues>
	<queue walltimemax="00:59:00" nodemin="1"  nodemax="15"  >small</queue>
	<queue walltimemax="00:59:00" nodemin="16" nodemax="127" >medium</queue>
	<queue walltimemax="00:59:00" nodemin="128" default="true" >large</queue>
      </queues>
    </batch_system>

   <batch_system MACH="constance" type="slurm">
    <directives>
      <directive>--output=slurm.out</directive>
      <directive>--error=slurm.err</directive>
    </directives>
    <queues>
      <queue walltimemax="00:59:00" default="true">slurm</queue>
    </queues>
   </batch_system>

   <batch_system MACH="compy" type="slurm">
    <queues>
      <queue walltimemax="00:59:00" default="true">slurm</queue>
    </queues>
   </batch_system>

   <batch_system MACH="compy" type="slurm">
    <queues>
      <queue walltimemax="00:59:00" default="true">slurm</queue>
    </queues>
   </batch_system>

   <batch_system MACH="sooty" type="slurm" >
     <directives>
       <directive>--ntasks-per-node={{ tasks_per_node }}</directive>
       <directive>--output=slurm.out</directive>
       <directive>--error=slurm.err</directive>
     </directives>
     <queues>
       <queue walltimemax="00:59:00" default="true">slurm</queue>
     </queues>
   </batch_system>

  <batch_system MACH="sandiatoss3" type="slurm" >
    <queues>
      <queue nodemax="12" walltimemax="04:00:00" strict="true" default="true">short</queue>
      <queue walltimemax="24:00:00">batch</queue>
    </queues>
  </batch_system>

  <batch_system MACH="ghost" type="slurm" >
    <queues>
      <queue nodemax="12" walltimemax="04:00:00" strict="true" default="true">short</queue>
      <queue walltimemax="24:00:00">batch</queue>
    </queues>
  </batch_system>

  <batch_system MACH="mustang" type="moab" >
    <directives>
      <directive>-l nodes={{ num_nodes }}:ppn={{ tasks_per_node }}</directive>
    </directives>
  </batch_system>

  <batch_system MACH="grizzly" type="slurm" >
	<directives>
		<directive>--nodes={{ num_nodes }}</directive>
		<directive>--ntasks-per-node={{ tasks_per_node }}</directive>
		<directive>--qos=standard </directive>
	</directives>
	<queues>
		<queue walltimemax="16:00:00" default="true">standard</queue>
	</queues>
  </batch_system>

   <batch_system MACH="wolf" type="slurm" >
	<directives>
		<directive>--nodes={{ num_nodes }}</directive>
		<directive>--ntasks-per-node={{ tasks_per_node }}</directive>
		<directive>--qos=standard </directive>
	</directives>
	<queues>
		<queue walltimemax="16:00:00" default="true">standard</queue>
	</queues>
    </batch_system>

    <batch_system MACH="mesabi" type="pbs">
      <queues>
        <queue walltimemax="24:00" default="true">mesabi</queue>
        <queue walltimemax="24:00">debug</queue>
      </queues>
    </batch_system>

   <batch_system MACH="oic5" type="pbs" >
         <directives>
                 <directive>-l nodes={{ num_nodes }}:ppn={{ tasks_per_node }}</directive>
		 <directive>-q esd13q</directive>
         </directives>
         <queues>
           <queue default="true">esd13q</queue>
           <queue walltimemax="1:00">esddbg13q</queue>
         </queues>
   </batch_system>

   <batch_system MACH="cades" type="pbs" >
         <directives>
                 <directive>-l nodes={{ num_nodes }}:ppn={{ tasks_per_node }}</directive>
                 <directive>-W group_list=cades-ccsi</directive>
         </directives>
         <queues>
           <queue default="true">batch</queue>
         </queues>
   </batch_system>

   <batch_system MACH="itasca" type="pbs">
     <queues>
       <queue walltimemax="24:00" default="true">batch</queue>
       <queue walltimemax="24:00">debug</queue>
     </queues>
   </batch_system>

   <batch_system MACH="titan" type="pbs" >
     <directives>
       <directive>-A {{ project }}</directive>
       <directive>-l nodes={{ num_nodes }}</directive>
       <directive>-env "all"</directive>
     </directives>
     <queues>
       <queue walltimemax="02:00:00" default="true">batch</queue>
       <queue walltimemax="01:00:00" nodemax="18688" strict="true">debug</queue>
     </queues>
   </batch_system>

   <batch_system MACH="summit" type="lsf" >
     <directives>
       <directive>-P {{ project }}</directive>
     </directives>
     <directives compiler="!pgiacc">
       <directive>-alloc_flags smt2</directive>
     </directives>
     <directives compiler="pgiacc">
       <directive>-alloc_flags "gpumps smt2"</directive>
     </directives>
     <queues>
       <queue walltimemax="02:00" default="true">batch</queue>
     </queues>
   </batch_system>


   <batch_system MACH="summitdev" type="lsf" >
     <directives>
       <directive>-P {{ project }}</directive>
       <directive>-alloc_flags gpumps</directive>
     </directives>

     <queues>
       <queue walltimemax="01:00" default="true">batch</queue>
	   <!--
	   Nodes	Max Walltime
	   <=4		4 hours
	   >4		1 hour
	   jobmax = 54nodes*20cores*16th = 8640
	   -->
     </queues>
   </batch_system>

   <batch_system MACH="snl-white" type="lsf" >
     <queues>
       <queue walltimemax="02:00" default="true">rhel7G</queue>
     </queues>
   </batch_system>

   <batch_system MACH="snl-blake" type="slurm" >
     <queues>
       <queue walltimemax="02:00" default="true">blake</queue>
     </queues>
   </batch_system>

   <batch_system MACH="lawrencium-lr2" type="slurm" >
     <directives>
       <directive>--ntasks-per-node={{ tasks_per_node }}</directive>
       <directive>--qos=condo_esd2 </directive>
     </directives>
    <queues>
      <queue walltimemax="01:00:00" default="true">lr3</queue>
    </queues>
   </batch_system>

   <batch_system MACH="lawrencium-lr3" type="slurm" >
     <directives>
       <directive>--ntasks-per-node={{ tasks_per_node }}</directive>
       <directive>--qos=condo_esd2 </directive>
     </directives>
    <queues>
      <queue walltimemax="01:00:00" default="true">lr3</queue>
    </queues>
   </batch_system>

  <batch_jobs>
    <!-- order matters, with no-batch jobs will be run in the order listed here -->
    <job name="case.run">
      <template>template.case.run</template>
      <prereq>$BUILD_COMPLETE and not $TEST</prereq>
    </job>
    <job name="case.run.sh">
      <template>template.case.run.sh</template>
      <prereq>False</prereq>
    </job>
   <job name="case.test">
      <template>template.case.test</template>
      <prereq>$BUILD_COMPLETE and $TEST</prereq>
    </job>
    <job name="case.st_archive">
      <template>template.st_archive</template>
      <task_count>1</task_count>
      <walltime>0:20:00</walltime>
      <!-- If DOUT_S is true and case.run (or case.test) exits successfully then run st_archive-->
      <dependency>case.run case.test</dependency>
      <prereq>$DOUT_S</prereq>
    </job>
  </batch_jobs>

</config_batch>
<|MERGE_RESOLUTION|>--- conflicted
+++ resolved
@@ -277,11 +277,7 @@
     <!-- anvil is slurm -->
     <batch_system MACH="anvil" type="slurm" >
       <queues>
-<<<<<<< HEAD
-	<queue walltimemax="01:00:00" default="true">acme</queue>
-=======
 	<queue walltimemax="01:00:00" default="true">acme-centos6</queue>
->>>>>>> e8dde071
       </queues>
     </batch_system>
 
@@ -356,21 +352,12 @@
 
     <batch_system MACH="theta" type="cobalt_theta">
       <queues>
-<<<<<<< HEAD
-        <queue walltimemax="01:00:00" nodemax="8" strict="true">debug-cache-quad</queue>
-        <queue walltimemin="00:30:00" walltimemax="02:00:00" nodemin="8" nodemax="15" strict="true">default</queue>
-        <queue walltimemin="00:30:00" walltimemax="04:00:00" nodemin="16" nodemax="127" strict="true">default</queue>
-        <queue walltimemin="00:30:00" walltimemax="06:00:00" nodemin="128" nodemax="383" strict="true">default</queue>
-        <queue walltimemin="00:30:00" walltimemax="12:00:00" nodemin="384" nodemax="647" strict="true">default</queue>
-        <queue walltimemin="00:30:00" walltimemax="24:00:00" nodemin="648" strict="true" default="true">default</queue>
-=======
         <queue walltimemax="01:00:00" nodemin="1" nodemax="8" strict="true">debug-cache-quad</queue>
         <queue walltimemin="00:30:00" walltimemax="03:00:00" nodemin="128" nodemax="255"  strict="true">default</queue>
         <queue walltimemin="00:30:00" walltimemax="06:00:00" nodemin="256" nodemax="383"  strict="true">default</queue>
         <queue walltimemin="00:30:00" walltimemax="09:00:00" nodemin="384" nodemax="639"  strict="true">default</queue>
         <queue walltimemin="00:30:00" walltimemax="12:00:00" nodemin="640" nodemax="801"  strict="true">default</queue>
         <queue walltimemin="00:30:00" walltimemax="24:00:00" nodemin="802" strict="true" default="true">default</queue>
->>>>>>> e8dde071
       </queues>
     </batch_system>
 
