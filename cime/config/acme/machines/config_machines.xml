--- conflicted
+++ resolved
@@ -2612,36 +2612,16 @@
       </modules>
       <!-- Default -->
       <environment_variables>
-<<<<<<< HEAD
 	<env name="COMPILER">$COMPILER</env>
 	<env name="MPILIB">$MPILIB</env>
 	<env name="OMP_STACKSIZE">128M</env>
 	<env name="NETCDF_C_PATH">$ENV{OLCF_NETCDF_ROOT}</env>
+	<env name="NETCDF_FORTRAN_PATH">$ENV{OLCF_NETCDF_FORTRAN_ROOT}</env>
 	<env name="HDF5_PATH">$ENV{OLCF_HDF5_ROOT}</env>
 	<env name="ESSL_PATH">$ENV{OLCF_ESSL_ROOT}</env>
       </environment_variables>
-
-      <environment_variables compiler="pgi">
-	<env name="NETCDF_FORTRAN_PATH">$ENV{OLCF_NETCDF_FORTRAN_ROOT}</env>
-      </environment_variables>
-
-      <environment_variables compiler="pgi" mpilib="!mpi-serial">
+      <environment_variables mpilib="!mpi-serial">
 	<env name="PNETCDF_PATH">$ENV{OLCF_PARALLEL_NETCDF_ROOT}</env>
-      </environment_variables>
-
-      <environment_variables compiler="ibm">
-	<env name="NETCDF_FORTRAN_PATH">/lustre/atlas/proj-shared/cli115/summitdev/soft/netcdf/fortran-4.4.4</env>
-	<env name="LD_LIBRARY_PATH">$ENV{LD_LIBRARY_PATH}:/lustre/atlas/proj-shared/cli115/summitdev/soft/netcdf/fortran-4.4.4/lib</env>
-=======
-		  <env name="COMPILER">$COMPILER</env>
-		  <env name="MPILIB">$MPILIB</env>
-		  <env name="OMP_STACKSIZE">128M</env>
-		  <env name="NETCDF_C_PATH">$ENV{OLCF_NETCDF_ROOT}</env>
-		  <env name="NETCDF_FORTRAN_PATH">$ENV{OLCF_NETCDF_FORTRAN_ROOT}</env>
-		  <env name="PNETCDF_PATH" mpilib="!mpi-serial">$ENV{OLCF_PARALLEL_NETCDF_ROOT}</env>
-		  <env name="HDF5_PATH">$ENV{OLCF_HDF5_ROOT}</env>
-		  <env name="ESSL_PATH">$ENV{OLCF_ESSL_ROOT}</env>
->>>>>>> 7a0c13f0
       </environment_variables>
     </module_system>
 </machine>
