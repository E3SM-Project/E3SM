--- conflicted
+++ resolved
@@ -293,21 +293,14 @@
         !--- compute some needed quantities ---
         vmag   = max(umin, sqrt( (ubot(n)-us(n))**2 + (vbot(n)-vs(n))**2) )
         if (use_coldair_outbreak_mod) then
-           ! Cold Air Outbreak Modification:
-           ! Increase windspeed for negative tbot-ts
-           ! based on Mahrt & Sun 1995,MWR
-
-<<<<<<< HEAD
-           if (tdiff(n).lt.td0) then
-              vscl=min((1._R8+alpha*(abs(tdiff(n)-td0)**0.5_R8/abs(vmag))),maxscl)
-              vmag=vmag*vscl
-           endif
-=======
+            ! Cold Air Outbreak Modification:
+            ! Increase windspeed for negative tbot-ts
+            ! based on Mahrt & Sun 1995,MWR
+
             if (tdiff(n).lt.td0) then
                vscl=min((1._R8+alpha*(abs(tdiff(n)-td0)**0.5_R8/abs(vmag))),maxscl)
                vmag=vmag*vscl
             endif
->>>>>>> a45ed0d3
         endif
         ssq    = 0.98_R8 * qsat(ts(n)) / rbot(n)   ! sea surf hum (kg/kg)
         delt   = thbot(n) - ts(n)                  ! pot temp diff (K)
