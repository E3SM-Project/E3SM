module dead_nuopc_mod

<<<<<<< HEAD
  use med_constants_mod     , only : R8, CL
  use shr_nuopc_methods_mod , only : chkerr => shr_nuopc_methods_ChkErr 
  use shr_sys_mod           , only : shr_sys_abort
  use ESMF                  , only : ESMF_Gridcomp, ESMF_State, ESMF_StateGet
  use ESMF                  , only : ESMF_Clock, ESMF_Time, ESMF_TimeInterval, ESMF_Alarm
  use ESMF                  , only : ESMF_GridCompGet, ESMF_ClockGet, ESMF_ClockSet, ESMF_ClockAdvance, ESMF_AlarmSet
  use ESMF                  , only : ESMF_SUCCESS, ESMF_LogWrite, ESMF_LOGMSG_INFO, ESMF_METHOD_INITIALIZE
  use ESMF                  , only : ESMF_FAILURE
  use ESMF                  , only : operator(/=), operator(==), operator(+)

=======
  use ESMF              , only : ESMF_Gridcomp, ESMF_State, ESMF_StateGet
  use ESMF              , only : ESMF_Clock, ESMF_Time, ESMF_TimeInterval, ESMF_Alarm
  use ESMF              , only : ESMF_GridCompGet, ESMF_ClockGet, ESMF_ClockSet, ESMF_ClockAdvance, ESMF_AlarmSet
  use ESMF              , only : ESMF_SUCCESS, ESMF_LogWrite, ESMF_LOGMSG_INFO, ESMF_METHOD_INITIALIZE
  use ESMF              , only : ESMF_FAILURE, ESMF_LOGMSG_ERROR
  use ESMF              , only : ESMF_VMGetCurrent, ESMF_VM, ESMF_VMBroadcast, ESMF_VMGet
  use ESMF              , only : ESMF_VM, ESMF_VMGetCurrent, ESMF_VmGet
  use ESMF              , only : operator(/=), operator(==), operator(+)
  use shr_kind_mod      , only : r8=>shr_kind_r8, i8=>shr_kind_i8, cl=>shr_kind_cl, cs=>shr_kind_cs
  use shr_sys_mod       , only : shr_sys_abort
  use dead_methods_mod  , only : chkerr, alarmInit
>>>>>>> dabe086f

  implicit none
  private

  public :: dead_init_nuopc
  public :: dead_final_nuopc
  public :: dead_meshinit
  public :: ModelInitPhase
  public :: ModelSetRunClock
  public :: fld_list_add
  public :: fld_list_realize

  ! !PUBLIC DATA MEMBERS:
  integer, public :: dead_grid_lat    = 1   ! lat from component
  integer, public :: dead_grid_lon    = 2   ! lon from component
  integer, public :: dead_grid_area   = 3   ! area from component
  integer, public :: dead_grid_mask   = 4   ! mask, 0 = inactive cell
  integer, public :: dead_grid_frac   = 5   ! fractional area coverage
  integer, public :: dead_grid_index  = 6   ! global index
  integer, public :: dead_grid_total  = 6

  type fld_list_type
    character(len=128) :: stdname
     integer :: ungridded_lbound = 0
     integer :: ungridded_ubound = 0
  end type fld_list_type
  public :: fld_list_type

  integer, parameter, public :: fldsMax = 100
  integer                    :: dbug_flag = 0
  character(*), parameter    :: u_FILE_u = &
       __FILE__

!===============================================================================
contains
!===============================================================================

  subroutine dead_read_inparms(model,  inst_suffix, logunit, &
       nxg, nyg, decomp_type, nproc_x, seg_len)
<<<<<<< HEAD

    use ESMF, only : ESMF_VMGetCurrent, ESMF_VM, ESMF_VMBroadcast, ESMF_VMGet
=======
>>>>>>> dabe086f

    ! input/output variables
    character(len=*) , intent(in)    :: model
    character(len=*) , intent(in)    :: inst_suffix ! char string associated with instance
    integer          , intent(in)    :: logunit     ! logging unit number
    integer    	     , intent(out)   :: nproc_x
    integer          , intent(out)   :: seg_len
    integer          , intent(out)   :: nxg         ! global dim i-direction
    integer          , intent(out)   :: nyg         ! global dim j-direction
    integer          , intent(out)   :: decomp_type ! decomposition type

    ! local variables
    type(ESMF_VM)           :: vm
    character(CL)           :: fileName ! generic file name
    integer                 :: nunit    ! unit number
    integer                 :: unitn    ! Unit for namelist file
    integer                 :: tmp(5)   ! array for broadcast
    integer                 :: localPet ! mpi id of current task in current context
    integer                 :: rc       ! return code
    character(*), parameter :: F00   = "('(dead_read_inparms) ',8a)"
    character(*), parameter :: F01   = "('(dead_read_inparms) ',a,a,4i8)"
    character(*), parameter :: F03   = "('(dead_read_inparms) ',a,a,i8,a)"
    character(*), parameter :: subName = "(dead_read_inpamrs) "
    !-------------------------------------------------------------------------------

    ! read the input parms (used to configure model)
    nxg            =  -9999
    nyg            =  -9999
    nproc_x        =  -9999
    seg_len        =  -9999
    decomp_type    =  -9999

    call ESMF_VMGetCurrent(vm, rc=rc)
    if (chkerr(rc,__LINE__,u_FILE_u)) return
    call ESMF_VMGet(vm, localPet=localPet, rc=rc)
    if (chkerr(rc,__LINE__,u_FILE_u)) return

    if (localPet==0) then
       open(newunit=unitn, file='x'//model//'_in'//trim(inst_suffix), status='old' )
       read(unitn,*) nxg
       read(unitn,*) nyg
       read(unitn,*) decomp_type
       read(unitn,*) nproc_x
       read(unitn,*) seg_len
       close (unitn)
    endif

    tmp(1) = nxg
    tmp(2) = nyg
    tmp(3) = decomp_type
    tmp(4) = nproc_x
    tmp(5) = seg_len

    call ESMF_VMBroadcast(vm, tmp, 6, 0, rc=rc)

    nxg         = tmp(1)
    nyg         = tmp(2)
    decomp_type = tmp(3)
    nproc_x     = tmp(4)
    seg_len     = tmp(5)

    if (localPet==0) then
       write(logunit,*)' Read in X'//model//' input from file= x'//model//'_in'
       write(logunit,F00) model
       write(logunit,F00) model,'         Model  :  ',model
       write(logunit,F01) model,'           NGX  :  ',nxg
       write(logunit,F01) model,'           NGY  :  ',nyg
       write(logunit,F01) model,' Decomposition  :  ',decomp_type
       write(logunit,F03) model,' Num pes in X   :  ',nproc_x,'  (type 3 only)'
       write(logunit,F03) model,' Segment Length :  ',seg_len,'  (type 11 only)'
       write(logunit,F00) model,'    inst_suffix :  ',trim(inst_suffix)
       write(logunit,F00) model
    end if

  end subroutine dead_read_inparms

  !===============================================================================

  subroutine dead_setNewGrid(decomp_type, nxg, nyg, logunit, lsize, gbuf, seg_len, nproc_x)

    ! This sets up some defaults.  The user may want to overwrite some
    ! of these fields in the main program after initialization in complete.

<<<<<<< HEAD
    use ESMF          , only : ESMF_VM, ESMF_VMGetCurrent, ESMF_VmGet
=======
>>>>>>> dabe086f
    use shr_const_mod , only : shr_const_pi, shr_const_rearth

    ! input/output parameters:
    integer , intent(in)          :: decomp_type !
    integer , intent(in)          :: nxg,nyg     ! global grid sizes
    integer , intent(in)          :: logunit     ! output logunit
    integer , intent(out)         :: lsize       ! local grid sizes
    real(R8), pointer             :: gbuf(:,:)   ! output data
    integer , intent(in),optional :: seg_len     ! seg len decomp setting
    integer , intent(in),optional :: nproc_x     ! 2d decomp setting

    ! local
    type(ESMF_VM)           :: vm
    integer                 :: rc
    integer                 :: mype
    integer                 :: totpe ! total number of pes
    logical                 :: found
    integer                 :: i,j,ig,jg
    integer                 :: n,ng,is,ie,js,je,nx,ny
    integer                 :: npesx,npesy,mypex,mypey,nxp,nyp
    real(R8)                :: hscore,bscore
    real(R8)                :: dx,dy,deg2rad,ys,yc,yn,area,re
    integer, allocatable    :: gindex(:)
    character(*), parameter :: F00   = "('(dead_setNewGrid) ',8a)"
    character(*), parameter :: F01   = "('(dead_setNewGrid) ',a,4i8)"
    character(*), parameter :: subName = "(dead_setNewGrid) "
    !-------------------------------------------------------------------------------

    call ESMF_VMGetCurrent(vm, rc=rc)
    if (chkerr(rc,__LINE__,u_FILE_u)) return
    call ESMF_VMGet(vm, localPet=mype, peCount=totpe, rc=rc)
    if (chkerr(rc,__LINE__,u_FILE_u)) return

    if ( decomp_type == 1 .or. &
         decomp_type == 2 .or. &
         decomp_type == 3 .or. &
         decomp_type == 4 .or. &
         decomp_type == 11) then
    else
       ! invalid decomposition type
       if (mype == 0) then
          write(logunit,F01) 'ERROR: invalid decomp_type = ',decomp_type
       end if
       call shr_sys_abort(subName//'invalid decomp_type')
    endif

    if (nxg*nyg == 0) then
       lsize = 0
       allocate(gbuf(lsize,dead_grid_total))
       if (mype == 0) then
          write(logunit,*) subname,' grid size is zero, lsize = ',lsize
       end if
       return
    endif

    found = .false.

    if (decomp_type == 1) then  ! 1d decomp by lat
       npesx = 1
       npesy = totpe
       found = .true.
    elseif (decomp_type == 2) then  ! 1d decomp by lon
       npesx = totpe
       npesy = 1
       found = .true.
    elseif (decomp_type == 3) then  ! 2d decomp
       if (present(nproc_x)) then
          if ( nproc_x > 0 ) then
             npesx=nproc_x
             npesy=totpe/npesx
             if ( npesx*npesy /= totpe) then
                write(logunit,F00) 'ERROR: uneven decomposition'
                call shr_sys_abort(subName//'uneven decomp')
             end if
             found = .true.
          endif
       endif
       if (.not.found) then  ! narrow blocks
          do nx = 1,totpe
             ny = totpe/nx
             if (nx*ny == totpe) then
                npesx = nx
                npesy = ny
                found = .true.
             endif
          enddo
       endif
    elseif (decomp_type == 4) then  ! 2d evenly divisible square block decomp
       hscore = nxg*nyg
       do nx = 1,totpe
          ny = totpe/nx
          if (nx*ny == totpe .and. mod(nxg,nx) == 0 .and. mod(nyg,ny) == 0) then
             bscore = ((nxg*ny*1.0_r8) / (nyg*nx*1.0_r8)) - 1.0_r8
             bscore = bscore * bscore
             if (bscore < hscore .or. .not.found) then
                hscore = bscore
                npesx = nx
                npesy = ny
                found = .true.
             endif
          endif
       enddo
    endif

    if (found) then
       nx = nxg/npesx
       mypex = mod(mype,npesx)
       mypey = mype/npesx
       is = (mypex    ) * (nx) + 1
       ie = (mypex + 1) * (nx)

       ny = nyg/npesy
       js = (mypey    ) * (ny) + 1
       je = (mypey + 1) * (ny)

       nxp = nxg - (nx*npesx)       ! extra lons not accounted for yet
       nyp = nyg - (ny*npesy)       ! extra lats not accounted for yet

       is = is + min(mypex,nxp)      ! add them to first few pes and shift everything
       ie = ie + min(mypex+1,nxp)
       js = js + min(mypey,nyp)      ! add them to first few pes and shift everything
       je = je + min(mypey+1,nyp)

       lsize = (ie - is + 1) * (je - js + 1)

       allocate(gindex(lsize))
       n = 0
       do j = js,je
          do i = is,ie
             n = n + 1
             gindex(n) = (j-1)*nxg + i
          enddo
       enddo
    endif

    if (.not.found) then
       !-------------------------------------------------------------------------
       ! type 11 general segment decomp
       !-------------------------------------------------------------------------
       nx = nxg*nyg / (totpe*13) + 1   ! 13 segments per pe (arbitrary)
       ! nx override with seg_len
       if (present(seg_len)) then
          if (seg_len > 0) nx = seg_len
       endif

       n = 0
       i = 0
       lsize = 0
       do while (n < nxg*nyg)
          ny = min(nx,nxg*nyg-n)
          do j = 1,ny
             n = n + 1
             if (mype == mod(i,totpe)) then
                lsize = lsize + 1
             endif
          enddo
          i = i + 1
       enddo

       allocate(gindex(lsize))

       n = 0
       i = 0
       lsize = 0
       do while (n < nxg*nyg)
          ny = min(nx,nxg*nyg-n)
          do j = 1,ny
             n = n + 1
             if (mype == mod(i,totpe)) then
                lsize = lsize + 1
                gindex(lsize) = n
             endif
          enddo
          i = i + 1
       enddo

       if (mype == 0) then
          write(logunit,*) 'dead_setNewGrid decomp seg ',mype,lsize,nx
       end if

       found = .true.

    endif

    if ( .not.found ) then
       write(logunit,F01) 'ERROR: with decomp nxg,nyg,totpe=',nxg,nyg,totpe
       call shr_sys_abort(subName//'decomp')
    endif

    deg2rad = shr_const_pi / 180.0_R8
    re = shr_const_rearth

    allocate(gbuf(lsize,dead_grid_total))
    gbuf = -888.0_R8
    if (mype == 0) then
       write(logunit,*) subname,' Decomp is ',decomp_type,' lsize = ',lsize
    end if

    n=0
    dx = 360.0_R8/nxg * deg2rad
    do n = 1,lsize
       ig = mod((gindex(n)-1),nxg) + 1
       jg =     (gindex(n)-1)/nxg  + 1

       ys = -90.0_R8 + (jg-1.0_R8)*180.0_R8/(nyg)
       yc = -90.0_R8 + (jg-0.5_R8)*180.0_R8/(nyg)
       yn = -90.0_R8 + (jg-0.0_R8)*180.0_R8/(nyg)
       dy = sin(yn*deg2rad) - sin(ys*deg2rad)
       area = dx*dy*re*re

       gbuf(n,dead_grid_lon  ) = (ig-1.0_R8)*360.0_R8/(nxg)
       gbuf(n,dead_grid_lat  ) = yc
       gbuf(n,dead_grid_index) = gindex(n)
       gbuf(n,dead_grid_area ) = area
       gbuf(n,dead_grid_mask ) = 0
       gbuf(n,dead_grid_frac ) = 1.0_R8
    enddo

    deallocate(gindex)

  end subroutine dead_setNewGrid

  !===============================================================================

  subroutine dead_init_nuopc(model, inst_suffix, logunit, lsize, gbuf, nxg, nyg)

    ! input/output parameters:
    character(len=*) , intent(in)    :: model
    character(len=*) , intent(in)    :: inst_suffix ! char string associated with instance
    integer          , intent(in)    :: logunit     ! logging unit number
    integer          , intent(out)   :: lsize       ! logging unit number
    real(r8)         , pointer       :: gbuf(:,:)   ! model grid
    integer          , pointer       :: gindex(:)   ! global index space
    integer          , intent(out)   :: nxg         ! global dim i-direction
    integer          , intent(out)   :: nyg         ! global dim j-direction

    !--- local variables ---
    integer                  :: local_comm    ! local communicator
    integer                  :: nproc_x
    integer                  :: seg_len
    integer                  :: decomp_type
    character(*), parameter  :: subName = "(dead_init_nuopc) "
    !-------------------------------------------------------------------------------

    ! Read input parms
    call dead_read_inparms(model, inst_suffix, logunit, nxg, nyg, decomp_type, nproc_x, seg_len)

    ! Initialize grid
    call dead_setNewGrid(decomp_type, nxg, nyg, logunit, lsize, gbuf, seg_len, nproc_x)

  end subroutine dead_init_nuopc

  !===============================================================================

  subroutine dead_final_nuopc(model, logunit)

    ! finalize method for xcpl component
<<<<<<< HEAD

    use ESMF, only : ESMF_VM, ESMF_VMGetCurrent, ESMF_VMGet
=======
>>>>>>> dabe086f

    ! input/output parameters:
    character(len=*) , intent(in) :: model
    integer          , intent(in) :: logunit     ! logging unit number

    ! local variables
    type(ESMF_VM) :: vm
    integer       :: rc
    integer       :: localPet
    character(*), parameter :: F00   = "('(dead_comp_final) ',8a)"
    character(*), parameter :: F91   = "('(dead_comp_final) ',73('-'))"
    character(*), parameter :: subName = "(dead_comp_final) "
    !-------------------------------------------------------------------------------

    call ESMF_VMGetCurrent(vm, rc=rc)
    if (chkerr(rc,__LINE__,u_FILE_u)) return
    call ESMF_VMGet(vm, localPet=localPet, rc=rc)
    if (chkerr(rc,__LINE__,u_FILE_u)) return

    if (localPet==0) then
       write(logunit,F91)
       write(logunit,F00) trim(model),': end of main integration loop'
       write(logunit,F91)
    end if

  end subroutine dead_final_nuopc

  !===============================================================================
<<<<<<< HEAD

  subroutine fld_list_add(num, fldlist, stdname, ungridded_lbound, ungridded_ubound)
=======
>>>>>>> dabe086f

  subroutine fld_list_add(num, fldlist, stdname, ungridded_lbound, ungridded_ubound)

    ! input/output variables
    integer                    , intent(inout) :: num
    type(fld_list_type)        , intent(inout) :: fldlist(:)
    character(len=*)           , intent(in)    :: stdname
    integer,          optional , intent(in)    :: ungridded_lbound
    integer,          optional , intent(in)    :: ungridded_ubound

    ! local variables
    character(len=*), parameter :: subname='(dead_nuopc_mod:fld_list_add)'
    !-------------------------------------------------------------------------------

    ! Set up a list of field information
    num = num + 1
    if (num > fldsMax) then
       call ESMF_LogWrite(trim(subname)//": ERROR num > fldsMax "//trim(stdname), &
            ESMF_LOGMSG_ERROR, line=__LINE__, file=__FILE__)
       return
    endif
    fldlist(num)%stdname = trim(stdname)

    if (present(ungridded_lbound) .and. present(ungridded_ubound)) then
       fldlist(num)%ungridded_lbound = ungridded_lbound
       fldlist(num)%ungridded_ubound = ungridded_ubound
    end if

  end subroutine fld_list_add

  !===============================================================================

  subroutine fld_list_realize(state, fldList, numflds, flds_scalar_name, flds_scalar_num, mesh, tag, rc)

    use NUOPC , only : NUOPC_IsConnected, NUOPC_Realize
    use ESMF  , only : ESMF_MeshLoc_Element, ESMF_FieldCreate, ESMF_TYPEKIND_R8
    use ESMF  , only : ESMF_MAXSTR, ESMF_Field, ESMF_State, ESMF_Mesh, ESMF_StateRemove
    use ESMF  , only : ESMF_LogFoundError, ESMF_LOGMSG_INFO, ESMF_SUCCESS
    use ESMF  , only : ESMF_LogWrite, ESMF_LOGMSG_ERROR, ESMF_LOGERR_PASSTHRU

    type(ESMF_State)    , intent(inout) :: state
    type(fld_list_type) , intent(in)    :: fldList(:)
    integer             , intent(in)    :: numflds
    character(len=*)    , intent(in)    :: flds_scalar_name
    integer             , intent(in)    :: flds_scalar_num
    character(len=*)    , intent(in)    :: tag
    type(ESMF_Mesh)     , intent(in)    :: mesh
    integer             , intent(inout) :: rc

    ! local variables
    integer           :: n
    type(ESMF_Field)  :: field
    character(len=80) :: stdname
    integer           :: gridtoFieldMap=2
<<<<<<< HEAD
    character(len=*),parameter  :: subname='(dshr_nuopc_mod:fld_list_realize)'
=======
    character(len=*),parameter  :: subname='(dead_nuopc_mod:fld_list_realize)'
>>>>>>> dabe086f
    ! ----------------------------------------------

    rc = ESMF_SUCCESS

    do n = 1, numflds
       stdname = fldList(n)%stdname
       if (NUOPC_IsConnected(state, fieldName=stdname)) then
          if (stdname == trim(flds_scalar_name)) then
             call ESMF_LogWrite(trim(subname)//trim(tag)//" Field = "//trim(stdname)//" is connected on root pe", &
                  ESMF_LOGMSG_INFO)
             ! Create the scalar field
             call SetScalarField(field, flds_scalar_name, flds_scalar_num, rc=rc)
             if (ESMF_LogFoundError(rcToCheck=rc, msg=ESMF_LOGERR_PASSTHRU, line=__LINE__, file=u_FILE_u)) return
          else
             call ESMF_LogWrite(trim(subname)//trim(tag)//" Field = "//trim(stdname)//" is connected using mesh", &
                  ESMF_LOGMSG_INFO)
             ! Create the field
             if (fldlist(n)%ungridded_lbound > 0 .and. fldlist(n)%ungridded_ubound > 0) then
                field = ESMF_FieldCreate(mesh, ESMF_TYPEKIND_R8, name=stdname, meshloc=ESMF_MESHLOC_ELEMENT, &
                     ungriddedLbound=(/fldlist(n)%ungridded_lbound/), &
                     ungriddedUbound=(/fldlist(n)%ungridded_ubound/), &
                     gridToFieldMap=(/gridToFieldMap/), rc=rc)
                if (chkerr(rc,__LINE__,u_FILE_u)) return
             else
                field = ESMF_FieldCreate(mesh, ESMF_TYPEKIND_R8, name=stdname, meshloc=ESMF_MESHLOC_ELEMENT, rc=rc)
                if (ESMF_LogFoundError(rcToCheck=rc, msg=ESMF_LOGERR_PASSTHRU, line=__LINE__, file=u_FILE_u)) return
             end if
          endif

          ! NOW call NUOPC_Realize
          call NUOPC_Realize(state, field=field, rc=rc)
          if (ESMF_LogFoundError(rcToCheck=rc, msg=ESMF_LOGERR_PASSTHRU, line=__LINE__, file=u_FILE_u)) return
       else
          if (stdname /= trim(flds_scalar_name)) then
             call ESMF_LogWrite(subname // trim(tag) // " Field = "// trim(stdname) // " is not connected.", &
                  ESMF_LOGMSG_INFO)
             call ESMF_StateRemove(state, (/stdname/), rc=rc)
             if (ESMF_LogFoundError(rcToCheck=rc, msg=ESMF_LOGERR_PASSTHRU, line=__LINE__, file=u_FILE_u)) return
          end if
       end if
    end do

  contains  !- - - - - - - - - - - - - - - - - - - - - - - - - - - - - - - - -

    subroutine SetScalarField(field, flds_scalar_name, flds_scalar_num, rc)
      ! ----------------------------------------------
      ! create a field with scalar data on the root pe
      ! ----------------------------------------------

      use ESMF, only : ESMF_Field, ESMF_DistGrid, ESMF_Grid
      use ESMF, only : ESMF_DistGridCreate, ESMF_GridCreate, ESMF_LogFoundError, ESMF_LOGERR_PASSTHRU
      use ESMF, only : ESMF_FieldCreate, ESMF_GridCreate, ESMF_TYPEKIND_R8

      type(ESMF_Field) , intent(inout) :: field
      character(len=*) , intent(in)    :: flds_scalar_name
      integer          , intent(in)    :: flds_scalar_num
      integer          , intent(inout) :: rc

      ! local variables
      type(ESMF_Distgrid) :: distgrid
      type(ESMF_Grid)     :: grid
      character(len=*), parameter :: subname='(dead_nuopc_mod:SetScalarField)'
      ! ----------------------------------------------

      rc = ESMF_SUCCESS

      ! create a DistGrid with a single index space element, which gets mapped onto DE 0.
      distgrid = ESMF_DistGridCreate(minIndex=(/1/), maxIndex=(/1/), rc=rc)
      if (ESMF_LogFoundError(rcToCheck=rc, msg=ESMF_LOGERR_PASSTHRU, line=__LINE__, file=u_FILE_u)) return

      grid = ESMF_GridCreate(distgrid, rc=rc)
      if (ESMF_LogFoundError(rcToCheck=rc, msg=ESMF_LOGERR_PASSTHRU, line=__LINE__, file=u_FILE_u)) return

      field = ESMF_FieldCreate(name=trim(flds_scalar_name), grid=grid, typekind=ESMF_TYPEKIND_R8, &
           ungriddedLBound=(/1/), ungriddedUBound=(/flds_scalar_num/), gridToFieldMap=(/2/), rc=rc)
      if (ESMF_LogFoundError(rcToCheck=rc, msg=ESMF_LOGERR_PASSTHRU, line=__LINE__, file=u_FILE_u)) return

    end subroutine SetScalarField

  end subroutine fld_list_realize

  !===============================================================================

  subroutine ModelInitPhase(gcomp, importState, exportState, clock, rc)

    use NUOPC, only : NUOPC_CompFilterPhaseMap

    type(ESMF_GridComp)   :: gcomp
    type(ESMF_State)      :: importState, exportState
    type(ESMF_Clock)      :: clock
    integer, intent(out)  :: rc
    !-------------------------------------------------------------------------------

    rc = ESMF_SUCCESS

    ! Switch to IPDv01 by filtering all other phaseMap entries
    call NUOPC_CompFilterPhaseMap(gcomp, ESMF_METHOD_INITIALIZE, acceptStringList=(/"IPDv01p"/), rc=rc)
    if (chkerr(rc,__LINE__,u_FILE_u)) return

  end subroutine ModelInitPhase

  !===============================================================================

  subroutine ModelSetRunClock(gcomp, rc)

    use ESMF               , only : ESMF_ClockGetAlarmList, ESMF_ALARMLIST_ALL
    use NUOPC_Model        , only : NUOPC_ModelGet
    use NUOPC              , only : NUOPC_CompAttributeGet

    ! input/output variables
    type(ESMF_GridComp)  :: gcomp
    integer, intent(out) :: rc

    ! local variables
    type(ESMF_Clock)         :: mclock, dclock
    type(ESMF_Time)          :: mcurrtime, dcurrtime
    type(ESMF_Time)          :: mstoptime
    type(ESMF_TimeInterval)  :: mtimestep, dtimestep
    character(len=256)       :: cvalue
    character(len=256)       :: restart_option       ! Restart option units
    integer                  :: restart_n            ! Number until restart interval
    integer                  :: restart_ymd          ! Restart date (YYYYMMDD)
    type(ESMF_ALARM)         :: restart_alarm
    character(len=128)       :: name
    integer                  :: alarmcount
    character(len=*),parameter :: subname='dead_nuopc_mod:(ModelSetRunClock) '
    !-------------------------------------------------------------------------------

    rc = ESMF_SUCCESS
    if (dbug_flag > 5) call ESMF_LogWrite(subname//' called', ESMF_LOGMSG_INFO)

    ! query the Component for its clocks
    call NUOPC_ModelGet(gcomp, driverClock=dclock, modelClock=mclock, rc=rc)
    if (chkerr(rc,__LINE__,u_FILE_u)) return

    call ESMF_ClockGet(dclock, currTime=dcurrtime, timeStep=dtimestep, rc=rc)
    if (chkerr(rc,__LINE__,u_FILE_u)) return

    call ESMF_ClockGet(mclock, currTime=mcurrtime, timeStep=mtimestep, rc=rc)
    if (chkerr(rc,__LINE__,u_FILE_u)) return

    !--------------------------------
    ! force model clock currtime and timestep to match driver and set stoptime
    !--------------------------------

    mstoptime = mcurrtime + dtimestep
    call ESMF_ClockSet(mclock, currTime=dcurrtime, timeStep=dtimestep, stopTime=mstoptime, rc=rc)
    if (chkerr(rc,__LINE__,u_FILE_u)) return

    !--------------------------------
    ! set restart alarm
    !--------------------------------

    call ESMF_ClockGetAlarmList(mclock, alarmlistflag=ESMF_ALARMLIST_ALL, alarmCount=alarmCount, rc=rc)
    if (chkerr(rc,__LINE__,u_FILE_u)) return

    if (alarmCount == 0) then

       call ESMF_GridCompGet(gcomp, name=name, rc=rc)
       if (chkerr(rc,__LINE__,u_FILE_u)) return
       call ESMF_LogWrite(subname//'setting alarms for' // trim(name), ESMF_LOGMSG_INFO)

       call NUOPC_CompAttributeGet(gcomp, name="restart_option", value=restart_option, rc=rc)
       if (chkerr(rc,__LINE__,u_FILE_u)) return

       call NUOPC_CompAttributeGet(gcomp, name="restart_n", value=cvalue, rc=rc)
       if (chkerr(rc,__LINE__,u_FILE_u)) return
       read(cvalue,*) restart_n

       call NUOPC_CompAttributeGet(gcomp, name="restart_ymd", value=cvalue, rc=rc)
       if (chkerr(rc,__LINE__,u_FILE_u)) return
       read(cvalue,*) restart_ymd

       call alarmInit(mclock, restart_alarm, restart_option, &
            opt_n   = restart_n,           &
            opt_ymd = restart_ymd,         &
            RefTime = mcurrTime,           &
            alarmname = 'alarm_restart', rc=rc)
       if (chkerr(rc,__LINE__,u_FILE_u)) return

       call ESMF_AlarmSet(restart_alarm, clock=mclock, rc=rc)
       if (chkerr(rc,__LINE__,u_FILE_u)) return

    end if

    !--------------------------------
    ! Advance model clock to trigger alarms then reset model clock back to currtime
    !--------------------------------

    call ESMF_ClockAdvance(mclock,rc=rc)
    if (chkerr(rc,__LINE__,u_FILE_u)) return

    call ESMF_ClockSet(mclock, currTime=dcurrtime, timeStep=dtimestep, stopTime=mstoptime, rc=rc)
    if (chkerr(rc,__LINE__,u_FILE_u)) return

    if (dbug_flag > 5) call ESMF_LogWrite(subname//' done', ESMF_LOGMSG_INFO)

  end subroutine ModelSetRunClock

  !===============================================================================
  
  subroutine dead_meshinit(gcomp, nx_global, ny_global, gindex, lon, lat, Emesh, rc)

    !-----------------------------------------
    ! create an Emesh object for Fields
    !-----------------------------------------

<<<<<<< HEAD
    use shr_kind_mod , only : R8=>shr_kind_r8
    use ESMF         , only : ESMF_GridComp, ESMF_VM, ESMF_Mesh
    use ESMF         , only : ESMF_VMGet, ESMF_GridCompGet, ESMF_VMBroadCast, ESMF_VMAllGatherV
    use ESMF         , only : ESMF_SUCCESS, ESMF_LOGMSG_INFO, ESMF_LogWrite
    use ESMF         , only : ESMF_VMGather, ESMF_LogFoundError, ESMF_LOGERR_PASSTHRU
    use ESMF         , only : ESMF_MeshCreate, ESMF_COORDSYS_SPH_DEG, ESMF_REDUCE_SUM
    use ESMF         , only : ESMF_VMAllReduce, ESMF_MESHELEMTYPE_QUAD
=======
    use ESMF , only : ESMF_GridComp, ESMF_VM, ESMF_Mesh
    use ESMF , only : ESMF_VMGet, ESMF_GridCompGet, ESMF_VMBroadCast, ESMF_VMAllGatherV
    use ESMF , only : ESMF_SUCCESS, ESMF_LOGMSG_INFO, ESMF_LogWrite
    use ESMF , only : ESMF_VMGather, ESMF_LogFoundError, ESMF_LOGERR_PASSTHRU
    use ESMF , only : ESMF_MeshCreate, ESMF_COORDSYS_SPH_DEG, ESMF_REDUCE_SUM
    use ESMF , only : ESMF_VMAllReduce, ESMF_MESHELEMTYPE_QUAD
>>>>>>> dabe086f

    ! input/output arguments
    type(ESMF_GridComp)               :: gcomp
    integer           , intent(in)    :: nx_global
    integer           , intent(in)    :: ny_global
    integer           , intent(in)    :: gindex(:)
    real(r8), pointer , intent(in)    :: lon(:)
    real(r8), pointer , intent(in)    :: lat(:)
    type(ESMF_Mesh)   , intent(inout) :: Emesh
    integer           , intent(inout) :: rc

    ! local variables
    integer          :: n,n1,n2,de
    integer          :: iam
    integer          :: lsize
    integer          :: numTotElems, numNodes, numConn, nodeindx
    integer          :: iur,iul,ill,ilr
    integer          :: xid, yid, xid0, yid0
    real(r8)         :: lonur, lonul, lonll, lonlr
    integer, pointer :: iurpts(:)
    integer, pointer :: elemIds(:)
    integer, pointer :: elemTypes(:)
    integer, pointer :: elemConn(:)
    real(r8),pointer :: elemCoords(:)
    integer, pointer :: nodeIds(:)
    integer, pointer :: nodeOwners(:)
    real(r8),pointer :: nodeCoords(:)
    real(r8),pointer :: latG(:)
    real(r8),pointer :: lonG(:)
    integer ,pointer :: pes_local(:)
    integer ,pointer :: pes_global(:)
    integer, pointer :: recvOffsets(:)
    integer, pointer :: recvCounts(:)
    integer          :: sendData(1)
    type(ESMF_VM)    :: vm
    integer          :: petCount
<<<<<<< HEAD
    character(len=*),parameter :: subname='(shr_nuopc_grid_MeshInit)'
=======
    character(len=*),parameter :: subname='(dead_MeshInit)'
>>>>>>> dabe086f
    !--------------------------------------------------------------

    rc = ESMF_SUCCESS

    call ESMF_LogWrite(subname, ESMF_LOGMSG_INFO, rc=rc)
    if (chkerr(rc,__LINE__,u_FILE_u)) return
<<<<<<< HEAD

    lsize = size(gindex)

    call ESMF_GridCompGet(gcomp, vm=vm, rc=rc)
    if (chkerr(rc,__LINE__,u_FILE_u)) return

    call ESMF_VMGet(vm, petCount=petCount, localpet=iam, rc=rc)
    if (chkerr(rc,__LINE__,u_FILE_u)) return

    allocate(latG(nx_global*ny_global))
    allocate(lonG(nx_global*ny_global))

    allocate(recvoffsets(petCount))
    allocate(recvCounts(petCount))

    sendData(1) = lsize
    call ESMF_VMGather(vm, sendData=sendData, recvData=recvCounts, count=1, rootPet=0, rc=rc)
    if (chkerr(rc,__LINE__,u_FILE_u)) return

    call ESMF_VMBroadCast(vm, bcstData=recvCounts, count=petCount, rootPet=0, rc=rc)
    if (chkerr(rc,__LINE__,u_FILE_u)) return

=======

    lsize = size(gindex)

    call ESMF_GridCompGet(gcomp, vm=vm, rc=rc)
    if (chkerr(rc,__LINE__,u_FILE_u)) return

    call ESMF_VMGet(vm, petCount=petCount, localpet=iam, rc=rc)
    if (chkerr(rc,__LINE__,u_FILE_u)) return

    allocate(latG(nx_global*ny_global))
    allocate(lonG(nx_global*ny_global))

    allocate(recvoffsets(petCount))
    allocate(recvCounts(petCount))

    sendData(1) = lsize
    call ESMF_VMGather(vm, sendData=sendData, recvData=recvCounts, count=1, rootPet=0, rc=rc)
    if (chkerr(rc,__LINE__,u_FILE_u)) return

    call ESMF_VMBroadCast(vm, bcstData=recvCounts, count=petCount, rootPet=0, rc=rc)
    if (chkerr(rc,__LINE__,u_FILE_u)) return

>>>>>>> dabe086f
    recvoffsets(1) = 0
    do n = 2,petCount
       recvoffsets(n) = recvoffsets(n-1) + recvCounts(n-1)
    end do

    call ESMF_VMAllGatherV(vm, lat, lsize, latG, recvCounts, recvOffsets, rc=rc)
    if (chkerr(rc,__LINE__,u_FILE_u)) return

    call ESMF_VMAllGatherV(vm, lon, lsize, lonG, recvCounts, recvOffsets, rc=rc)
    if (chkerr(rc,__LINE__,u_FILE_u)) return

    deallocate(recvoffsets)
    deallocate(recvCounts)

    ! assumes quadrilaterals for each gridcell (element)
    ! element index matches gsmap index value
    ! nodeid at lower left of each gridcell matches gsmap index value
    ! assumes wrap around in x direction but no wrap in y direction
    ! node ids need to be described in counter clockwise direction
    ! node id associated with lower left cell is assigned to local PET
    ! node ids at top of y boundary assigned to the element to the right

    numTotElems = lsize

    allocate(elemIds(numTotElems))
    allocate(elemTypes(numTotElems))
    elemTypes=(/ESMF_MESHELEMTYPE_QUAD/)
    allocate(elemConn(4*numTotElems))
    allocate(elemCoords(2*numTotElems))

    allocate(nodeIds(numTotElems*4))
    nodeIds = -99

    elemIds(:) = gindex(:)
    numNodes = 0
    numConn = 0

    do n = 1,numTotElems
       elemTypes(n) = ESMF_MESHELEMTYPE_QUAD
       elemCoords(2*n-1) = lon(n)
       elemCoords(2*n)   = lat(n)

       do n1 = 1,4

          numNodes = numNodes + 1
          nodeindx = numNodes
          if (n1 == 1 .or. n1 == 3) xid = mod(elemIds(n)-1,nx_global) + 1
          if (n1 == 2 .or. n1 == 4) xid = mod(elemIds(n)  ,nx_global) + 1
          if (n1 == 1 .or. n1 == 2) yid = (elemIds(n)-1)/nx_global + 1
          if (n1 == 3 .or. n1 == 4) yid = (elemIds(n)-1)/nx_global + 2
          nodeIds(numNodes) = (yid-1) * nx_global + xid
          n2 = 0
          do while (n2 < numNodes - 1 .and. nodeindx == numNodes)
             n2 = n2 + 1
             if (nodeIds(numNodes) == nodeIds(n2)) nodeindx = n2
          enddo
          if (nodeindx /= numNodes) then
             numNodes = numNodes - 1
          endif

          numConn = numConn + 1
          elemConn(numConn) = nodeindx
       enddo
    enddo


    allocate(nodeCoords(2*numNodes))
    allocate(nodeOwners(numNodes))
    allocate(iurpts(numNodes))

    do n = 1,numNodes

       xid0 = mod(nodeIds(n)-1, nx_global) + 1
       yid0 = (nodeIds(n)-1) / nx_global + 1

       xid = xid0
       yid = max(min(yid0,ny_global),1)
       iur = (yid-1) * nx_global + xid
       iurpts(n) = iur

       xid = mod(xid0 - 2 + nx_global, nx_global) + 1
       yid = max(min(yid0,ny_global),1)
       iul = (yid-1) * nx_global + xid

       xid = mod(xid0 - 2 + nx_global, nx_global) + 1
       yid = max(min(yid0-1,ny_global),1)
       ill = (yid-1) * nx_global + xid

       xid = xid0
       yid = max(min(yid0-1,ny_global),1)
       ilr = (yid-1) * nx_global + xid

       ! write(tmpstr,'(2a,8i6)') subname,' nodecoord = ',n,nodeIds(n),xid0,yid0,iur,iul,ill,ilr
       ! call ESMF_LogWrite(trim(tmpstr), ESMF_LOGMSG_INFO)

       ! need to normalize lon values to same 360 degree setting, use lonur as reference value
       lonur = lonG(iur)
       lonul = lonG(iul)
       lonll = lonG(ill)
       lonlr = lonG(ilr)

       if (abs(lonul + 360._r8 - lonur) < abs(lonul - lonur)) lonul = lonul + 360._r8
       if (abs(lonul - 360._r8 - lonur) < abs(lonul - lonur)) lonul = lonul - 360._r8
       if (abs(lonll + 360._r8 - lonur) < abs(lonll - lonur)) lonll = lonll + 360._r8
       if (abs(lonll - 360._r8 - lonur) < abs(lonll - lonur)) lonll = lonll - 360._r8
       if (abs(lonlr + 360._r8 - lonur) < abs(lonlr - lonur)) lonlr = lonlr + 360._r8
       if (abs(lonlr - 360._r8 - lonur) < abs(lonlr - lonur)) lonlr = lonlr - 360._r8

       nodeCoords(2*n-1) = 0.25_r8 * (lonur + lonul + lonll + lonlr)
       nodeCoords(2*n)   = 0.25_r8 * (latG(iur) + latG(iul) + latG(ill) + latG(ilr))
    enddo

    deallocate(lonG)
    deallocate(latG)

    ! Determine the pes that own each index of iurpts (nodeOwners)

    allocate(pes_local(nx_global*ny_global))
    allocate(pes_global(nx_global*ny_global))
    pes_local(:) = 0
    do n = 1,lsize
       pes_local(gindex(n)) = iam
    end do

    call ESMF_VMAllReduce(vm, sendData=pes_local, recvData=pes_global, count=nx_global*ny_global, &
         reduceflag=ESMF_REDUCE_SUM, rc=rc)
    if (chkerr(rc,__LINE__,u_FILE_u)) return

    do n = 1,numNodes
       nodeOwners(n) = pes_global(iurpts(n))
    end do
    deallocate(pes_local)
    deallocate(pes_global)

    Emesh = ESMF_MeshCreate(parametricDim=2, &
         spatialDim=2, &
         coordSys=ESMF_COORDSYS_SPH_DEG, &
         nodeIds=nodeIds(1:numNodes), &
         nodeCoords=nodeCoords, &
         nodeOwners=nodeOwners, &
         elementIds=elemIds,&
         elementTypes=elemTypes, &
         elementConn=elemConn, &
         elementCoords=elemCoords, &
         rc=rc)
    if (chkerr(rc,__LINE__,u_FILE_u)) return

    deallocate(iurpts)
    deallocate(nodeIds, nodeCoords, nodeOwners)
    deallocate(elemIds, elemTypes, elemConn, elemCoords)

  end subroutine dead_meshinit

end module dead_nuopc_mod<|MERGE_RESOLUTION|>--- conflicted
+++ resolved
@@ -1,17 +1,5 @@
 module dead_nuopc_mod
 
-<<<<<<< HEAD
-  use med_constants_mod     , only : R8, CL
-  use shr_nuopc_methods_mod , only : chkerr => shr_nuopc_methods_ChkErr 
-  use shr_sys_mod           , only : shr_sys_abort
-  use ESMF                  , only : ESMF_Gridcomp, ESMF_State, ESMF_StateGet
-  use ESMF                  , only : ESMF_Clock, ESMF_Time, ESMF_TimeInterval, ESMF_Alarm
-  use ESMF                  , only : ESMF_GridCompGet, ESMF_ClockGet, ESMF_ClockSet, ESMF_ClockAdvance, ESMF_AlarmSet
-  use ESMF                  , only : ESMF_SUCCESS, ESMF_LogWrite, ESMF_LOGMSG_INFO, ESMF_METHOD_INITIALIZE
-  use ESMF                  , only : ESMF_FAILURE
-  use ESMF                  , only : operator(/=), operator(==), operator(+)
-
-=======
   use ESMF              , only : ESMF_Gridcomp, ESMF_State, ESMF_StateGet
   use ESMF              , only : ESMF_Clock, ESMF_Time, ESMF_TimeInterval, ESMF_Alarm
   use ESMF              , only : ESMF_GridCompGet, ESMF_ClockGet, ESMF_ClockSet, ESMF_ClockAdvance, ESMF_AlarmSet
@@ -23,7 +11,6 @@
   use shr_kind_mod      , only : r8=>shr_kind_r8, i8=>shr_kind_i8, cl=>shr_kind_cl, cs=>shr_kind_cs
   use shr_sys_mod       , only : shr_sys_abort
   use dead_methods_mod  , only : chkerr, alarmInit
->>>>>>> dabe086f
 
   implicit none
   private
@@ -63,11 +50,6 @@
 
   subroutine dead_read_inparms(model,  inst_suffix, logunit, &
        nxg, nyg, decomp_type, nproc_x, seg_len)
-<<<<<<< HEAD
-
-    use ESMF, only : ESMF_VMGetCurrent, ESMF_VM, ESMF_VMBroadcast, ESMF_VMGet
-=======
->>>>>>> dabe086f
 
     ! input/output variables
     character(len=*) , intent(in)    :: model
@@ -151,10 +133,6 @@
     ! This sets up some defaults.  The user may want to overwrite some
     ! of these fields in the main program after initialization in complete.
 
-<<<<<<< HEAD
-    use ESMF          , only : ESMF_VM, ESMF_VMGetCurrent, ESMF_VmGet
-=======
->>>>>>> dabe086f
     use shr_const_mod , only : shr_const_pi, shr_const_rearth
 
     ! input/output parameters:
@@ -412,11 +390,6 @@
   subroutine dead_final_nuopc(model, logunit)
 
     ! finalize method for xcpl component
-<<<<<<< HEAD
-
-    use ESMF, only : ESMF_VM, ESMF_VMGetCurrent, ESMF_VMGet
-=======
->>>>>>> dabe086f
 
     ! input/output parameters:
     character(len=*) , intent(in) :: model
@@ -445,11 +418,6 @@
   end subroutine dead_final_nuopc
 
   !===============================================================================
-<<<<<<< HEAD
-
-  subroutine fld_list_add(num, fldlist, stdname, ungridded_lbound, ungridded_ubound)
-=======
->>>>>>> dabe086f
 
   subroutine fld_list_add(num, fldlist, stdname, ungridded_lbound, ungridded_ubound)
 
@@ -504,11 +472,7 @@
     type(ESMF_Field)  :: field
     character(len=80) :: stdname
     integer           :: gridtoFieldMap=2
-<<<<<<< HEAD
-    character(len=*),parameter  :: subname='(dshr_nuopc_mod:fld_list_realize)'
-=======
     character(len=*),parameter  :: subname='(dead_nuopc_mod:fld_list_realize)'
->>>>>>> dabe086f
     ! ----------------------------------------------
 
     rc = ESMF_SUCCESS
@@ -716,22 +680,12 @@
     ! create an Emesh object for Fields
     !-----------------------------------------
 
-<<<<<<< HEAD
-    use shr_kind_mod , only : R8=>shr_kind_r8
-    use ESMF         , only : ESMF_GridComp, ESMF_VM, ESMF_Mesh
-    use ESMF         , only : ESMF_VMGet, ESMF_GridCompGet, ESMF_VMBroadCast, ESMF_VMAllGatherV
-    use ESMF         , only : ESMF_SUCCESS, ESMF_LOGMSG_INFO, ESMF_LogWrite
-    use ESMF         , only : ESMF_VMGather, ESMF_LogFoundError, ESMF_LOGERR_PASSTHRU
-    use ESMF         , only : ESMF_MeshCreate, ESMF_COORDSYS_SPH_DEG, ESMF_REDUCE_SUM
-    use ESMF         , only : ESMF_VMAllReduce, ESMF_MESHELEMTYPE_QUAD
-=======
     use ESMF , only : ESMF_GridComp, ESMF_VM, ESMF_Mesh
     use ESMF , only : ESMF_VMGet, ESMF_GridCompGet, ESMF_VMBroadCast, ESMF_VMAllGatherV
     use ESMF , only : ESMF_SUCCESS, ESMF_LOGMSG_INFO, ESMF_LogWrite
     use ESMF , only : ESMF_VMGather, ESMF_LogFoundError, ESMF_LOGERR_PASSTHRU
     use ESMF , only : ESMF_MeshCreate, ESMF_COORDSYS_SPH_DEG, ESMF_REDUCE_SUM
     use ESMF , only : ESMF_VMAllReduce, ESMF_MESHELEMTYPE_QUAD
->>>>>>> dabe086f
 
     ! input/output arguments
     type(ESMF_GridComp)               :: gcomp
@@ -768,18 +722,13 @@
     integer          :: sendData(1)
     type(ESMF_VM)    :: vm
     integer          :: petCount
-<<<<<<< HEAD
-    character(len=*),parameter :: subname='(shr_nuopc_grid_MeshInit)'
-=======
     character(len=*),parameter :: subname='(dead_MeshInit)'
->>>>>>> dabe086f
     !--------------------------------------------------------------
 
     rc = ESMF_SUCCESS
 
     call ESMF_LogWrite(subname, ESMF_LOGMSG_INFO, rc=rc)
     if (chkerr(rc,__LINE__,u_FILE_u)) return
-<<<<<<< HEAD
 
     lsize = size(gindex)
 
@@ -802,30 +751,6 @@
     call ESMF_VMBroadCast(vm, bcstData=recvCounts, count=petCount, rootPet=0, rc=rc)
     if (chkerr(rc,__LINE__,u_FILE_u)) return
 
-=======
-
-    lsize = size(gindex)
-
-    call ESMF_GridCompGet(gcomp, vm=vm, rc=rc)
-    if (chkerr(rc,__LINE__,u_FILE_u)) return
-
-    call ESMF_VMGet(vm, petCount=petCount, localpet=iam, rc=rc)
-    if (chkerr(rc,__LINE__,u_FILE_u)) return
-
-    allocate(latG(nx_global*ny_global))
-    allocate(lonG(nx_global*ny_global))
-
-    allocate(recvoffsets(petCount))
-    allocate(recvCounts(petCount))
-
-    sendData(1) = lsize
-    call ESMF_VMGather(vm, sendData=sendData, recvData=recvCounts, count=1, rootPet=0, rc=rc)
-    if (chkerr(rc,__LINE__,u_FILE_u)) return
-
-    call ESMF_VMBroadCast(vm, bcstData=recvCounts, count=petCount, rootPet=0, rc=rc)
-    if (chkerr(rc,__LINE__,u_FILE_u)) return
-
->>>>>>> dabe086f
     recvoffsets(1) = 0
     do n = 2,petCount
        recvoffsets(n) = recvoffsets(n-1) + recvCounts(n-1)
