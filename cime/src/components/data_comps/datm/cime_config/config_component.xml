--- conflicted
+++ resolved
@@ -277,17 +277,10 @@
       <value   compset="1850.*_DATM%CRU">1920</value>
       <value   compset="2000.*_DATM%CRU">2010</value>
       <value   compset="2003.*_DATM%CRU">2003</value>
-<<<<<<< HEAD
-      <value   compset="2010.*_DATM%CRU">2015</value>
-      <value   compset="1850.*_DATM%GSW">1920</value>
-      <value   compset="2000.*_DATM%GSW">2010</value>
-      <value   compset="2010.*_DATM%GSW">2015</value>
-=======
       <value   compset="2010.*_DATM%CRU">2014</value>
       <value   compset="1850.*_DATM%GSW">1920</value>
       <value   compset="2000.*_DATM%GSW">2010</value>
       <value   compset="2010.*_DATM%GSW">2014</value>
->>>>>>> 71f4e192
       <value   compset="2003.*_DATM%GSW">2003</value>
     </values>
     <group>run_component_datm</group>
