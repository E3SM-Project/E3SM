<?xml version="1.0"?>

<?xml-stylesheet type="text/xsl" href="entry_id.xsl" ?>

<entry_id version="3.0">
  <!-- modifier_mode allowed values are
       '*' 0 or more modifiers (default)
       '1' exactly 1 modifier
       '?' 0 or 1 modifiers
       '+' 1 or more modifiers

       This file may have lnd desc entries.
  -->
  <description modifier_mode="1">
    <desc lnd="DLND[%NULL][%SCPL][%LCPL]">Data land model (DLND) </desc>
    <desc option="NULL">Null mode </desc>
    <desc option="SCPL">snow coupling mode </desc>
    <desc option="LCPL">non-snow coupling </desc>
  </description>

  <entry id="COMP_LND">
    <type>char</type>
    <valid_values>dlnd</valid_values>
    <default_value>dlnd</default_value>
    <group>case_comp</group>
    <file>env_case.xml</file>
    <desc>Name of land component</desc>
  </entry>

  <entry id="DLND_MODE">
    <type>char</type>
    <valid_values>CPLHIST,CLMNLDAS,GLC_CPLHIST,NULL</valid_values>
    <default_value>NULL</default_value>
    <values match="last">
      <value compset="DLND%NULL">NULL</value>
      <value compset="DLND%LCPL">CPLHIST</value>
      <value compset="DLND%LCLMR">CLMNLDAS</value>
      <value compset="DLND%SCPL">GLC_CPLHIST</value>
    </values>
    <group>run_component_dlnd</group>
    <file>env_run.xml</file>
    <desc>DLND mode. In CPLHIST mode, land forcing data (produced by CLM) from a previous
    model run is output in coupler history files and read in by the data land model. IN GLC_CPLHIST,
    glc coupling fields are read in from a coupler history file.  In NULL mode, land forcing is
    set to zero and not utilized. The default is NULL.</desc>
  </entry>

  <entry id="DLND_CPLHIST_DOMAIN_FILE">
    <type>char</type>
    <valid_values></valid_values>
    <default_value>null</default_value>
    <values match="last">
      <value compset="_DLND%SCPL" grid="l%0.9x1.25">$LND_DOMAIN_PATH/$LND_DOMAIN_FILE</value>
    </values>
    <group>run_component_dlnd</group>
    <file>env_run.xml</file>
    <desc>
      Full pathname for domain file for dlnd when DLND_MODE is CPLHIST
      or GLC_CPLHIST.  NOTE: if this is set to 'null' (the default),
      then domain information is read in from the first coupler
      history file in the target stream and it is assumed that the
      first coupler stream file that is pointed to contains the domain
      information for that stream.
    </desc>
  </entry>

  <entry id="DLND_CPLHIST_DIR">
    <type>char</type>
    <default_value>UNSET</default_value>
<<<<<<< HEAD
    <values>
      <value compset="2000.*_DLND%LCLMR" grid="l%NLDAS">$DIN_LOC_ROOT/lnd/dlnd7/NLDAS</value>
=======
    <values match="last">
>>>>>>> 9e2f1409
      <value compset="2000.*_DLND%SCPL" grid="l%0.9x1.25">$DIN_LOC_ROOT/lnd/dlnd7/CPLHIST_SNO/b.e10.BG20TRCN.f09_g16.002_c121001</value>
      <value compset="1850.*_DLND%SCPL" grid="l%0.9x1.25">$DIN_LOC_ROOT/lnd/dlnd7/CPLHIST_SNO/b.e10.BG1850CN.f09_g16.002_c121001</value>
      <value compset="HIST.*_DLND%SCPL" grid="l%0.9x1.25">$DIN_LOC_ROOT/lnd/dlnd7/CPLHIST_SNO/b.e10.BG20TRCN.f09_g16.002_c121001</value>
      <value compset="RCP8.*_DLND%SCPL" grid="l%0.9x1.25">$DIN_LOC_ROOT/lnd/dlnd7/CPLHIST_SNO/b.e10.BGRCP85CN.f09_g16.002_c121001</value>
      <value compset="20TR.*_DLND%SCPL" grid="l%0.9x1.25">$DIN_LOC_ROOT/lnd/dlnd7/CPLHIST_SNO/b.e10.BG20TRCN.f09_g16.002_c121001</value>
    </values>
    <group>run_component_dlnd</group>
    <file>env_run.xml</file>
    <desc>directory for coupler history data mode (only used for CPLHIST mode)</desc>
  </entry>

  <entry id="DLND_CPLHIST_CASE">
    <type>char</type>
    <default_value>UNSET</default_value>
<<<<<<< HEAD
    <values>
      <value compset="2000.*_DLND%LCLMR" grid="l%NLDAS">NLDAS</value>
=======
    <values match="last">
>>>>>>> 9e2f1409
      <value compset="2000.*_DLND%SCPL" grid="l%0.9x1.25">b.e10.BG20TRCN.f09_g16.002</value>
      <value compset="1850.*_DLND%SCPL" grid="l%0.9x1.25">b.e10.BG1850CN.f09_g16.002</value>
      <value compset="HIST.*_DLND%SCPL" grid="l%0.9x1.25">b.e10.BG20TRCN.f09_g16.002</value>
      <value compset="20TR.*_DLND%SCPL" grid="l%0.9x1.25">b.e10.BG20TRCN.f09_g16.002</value>
      <value compset="RCP8.*_DLND%SCPL" grid="l%0.9x1.25">b.e10.BGRCP85CN.f09_g16.002</value>
    </values>
    <group>run_component_dlnd</group>
    <file>env_run.xml</file>
    <desc>case name for coupler history data mode (only used for CPLHIST mode)</desc>
  </entry>

  <entry id="DLND_CPLHIST_YR_ALIGN">
    <type>integer</type>
<<<<<<< HEAD
    <default_value>1</default_value>
    <values>
      <value compset="2000.*_DLND%LCLMR" grid="l%NLDAS">1975</value>
=======
    <default_value>-999</default_value>
    <values match="last">
>>>>>>> 9e2f1409
      <value compset="2000.*_DLND%SCPL" grid="l%0.9x1.25">1</value>
      <value compset="1850.*_DLND%SCPL" grid="l%0.9x1.25">1</value>
      <value compset="HIST.*_DLND%SCPL" grid="l%0.9x1.25">1850</value>
      <value compset="20TR.*_DLND%SCPL" grid="l%0.9x1.25">1850</value>
      <value compset="RCP8.*_DLND%SCPL" grid="l%0.9x1.25">2006</value>
    </values>
    <group>run_component_dlnd</group>
    <file>env_run.xml</file>
    <desc>
      Simulation year corresponding to DLND_CPLHIST_YR_START (only used
      when DLND_MODE is CPLHIST or GLC_CPLHIST). A common usage is to
      set this to RUN_STARTDATE. With this setting, the forcing in the
      first year of the run will be the forcing of year
      DLND_CPLHIST_YR_START. Another use case is to align the calendar
      of transient forcing with the model calendar. For example, setting
      DLND_CPLHIST_YR_ALIGN=DLND_CPLHIST_YR_START will lead to the
      forcing calendar being the same as the model calendar. The forcing
      for a given model year would be the forcing of the same year. This
      would be appropriate in transient runs where the model calendar is
      setup to span the same year range as the forcing data.
    </desc>
  </entry>

  <entry id="DLND_CPLHIST_YR_START">
    <type>integer</type>
<<<<<<< HEAD
    <default_value>1</default_value>
    <values>
      <value compset="2000.*_DLND%LCLMR" grid="l%NLDAS">1975</value>
=======
    <default_value>-999</default_value>
    <values match="last">
>>>>>>> 9e2f1409
      <value compset="2000.*_DLND%SCPL" grid="l%0.9x1.25">1976</value>
      <value compset="1850.*_DLND%SCPL" grid="l%0.9x1.25">26</value>
      <value compset="HIST.*_DLND%SCPL" grid="l%0.9x1.25">1850</value>
      <value compset="20TR.*_DLND%SCPL" grid="l%0.9x1.25">1850</value>
      <value compset="RCP8.*_DLND%SCPL" grid="l%0.9x1.25">2006</value>
    </values>
    <group>run_component_dlnd</group>
    <file>env_run.xml</file>
    <desc>starting year to loop data over (only used when DLND_MODE is CPLHIST or GLC_CPLHIST)</desc>
  </entry>

  <entry id="DLND_CPLHIST_YR_END">
    <type>integer</type>
<<<<<<< HEAD
    <default_value>1</default_value>
    <values>
      <value compset="2000.*_DLND%LCLMR" grid="l%NLDAS">1975</value>
=======
    <default_value>-999</default_value>
    <values match="last">
>>>>>>> 9e2f1409
      <value compset="2000.*_DLND%SCPL" grid="l%0.9x1.25">2005</value>
      <value compset="1850.*_DLND%SCPL" grid="l%0.9x1.25">100</value>
      <value compset="HIST.*_DLND%SCPL" grid="l%0.9x1.25">2005</value>
      <value compset="20TR.*_DLND%SCPL" grid="l%0.9x1.25">2005</value>
      <value compset="RCP8.*_DLND%SCPL" grid="l%0.9x1.25">2100</value>
    </values>
    <group>run_component_dlnd</group>
    <file>env_run.xml</file>
    <desc>ending year to loop data over (only used when DLND_MODE is CPLHIST or GLC_CPLHIST)</desc>
  </entry>

<<<<<<< HEAD
  <description>
    <desc compset="_DLND%NULL">dlnd modes are DLND_MODE=NULL:</desc>
    <desc compset="_DLND%SCPL">dlnd modes are DLND_MODE=GLC_CPLHIST:</desc>
    <desc compset="_DLND%LCPL">dlnd modes are DLND_MODE=CPLHIST:</desc>
    <desc compset="_DLND%LCLMR">dlnd modes are DLND_MODE=CLMNLDAS:</desc>
  </description>

=======
>>>>>>> 9e2f1409
  <help>
    =========================================
    DLND naming conventions
    =========================================
  </help>

</entry_id><|MERGE_RESOLUTION|>--- conflicted
+++ resolved
@@ -12,10 +12,11 @@
        This file may have lnd desc entries.
   -->
   <description modifier_mode="1">
-    <desc lnd="DLND[%NULL][%SCPL][%LCPL]">Data land model (DLND) </desc>
+    <desc lnd="DLND[%NULL][%SCPL][%LCPL][%LCLMR]">Data land model (DLND) </desc>
     <desc option="NULL">Null mode </desc>
     <desc option="SCPL">snow coupling mode </desc>
     <desc option="LCPL">non-snow coupling </desc>
+    <desc option="LCLMR">runoff coupling</desc>
   </description>
 
   <entry id="COMP_LND">
@@ -67,12 +68,8 @@
   <entry id="DLND_CPLHIST_DIR">
     <type>char</type>
     <default_value>UNSET</default_value>
-<<<<<<< HEAD
-    <values>
+    <values match="last">
       <value compset="2000.*_DLND%LCLMR" grid="l%NLDAS">$DIN_LOC_ROOT/lnd/dlnd7/NLDAS</value>
-=======
-    <values match="last">
->>>>>>> 9e2f1409
       <value compset="2000.*_DLND%SCPL" grid="l%0.9x1.25">$DIN_LOC_ROOT/lnd/dlnd7/CPLHIST_SNO/b.e10.BG20TRCN.f09_g16.002_c121001</value>
       <value compset="1850.*_DLND%SCPL" grid="l%0.9x1.25">$DIN_LOC_ROOT/lnd/dlnd7/CPLHIST_SNO/b.e10.BG1850CN.f09_g16.002_c121001</value>
       <value compset="HIST.*_DLND%SCPL" grid="l%0.9x1.25">$DIN_LOC_ROOT/lnd/dlnd7/CPLHIST_SNO/b.e10.BG20TRCN.f09_g16.002_c121001</value>
@@ -87,12 +84,8 @@
   <entry id="DLND_CPLHIST_CASE">
     <type>char</type>
     <default_value>UNSET</default_value>
-<<<<<<< HEAD
-    <values>
+    <values match="last">
       <value compset="2000.*_DLND%LCLMR" grid="l%NLDAS">NLDAS</value>
-=======
-    <values match="last">
->>>>>>> 9e2f1409
       <value compset="2000.*_DLND%SCPL" grid="l%0.9x1.25">b.e10.BG20TRCN.f09_g16.002</value>
       <value compset="1850.*_DLND%SCPL" grid="l%0.9x1.25">b.e10.BG1850CN.f09_g16.002</value>
       <value compset="HIST.*_DLND%SCPL" grid="l%0.9x1.25">b.e10.BG20TRCN.f09_g16.002</value>
@@ -106,14 +99,9 @@
 
   <entry id="DLND_CPLHIST_YR_ALIGN">
     <type>integer</type>
-<<<<<<< HEAD
-    <default_value>1</default_value>
-    <values>
-      <value compset="2000.*_DLND%LCLMR" grid="l%NLDAS">1975</value>
-=======
     <default_value>-999</default_value>
     <values match="last">
->>>>>>> 9e2f1409
+      <value compset="2000.*_DLND%LCLMR" grid="l%NLDAS">1975</value>
       <value compset="2000.*_DLND%SCPL" grid="l%0.9x1.25">1</value>
       <value compset="1850.*_DLND%SCPL" grid="l%0.9x1.25">1</value>
       <value compset="HIST.*_DLND%SCPL" grid="l%0.9x1.25">1850</value>
@@ -139,14 +127,9 @@
 
   <entry id="DLND_CPLHIST_YR_START">
     <type>integer</type>
-<<<<<<< HEAD
-    <default_value>1</default_value>
-    <values>
-      <value compset="2000.*_DLND%LCLMR" grid="l%NLDAS">1975</value>
-=======
     <default_value>-999</default_value>
     <values match="last">
->>>>>>> 9e2f1409
+      <value compset="2000.*_DLND%LCLMR" grid="l%NLDAS">1975</value>
       <value compset="2000.*_DLND%SCPL" grid="l%0.9x1.25">1976</value>
       <value compset="1850.*_DLND%SCPL" grid="l%0.9x1.25">26</value>
       <value compset="HIST.*_DLND%SCPL" grid="l%0.9x1.25">1850</value>
@@ -160,14 +143,9 @@
 
   <entry id="DLND_CPLHIST_YR_END">
     <type>integer</type>
-<<<<<<< HEAD
-    <default_value>1</default_value>
-    <values>
-      <value compset="2000.*_DLND%LCLMR" grid="l%NLDAS">1975</value>
-=======
     <default_value>-999</default_value>
     <values match="last">
->>>>>>> 9e2f1409
+      <value compset="2000.*_DLND%LCLMR" grid="l%NLDAS">1975</value>
       <value compset="2000.*_DLND%SCPL" grid="l%0.9x1.25">2005</value>
       <value compset="1850.*_DLND%SCPL" grid="l%0.9x1.25">100</value>
       <value compset="HIST.*_DLND%SCPL" grid="l%0.9x1.25">2005</value>
@@ -179,16 +157,6 @@
     <desc>ending year to loop data over (only used when DLND_MODE is CPLHIST or GLC_CPLHIST)</desc>
   </entry>
 
-<<<<<<< HEAD
-  <description>
-    <desc compset="_DLND%NULL">dlnd modes are DLND_MODE=NULL:</desc>
-    <desc compset="_DLND%SCPL">dlnd modes are DLND_MODE=GLC_CPLHIST:</desc>
-    <desc compset="_DLND%LCPL">dlnd modes are DLND_MODE=CPLHIST:</desc>
-    <desc compset="_DLND%LCLMR">dlnd modes are DLND_MODE=CLMNLDAS:</desc>
-  </description>
-
-=======
->>>>>>> 9e2f1409
   <help>
     =========================================
     DLND naming conventions
