#!/usr/bin/env perl 
package Module::ModuleLoader;
#------------------------------------------------------------------------------
# Perl module intended for setting up the machine environment (loading modules, soft environment, etc)
# Currently specific to the module system, which as of Oct 2014 is every CESM supported machine save
# mira. 
#------------------------------------------------------------------------------
use strict;
use warnings;
use XML::LibXML;
use Data::Dumper;
use Cwd;

#------------------------------------------------------------------------------
# Constructor.  We need the machine and scriptsroot, and optionally the compiler, 
# mpi library, and whether DEBUG is on.   We also want to initialize the module system so this object
# is ready to load modules.  
#------------------------------------------------------------------------------
sub new 
{
	my ($class, %params) = @_;
	if(! defined $params{'machine'})
	{
		die "ModuleLoader requires a machine argument";
	}
	if(! defined $params{'scriptsroot'})
	{
		die "ModuleLoader requires the scriptsroot";
	}
	if(! defined $params{'caseroot'})
	{
		die "ModuleLoader requires the caseroot";
	}
	my $self = {	
		machine => $params{'machine'} || undef,
		compiler => $params{'compiler'} || undef,
		mpilib =>   $params{'mpilib'} || undef,
		debug  =>   $params{'debug'} || undef,
		scriptsroot => $params{'scriptsroot'} || undef,
		caseroot => $params{'caseroot'} || undef,
	};
	if(! defined $params{'debug'} )
	{
		$self->{debug} = 'FALSE';
	}
	$self->{machineroot} = Cwd::abs_path($self->{scriptsroot}) . "/ccsm_utils/Machines/";
	my $toolsroot = $self->{'caseroot'} . "/Tools";
	push(@INC, $toolsroot);
	$self->{'toolsroot'} = $toolsroot;
	require ConfigCase;
	bless $self, $class;
	#$self->moduleInit();
	return $self;
}

#------------------------------------------------------------------------------
# eval the env_mach_specific file for this machine, which should give us the new environment, 
# then insert the new or modified environment variables into %ENV
#------------------------------------------------------------------------------
sub loadModules()
{
	my $self = shift;
	#my $self = {	
	#	machine => $params{'machine'} || undef,
	#	compiler => $params{'compiler'} || undef,
	#	mpilib =>   $params{'mpilib'} || undef,
	#	debug  =>   $params{'debug'} || undef,
	#	scriptsroot => $params{'scriptsroot'} || undef,
	#	caseroot => $params{'caseroot'} || undef,
	#};
	#eval qx($self->{cmdpath} $cmd);

	#ndk: to help with debugging, I was creating a timestamped file
        #     everytime this function was called.  Set $debugML=1 to turn on.
<<<<<<< HEAD
        my $debugML=1;
=======
        my $debugML=0;
>>>>>>> ed44f215
        my ($sec,$min,$hour,$mday,$mon,$year,$wday,$yday,$isdst);
        my ($ntimestamp, $dfile);
	if ($debugML) {
           ($sec,$min,$hour,$mday,$mon,$year,$wday,$yday,$isdst) =localtime(time);
           $ntimestamp = sprintf ( "%04d.%02d.%02d.%02d.%02d.%02d",$year+1900,$mon+1,$mday,$hour,$min,$sec);
           $dfile="debugML_".$ntimestamp.".txt";
           open(DEBUGOUT, ">$dfile");
	}

	# Disable check - check will cause problem if scheduler is changing env - better reload 
	#if(defined $ENV{CIME_MODULES_LOADED}) {
	#    if($debugML) print DEBUGOUT " ENV CIME_MODULES_LOADED is true, returning\n";
	#    return $self
	#};

	my %oldenv = %ENV;
	my $envfile = $self->{'caseroot'} . "/env_mach_specific";
	my $cshenv = "env ";
    	$cshenv .= "COMPILER=". $self->{'compiler'} . " " ;
    	$cshenv .= "MPILIB=". $self->{'mpilib'} . " " ;
    	$cshenv .= "DEBUG=". $self->{'debug'} . " " ;
    	$cshenv .= "CASEROOT=". $self->{'caseroot'} . " " ;
    	$cshenv .= "PERL=TRUE ";
	my $cmd = $cshenv . " " . $envfile ;
	#print "running command $cmd\n";
        if ($debugML) {
           print DEBUGOUT "time=$ntimestamp running command $cmd\n";
        }

        my @output;
	eval { @output = qx($cmd);};
	chomp @output;

        if ($debugML) {
           print DEBUGOUT "after running command output follows\n";
           print DEBUGOUT "number of lines = $#output\n";
           print DEBUGOUT '@output=qx($cmd) and output='; 
           print DEBUGOUT "\n\n";
           for my $i(0 .. $#output) {
              my $oo=$output[$i];
              print DEBUGOUT "$oo\n";
           }
        }

	#print Dumper \@output;
	if($?)
	{
		die "could not load modules for machine $self->{'machine'}";
	}
	my %newenv;
	
	#foreach my $line(@output)
	for my $i(0 .. $#output)
	{
		chomp $output[$i];
		if($output[$i] !~ /=/)
		{
                   $output[$i] = '';
		}
		if($output[$i] =~ /BASH_FUNC/i)
		{
                   $output[$i] = '';
		}
	}
	#print Dumper \@output;
	foreach my $line(@output)
	{
		if(length($line) > 0)
		{
	            chomp $line;
	            #print "line: $line\n";
                    if ($debugML) {print DEBUGOUT "line: $line\n";}
	            my ($key, $value) = split('=', $line, 2);
	            $newenv{$key} = $value;
                }
	}
	my %newbuildenv;

	# ndk: add a loop to see if our above module adjusting _removed_ 
        # any environment variables which may need to be accounted for
	foreach my $k(keys %oldenv) {
           if($k =~ /BASH_FUNC/i) {
              # leave this particular one alone
           } elsif (defined $oldenv{$k} && !defined $newenv{$k}) {
	      # if key in old but NOT in new, consider removing
              if ($debugML) {print DEBUGOUT "del $k=$oldenv{$k}\n";}
	      delete $ENV{$k};
           }
        }
        
        foreach my $k(keys %newenv)
	{
           if ($debugML) {print DEBUGOUT "k=$k ";}
           if(! defined $oldenv{$k})   # if this key is _not_ in the old set, add it as new
           {
              if ($debugML) {print DEBUGOUT "new $k=$newenv{$k}\n";}
              $newbuildenv{$k} = $newenv{$k};
              $ENV{$k} = $newenv{$k};
           }
           elsif(defined $oldenv{$k} && $newenv{$k} ne $oldenv{$k}) 
           {
              # if this var is in the old, and is different than it was in old
              if ($debugML) {print DEBUGOUT "mod $k=$newenv{$k}\n";}
              $newbuildenv{$k} = $newenv{$k};
              $ENV{$k} = $newenv{$k};
           }
           else {
              if ($debugML) {print DEBUGOUT "\n";}
           }
	}

        if ($debugML) {
           foreach my $k(keys %newbuildenv) {
              print DEBUGOUT "nbe $k=$newbuildenv{$k}\n";
           }
           foreach my $k(keys %ENV) {
              print DEBUGOUT "ENV $k=$ENV{$k}\n";
           }
           close (DEBUGOUT);
        }

	$ENV{CIME_MODULES_LOADED} = 1;
	return %newbuildenv;

}
1;<|MERGE_RESOLUTION|>--- conflicted
+++ resolved
@@ -72,11 +72,7 @@
 
 	#ndk: to help with debugging, I was creating a timestamped file
         #     everytime this function was called.  Set $debugML=1 to turn on.
-<<<<<<< HEAD
-        my $debugML=1;
-=======
         my $debugML=0;
->>>>>>> ed44f215
         my ($sec,$min,$hour,$mday,$mon,$year,$wday,$yday,$isdst);
         my ($ntimestamp, $dfile);
 	if ($debugML) {
