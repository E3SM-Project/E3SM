#!/usr/bin/env python

"""
case.submit - Submit a cesm workflow to the queueing system or run it
if there is no queueing system.  A cesm workflow may include multiple
jobs.
submit, check_case and check_da_settings are members of class Case in file case.py
"""
from six.moves                      import configparser
from CIME.XML.standard_module_setup import *
<<<<<<< HEAD
from CIME.utils                     import expect, run_and_log_case_status, verbatim_success_msg, CASE_SUCCESS, does_file_have_string
from CIME.locked_files              import unlock_file, lock_file
from CIME.test_status               import *

import socket, glob
=======
from CIME.utils                     import expect, run_and_log_case_status, verbatim_success_msg, CIMEError
from CIME.locked_files              import unlock_file, lock_file
from CIME.test_status               import *

import socket
>>>>>>> 71f4e192

logger = logging.getLogger(__name__)

def _build_prereq_str(case, prev_job_ids):
    delimiter = case.get_value("depend_separator")
    prereq_str = ""
    for job_id in prev_job_ids.values():
        prereq_str += str(job_id) + delimiter
    return prereq_str[:-1]

def _submit(case, job=None, no_batch=False, prereq=None, allow_fail=False, resubmit=False,
            resubmit_immediate=False, skip_pnl=False, mail_user=None, mail_type=None,
            batch_args=None):
    if job is None:
        job = case.get_primary_job()

    # Check if CONTINUE_RUN value makes sense
    if job != "case.test" and case.get_value("CONTINUE_RUN"):
        rundir = case.get_value("RUNDIR")
<<<<<<< HEAD
        caseroot = case.get_value("CASEROOT")
        expect(os.path.isdir(rundir),
               "CONTINUE_RUN is true but RUNDIR {} does not exist".format(rundir))
        expect(len(glob.glob(os.path.join(rundir, "*.nc"))) > 0,
               "CONTINUE_RUN is true but this case does not appear to have been run before (no .nc files in RUNDIR)")
        expect(does_file_have_string(os.path.join(caseroot, "CaseStatus"), "case.run {}".format(CASE_SUCCESS)),
               "CONTINUE_RUN is true but this case does not appear to have ever run successfully")
=======
        expect(os.path.isdir(rundir),
               "CONTINUE_RUN is true but RUNDIR {} does not exist".format(rundir))
        expect(os.path.exists(os.path.join(rundir,"rpointer.drv")),
               "CONTINUE_RUN is true but this case does not appear to have restart files staged in {}".format(rundir))
        # Finally we open the rpointer.drv file and check that it's correct
        casename = case.get_value("CASE")
        with open(os.path.join(rundir,"rpointer.drv"), "r") as fd:
            ncfile = fd.readline().strip()
            expect(ncfile.startswith(casename) and
                   os.path.exists(os.path.join(rundir,ncfile)),
                   "File {ncfile} not present or does not match case {casename}".
                   format(ncfile=os.path.join(rundir,ncfile),casename=casename))
>>>>>>> 71f4e192

    # if case.submit is called with the no_batch flag then we assume that this
    # flag will stay in effect for the duration of the RESUBMITs
    env_batch = case.get_env("batch")
    if resubmit:
        if env_batch.get_batch_system_type() == "none":
            no_batch = True

        # This is a resubmission, do not reinitialize test values
        if job == "case.test":
            case.set_value("IS_FIRST_RUN", False)

        resub = case.get_value("RESUBMIT")
        logger.info("Submitting job '{}', resubmit={:d}".format(job, resub))
        case.set_value("RESUBMIT", resub-1)
        if case.get_value("RESUBMIT_SETS_CONTINUE_RUN"):
            case.set_value("CONTINUE_RUN", True)

    else:
        if job == "case.test":
            case.set_value("IS_FIRST_RUN", True)

        if no_batch:
            batch_system = "none"
        else:
            batch_system = env_batch.get_batch_system_type()

        case.set_value("BATCH_SYSTEM", batch_system)

        env_batch_has_changed = False
        try:
            case.check_lockedfile(os.path.basename(env_batch.filename))
        except CIMEError:
            env_batch_has_changed = True

        if env_batch.get_batch_system_type() != "none" and env_batch_has_changed:
            # May need to regen batch files if user made batch setting changes (e.g. walltime, queue, etc)
            logger.warning(\
"""
env_batch.xml appears to have changed, regenerating batch scripts
manual edits to these file will be lost!
""")
            env_batch.make_all_batch_files(case)

        unlock_file(os.path.basename(env_batch.filename))
        lock_file(os.path.basename(env_batch.filename))

        if job == case.get_primary_job():
            case.check_case()
            case.check_DA_settings()
            if case.get_value("MACH") == "mira":
                with open(".original_host", "w") as fd:
                    fd.write( socket.gethostname())

    #Load Modules
    case.load_env()

    case.flush()

    logger.warning("submit_jobs {}".format(job))
    job_ids = case.submit_jobs(no_batch=no_batch, job=job, prereq=prereq,
                               skip_pnl=skip_pnl, resubmit_immediate=resubmit_immediate,
                               allow_fail=allow_fail, mail_user=mail_user,
                               mail_type=mail_type, batch_args=batch_args)

    xml_jobids = []
    for jobname, jobid in job_ids.items():
        logger.info("Submitted job {} with id {}".format(jobname, jobid))
        if jobid:
            xml_jobids.append("{}:{}".format(jobname, jobid))

    xml_jobid_text = ", ".join(xml_jobids)
    if xml_jobid_text:
        case.set_value("JOB_IDS", xml_jobid_text)

    return xml_jobid_text

def submit(self, job=None, no_batch=False, prereq=None, allow_fail=False, resubmit=False,
           resubmit_immediate=False, skip_pnl=False, mail_user=None, mail_type=None,
           batch_args=None):
    if resubmit_immediate and self.get_value("MACH") in ['mira', 'cetus']:
        logger.warning("resubmit_immediate does not work on Mira/Cetus, submitting normally")
        resubmit_immediate = False

    caseroot = self.get_value("CASEROOT")
    if self.get_value("TEST"):
        casebaseid = self.get_value("CASEBASEID")
        # This should take care of the race condition where the submitted job
        # begins immediately and tries to set RUN phase. We proactively assume
        # a passed SUBMIT phase. If this state is already PASS, don't set it again
        # because then we'll lose RUN phase info if it's there. This info is important
        # for system_tests_common to know if it needs to reinitialize the test or not.
        with TestStatus(test_dir=caseroot, test_name=casebaseid) as ts:
            phase_status = ts.get_status(SUBMIT_PHASE)
            if phase_status != TEST_PASS_STATUS:
                ts.set_status(SUBMIT_PHASE, TEST_PASS_STATUS)

    # If this is a resubmit check the hidden file .submit_options for
    # any submit options used on the original submit and use them again
    submit_options = os.path.join(caseroot, ".submit_options")
    if resubmit and os.path.exists(submit_options):
        config = configparser.SafeConfigParser()
        config.read(submit_options)
        if not skip_pnl and config.has_option('SubmitOptions','skip_pnl'):
            skip_pnl = config.getboolean('SubmitOptions', 'skip_pnl')
        if mail_user is None and config.has_option('SubmitOptions', 'mail_user'):
            mail_user = config.get('SubmitOptions', 'mail_user')
        if mail_type is None and config.has_option('SubmitOptions', 'mail_type'):
            mail_type = str(config.get('SubmitOptions', 'mail_type')).split(',')
        if batch_args is None and config.has_option('SubmitOptions', 'batch_args'):
            batch_args = config.get('SubmitOptions', 'batch_args')

    try:
        functor = lambda: _submit(self, job=job, no_batch=no_batch, prereq=prereq,
                                  allow_fail=allow_fail, resubmit=resubmit,
                                  resubmit_immediate=resubmit_immediate, skip_pnl=skip_pnl,
                                  mail_user=mail_user, mail_type=mail_type,
                                  batch_args=batch_args)
        run_and_log_case_status(functor, "case.submit", caseroot=caseroot,
                                custom_success_msg_functor=verbatim_success_msg)
    except BaseException: # Want to catch KeyboardInterrupt too
        # If something failed in the batch system, make sure to mark
        # the test as failed if we are running a test.
        if self.get_value("TEST"):
            with TestStatus(test_dir=caseroot, test_name=casebaseid) as ts:
                ts.set_status(SUBMIT_PHASE, TEST_FAIL_STATUS)

        raise

def check_case(self):
    self.check_lockedfiles()
    self.create_namelists() # Must be called before check_all_input_data
    logger.info("Checking that inputdata is available as part of case submission")
    self.check_all_input_data()

    if self.get_value('COMP_WAV') == 'ww':
        # the ww3 buildnml has dependancies on inputdata so we must run it again
        self.create_namelists(component='WAV')


    expect(self.get_value("BUILD_COMPLETE"), "Build complete is "
           "not True please rebuild the model by calling case.build")
    logger.info("Check case OK")

def check_DA_settings(self):
    script = self.get_value("DATA_ASSIMILATION_SCRIPT")
    cycles = self.get_value("DATA_ASSIMILATION_CYCLES")
    if len(script) > 0 and os.path.isfile(script) and cycles > 0:
        logger.info("Data Assimilation enabled using script {} with {:d} cycles".format(script,
                                                                                        cycles))<|MERGE_RESOLUTION|>--- conflicted
+++ resolved
@@ -8,19 +8,11 @@
 """
 from six.moves                      import configparser
 from CIME.XML.standard_module_setup import *
-<<<<<<< HEAD
-from CIME.utils                     import expect, run_and_log_case_status, verbatim_success_msg, CASE_SUCCESS, does_file_have_string
-from CIME.locked_files              import unlock_file, lock_file
-from CIME.test_status               import *
-
-import socket, glob
-=======
 from CIME.utils                     import expect, run_and_log_case_status, verbatim_success_msg, CIMEError
 from CIME.locked_files              import unlock_file, lock_file
 from CIME.test_status               import *
 
 import socket
->>>>>>> 71f4e192
 
 logger = logging.getLogger(__name__)
 
@@ -40,15 +32,6 @@
     # Check if CONTINUE_RUN value makes sense
     if job != "case.test" and case.get_value("CONTINUE_RUN"):
         rundir = case.get_value("RUNDIR")
-<<<<<<< HEAD
-        caseroot = case.get_value("CASEROOT")
-        expect(os.path.isdir(rundir),
-               "CONTINUE_RUN is true but RUNDIR {} does not exist".format(rundir))
-        expect(len(glob.glob(os.path.join(rundir, "*.nc"))) > 0,
-               "CONTINUE_RUN is true but this case does not appear to have been run before (no .nc files in RUNDIR)")
-        expect(does_file_have_string(os.path.join(caseroot, "CaseStatus"), "case.run {}".format(CASE_SUCCESS)),
-               "CONTINUE_RUN is true but this case does not appear to have ever run successfully")
-=======
         expect(os.path.isdir(rundir),
                "CONTINUE_RUN is true but RUNDIR {} does not exist".format(rundir))
         expect(os.path.exists(os.path.join(rundir,"rpointer.drv")),
@@ -61,7 +44,6 @@
                    os.path.exists(os.path.join(rundir,ncfile)),
                    "File {ncfile} not present or does not match case {casename}".
                    format(ncfile=os.path.join(rundir,ncfile),casename=casename))
->>>>>>> 71f4e192
 
     # if case.submit is called with the no_batch flag then we assume that this
     # flag will stay in effect for the duration of the RESUBMITs
