--- conflicted
+++ resolved
@@ -97,13 +97,8 @@
         except (OSError, IOError) as e:
             expect(False, "Failed to write {}/README: {}".format(docdir, e))
 
-<<<<<<< HEAD
-    for cpglob in ["*_in_[0-9]*", "*modelio*", "*_in", "cesm.runconfig*",
-                   "*streams*txt*", "*stxt", "*maps.rc", "*cism.config*"]:
-=======
     for cpglob in ["*_in_[0-9]*", "*modelio*", "*_in", "nuopc.runconfig",
                    "*streams*txt*", "*stxt", "*maps.rc", "*cism.config*", "nuopc.runseq"]:
->>>>>>> 71f4e192
         for file_to_copy in glob.glob(os.path.join(rundir, cpglob)):
             logger.debug("Copy file from '{}' to '{}'".format(file_to_copy, docdir))
             safe_copy(file_to_copy, docdir)
