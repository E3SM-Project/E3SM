"""
case_run is a member of Class Case
'"""
from CIME.XML.standard_module_setup import *
from CIME.utils                     import gzip_existing_file, new_lid, run_and_log_case_status
from CIME.utils                     import run_sub_or_cmd, append_status, safe_copy, model_log
from CIME.get_timing                import get_timing
from CIME.provenance                import save_prerun_provenance, save_postrun_provenance

import shutil, time, sys, os, glob

logger = logging.getLogger(__name__)

###############################################################################
def _pre_run_check(case, lid, skip_pnl=False, da_cycle=0):
###############################################################################

    # Pre run initialization code..
    if da_cycle > 0:
        case.create_namelists(component='cpl')
        return

    caseroot = case.get_value("CASEROOT")
    din_loc_root = case.get_value("DIN_LOC_ROOT")
    rundir = case.get_value("RUNDIR")
    build_complete = case.get_value("BUILD_COMPLETE")

    if case.get_value("TESTCASE") == "PFS":
        env_mach_pes = os.path.join(caseroot,"env_mach_pes.xml")
        safe_copy(env_mach_pes,"{}.{}".format(env_mach_pes, lid))

    # check for locked files.
    case.check_lockedfiles()
    logger.debug("check_lockedfiles OK")

    # check that build is done
    expect(build_complete,
           "BUILD_COMPLETE is not true\nPlease rebuild the model interactively")
    logger.debug("build complete is {} ".format(build_complete))

    # load the module environment...
    case.load_env(reset=True)

    # create the timing directories, optionally cleaning them if needed.
    if os.path.isdir(os.path.join(rundir, "timing")):
        shutil.rmtree(os.path.join(rundir, "timing"))

    os.makedirs(os.path.join(rundir, "timing", "checkpoints"))

    # This needs to be done everytime the LID changes in order for log files to be set up correctly
    # The following also needs to be called in case a user changes a user_nl_xxx file OR an env_run.xml
    # variable while the job is in the queue
    model_log("e3sm", logger, "{} NAMELIST CREATION BEGINS HERE".format(time.strftime("%Y-%m-%d %H:%M:%S")))
    if skip_pnl:
        case.create_namelists(component='cpl')
    else:
        logger.info("Generating namelists for {}".format(caseroot))
        case.create_namelists()

    model_log("e3sm", logger, "{} NAMELIST CREATION HAS FINISHED".format(time.strftime("%Y-%m-%d %H:%M:%S")))

    logger.info("-------------------------------------------------------------------------")
    logger.info(" - Prestage required restarts into {}".format(rundir))
    logger.info(" - Case input data directory (DIN_LOC_ROOT) is {} ".format(din_loc_root))
    logger.info(" - Checking for required input datasets in DIN_LOC_ROOT")
    logger.info("-------------------------------------------------------------------------")

###############################################################################
def _run_model_impl(case, lid, skip_pnl=False, da_cycle=0):
###############################################################################

    model_log("e3sm", logger, "{} PRE_RUN_CHECK BEGINS HERE".format(time.strftime("%Y-%m-%d %H:%M:%S")))
    _pre_run_check(case, lid, skip_pnl=skip_pnl, da_cycle=da_cycle)
    model_log("e3sm", logger, "{} PRE_RUN_CHECK HAS FINISHED".format(time.strftime("%Y-%m-%d %H:%M:%S")))

    model = case.get_value("MODEL")

    # Set OMP_NUM_THREADS
    os.environ["OMP_NUM_THREADS"] = str(case.thread_count)

    # Run the model
    cmd = case.get_mpirun_cmd(allow_unresolved_envvars=False)
    logger.info("run command is {} ".format(cmd))

    rundir = case.get_value("RUNDIR")
    loop = True

    # MPIRUN_RETRY_REGEX allows the mpi command to be reattempted if the
    # failure described by that regular expression is matched in the model log
    # case.spare_nodes is overloaded and may also represent the number of
    # retries to attempt if ALLOCATE_SPARE_NODES is False
    retry_run_re = case.get_value("MPIRUN_RETRY_REGEX")
    node_fail_re = case.get_value("NODE_FAIL_REGEX")
    retry_count = 0
    if retry_run_re:
        retry_run_regex = re.compile(re.escape(retry_run_re))
        retry_count = case.get_value("MPIRUN_RETRY_COUNT")
    if node_fail_re:
        node_fail_regex = re.compile(re.escape(node_fail_re))

    while loop:
        loop = False

        model_log("e3sm", logger, "{} SAVE_PRERUN_PROVENANCE BEGINS HERE".format(time.strftime("%Y-%m-%d %H:%M:%S")))
        save_prerun_provenance(case)
        model_log("e3sm", logger, "{} SAVE_PRERUN_PROVENANCE HAS FINISHED".format(time.strftime("%Y-%m-%d %H:%M:%S")))

        model_log("e3sm", logger, "{} MODEL EXECUTION BEGINS HERE".format(time.strftime("%Y-%m-%d %H:%M:%S")))
        run_func = lambda: run_cmd(cmd, from_dir=rundir)[0]
        stat = run_and_log_case_status(run_func, "model execution", caseroot=case.get_value("CASEROOT"))
        model_log("e3sm", logger, "{} MODEL EXECUTION HAS FINISHED".format(time.strftime("%Y-%m-%d %H:%M:%S")))

        model_logfile = os.path.join(rundir, model + ".log." + lid)
        # Determine if failure was due to a failed node, if so, try to restart
        if retry_run_re or node_fail_re:
            model_logfile = os.path.join(rundir, model + ".log." + lid)
            if os.path.exists(model_logfile):
                num_node_fails=0
                num_retry_fails=0
                if node_fail_re:
                    num_node_fails = len(node_fail_regex.findall(open(model_logfile, 'r').read()))
                if retry_run_re:
                    num_retry_fails = len(retry_run_regex.findall(open(model_logfile, 'r').read()))
                logger.debug ("RETRY: num_retry_fails {} spare_nodes {} retry_count {}".
                              format(num_retry_fails, case.spare_nodes, retry_count))
                if num_node_fails > 0 and case.spare_nodes >= num_node_fails:
                        # We failed due to node failure!
                    logger.warning("Detected model run failed due to node failure, restarting")
                    case.spare_nodes -= num_node_fails
                    loop = True
                    case.set_value("CONTINUE_RUN",
                                   case.get_value("RESUBMIT_SETS_CONTINUE_RUN"))
                elif num_retry_fails > 0 and retry_count >= num_retry_fails:
                    logger.warning("Detected model run failed, restarting")
                    retry_count -= 1
                    loop = True
                if loop:
                    # Archive the last consistent set of restart files and restore them
                    if case.get_value("DOUT_S"):
                        case.case_st_archive(resubmit=False)
                        case.restore_from_archive()

                    lid = new_lid()
                    case.create_namelists()

        if stat != 0 and not loop:
            # We failed and we're not restarting
            expect(False, "RUN FAIL: Command '{}' failed\nSee log file for details: {}".format(cmd, model_logfile))

    model_log("e3sm", logger, "{} POST_RUN_CHECK BEGINS HERE".format(time.strftime("%Y-%m-%d %H:%M:%S")))
    _post_run_check(case, lid)
    model_log("e3sm", logger, "{} POST_RUN_CHECK HAS FINISHED".format(time.strftime("%Y-%m-%d %H:%M:%S")))

    return lid

###############################################################################
def _run_model(case, lid, skip_pnl=False, da_cycle=0):
###############################################################################
    functor = lambda: _run_model_impl(case, lid, skip_pnl=skip_pnl, da_cycle=da_cycle)
    return run_and_log_case_status(functor, "case.run", caseroot=case.get_value("CASEROOT"))

###############################################################################
def _post_run_check(case, lid):
###############################################################################

    rundir = case.get_value("RUNDIR")
    model = case.get_value("MODEL")
    driver = case.get_value("COMP_INTERFACE")

    if driver == 'nuopc':
        file_prefix = 'med'
    else:
        file_prefix = 'cpl'

    cpl_ninst = 1
    if case.get_value("MULTI_DRIVER"):
        cpl_ninst = case.get_value("NINST_MAX")
    cpl_logs = []

    if cpl_ninst > 1:
        for inst in range(cpl_ninst):
            cpl_logs.append(os.path.join(rundir, file_prefix + "_%04d.log." % (inst+1) + lid))
    else:
        cpl_logs = [os.path.join(rundir, file_prefix + ".log." + lid)]

    cpl_logfile = cpl_logs[0]

    # find the last model.log and cpl.log
    model_logfile = os.path.join(rundir, model + ".log." + lid)

    if not os.path.isfile(model_logfile):
        expect(False, "Model did not complete, no {} log file ".format(model_logfile))
    elif os.stat(model_logfile).st_size == 0:
        expect(False, "Run FAILED")
    else:
        count_ok = 0
        for cpl_logfile in cpl_logs:
            if not os.path.isfile(cpl_logfile):
                break
            with open(cpl_logfile, 'r') as fd:
                if 'SUCCESSFUL TERMINATION' in fd.read():
                    count_ok += 1
        if count_ok != cpl_ninst:
            expect(False, "Model did not complete - see {} \n " .format(cpl_logfile))

###############################################################################
def _save_logs(case, lid):
###############################################################################
    rundir = case.get_value("RUNDIR")
    logfiles = glob.glob(os.path.join(rundir, "*.log.{}".format(lid)))
    for logfile in logfiles:
        if os.path.isfile(logfile):
            gzip_existing_file(logfile)

######################################################################################
def _resubmit_check(case):
###############################################################################

    # check to see if we need to do resubmission from this particular job,
    # Note that Mira requires special logic

    dout_s = case.get_value("DOUT_S")
    logger.warning("dout_s {} ".format(dout_s))
    mach = case.get_value("MACH")
    logger.warning("mach {} ".format(mach))
    resubmit_num = case.get_value("RESUBMIT")
    logger.warning("resubmit_num {}".format(resubmit_num))
    # If dout_s is True than short-term archiving handles the resubmit
    # If dout_s is True and machine is mira submit the st_archive script
    resubmit = False
    if not dout_s and resubmit_num > 0:
        resubmit = True
    elif dout_s and mach == 'mira':
        caseroot = case.get_value("CASEROOT")
        cimeroot = case.get_value("CIMEROOT")
        cmd = "ssh cooleylogin1 'cd {case}; CIMEROOT={root} ./case.submit {case} --job case.st_archive'".format(case=caseroot, root=cimeroot)
        run_cmd(cmd, verbose=True)

    if resubmit:
        job = case.get_primary_job()

        case.submit(job=job, resubmit=True)

###############################################################################
def _do_external(script_name, caseroot, rundir, lid, prefix):
###############################################################################
    expect(os.path.isfile(script_name), "External script {} not found".format(script_name))
    filename = "{}.external.log.{}".format(prefix, lid)
    outfile = os.path.join(rundir, filename)
    append_status("Starting script {}".format(script_name), "CaseStatus")
    run_sub_or_cmd(script_name, [caseroot], (os.path.basename(script_name).split('.',1))[0], [caseroot], logfile=outfile) # For sub, use case?
    append_status("Completed script {}".format(script_name), "CaseStatus")

###############################################################################
def _do_data_assimilation(da_script, caseroot, cycle, lid, rundir):
###############################################################################
    expect(os.path.isfile(da_script), "Data Assimilation script {} not found".format(da_script))
    filename = "da.log.{}".format(lid)
    outfile = os.path.join(rundir, filename)
    run_sub_or_cmd(da_script, [caseroot, cycle], os.path.basename(da_script), [caseroot, cycle], logfile=outfile) # For sub, use case?

###############################################################################
def case_run(self, skip_pnl=False, set_continue_run=False, submit_resubmits=False):
###############################################################################
    model_log("e3sm", logger, "{} CASE.RUN BEGINS HERE".format(time.strftime("%Y-%m-%d %H:%M:%S")))
    # Set up the run, run the model, do the postrun steps
    prerun_script = self.get_value("PRERUN_SCRIPT")
    postrun_script = self.get_value("POSTRUN_SCRIPT")
    driver = self.get_value("COMP_INTERFACE")

    data_assimilation_cycles = self.get_value("DATA_ASSIMILATION_CYCLES")
    data_assimilation_script = self.get_value("DATA_ASSIMILATION_SCRIPT")
    data_assimilation = (data_assimilation_cycles > 0 and
                         len(data_assimilation_script) > 0 and
                         os.path.isfile(data_assimilation_script))

<<<<<<< HEAD
    driver = self.get_value("COMP_INTERFACE")
=======
>>>>>>> 71f4e192

    # set up the LID
    lid = new_lid()

    if prerun_script:
        model_log("e3sm", logger, "{} PRERUN_SCRIPT BEGINS HERE".format(time.strftime("%Y-%m-%d %H:%M:%S")))
        self.flush()
        _do_external(prerun_script, self.get_value("CASEROOT"), self.get_value("RUNDIR"),
                    lid, prefix="prerun")
        self.read_xml()
        model_log("e3sm", logger, "{} PRERUN_SCRIPT HAS FINISHED".format(time.strftime("%Y-%m-%d %H:%M:%S")))

    for cycle in range(data_assimilation_cycles):
        # After the first DA cycle, runs are restart runs
        if cycle > 0:
            lid = new_lid()
            self.set_value("CONTINUE_RUN",
                           self.get_value("RESUBMIT_SETS_CONTINUE_RUN"))

        model_log("e3sm", logger, "{} RUN_MODEL BEGINS HERE".format(time.strftime("%Y-%m-%d %H:%M:%S")))
        lid = _run_model(self, lid, skip_pnl, da_cycle=cycle)
        model_log("e3sm", logger, "{} RUN_MODEL HAS FINISHED".format(time.strftime("%Y-%m-%d %H:%M:%S")))
<<<<<<< HEAD

        # TODO mvertens: remove the hard-wiring for nuopc below
        if driver != 'nuopc':
            if self.get_value("CHECK_TIMING") or self.get_value("SAVE_TIMING"):
                model_log("e3sm", logger, "{} GET_TIMING BEGINS HERE".format(time.strftime("%Y-%m-%d %H:%M:%S")))
                get_timing(self, lid)     # Run the getTiming script
                model_log("e3sm", logger, "{} GET_TIMING HAS FINISHED".format(time.strftime("%Y-%m-%d %H:%M:%S")))
        else:
            self.set_value("CHECK_TIMING",False)
=======
        if self.get_value("CHECK_TIMING") or self.get_value("SAVE_TIMING"):
            model_log("e3sm", logger, "{} GET_TIMING BEGINS HERE".format(time.strftime("%Y-%m-%d %H:%M:%S")))
            get_timing(self, lid)     # Run the getTiming script
            model_log("e3sm", logger, "{} GET_TIMING HAS FINISHED".format(time.strftime("%Y-%m-%d %H:%M:%S")))
>>>>>>> 71f4e192


        if data_assimilation:
            model_log("e3sm", logger, "{} DO_DATA_ASSIMILATION BEGINS HERE".format(time.strftime("%Y-%m-%d %H:%M:%S")))
            self.flush()
            _do_data_assimilation(data_assimilation_script, self.get_value("CASEROOT"), cycle, lid,
                                 self.get_value("RUNDIR"))
            self.read_xml()
            model_log("e3sm", logger, "{} DO_DATA_ASSIMILATION HAS FINISHED".format(time.strftime("%Y-%m-%d %H:%M:%S")))

        _save_logs(self, lid)       # Copy log files back to caseroot

        model_log("e3sm", logger, "{} SAVE_POSTRUN_PROVENANCE BEGINS HERE".format(time.strftime("%Y-%m-%d %H:%M:%S")))
        save_postrun_provenance(self)
        model_log("e3sm", logger, "{} SAVE_POSTRUN_PROVENANCE HAS FINISHED".format(time.strftime("%Y-%m-%d %H:%M:%S")))

    if postrun_script:
        model_log("e3sm", logger, "{} POSTRUN_SCRIPT BEGINS HERE".format(time.strftime("%Y-%m-%d %H:%M:%S")))
        self.flush()
        _do_external(postrun_script, self.get_value("CASEROOT"), self.get_value("RUNDIR"),
                    lid, prefix="postrun")
        self.read_xml()
        _save_logs(self, lid)
        model_log("e3sm", logger, "{} POSTRUN_SCRIPT HAS FINISHED".format(time.strftime("%Y-%m-%d %H:%M:%S")))

    if set_continue_run:
        self.set_value("CONTINUE_RUN",
                       self.get_value("RESUBMIT_SETS_CONTINUE_RUN"))

    logger.warning("check for resubmit")
    if submit_resubmits:
        _resubmit_check(self)

    model_log("e3sm", logger, "{} CASE.RUN HAS FINISHED".format(time.strftime("%Y-%m-%d %H:%M:%S")))

    return True<|MERGE_RESOLUTION|>--- conflicted
+++ resolved
@@ -266,7 +266,6 @@
     # Set up the run, run the model, do the postrun steps
     prerun_script = self.get_value("PRERUN_SCRIPT")
     postrun_script = self.get_value("POSTRUN_SCRIPT")
-    driver = self.get_value("COMP_INTERFACE")
 
     data_assimilation_cycles = self.get_value("DATA_ASSIMILATION_CYCLES")
     data_assimilation_script = self.get_value("DATA_ASSIMILATION_SCRIPT")
@@ -274,10 +273,6 @@
                          len(data_assimilation_script) > 0 and
                          os.path.isfile(data_assimilation_script))
 
-<<<<<<< HEAD
-    driver = self.get_value("COMP_INTERFACE")
-=======
->>>>>>> 71f4e192
 
     # set up the LID
     lid = new_lid()
@@ -300,22 +295,10 @@
         model_log("e3sm", logger, "{} RUN_MODEL BEGINS HERE".format(time.strftime("%Y-%m-%d %H:%M:%S")))
         lid = _run_model(self, lid, skip_pnl, da_cycle=cycle)
         model_log("e3sm", logger, "{} RUN_MODEL HAS FINISHED".format(time.strftime("%Y-%m-%d %H:%M:%S")))
-<<<<<<< HEAD
-
-        # TODO mvertens: remove the hard-wiring for nuopc below
-        if driver != 'nuopc':
-            if self.get_value("CHECK_TIMING") or self.get_value("SAVE_TIMING"):
-                model_log("e3sm", logger, "{} GET_TIMING BEGINS HERE".format(time.strftime("%Y-%m-%d %H:%M:%S")))
-                get_timing(self, lid)     # Run the getTiming script
-                model_log("e3sm", logger, "{} GET_TIMING HAS FINISHED".format(time.strftime("%Y-%m-%d %H:%M:%S")))
-        else:
-            self.set_value("CHECK_TIMING",False)
-=======
         if self.get_value("CHECK_TIMING") or self.get_value("SAVE_TIMING"):
             model_log("e3sm", logger, "{} GET_TIMING BEGINS HERE".format(time.strftime("%Y-%m-%d %H:%M:%S")))
             get_timing(self, lid)     # Run the getTiming script
             model_log("e3sm", logger, "{} GET_TIMING HAS FINISHED".format(time.strftime("%Y-%m-%d %H:%M:%S")))
->>>>>>> 71f4e192
 
 
         if data_assimilation:
