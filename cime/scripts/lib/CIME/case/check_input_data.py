--- conflicted
+++ resolved
@@ -37,11 +37,8 @@
         else:
             expect(False, "Unsupported inputdata protocol: {}".format(protocol))
 
-<<<<<<< HEAD
-=======
         if not chksum_file:
             continue
->>>>>>> d11ddfc4
 
         success = False
         rel_path = chksum_file
@@ -360,12 +357,8 @@
     if not chksum_hash:
         hashfile = os.path.join(rundir, local_chksum_file)
         if not os.path.isfile(hashfile):
-<<<<<<< HEAD
-            expect(False, "Failed to find or download file {}".format(hashfile))
-=======
             logger.warning("Failed to find or download file {}".format(hashfile))
             return
->>>>>>> d11ddfc4
 
         with open(hashfile) as fd:
             lines = fd.readlines()
@@ -375,10 +368,7 @@
                     expect(chksum_hash[fname] == fchksum, " Inconsistent hashes in chksum for file {}".format(fname))
                 else:
                     chksum_hash[fname] = fchksum
-<<<<<<< HEAD
-=======
-
->>>>>>> d11ddfc4
+
     if isdirectory:
         filenames = glob.glob(os.path.join(filename,"*.*"))
     else:
@@ -395,11 +385,6 @@
                        "chksum mismatch for file {} expected {} found {}".
                        format(os.path.join(input_data_root,fname),chksum, chksum_hash[fname]))
 
-<<<<<<< HEAD
-
-
-=======
->>>>>>> d11ddfc4
 def md5(fname):
     """
     performs an md5 sum one chunk at a time to avoid memory issues with large files.
