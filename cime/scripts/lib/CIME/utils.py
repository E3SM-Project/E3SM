--- conflicted
+++ resolved
@@ -499,35 +499,6 @@
             except AttributeError:
                 pass
 
-<<<<<<< HEAD
-    proc = subprocess.Popen(cmd,
-                            shell=True,
-                            stdout=arg_stdout,
-                            stderr=arg_stderr,
-                            stdin=stdin,
-                            cwd=from_dir,
-                            env=env)
-
-    output, errput = proc.communicate(input_str)
-
-    # In Python3, subprocess.communicate returns bytes. We want to work with strings
-    # as much as possible, so we convert bytes to string (which is unicode in py3) via
-    # decode. For python2, we do NOT want to do this since decode will yield unicode
-    # strings which are not necessarily compatible with the system's default base str type.
-    if not six.PY2:
-        if output is not None:
-            try:
-                output = output.decode('utf-8', errors='ignore')
-            except AttributeError:
-                pass
-        if errput is not None:
-            try:
-                errput = errput.decode('utf-8', errors='ignore')
-            except AttributeError:
-                pass
-
-=======
->>>>>>> a3be468b
     # Always strip outputs
     if output:
         output = output.strip()
