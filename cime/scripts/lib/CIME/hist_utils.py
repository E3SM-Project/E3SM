--- conflicted
+++ resolved
@@ -422,23 +422,6 @@
     """
     basename = os.path.basename(filepath)
     m = None
-<<<<<<< HEAD
-    if model == "mom":
-        for ext in ('frc', 'sfc.day', 'prog', 'hmz', 'hm'):
-            regex_str = r'.*' + model + r'[^_]*_?([0-9]{4})?[.](' + ext + r'.?)([.].*[^.])?[.]nc'
-            ext_regex = re.compile(regex_str)
-            m = ext_regex.match(basename)
-            if m is not None:
-                break
-    elif model == 'cice':
-        ext_regex = re.compile(r'.*%s[^_]*_?([0-9]{4})?[.](h_inst.?)([.].*[^.])?[.]nc' % model)
-        m = ext_regex.match(basename)
-
-    if m is None:
-        ext_regex = re.compile(r'.*%s[^_]*_?([0-9]{4})?[.](h.?)([.].*[^.])?[.]nc' % model)
-        m = ext_regex.match(basename)
-
-=======
     ext_regexes = []
 
     # First add any model-specific extension regexes; these will be checked before the
@@ -457,7 +440,6 @@
         m = full_regex.search(basename)
         if m is not None:
             break
->>>>>>> 71f4e192
 
     expect(m is not None, "Failed to get extension for file '{}'".format(filepath))
 
@@ -540,13 +522,8 @@
         logger.warning("No {}.log file found in directory {}".format(cplname,case.get_value("RUNDIR")))
     else:
         safe_copy(newestcpllogfile, os.path.join(basegen_dir, "{}.log.gz".format(cplname)))
-<<<<<<< HEAD
-
-    expect(num_gen > 0, "Could not generate any hist files for case '{}', something is seriously wrong".format(os.path.join(rundir, testcase)))
-=======
     testname = case.get_value("TESTCASE")
     expect(num_gen > 0 or testname == "PFS", "Could not generate any hist files for case '{}', something is seriously wrong".format(os.path.join(rundir, testcase)))
->>>>>>> 71f4e192
     #make sure permissions are open in baseline directory
     for root, _, files in os.walk(basegen_dir):
         for name in files:
