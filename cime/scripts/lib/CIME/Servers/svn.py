"""
SVN Server class.  Interact with a server using SVN protocol
"""
# pylint: disable=super-init-not-called
from CIME.XML.standard_module_setup import *
from CIME.Servers.generic_server import GenericServer

logger = logging.getLogger(__name__)

class SVN(GenericServer):
    def __init__(self, address, user='', passwd=''):
        self._args = ''
        if user:
            self._args += "--username {}".format(user)
        if passwd:
            self._args += "--password {}".format(passwd)

        self._svn_loc = address

        err = run_cmd("svn --non-interactive --trust-server-cert {} ls {}".format(self._args, address))[0]
        if err != 0:
            logging.warning(
"""
Could not connect to svn repo '{0}'
This is most likely either a credential, proxy, or network issue .
To check connection and store your credential run 'svn ls {0}' and permanently store your password""".format(address))
            return None

    def fileexists(self, rel_path):
        full_url = os.path.join(self._svn_loc, rel_path)
        stat, out, err = run_cmd("svn --non-interactive --trust-server-cert {} ls {}".format(self._args, full_url))
        if (stat != 0):
            logging.warning("FAIL: SVN repo '{}' does not have file '{}'\nReason:{}\n{}\n".format(self._svn_loc, full_url, out, err))
            return False
        return True

    def getfile(self, rel_path, full_path):
        if not rel_path:
            return False
<<<<<<< HEAD
        full_url = os.path.join(self._svn_loc, rel_path)
        stat, output, errput = \
                               run_cmd("svn --non-interactive --trust-server-cert {} export {} {}".format(self._args, full_url, full_path))
        if (stat != 0):
            logging.warning("svn export failed with output: {} and errput {}\n".format(output, errput))
            return False
        else:
            logging.info("SUCCESS\n")
            return True

    def getdirectory(self, rel_path, full_path):
        full_url = os.path.join(self._svn_loc, rel_path)
        stat, output, errput = \
            run_cmd("svn --non-interactive --trust-server-cert {} export --force {} {}".format(self._args, full_url, full_path))
=======
        full_url = os.path.join(self._svn_loc, rel_path)
        stat, output, errput = \
                               run_cmd("svn --non-interactive --trust-server-cert {} export {} {}".format(self._args, full_url, full_path))
>>>>>>> d11ddfc4
        if (stat != 0):
            logging.warning("svn export failed with output: {} and errput {}\n".format(output, errput))
            return False
        else:
            logging.info("SUCCESS\n")
            return True

    def getdirectory(self, rel_path, full_path):
        full_url = os.path.join(self._svn_loc, rel_path)
        stat, output, errput = \
            run_cmd("svn --non-interactive --trust-server-cert {} export --force {} {}".format(self._args, full_url, full_path))
        if (stat != 0):
            logging.warning("svn export failed with output: {} and errput {}\n".format(output, errput))
            return False
        else:
            logging.info("SUCCESS\n")
            return True<|MERGE_RESOLUTION|>--- conflicted
+++ resolved
@@ -37,26 +37,9 @@
     def getfile(self, rel_path, full_path):
         if not rel_path:
             return False
-<<<<<<< HEAD
         full_url = os.path.join(self._svn_loc, rel_path)
         stat, output, errput = \
                                run_cmd("svn --non-interactive --trust-server-cert {} export {} {}".format(self._args, full_url, full_path))
-        if (stat != 0):
-            logging.warning("svn export failed with output: {} and errput {}\n".format(output, errput))
-            return False
-        else:
-            logging.info("SUCCESS\n")
-            return True
-
-    def getdirectory(self, rel_path, full_path):
-        full_url = os.path.join(self._svn_loc, rel_path)
-        stat, output, errput = \
-            run_cmd("svn --non-interactive --trust-server-cert {} export --force {} {}".format(self._args, full_url, full_path))
-=======
-        full_url = os.path.join(self._svn_loc, rel_path)
-        stat, output, errput = \
-                               run_cmd("svn --non-interactive --trust-server-cert {} export {} {}".format(self._args, full_url, full_path))
->>>>>>> d11ddfc4
         if (stat != 0):
             logging.warning("svn export failed with output: {} and errput {}\n".format(output, errput))
             return False
