"""
short term archiving
"""

import shutil, glob, re, os

from CIME.XML.standard_module_setup import *
from CIME.case_submit               import submit
from CIME.XML.env_archive           import EnvArchive
from CIME.utils                     import run_and_log_case_status
from os.path                        import isdir, join
import datetime

logger = logging.getLogger(__name__)

###############################################################################
def _get_datenames(case, last_date=None):
###############################################################################
    if last_date is not None:
        try:
            last = datetime.datetime.strptime(last_date, '%Y-%m-%d')
        except ValueError:
            expect(False, 'Could not parse the last date to archive')
    logger.debug('In get_datename...')
    rundir = case.get_value('RUNDIR')
    expect(isdir(rundir), 'Cannot open directory %s ' % rundir)
    casename = case.get_value('CASE')
    files = sorted(glob.glob(os.path.join(rundir, casename + '.cpl.r*.nc')))
    if not files:
        expect(False, 'Cannot find a %s.cpl.r.*.nc file in directory %s ' % (casename, rundir))
    datenames = []
    for filename in files:
        names = filename.split('.')
        datename = names[-2]
        year, month, day, _ = [int(x) for x in datename.split('-')]
        if last_date is None or (year <= last.year and month <= last.month
                                 and day <= last.day):
            datenames.append(datename)
            logger.debug('cpl dateName: %s' % datename)
        else:
            logger.debug('Ignoring %s' % datename)
    return datenames


###############################################################################
def _get_ninst_info(case, compclass):
###############################################################################

    if compclass != 'cpl':
        ninst = case.get_value('NINST_' + compclass.upper())
    else:
        ninst = 1
    ninst_strings = []
    if ninst is None:
        ninst = 1
    for i in range(1,ninst+1):
        if ninst > 1:
            ninst_strings.append('_' + '%04d' % i)
        else:
            ninst_strings.append('')

    logger.debug("ninst and ninst_strings are: %s and %s for %s" %(ninst, ninst_strings, compclass))
    return ninst, ninst_strings


###############################################################################
def _archive_rpointer_files(case, archive, archive_entry, archive_restdir,
                            datename, datename_is_last):
###############################################################################

    # archive the rpointer files associated with datename
    casename = case.get_value("CASE")
    compclass = archive.get_entry_info(archive_entry)[1]
    ninst_strings = _get_ninst_info(case, compclass)[1]

    if datename_is_last:
        # Copy of all rpointer files for latest restart date
        rundir = case.get_value("RUNDIR")
        rpointers = glob.glob(os.path.join(rundir, 'rpointer.*'))
        for rpointer in rpointers:
            shutil.copy(rpointer, os.path.join(archive_restdir, os.path.basename(rpointer)))
    else:
        # Generate rpointer file(s) for interim restarts for the one datename and each
        # possible value of ninst_strings
        if case.get_value('DOUT_S_SAVE_INTERIM_RESTART_FILES'):

            # parse env_archive.xml to determine the rpointer files
            # and contents for the given archive_entry tag
            rpointer_items = archive.get_rpointer_contents(archive_entry)

            # loop through the possible rpointer files and contents
            for rpointer_file, rpointer_content in rpointer_items:

                # put in a temporary setting for ninst_strings if they are empty
                # in order to have just one loop over ninst_strings below
                if rpointer_content is not 'unset':
                    if not ninst_strings:
                        ninst_strings = ["empty"]
                for ninst_string in ninst_strings:
                    if ninst_string == 'empty':
                        ninst_string = ""
                    for key, value in [('$CASE', casename),
                                       ('$DATENAME', datename),
                                       ('$NINST_STRING', ninst_string)]:
                        rpointer_file = rpointer_file.replace(key, value)
                        rpointer_content = rpointer_content.replace(key, value)

                    # write out the respect files with the correct contents
                    rpointer_file = os.path.join(archive_restdir, rpointer_file)
                    logger.info("writing rpointer_file %s" % rpointer_file)
                    f = open(rpointer_file, 'w')
                    for output in rpointer_content.split(','):
                        f.write("%s \n" %output)
                    f.close()


###############################################################################
def _archive_log_files(case, archive_incomplete, archive_file_fn):
###############################################################################

    dout_s_root = case.get_value("DOUT_S_ROOT")
    rundir = case.get_value("RUNDIR")
    archive_logdir = os.path.join(dout_s_root, 'logs')
    if not os.path.exists(archive_logdir):
        os.makedirs(archive_logdir)
        logger.debug("created directory %s " %archive_logdir)

    if archive_incomplete == False:
        log_search = '*.log.*.gz'
    else:
        log_search = '*.log.*'

    logfiles = glob.glob(os.path.join(rundir, log_search))
    for logfile in logfiles:
        srcfile = join(rundir, os.path.basename(logfile))
        destfile = join(archive_logdir, os.path.basename(logfile))
<<<<<<< HEAD
        shutil.move(srcfile, destfile)
        logger.info("moving \n%s to \n%s" %(srcfile, destfile))
=======
        archive_file_fn(srcfile, destfile)
        logger.info("moving %s to %s" %(srcfile, destfile))
>>>>>>> ab0efeb1


###############################################################################
def _archive_history_files(case, archive, archive_entry,
                           compclass, compname, histfiles_savein_rundir,
                           archive_file_fn):
###############################################################################
    """
    perform short term archiving on history files in rundir
    """

    # determine history archive directory (create if it does not exist)
    dout_s_root = case.get_value("DOUT_S_ROOT")
    casename = case.get_value("CASE")
    archive_histdir = os.path.join(dout_s_root, compclass, 'hist')
    if not os.path.exists(archive_histdir):
        os.makedirs(archive_histdir)
        logger.debug("created directory %s" %archive_histdir)

    # determine ninst and ninst_string
    ninst, ninst_string = _get_ninst_info(case, compclass)

    # archive history files - the only history files that kept in the
    # run directory are those that are needed for restarts
    rundir = case.get_value("RUNDIR")
    for suffix in archive.get_hist_file_extensions(archive_entry):
        for i in range(ninst):
            if compname == 'dart':
                newsuffix = casename + suffix
            elif compname.find('mpas') == 0:
                newsuffix = compname + '.*' + suffix
            else:
                if ninst_string:
                    newsuffix = casename + '.' + compname + ".*" + ninst_string[i] + suffix
                else:
                    newsuffix = casename + '.' + compname + ".*" + suffix
            logger.debug("short term archiving suffix is %s " %newsuffix)
            pfile = re.compile(newsuffix)
            histfiles = [f for f in os.listdir(rundir) if pfile.search(f)]
            if histfiles:
                logger.debug("hist files are %s " %histfiles)
                for histfile in histfiles:
                    srcfile = join(rundir, histfile)
                    expect(os.path.isfile(srcfile),
                           "history file %s does not exist " %srcfile)
                    destfile = join(archive_histdir, histfile)
                    if histfile in histfiles_savein_rundir:
                        logger.info("copying \n%s to \n%s " %(srcfile, destfile))
                        shutil.copy(srcfile, destfile)
                    else:
                        logger.info("moving \n%s to \n%s " %(srcfile, destfile))
                        archive_file_fn(srcfile, destfile)


###############################################################################
def get_histfiles_for_restarts(case, archive, archive_entry, restfile):
###############################################################################

    # determine history files that are needed for restarts
    histfiles = []
    rest_hist_varname = archive.get_entry_value('rest_history_varname', archive_entry)
    if rest_hist_varname != 'unset':
        rundir = case.get_value("RUNDIR")
        cmd = "ncdump -v %s %s " %(rest_hist_varname, os.path.join(rundir, restfile))
        rc, out, error = run_cmd(cmd)
        if rc != 0:
            logger.debug(" WARNING: %s failed rc=%d\nout=%s\nerr=%s" %(cmd, rc, out, error))

        searchname = "%s =" %rest_hist_varname
        if searchname in out:
            offset = out.index(searchname)
            items = out[offset:].split(",")
            for item in items:
                # the following match has an option of having a './' at the beginning of
                # the history filename
                matchobj = re.search(r"\"(\.*\/*\w.*)\s?\"", item)
                if matchobj:
                    histfile = matchobj.group(1).strip()
                    histfile = os.path.basename(histfile)
                    # append histfile to the list ONLY if it exists in rundir before the archiving
                    if os.path.isfile(os.path.join(rundir,histfile)):
                        histfiles.append(histfile)
    return histfiles

###############################################################################
def _archive_restarts(case, archive, archive_entry,
                      compclass, compname, datename, datename_is_last,
                      archive_file_fn):
###############################################################################

    # determine directory for archiving restarts based on datename
    dout_s_root = case.get_value("DOUT_S_ROOT")
    rundir = case.get_value("RUNDIR")
    casename = case.get_value("CASE")
    archive_restdir = join(dout_s_root, 'rest', datename)
    if not os.path.exists(archive_restdir):
        os.makedirs(archive_restdir)

    # archive the rpointer file(s) for this datename and all possible ninst_strings
    _archive_rpointer_files(case, archive, archive_entry, archive_restdir,
                            datename, datename_is_last)

    # determine ninst and ninst_string
    ninst, ninst_strings = _get_ninst_info(case, compclass)

    # move all but latest restart files into the archive restart directory
    # copy latest restart files to archive restart directory
    histfiles_savein_rundir = []

    # get file_extension suffixes
    for suffix in archive.get_rest_file_extensions(archive_entry):
        for i in range(ninst):
            restfiles = ""
<<<<<<< HEAD
            pattern = r"%s\.%s\d*.*" % (casename, compname)
            if "dart" not in pattern:
=======
            if compname.find("mpas") == 0:
                pattern = compname + suffix + '_'.join(datename.rsplit('-', 1))
>>>>>>> ab0efeb1
                pfile = re.compile(pattern)
                restfiles = [f for f in os.listdir(rundir) if pfile.search(f)]
            else:
                pattern = r"%s\.%s\d*.*" % (casename, compname)
                if pattern != "dart":
                    pfile = re.compile(pattern)
                    files = [f for f in os.listdir(rundir) if pfile.search(f)]
                    if ninst_strings:
                        pattern = ninst_strings[i] + suffix + datename
                        pfile = re.compile(pattern)
                        restfiles = [f for f in files if pfile.search(f)]
                    else:
                        pattern = suffix + datename
                        pfile = re.compile(pattern)
                        restfiles = [f for f in files if pfile.search(f)]
                else:
                    pattern = suffix
                    pfile = re.compile(pattern)
                    restfiles = [f for f in os.listdir(rundir) if pfile.search(f)]

            for restfile in restfiles:
                restfile = os.path.basename(restfile)

                # obtain array of history files for restarts
                # need to do this before archiving restart files
                histfiles_for_restart = get_histfiles_for_restarts(case, archive,
                                                                   archive_entry, restfile)

                if datename_is_last and histfiles_for_restart:
                    for histfile in histfiles_for_restart:
                        if histfile not in histfiles_savein_rundir:
                            histfiles_savein_rundir.append(histfile)

                # archive restart files and all history files that are needed for restart
                # Note that the latest file should be copied and not moved
                if datename_is_last:
                    srcfile = os.path.join(rundir, restfile)
                    destfile = os.path.join(archive_restdir, restfile)
                    shutil.copy(srcfile, destfile)
                    logger.info("copying \n%s to \n%s" %(srcfile, destfile))
                    for histfile in histfiles_for_restart:
                        srcfile = os.path.join(rundir, histfile)
                        destfile = os.path.join(archive_restdir, histfile)
                        expect(os.path.isfile(srcfile),
                               "restart file %s does not exist " %srcfile)
                        shutil.copy(srcfile, destfile)
                        logger.info("copying \n%s to \n%s" %(srcfile, destfile))
                else:
                    # Only archive intermediate restarts if requested - otherwise remove them
                    if case.get_value('DOUT_S_SAVE_INTERIM_RESTART_FILES'):
                        srcfile = os.path.join(rundir, restfile)
                        destfile = os.path.join(archive_restdir, restfile)
                        logger.info("moving \n%s to \n%s" %(srcfile, destfile))
                        expect(os.path.isfile(srcfile),
                               "restart file %s does not exist " %srcfile)
                        archive_file_fn(srcfile, destfile)
                        logger.info("moving \n%s to \n%s" %(srcfile, destfile))

                        # need to copy the history files needed for interim restarts - since
                        # have not archived all of the history files yet
                        for histfile in histfiles_for_restart:
                            srcfile = os.path.join(rundir, histfile)
                            destfile = os.path.join(archive_restdir, histfile)
                            expect(os.path.isfile(srcfile),
                                   "hist file %s does not exist " %srcfile)
                            shutil.copy(srcfile, destfile)
                            logger.info("copying \n%s to \n%s" %(srcfile, destfile))
                    else:
                        srcfile = os.path.join(rundir, restfile)
                        logger.info("removing interim restart file %s" %srcfile)
                        if (os.path.isfile(srcfile)):
                            try:
                                os.remove(srcfile)
                            except OSError:
                                logger.warn("unable to remove interim restart file %s" %srcfile)
                        else:
                            logger.warn("interim restart file %s does not exist" %srcfile)

    return histfiles_savein_rundir

###############################################################################
def _archive_process(case, archive, last_date, archive_incomplete_logs, copy_only):
###############################################################################
    """
    Parse config_archive.xml and perform short term archiving
    """

    logger.debug('In archive_process...')
    compset_comps = case.get_compset_components()
    compset_comps.append('cpl')
    compset_comps.append('dart')

    if copy_only is True:
        archive_file_fn = shutil.copyfile
    else:
        archive_file_fn = shutil.move

    # archive log files
    _archive_log_files(case, archive_incomplete_logs, archive_file_fn)

    for archive_entry in archive.get_entries():
        # determine compname and compclass
        compname, compclass = archive.get_entry_info(archive_entry)

        # check for validity of compname
        if compname not in compset_comps:
            continue

        # archive restarts and all necessary associated fields (e.g. rpointer files)
        logger.info('-------------------------------------------')
        logger.info('doing short term archiving for %s (%s)' % (compname, compclass))
        logger.info('-------------------------------------------')
        datenames = _get_datenames(case, last_date)
        for datename in datenames:
            logger.info('Archiving for date %s' % datename)
            datename_is_last = False
            if datename == datenames[-1]:
                datename_is_last = True

            # archive restarts
            histfiles_savein_rundir = _archive_restarts(case, archive, archive_entry,
                                                        compclass, compname,
                                                        datename, datename_is_last,
                                                        archive_file_fn)

            # if the last datename for restart files, then archive history files
            # for this compname
            if datename_is_last:
                logger.info("histfiles_savein_rundir %s " %histfiles_savein_rundir)
                _archive_history_files(case, archive, archive_entry,
                                       compclass, compname, histfiles_savein_rundir,
                                       archive_file_fn)

###############################################################################
def restore_from_archive(case):
###############################################################################
    """
    Take most recent archived restart files and load them into current case.
    """
    dout_sr = case.get_value("DOUT_S_ROOT")
    rundir = case.get_value("RUNDIR")
    most_recent_rest = run_cmd_no_fail("ls -1dt %s/rest/* | head -1" % dout_sr)

    for item in glob.glob("%s/*" % most_recent_rest):
        base = os.path.basename(item)
        dst = os.path.join(rundir, base)
        if os.path.exists(dst):
            os.remove(dst)

        shutil.copy(item, rundir)

###############################################################################
def case_st_archive(case, last_date=None, archive_incomplete_logs=True, copy_only=False, no_resubmit=False):
###############################################################################
    """
    Create archive object and perform short term archiving
    """
    caseroot = case.get_value("CASEROOT")

    dout_s_root = case.get_value('DOUT_S_ROOT')
    if dout_s_root is None or dout_s_root == 'UNSET':
        expect(False,
               'XML variable DOUT_S_ROOT is required for short-term achiver')
    if not isdir(dout_s_root):
        os.makedirs(dout_s_root)

    dout_s_save_interim = case.get_value('DOUT_S_SAVE_INTERIM_RESTART_FILES')
    if dout_s_save_interim == 'FALSE' or dout_s_save_interim == 'UNSET':
        rest_n = case.get_value('REST_N')
        stop_n = case.get_value('STOP_N')
        if rest_n < stop_n:
            logger.warn('Restart files from end of run will be saved'
                        'interim restart files will be deleted')

    logger.info("st_archive starting")

    archive = EnvArchive(infile=os.path.join(caseroot, 'env_archive.xml'))
    functor = lambda: _archive_process(case, archive, last_date, archive_incomplete_logs, copy_only)
    run_and_log_case_status(functor, "st_archive", caseroot=caseroot)

    logger.info("st_archive completed")

    # resubmit case if appropriate
    resubmit = case.get_value("RESUBMIT")
    if resubmit > 0 and not no_resubmit:
        logger.info("resubmitting from st_archive, resubmit=%d"%resubmit)
        if case.get_value("MACH") == "mira":
            expect(os.path.isfile(".original_host"), "ERROR alcf host file not found")
            with open(".original_host", "r") as fd:
                sshhost = fd.read()
            run_cmd("ssh cooleylogin1 ssh %s '%s/case.submit %s --resubmit' "\
                        %(sshhost, caseroot, caseroot), verbose=True)
        else:
            submit(case, resubmit=True)

    return True<|MERGE_RESOLUTION|>--- conflicted
+++ resolved
@@ -134,13 +134,8 @@
     for logfile in logfiles:
         srcfile = join(rundir, os.path.basename(logfile))
         destfile = join(archive_logdir, os.path.basename(logfile))
-<<<<<<< HEAD
-        shutil.move(srcfile, destfile)
-        logger.info("moving \n%s to \n%s" %(srcfile, destfile))
-=======
         archive_file_fn(srcfile, destfile)
         logger.info("moving %s to %s" %(srcfile, destfile))
->>>>>>> ab0efeb1
 
 
 ###############################################################################
@@ -254,18 +249,13 @@
     for suffix in archive.get_rest_file_extensions(archive_entry):
         for i in range(ninst):
             restfiles = ""
-<<<<<<< HEAD
-            pattern = r"%s\.%s\d*.*" % (casename, compname)
-            if "dart" not in pattern:
-=======
             if compname.find("mpas") == 0:
                 pattern = compname + suffix + '_'.join(datename.rsplit('-', 1))
->>>>>>> ab0efeb1
                 pfile = re.compile(pattern)
                 restfiles = [f for f in os.listdir(rundir) if pfile.search(f)]
             else:
                 pattern = r"%s\.%s\d*.*" % (casename, compname)
-                if pattern != "dart":
+                if "dart" not in pattern:
                     pfile = re.compile(pattern)
                     files = [f for f in os.listdir(rundir) if pfile.search(f)]
                     if ninst_strings:
