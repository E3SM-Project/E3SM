"""
Classes used to build the CIME Macros file.

The main "public" class here is Build. It is initialized with machine-specific
information, and its write_macros method is the driver for translating the
config_compilers.xml file into a Makefile or CMake-format Macros file.

For developers, here's the role of the other classes in the process:

- A CompilerBlock is responsible for translating the XML code in a <compiler>
  tag into Python data structures.

- A PossibleValues object keeps track of all the settings that could affect a
  particular variable, and is the main way that these settings are stored.

- A MacroConditionTree is the structure that is responsible for writing out the
  settings. While the PossibleValues objects are organized by variable name, the
  MacroConditionTree is organized by conditional blocks, and thus roughly
  plays the role of a syntax tree corresponding to the Makefile/CMake output.

In more detail:

- Build.write_macros immediately creates a MakeMacroWriter or CMakeMacroWriter
  to translate strings for the build system.

- It also creates value_lists, a dictionary of PossibleValues objects, with
  variable names as the keys. Each variable has a single PossibleValues object
  associated with it.

- For each <compiler> element, Build.write_macros creates a CompilerBlock
  instance. This object is responsible for translating the XML in its block, in
  order to populate the PossibleValues instances. This includes handling the
  $VAR, $ENV{...} and $SHELL{...} and keeping track of dependencies induced by one
  variable referencing another's value.

- The PossibleValues object holds the information about how one variable can be
  set, based on various build options. It has two main roles:
   1. As we iterate through the XML input file, each setting is added to the
      relevant PossibleValues object. The PossibleValues object contains lists
      of settings sorted by how machine-specific those settings are.
   2. The PossibleValues object iterates through the list of settings to check
      for ambiguities. E.g. if there is a setting for DEBUG=TRUE, and another
      setting for MPILIB=mpi-serial, it is ambiguous in the case where both
      conditions hold.

- A ValueSetting object is a simple struct that a setting from the XML file is
  translated to. The lists in the PossibleValues class contain these objects.

- Once the XML has all been read in and the PossibleValues objects are
  populated, the dependencies among variables are checked in Build.write_macros.
  For each variable, if all its dependencies have been handled, it is converted
  to a MacroConditionTree merged with all other trees for variables that are
  ready, and written out. Then we loop through the variable list again to check
  for variables whose dependencies are all handled.

- The MacroConditionTree acts as a primitive syntax tree. Its __init__ method
  reorganizes the data into conditional blocks, and its write_out method writes
  uses the MakeMacroWriter/CMakeMacroWrite object to write to the Macros file.
  MacroConditionTree objects can be merged to reduce the length of the output.
"""

# These don't seem to be particularly useful checks.
# pylint: disable=invalid-name,too-few-public-methods,unused-wildcard-import
# pylint: disable=wildcard-import

from CIME.XML.standard_module_setup import *
from CIME.BuildTools.valuesetting import ValueSetting
from CIME.BuildTools.possiblevalues import PossibleValues

logger = logging.getLogger(__name__)

class CompilerBlock(object):

    """Data used to translate a single <compiler> element.

    This is used during write_macros to traverse the XML and create a list
    of settings specified in the element.

    Public methods:
    add_settings_to_lists
    matches_machine
    """

    def __init__(self, writer, compiler_elem, machobj, db):
        """Construct a CompilerBlock.

        Arguments:
        writer - The Makefile/CMake writer object.
        compiler_elem - An xml.ElementTree.Element corresponding to this
                        <compiler> element.
        machobj - Machines object for this machine.
        """
        self._writer = writer
        self._compiler_elem = compiler_elem
        self._db            = db
        self._machobj = machobj
        # If there's no COMPILER attribute, self._compiler is None.
        self._compiler = db.get(compiler_elem, "COMPILER")
        self._specificity = 0

    def _handle_references(self, elem, set_up, tear_down, depends):
        """Expand markup used internally.

        This function is responsible for expanding $ENV{...}, $VAR, and
        $SHELL{...} syntax into Makefile/CMake syntax.

        Arguments:
        elem - An ElementTree.Element containing text to expand.
        set_up - A list to add any preparation commands to.
        tear_down - A list to add any cleanup commands to.
        depends - A set of variables that need to be set before this one.

        Note that while the return value of this function is the expanded
        text, the set_up, tear_down, and depends variables are also
        modified and thus serve as additional outputs.
        """
        writer = self._writer
        output = self._db.text(elem)
        if output is None:
            output = ""

        logger.debug("Initial output={}".format(output))
        reference_re = re.compile(r'\${?(\w+)}?')
        env_ref_re   = re.compile(r'\$ENV\{(\w+)\}')
        shell_prefix = "$SHELL{"

        for m in reference_re.finditer(output):
            var_name = m.groups()[0]
            if var_name not in ("SHELL","ENV"):
                output = output.replace(m.group(), writer.variable_string(var_name))
                depends.add(var_name)

        logger.debug("preenv pass output={}".format(output))

        for m in env_ref_re.finditer(output):
            logger.debug("look for {} in env {}".format(output,writer.environment_variable_string(m.groups()[0])))
            output = output.replace(m.group(),
                                    writer.environment_variable_string(m.groups()[0]))
            logger.debug("and output {}".format(output))

        logger.debug("postenv pass output={}".format(output))

        while shell_prefix in output:
            sidx = output.index(shell_prefix)
            brace_count = 1
            idx = 0
            for idx in range(sidx + len(shell_prefix), len(output)):
                if output[idx] == "{":
                    brace_count += 1
                elif output[idx] == "}":
                    brace_count -= 1
                    if brace_count == 0:
                        break

            command = output[sidx + len(shell_prefix) : idx]
            logger.debug("execute {} in shell, command {}".format(output, command))
            new_set_up, inline, new_tear_down = \
                writer.shell_command_strings(command)
            output = output.replace(output[sidx:idx+1], inline, 1)
            if new_set_up is not None:
                set_up.append(new_set_up)
            if new_tear_down is not None:
                tear_down.append(new_tear_down)
            logger.debug("set_up {} inline {} tear_down {}".format(new_set_up,inline,new_tear_down))

        logger.debug("First pass output={}".format(output))

        return output

    def _elem_to_setting(self, elem):
        """Take an element and convert it to a ValueSetting.

        Arguments:
        elem - An ElementTree.Element with data to add.

        This function returns a tuple containing a ValueSetting
        corresponding to the element, along with a set of names of
        variables that this setting depends on.
        """
        # Attributes on an element are the conditions on that element.
        conditions = self._db.attrib(elem)
        if self._compiler is not None:
            conditions["COMPILER"] = self._compiler
        # Deal with internal markup.
        set_up = []
        tear_down = []
        depends = set()
        value_text = self._handle_references(elem, set_up,
                                             tear_down, depends)
        # Create the setting object.
<<<<<<< HEAD
        append = self._db.name(elem) == "append" or (self._db.name(elem) == "base" and self._compiler and self._db.compiler != self._compiler)
=======
        append = self._db.name(elem) == "append"
>>>>>>> 67a0f985
        setting = ValueSetting(value_text, append,
                               conditions, set_up, tear_down)

        return (setting, depends)

    def _add_elem_to_lists(self, name, elem, value_lists):
        """Add an element's data to an appropriate list of value settings.

        Arguments:
        name - The name of the variable being set by this element.
        elem - The element to translate into a ValueSetting.
        value_lists - A dictionary of PossibleValues, containing the lists
                      of all settings for each variable.
        """
        setting, depends = self._elem_to_setting(elem)
        if name not in value_lists:
            value_lists[name] = PossibleValues(name, setting,
                                               self._specificity, depends)
        else:
            value_lists[name].add_setting(setting, self._specificity,depends)

    def add_settings_to_lists(self, flag_vars, value_lists):
        """Add all data in the <compiler> element to lists of settings.

        Arguments:
        flag_vars - A set of variables containing "flag-like" data.
        value_lists - A dictionary of PossibleValues, containing the lists
                      of all settings for each variable.
        """
        for elem in self._db.get_children(root=self._compiler_elem):
            # Deal with "flag"-type variables.
            if self._db.name(elem) in flag_vars:
                for child in self._db.get_children(root=elem):
                    self._add_elem_to_lists(self._db.name(elem), child, value_lists)
            else:
                self._add_elem_to_lists(self._db.name(elem), elem, value_lists)

    def matches_machine(self):
        """Check whether this block matches a machine/os.
        This also sets the specificity of the block, so this must be called
        before add_settings_to_lists if machine-specific output is needed.
        """
        self._specificity = 0
        if self._db.has(self._compiler_elem, "MACH"):
            if self._machobj.get_machine_name() == \
               self._db.get(self._compiler_elem, "MACH"):
                self._specificity += 2
            else:
                return False
        if self._db.has(self._compiler_elem, "OS"):
            if self._machobj.get_value("OS") == self._db.get(self._compiler_elem, "OS"):
                self._specificity += 1
            else:
                return False
        # Check if the compiler is valid on this machine.
        if self._compiler is not None:
            return self._machobj.is_valid_compiler(self._compiler)
        else:
            return True<|MERGE_RESOLUTION|>--- conflicted
+++ resolved
@@ -188,11 +188,7 @@
         value_text = self._handle_references(elem, set_up,
                                              tear_down, depends)
         # Create the setting object.
-<<<<<<< HEAD
-        append = self._db.name(elem) == "append" or (self._db.name(elem) == "base" and self._compiler and self._db.compiler != self._compiler)
-=======
         append = self._db.name(elem) == "append"
->>>>>>> 67a0f985
         setting = ValueSetting(value_text, append,
                                conditions, set_up, tear_down)
 
