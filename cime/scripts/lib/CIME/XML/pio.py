"""
Class for config_pio files .  This class inherits from EntryID.py
"""
from CIME.XML.standard_module_setup import *
from collections import OrderedDict
from CIME.XML.entry_id import EntryID
from CIME.XML.files import Files

from collections import OrderedDict

logger = logging.getLogger(__name__)

class PIO(EntryID):

    def __init__(self, comp_classes, infile=None, files=None):
        if infile is None:
            if files is None:
                files = Files()
            infile = files.get_value("PIO_SPEC_FILE")

        EntryID.__init__(self, infile)

        self._components = list(comp_classes)

    def check_if_comp_var(self, vid, attribute=None, node=None):
        comp = None
        new_vid = None
        for comp in self._components:
            if vid.endswith('_'+comp):
                new_vid = vid.replace('_'+comp, '', 1)
            elif vid.startswith(comp+'_'):
                new_vid = vid.replace(comp+'_', '', 1)
            elif '_' + comp + '_' in vid:
                new_vid = vid.replace(comp+'_','', 1)

            if new_vid is not None:
                return new_vid, comp, True

        return vid, None, False

    def get_defaults(self, grid=None, compset=None, mach=None, compiler=None, mpilib=None): # pylint: disable=unused-argument
        # should we have a env_pio file
        defaults = OrderedDict()
<<<<<<< HEAD
=======
        save_for_last = []
>>>>>>> 737f5c42

        # Load args into attribute dict
        attributes = {}
        for attrib in ["grid", "compset", "mach", "compiler", "mpilib"]:
            if locals()[attrib] is not None:
                attributes[attrib] = locals()[attrib]

        # Find defauts
        for node in self.get_children("entry"):
            value = self.get_default_value(node, attributes)
            if value:
                myid = self.get(node, "id")
                iscompvar = self.check_if_comp_var(myid)[-1]
                if iscompvar:
                    save_for_last.append( (myid, value) )
                else:
                    defaults[myid] = value

        # comp-specific vars must come last so they take precedence over general settings
        for k, v in save_for_last:
            defaults[k] = v

        return defaults<|MERGE_RESOLUTION|>--- conflicted
+++ resolved
@@ -41,10 +41,7 @@
     def get_defaults(self, grid=None, compset=None, mach=None, compiler=None, mpilib=None): # pylint: disable=unused-argument
         # should we have a env_pio file
         defaults = OrderedDict()
-<<<<<<< HEAD
-=======
         save_for_last = []
->>>>>>> 737f5c42
 
         # Load args into attribute dict
         attributes = {}
