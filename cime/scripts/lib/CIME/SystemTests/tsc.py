"""
Solution reproducibility test based on time-step convergence
The CESM/ACME model's
multi-instance capability is used to conduct an ensemble
of simulations starting from different initial conditions.

This class inherits from SystemTestsCommon.
"""

from CIME.XML.standard_module_setup import *
from CIME.SystemTests.system_tests_common import SystemTestsCommon
from CIME.case.case_setup import case_setup
from CIME.build import post_build
from CIME.hist_utils import rename_all_hist_files
#import CIME.utils
#from CIME.check_lockedfiles import *

logger = logging.getLogger(__name__)

class TSC(SystemTestsCommon):

    def __init__(self, case):
        """
        initialize an object interface to the TSC test
        """
        SystemTestsCommon.__init__(self, case)

    #=================================================================
    # Compile model with multiple instances
    #=================================================================
    def build_phase(self, sharedlib_only=False, model_only=False):

        ninst = 12

        #BSINGH: For debugging only - Building the model can take
        #significant amount of time. Setting fake_bld to True can save
        #that time
        fake_bld = False

        # Build exectuable with multiple instances
        # (in the development phase we use 3)
        # Lay all of the components out concurrently

        # Only want this to happen once. It will impact the sharedlib build
        # so it has to happen there.
        if not model_only:
            logging.warning("Starting to build multi-instance exe")
            for comp in ['ATM','OCN','WAV','GLC','ICE','ROF','LND']:
                ntasks = self._case.get_value("NTASKS_%s"%comp)
                self._case.set_value("ROOTPE_%s"%comp, 0)
                self._case.set_value("NINST_%s"%comp,  ninst)
                self._case.set_value("NTASKS_%s"%comp, ntasks*ninst)

            self._case.set_value("ROOTPE_CPL",0)
            self._case.set_value("NTASKS_CPL",ntasks*ninst)
            self._case.flush()

            case_setup(self._case, test_mode=False, reset=True)

        #BSINGH: Faking a bld can save the time code spend in building the model components
        if fake_bld:
            if (not sharedlib_only):
                post_build(self._case, [])
        else:
            self.build_indv(sharedlib_only=sharedlib_only, model_only=model_only)

    #=================================================================
    # Conduct one multi-instance run with specified time step size.
    # The complete run_phase (defined below) will contain two calls
    # of this function using different dtime.
    #=================================================================
    def _run_with_specified_dtime(self,dtime=2):

        # dtime is model time step size in seconds. Default is set to 2.

        # Change the coupling frequency accordingly
        ncpl  = 86400/dtime
        self._case.set_value("ATM_NCPL",ncpl)

        # Simulation length = 10 minutes
        nsteps = 600/dtime
        self._case.set_value("STOP_N",     nsteps)
        self._case.set_value("STOP_OPTION","nsteps")

        # Write output every 10 seconds
        nhtfrq = 10/dtime

        # generate paths/file names for initial conditons
        csmdata_root = self._case.get_value("DIN_LOC_ROOT")
        csmdata_atm  = csmdata_root+"/atm/cam/inic/homme/ne4_v1_init/"
<<<<<<< HEAD
        csmdata_lnd  = csmdata_root+"/lnd/clm2/initdata/ne4_v1_init/"
=======
        csmdata_lnd  = csmdata_root+"/lnd/clm2/initdata/ne4_v1_init/b58d55680/"
>>>>>>> 71f4e192
        file_pref_atm = "SMS_Ly5.ne4_ne4.FC5AV1C-04P2.eos_intel.ne45y.cam.i.0002-"
        file_pref_lnd = "SMS_Ly5.ne4_ne4.FC5AV1C-04P2.eos_intel.ne45y.clm2.r.0002-"

        file_suf_atm = "-01-00000.nc"
        file_suf_lnd = "-01-00000.nc"

        # user_nl_... files are modified for every instance.
        # The number instances specified here has to be consistent with the
        # value set in build_phase.
        ninst = 12
        for iinst in range(1, ninst+1):

            with open('user_nl_cam_'+str(iinst).zfill(4), 'w') as atmnlfile, \
                 open('user_nl_clm_'+str(iinst).zfill(4), 'w') as lndnlfile:

                # atm/lnd intitial conditions

                inst_label_2digits = str(iinst).zfill(2)

                atmnlfile.write("ncdata  = '"+ csmdata_atm + "/" + file_pref_atm + inst_label_2digits + file_suf_atm+"' \n")
                lndnlfile.write("finidat = '"+ csmdata_lnd + "/" + file_pref_lnd + inst_label_2digits + file_suf_lnd+"' \n")

                # for initial testing on constance@pnnl
                #atmnlfile.write("ncdata  = '"+ "/pic/projects/uq_climate/wanh895/acme_input/ne4_v1_init/" + file_pref_atm + inst_label_2digits + file_suf_atm+"' \n")
                #lndnlfile.write("finidat = '"+ "/pic/projects/uq_climate/wanh895/acme_input/ne4_v1_init/" + file_pref_lnd + inst_label_2digits + file_suf_lnd+"' \n")

                # time step sizes

                atmnlfile.write("dtime = "+str(dtime)+" \n")
                atmnlfile.write("iradsw = 2 \n")
                atmnlfile.write("iradlw = 2 \n")

                lndnlfile.write("dtime = "+str(dtime)+" \n")

                # atm model output

                atmnlfile.write("avgflag_pertape = 'I' \n")
                atmnlfile.write("nhtfrq = "+str(nhtfrq)+" \n")
                atmnlfile.write("mfilt  = 1  \n")
                atmnlfile.write("ndens  = 1  \n")
                atmnlfile.write("empty_htapes = .true. \n")
                atmnlfile.write("fincl1 = 'PS','U','V','T','Q','CLDLIQ','CLDICE','NUMLIQ','NUMICE','num_a1','num_a2','num_a3','LANDFRAC' \n")

        # Force rebuild namelists
        self._skip_pnl = False

        # Namelist settings done. Now run the model.
        self.run_indv()

        # Append "DT000x" to the history file names
        rename_all_hist_files( self._case, suffix="DT"+str(dtime).zfill(4) )


    #=================================================================
    # run_phase
    #=================================================================
    def run_phase(self):

        # Run simulations with 2-s time step
        self._run_with_specified_dtime(dtime=2)

        # Run simulations with 1-s time step. This is NOT needed
        # for testing new code or new computing environment.
        if self._case.get_value("GENERATE_BASELINE"):
            self._run_with_specified_dtime(dtime=1)<|MERGE_RESOLUTION|>--- conflicted
+++ resolved
@@ -88,11 +88,7 @@
         # generate paths/file names for initial conditons
         csmdata_root = self._case.get_value("DIN_LOC_ROOT")
         csmdata_atm  = csmdata_root+"/atm/cam/inic/homme/ne4_v1_init/"
-<<<<<<< HEAD
-        csmdata_lnd  = csmdata_root+"/lnd/clm2/initdata/ne4_v1_init/"
-=======
         csmdata_lnd  = csmdata_root+"/lnd/clm2/initdata/ne4_v1_init/b58d55680/"
->>>>>>> 71f4e192
         file_pref_atm = "SMS_Ly5.ne4_ne4.FC5AV1C-04P2.eos_intel.ne45y.cam.i.0002-"
         file_pref_lnd = "SMS_Ly5.ne4_ne4.FC5AV1C-04P2.eos_intel.ne45y.clm2.r.0002-"
 
