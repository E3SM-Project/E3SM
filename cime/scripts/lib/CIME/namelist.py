"""Module containing tools for dealing with Fortran namelists.

The public interface consists of the following functions:
- `character_literal_to_string`
- `compress_literal_list`
- `expand_literal_list`
- `fortran_namelist_base_value`
- `is_valid_fortran_name`
- `is_valid_fortran_namelist_literal`
- `literal_to_python_value`
- `merge_literal_lists`
- `parse`
- `string_to_character_literal`

In addition, the `Namelist` class represents a namelist held in memory.

For the moment, only a subset of namelist syntax is supported; specifically, we
assume that only variables of intrinsic type are used, and indexing/co-indexing
of arrays to set a portion of a variable is not supported. (However, null values
and repeated values may be used to set or fill a variable as indexing would.)

We also always assume that a period (".") is the decimal separator, not a comma
(","). We also assume that the file encoding is UTF-8 or some compatible format
(e.g. ASCII).

Otherwise, most Fortran syntax rules implemented here are compatible with
Fortran 2008 (which is largely the same as previous standards, and will be
similar to Fortran 2015). The only exceptions should be cases where (a) we
deliberately prohibit "troublesome" behavior that would be allowed by the
standard, or (b) we rely on conventions shared by all major compilers.

One important convention is that newline characters can be used to denote the
end of a record. This makes them equivalent to spaces at most locations in a
Fortran namelist, except that newlines also end comments, and they are ignored
entirely within strings.

While the treatment of comments in this module is standard, it may be somewhat
surprising. Namelist comments are only allowed in two situations:

(1) As the only thing on a line (aside from optional indentation with spaces).
(2) Immediately after a "value separator" (the space, newline, comma, or slash
after a value).

This implies that all lines except for the last are syntax errors, in this
example:

```
&group_name! This is not a valid comment because it's after the group name.
foo ! Neither is this, because it's between a name and an equals sign.
= 2 ! Nor this, because it comes between the value and the following comma.
, bar = ! Nor this, because it's between an equals sign and a value.
2! Nor this, because it should be separated from the value by a comma or space.
bazz = 3 ! Nor this, because it comes between the value and the following slash.
/! This is fine, but technically it is outside the namelist, not a comment.
```

However, the above would actually be valid if all the "comments" were removed.
The Fortran standard is not clear about whether whitespace is allowed after
inline comments and before subsequent non-whitespace text (!), but this module
allows such whitespace, to preserve the sanity of both implementors and users.

The Fortran standard only applies to the interior of namelist groups, and not to
text between one namelist group and the next. This module assumes that namelist
groups are separated by (optional) whitespace and comments, and nothing else.
"""

###############################################################################
#
# Lexer/parser design notes
#
# The bulk of the complexity of this module is in the `_NamelistParser` object.
# Lexing, parsing, and translation of namelist data is all performed in a single
# pass (though it would be possible to use separate stages if needed). The style
# is that of a recursive descent parser, i.e. the functions correspond roughly
# to concepts in the Fortran namelist grammar, and top-down parsing is used.
# Parsing is done left-to-right with no backtracking.
#
# The most important attributes of a `_NamelistParser` are the input text
# itself (`_text`), and the current position in the text (`_pos`). The position
# is only changed via the `_advance` method, which also maintains line and
# column numbers for error-reporting purposes. The `_settings` attribute
# holds the final output, i.e. the variable name-value pairs.
#
# Parsing errors are signaled by one of two exceptions. The first is
# `_NamelistParseError`, which always signals an unrecoverable error. This is
# caught and translated to a user-visible error in `parse`. The second is
# `_NamelistEOF`, which may or may not represent a true error. During parsing of
# a standard namelist, it is treated in the same manner as
# `_NamelistParseError`, unless it occurs outside of any namelist group, in
# which case the `parse_namelist` method will catch it and return normally.
#
# The non-standard "groupless" format complicates things significantly by
# allowing an end-of-file at any location where a '/' would normally be. This is
# the reason for most of the `allow_eof` flags and related logic, since any
# `_NamelistEOF` exceptions raised must be caught and dealt with.
#
###############################################################################

# Disable these because of doctest, and because we don't typically follow the
# (rather specific) pylint naming conventions.
# pylint: disable=line-too-long,too-many-lines,invalid-name

import re
import collections

# Disable these because this is our standard setup
# pylint: disable=wildcard-import,unused-wildcard-import

from CIME.XML.standard_module_setup import *
from CIME.utils import expect, string_in_list
import six

logger = logging.getLogger(__name__)

# Fortran syntax regular expressions.
# Variable names.
#FORTRAN_NAME_REGEX = re.compile(r"(^[a-z][a-z0-9_]{0,62})(\([+-]?\d*:?[+-]?\d*:?[+-]?\d*\))?$", re.IGNORECASE)
FORTRAN_NAME_REGEX = re.compile(r"""(^[a-z][a-z0-9_@]{0,62})                            #  The variable name
                                  (\(                                                   # begin optional index expression
                                  (([+-]?\d+)                                           # Single valued index
                                  |                                                     # or
                                  (([+-]?\d+)?:([+-]?\d+)?:?([+-]?\d+)?))               # colon seperated triplet
                                  \))?\s*$"""                                           # end optional index expression
                                , re.IGNORECASE | re.VERBOSE)

FORTRAN_LITERAL_REGEXES = {}
# Integer literals.
_int_re_string = r"(\+|-)?[0-9]+"
FORTRAN_LITERAL_REGEXES['integer'] = re.compile("^" + _int_re_string + "$")
# Real/complex literals.
_ieee_exceptional_re_string = r"inf(inity)?|nan(\([^)]+\))?"
_float_re_string = r"((\+|-)?([0-9]+(\.[0-9]*)?|\.[0-9]+)([ed]?{})?|{})".format(_int_re_string, _ieee_exceptional_re_string)
FORTRAN_LITERAL_REGEXES['real'] = re.compile("^" + _float_re_string + "$",
                                             re.IGNORECASE)
FORTRAN_LITERAL_REGEXES['complex'] = re.compile(r"^\([ \n]*" +
                                                _float_re_string +
                                                r"[ \n]*,[ \n]*" +
                                                _float_re_string +
                                                r"[ \n]*\)$", re.IGNORECASE)
# Character literals.
_char_single_re_string = r"'[^']*(''[^']*)*'"
_char_double_re_string = r'"[^"]*(""[^"]*)*"'
FORTRAN_LITERAL_REGEXES['character'] = re.compile("^(" +
                                                  _char_single_re_string + "|" +
                                                  _char_double_re_string +
                                                  ")$")
# Logical literals.
FORTRAN_LITERAL_REGEXES['logical'] = re.compile(r"^\.?[tf][^=/ \n]*$",
                                                re.IGNORECASE)
# Repeated value prefix.
FORTRAN_REPEAT_PREFIX_REGEX = re.compile(r"^[0-9]*[1-9]+[0-9]*\*")


def is_valid_fortran_name(string):
    """Check that a variable name is allowed in Fortran.

    The rules are:
    1. The name must start with a letter.
    2. All characters in a name must be alphanumeric (or underscores).
    3. The maximum name length is 63 characters.
    4. We only handle a single dimension !!!

    >>> is_valid_fortran_name("")
    False
    >>> is_valid_fortran_name("a")
    True
    >>> is_valid_fortran_name("A")
    True
    >>> is_valid_fortran_name("A(4)")
    True
    >>> is_valid_fortran_name("A(::)")
    True
    >>> is_valid_fortran_name("A(1:2:3)")
    True
    >>> is_valid_fortran_name("A(1::)")
    True
    >>> is_valid_fortran_name("A(:-2:)")
    True
    >>> is_valid_fortran_name("A(1::+3)")
    True
    >>> is_valid_fortran_name("A(1,3)")
    False
    >>> is_valid_fortran_name("2")
    False
    >>> is_valid_fortran_name("_")
    False
    >>> is_valid_fortran_name("abc#123")
    False
    >>> is_valid_fortran_name("aLiBi_123")
    True
    >>> is_valid_fortran_name("A" * 64)
    False
    >>> is_valid_fortran_name("A" * 63)
    True
    """
    return FORTRAN_NAME_REGEX.search(string) is not None

def get_fortran_name_only(full_var):
    """ remove array section if any and return only the variable name
    >>> get_fortran_name_only('foo')
    'foo'
    >>> get_fortran_name_only('foo(3)')
    'foo'
    >>> get_fortran_name_only('foo(::)')
    'foo'
    >>> get_fortran_name_only('foo(1::)')
    'foo'
    >>> get_fortran_name_only('foo(:+2:)')
    'foo'
    >>> get_fortran_name_only('foo(::-3)')
    'foo'
    >>> get_fortran_name_only('foo(::)')
    'foo'
    """
    m = FORTRAN_NAME_REGEX.search(full_var)
    return m.group(1)

def get_fortran_variable_indices(varname, varlen=1, allow_any_len=False):
    """ get indices from a fortran namelist variable as a triplet of minindex, maxindex and step

    >>> get_fortran_variable_indices('foo(3)')
    (3, 3, 1)
    >>> get_fortran_variable_indices('foo(1:2:3)')
    (1, 2, 3)
    >>> get_fortran_variable_indices('foo(::)', varlen=4)
    (1, 4, 1)
    >>> get_fortran_variable_indices('foo(::2)', varlen=4)
    (1, 4, 2)
    >>> get_fortran_variable_indices('foo(::)', allow_any_len=True)
    (1, -1, 1)
    """
    m = FORTRAN_NAME_REGEX.search(varname)
    (minindex, maxindex, step) = (1, varlen, 1)

    if m.group(4) is not None:
        minindex = int(m.group(4))
        maxindex = minindex
        step = 1

    elif m.group(5) is not None:
        if m.group(6) is not None:
            minindex = int(m.group(6))
        if m.group(7) is not None:
            maxindex = int(m.group(7))
        if m.group(8) is not None:
            step = int(m.group(8))

    if allow_any_len and maxindex == minindex:
        maxindex = -1

    expect(step != 0,"Step size 0 not allowed")

    return (minindex, maxindex, step)

def fortran_namelist_base_value(string):
    r"""Strip off whitespace and repetition syntax from a namelist value.

    >>> fortran_namelist_base_value("")
    ''
    >>> fortran_namelist_base_value("f")
    'f'
    >>> fortran_namelist_base_value("6*")
    ''
    >>> fortran_namelist_base_value("6*f")
    'f'
    >>> fortran_namelist_base_value(" \n6* \n")
    ''
    >>> fortran_namelist_base_value("\n 6*f\n ")
    'f'
    """
    # Strip leading/trailing whitespace.
    string = string.strip(" \n")
    # Strip off repeated value prefix.
    if FORTRAN_REPEAT_PREFIX_REGEX.search(string) is not None:
        string = string[string.find('*') + 1:]
    return string


def character_literal_to_string(literal):
    """Convert a Fortran character literal to a Python string.

    This function assumes (without checking) that `literal` is a valid literal.

    >>> character_literal_to_string("'blah'")
    'blah'
    >>> character_literal_to_string('"blah"')
    'blah'
    >>> character_literal_to_string("'don''t'")
    "don't"
    >>> character_literal_to_string('"' + '""Hello!""' + '"')
    '"Hello!"'
    """
    # Figure out whether a quote or apostrophe is the delimiter.
    delimiter = None
    for char in literal:
        if char in ("'", '"'):
            delimiter = char
    # Find left and right edges of the string, extract middle.
    left_pos = literal.find(delimiter)
    right_pos = literal.rfind(delimiter)
    new_literal = literal[left_pos+1:right_pos]
    # Replace escaped quote and apostrophe characters.
    return new_literal.replace(delimiter * 2, delimiter)


def string_to_character_literal(string):
    r"""Convert a Python string to a Fortran character literal.

    This function always uses double quotes (") as the delimiter.

    >>> string_to_character_literal('blah')
    '"blah"'
    >>> string_to_character_literal("'blah'")
    '"\'blah\'"'
    >>> string_to_character_literal('She said "Hi!".')
    '"She said ""Hi!""."'
    """
    string = string.replace('"', '""')
    return '"' + string + '"'

def is_valid_fortran_namelist_literal(type_, string):
    r"""Determine whether a literal is valid in a Fortran namelist.

    Note that kind parameters are *not* allowed in namelists, which simplifies
    this check a bit. Internal whitespace is allowed for complex and character
    literals only. BOZ literals and compiler extensions (e.g. backslash escapes)
    are not allowed.

    Null values, however, are allowed for all types. This means that passing in
    a string containing nothing but spaces and newlines will always cause
    `True` to be returned. Repetition (e.g. `5*'a'`) is also allowed, including
    repetition of null values.

    Detailed rules and examples follow.

    Integers: Must be a sequence of one or more digits, with an optional sign.

    >>> is_valid_fortran_namelist_literal("integer", "")
    True
    >>> is_valid_fortran_namelist_literal("integer", " ")
    True
    >>> is_valid_fortran_namelist_literal("integer", "\n")
    True
    >>> is_valid_fortran_namelist_literal("integer", "5*")
    True
    >>> is_valid_fortran_namelist_literal("integer", "1")
    True
    >>> is_valid_fortran_namelist_literal("integer", "5*1")
    True
    >>> is_valid_fortran_namelist_literal("integer", " 5*1")
    True
    >>> is_valid_fortran_namelist_literal("integer", "5* 1")
    False
    >>> is_valid_fortran_namelist_literal("integer", "5 *1")
    False
    >>> is_valid_fortran_namelist_literal("integer", "a")
    False
    >>> is_valid_fortran_namelist_literal("integer", " 1")
    True
    >>> is_valid_fortran_namelist_literal("integer", "1 ")
    True
    >>> is_valid_fortran_namelist_literal("integer", "1 2")
    False
    >>> is_valid_fortran_namelist_literal("integer", "0123456789")
    True
    >>> is_valid_fortran_namelist_literal("integer", "+22")
    True
    >>> is_valid_fortran_namelist_literal("integer", "-26")
    True
    >>> is_valid_fortran_namelist_literal("integer", "2A")
    False
    >>> is_valid_fortran_namelist_literal("integer", "1_8")
    False
    >>> is_valid_fortran_namelist_literal("integer", "2.1")
    False
    >>> is_valid_fortran_namelist_literal("integer", "2e6")
    False

    Reals:
    - For fixed-point format, there is an optional sign, followed by an integer
    part, or a decimal point followed by a fractional part, or both.
    - Scientific notation is allowed, with an optional, case-insensitive "e" or
    "d" followed by an optionally-signed integer exponent. (Either the "e"/"d"
    or a sign must be present to separate the number from the exponent.)
    - The (case-insensitive) strings "inf", "infinity", and "nan" are allowed.
    NaN values can also contain additional information in parentheses, e.g.
    "NaN(x1234ABCD)".

    >>> is_valid_fortran_namelist_literal("real", "")
    True
    >>> is_valid_fortran_namelist_literal("real", "a")
    False
    >>> is_valid_fortran_namelist_literal("real", "1")
    True
    >>> is_valid_fortran_namelist_literal("real", " 1")
    True
    >>> is_valid_fortran_namelist_literal("real", "1 ")
    True
    >>> is_valid_fortran_namelist_literal("real", "1 2")
    False
    >>> is_valid_fortran_namelist_literal("real", "+1")
    True
    >>> is_valid_fortran_namelist_literal("real", "-1")
    True
    >>> is_valid_fortran_namelist_literal("real", "1.")
    True
    >>> is_valid_fortran_namelist_literal("real", "1.5")
    True
    >>> is_valid_fortran_namelist_literal("real", ".5")
    True
    >>> is_valid_fortran_namelist_literal("real", "+.5")
    True
    >>> is_valid_fortran_namelist_literal("real", ".")
    False
    >>> is_valid_fortran_namelist_literal("real", "+")
    False
    >>> is_valid_fortran_namelist_literal("real", "1e6")
    True
    >>> is_valid_fortran_namelist_literal("real", "1e-6")
    True
    >>> is_valid_fortran_namelist_literal("real", "1e+6")
    True
    >>> is_valid_fortran_namelist_literal("real", ".5e6")
    True
    >>> is_valid_fortran_namelist_literal("real", "1e")
    False
    >>> is_valid_fortran_namelist_literal("real", "1D6")
    True
    >>> is_valid_fortran_namelist_literal("real", "1q6")
    False
    >>> is_valid_fortran_namelist_literal("real", "1+6")
    True
    >>> is_valid_fortran_namelist_literal("real", "1.6.5")
    False
    >>> is_valid_fortran_namelist_literal("real", "1._8")
    False
    >>> is_valid_fortran_namelist_literal("real", "1,5")
    False
    >>> is_valid_fortran_namelist_literal("real", "inf")
    True
    >>> is_valid_fortran_namelist_literal("real", "INFINITY")
    True
    >>> is_valid_fortran_namelist_literal("real", "NaN")
    True
    >>> is_valid_fortran_namelist_literal("real", "nan(x56)")
    True
    >>> is_valid_fortran_namelist_literal("real", "nan())")
    False

    Complex numbers:
    - A pair of real numbers enclosed by parentheses, and separated by a comma.
    - Any number of spaces or newlines may be placed before or after each real.

    >>> is_valid_fortran_namelist_literal("complex", "")
    True
    >>> is_valid_fortran_namelist_literal("complex", "()")
    False
    >>> is_valid_fortran_namelist_literal("complex", "(,)")
    False
    >>> is_valid_fortran_namelist_literal("complex", "( ,\n)")
    False
    >>> is_valid_fortran_namelist_literal("complex", "(a,2.)")
    False
    >>> is_valid_fortran_namelist_literal("complex", "(1.,b)")
    False
    >>> is_valid_fortran_namelist_literal("complex", "(1,2)")
    True
    >>> is_valid_fortran_namelist_literal("complex", "(-1.e+06,+2.d-5)")
    True
    >>> is_valid_fortran_namelist_literal("complex", "(inf,NaN)")
    True
    >>> is_valid_fortran_namelist_literal("complex", "(  1. ,  2. )")
    True
    >>> is_valid_fortran_namelist_literal("complex", "( \n \n 1. \n,\n 2.\n)")
    True
    >>> is_valid_fortran_namelist_literal("complex", " (1.,2.)")
    True
    >>> is_valid_fortran_namelist_literal("complex", "(1.,2.) ")
    True

    Character sequences (strings):
    - Must begin and end with the same delimiter character, either a single
    quote (apostrophe), or a double quote (quotation mark).
    - Whichever character is used as a delimiter must not appear in the
    string itself, unless it appears in doubled pairs (e.g. '''' or "'" are the
    two ways of representing a string containing a single apostrophe).
    - Note that newlines cannot be represented in a namelist character literal
    since they are interpreted as an "end of record", but they are allowed as
    long as they don't come between one of the aforementioned double pairs of
    characters.

    >>> is_valid_fortran_namelist_literal("character", "")
    True
    >>> is_valid_fortran_namelist_literal("character", "''")
    True
    >>> is_valid_fortran_namelist_literal("character", " ''")
    True
    >>> is_valid_fortran_namelist_literal("character", "'\n'")
    True
    >>> is_valid_fortran_namelist_literal("character", "''\n''")
    False
    >>> is_valid_fortran_namelist_literal("character", "'''")
    False
    >>> is_valid_fortran_namelist_literal("character", "''''")
    True
    >>> is_valid_fortran_namelist_literal("character", "'''Cookie'''")
    True
    >>> is_valid_fortran_namelist_literal("character", "'''Cookie''")
    False
    >>> is_valid_fortran_namelist_literal("character", "'\"'")
    True
    >>> is_valid_fortran_namelist_literal("character", "'\"\"'")
    True
    >>> is_valid_fortran_namelist_literal("character", '""')
    True
    >>> is_valid_fortran_namelist_literal("character", '"" ')
    True
    >>> is_valid_fortran_namelist_literal("character", '"\n"')
    True
    >>> is_valid_fortran_namelist_literal("character", '""\n""')
    False
    >>> is_valid_fortran_namelist_literal("character", '""' + '"')
    False
    >>> is_valid_fortran_namelist_literal("character", '""' + '""')
    True
    >>> is_valid_fortran_namelist_literal("character", '"' + '""Cookie""' + '"')
    True
    >>> is_valid_fortran_namelist_literal("character", '""Cookie""' + '"')
    False
    >>> is_valid_fortran_namelist_literal("character", '"\'"')
    True
    >>> is_valid_fortran_namelist_literal("character", '"\'\'"')
    True

    Logicals:
    - Must contain a (case-insensitive) "t" or "f".
    - This must be either the first nonblank character, or the second following
    a period.
    - The rest of the string is ignored, but cannot contain a comma, newline,
    equals sign, slash, or space (except that trailing spaces are allowed and
    ignored).

    >>> is_valid_fortran_namelist_literal("logical", "")
    True
    >>> is_valid_fortran_namelist_literal("logical", "t")
    True
    >>> is_valid_fortran_namelist_literal("logical", "F")
    True
    >>> is_valid_fortran_namelist_literal("logical", ".T")
    True
    >>> is_valid_fortran_namelist_literal("logical", ".f")
    True
    >>> is_valid_fortran_namelist_literal("logical", " f")
    True
    >>> is_valid_fortran_namelist_literal("logical", " .t")
    True
    >>> is_valid_fortran_namelist_literal("logical", "at")
    False
    >>> is_valid_fortran_namelist_literal("logical", ".TRUE.")
    True
    >>> is_valid_fortran_namelist_literal("logical", ".false.")
    True
    >>> is_valid_fortran_namelist_literal("logical", ".TEXAS$")
    True
    >>> is_valid_fortran_namelist_literal("logical", ".f=")
    False
    >>> is_valid_fortran_namelist_literal("logical", ".f/1")
    False
    >>> is_valid_fortran_namelist_literal("logical", ".t\nted")
    False
    >>> is_valid_fortran_namelist_literal("logical", ".Fant astic")
    False
    >>> is_valid_fortran_namelist_literal("logical", ".t2 ")
    True
    """
    expect(type_ in FORTRAN_LITERAL_REGEXES,
           "Invalid Fortran type for a namelist: {!r}".format(str(type_)))
    # Strip off whitespace and repetition.
    string = fortran_namelist_base_value(string)
    # Null values are always allowed.
    if string == '':
        return True
    return FORTRAN_LITERAL_REGEXES[type_].search(string) is not None


def literal_to_python_value(literal, type_=None):
    r"""Convert a Fortran literal string to a Python value.

    This function assumes that the input contains a single value, i.e.
    repetition syntax is not used. The type can be specified by passing a string
    as the `type_` argument, or if this option is not provided, this function
    will attempt to autodetect the variable type.

    Note that it is not possible to be certain whether a literal like "123" is
    intended to represent an integer or a floating-point value, however, nor can
    we be certain of the precision that will be used to hold this value in
    actual Fortran code. We also cannot use the optional information in a NaN
    float, so this will cause the function to throw an error if that information
    is present (e.g. a string like "NAN(1234)" will cause an error).

    The Python type of the return value is as follows for different `type_`
    arguments:
    "character" - `str`
    "complex" - `complex`
    "integer" - `int`
    "logical" - `bool`
    "real" - `float`

    If a null value is input (i.e. the empty string), `None` will be returned.

    >>> literal_to_python_value("'She''s a winner!'")
    "She's a winner!"
    >>> literal_to_python_value("1")
    1
    >>> literal_to_python_value("1.")
    1.0
    >>> literal_to_python_value(" (\n 1. , 2. )\n ")
    (1+2j)
    >>> literal_to_python_value(".true.")
    True
    >>> literal_to_python_value("Fortune")
    False
    >>> literal_to_python_value("bacon") # doctest: +IGNORE_EXCEPTION_DETAIL
    Traceback (most recent call last):
    ...
    CIMEError: ERROR: 'bacon' is not a valid literal for any Fortran type.
    >>> literal_to_python_value("1", type_="real")
    1.0
    >>> literal_to_python_value("bacon", type_="logical") # doctest: +IGNORE_EXCEPTION_DETAIL
    Traceback (most recent call last):
    ...
    CIMEError: ERROR: 'bacon' is not a valid literal of type 'logical'.
    >>> literal_to_python_value("1", type_="booga") # doctest: +IGNORE_EXCEPTION_DETAIL
    Traceback (most recent call last):
    ...
    CIMEError: ERROR: Invalid Fortran type for a namelist: 'booga'
    >>> literal_to_python_value("2*1") # doctest: +IGNORE_EXCEPTION_DETAIL
    Traceback (most recent call last):
    ...
    CIMEError: ERROR: Cannot use repetition syntax in literal_to_python_value
    >>> literal_to_python_value("")
    >>> literal_to_python_value("-1.D+10")
    -10000000000.0
    >>> shouldRaise(ValueError, literal_to_python_value, "nan(1234)")
    """
    expect(FORTRAN_REPEAT_PREFIX_REGEX.search(literal) is None,
           "Cannot use repetition syntax in literal_to_python_value")
    # Handle null value.
    if fortran_namelist_base_value(literal) == '':
        return None
    if type_ is None:
        # Autodetect type.
        for test_type in ('character', 'complex', 'integer', 'logical', 'real'):
            if is_valid_fortran_namelist_literal(test_type, literal):
                type_ = test_type
                break
        expect(type_ is not None,
               "{!r} is not a valid literal for any Fortran type.".format(str(literal)))
    else:
        # Check that type is valid.
        expect(is_valid_fortran_namelist_literal(type_, literal),
               "{!r} is not a valid literal of type {!r}.".format(str(literal), str(type_)))
    # Conversion for each type.
    if type_ == 'character':
        return character_literal_to_string(literal)
    elif type_ == 'complex':
        literal = literal.lstrip(' \n(').rstrip(' \n)')
        real_part, _, imag_part = literal.partition(',')
        return complex(float(real_part), float(imag_part))
    elif type_ == 'integer':
        return int(literal)
    elif type_ == 'logical':
        literal = literal.lstrip(' \n.')
        return literal[0] in 'tT'
    elif type_ == 'real':
        literal = literal.lower().replace('d', 'e')
        return float(literal)


def expand_literal_list(literals):
    """Expands a list of literal values to get rid of repetition syntax.

    >>> expand_literal_list([])
    []
    >>> expand_literal_list(['true'])
    ['true']
    >>> expand_literal_list(['1', '2', 'f*', '3*3', '5'])
    ['1', '2', 'f*', '3', '3', '3', '5']
    >>> expand_literal_list(['2*f*'])
    ['f*', 'f*']
    """
    expanded = []
    for literal in literals:
        if FORTRAN_REPEAT_PREFIX_REGEX.search(literal) is not None:
            num, _, value = literal.partition('*')
            expanded += int(num) * [value]
        else:
            expanded.append(literal)

    return expanded


def compress_literal_list(literals):
    """Uses repetition syntax to shorten a literal list.

    >>> compress_literal_list([])
    []
    >>> compress_literal_list(['true'])
    ['true']
    >>> compress_literal_list(['1', '2', 'f*', '3', '3', '3', '5'])
    ['1', '2', 'f*', '3', '3', '3', '5']
    >>> compress_literal_list(['f*', 'f*'])
    ['f*', 'f*']
    """
    compressed = []
    if len(literals) == 0:
        return compressed
    # for right now do not compress
    do_compression = False
    if do_compression:
        # Start with the first literal.
        old_literal = literals[0]
        num_reps = 1
        for literal in literals[1:]:
            if literal == old_literal:
                # For each new literal, if it matches the old one, it increases the
                # number of repetitions by one.
                num_reps += 1
            else:
                # Otherwise, write out the previous literal and start tracking the
                # new one.
                rep_str = str(num_reps) + '*' if num_reps > 1 else ''
                if isinstance(old_literal, six.string_types):
                    compressed.append(rep_str + old_literal)
                else:
                    compressed.append(rep_str + str(old_literal))
                old_literal = literal
                num_reps = 1
        rep_str = str(num_reps) + '*' if num_reps > 1 else ''
        if isinstance(old_literal, six.string_types):
            compressed.append(rep_str + old_literal)
        else:
            compressed.append(rep_str + str(old_literal))
        return compressed
    else:
        for literal in literals:
            if isinstance(literal, six.string_types):
                compressed.append(literal)
            else:
                compressed.append(str(literal))
        return compressed

def merge_literal_lists(default, overwrite):
    """Merge two lists of literal value strings.

    The `overwrite` values have higher precedence, so will overwrite the
    `default` values. However, if `overwrite` contains null values, or is
    shorter than `default` (and thus implicitly ends in null values), the
    elements of `default` will be used where `overwrite` is null.

    >>> merge_literal_lists([], [])
    []
    >>> merge_literal_lists(['true'], ['false'])
    ['false']
    >>> merge_literal_lists([], ['false'])
    ['false']
    >>> merge_literal_lists(['true'], [''])
    ['true']
    >>> merge_literal_lists([], [''])
    ['']
    >>> merge_literal_lists(['true'], [])
    ['true']
    >>> merge_literal_lists(['true'], [])
    ['true']
    >>> merge_literal_lists(['3*false', '3*true'], ['true', '4*', 'false'])
    ['true', 'false', 'false', 'true', 'true', 'false']
    """
    merged = []
    default = expand_literal_list(default)
    overwrite = expand_literal_list(overwrite)

    for default_elem, elem in zip(default, overwrite):
        if elem == '':
            merged.append(default_elem)
        else:
            merged.append(elem)
    def_len = len(default)
    ovw_len = len(overwrite)
    if ovw_len < def_len:
        merged[ovw_len:def_len] = default[ovw_len:def_len]
    else:
        merged[def_len:ovw_len] = overwrite[def_len:ovw_len]
    return compress_literal_list(merged)


def parse(in_file=None, text=None, groupless=False, convert_tab_to_space=True):
    """Parse a Fortran namelist.

    The `in_file` argument must be either a `str` or `unicode` object containing
    a file name, or a text I/O object with a `read` method that returns the text
    of the namelist.

    Alternatively, the `text` argument can be provided, in which case it must be
    the text of the namelist itself.

    The `groupless` argument changes namelist parsing in two ways:

    1. `parse` allows an alternate file format where no group names or slashes
       are present. In effect, the file is parsed as if an invisible, arbitrary
       group name was prepended, and an invisible slash was appended. However,
       if any group names actually are present, the file is parsed normally.
    2. The return value of this function is not a `Namelist` object. Instead a
       single, flattened dictionary of name-value pairs is returned.

    The `convert_tab_to_space` option can be used to force all tabs in the file
    to be converted to spaces, and is on by default. Note that this will usually
    allow files that use tabs as whitespace to be parsed. However, the
    implementation of this option is crude; it converts *all* tabs in the file,
    including those in character literals. (Note that there are many characters
    that cannot be passed in via namelist in any standard way, including '\n',
    so it is already a bad idea to assume that the namelist will preserve
    whitespace in strings, aside from simple spaces.)

    The return value, if `groupless=False`, is a `Namelist` object.

    All names and values returned are ultimately unicode strings. E.g. a value
    of "6*2" is returned as that string; it is not converted to 6 copies of the
    Python integer `2`. Null values are returned as the empty string ("").
    """
    expect(in_file is not None or text is not None,
           "Must specify an input file or text to the namelist parser.")
    expect(in_file is None or text is None,
           "Cannot specify both input file and text to the namelist parser.")
    if isinstance(in_file, six.string_types):
        logger.debug("Reading namelist at: {}".format(in_file))
        with open(in_file) as in_file_obj:
            text = in_file_obj.read()
    elif in_file is not None:
        logger.debug("Reading namelist from file object")
        text = in_file.read()
    if convert_tab_to_space:
        text = text.replace('\t', ' ')
    try:
        namelist_dict = _NamelistParser(text, groupless).parse_namelist()
    except (_NamelistEOF, _NamelistParseError) as error:
        # Deal with unexpected EOF or other parsing errors.
        expect(False, str(error))
    if groupless:
        return namelist_dict
    else:
        return Namelist(namelist_dict)


def shouldRaise(eclass, method, *args, **kw):
    """
    A helper function to make doctests py3 compatible
    http://python3porting.com/problems.html#running-doctests
    """
    try:
        method(*args, **kw)
    except BaseException:
        e = sys.exc_info()[1]
        if not isinstance(e, eclass):
            raise
        return
    raise Exception("Expected exception %s not raised" %
                    str(eclass))

class Namelist(object):

    """Class representing a Fortran namelist.

    Public methods:
    __init__
    delete_variable
    get_group_names
    get_value
    get_variable_names
    get_variable_value
    merge_nl
    set_variable_value
    write
    """

    def __init__(self, groups=None):
        """Construct a new `Namelist` object.

        The `groups` argument is a dictionary associating group names to
        dictionaries of name/value pairs. If omitted, an empty namelist object
        is created.

        Unless you are deliberately creating an empty `Namelist`, it is easier/
        safer to use `parse` than to directly call this constructor.
        """
        self._groups = {}
        if groups is not None:
            for group_name in groups:
                expect(group_name is not None, " Got None in groups {}".format(groups))
                self._groups[group_name] = collections.OrderedDict()
                for variable_name in groups[group_name]:
                    self._groups[group_name][variable_name] = groups[group_name][variable_name]

    def clean_groups(self):
        self._groups = collections.OrderedDict()

    def get_group_names(self):
        """Return a list of all groups in the namelist.

        >>> Namelist().get_group_names()
        []
        >>> sorted(parse(text='&foo / &bar /').get_group_names())
        ['bar', 'foo']
        """
        return list(self._groups.keys())

    def get_variable_names(self, group_name):
        """Return a list of all variables in the given namelist group.

        If the specified group is not in the namelist, returns an empty list.

        >>> Namelist().get_variable_names('foo')
        []
        >>> x = parse(text='&foo bar=,bazz=true,bazz(2)=fred,bang=6*""/')
        >>> sorted(x.get_variable_names('fOo'))
        ['bang', 'bar', 'bazz', 'bazz(2)']
        >>> x = parse(text='&foo bar=,bazz=true,bang=6*""/')
        >>> sorted(x.get_variable_names('fOo'))
        ['bang', 'bar', 'bazz']
        >>> x = parse(text='&foo bar(::)=,bazz=false,bazz(2)=true,bazz(:2:)=6*""/')
        >>> sorted(x.get_variable_names('fOo'))
        ['bar(::)', 'bazz', 'bazz(2)', 'bazz(:2:)']
        """
        gn = string_in_list(group_name,self._groups)
        if not gn:
            return []
        return list(self._groups[gn].keys())

    def get_variable_value(self, group_name, variable_name):
        """Return the value of the specified variable.

        This function always returns a non-empty list containing strings. If the
        specified `group_name` or `variable_name` is not present, `['']` is
        returned.

        >>> Namelist().get_variable_value('foo', 'bar')
        ['']
        >>> parse(text='&foo bar=1,2 /').get_variable_value('foo', 'bazz')
        ['']
        >>> parse(text='&foo bar=1,2 /').get_variable_value('foO', 'Bar')
        ['1', '2']
        """
        gn = string_in_list(group_name,self._groups)
        if gn:
            vn = string_in_list(variable_name,self._groups[gn])
            if vn:
                return self._groups[gn][vn]
        return ['']

    def get_value(self, variable_name):
        """Return the value of a uniquely-named variable.

        This function is similar to `get_variable_value`, except that it does
        not require a `group_name`, and it requires that the `variable_name` be
        unique across all groups.

        >>> parse(text='&foo bar=1 / &bazz bar=1 /').get_value('bar')  # doctest: +ELLIPSIS +IGNORE_EXCEPTION_DETAIL
        Traceback (most recent call last):
        ...
        CIMEError: ERROR: Namelist.get_value: Variable {} is present in multiple groups: ...
        >>> parse(text='&foo bar=1 / &bazz /').get_value('Bar')
        ['1']
        >>> parse(text='&foo bar(2)=1 / &bazz /').get_value('Bar(2)')
        ['1']
        >>> parse(text='&foo / &bazz /').get_value('bar')
        ['']
        """
        possible_groups = []
        vn = None
        for group_name in self._groups:
            vnt = string_in_list(variable_name, self._groups[group_name])
            if vnt:
                vn = vnt
                possible_groups.append(group_name)
        expect(len(possible_groups) <= 1,
               "Namelist.get_value: Variable {} is present in multiple groups: "
               + str(possible_groups))
        if possible_groups:
            return self._groups[possible_groups[0]][vn]
        else:
            return ['']

    def set_variable_value(self, group_name, variable_name, value, var_size=1):
        """Set the value of the specified variable.

        >>> x = parse(text='&foo bar=1 /')
        >>> x.get_variable_value('foo', 'bar')
        ['1']
        >>> x.set_variable_value('foo', 'bar(2)', ['3'], var_size=4)
        >>> x.get_variable_value('foo', 'bar')
        ['1', '3']
        >>> x.set_variable_value('foo', 'bar(1)', ['2'])
        >>> x.get_variable_value('foo', 'bar')
        ['2', '3']
        >>> x.set_variable_value('foo', 'bar', ['1'])
        >>> x.get_variable_value('foo', 'bar')
        ['1', '3']
        >>> x.set_variable_value('foo', 'bazz', ['3'])
        >>> x.set_variable_value('Brack', 'baR', ['4'])
        >>> x.get_variable_value('foo', 'bazz')
        ['3']
        >>> x.get_variable_value('brack', 'bar')
        ['4']
        >>> x.set_variable_value('foo', 'red(2:6:2)', ['2', '4', '6'], var_size=12)
        >>> x.get_variable_value('foo', 'red')
        ['', '2', '', '4', '', '6']
        """
        minindex, maxindex, step = get_fortran_variable_indices(variable_name, var_size)
        variable_name = get_fortran_name_only(variable_name)

        expect(minindex > 0, "Indices < 1 not supported in CIME interface to fortran namelists... lower bound={}".format(minindex))
        gn = string_in_list(group_name,self._groups)
        if not gn:
            gn = group_name
            self._groups[gn] = {}

        tlen = 1
        vn = string_in_list(variable_name, self._groups[gn])
        if vn:
            tlen = len(self._groups[gn][vn])
        else:
            vn = variable_name
            tlen = 1
            self._groups[gn][vn] = ['']

        if minindex > tlen:
            self._groups[gn][vn].extend(['']*(minindex-tlen-1))

        for i in range(minindex, maxindex+2*step, step):
            while len(self._groups[gn][vn]) < i:
                self._groups[gn][vn].append('')
            self._groups[gn][vn][i-1] = value.pop(0)
            if len(value) == 0:
                break

    def delete_variable(self, group_name, variable_name):
        """Delete a variable from a specified group.

        If the specified group or variable does not exist, this is a no-op.

        >>> x = parse(text='&foo bar=1 /')
        >>> x.delete_variable('FOO', 'BAR')
        >>> x.delete_variable('foo', 'bazz')
        >>> x.delete_variable('brack', 'bazz')
        >>> x.get_variable_names('foo')
        []
        >>> x.get_variable_names('brack')
        []
        """
        gn = string_in_list(group_name,self._groups)
        if gn:
            vn=string_in_list(variable_name,self._groups[gn])
            if vn:
                del self._groups[gn][vn]

    def merge_nl(self, other, overwrite=False):
        """Merge this namelist object with another.

        Values in the invoking (`self`) `Namelist` will take precedence over
        values in the `other` `Namelist`, unless `overwrite=True` is passed in,
        in which case `other` values take precedence.

        >>> x = parse(text='&foo bar=1 bazz=,2 brat=3/')
        >>> y = parse(text='&foo bar=2 bazz=3*1 baker=4 / &foo2 barter=5 /')
        >>> y.get_value('bazz')
        ['1', '1', '1']
        >>> x.merge_nl(y)
        >>> sorted(x.get_group_names())
        ['foo', 'foo2']
        >>> sorted(x.get_variable_names('foo'))
        ['baker', 'bar', 'bazz', 'brat']
        >>> sorted(x.get_variable_names('foo2'))
        ['barter']
        >>> x.get_value('bar')
        ['1']
        >>> x.get_value('bazz')
        ['1', '2', '1']
        >>> x.get_value('brat')
        ['3']
        >>> x.get_value('baker')
        ['4']
        >>> x.get_value('barter')
        ['5']
        >>> x = parse(text='&foo bar=1 bazz=,2 brat=3/')
        >>> y = parse(text='&foo bar=2 bazz=3*1 baker=4 / &foo2 barter=5 /')
        >>> x.merge_nl(y, overwrite=True)
        >>> sorted(x.get_group_names())
        ['foo', 'foo2']
        >>> sorted(x.get_variable_names('foo'))
        ['baker', 'bar', 'bazz', 'brat']
        >>> sorted(x.get_variable_names('foo2'))
        ['barter']
        >>> x.get_value('bar')
        ['2']
        >>> x.get_value('bazz')
        ['1', '1', '1']
        >>> x.get_value('brat')
        ['3']
        >>> x.get_value('baker')
        ['4']
        >>> x.get_value('barter')
        ['5']
        """
        # Pretty simple strategy: go through the entire other namelist, and
        # merge all values with this one's.
        for group_name in other.get_group_names():
            for variable_name in other.get_variable_names(group_name):
                self_val = self.get_variable_value(group_name, variable_name)
                other_val = other.get_variable_value(group_name, variable_name)
                if overwrite:
                    merged_val = merge_literal_lists(self_val, other_val)
                else:
                    merged_val = merge_literal_lists(other_val, self_val)
                self.set_variable_value(group_name, variable_name, merged_val,
                                        var_size=len(merged_val))

    def get_group_variables(self, group_name):
        group_variables = {}
        group = self._groups[group_name]
        for name in sorted(group.keys()):
            value = group[name][0]
            group_variables[name] = value
        return group_variables

    def write(self, out_file, groups=None, append=False, format_='nml', sorted_groups=True,
              skip_comps=None, atm_cpl_dt=None, ocn_cpl_dt=None):
        """Write a the output data (normally fortran namelist) to the  out_file

        As with `parse`, the `out_file` argument can be either a file name, or a
        file object with a `write` method that accepts unicode. If specified,
        the `groups` argument specifies a subset of all groups to write out.

        If `out_file` is a file name, and `append=True` is passed in, the
        namelist will be appended to the named file instead of overwriting it.
        The `append` option has no effect if a file object is passed in.

        The `format_` option can be either 'nml' (namelist) or 'rc', and
        specifies the file format. Formats other than 'nml' may not support all
        possible output values.
        """
        expect(format_ in ('nml', 'rc', 'nmlcontents', 'nuopc'),
               "Namelist.write: unexpected output format {!r}".format(str(format_)))
        if isinstance(out_file, six.string_types):
            logger.debug("Writing namelist to: {}".format(out_file))
            flag = 'a' if append else 'w'
            with open(out_file, flag) as file_obj:
                if format_ == 'nuopc':
                    self._write_nuopc(file_obj, groups, sorted_groups=sorted_groups,
                                      skip_comps=skip_comps, atm_cpl_dt=atm_cpl_dt, ocn_cpl_dt=ocn_cpl_dt)
                else:
                    self._write(file_obj, groups, format_, sorted_groups=sorted_groups)
        else:
            logger.debug("Writing namelist to file object")
            if format_ == 'nuopc':
                self._write_nuopc(out_file, groups, sorted_groups=sorted_groups,
                                  skip_comps=skip_comps, atm_cpl_dt=atm_cpl_dt, ocn_cpl_dt=ocn_cpl_dt)
            else:
                self._write(out_file, groups, format_, sorted_groups=sorted_groups)

    def _write(self, out_file, groups, format_, sorted_groups):
        """Unwrapped version of `write` assuming that a file object is input."""
        if groups is None:
            groups = list(self._groups.keys())
        if format_ == 'nml' or format_ == 'nmlcontents':
            equals = ' ='
        elif format_ == 'rc':
            equals = ':'
        if (sorted_groups):
            group_names = sorted(group for group in groups)
        else:
            group_names = groups
        for group_name in group_names:
            if format_ == 'nml':
                out_file.write("&{}\n".format(group_name))
            group = self._groups[group_name]
            for name in sorted(group.keys()):
                values = group[name]

                # @ is used in a namelist to put the same namelist variable in multiple groups
                # in the write phase, all characters in the namelist variable name after
                # the @ and including the @ should be removed
                if "@" in name:
                    name = re.sub('@.+$', "", name)

                # To prettify things for long lists of values, build strings
                # line-by-line.
                if values[0] == "True" or values[0] == "False":
                    values[0] = values[0].replace("True",".true.").replace("False",".false.")
                lines = ["  {}{} {}".format(name, equals, values[0])]
                for value in values[1:]:
                    if value == "True" or value == "False":
                        value = value.replace("True",".true.").replace("False",".false.")
                    if len(lines[-1]) + len(value) <= 77:
                        lines[-1] += ", " + value
                    else:
                        lines[-1] += ",\n"
                        lines.append("      " + value)
                lines[-1] += "\n"
                for line in lines:
                    out_file.write(line)
            if format_ == 'nml':
                out_file.write("/\n")
            if format_ == 'nmlcontents':
                out_file.write("\n")


    def _write_nuopc(self, out_file, groups, sorted_groups, skip_comps, atm_cpl_dt, ocn_cpl_dt):
        """Unwrapped version of `write` assuming that a file object is input."""
<<<<<<< HEAD

=======
>>>>>>> 71f4e192
        if groups is None:
            groups = self._groups.keys()

        if (sorted_groups):
            group_names = sorted(group for group in groups)
        else:
            group_names = groups

        for group_name in group_names:
            if "_attributes" not in group_name and "nuopc_" not in group_name:
                continue

            if "_attributes" in group_name:
                out_file.write("{}::\n".format(group_name))

            group = self._groups[group_name]
            for name in sorted(group.keys()):
                values = group[name]
                if "component_list" in name:
                    for skip_comp in skip_comps:
                        if skip_comp in values[0]:
                            values[0] = values[0].replace(skip_comp,"")

                # @ is used in a namelist to put the same namelist variable in multiple groups
                # in the write phase, all characters in the namelist variable name after
                # the @ and including the @ should be removed
                if "@" in name:
                    name = re.sub('@.+$', "", name)

                equals = " ="
                if group_name == 'nuopc_runseq':
                    equals = '::\n       '
                elif "_var" in group_name:
                    equals = ':'

                # To prettify things for long lists of values, build strings
                # line-by-line.
                if values[0] == "True" or values[0] == "False":
                    values[0] = values[0].replace("True",".true.").replace("False",".false.")

                if "_attribute" in group_name:
                    lines = ["     {}{} {}".format(name, equals, values[0])]
                else:
                    lines = ["{}{} {}".format(name, equals, values[0])]

                for value in values[1:]:
                    if value == "True" or value == "False":
                        value = value.replace("True",".true.").replace("False",".false.")
                    if len(lines[-1]) + len(value) <= 77:
                        lines[-1] += ", " + value
                    else:
                        lines[-1] += ",\n"
                        lines.append("      " + value)
                lines[-1] += "\n"
                for line in lines:
                    line = line.replace('"','')
                    # remove un-needed entries from the nuopc_runseq based
                    # on the prognostic_comps and skip_comps lists
                    if group_name == 'nuopc_runseq':
                        run_entries = line.splitlines()
                        newline = ""
                        for run_entry in run_entries:
                            print_entry = True
                            for skip_comp in skip_comps:
                                if "@" not in run_entry:
                                    if skip_comp in run_entry:
                                        print_entry = False
                                        logger.info("Writing nuopc_runseq, skipping {}".format(run_entry))
<<<<<<< HEAD
                                    if skip_comp.lower().strip() in run_entry:
=======
                                    elif "_"+skip_comp.lower().strip() in run_entry:
                                        print_entry = False
                                        logger.info("Writing nuopc_runseq, skipping {}".format(run_entry))
                                    elif "2"+skip_comp.lower().strip() in run_entry:
>>>>>>> 71f4e192
                                        print_entry = False
                                        logger.info("Writing nuopc_runseq, skipping {}".format(run_entry))
                            if print_entry:
                                if "@atm_cpl_dt" in run_entry:
                                    run_entry = run_entry.replace("atm_cpl_dt",atm_cpl_dt)
                                if "@ocn_cpl_dt" in run_entry:
                                    run_entry = run_entry.replace("ocn_cpl_dt",ocn_cpl_dt)
                                newline += run_entry + "\n"
                        out_file.write(newline)
                    else:
                        out_file.write(line)

            if "_attribute" in group_name or "runseq" in group_name:
                out_file.write("::\n\n")

class _NamelistEOF(Exception):

    """Exception thrown for an unexpected end-of-file in a namelist.

    This is an internal helper class, and should never be raised in a context
    where it would be visible to a user. (Typically it should be caught and
    converted to some other error, or ignored.)
    """

    def __init__(self, message=None):
        """Create a `_NamelistEOF`, optionally using an error message."""
        super(_NamelistEOF, self).__init__()
        self._message = message

    def __str__(self):
        """Get an error message suitable for display."""
        string = "Unexpected end of file encountered in namelist."
        if self._message is not None:
            string += " ({})".format(self._message)
        return string


class _NamelistParseError(Exception):

    """Exception thrown when namelist input has a syntax error.

    This is an internal helper class, and should never be raised in a context
    where it would be visible to a user. (Typically it should be caught and
    converted to some other error, or ignored.)
    """

    def __init__(self, message=None):
        """Create a `_NamelistParseError`, optionally using an error message."""
        super(_NamelistParseError, self).__init__()
        self._message = message

    def __str__(self):
        """Get an error message suitable for display."""
        string = "Error in parsing namelist"
        if self._message is not None:
            string += ": {}".format(self._message)
        return string


class _NamelistParser(object): # pylint:disable=too-few-public-methods

    """Class to validate and read from Fortran namelist input.

    This is intended to be an internal helper class and should not be used
    directly. Use the `parse` function in this module instead.
    """

    def __init__(self, text, groupless=False):
        """Create a `_NamelistParser` given text to parse in a string."""
        # Current location within the file.
        self._pos = 0
        self._line = 1
        self._col = 0
        # Text and its size.
        self._text = str(text)
        self._len = len(self._text)
        # Dictionary with group names as keys, and dictionaries of variable
        # name-value pairs as values. (Or a single flat dictionary if
        # `groupless=True`.)
        self._settings = collections.OrderedDict()
        # Fortran allows setting a particular index of an array
        # such as foo(2)='k'
        # this dict is set to that value if used.
        self._groupless = groupless

    def _line_col_string(self):
        r"""Return a string specifying the current line and column number.

        >>> x = _NamelistParser('abc\nd\nef')
        >>> x._advance(5)
        >>> x._line_col_string()
        'line 2, column 1'
        """
        return "line {}, column {}".format(self._line, self._col)

    def _curr(self):
        """Return the character at the current position."""
        return self._text[self._pos]

    def _next(self):
        """Return the character at the next position.

        >>> shouldRaise(_NamelistEOF, _NamelistParser(' ')._next)

        """
        # If at the end of the file, we should raise _NamelistEOF. The easiest
        # way to do this is to just advance.
        if self._pos == self._len - 1:
            self._advance()
        return self._text[self._pos+1]

    def _advance(self, nchars=1, check_eof=False):
        r"""Advance the parser's current position by `nchars` characters.

        The `nchars` argument must be non-negative. If the end of file is
        reached, an exception is thrown, unless `check_eof=True` is passed. If
        `check_eof=True` is passed, the position is advanced past the end of the
        file (`self._pos == `self._len`), and a boolean is returned to signal
        whether or not the end of the file was reached.

        >>> _NamelistParser('abcd')._advance(-1)
        Traceback (most recent call last):
            ...
        AssertionError: _NamelistParser attempted to 'advance' backwards
        >>> x = _NamelistParser('abc\nd\nef')
        >>> (x._pos, x._line, x._col)
        (0, 1, 0)
        >>> x._advance(0)
        >>> (x._pos, x._line, x._col)
        (0, 1, 0)
        >>> x._advance(2)
        >>> (x._pos, x._line, x._col)
        (2, 1, 2)
        >>> x._advance(1)
        >>> (x._pos, x._line, x._col)
        (3, 1, 3)
        >>> x._advance(1)
        >>> (x._pos, x._line, x._col)
        (4, 2, 0)
        >>> x._advance(3)
        >>> (x._pos, x._line, x._col)
        (7, 3, 1)
        >>> shouldRaise(_NamelistEOF, x._advance, 1)

        >>> shouldRaise(_NamelistEOF, _NamelistParser('abc\n')._advance, 4)

        >>> x = _NamelistParser('ab')
        >>> x._advance(check_eof=True)
        False
        >>> x._curr()
        'b'
        >>> x._advance(check_eof=True)
        True
        """
        assert nchars >= 0, \
            "_NamelistParser attempted to 'advance' backwards"
        new_pos = min(self._pos + nchars, self._len)
        consumed_text = self._text[self._pos:new_pos]
        self._pos = new_pos
        lines = consumed_text.count('\n')
        self._line += lines
        # If we started a new line, set self._col to be relative to the start of
        # the current line.
        if lines > 0:
            self._col = -(consumed_text.rfind('\n') + 1)
        self._col += len(consumed_text)
        end_of_file = new_pos == self._len
        if check_eof:
            return end_of_file
        elif end_of_file:
            raise _NamelistEOF(message=None)

    def _eat_whitespace(self, allow_initial_comment=False):
        r"""Advance until the next non-whitespace character.

        Returns a boolean representing whether anything was eaten. Note that
        this function also skips past new lines containing comments. Comments in
        the current line will be skipped if `allow_initial_comment=True` is
        passed in.

        >>> x = _NamelistParser(' \n a ')
        >>> x._eat_whitespace()
        True
        >>> x._curr()
        'a'
        >>> x._eat_whitespace()
        False
        >>> x._advance()
        >>> shouldRaise(_NamelistEOF, x._eat_whitespace)

        >>> x = _NamelistParser(' \n! blah\n ! blah\n a')
        >>> x._eat_whitespace()
        True
        >>> x._curr()
        'a'
        >>> x = _NamelistParser('! blah\n a')
        >>> x._eat_whitespace()
        False
        >>> x._curr()
        '!'
        >>> x = _NamelistParser(' ! blah\n a')
        >>> x._eat_whitespace()
        True
        >>> x._curr()
        '!'
        >>> x = _NamelistParser(' ! blah\n a')
        >>> x._eat_whitespace(allow_initial_comment=True)
        True
        >>> x._curr()
        'a'
        """
        eaten = False
        comment_allowed = allow_initial_comment
        while True:
            while self._curr() in (' ', '\n'):
                comment_allowed |= self._curr() == '\n'
                eaten = True
                self._advance()
            # Note the reliance on short-circuit `and` here.
            if not (comment_allowed and self._eat_comment()):
                break
        return eaten

    def _eat_comment(self):
        r"""If currently positioned at a '!', advance past the comment's end.

        Only works properly if not currently inside a comment or string. Returns
        a boolean representing whether anything was eaten.

        >>> x = _NamelistParser('! foo\n ! bar\na ! bazz')
        >>> x._eat_comment()
        True
        >>> x._curr()
        ' '
        >>> x._eat_comment()
        False
        >>> x._eat_whitespace()
        True
        >>> x._eat_comment()
        True
        >>> x._curr()
        'a'
        >>> x._advance(2)
        >>> shouldRaise(_NamelistEOF, x._eat_comment)

        >>> x = _NamelistParser('! foo\n')
        >>> shouldRaise(_NamelistEOF, x._eat_comment)

        """
        if self._curr() != '!':
            return False
        newline_pos = self._text[self._pos:].find('\n')
        if newline_pos == -1:
            # This is the last line.
            self._advance(self._len - self._pos)
        else:
            # Advance to the next line.
            self._advance(newline_pos)
            # Advance to the first character of the next line.
            self._advance()
        return True

    def _expect_char(self, chars):
        """Raise an error if the wrong character is present.

        Does not return anything, but raises a `_NamelistParseError` if `chars`
        does not contain the character at the current position.

        >>> x = _NamelistParser('ab')
        >>> x._expect_char('a')
        >>> x._advance()
        >>> shouldRaise(_NamelistParseError, x._expect_char, 'a')

        >>> x._expect_char('ab')
        """
        if self._curr() not in chars:
            if len(chars) == 1:
                char_description = repr(str(chars))
            else:
                char_description = "one of the characters in {!r}".format(str(chars))
            raise _NamelistParseError("expected {} but found {!r}".format(char_description, str(self._curr())))

    def _parse_namelist_group_name(self):
        r"""Parses and returns a namelist group name at the current position.

        >>> shouldRaise(_NamelistParseError, _NamelistParser('abc')._parse_namelist_group_name)

        >>> shouldRaise(_NamelistEOF, _NamelistParser('&abc')._parse_namelist_group_name)

        >>> _NamelistParser('&abc ')._parse_namelist_group_name()
        'abc'
        >>> _NamelistParser('&abc\n')._parse_namelist_group_name()
        'abc'
        >>> shouldRaise(_NamelistParseError, _NamelistParser('&abc/ ')._parse_namelist_group_name)

        >>> shouldRaise(_NamelistParseError, _NamelistParser('&abc= ')._parse_namelist_group_name)

        >>> shouldRaise(_NamelistParseError, _NamelistParser('& ')._parse_namelist_group_name)

        """
        self._expect_char("&")
        self._advance()
        return self._parse_variable_name(allow_equals=False)

    def _parse_variable_name(self, allow_equals=True):
        r"""Parses and returns a variable name at the current position.

        The `allow_equals` flag controls whether '=' can denote the end of the
        variable name; if it is `False`, only white space can be used for this
        purpose.

        >>> shouldRaise(_NamelistEOF, _NamelistParser('abc')._parse_variable_name)

        >>> _NamelistParser('foo(2)= ')._parse_variable_name()
        'foo(2)'
        >>> _NamelistParser('abc ')._parse_variable_name()
        'abc'
        >>> _NamelistParser('ABC ')._parse_variable_name()
        'abc'
        >>> _NamelistParser('abc\n')._parse_variable_name()
        'abc'
        >>> _NamelistParser('abc%fred\n')._parse_variable_name()
        'abc%fred'
        >>> _NamelistParser('abc(2)@fred\n')._parse_variable_name()
        'abc(2)@fred'
        >>> _NamelistParser('abc(1:2:3)\n')._parse_variable_name()
        'abc(1:2:3)'
        >>> _NamelistParser('abc=')._parse_variable_name()
        'abc'
        >>> try:
        ...     _NamelistParser('abc(1,2) ')._parse_variable_name()
        ...     raise AssertionError("_NamelistParseError not raised")
        ... except _NamelistParseError:
        ...    pass
        >>> try:
        ...     _NamelistParser('abc, ')._parse_variable_name()
        ...     raise AssertionError("_NamelistParseError not raised")
        ... except _NamelistParseError:
        ...    pass
        >>> try:
        ...    _NamelistParser(' ')._parse_variable_name()
        ...    raise AssertionError("_NamelistParseError not raised")
        ... except _NamelistParseError:
        ...    pass
        >>> _NamelistParser('foo+= ')._parse_variable_name()
        'foo'
        """
        old_pos = self._pos
        separators = (' ', '\n', '=', '+') if allow_equals else (' ', '\n')
        while self._curr() not in separators:
            self._advance()
        text = self._text[old_pos:self._pos]
        if '(' in text:
            expect(')' in text,"Parsing error ")
        elif ')' in text:
            expect(False,"Parsing error ")

        # @ is used in a namelist to put the same namelist variable in multiple groups
        # in the write phase, all characters in the namelist variable name after
        # the @ and including the @ should be removed
        if "%" in text:
            text_check = re.sub('%.+$', "", text)
        elif "@" in text:
            text_check = re.sub('@.+$', "", text)
        else:
            text_check = text

        if not is_valid_fortran_name(text_check):
            if re.search(r".*\(.*\,.*\)", text_check):
                err_str = "Multiple dimensions not supported in CIME namelist variables {!r}".format(str(text))
            else:
                err_str = "{!r} is not a valid variable name".format(str(text))
            raise _NamelistParseError(err_str)
        name = text.lower()

        return name

    def _parse_character_literal(self):
        """Parse and return a character literal (a string).

        Position on return is the last character of the string; we avoid
        advancing past that in order to avoid potential EOF errors.

        >>> shouldRaise(_NamelistEOF, _NamelistParser('"abc')._parse_character_literal)

        >>> _NamelistParser('"abc" ')._parse_character_literal()
        '"abc"'
        >>> _NamelistParser("'abc' ")._parse_character_literal()
        "'abc'"
        >>> shouldRaise(_NamelistParseError, _NamelistParser("*abc* ")._parse_character_literal)

        >>> _NamelistParser("'abc''def' ")._parse_character_literal()
        "'abc''def'"
        >>> _NamelistParser("'abc''' ")._parse_character_literal()
        "'abc'''"
        >>> _NamelistParser("'''abc' ")._parse_character_literal()
        "'''abc'"
        """
        delimiter = self._curr()
        old_pos = self._pos
        self._advance()
        while True:
            while self._curr() != delimiter:
                self._advance()
            # Avoid end-of-file condition.
            if self._pos == self._len - 1:
                break
            # Doubled delimiters are escaped.
            if self._next() == delimiter:
                self._advance(2)
            else:
                break
        text = self._text[old_pos:self._pos+1]
        if not is_valid_fortran_namelist_literal("character", text):
            raise _NamelistParseError("{} is not a valid character literal".format(text))
        return text

    def _parse_complex_literal(self):
        """Parse and return a complex literal.

        Position on return is the last character of the string; we avoid
        advancing past that in order to avoid potential EOF errors.

        >>> shouldRaise(_NamelistEOF, _NamelistParser('(1.,2.')._parse_complex_literal)

        >>> _NamelistParser('(1.,2.) ')._parse_complex_literal()
        '(1.,2.)'
        >>> shouldRaise(_NamelistParseError, _NamelistParser("(A,B) ")._parse_complex_literal)

        """
        old_pos = self._pos
        while self._curr() != ')':
            self._advance()
        text = self._text[old_pos:self._pos+1]
        if not is_valid_fortran_namelist_literal("complex", text):
            raise _NamelistParseError("{!r} is not a valid complex literal".format(str(text)))
        return text

    def _look_ahead_for_equals(self, pos):
        r"""Look ahead to see if the next whitespace character is '='.

        The `pos` argument is the position in the text to start from while
        looking. This function returns a boolean.

        >>> _NamelistParser('=')._look_ahead_for_equals(0)
        True
        >>> _NamelistParser('a \n=')._look_ahead_for_equals(1)
        True
        >>> _NamelistParser('')._look_ahead_for_equals(0)
        False
        >>> _NamelistParser('a=')._look_ahead_for_equals(0)
        False
        """
        for test_pos in range(pos, self._len):
            if self._text[test_pos] not in (' ', '\n'):
                if self._text[test_pos] == '=':
                    return True
                else:
                    break
        return False

    def _look_ahead_for_plusequals(self, pos):
        r"""Look ahead to see if the next two non-whitespace character are '+='.

        The `pos` argument is the position in the text to start from while
        looking. This function returns a boolean.

        >>> _NamelistParser('+=')._look_ahead_for_plusequals(0)
        True
        >>> _NamelistParser('a \n+=')._look_ahead_for_plusequals(1)
        True
        >>> _NamelistParser('')._look_ahead_for_plusequals(0)
        False
        >>> _NamelistParser('a+=')._look_ahead_for_plusequals(0)
        False
        """
        for test_pos in range(pos, self._len):
            if self._text[test_pos] not in (' ', '\n'):
                if self._text[test_pos] == '+':
                    return self._look_ahead_for_equals(test_pos + 1)
                else:
                    break
        return False

    def _parse_literal(self, allow_name=False, allow_eof_end=False):
        r"""Parse and return a variable value at the current position.

        The basic strategy is this:
        - If a value starts with an apostrophe/quotation mark, parse it as a
        character value (string).
        - If a value starts with a left parenthesis, parse it as a complex
        number.
        - Otherwise, read until the next value separator (comma, space, newline,
        or slash).

        If the argument `allow_name=True` is passed in, we allow the possibility
        that the current position is at the start of the variable name in a new
        name-value pair. In this case, `None` is returned, and the current
        position remains unchanged.

        If the argument `allow_eof_end=True` is passed in, we allow end-of-file
        to mark the end of a literal.

        >>> _NamelistParser('"abc" ')._parse_literal()
        '"abc"'
        >>> _NamelistParser("'abc' ")._parse_literal()
        "'abc'"
        >>> shouldRaise(_NamelistEOF, _NamelistParser('"abc"')._parse_literal)

        >>> _NamelistParser('"abc"')._parse_literal(allow_eof_end=True)
        '"abc"'
        >>> _NamelistParser('(1.,2.) ')._parse_literal()
        '(1.,2.)'
        >>> shouldRaise(_NamelistEOF, _NamelistParser('(1.,2.)')._parse_literal)

        >>> _NamelistParser('(1.,2.)')._parse_literal(allow_eof_end=True)
        '(1.,2.)'
        >>> _NamelistParser('5 ')._parse_literal()
        '5'
        >>> _NamelistParser('6.9 ')._parse_literal()
        '6.9'
        >>> _NamelistParser('inf ')._parse_literal()
        'inf'
        >>> _NamelistParser('nan(booga) ')._parse_literal()
        'nan(booga)'
        >>> _NamelistParser('.FLORIDA$ ')._parse_literal()
        '.FLORIDA$'
        >>> shouldRaise(_NamelistParseError, _NamelistParser('hamburger ')._parse_literal)

        >>> _NamelistParser('5,')._parse_literal()
        '5'
        >>> _NamelistParser('5\n')._parse_literal()
        '5'
        >>> _NamelistParser('5/')._parse_literal()
        '5'
        >>> _NamelistParser(',')._parse_literal()
        ''
        >>> _NamelistParser('6*5 ')._parse_literal()
        '6*5'
        >>> _NamelistParser('6*(1., 2.) ')._parse_literal()
        '6*(1., 2.)'
        >>> _NamelistParser('6*"a" ')._parse_literal()
        '6*"a"'
        >>> shouldRaise(_NamelistEOF, _NamelistParser('6*')._parse_literal)

        >>> _NamelistParser('6*')._parse_literal(allow_eof_end=True)
        '6*'
        >>> shouldRaise(_NamelistParseError, _NamelistParser('foo= ')._parse_literal)

        >>> shouldRaise(_NamelistParseError, _NamelistParser('foo+= ')._parse_literal)

        >>> _NamelistParser('5,')._parse_literal(allow_name=True)
        '5'
        >>> x = _NamelistParser('foo= ')
        >>> x._parse_literal(allow_name=True)
        >>> x._curr()
        'f'
        >>> x = _NamelistParser('foo+= ')
        >>> x._parse_literal(allow_name=True)
        >>> x._curr()
        'f'
        >>> shouldRaise(_NamelistParseError, _NamelistParser('6*foo= ')._parse_literal, allow_name=True)

        >>> shouldRaise(_NamelistParseError, _NamelistParser('6*foo+= ')._parse_literal, allow_name=True)

        >>> x = _NamelistParser('foo = ')
        >>> x._parse_literal(allow_name=True)
        >>> x._curr()
        'f'
        >>> x = _NamelistParser('foo\n= ')
        >>> x._parse_literal(allow_name=True)
        >>> x._curr()
        'f'
        >>> _NamelistParser('')._parse_literal(allow_eof_end=True)
        ''
        """
        # Deal with empty input string.
        if allow_eof_end and self._pos == self._len:
            return ''
        # Deal with a repeated value prefix.
        old_pos = self._pos
        if FORTRAN_REPEAT_PREFIX_REGEX.search(self._text[self._pos:]):
            allow_name = False
            while self._curr() != '*':
                self._advance()
            if self._advance(check_eof=allow_eof_end):
                # In case the file ends with the 'r*' form of null value.
                return self._text[old_pos:]
        prefix = self._text[old_pos:self._pos]
        # Deal with delimited literals.
        if self._curr() in ('"', "'"):
            literal = self._parse_character_literal()
            self._advance(check_eof=allow_eof_end)
            return prefix + literal
        if self._curr() == '(':
            literal = self._parse_complex_literal()
            self._advance(check_eof=allow_eof_end)
            return prefix + literal
        # Deal with non-delimited literals.
        new_pos = self._pos
        separators = [' ', '\n', ',', '/']
        if allow_name:
            separators.append('=')
            separators.append('+')
        while new_pos != self._len and self._text[new_pos] not in separators:
            # allow commas if they are inside ()
            if self._text[new_pos] == '(':
                separators.remove(',')
            elif self._text[new_pos] == ')':
                separators.append(',')
            new_pos += 1

        if not allow_eof_end and new_pos == self._len:
            # At the end of the file, give up by throwing an EOF.
            self._advance(self._len)
        # If `allow_name` is set, we need to check and see if the next non-blank
        # character is '=' or the next two are '+=', and return `None` if so.
        if allow_name and self._look_ahead_for_equals(new_pos):
            return
        elif allow_name and self._look_ahead_for_plusequals(new_pos):
            return

        self._advance(new_pos - self._pos, check_eof=allow_eof_end)
        text = self._text[old_pos:self._pos]
        if not any(is_valid_fortran_namelist_literal(type_, text)
                   for type_ in ("integer", "logical", "real")):
            raise _NamelistParseError("expected literal value, but got {!r}".format(str(text)))
        return text

    def _expect_separator(self, allow_eof=False):
        r"""Advance past the current value separator.

        This function raises an error if we are not positioned at a valid value
        separator. It returns `False` if the end-of-namelist ('/') was
        encountered, in which case this function will leave the current position
        at the '/'. This function returns `True` otherwise, and skips to the
        location of the next non-whitespace character.

        If `allow_eof=True` is passed to this function, the meanings of '/' and
        the end-of-file are reversed. That is, an exception will be raised if a
        '/' is encountered, but the end-of-file will cause `False` to be
        returned rather than `True`. (An end-of-file after a ',' will be taken
        to be part of the next separator, and will not cause `False` to be
        returned.)

        >>> x = _NamelistParser("\na")
        >>> x._expect_separator()
        True
        >>> x._curr()
        'a'
        >>> x = _NamelistParser(" a")
        >>> x._expect_separator()
        True
        >>> x._curr()
        'a'
        >>> x = _NamelistParser(",a")
        >>> x._expect_separator()
        True
        >>> x._curr()
        'a'
        >>> x = _NamelistParser("/a")
        >>> x._expect_separator()
        False
        >>> x._curr()
        '/'
        >>> x = _NamelistParser("a")
        >>> shouldRaise(_NamelistParseError, x._expect_separator)

        >>> x = _NamelistParser(" , a")
        >>> x._expect_separator()
        True
        >>> x._curr()
        'a'
        >>> x = _NamelistParser(" / a")
        >>> x._expect_separator()
        False
        >>> x._curr()
        '/'
        >>> x = _NamelistParser(" , ! Some stuff\n a")
        >>> x._expect_separator()
        True
        >>> x._curr()
        'a'
        >>> x = _NamelistParser(" , ! Some stuff\n ! Other stuff\n a")
        >>> x._expect_separator()
        True
        >>> x._curr()
        'a'
        >>> _NamelistParser("")._expect_separator(allow_eof=True)
        False
        >>> x = _NamelistParser(" ")
        >>> x._expect_separator(allow_eof=True)
        False
        >>> x = _NamelistParser(" ,")
        >>> x._expect_separator(allow_eof=True)
        True
        >>> x = _NamelistParser(" / ")
        >>> shouldRaise(_NamelistParseError, x._expect_separator, allow_eof=True)

        """
        errstring = "found group-terminating '/' in file without group names"
        # Deal with the possibility that we are already at EOF.
        if allow_eof and self._pos == self._len:
            return False
        # Must actually be at a value separator.
        self._expect_char(' \n,/')
        try:
            self._eat_whitespace()
            if self._curr() == '/':
                if allow_eof:
                    raise _NamelistParseError(errstring)
                else:
                    return False
        except _NamelistEOF:
            if allow_eof:
                return False
            else:
                raise
        try:
            if self._curr() == ',':
                self._advance()
                self._eat_whitespace(allow_initial_comment=True)
        except _NamelistEOF:
            if not allow_eof:
                raise
        return True

    def _parse_name_and_values(self, allow_eof_end=False):
        r"""Parse and return a variable name and values assigned to that name.

        The return value of this function is a tuple containing (a) the name of
        the variable in a string, (b) a list of the variable's values, and
        (c) whether or not to add the found value to existing variable. Null
        values are represented by the empty string.

        If `allow_eof_end=True`, the end of the sequence of values might come
        from an empty string rather than a slash. (This is used for the
        alternate file format in "groupless" mode.)

        >>> _NamelistParser("foo='bar' /")._parse_name_and_values()
        ('foo', ["'bar'"], False)
        >>> _NamelistParser("foo(3)='bar' /")._parse_name_and_values()
        ('foo(3)', ["'bar'"], False)
        >>> _NamelistParser("foo ='bar' /")._parse_name_and_values()
        ('foo', ["'bar'"], False)
        >>> _NamelistParser("foo=\n'bar' /")._parse_name_and_values()
        ('foo', ["'bar'"], False)
        >>> shouldRaise(_NamelistParseError, _NamelistParser("foo 'bar' /")._parse_name_and_values)

        >>> _NamelistParser("foo='bar','bazz' /")._parse_name_and_values()
        ('foo', ["'bar'", "'bazz'"], False)
        >>> _NamelistParser("foo=,,'bazz',6*/")._parse_name_and_values()
        ('foo', ['', '', "'bazz'", '6*'], False)
        >>> _NamelistParser("foo='bar' 'bazz' foo2='ban'")._parse_name_and_values()
        ('foo', ["'bar'", "'bazz'"], False)
        >>> _NamelistParser("foo='bar' 'bazz' foo2(2)='ban'")._parse_name_and_values()
        ('foo', ["'bar'", "'bazz'"], False)
        >>> shouldRaise(_NamelistParseError, _NamelistParser("foo= foo2='ban' ")._parse_name_and_values)

        >>> _NamelistParser("foo=,,'bazz',6* ")._parse_name_and_values(allow_eof_end=True)
        ('foo', ['', '', "'bazz'", '6*'], False)
        >>> _NamelistParser("foo(3)='bazz'")._parse_name_and_values(allow_eof_end=True)
        ('foo(3)', ["'bazz'"], False)
        >>> shouldRaise(_NamelistEOF, _NamelistParser("foo=")._parse_name_and_values)

        >>> _NamelistParser("foo=")._parse_name_and_values(allow_eof_end=True)
        ('foo', [''], False)
        >>> _NamelistParser("foo= ")._parse_name_and_values(allow_eof_end=True)
        ('foo', [''], False)
        >>> _NamelistParser("foo=2")._parse_name_and_values(allow_eof_end=True)
        ('foo', ['2'], False)
        >>> _NamelistParser("foo=1,2")._parse_name_and_values(allow_eof_end=True)
        ('foo', ['1', '2'], False)
        >>> _NamelistParser("foo(1:2)=1,2,3 ")._parse_name_and_values(allow_eof_end=True) # doctest: +IGNORE_EXCEPTION_DETAIL
        Traceback (most recent call last):
        ...
        CIMEError: ERROR: Too many values for array foo(1:2)
        >>> _NamelistParser("foo=1,")._parse_name_and_values(allow_eof_end=True)
        ('foo', ['1', ''], False)
        >>> _NamelistParser("foo+=1")._parse_name_and_values(allow_eof_end=True)
        ('foo', ['1'], True)
        """
        name = self._parse_variable_name()
        addto = False  # This keeps track of whether += existed

        self._eat_whitespace()
        # check to see if we have a "+="
        if self._curr() == '+':
            self._advance()
            addto=True  # tell parser that we want to add to dictionary values
        self._expect_char("=")
        try:
            self._advance()
            self._eat_whitespace()
        except _NamelistEOF:
            # If we hit the end of file, return a name assigned to a null value.
            if allow_eof_end:
                return name, [''], addto
            else:
                raise
        # Expect at least one literal, even if it's a null value.
        values = [self._parse_literal(allow_eof_end=allow_eof_end)]
        # While we haven't reached the end of the namelist group...
        while self._expect_separator(allow_eof=allow_eof_end):
            # see if we can parse a literal (we might get a variable name)...
            literal = self._parse_literal(allow_name=True,
                                          allow_eof_end=allow_eof_end)
            if literal is None:
                break
            # and if it really is a literal, add it.
            values.append(literal)
        (minindex, maxindex, step) = get_fortran_variable_indices(name,allow_any_len=True)
        if (minindex > 1 or maxindex > minindex or step > 1) and maxindex > 0:
            arraylen =max(0,1 + ((maxindex - minindex)/step))
            expect(len(values) <= arraylen, "Too many values for array {}".format(name))

        return name, values, addto

    def _parse_namelist_group(self):
        r"""Parse an entire namelist group, adding info to `self._settings`.

        This function assumes that we start at the beginning of the group name
        (e.g. '&'), and will return at the end of the namelist group ('/').

        >>> x = _NamelistParser("&group /")
        >>> x._parse_namelist_group()
        >>> x._settings
        OrderedDict([('group', {})])
        >>> x._curr()
        '/'
        >>> x = _NamelistParser("&group\n foo='bar','bazz'\n,, foo2=2*5\n /")
        >>> x._parse_namelist_group()
        >>> x._settings
        OrderedDict([('group', {'foo': ["'bar'", "'bazz'", ''], 'foo2': ['5', '5']})])
        >>> x = _NamelistParser("&group\n foo='bar','bazz'\n,, foo2=2*5\n /", groupless=True)
        >>> x._parse_namelist_group()
        >>> x._settings
        OrderedDict([('foo', ["'bar'", "'bazz'", '']), ('foo2', ['5', '5'])])
        >>> x._curr()
        '/'
        >>> x = _NamelistParser("&group /&group /")
        >>> x._parse_namelist_group()
        >>> x._advance()
        >>> shouldRaise(_NamelistParseError, x._parse_namelist_group)

        >>> x = _NamelistParser("&group foo='bar', foo='bazz' /")
        >>> x._parse_namelist_group()
        >>> x._settings
        OrderedDict([('group', {'foo': ["'bazz'"]})])
        >>> x = _NamelistParser("&group foo='bar', foo= /")
        >>> x._parse_namelist_group()
        >>> x._settings
        OrderedDict([('group', {'foo': ["'bar'"]})])
        >>> x = _NamelistParser("&group foo='bar', foo= /", groupless=True)
        >>> x._parse_namelist_group()
        >>> x._settings
        OrderedDict([('foo', ["'bar'"])])
        >>> x = _NamelistParser("&group foo='bar', foo+='baz' /", groupless=True)
        >>> x._parse_namelist_group()
        >>> x._settings
        OrderedDict([('foo', ["'bar'", "'baz'"])])
        >>> x = _NamelistParser("&group foo+='bar' /", groupless=True)
        >>> x._parse_namelist_group()
        >>> x._settings
        OrderedDict([('foo', ["'bar'"])])
        >>> x = _NamelistParser("&group foo='bar', foo+='baz' /")
        >>> x._parse_namelist_group()
        >>> x._settings
        OrderedDict([('group', {'foo': ["'bar'", "'baz'"]})])
        >>> x = _NamelistParser("&group foo+='bar' /")
        >>> x._parse_namelist_group()
        >>> x._settings
        OrderedDict([('group', {'foo': ["'bar'"]})])
        """
        group_name = self._parse_namelist_group_name()
        if not self._groupless:
            # Make sure that this is the first time we've seen this group.
            if group_name in self._settings:
                raise _NamelistParseError("Namelist group {!r} encountered twice.".format(str(group_name)))
            self._settings[group_name] = {}
        self._eat_whitespace()
        while self._curr() != '/':
            name, values, addto = self._parse_name_and_values()
            dsettings = []
            if self._groupless:
                if name in self._settings:
                    dsettings = self._settings[name]
                    if addto:
                        values = self._settings[name] + values
                if not addto:
                    values = merge_literal_lists(dsettings, values)
                self._settings[name] = values
            else:
                group = self._settings[group_name]
                if name in group:
                    dsettings = group[name]
                    if addto:
                        values = group[name] + values
                if not addto:
                    values = merge_literal_lists(dsettings, values)
                group[name] = values

    def parse_namelist(self):
        r"""Parse the contents of an entire namelist file.

        Returned information is a dictionary of dictionaries, mapping variables
        first by namelist group name, then by variable name.

        >>> _NamelistParser("").parse_namelist()
        OrderedDict()
        >>> _NamelistParser(" \n!Comment").parse_namelist()
        OrderedDict()
        >>> _NamelistParser(" &group /").parse_namelist()
        OrderedDict([('group', {})])
        >>> _NamelistParser("! Comment \n &group /! Comment\n ").parse_namelist()
        OrderedDict([('group', {})])
        >>> _NamelistParser("! Comment \n &group /! Comment ").parse_namelist()
        OrderedDict([('group', {})])
        >>> _NamelistParser("&group1\n foo='bar','bazz'\n,, foo2=2*5\n / &group2 /").parse_namelist()
        OrderedDict([('group1', {'foo': ["'bar'", "'bazz'", ''], 'foo2': ['5', '5']}), ('group2', {})])
        >>> _NamelistParser("!blah \n foo='bar','bazz'\n,, foo2=2*5\n ", groupless=True).parse_namelist()
        OrderedDict([('foo', ["'bar'", "'bazz'", '']), ('foo2', ['2*5'])])
        >>> _NamelistParser("!blah \n foo='bar','bazz'\n,, foo2=2*5,6\n ", groupless=True).parse_namelist()
        OrderedDict([('foo', ["'bar'", "'bazz'", '']), ('foo2', ['2*5', '6'])])
        >>> _NamelistParser("!blah \n foo='bar'", groupless=True).parse_namelist()
        OrderedDict([('foo', ["'bar'"])])
        >>> _NamelistParser("foo='bar', foo(3)='bazz'", groupless=True).parse_namelist()
        OrderedDict([('foo', ["'bar'"]), ('foo(3)', ["'bazz'"])])
        >>> _NamelistParser("foo(2)='bar'", groupless=True).parse_namelist()
        OrderedDict([('foo(2)', ["'bar'"])])
        >>> _NamelistParser("foo(2)='bar', foo(3)='bazz'", groupless=True).parse_namelist()
        OrderedDict([('foo(2)', ["'bar'"]), ('foo(3)', ["'bazz'"])])
        >>> _NamelistParser("foo='bar', foo='bazz'", groupless=True).parse_namelist()
        OrderedDict([('foo', ["'bazz'"])])
        >>> _NamelistParser("foo='bar'\n foo+='bazz'", groupless=True).parse_namelist()
        OrderedDict([('foo', ["'bar'", "'bazz'"])])
        >>> _NamelistParser("foo='bar', foo='bazz'", groupless=True).parse_namelist()
        OrderedDict([('foo', ["'bazz'"])])
        >>> _NamelistParser("foo='bar', foo=", groupless=True).parse_namelist()
        OrderedDict([('foo', ["'bar'"])])
        >>> _NamelistParser("foo='bar', 'bazz'\n foo+='ban'", groupless=True).parse_namelist()
        OrderedDict([('foo', ["'bar'", "'bazz'", "'ban'"])])
        >>> _NamelistParser("foo+='bar'", groupless=True).parse_namelist()
        OrderedDict([('foo', ["'bar'"])])
        """
        # Return empty dictionary for empty files.
        if self._len == 0:
            return self._settings
        # Remove initial whitespace and comments, and return empty dictionary if
        # that's all we have.
        try:
            self._eat_whitespace(allow_initial_comment=True)
        except _NamelistEOF:
            return self._settings
        # Handle case with no namelist groups.
        if self._groupless and self._curr() != '&':
            while self._pos < self._len:
                name, values, addto = self._parse_name_and_values(allow_eof_end=True)
                if name in self._settings:
                    if addto:
                        values = self._settings[name] + values
                    else:
                        values = merge_literal_lists(self._settings[name], values)
                self._settings[name] = values
            return self._settings
        # Loop over namelist groups in the file.
        while True:
            self._parse_namelist_group()
            # After each group, try to move forward to the next one. If we run
            # out of text, return what we've found.
            try:
                self._advance()
                self._eat_whitespace(allow_initial_comment=True)
            except _NamelistEOF:
                return self._settings<|MERGE_RESOLUTION|>--- conflicted
+++ resolved
@@ -1215,10 +1215,6 @@
 
     def _write_nuopc(self, out_file, groups, sorted_groups, skip_comps, atm_cpl_dt, ocn_cpl_dt):
         """Unwrapped version of `write` assuming that a file object is input."""
-<<<<<<< HEAD
-
-=======
->>>>>>> 71f4e192
         if groups is None:
             groups = self._groups.keys()
 
@@ -1287,14 +1283,10 @@
                                     if skip_comp in run_entry:
                                         print_entry = False
                                         logger.info("Writing nuopc_runseq, skipping {}".format(run_entry))
-<<<<<<< HEAD
-                                    if skip_comp.lower().strip() in run_entry:
-=======
                                     elif "_"+skip_comp.lower().strip() in run_entry:
                                         print_entry = False
                                         logger.info("Writing nuopc_runseq, skipping {}".format(run_entry))
                                     elif "2"+skip_comp.lower().strip() in run_entry:
->>>>>>> 71f4e192
                                         print_entry = False
                                         logger.info("Writing nuopc_runseq, skipping {}".format(run_entry))
                             if print_entry:
