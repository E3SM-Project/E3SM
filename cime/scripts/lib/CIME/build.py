--- conflicted
+++ resolved
@@ -15,11 +15,7 @@
      "MACH", "MPILIB", "NINST_VALUE", "OS", "PIO_VERSION",
      "SHAREDLIBROOT", "SMP_PRESENT", "USE_ESMF_LIB", "USE_MOAB",
      "CAM_CONFIG_OPTS", "COMPARE_TO_NUOPC", "HOMME_TARGET",
-<<<<<<< HEAD
      "OCN_SUBMODEL", "CISM_USE_TRILINOS", "USE_ALBANY", "USE_BISICLES", "USE_PETSC")
-=======
-     "OCN_SUBMODEL", "CISM_USE_TRILINOS", "USE_TRILINOS", "USE_ALBANY", "USE_PETSC")
->>>>>>> 0e89f40f
 
 def get_standard_makefile_args(case, shared_lib=False):
     make_args = "CIME_MODEL={} ".format(case.get_value("MODEL"))
