--- conflicted
+++ resolved
@@ -18,11 +18,8 @@
    ./create_test SUITE ^TESTNAME
   - Run all tests in a suite except for tests that are in another suite
    ./create_test SUITE1 ^SUITE2
-<<<<<<< HEAD
-=======
   - Run all tests in a suite with baseline comparisons against master baselines
    ./create_test SUITE1 -c -b master
->>>>>>> 67a0f985
 4) Run a CESM test suite(s):
    ./create_test --xml-category XML_CATEGORY [--xml-machine XML_MACHINE] [--xml-compiler XML_COMPILER] [ --xml-testlist XML_TESTLIST]
 
