#===============================================================================
#
# Common Makefile: a framework for building all CIME components and more
#
#===============================================================================

# Set up special characters
null  :=
comma := ,

# Load dependency search path.
dirs := .
dirs += $(shell cat Filepath)

cpp_dirs := $(dirs)
# Add INCROOT to path for Depends and Include
MINCROOT :=
ifdef INCROOT
  cpp_dirs += $(INCROOT)
  MINCROOT := $(INCROOT)
endif

# Expand any tildes in directory names. Change spaces to colons.
VPATH := $(foreach dir,$(cpp_dirs),$(wildcard $(dir)))
VPATH := $(subst $(space),:,$(VPATH))

RM    := rm
CP    := cp

exec_se: $(EXEC_SE)  Depends
complib: $(COMPLIB)  Depends


CIME_MODEL ?= $(shell $(CASEROOT)/xmlquery --caseroot $(CASEROOT) MODEL --value)
COMP_INTERFACE ?= $(shell $(CASEROOT)/xmlquery --caseroot $(CASEROOT) COMP_INTERFACE --value)
EXEROOT ?= $(shell $(CASEROOT)/xmlquery --caseroot $(CASEROOT) EXEROOT --value)
SMP_PRESENT ?= $(shell $(CASEROOT)/xmlquery --caseroot $(CASEROOT) SMP_PRESENT --value)
SMP ?= $(shell $(CASEROOT)/xmlquery --caseroot $(CASEROOT) SMP --value)
LIBROOT ?= $(shell $(CASEROOT)/xmlquery --caseroot $(CASEROOT) LIBROOT --value)
SHAREDLIBROOT ?= $(shell $(CASEROOT)/xmlquery --caseroot $(CASEROOT) SHAREDLIBROOT --value)
COMPILER ?=  $(shell $(CASEROOT)/xmlquery --caseroot $(CASEROOT) COMPILER --value)
NINST_VALUE ?=  $(shell $(CASEROOT)/xmlquery --caseroot $(CASEROOT) COMPILER --value)
MPILIB ?= $(shell $(CASEROOT)/xmlquery --caseroot $(CASEROOT) MPILIB --value)
PIO_VERSION ?= $(shell $(CASEROOT)/xmlquery --caseroot $(CASEROOT) PIO_VERSION --value)
COMPARE_TO_NUOPC ?= $(shell $(CASEROOT)/xmlquery --caseroot $(CASEROOT) COMPARE_TO_NUOPC --value)

# Determine whether to compile threaded or not
# Set the THREADDIR for the shared build
# based on the threaded build status
ifeq ($(strip $(SMP)),TRUE)
   THREADDIR = threads
   compile_threaded = true
else
   ifeq ($(strip $(SMP_PRESENT)),TRUE)
      THREADDIR = threads
      compile_threaded = true
   else
      THREADDIR = nothreads
      compile_threaded = false
   endif
endif

# set the debug directory based on the debug status
ifeq ($(strip $(DEBUG)),TRUE)
   DEBUGDIR = debug
else
   DEBUGDIR = nodebug
endif

ifeq ($(strip $(USE_ESMF_LIB)), TRUE)
   ESMFDIR = esmf
else
   ESMFDIR = noesmf
endif

# Determine whether any C++ code will be included in the build;
# currently, C++ code is included if and only if we're linking to the
# trilinos library or the Albany library.
USE_CXX = false
ifeq ($(strip $(USE_TRILINOS)), TRUE)
   USE_CXX = true
endif
ifeq ($(strip $(USE_ALBANY)), TRUE)
   USE_CXX = true
endif

HOMME_TARGET ?= $(shell $(CASEROOT)/xmlquery --caseroot $(CASEROOT) CAM_TARGET --value)
ifeq ($(strip $(HOMME_TARGET)), preqx_kokkos)
   USE_CXX = true
   USE_KOKKOS = TRUE
endif

ifeq ($(strip $(USE_FMS)), TRUE)
  SLIBS += -lfms
endif

ifndef MOD_SUFFIX
   MOD_SUFFIX := mod
endif

#===============================================================================
# set CPP options (must use this before any flags or cflags settings)
#===============================================================================

CPPDEFS := $(USER_CPPDEFS) -D$(OS)

# Unless DEBUG mode is enabled, use NDEBUG to turn off assert statements.
ifneq ($(strip $(DEBUG)),TRUE)
   CPPDEFS += -DNDEBUG
endif

# USE_ESMF_LIB is currently only defined in env_build.xml
ifeq ($(USE_ESMF_LIB), TRUE)
   CPPDEFS += -DUSE_ESMF_LIB
endif

ifeq ($(COMP_INTERFACE), nuopc)
   CPPDEFS += -DNUOPC_INTERFACE
   CPPDEFS += -DESMFUSE_$(COMP_ATM)
   CPPDEFS += -DESMFUSE_$(COMP_LND)
   CPPDEFS += -DESMFUSE_$(COMP_OCN)
   CPPDEFS += -DESMFUSE_$(COMP_ICE)
   CPPDEFS += -DESMFUSE_$(COMP_ROF)
   CPPDEFS += -DESMFUSE_$(COMP_WAV)
   CPPDEFS += -DESMFUSE_$(COMP_GLC)
   CPPDEFS += -DESMFUSE_$(COMP_ESP)
else
   CPPDEFS += -DMCT_INTERFACE
endif

ifeq ($(COMPARE_TO_NUOPC), TRUE)
   CPPDEFS += -DCOMPARE_TO_NUOPC
endif

ifeq ($(strip $(MPILIB)),mpi-serial)
  CPPDEFS += -DNO_MPI2
else
  CPPDEFS += -DHAVE_MPI
endif

ifeq ($(strip $(PIO_VERSION)),1)
  CPPDEFS += -DPIO1
endif

ifeq (,$(SHAREDPATH))
  SHAREDPATH = $(COMPILER)/$(MPILIB)/$(DEBUGDIR)/$(THREADDIR)/$(COMP_INTERFACE)
  INSTALL_SHAREDPATH = $(EXEROOT)/$(SHAREDPATH)
endif

include $(CASEROOT)/Macros.make

ifeq ($(strip $(USE_FMS)), TRUE)
  SLIBS += -lfms
endif
# Decide whether to use a C++ or Fortran linker, based on whether we
# are using any C++ code and the compiler-dependent CXX_LINKER variable
ifeq ($(USE_CXX), true)
  # The following is essentially an "if... elseif... else", but gmake
  # 3.80 and earlier doesn't support elseif
  ifeq ($(CXX_LINKER), CXX)
    LD := $(MPICXX)
  endif
  ifeq ($(CXX_LINKER), FORTRAN)
    LD := $(MPIFC)
  endif
endif
# Use this if LD has not already been defined.
ifeq ($(origin LD), default)
  ifeq ($(strip $(MPILIB)),mpi-serial)
    LD := $(SFC)
  else
    LD := $(MPIFC)
  endif
endif



ifeq ($(USE_CXX), true)
  ifeq ($(SUPPORTS_CXX), FALSE)
    $(error Fatal attempt to include C++ code on a compiler/machine combo that has not been set up to support C++)
  endif
endif

# Not clear how to escape commas for libraries with their own configure
# script, and they don't need this defined anyway, so leave this out of
# FPPDEFS.
ifeq ($(HAS_F2008_CONTIGUOUS),TRUE)
  CONTIGUOUS_FLAG := -DUSE_CONTIGUOUS=contiguous,
else
  CONTIGUOUS_FLAG := -DUSE_CONTIGUOUS=
endif

ifdef CPRE
  CONTIGUOUS_FLAG := $(subst $(comma),\\$(comma),$(CONTIGUOUS_FLAG))
  CONTIGUOUS_FLAG := $(patsubst -D%,$(CPRE)%,$(CONTIGUOUS_FLAG))
endif

ifndef AR
   AR := ar
endif

ifdef NETCDF_C_PATH
  ifndef NETCDF_FORTRAN_PATH
    $(error "NETCDF_C_PATH specified without NETCDF_FORTRAN_PATH")
  endif
  NETCDF_SEPARATE:=true
  ifndef INC_NETCDF_C
    INC_NETCDF_C:=$(NETCDF_C_PATH)/include
  endif
  ifndef INC_NETCDF_FORTRAN
    INC_NETCDF_FORTRAN:=$(NETCDF_FORTRAN_PATH)/include
  endif
  ifndef LIB_NETCDF_C
    LIB_NETCDF_C:=$(NETCDF_C_PATH)/lib
  endif
  ifndef LIB_NETCDF_FORTRAN
    LIB_NETCDF_FORTRAN:=$(NETCDF_FORTRAN_PATH)/lib
  endif
 else ifdef NETCDF_FORTRAN_PATH
  $(error "NETCDF_FORTRAN_PATH specified without NETCDF_C_PATH")
 else ifdef NETCDF_PATH
  NETCDF_SEPARATE:=false
  ifndef INC_NETCDF
    INC_NETCDF:=$(NETCDF_PATH)/include
  endif
  ifndef LIB_NETCDF
    LIB_NETCDF:=$(NETCDF_PATH)/lib
  endif
else
  # No Netcdf is an error unless target is clean or DEP
  ifneq ($(MAKECMDGOALS), db_files)
  ifneq ($(MAKECMDGOALS), db_flags)
  ifeq (,$(findstring clean,$(MAKECMDGOALS)))
      $(error NETCDF not found: Define NETCDF_PATH or NETCDF_C_PATH and NETCDF_FORTRAN_PATH in config_machines.xml or config_compilers.xml)
  endif
  endif
  endif
endif


ifeq ($(MPILIB),mpi-serial)
  ifdef PNETCDF_PATH
    undefine PNETCDF_PATH
  endif
else
  ifdef PNETCDF_PATH
    ifndef $(INC_PNETCDF)
      INC_PNETCDF:=$(PNETCDF_PATH)/include
    endif
    ifndef LIB_PNETCDF
      LIB_PNETCDF:=$(PNETCDF_PATH)/lib
    endif
  endif
endif
# Set PETSc info if it is being used
ifeq ($(strip $(USE_PETSC)), TRUE)
  ifdef PETSC_PATH
    ifndef INC_PETSC
      INC_PETSC:=$(PETSC_PATH)/include
    endif
    ifndef LIB_PETSC
      LIB_PETSC:=$(PETSC_PATH)/lib
    endif
  else
    $(error PETSC_PATH must be defined when USE_PETSC is TRUE)
  endif

  # Get the "PETSC_LIB" list an env var
  include $(PETSC_PATH)/lib/petsc/conf/variables

endif

# Set Trilinos info if it is being used
ifeq ($(strip $(USE_TRILINOS)), TRUE)
  ifdef TRILINOS_PATH
    ifndef INC_TRILINOS
      INC_TRILINOS:=$(TRILINOS_PATH)/include
    endif
    ifndef LIB_TRILINOS
      LIB_TRILINOS:=$(TRILINOS_PATH)/lib
    endif
  else
    $(error TRILINOS_PATH must be defined when USE_TRILINOS is TRUE)
  endif

  # get a bunch of variables related to this trilinos installation;
  # these variables begin with "Trilinos_"
  include $(INC_TRILINOS)/Makefile.export.Trilinos
endif

# Set Albany info if it is being used
ifeq ($(strip $(USE_ALBANY)), TRUE)
  ifdef ALBANY_PATH
    ifndef INC_ALBANY
      INC_ALBANY:=$(ALBANY_PATH)/include
    endif
    ifndef LIB_ALBANY
      LIB_ALBANY:=$(ALBANY_PATH)/lib
    endif
  else
    $(error ALBANY_PATH must be defined when USE_ALBANY is TRUE)
  endif

  # get the "ALBANY_LINK_LIBS" list as an env var
  include $(ALBANY_PATH)/export_albany.in
endif

ifeq ($(strip $(USE_KOKKOS)), TRUE)
  ifdef KOKKOS_PATH
    INC_KOKKOS:=$(KOKKOS_PATH)/include
    LIB_KOKKOS:=$(KOKKOS_PATH)/lib
  else
    $(error $(HOMME_TARGET) requires env. variable KOKKOS_ROOT to be set)
  endif
	CPPDEFS += -DUSE_KOKKOS_KERNELS
endif

# Set MOAB info if it is being used
ifeq ($(strip $(USE_MOAB)), TRUE)
  ifdef MOAB_PATH
    CPPDEFS += -DHAVE_MOAB
    ifndef INC_MOAB
      INC_MOAB:=$(MOAB_PATH)/include
    endif
    ifndef LIB_MOAB
      LIB_MOAB:=$(MOAB_PATH)/lib
    endif
  else
    $(error MOAB_PATH must be defined when USE_MOAB is TRUE)
  endif

  # get the "IMESH_LIBS" list as an env var
  include $(LIB_MOAB)/iMesh-Defs.inc

endif

# Set HAVE_SLASHPROC on LINUX systems which are not bluegene or Darwin (OSx)

ifeq ($(findstring -DLINUX,$(CPPDEFS)),-DLINUX)
  ifneq ($(findstring DBG,$(CPPDEFS)),DBG)
    ifneq ($(findstring Darwin,$(CPPDEFS)),Darwin)
      CPPDEFS += -DHAVE_SLASHPROC
    endif
  endif
endif

# Atleast on Titan+cray mpi, MPI_Irsends() are buggy, causing hangs during I/O
# Force PIO to use MPI_Isends instead of the default, MPI_Irsends
ifeq ($(PIO_VERSION),2)
  EXTRA_PIO_CPPDEFS = -DUSE_MPI_ISEND_FOR_FC
else
  EXTRA_PIO_CPPDEFS = -D_NO_MPI_RSEND
endif

<<<<<<< HEAD
=======
ifdef LIB_PNETCDF
   CPPDEFS += -D_PNETCDF
   SLIBS += -L$(LIB_PNETCDF) -lpnetcdf
endif

>>>>>>> 71f4e192
# Set esmf.mk location with ESMF_LIBDIR having precedent over ESMFMKFILE
CIME_ESMFMKFILE := undefined_ESMFMKFILE
ifdef ESMFMKFILE
   CIME_ESMFMKFILE := $(ESMFMKFILE)
endif
ifdef ESMF_LIBDIR
   CIME_ESMFMKFILE := $(ESMF_LIBDIR)/esmf.mk
endif
# For compiling and linking with external ESMF.
# If linking to external ESMF library then include esmf.mk
# ESMF_F90COMPILEPATHS
# ESMF_F90LINKPATHS
# ESMF_F90LINKRPATHS
# ESMF_F90ESMFLINKLIBS
ifeq ($(USE_ESMF_LIB), TRUE)
  -include $(CIME_ESMFMKFILE)
  CPPDEFS += -DESMF_VERSION_MAJOR=$(ESMF_VERSION_MAJOR) -DESMF_VERSION_MINOR=$(ESMF_VERSION_MINOR)
  FFLAGS += $(ESMF_F90COMPILEPATHS)
  SLIBS  += $(ESMF_F90LINKPATHS) $(ESMF_F90LINKRPATHS) $(ESMF_F90ESMFLINKLIBS)
endif

<<<<<<< HEAD

=======
>>>>>>> 71f4e192
ifdef CPRE
  FPPDEFS := $(subst $(comma),\\$(comma),$(CPPDEFS))
  FPPDEFS := $(patsubst -D%,$(CPRE)%,$(FPPDEFS))
  EXTRA_PIO_FPPDEFS := $(subst $(comma),\\$(comma),$(EXTRA_PIO_CPPDEFS))
  EXTRA_PIO_FPPDEFS := $(patsubst -D%,$(CPRE)%,$(EXTRA_PIO_FPPDEFS))
else
  FPPDEFS := $(CPPDEFS)
  EXTRA_PIO_FPPDEFS := $(EXTRA_PIO_CPPDEFS)
endif

#===============================================================================
# Set config args for pio and mct to blank and then enable serial
#===============================================================================
ifndef CONFIG_ARGS
  CONFIG_ARGS :=
endif
ifeq  ($(findstring pio,$(MODEL)),pio)
  CONFIG_ARGS+= --enable-timing
  ifeq ($DEBUG,TRUE)
     CONFIG_ARGS+= --enable-debug
  endif
endif

#===============================================================================
# User-specified INCLDIR
#===============================================================================

INCLDIR := -I.
ifdef USER_INCLDIR
  INCLDIR += $(USER_INCLDIR)
endif

#===============================================================================
# MPI-serial library (part of MCT)
#===============================================================================

ifeq ($(strip $(MPILIB)), mpi-serial)
  CC      := $(SCC)
  FC      := $(SFC)
  CXX     := $(SCXX)
  MPIFC   := $(SFC)
  MPICC   := $(SCC)
  MPICXX  := $(SCXX)
  CONFIG_ARGS += MCT_PATH=$(SHAREDLIBROOT)/$(SHAREDPATH)/mct/mpi-serial
else
  CC  := $(MPICC)
  FC  := $(MPIFC)
  CXX := $(MPICXX)
  ifdef MPI_PATH
    INC_MPI := $(MPI_PATH)/include
    LIB_MPI := $(MPI_PATH)/lib
  endif
endif
CSM_SHR_INCLUDE:=$(INSTALL_SHAREDPATH)/$(COMP_INTERFACE)/$(ESMFDIR)/$(NINST_VALUE)/include
# This is needed so that dependancies are found
VPATH+=$(CSM_SHR_INCLUDE)

#===============================================================================
# Set include paths (needed after override for any model specific builds below)
#===============================================================================
INCLDIR += -I$(INSTALL_SHAREDPATH)/include -I$(INSTALL_SHAREDPATH)/$(COMP_INTERFACE)/$(ESMFDIR)/$(NINST_VALUE)/include

ifeq ($(NETCDF_SEPARATE), false)
  INCLDIR += -I$(INC_NETCDF)
else ifeq ($(NETCDF_SEPARATE), true)
  INCLDIR += -I$(INC_NETCDF_C) -I$(INC_NETCDF_FORTRAN)
endif
ifdef MOD_NETCDF
  INCLDIR += -I$(MOD_NETCDF)
endif
ifdef INC_MPI
  INCLDIR += -I$(INC_MPI)
endif
ifdef INC_PNETCDF
  INCLDIR += -I$(INC_PNETCDF)
endif
ifdef INC_PETSC
  INCLDIR += -I$(INC_PETSC)
endif
ifdef INC_TRILINOS
  INCLDIR += -I$(INC_TRILINOS)
endif
ifdef INC_ALBANY
  INCLDIR += -I$(INC_ALBANY)
endif
ifdef INC_KOKKOS
  INCLDIR += -I$(INC_KOKKOS)
endif
ifdef INC_MOAB
  INCLDIR += -I$(INC_MOAB)
endif

ifeq ($(MODEL),driver)
  INCLDIR += -I$(EXEROOT)/atm/obj -I$(EXEROOT)/ice/obj -I$(EXEROOT)/ocn/obj -I$(EXEROOT)/glc/obj -I$(EXEROOT)/rof/obj -I$(EXEROOT)/wav/obj -I$(EXEROOT)/esp/obj
# nagfor and gcc have incompatible LDFLAGS.
# nagfor requires the weird "-Wl,-Wl,," syntax.
# If done in config_compilers.xml, we break MCT.
  ifeq ($(strip $(COMPILER)),nag)
     ifeq ($(NETCDF_SEPARATE), false)
       SLIBS += -Wl,-Wl,,-rpath=$(LIB_NETCDF)
     else ifeq ($(NETCDF_SEPARATE), true)
       SLIBS += -Wl,-Wl,,-rpath=$(LIB_NETCDF_C)
       SLIBS += -Wl,-Wl,,-rpath=$(LIB_NETCDF_FORTRAN)
     endif
  endif
else
  ifeq ($(strip $(COMPILER)),nag)
    ifeq ($(DEBUG), TRUE)
      ifeq ($(strip $(MACH)),hobart)
       # GCC needs to be able to link to
       # nagfor runtime to get autoconf
       # tests to work.
         CFLAGS += -Wl,--as-needed,--allow-shlib-undefined
         SLIBS += -L$(COMPILER_PATH)/lib/NAG_Fortran -lf62rts
       endif
    endif
  endif
endif


ifndef MCT_LIBDIR
  MCT_LIBDIR=$(INSTALL_SHAREDPATH)/lib
endif

ifndef PIO_LIBDIR
  PIO_LIBDIR=$(INSTALL_SHAREDPATH)/lib
endif

ifndef GPTL_LIBDIR
  GPTL_LIBDIR=$(INSTALL_SHAREDPATH)/lib
endif

ifndef GLC_DIR
  GLC_DIR=$(EXEROOT)/glc
endif
ifndef CISM_LIBDIR
  CISM_LIBDIR=$(GLC_DIR)/lib
endif
ifndef GLCROOT
  # Backwards compatibility
  GLCROOT=$(CIMEROOT)/../components/cism
endif

INCLDIR +=	-I$(INSTALL_SHAREDPATH)/include

#
# Use the MCT dir for the cache for all configure calls because it is the first one
#
CFLAGS+=$(CPPDEFS)
CXXFLAGS := $(CFLAGS)
CONFIG_ARGS +=  CC="$(CC)" FC="$(FC)" MPICC="$(MPICC)" \
                MPIFC="$(MPIFC)" FCFLAGS="$(FFLAGS) $(FREEFLAGS) $(INCLDIR)" \
                CPPDEFS="$(CPPDEFS)" CFLAGS="$(CFLAGS) -I.. $(INCLDIR)" \
                LDFLAGS="$(LDFLAGS)"

ifeq ($(NETCDF_SEPARATE), false)
  CONFIG_ARGS += NETCDF_PATH=$(NETCDF_PATH)
else ifeq ($(NETCDF_SEPARATE), true)
  # The mct library needs the NetCDF_C library
  CONFIG_ARGS += NETCDF_PATH=$(NETCDF_C_PATH)
endif

ifeq ($(COMPILER),nag)
  CONFIG_ARGS += LIBS="$(SLIBS)"
endif

FFLAGS += $(FPPDEFS)
FFLAGS_NOOPT += $(FPPDEFS)



ifeq ($(findstring -cosp,$(CAM_CONFIG_OPTS)),-cosp)
  # The following is for the COSP simulator code:
  COSP_LIBDIR:=$(abspath $(EXEROOT)/atm/obj/cosp)
  ifeq ($(MODEL),driver)
    INCLDIR+=-I$(COSP_LIBDIR)
  endif
endif

ifeq ($(MODEL),cam)
  # These RRTMG files take an extraordinarily long time to compile with optimization.
  # Until mods are made to read the data from files, just remove optimization from
  # their compilation.
rrtmg_lw_k_g.o: rrtmg_lw_k_g.f90
	$(FC) -c $(FPPFLAGS) $(INCLDIR) $(INCS) $(FREEFLAGS) $(FFLAGS_NOOPT) $<

rrtmg_sw_k_g.o: rrtmg_sw_k_g.f90
	$(FC) -c $(FPPFLAGS) $(INCLDIR) $(INCS) $(FREEFLAGS) $(FFLAGS_NOOPT) $<


ifdef COSP_LIBDIR
INCLDIR+=-I$(COSP_LIBDIR) -I$(COSP_LIBDIR)/../ -I../$(INSTALL_SHAREDPATH)/include -I../$(CSM_SHR_INCLUDE)
$(COSP_LIBDIR)/libcosp.a: cam_abortutils.o
	$(MAKE) -C $(COSP_LIBDIR) F90='$(FC)' F90FLAGS='$(INCLDIR) $(INCS) $(FREEFLAGS) $(FFLAGS) $(FC_AUTO_R8)' \
	F90FLAGS_noauto='$(INCLDIR) $(INCS) $(FREEFLAGS) $(FFLAGS)' \
	F90FLAGS_fixed='$(INCLDIR) $(INCS) $(FIXEDFLAGS) $(FFLAGS) $(FC_AUTO_R8)'

cospsimulator_intr.o: $(COSP_LIBDIR)/libcosp.a
endif

endif


# System libraries (netcdf, mpi, pnetcdf, esmf, trilinos, etc.)
ifndef SLIBS
  ifeq ($(NETCDF_SEPARATE), false)
    SLIBS := -L$(LIB_NETCDF) -lnetcdff -lnetcdf
  else ifeq ($(NETCDF_SEPARATE), true)
    SLIBS := -L$(LIB_NETCDF_FORTRAN) -L$(LIB_NETCDF_C) -lnetcdff -lnetcdf
  endif
endif

ifdef LAPACK_LIBDIR
   SLIBS += -L$(LAPACK_LIBDIR) -llapack -lblas
endif
ifdef LIB_MPI
   ifndef MPI_LIB_NAME
      SLIBS += -L$(LIB_MPI) -lmpi
   else
      SLIBS += -L$(LIB_MPI) -l$(MPI_LIB_NAME)
   endif
endif

ifdef LIB_KOKKOS
   SLIBS += -L$(LIB_KOKKOS) -lkokkos
endif

<<<<<<< HEAD

=======
>>>>>>> 71f4e192
# Add PETSc libraries
ifeq ($(strip $(USE_PETSC)), TRUE)
  SLIBS += ${PETSC_LIB}
endif

# Add trilinos libraries; too be safe, we include all libraries included in the trilinos build,
# as well as all necessary third-party libraries
ifeq ($(strip $(USE_TRILINOS)), TRUE)
  SLIBS += -L$(LIB_TRILINOS) $(Trilinos_LIBRARIES) $(Trilinos_TPL_LIBRARY_DIRS) $(Trilinos_TPL_LIBRARIES)
endif

# Add Albany libraries.  These are defined in the ALBANY_LINK_LIBS env var that was included above
ifeq ($(strip $(USE_ALBANY)), TRUE)
  SLIBS += $(ALBANY_LINK_LIBS)
endif

# Add MOAB libraries.  These are defined in the MOAB_LINK_LIBS env var that was included above
ifeq ($(strip $(USE_MOAB)), TRUE)
  SLIBS += $(IMESH_LIBS)
endif

# Add libraries and flags that we need on the link line when C++ code is included
# We need to do these additions after CONFIG_ARGS is set, because they can sometimes break configure for mct, etc.,
# if they are added to LDFLAGS in CONFIG_ARGS.
ifeq ($(USE_CXX), true)
  ifdef CXX_LIBS
    SLIBS += $(CXX_LIBS)
  endif

  ifdef CXX_LDFLAGS
    LDFLAGS += $(CXX_LDFLAGS)
  endif
endif

# Machine stuff to appear last on the link step
ifndef MLIBS
     MLIBS  :=
endif

#------------------------------------------------------------------------------
# Drive configure scripts for support libraries (mct)
#------------------------------------------------------------------------------

$(SHAREDLIBROOT)/$(SHAREDPATH)/mct/Makefile.conf:
	@echo "SHAREDLIBROOT |$(SHAREDLIBROOT)| SHAREDPATH |$(SHAREDPATH)|"; \
	$(CONFIG_SHELL) $(CIMEROOT)/src/externals/mct/configure $(CONFIG_ARGS) --srcdir $(CIMEROOT)/src/externals/mct

$(SHAREDLIBROOT)/$(SHAREDPATH)/mct/mpi-serial/Makefile.conf:
	@echo "SHAREDLIBROOT |$(SHAREDLIBROOT)| SHAREDPATH |$(SHAREDPATH)|"; \
	$(CONFIG_SHELL) $(CIMEROOT)/src/externals/mct/mpi-serial/configure $(CONFIG_ARGS) --srcdir $(CIMEROOT)/src/externals/mct/mpi-serial

ifeq ($(PIO_VERSION),2)
# This is a pio2 library
  PIOLIB = $(PIO_LIBDIR)/libpiof.a $(PIO_LIBDIR)/libpioc.a
  PIOLIBNAME = -lpiof -lpioc
  PIO_SRC_DIR = $(CIMEROOT)/src/externals/pio2
else
# This is a pio1 library
  PIOLIB = $(PIO_LIBDIR)/libpio.a
  PIOLIBNAME = -lpio
  ifneq ("$(wildcard $(CIMEROOT)/src/externals/pio1/pio)", "")
    PIO_SRC_DIR = $(CIMEROOT)/src/externals/pio1
  else
    PIO_SRC_DIR = $(CIMEROOT)/src/externals/pio1/pio
  endif
endif
#endif

MCTLIBS = $(MCT_LIBDIR)/libmct.a $(MCT_LIBDIR)/libmpeu.a

GPTLLIB = $(GPTL_LIBDIR)/libgptl.a

ULIBS += -L$(INSTALL_SHAREDPATH)/$(COMP_INTERFACE)/$(ESMFDIR)/$(NINST_VALUE)/lib -lcsm_share -L$(INSTALL_SHAREDPATH)/lib $(PIOLIBNAME) -lgptl -lmct -lmpeu

#------------------------------------------------------------------------------
# Drive cmake script for cism and pio
#------------------------------------------------------------------------------

ifndef CMAKE_OPTS
  CMAKE_OPTS :=
endif
# note that the fortran flags include neither the FREEFLAGS nor the
# FIXEDFLAGS, so that both free & fixed code can be built (cmake
# doesn't seem to be able to differentiate between free & fixed
# fortran flags)
CMAKE_OPTS += -D CMAKE_Fortran_FLAGS:STRING="$(FFLAGS) $(EXTRA_PIO_FPPDEFS) $(INCLDIR)" \
              -D CMAKE_C_FLAGS:STRING="$(CFLAGS) $(EXTRA_PIO_CPPDEFS) $(INCLDIR)" \
              -D CMAKE_CXX_FLAGS:STRING="$(CXXFLAGS) $(EXTRA_PIO_CPPDEFS) $(INCLDIR)" \
              -D CMAKE_VERBOSE_MAKEFILE:BOOL=ON \
              -D GPTL_PATH:STRING=$(INSTALL_SHAREDPATH) \
              -D PIO_ENABLE_TESTS:BOOL=OFF \
	      -D USER_CMAKE_MODULE_PATH:LIST="$(CIMEROOT)/src/CMake;$(CIMEROOT)/src/externals/pio2/cmake" \

# Allow for separate installations of the NetCDF C and Fortran libraries
ifeq ($(NETCDF_SEPARATE), false)
  CMAKE_OPTS += -D NetCDF_PATH:PATH=$(NETCDF_PATH)
else ifeq ($(NETCDF_SEPARATE), true)
  # NETCDF_Fortran_DIR points to the separate
  # installation of Fortran NetCDF for PIO
  CMAKE_OPTS += -D NetCDF_C_PATH:PATH=$(NETCDF_C_PATH) \
                -D NetCDF_Fortran_PATH:PATH=$(NETCDF_FORTRAN_PATH)
endif

ifdef PNETCDF_PATH
	CMAKE_OPTS += -D PnetCDF_PATH:STRING="$(PNETCDF_PATH)"
else
        CMAKE_OPTS += -D WITH_PNETCDF:LOGICAL=FALSE -D PIO_USE_MPIIO:LOGICAL=FALSE
endif
ifdef PIO_FILESYSTEM_HINTS
	CMAKE_OPTS += -D PIO_FILESYSTEM_HINTS:STRING="$(PIO_FILESYSTEM_HINTS)"
endif

# This captures the many cism-specific options to cmake
CMAKE_OPTS += $(USER_CMAKE_OPTS)

# CMake doesn't seem to like it when you define compilers via -D
# CMAKE_C_COMPILER, etc., when you rerun cmake with an existing
# cache. So doing this via environment variables instead.
ifndef CMAKE_ENV_VARS
  CMAKE_ENV_VARS :=
endif
CMAKE_ENV_VARS += CC=$(CC) \
                  CXX=$(CXX) \
                  FC=$(FC) \
                  LDFLAGS="$(LDFLAGS)"


# We declare $(GLC_DIR)/Makefile to be a phony target so that cmake is
# always rerun whenever invoking 'make $(GLC_DIR)/Makefile'; this is
# desirable to pick up any new source files that may have been added
.PHONY: $(GLC_DIR)/Makefile
$(GLC_DIR)/Makefile:
	cd $(GLC_DIR); \
	$(CMAKE_ENV_VARS) cmake $(CMAKE_OPTS) $(GLCROOT)/source_cism

$(PIO_LIBDIR)/Makefile:
	cd $(PIO_LIBDIR); \
	$(CMAKE_ENV_VARS) cmake $(CMAKE_OPTS) $(PIO_SRC_DIR)

#-------------------------------------------------------------------------------
# Build & include dependency files
#-------------------------------------------------------------------------------

touch_filepath:
	touch Filepath

# Get list of files and build dependency file for all .o files
#   using perl scripts mkSrcfiles and mkDepends
# if a source is of form .F90.in strip the .in before creating the list of objects
SOURCES := $(shell cat Srcfiles)
BASENAMES := $(basename $(basename $(SOURCES)))
OBJS    := $(addsuffix .o, $(BASENAMES))
INCS    := $(foreach dir,$(cpp_dirs),-I$(dir))

CURDIR := $(shell pwd)

Depends: Srcfiles Deppath
	$(CASETOOLS)/mkDepends $(USER_MKDEPENDS_OPTS) Deppath Srcfiles > $@

Deppath: Filepath
	$(CP) -f Filepath $@
	@echo "$(MINCROOT)" >> $@

Srcfiles: Filepath
	$(CASETOOLS)/mkSrcfiles

Filepath:
	@echo "$(VPATH)" > $@


#-------------------------------------------------------------------------------
# echo file names, paths, compile flags, etc. used during build
#-------------------------------------------------------------------------------

db_files:
	@echo " "
	@echo "* MACFILE := $(MACFILE)"
	@echo "* VPATH   := $(VPATH)"
	@echo "* INCS    := $(INCS)"
	@echo "* OBJS    := $(OBJS)"
db_flags:
	@echo " "
	@echo "* cc      := $(CC)  $(CFLAGS) $(INCS) $(INCLDIR)"
	@echo "* .F.o    := $(FC)  $(FFLAGS) $(FIXEDFLAGS) $(INCS) $(INCLDIR)"
	@echo "* .F90.o  := $(FC)  $(FFLAGS) $(FREEFLAGS) $(INCS) $(INCLDIR)"
	ifeq ($(USE_CXX), true)
	  @echo "* .cpp.o  := $(CXX) $(CXXFLAGS) $(INCS) $(INCLDIR)"
	endif

#-------------------------------------------------------------------------------
# Rules used for the tests run by "configure -test"
#-------------------------------------------------------------------------------

test_fc: test_fc.o
	$(LD) -o $@ test_fc.o $(LDFLAGS)
ifeq ($(NETCDF_SEPARATE), false)
test_nc: test_nc.o
	$(LD) -o $@ test_nc.o -L$(LIB_NETCDF) -lnetcdff -lnetcdf $(LDFLAGS)
else ifeq ($(NETCDF_SEPARATE), true)
test_nc: test_nc.o
	$(LD) -o $@ test_nc.o -L$(LIB_NETCDF_FORTRAN) -L$(LIB_NETCDF_C) -lnetcdff -lnetcdf $(LDFLAGS)
endif
test_mpi: test_mpi.o
	$(LD) -o $@ test_mpi.o $(LDFLAGS)
test_esmf: test_esmf.o
	$(LD) -o $@ test_esmf.o $(LDFLAGS)

#-------------------------------------------------------------------------------
# create list of component libraries - hard-wired for current ccsm components
#-------------------------------------------------------------------------------
ifeq ($(CIME_MODEL),cesm)
  ifeq ($(COMP_LND),clm)
    USE_SHARED_CLM=TRUE
  else
    USE_SHARED_CLM=FALSE
  endif
else
  USE_SHARED_CLM=FALSE
endif
ifeq ($(USE_SHARED_CLM),FALSE)
  LNDOBJDIR = $(EXEROOT)/lnd/obj
  LNDLIBDIR=$(LIBROOT)
  ifeq ($(COMP_LND),clm)
    LNDLIB := libclm.a
  else
    LNDLIB := liblnd.a
  endif
  INCLDIR += -I$(LNDOBJDIR)
else
  LNDLIB := libclm.a
  LNDOBJDIR = $(SHAREDLIBROOT)/$(SHAREDPATH)/$(COMP_INTERFACE)/$(ESMFDIR)/clm/obj
  LNDLIBDIR = $(EXEROOT)/$(SHAREDPATH)/$(COMP_INTERFACE)/$(ESMFDIR)/lib
  INCLDIR += -I$(INSTALL_SHAREDPATH)/$(COMP_INTERFACE)/$(ESMFDIR)/include
  ifeq ($(MODEL),clm)
    INCLUDE_DIR = $(INSTALL_SHAREDPATH)/$(COMP_INTERFACE)/$(ESMFDIR)/include
  endif
endif
ifeq ($(ULIBDEP),$(null))
   ifneq ($(LIBROOT),$(null))
     ULIBDEP += $(LIBROOT)/libatm.a
     ULIBDEP += $(LIBROOT)/libice.a
     ULIBDEP += $(LNDLIBDIR)/$(LNDLIB)
     INCLDIR += -I$(LNDOBJDIR)
     ULIBDEP += $(LIBROOT)/libocn.a
     ULIBDEP += $(LIBROOT)/librof.a
     ULIBDEP += $(LIBROOT)/libglc.a
     ULIBDEP += $(LIBROOT)/libwav.a
     ULIBDEP += $(LIBROOT)/libesp.a
     ifeq ($(COMP_GLC), cism)
       ULIBDEP += $(CISM_LIBDIR)/libglimmercismfortran.a
       ifeq ($(CISM_USE_TRILINOS), TRUE)
         ULIBDEP += $(CISM_LIBDIR)/libglimmercismcpp.a
       endif
     endif
     ifeq ($(OCN_SUBMODEL),moby)
       ULIBDEP += $(LIBROOT)/libmoby.a
     endif
   endif
endif

ifdef COSP_LIBDIR
  ULIBDEP += $(COSP_LIBDIR)/libcosp.a
endif


ifndef CLIBS
   ifdef ULIBDEP
     # For each occurrence of something like /path/to/foo/libbar.a in ULIBDEP,
     # CLIBS will contain -L/path/to/foo -lbar
     CLIBS := $(foreach LIBDEP,$(strip $(ULIBDEP)), -L$(dir $(LIBDEP)) $(patsubst lib%.a,-l%,$(notdir $(LIBDEP))))
   endif
endif

# libcsm_share.a is in ULIBDEP, but -lcsm_share is in ULIBS rather than CLIBS,
# so this needs to be added after creating CLIBS above
CSMSHARELIB = $(INSTALL_SHAREDPATH)/$(COMP_INTERFACE)/$(ESMFDIR)/$(NINST_VALUE)/lib/libcsm_share.a
ULIBDEP += $(CSMSHARELIB)

#-------------------------------------------------------------------------------
# build rules:
#-------------------------------------------------------------------------------

.SUFFIXES:
.SUFFIXES: .F90 .F .f90 .f .c .cpp .o .in

ifeq ($(MPILIB),mpi-serial)
  MPISERIAL = $(INSTALL_SHAREDPATH)/lib/libmpi-serial.a
  MLIBS += $(MPISERIAL)
  CMAKE_OPTS += -DMPI_C_INCLUDE_PATH=$(INSTALL_SHAREDPATH)/include \
      -DMPI_Fortran_INCLUDE_PATH=$(INSTALL_SHAREDPATH)/include \
      -DMPI_C_LIBRARIES=$(INSTALL_SHAREDPATH)/lib/libmpi-serial.a \
      -DMPI_Fortran_LIBRARIES=$(INSTALL_SHAREDPATH)/lib/libmpi-serial.a
endif

$(MCTLIBS)  : $(MPISERIAL)

$(PIOLIB) : $(MPISERIAL) $(GPTLLIB)

$(CSMSHARELIB):  $(MCTLIBS) $(PIOLIB) $(GPTLLIB)

ifneq ($(MODEL),csm_share)
  $(OBJS):  $(CSMSHARELIB)
else
  complib: install_lib
endif

install_lib: $(COMPLIB)
	$(CP) -p $(COMPLIB) $(CSMSHARELIB)
	$(CP) -p *.$(MOD_SUFFIX) *.h $(INCLUDE_DIR)


$(EXEC_SE): $(OBJS) $(ULIBDEP) $(CSMSHARELIB) $(MCTLIBS) $(PIOLIB) $(GPTLLIB)
	$(LD) -o $(EXEC_SE) $(OBJS) $(CLIBS) $(ULIBS) $(SLIBS) $(MLIBS) $(LDFLAGS)

$(COMPLIB): $(OBJS)
	$(AR) -r $(COMPLIB) $(OBJS)

.c.o:
	$(CC) -c $(INCLDIR) $(INCS) $(CFLAGS)  $<
.F.o:
	$(FC) -c $(INCLDIR) $(INCS) $(FFLAGS) $(FIXEDFLAGS) $<
.f.o:
	$(FC) -c $(INCLDIR) $(INCS) $(FFLAGS) $(FIXEDFLAGS) $<
.f90.o:
	$(FC) -c $(INCLDIR) $(INCS) $(FFLAGS) $(FREEFLAGS)  $<
.F90.o:
	$(FC) -c $(INCLDIR) $(INCS) $(FFLAGS) $(FREEFLAGS) $(CONTIGUOUS_FLAG) $<
.cpp.o:
	$(CXX) -c $(INCLDIR) $(INCS) $(CXXFLAGS)  $<

%.F90: %.F90.in
	$(CIMEROOT)/src/externals/genf90/genf90.pl $< > $@

clean_dependsatm:
	$(RM) -f $(EXEROOT)/atm/obj/Srcfiles

clean_dependscpl:
	$(RM) -f $(EXEROOT)/cpl/obj/Srcfiles

clean_dependsocn:
	$(RM) -f $(EXEROOT)/ocn/obj/Srcfiles

clean_dependswav:
	$(RM) -f $(EXEROOT)/wav/obj/Srcfiles

clean_dependsglc:
	$(RM) -f $(EXEROOT)/glc/obj/Srcfiles

clean_dependsice:
	$(RM) -f $(EXEROOT)/ice/obj/Srcfiles

clean_dependsrof:
	$(RM) -f $(EXEROOT)/rof/obj/Srcfiles

clean_dependsesp:
	$(RM) -f $(EXEROOT)/esp/obj/Srcfiles

clean_dependslnd:
	$(RM) -f $(LNDOBJDIR)/Srcfiles

clean_dependscsmshare:
	$(RM) -f $(SHAREDLIBROOT)/$(SHAREDPATH)/$(COMP_INTERFACE)/$(ESMFDIR)/$(NINST_VALUE)/csm_share/Srcfiles

clean_depends: clean_dependsatm clean_dependscpl clean_dependswav clean_dependsglc clean_dependsice clean_dependsrof clean_dependslnd clean_dependscsmshare clean_dependsesp


cleanatm:
	$(RM) -f $(LIBROOT)/libatm.a
	$(RM) -fr $(EXEROOT)/atm/obj

cleancpl:
	$(RM) -fr $(EXEROOT)/cpl/obj

cleanocn:
	$(RM) -f $(LIBROOT)/libocn.a
	$(RM) -fr $(EXEROOT)/ocn/obj

cleanwav:
	$(RM) -f $(LIBROOT)/libwav.a
	$(RM) -fr $(EXEROOT)/wav/obj

cleanesp:
	$(RM) -f $(LIBROOT)/libesp.a
	$(RM) -fr $(EXEROOT)/esp/obj

cleanglc:
	$(RM) -f $(LIBROOT)/libglc.a
	$(RM) -fr $(EXEROOT)/glc

cleanice:
	$(RM) -f $(LIBROOT)/libice.a
	$(RM) -fr $(EXEROOT)/ice/obj

cleanrof:
	$(RM) -f $(LIBROOT)/librof.a
	$(RM) -fr $(EXEROOT)/rof/obj

cleanlnd:
	$(RM) -f $(LIBROOT)/$(LNDLIB)
	$(RM) -fr $(EXEROOT)/lnd/obj

cleancsmshare:
	$(RM) -f $(CSMSHARELIB)
	$(RM) -fr $(SHAREDLIBROOT)/$(SHAREDPATH)/$(COMP_INTERFACE)/$(ESMFDIR)/$(NINST_VALUE)/csm_share

cleanpio:
	$(RM) -f $(PIO_LIBDIR)/libpio*
	$(RM) -fr $(SHAREDLIBROOT)/$(SHAREDPATH)/pio

cleanmct:
	$(RM) -f $(MCTLIBS)
	$(RM) -fr $(SHAREDLIBROOT)/$(SHAREDPATH)/mct

cleangptl:
	$(RM) -f $(GPTLLIB)
	$(RM) -fr $(SHAREDLIBROOT)/$(SHAREDPATH)/gptl

clean: cleanatm cleanocn cleanwav cleanglc cleanice cleanrof cleanlnd cleanesp

realclean: clean cleancsmshare cleanpio cleanmct cleangptl

# the if-tests prevent DEPS files from being created when they're not needed
ifneq ($(MAKECMDGOALS), db_files)
ifneq ($(MAKECMDGOALS), db_flags)
ifeq (,$(findstring clean,$(MAKECMDGOALS)))
    -include Depends $(CASEROOT)/Depends.$(COMPILER) $(CASEROOT)/Depends.$(MACH) $(CASEROOT)/Depends.$(MACH).$(COMPILER)
endif
endif
endif<|MERGE_RESOLUTION|>--- conflicted
+++ resolved
@@ -352,14 +352,11 @@
   EXTRA_PIO_CPPDEFS = -D_NO_MPI_RSEND
 endif
 
-<<<<<<< HEAD
-=======
 ifdef LIB_PNETCDF
    CPPDEFS += -D_PNETCDF
    SLIBS += -L$(LIB_PNETCDF) -lpnetcdf
 endif
 
->>>>>>> 71f4e192
 # Set esmf.mk location with ESMF_LIBDIR having precedent over ESMFMKFILE
 CIME_ESMFMKFILE := undefined_ESMFMKFILE
 ifdef ESMFMKFILE
@@ -381,10 +378,6 @@
   SLIBS  += $(ESMF_F90LINKPATHS) $(ESMF_F90LINKRPATHS) $(ESMF_F90ESMFLINKLIBS)
 endif
 
-<<<<<<< HEAD
-
-=======
->>>>>>> 71f4e192
 ifdef CPRE
   FPPDEFS := $(subst $(comma),\\$(comma),$(CPPDEFS))
   FPPDEFS := $(patsubst -D%,$(CPRE)%,$(FPPDEFS))
@@ -612,10 +605,6 @@
    SLIBS += -L$(LIB_KOKKOS) -lkokkos
 endif
 
-<<<<<<< HEAD
-
-=======
->>>>>>> 71f4e192
 # Add PETSc libraries
 ifeq ($(strip $(USE_PETSC)), TRUE)
   SLIBS += ${PETSC_LIB}
