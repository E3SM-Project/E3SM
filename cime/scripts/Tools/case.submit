#!/usr/bin/env python

"""
Submits the case to the queuing system, or runs it if there is no queueing system.

Also submits any other jobs (such as the short-term archiver) associated with this case.

Running case.submit is the only way you should start a job.

Typical usage is simply:
   ./case.submit

Other examples:
   ./case.submit -m begin,end
      Submits the case, requesting mail at job beginning and end
"""

from standard_script_setup import *
from CIME.case        import Case
from six.moves import configparser

###############################################################################
def parse_command_line(args, description):
###############################################################################
    parser = argparse.ArgumentParser(
        description=description,
        formatter_class=argparse.RawTextHelpFormatter)

    CIME.utils.setup_standard_logging_options(parser)

    parser.add_argument("caseroot", nargs="?", default=os.getcwd(),
                        help="Case directory to submit.\n"
                        "Default is current directory.")

    parser.add_argument("--job", "-j",
                        help="Name of the job to be submitted;\n"
                        "can be any of the jobs listed in env_batch.xml.\n"
                        "Default is case.run.")

    parser.add_argument("--no-batch", action="store_true",
                        help="Do not submit jobs to batch system, run locally.")

    parser.add_argument("--prereq",
                        help="Specify a prerequisite job id, this job will not start until the\n"
                        "job with this id is completed (batch mode only).")

    parser.add_argument("--prereq-allow-failure", action="store_true",
                        help="Allows starting the run even if the prerequisite fails.\n"
                        "This also allows resubmits to run if the original failed and the\n"
                        "resubmit was submitted to the queue with the orginal as a dependency,\n"
                        "as in the case of --resubmit-immediate.")

    parser.add_argument("--resubmit", action="store_true",
                        help="Used with tests only, to continue rather than restart a test.")

    parser.add_argument("--resubmit-immediate", action="store_true",
                        help="This queues all of the resubmissions immediately after\n"
                        "the first job is queued. These rely on the queue system to\n"
                        "handle dependencies.")

    parser.add_argument("--skip-preview-namelist", action="store_true",
                        help="Skip calling preview-namelist during case.run.")

    CIME.utils.add_mail_type_args(parser)

    parser.add_argument("-a", "--batch-args",
                        help="Used to pass additional arguments to batch system.")

    args = CIME.utils.parse_args_and_handle_standard_logging_options(args, parser)

    CIME.utils.resolve_mail_type_args(args)

    return (args.caseroot, args.job, args.no_batch, args.prereq, args.prereq_allow_failure,
            args.resubmit, args.resubmit_immediate, args.skip_preview_namelist, args.mail_user,
            args.mail_type, args.batch_args)

###############################################################################
def _main_func(description, test_args=False):
###############################################################################
    caseroot, job, no_batch, prereq, allow_fail, resubmit, resubmit_immediate, skip_pnl, \
        mail_user, mail_type, batch_args = parse_command_line(sys.argv, description)

    # save these options to a hidden file for use during resubmit
    config_file = os.path.join(caseroot,".submit_options")
    if skip_pnl or mail_user or mail_type or batch_args:
<<<<<<< HEAD
        config = configparser.ConfigParser()
=======
        config = configparser.RawConfigParser()
>>>>>>> 67a0f985
        config.add_section("SubmitOptions")
        if skip_pnl:
            config.set("SubmitOptions", "skip_pnl", "True")
        if mail_user:
            config.set("SubmitOptions", "mail_user", mail_user)
        if mail_type:
            config.set("SubmitOptions", "mail_type", ",".join(mail_type))
        if batch_args:
            config.set("SubmitOptions", "batch_args", batch_args)
        with open(config_file, "w") as fd:
            config.write(fd)
    elif os.path.exists(config_file):
        os.remove(config_file)

    if not test_args:
        with Case(caseroot, read_only=False) as case:
            case.submit(job=job, no_batch=no_batch, prereq=prereq, allow_fail=allow_fail,
                        resubmit=resubmit, resubmit_immediate=resubmit_immediate, skip_pnl=skip_pnl,
                        mail_user=mail_user, mail_type=mail_type, batch_args=batch_args)

if __name__ == "__main__":
    _main_func(__doc__)<|MERGE_RESOLUTION|>--- conflicted
+++ resolved
@@ -83,11 +83,7 @@
     # save these options to a hidden file for use during resubmit
     config_file = os.path.join(caseroot,".submit_options")
     if skip_pnl or mail_user or mail_type or batch_args:
-<<<<<<< HEAD
-        config = configparser.ConfigParser()
-=======
         config = configparser.RawConfigParser()
->>>>>>> 67a0f985
         config.add_section("SubmitOptions")
         if skip_pnl:
             config.set("SubmitOptions", "skip_pnl", "True")
