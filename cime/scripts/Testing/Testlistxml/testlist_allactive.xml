<?xml version="1.0"?>
<testlist>
  <compset name="A">
    <grid name="f19_g16_rx1">
      <test name="ERS">
        <machine compiler="intel15" testtype="acme_developer">babbageKnc</machine>
        <machine compiler="intel15" testtype="acme_integration">babbageKnc</machine>
        <machine compiler="intel15" testtype="acme_tiny">babbageKnc</machine>
        <machine compiler="pgi" testtype="acme_developer">bluewaters</machine>
        <machine compiler="pgi" testtype="acme_integration">bluewaters</machine>
        <machine compiler="pgi" testtype="acme_tiny">bluewaters</machine>
        <machine compiler="intel" testtype="acme_developer">edison</machine>
        <machine compiler="intel" testtype="acme_integration">edison</machine>
        <machine compiler="intel" testtype="acme_tiny">edison</machine>
        <machine compiler="intel" testtype="acme_developer">eos</machine>
        <machine compiler="intel" testtype="acme_integration">eos</machine>
        <machine compiler="intel" testtype="acme_tiny">eos</machine>
        <machine compiler="intel" testtype="acme_developer">janus</machine>
        <machine compiler="intel" testtype="acme_integration">janus</machine>
        <machine compiler="intel" testtype="acme_tiny">janus</machine>
        <machine compiler="ibm" testtype="acme_developer">mira</machine>
        <machine compiler="ibm" testtype="acme_integration">mira</machine>
        <machine compiler="ibm" testtype="acme_tiny">mira</machine>
<<<<<<< HEAD
        <machine compiler="pgi" testtype="acme_developer">titan</machine>
        <machine compiler="pgi" testtype="acme_integration">titan</machine>
        <machine compiler="pgi" testtype="acme_tiny">titan</machine>
=======
        <machine compiler="gnu" testtype="acme_developer">mustang</machine>
        <machine compiler="intel" testtype="acme_developer">mustang</machine>
        <machine compiler="pgi" testtype="acme_developer">titan</machine>
        <machine compiler="pgi" testtype="acme_integration">titan</machine>
        <machine compiler="pgi" testtype="acme_tiny">titan</machine>
        <machine compiler="gnu" testtype="acme_developer">wolf</machine>
        <machine compiler="intel" testtype="acme_developer">wolf</machine>
>>>>>>> a3d85930
        <machine compiler="gnu" testtype="acme_developer">yellowstone</machine>
        <machine compiler="intel" testtype="acme_developer">yellowstone</machine>
        <machine compiler="pgi" testtype="acme_developer">yellowstone</machine>
        <machine compiler="gnu" testtype="acme_integration">yellowstone</machine>
        <machine compiler="intel" testtype="acme_integration">yellowstone</machine>
        <machine compiler="pgi" testtype="acme_integration">yellowstone</machine>
        <machine compiler="gnu" testtype="acme_tiny">yellowstone</machine>
        <machine compiler="intel" testtype="acme_tiny">yellowstone</machine>
        <machine compiler="pgi" testtype="acme_tiny">yellowstone</machine>
      </test>
      <test name="ERS_IOP">
        <machine compiler="intel15" testtype="acme_developer">babbageKnc</machine>
        <machine compiler="intel15" testtype="acme_integration">babbageKnc</machine>
        <machine compiler="pgi" testtype="acme_developer">bluewaters</machine>
        <machine compiler="pgi" testtype="acme_integration">bluewaters</machine>
        <machine compiler="intel" testtype="acme_developer">edison</machine>
        <machine compiler="intel" testtype="acme_integration">edison</machine>
        <machine compiler="intel" testtype="acme_developer">eos</machine>
        <machine compiler="intel" testtype="acme_integration">eos</machine>
        <machine compiler="intel" testtype="acme_developer">janus</machine>
        <machine compiler="intel" testtype="acme_integration">janus</machine>
        <machine compiler="ibm" testtype="acme_developer">mira</machine>
        <machine compiler="ibm" testtype="acme_integration">mira</machine>
<<<<<<< HEAD
        <machine compiler="pgi" testtype="acme_developer">titan</machine>
        <machine compiler="pgi" testtype="acme_integration">titan</machine>
=======
        <machine compiler="gnu" testtype="acme_developer">mustang</machine>
        <machine compiler="intel" testtype="acme_developer">mustang</machine>
        <machine compiler="pgi" testtype="acme_developer">titan</machine>
        <machine compiler="pgi" testtype="acme_integration">titan</machine>
        <machine compiler="gnu" testtype="acme_developer">wolf</machine>
        <machine compiler="intel" testtype="acme_developer">wolf</machine>
>>>>>>> a3d85930
        <machine compiler="gnu" testtype="acme_developer">yellowstone</machine>
        <machine compiler="intel" testtype="acme_developer">yellowstone</machine>
        <machine compiler="pgi" testtype="acme_developer">yellowstone</machine>
        <machine compiler="gnu" testtype="acme_integration">yellowstone</machine>
        <machine compiler="intel" testtype="acme_integration">yellowstone</machine>
        <machine compiler="pgi" testtype="acme_integration">yellowstone</machine>
      </test>
      <test name="ERS_IOP4c">
        <machine compiler="intel15" testtype="acme_developer">babbageKnc</machine>
        <machine compiler="intel15" testtype="acme_integration">babbageKnc</machine>
        <machine compiler="pgi" testtype="acme_developer">bluewaters</machine>
        <machine compiler="pgi" testtype="acme_integration">bluewaters</machine>
        <machine compiler="intel" testtype="acme_developer">edison</machine>
        <machine compiler="intel" testtype="acme_integration">edison</machine>
        <machine compiler="intel" testtype="acme_developer">eos</machine>
        <machine compiler="intel" testtype="acme_integration">eos</machine>
        <machine compiler="intel" testtype="acme_developer">janus</machine>
        <machine compiler="intel" testtype="acme_integration">janus</machine>
        <machine compiler="ibm" testtype="acme_developer">mira</machine>
        <machine compiler="ibm" testtype="acme_integration">mira</machine>
<<<<<<< HEAD
        <machine compiler="pgi" testtype="acme_developer">titan</machine>
        <machine compiler="pgi" testtype="acme_integration">titan</machine>
=======
        <machine compiler="gnu" testtype="acme_developer">mustang</machine>
        <machine compiler="intel" testtype="acme_developer">mustang</machine>
        <machine compiler="pgi" testtype="acme_developer">titan</machine>
        <machine compiler="pgi" testtype="acme_integration">titan</machine>
        <machine compiler="gnu" testtype="acme_developer">wolf</machine>
        <machine compiler="intel" testtype="acme_developer">wolf</machine>
>>>>>>> a3d85930
        <machine compiler="gnu" testtype="acme_developer">yellowstone</machine>
        <machine compiler="intel" testtype="acme_developer">yellowstone</machine>
        <machine compiler="pgi" testtype="acme_developer">yellowstone</machine>
        <machine compiler="gnu" testtype="acme_integration">yellowstone</machine>
        <machine compiler="intel" testtype="acme_integration">yellowstone</machine>
        <machine compiler="pgi" testtype="acme_integration">yellowstone</machine>
      </test>
      <test name="ERS_IOP4p">
        <machine compiler="intel15" testtype="acme_developer">babbageKnc</machine>
        <machine compiler="intel15" testtype="acme_integration">babbageKnc</machine>
        <machine compiler="pgi" testtype="acme_developer">bluewaters</machine>
        <machine compiler="pgi" testtype="acme_integration">bluewaters</machine>
        <machine compiler="intel" testtype="acme_developer">edison</machine>
        <machine compiler="intel" testtype="acme_integration">edison</machine>
        <machine compiler="intel" testtype="acme_developer">eos</machine>
        <machine compiler="intel" testtype="acme_integration">eos</machine>
        <machine compiler="intel" testtype="acme_developer">janus</machine>
        <machine compiler="intel" testtype="acme_integration">janus</machine>
        <machine compiler="ibm" testtype="acme_developer">mira</machine>
        <machine compiler="ibm" testtype="acme_integration">mira</machine>
<<<<<<< HEAD
        <machine compiler="pgi" testtype="acme_developer">titan</machine>
        <machine compiler="pgi" testtype="acme_integration">titan</machine>
=======
        <machine compiler="gnu" testtype="acme_developer">mustang</machine>
        <machine compiler="intel" testtype="acme_developer">mustang</machine>
        <machine compiler="pgi" testtype="acme_developer">titan</machine>
        <machine compiler="pgi" testtype="acme_integration">titan</machine>
        <machine compiler="gnu" testtype="acme_developer">wolf</machine>
        <machine compiler="intel" testtype="acme_developer">wolf</machine>
>>>>>>> a3d85930
        <machine compiler="gnu" testtype="acme_developer">yellowstone</machine>
        <machine compiler="intel" testtype="acme_developer">yellowstone</machine>
        <machine compiler="pgi" testtype="acme_developer">yellowstone</machine>
        <machine compiler="gnu" testtype="acme_integration">yellowstone</machine>
        <machine compiler="intel" testtype="acme_integration">yellowstone</machine>
        <machine compiler="pgi" testtype="acme_integration">yellowstone</machine>
      </test>
      <test name="NCK">
        <machine compiler="intel15" testtype="acme_developer">babbageKnc</machine>
        <machine compiler="intel15" testtype="acme_integration">babbageKnc</machine>
        <machine compiler="intel15" testtype="acme_tiny">babbageKnc</machine>
        <machine compiler="pgi" testtype="acme_developer">bluewaters</machine>
        <machine compiler="pgi" testtype="acme_integration">bluewaters</machine>
        <machine compiler="pgi" testtype="acme_tiny">bluewaters</machine>
        <machine compiler="intel" testtype="acme_developer">edison</machine>
        <machine compiler="intel" testtype="acme_integration">edison</machine>
        <machine compiler="intel" testtype="acme_tiny">edison</machine>
        <machine compiler="intel" testtype="acme_developer">eos</machine>
        <machine compiler="intel" testtype="acme_integration">eos</machine>
        <machine compiler="intel" testtype="acme_tiny">eos</machine>
        <machine compiler="intel" testtype="acme_developer">janus</machine>
        <machine compiler="intel" testtype="acme_integration">janus</machine>
        <machine compiler="intel" testtype="acme_tiny">janus</machine>
        <machine compiler="ibm" testtype="acme_developer">mira</machine>
        <machine compiler="ibm" testtype="acme_integration">mira</machine>
        <machine compiler="ibm" testtype="acme_tiny">mira</machine>
<<<<<<< HEAD
        <machine compiler="pgi" testtype="acme_developer">titan</machine>
        <machine compiler="pgi" testtype="acme_integration">titan</machine>
        <machine compiler="pgi" testtype="acme_tiny">titan</machine>
=======
        <machine compiler="gnu" testtype="acme_developer">mustang</machine>
        <machine compiler="intel" testtype="acme_developer">mustang</machine>
        <machine compiler="pgi" testtype="acme_developer">titan</machine>
        <machine compiler="pgi" testtype="acme_integration">titan</machine>
        <machine compiler="pgi" testtype="acme_tiny">titan</machine>
        <machine compiler="gnu" testtype="acme_developer">wolf</machine>
        <machine compiler="intel" testtype="acme_developer">wolf</machine>
>>>>>>> a3d85930
        <machine compiler="gnu" testtype="acme_developer">yellowstone</machine>
        <machine compiler="intel" testtype="acme_developer">yellowstone</machine>
        <machine compiler="pgi" testtype="acme_developer">yellowstone</machine>
        <machine compiler="gnu" testtype="acme_integration">yellowstone</machine>
        <machine compiler="intel" testtype="acme_integration">yellowstone</machine>
        <machine compiler="pgi" testtype="acme_integration">yellowstone</machine>
        <machine compiler="gnu" testtype="acme_tiny">yellowstone</machine>
        <machine compiler="intel" testtype="acme_tiny">yellowstone</machine>
        <machine compiler="pgi" testtype="acme_tiny">yellowstone</machine>
      </test>
    </grid>
    <grid name="f45_g37_rx1">
      <test name="PEA_P1_M">
        <machine compiler="intel15" testtype="acme_developer">babbageKnc</machine>
        <machine compiler="intel15" testtype="acme_integration">babbageKnc</machine>
        <machine compiler="pgi" testtype="acme_developer">bluewaters</machine>
        <machine compiler="pgi" testtype="acme_integration">bluewaters</machine>
        <machine compiler="intel" testtype="acme_developer">edison</machine>
        <machine compiler="intel" testtype="acme_integration">edison</machine>
        <machine compiler="intel" testtype="acme_developer">eos</machine>
        <machine compiler="intel" testtype="acme_integration">eos</machine>
        <machine compiler="intel" testtype="acme_developer">janus</machine>
        <machine compiler="intel" testtype="acme_integration">janus</machine>
        <machine compiler="ibm" testtype="acme_developer">mira</machine>
        <machine compiler="ibm" testtype="acme_integration">mira</machine>
<<<<<<< HEAD
        <machine compiler="pgi" testtype="acme_developer">titan</machine>
        <machine compiler="pgi" testtype="acme_integration">titan</machine>
=======
        <machine compiler="gnu" testtype="acme_developer">mustang</machine>
        <machine compiler="intel" testtype="acme_developer">mustang</machine>
        <machine compiler="pgi" testtype="acme_developer">titan</machine>
        <machine compiler="pgi" testtype="acme_integration">titan</machine>
        <machine compiler="gnu" testtype="acme_developer">wolf</machine>
        <machine compiler="intel" testtype="acme_developer">wolf</machine>
>>>>>>> a3d85930
        <machine compiler="gnu" testtype="acme_developer">yellowstone</machine>
        <machine compiler="intel" testtype="acme_developer">yellowstone</machine>
        <machine compiler="pgi" testtype="acme_developer">yellowstone</machine>
        <machine compiler="gnu" testtype="acme_integration">yellowstone</machine>
        <machine compiler="intel" testtype="acme_integration">yellowstone</machine>
        <machine compiler="pgi" testtype="acme_integration">yellowstone</machine>
      </test>
      <test name="PET_PT">
        <machine compiler="intel15" testtype="acme_integration">babbageKnc</machine>
        <machine compiler="pgi" testtype="acme_integration">bluewaters</machine>
        <machine compiler="intel" testtype="acme_integration">edison</machine>
        <machine compiler="intel" testtype="acme_integration">eos</machine>
        <machine compiler="intel" testtype="acme_integration">janus</machine>
        <machine compiler="ibm" testtype="acme_integration">mira</machine>
        <machine compiler="pgi" testtype="acme_integration">titan</machine>
        <machine compiler="gnu" testtype="acme_integration">yellowstone</machine>
        <machine compiler="intel" testtype="acme_integration">yellowstone</machine>
        <machine compiler="pgi" testtype="acme_integration">yellowstone</machine>
      </test>
    </grid>
    <grid name="ne30_f19_g16_rx1">
      <test name="SMS">
        <machine compiler="intel15" testtype="acme_developer">babbageKnc</machine>
        <machine compiler="intel15" testtype="acme_integration">babbageKnc</machine>
        <machine compiler="pgi" testtype="acme_developer">bluewaters</machine>
        <machine compiler="pgi" testtype="acme_integration">bluewaters</machine>
        <machine compiler="intel" testtype="acme_developer">edison</machine>
        <machine compiler="intel" testtype="acme_integration">edison</machine>
        <machine compiler="intel" testtype="acme_developer">eos</machine>
        <machine compiler="intel" testtype="acme_integration">eos</machine>
        <machine compiler="intel" testtype="acme_developer">janus</machine>
        <machine compiler="intel" testtype="acme_integration">janus</machine>
        <machine compiler="ibm" testtype="acme_developer">mira</machine>
        <machine compiler="ibm" testtype="acme_integration">mira</machine>
<<<<<<< HEAD
        <machine compiler="pgi" testtype="acme_developer">titan</machine>
        <machine compiler="pgi" testtype="acme_integration">titan</machine>
=======
        <machine compiler="gnu" testtype="acme_developer">mustang</machine>
        <machine compiler="intel" testtype="acme_developer">mustang</machine>
        <machine compiler="pgi" testtype="acme_developer">titan</machine>
        <machine compiler="pgi" testtype="acme_integration">titan</machine>
        <machine compiler="gnu" testtype="acme_developer">wolf</machine>
        <machine compiler="intel" testtype="acme_developer">wolf</machine>
>>>>>>> a3d85930
        <machine compiler="gnu" testtype="acme_developer">yellowstone</machine>
        <machine compiler="intel" testtype="acme_developer">yellowstone</machine>
        <machine compiler="pgi" testtype="acme_developer">yellowstone</machine>
        <machine compiler="gnu" testtype="acme_integration">yellowstone</machine>
        <machine compiler="intel" testtype="acme_integration">yellowstone</machine>
        <machine compiler="pgi" testtype="acme_integration">yellowstone</machine>
      </test>
    </grid>
    <grid name="ne30_g16_rx1">
      <test name="ERS">
        <machine compiler="intel15" testtype="acme_developer">babbageKnc</machine>
        <machine compiler="intel15" testtype="acme_integration">babbageKnc</machine>
        <machine compiler="pgi" testtype="acme_developer">bluewaters</machine>
        <machine compiler="pgi" testtype="acme_integration">bluewaters</machine>
        <machine compiler="intel" testtype="acme_developer">edison</machine>
        <machine compiler="intel" testtype="acme_integration">edison</machine>
        <machine compiler="intel" testtype="acme_developer">eos</machine>
        <machine compiler="intel" testtype="acme_integration">eos</machine>
        <machine compiler="intel" testtype="acme_developer">janus</machine>
        <machine compiler="intel" testtype="acme_integration">janus</machine>
        <machine compiler="ibm" testtype="acme_developer">mira</machine>
        <machine compiler="ibm" testtype="acme_integration">mira</machine>
<<<<<<< HEAD
        <machine compiler="pgi" testtype="acme_developer">titan</machine>
        <machine compiler="pgi" testtype="acme_integration">titan</machine>
=======
        <machine compiler="gnu" testtype="acme_developer">mustang</machine>
        <machine compiler="intel" testtype="acme_developer">mustang</machine>
        <machine compiler="pgi" testtype="acme_developer">titan</machine>
        <machine compiler="pgi" testtype="acme_integration">titan</machine>
        <machine compiler="gnu" testtype="acme_developer">wolf</machine>
        <machine compiler="intel" testtype="acme_developer">wolf</machine>
>>>>>>> a3d85930
        <machine compiler="gnu" testtype="acme_developer">yellowstone</machine>
        <machine compiler="intel" testtype="acme_developer">yellowstone</machine>
        <machine compiler="pgi" testtype="acme_developer">yellowstone</machine>
        <machine compiler="gnu" testtype="acme_integration">yellowstone</machine>
        <machine compiler="intel" testtype="acme_integration">yellowstone</machine>
        <machine compiler="pgi" testtype="acme_integration">yellowstone</machine>
      </test>
      <test name="ERS_IOP">
        <machine compiler="intel15" testtype="acme_developer">babbageKnc</machine>
        <machine compiler="intel15" testtype="acme_integration">babbageKnc</machine>
        <machine compiler="pgi" testtype="acme_developer">bluewaters</machine>
        <machine compiler="pgi" testtype="acme_integration">bluewaters</machine>
        <machine compiler="intel" testtype="acme_developer">edison</machine>
        <machine compiler="intel" testtype="acme_integration">edison</machine>
        <machine compiler="intel" testtype="acme_developer">eos</machine>
        <machine compiler="intel" testtype="acme_integration">eos</machine>
        <machine compiler="intel" testtype="acme_developer">janus</machine>
        <machine compiler="intel" testtype="acme_integration">janus</machine>
        <machine compiler="ibm" testtype="acme_developer">mira</machine>
        <machine compiler="ibm" testtype="acme_integration">mira</machine>
<<<<<<< HEAD
        <machine compiler="pgi" testtype="acme_developer">titan</machine>
        <machine compiler="pgi" testtype="acme_integration">titan</machine>
=======
        <machine compiler="gnu" testtype="acme_developer">mustang</machine>
        <machine compiler="intel" testtype="acme_developer">mustang</machine>
        <machine compiler="pgi" testtype="acme_developer">titan</machine>
        <machine compiler="pgi" testtype="acme_integration">titan</machine>
        <machine compiler="gnu" testtype="acme_developer">wolf</machine>
        <machine compiler="intel" testtype="acme_developer">wolf</machine>
>>>>>>> a3d85930
        <machine compiler="gnu" testtype="acme_developer">yellowstone</machine>
        <machine compiler="intel" testtype="acme_developer">yellowstone</machine>
        <machine compiler="pgi" testtype="acme_developer">yellowstone</machine>
        <machine compiler="gnu" testtype="acme_integration">yellowstone</machine>
        <machine compiler="intel" testtype="acme_integration">yellowstone</machine>
        <machine compiler="pgi" testtype="acme_integration">yellowstone</machine>
      </test>
      <test name="ERS_IOP4c">
        <machine compiler="intel15" testtype="acme_developer">babbageKnc</machine>
        <machine compiler="intel15" testtype="acme_integration">babbageKnc</machine>
        <machine compiler="pgi" testtype="acme_developer">bluewaters</machine>
        <machine compiler="pgi" testtype="acme_integration">bluewaters</machine>
        <machine compiler="intel" testtype="acme_developer">edison</machine>
        <machine compiler="intel" testtype="acme_integration">edison</machine>
        <machine compiler="intel" testtype="acme_developer">eos</machine>
        <machine compiler="intel" testtype="acme_integration">eos</machine>
        <machine compiler="intel" testtype="acme_developer">janus</machine>
        <machine compiler="intel" testtype="acme_integration">janus</machine>
        <machine compiler="ibm" testtype="acme_developer">mira</machine>
        <machine compiler="ibm" testtype="acme_integration">mira</machine>
<<<<<<< HEAD
        <machine compiler="pgi" testtype="acme_developer">titan</machine>
        <machine compiler="pgi" testtype="acme_integration">titan</machine>
=======
        <machine compiler="gnu" testtype="acme_developer">mustang</machine>
        <machine compiler="intel" testtype="acme_developer">mustang</machine>
        <machine compiler="pgi" testtype="acme_developer">titan</machine>
        <machine compiler="pgi" testtype="acme_integration">titan</machine>
        <machine compiler="gnu" testtype="acme_developer">wolf</machine>
        <machine compiler="intel" testtype="acme_developer">wolf</machine>
>>>>>>> a3d85930
        <machine compiler="gnu" testtype="acme_developer">yellowstone</machine>
        <machine compiler="intel" testtype="acme_developer">yellowstone</machine>
        <machine compiler="pgi" testtype="acme_developer">yellowstone</machine>
        <machine compiler="gnu" testtype="acme_integration">yellowstone</machine>
        <machine compiler="intel" testtype="acme_integration">yellowstone</machine>
        <machine compiler="pgi" testtype="acme_integration">yellowstone</machine>
      </test>
      <test name="ERS_IOP4p">
        <machine compiler="intel15" testtype="acme_developer">babbageKnc</machine>
        <machine compiler="intel15" testtype="acme_integration">babbageKnc</machine>
        <machine compiler="pgi" testtype="acme_developer">bluewaters</machine>
        <machine compiler="pgi" testtype="acme_integration">bluewaters</machine>
        <machine compiler="intel" testtype="acme_developer">edison</machine>
        <machine compiler="intel" testtype="acme_integration">edison</machine>
        <machine compiler="intel" testtype="acme_developer">eos</machine>
        <machine compiler="intel" testtype="acme_integration">eos</machine>
        <machine compiler="intel" testtype="acme_developer">janus</machine>
        <machine compiler="intel" testtype="acme_integration">janus</machine>
        <machine compiler="ibm" testtype="acme_developer">mira</machine>
        <machine compiler="ibm" testtype="acme_integration">mira</machine>
<<<<<<< HEAD
        <machine compiler="pgi" testtype="acme_developer">titan</machine>
        <machine compiler="pgi" testtype="acme_integration">titan</machine>
=======
        <machine compiler="gnu" testtype="acme_developer">mustang</machine>
        <machine compiler="intel" testtype="acme_developer">mustang</machine>
        <machine compiler="pgi" testtype="acme_developer">titan</machine>
        <machine compiler="pgi" testtype="acme_integration">titan</machine>
        <machine compiler="gnu" testtype="acme_developer">wolf</machine>
        <machine compiler="intel" testtype="acme_developer">wolf</machine>
>>>>>>> a3d85930
        <machine compiler="gnu" testtype="acme_developer">yellowstone</machine>
        <machine compiler="intel" testtype="acme_developer">yellowstone</machine>
        <machine compiler="pgi" testtype="acme_developer">yellowstone</machine>
        <machine compiler="gnu" testtype="acme_integration">yellowstone</machine>
        <machine compiler="intel" testtype="acme_integration">yellowstone</machine>
        <machine compiler="pgi" testtype="acme_integration">yellowstone</machine>
      </test>
    </grid>
  </compset>
  <compset name="B">
    <grid name="f19_g16">
      <test name="STA_N2">
        <machine compiler="intel" testtype="prealpha">yellowstone</machine>
        <machine compiler="intel" testtype="prebeta">yellowstone</machine>
      </test>
    </grid>
    <grid name="f45_g37">
      <test name="PEA_P1_M">
        <machine compiler="intel" testtype="prebeta" testmods="allactive/default">hobart</machine>
        <machine compiler="pgi" testtype="prebeta" testmods="allactive/default">hobart</machine>
      </test>
    </grid>
  </compset>
  <compset name="B1850BDRD">
    <grid name="f09_g16">
      <test name="ERS_Ld11">
        <machine compiler="ibm" testtype="prebeta" testmods="allactive/default">mira</machine>
      </test>
    </grid>
  </compset>
  <compset name="B1850BPRPC5L45BGC">
    <grid name="f19_g16">
      <test name="ERS_Ld11">
        <machine compiler="intel" testtype="prealpha" testmods="allactive/default">yellowstone</machine>
        <machine compiler="intel" testtype="prebeta" testmods="allactive/default">yellowstone</machine>
      </test>
    </grid>
  </compset>
  <compset name="B1850BPRPL45BGC">
    <grid name="f19_g16">
      <test name="ERS_Ld11">
        <machine compiler="pgi" testtype="prebeta" testmods="allactive/default">bluewaters</machine>
      </test>
    </grid>
  </compset>
  <compset name="B1850C5">
    <grid name="f19_g16">
      <test name="PET_PT">
        <machine compiler="pgi" testtype="prebeta" testmods="allactive/default">bluewaters</machine>
      </test>
    </grid>
    <grid name="f45_g37">
      <test name="ERS">
        <machine compiler="intel15" testtype="acme_developer">babbageKnc</machine>
        <machine compiler="intel15" testtype="acme_integration">babbageKnc</machine>
        <machine compiler="pgi" testtype="acme_developer">bluewaters</machine>
        <machine compiler="pgi" testtype="acme_integration">bluewaters</machine>
        <machine compiler="intel" testtype="acme_developer">edison</machine>
        <machine compiler="intel" testtype="acme_integration">edison</machine>
        <machine compiler="intel" testtype="acme_developer">eos</machine>
        <machine compiler="intel" testtype="acme_integration">eos</machine>
        <machine compiler="intel" testtype="acme_developer">janus</machine>
        <machine compiler="intel" testtype="acme_integration">janus</machine>
        <machine compiler="ibm" testtype="acme_developer">mira</machine>
        <machine compiler="ibm" testtype="acme_integration">mira</machine>
<<<<<<< HEAD
        <machine compiler="pgi" testtype="acme_developer">titan</machine>
        <machine compiler="pgi" testtype="acme_integration">titan</machine>
=======
        <machine compiler="gnu" testtype="acme_developer">mustang</machine>
        <machine compiler="intel" testtype="acme_developer">mustang</machine>
        <machine compiler="pgi" testtype="acme_developer">titan</machine>
        <machine compiler="pgi" testtype="acme_integration">titan</machine>
        <machine compiler="gnu" testtype="acme_developer">wolf</machine>
        <machine compiler="intel" testtype="acme_developer">wolf</machine>
>>>>>>> a3d85930
        <machine compiler="gnu" testtype="acme_developer">yellowstone</machine>
        <machine compiler="intel" testtype="acme_developer">yellowstone</machine>
        <machine compiler="pgi" testtype="acme_developer">yellowstone</machine>
        <machine compiler="gnu" testtype="acme_integration">yellowstone</machine>
        <machine compiler="intel" testtype="acme_integration">yellowstone</machine>
        <machine compiler="pgi" testtype="acme_integration">yellowstone</machine>
      </test>
      <test name="ERS_D">
        <machine compiler="intel15" testtype="acme_integration">babbageKnc</machine>
        <machine compiler="pgi" testtype="acme_integration">bluewaters</machine>
        <machine compiler="intel" testtype="acme_integration">edison</machine>
        <machine compiler="intel" testtype="acme_integration">eos</machine>
        <machine compiler="intel" testtype="acme_integration">janus</machine>
        <machine compiler="ibm" testtype="acme_integration">mira</machine>
        <machine compiler="pgi" testtype="acme_integration">titan</machine>
        <machine compiler="gnu" testtype="acme_integration">yellowstone</machine>
        <machine compiler="intel" testtype="acme_integration">yellowstone</machine>
        <machine compiler="pgi" testtype="acme_integration">yellowstone</machine>
      </test>
      <test name="SEQ_PFC">
        <machine compiler="intel15" testtype="acme_integration">babbageKnc</machine>
        <machine compiler="pgi" testtype="acme_integration">bluewaters</machine>
        <machine compiler="intel" testtype="acme_integration">edison</machine>
        <machine compiler="intel" testtype="acme_integration">eos</machine>
        <machine compiler="intel" testtype="acme_integration">janus</machine>
        <machine compiler="ibm" testtype="acme_integration">mira</machine>
        <machine compiler="pgi" testtype="acme_integration">titan</machine>
        <machine compiler="gnu" testtype="acme_integration">yellowstone</machine>
        <machine compiler="intel" testtype="acme_integration">yellowstone</machine>
        <machine compiler="pgi" testtype="acme_integration">yellowstone</machine>
      </test>
    </grid>
    <grid name="ne16_g37">
      <test name="ERS">
        <machine compiler="intel15" testtype="acme_integration">babbageKnc</machine>
        <machine compiler="pgi" testtype="acme_integration">bluewaters</machine>
        <machine compiler="intel" testtype="acme_integration">edison</machine>
        <machine compiler="intel" testtype="acme_integration">eos</machine>
        <machine compiler="intel" testtype="acme_integration">janus</machine>
        <machine compiler="ibm" testtype="acme_integration">mira</machine>
        <machine compiler="pgi" testtype="acme_integration">titan</machine>
        <machine compiler="gnu" testtype="acme_integration">yellowstone</machine>
        <machine compiler="intel" testtype="acme_integration">yellowstone</machine>
        <machine compiler="pgi" testtype="acme_integration">yellowstone</machine>
      </test>
      <test name="ERT">
        <machine compiler="intel15" testtype="acme_integration">babbageKnc</machine>
        <machine compiler="pgi" testtype="acme_integration">bluewaters</machine>
        <machine compiler="intel" testtype="acme_integration">edison</machine>
        <machine compiler="intel" testtype="acme_integration">eos</machine>
        <machine compiler="intel" testtype="acme_integration">janus</machine>
        <machine compiler="ibm" testtype="acme_integration">mira</machine>
        <machine compiler="pgi" testtype="acme_integration">titan</machine>
        <machine compiler="gnu" testtype="acme_integration">yellowstone</machine>
        <machine compiler="intel" testtype="acme_integration">yellowstone</machine>
        <machine compiler="pgi" testtype="acme_integration">yellowstone</machine>
      </test>
    </grid>
    <grid name="ne30_g16">
      <test name="ERS">
        <machine compiler="intel15" testtype="acme_integration">babbageKnc</machine>
        <machine compiler="pgi" testtype="acme_integration">bluewaters</machine>
        <machine compiler="intel" testtype="acme_integration">edison</machine>
        <machine compiler="intel" testtype="acme_integration">eos</machine>
        <machine compiler="intel" testtype="acme_integration">janus</machine>
        <machine compiler="ibm" testtype="acme_integration">mira</machine>
        <machine compiler="pgi" testtype="acme_integration">titan</machine>
        <machine compiler="gnu" testtype="acme_integration">yellowstone</machine>
        <machine compiler="intel" testtype="acme_integration">yellowstone</machine>
        <machine compiler="pgi" testtype="acme_integration">yellowstone</machine>
      </test>
    </grid>
  </compset>
  <compset name="B1850C5CN">
    <grid name="f09_g16">
      <test name="ERS">
        <machine compiler="pgi" testtype="prealpha" testmods="allactive/default">bluewaters</machine>
        <machine compiler="ibm" testtype="prealpha" testmods="allactive/default">mira</machine>
        <machine compiler="intel" testtype="prealpha" testmods="allactive/default">yellowstone</machine>
      </test>
    </grid>
  </compset>
  <compset name="B1850C5L45BGC">
    <grid name="T31_g37">
      <test name="CME_D_Ld5">
        <machine compiler="intel" testtype="prealpha" testmods="allactive/default">yellowstone</machine>
        <machine compiler="intel" testtype="prebeta" testmods="allactive/default">yellowstone</machine>
      </test>
      <test name="CME_Ld5">
        <machine compiler="intel" testtype="prebeta" testmods="allactive/default">edison</machine>
      </test>
      <test name="ERS_E_Ld7">
        <machine compiler="intel" testtype="prealpha" testmods="allactive/default">yellowstone</machine>
        <machine compiler="intel" testtype="prebeta" testmods="allactive/default">yellowstone</machine>
      </test>
    </grid>
    <grid name="T31_g37">
      <test name="NCR_P4x1D">
        <machine compiler="intel" testtype="prealpha" testmods="allactive/default">yellowstone</machine>
        <machine compiler="intel" testtype="prebeta" testmods="allactive/default">yellowstone</machine>
      </test>
    </grid>
    <grid name="f09_g16">
      <test name="ERI">
        <machine compiler="pgi" testtype="prebeta" testmods="allactive/default">bluewaters</machine>
        <machine compiler="intel" testtype="prebeta" testmods="allactive/default">edison</machine>
        <machine compiler="intel" testtype="prebeta" testmods="allactive/default">eos</machine>
      </test>
      <test name="PFS">
        <machine compiler="pgi " testtype="prebeta">bluewaters</machine>
        <machine compiler="intel" testtype="prealpha">yellowstone</machine>
        <machine compiler="intel" testtype="prebeta">yellowstone</machine>
      </test>
    </grid>
    <grid name="f19_g16">
      <test name="ERS_D_Ld7">
        <machine compiler="pgi" testtype="prebeta" testmods="allactive/default">bluewaters</machine>
        <machine compiler="intel" testtype="prealpha" testmods="allactive/default">yellowstone</machine>
        <machine compiler="intel" testtype="prebeta" testmods="allactive/default">yellowstone</machine>
      </test>
      <test name="PET_PT">
        <machine compiler="pgi" testtype="prebeta" testmods="allactive/default">titan</machine>
        <machine compiler="gnu" testtype="prealpha" testmods="allactive/default">yellowstone</machine>
        <machine compiler="gnu" testtype="prebeta" testmods="allactive/default">yellowstone</machine>
      </test>
    </grid>
    <grid name="ne120_g16">
      <test name="ERS_Ld9">
        <machine compiler="ibm" testtype="prebeta" testmods="allactive/default">mira</machine>
      </test>
    </grid>
    <grid name="ne30_g16">
      <test name="ERI">
        <machine compiler="intel" testtype="prealpha" testmods="allactive/default">yellowstone</machine>
        <machine compiler="intel" testtype="prebeta" testmods="allactive/default">yellowstone</machine>
      </test>
      <test name="ERS_D_Ld7">
        <machine compiler="ibm" testtype="prebeta" testmods="allactive/default">mira</machine>
      </test>
      <test name="ERS_IOP_Ld7">
        <machine compiler="ibm" testtype="prebeta" testmods="allactive/default">mira</machine>
        <machine compiler="gnu" testtype="prealpha" testmods="allactive/default">yellowstone</machine>
        <machine compiler="gnu" testtype="prebeta" testmods="allactive/default">yellowstone</machine>
      </test>
      <test name="ERS_Ld7">
        <machine compiler="gnu" testtype="prealpha" testmods="allactive/default">yellowstone</machine>
        <machine compiler="gnu" testtype="prebeta" testmods="allactive/default">yellowstone</machine>
      </test>
      <test name="ERS_Ld9">
        <machine compiler="pgi" testtype="prebeta" testmods="allactive/default">titan</machine>
      </test>
      <test name="PET_PT">
        <machine compiler="intel" testtype="prebeta" testmods="allactive/default">eos</machine>
      </test>
      <test name="PFS">
        <machine compiler="ibm " testtype="prebeta">mira</machine>
        <machine compiler="intel " testtype="prealpha">yellowstone</machine>
        <machine compiler="intel " testtype="prebeta">yellowstone</machine>
      </test>
    </grid>
  </compset>
  <compset name="B1850CN">
    <grid name="T31_g37">
      <test name="NOC">
        <machine compiler="intel" testtype="prealpha">yellowstone</machine>
        <machine compiler="intel" testtype="prebeta">yellowstone</machine>
      </test>
    </grid>
  </compset>
  <compset name="B1850RMCN">
    <grid name="f09_g16">
      <test name="ERS_Ld7">
        <machine compiler="ibm" testtype="prebeta" testmods="allactive/default">mira</machine>
      </test>
    </grid>
    <grid name="f19_g16">
      <test name="ERS_Ld7">
        <machine compiler="pgi" testtype="prebeta" testmods="allactive/default">bluewaters</machine>
      </test>
    </grid>
  </compset>
  <compset name="B1850W5CN">
    <grid name="f19_g16">
      <test name="ERS_Ld7">
        <machine compiler="ibm" testtype="prebeta" testmods="allactive/default">mira</machine>
        <machine compiler="intel" testtype="prealpha" testmods="allactive/default">yellowstone</machine>
        <machine compiler="intel" testtype="prebeta" testmods="allactive/default">yellowstone</machine>
      </test>
    </grid>
  </compset>
  <compset name="B2000CNCHM">
    <grid name="f19_g16">
      <test name="ERS_Ld7">
        <machine compiler="intel" testtype="prealpha" testmods="allactive/default">yellowstone</machine>
        <machine compiler="intel" testtype="prebeta" testmods="allactive/default">yellowstone</machine>
      </test>
    </grid>
  </compset>
  <compset name="B2013WBCCN">
    <grid name="f19_g16">
      <test name="ERS_Ld7">
        <machine compiler="intel" testtype="prebeta" testmods="allactive/default">janus</machine>
      </test>
    </grid>
  </compset>
  <compset name="B20TRC5">
    <grid name="f19_g16">
      <test name="SMS_D">
        <machine compiler="intel15" testtype="acme_integration">babbageKnc</machine>
        <machine compiler="pgi" testtype="acme_integration">bluewaters</machine>
        <machine compiler="intel" testtype="acme_integration">edison</machine>
        <machine compiler="intel" testtype="acme_integration">eos</machine>
        <machine compiler="intel" testtype="acme_integration">janus</machine>
        <machine compiler="ibm" testtype="acme_integration">mira</machine>
        <machine compiler="pgi" testtype="acme_integration">titan</machine>
        <machine compiler="gnu" testtype="acme_integration">yellowstone</machine>
        <machine compiler="intel" testtype="acme_integration">yellowstone</machine>
        <machine compiler="pgi" testtype="acme_integration">yellowstone</machine>
      </test>
    </grid>
  </compset>
  <compset name="BC5">
    <grid name="ne16_g37">
      <test name="ERS_Ld7">
        <machine compiler="intel15" testtype="prebeta" testmods="allactive/default">babbageKnc</machine>
      </test>
      <test name="SMS_Ld7">
        <machine compiler="intel15" testtype="prebeta" testmods="allactive/default">babbageKnc</machine>
      </test>
    </grid>
  </compset>
  <compset name="BC5L45BGC">
    <grid name="f19_g16">
      <test name="NCK_Ld5">
        <machine compiler="gnu" testtype="prealpha" testmods="allactive/cism/test_coupling">yellowstone</machine>
        <machine compiler="gnu" testtype="prebeta" testmods="allactive/cism/test_coupling">yellowstone</machine>
      </test>
    </grid>
  </compset>
  <compset name="BG1850C5L45BGCIS2">
    <grid name="T31_g37_gl20">
      <test name="SMS_D_Ld5">
        <machine compiler="intel" testtype="prealpha" testmods="allactive/cism/test_coupling">yellowstone</machine>
        <machine compiler="intel" testtype="prebeta" testmods="allactive/cism/test_coupling">yellowstone</machine>
      </test>
    </grid>
  </compset>
  <compset name="BGC5L45BGC">
    <grid name="T31_g37">
      <test name="SMS_D_Ld5">
        <machine compiler="nag" testtype="prebeta" testmods="allactive/cism/test_coupling">hobart</machine>
      </test>
    </grid>
    <grid name="f19_g16">
      <test name="NCK_Ld5">
        <machine compiler="intel" testtype="prealpha" testmods="allactive/cism/test_coupling">yellowstone</machine>
        <machine compiler="intel" testtype="prebeta" testmods="allactive/cism/test_coupling">yellowstone</machine>
      </test>
    </grid>
  </compset>
  <compset name="BHISTBDRD">
    <grid name="f09_g16">
      <test name="ERS_Ld11">
        <machine compiler="intel" testtype="prebeta" testmods="allactive/default">eos</machine>
      </test>
    </grid>
  </compset>
  <compset name="BHISTC5CN">
    <grid name="f19_g16">
      <test name="ERS_N2_Ld7">
        <machine compiler="intel" testtype="prebeta" testmods="allactive/default">edison</machine>
        <machine compiler="gnu" testtype="prealpha" testmods="allactive/default">yellowstone</machine>
        <machine compiler="gnu" testtype="prebeta" testmods="allactive/default">yellowstone</machine>
      </test>
    </grid>
  </compset>
  <compset name="BHISTC5L45BGC">
    <grid name="ne120_g16">
      <test name="ERS_Ld9">
        <machine compiler="pgi" testtype="prebeta" testmods="allactive/default">bluewaters</machine>
      </test>
    </grid>
  </compset>
  <compset name="BHISTCNCHM">
    <grid name="f09_g16">
      <test name="ERS_Ld7">
        <machine compiler="intel" testtype="prebeta" testmods="allactive/default">eos</machine>
      </test>
    </grid>
  </compset>
  <compset name="BMOZ">
    <grid name="f45_g37">
      <test name="ERS_Ld7">
        <machine compiler="gnu" testtype="prealpha" testmods="allactive/default">yellowstone</machine>
        <machine compiler="gnu" testtype="prebeta" testmods="allactive/default">yellowstone</machine>
      </test>
    </grid>
  </compset>
  <compset name="BPIPDC5L45BGC">
    <grid name="f09_g16">
      <test name="ERS_Ld7">
        <machine compiler="pgi" testtype="prebeta" testmods="allactive/default">bluewaters</machine>
      </test>
      <test name="SMS_D">
        <machine compiler="intel" testtype="prebeta" testmods="allactive/default">edison</machine>
      </test>
    </grid>
    <grid name="f19_g16">
      <test name="ERS_IOP_Ld7">
        <machine compiler="pgi" testtype="prebeta" testmods="allactive/default">bluewaters</machine>
        <machine compiler="intel" testtype="prealpha" testmods="allactive/default">yellowstone</machine>
      </test>
      <test name="ERS_N2_Ld7">
        <machine compiler="intel" testtype="prebeta" testmods="allactive/default">hobart</machine>
      </test>
    </grid>
  </compset>
  <compset name="BRCP26CN">
    <grid name="f09_g16">
      <test name="ERS_PT_Ld7">
        <machine compiler="intel" testtype="prebeta" testmods="allactive/default">janus</machine>
      </test>
    </grid>
  </compset>
  <compset name="BRCP26W5CN">
    <grid name="f19_g16">
      <test name="ERS_Ld7">
        <machine compiler="intel" testtype="prealpha" testmods="allactive/default">yellowstone</machine>
        <machine compiler="intel" testtype="prebeta" testmods="allactive/default">yellowstone</machine>
      </test>
    </grid>
  </compset>
  <compset name="BRCP45BDRD">
    <grid name="f09_g16">
      <test name="ERS_Ld11">
        <machine compiler="intel" testtype="prealpha" testmods="allactive/default">yellowstone</machine>
        <machine compiler="intel" testtype="prebeta" testmods="allactive/default">yellowstone</machine>
      </test>
    </grid>
  </compset>
  <compset name="BRCP45W5CN">
    <grid name="f19_g16">
      <test name="ERS_Ld7">
        <machine compiler="pgi" testtype="prealpha" testmods="allactive/default">yellowstone</machine>
        <machine compiler="pgi" testtype="prebeta" testmods="allactive/default">yellowstone</machine>
      </test>
    </grid>
  </compset>
  <compset name="BRCP85BPRP">
    <grid name="f09_g16">
      <test name="SMS_Ld5">
        <machine compiler="intel" testtype="prebeta" testmods="allactive/default">edison</machine>
      </test>
    </grid>
  </compset>
  <compset name="BRCP85C5L45BGC">
    <grid name="f09_g16">
      <test name="ERS">
        <machine compiler="ibm" testtype="prebeta" testmods="allactive/default">mira</machine>
      </test>
      <test name="ERS_PT_Ld7">
        <machine compiler="intel" testtype="prebeta" testmods="allactive/default">edison</machine>
      </test>
    </grid>
  </compset>
  <compset name="BRCP85W5CN">
    <grid name="f19_g16">
      <test name="ERS_Ld7">
        <machine compiler="gnu" testtype="prealpha" testmods="allactive/default">yellowstone</machine>
        <machine compiler="gnu" testtype="prebeta" testmods="allactive/default">yellowstone</machine>
      </test>
    </grid>
  </compset>
  <compset name="BTSC4L40CCMIR2">
    <grid name="f19_g16">
      <test name="ERS_Ld7">
        <machine compiler="pgi" testtype="prealpha" testmods="allactive/default">yellowstone</machine>
        <machine compiler="pgi" testtype="prebeta" testmods="allactive/default">yellowstone</machine>
      </test>
    </grid>
  </compset>
  <compset name="BTSC4L40CCMIS2R45">
    <grid name="f19_g16">
      <test name="ERS_D_Ld7">
        <machine compiler="intel" testtype="prealpha" testmods="allactive/default">yellowstone</machine>
        <machine compiler="intel" testtype="prebeta" testmods="allactive/default">yellowstone</machine>
      </test>
    </grid>
  </compset>
  <compset name="BWMC4L40CCMIR2">
    <grid name="f19_g16">
      <test name="ERS_Ld7">
        <machine compiler="gnu" testtype="prealpha" testmods="allactive/default">yellowstone</machine>
        <machine compiler="gnu" testtype="prebeta" testmods="allactive/default">yellowstone</machine>
      </test>
    </grid>
  </compset>
  <compset name="BWMC4L40CCMIS2R85">
    <grid name="f19_g16">
      <test name="ERS_Ld7">
        <machine compiler="intel" testtype="prealpha" testmods="allactive/default">yellowstone</machine>
        <machine compiler="intel" testtype="prebeta" testmods="allactive/default">yellowstone</machine>
      </test>
    </grid>
  </compset>
  <compset name="BWTC4L40CCMIR2">
    <grid name="f19_g16">
      <test name="ERS_Ld7">
        <machine compiler="pgi" testtype="prealpha" testmods="allactive/default">yellowstone</machine>
        <machine compiler="pgi" testtype="prebeta" testmods="allactive/default">yellowstone</machine>
      </test>
    </grid>
  </compset>
<<<<<<< HEAD
=======
  <compset name="C_MPAS_NORMAL_YEAR">
    <grid name="T62_mpas120">
      <test name="ERS_Ld5">
        <machine compiler="intel15" testtype="acme_developer">babbageKnc</machine>
        <machine compiler="intel15" testtype="acme_integration">babbageKnc</machine>
        <machine compiler="pgi" testtype="acme_developer">bluewaters</machine>
        <machine compiler="pgi" testtype="acme_integration">bluewaters</machine>
        <machine compiler="intel" testtype="acme_developer">edison</machine>
        <machine compiler="intel" testtype="acme_integration">edison</machine>
        <machine compiler="intel" testtype="acme_developer">eos</machine>
        <machine compiler="intel" testtype="acme_integration">eos</machine>
        <machine compiler="intel" testtype="acme_developer">janus</machine>
        <machine compiler="intel" testtype="acme_integration">janus</machine>
        <machine compiler="ibm" testtype="acme_developer">mira</machine>
        <machine compiler="ibm" testtype="acme_integration">mira</machine>
        <machine compiler="gnu" testtype="acme_developer">mustang</machine>
        <machine compiler="intel" testtype="acme_developer">mustang</machine>
        <machine compiler="pgi" testtype="acme_developer">titan</machine>
        <machine compiler="pgi" testtype="acme_integration">titan</machine>
        <machine compiler="gnu" testtype="acme_developer">wolf</machine>
        <machine compiler="intel" testtype="acme_developer">wolf</machine>
        <machine compiler="gnu" testtype="acme_developer">yellowstone</machine>
        <machine compiler="intel" testtype="acme_developer">yellowstone</machine>
        <machine compiler="pgi" testtype="acme_developer">yellowstone</machine>
        <machine compiler="gnu" testtype="acme_integration">yellowstone</machine>
        <machine compiler="intel" testtype="acme_integration">yellowstone</machine>
        <machine compiler="pgi" testtype="acme_integration">yellowstone</machine>
      </test>
    </grid>
  </compset>
>>>>>>> a3d85930
  <compset name="DTEST">
    <grid name="f45_g37_rx1">
      <test name="ERS">
        <machine compiler="intel15" testtype="acme_developer">babbageKnc</machine>
        <machine compiler="intel15" testtype="acme_integration">babbageKnc</machine>
        <machine compiler="pgi" testtype="acme_developer">bluewaters</machine>
        <machine compiler="pgi" testtype="acme_integration">bluewaters</machine>
        <machine compiler="intel" testtype="acme_developer">edison</machine>
        <machine compiler="intel" testtype="acme_integration">edison</machine>
        <machine compiler="intel" testtype="acme_developer">eos</machine>
        <machine compiler="intel" testtype="acme_integration">eos</machine>
        <machine compiler="intel" testtype="acme_developer">janus</machine>
        <machine compiler="intel" testtype="acme_integration">janus</machine>
        <machine compiler="ibm" testtype="acme_developer">mira</machine>
        <machine compiler="ibm" testtype="acme_integration">mira</machine>
<<<<<<< HEAD
        <machine compiler="pgi" testtype="acme_developer">titan</machine>
        <machine compiler="pgi" testtype="acme_integration">titan</machine>
=======
        <machine compiler="gnu" testtype="acme_developer">mustang</machine>
        <machine compiler="intel" testtype="acme_developer">mustang</machine>
        <machine compiler="pgi" testtype="acme_developer">titan</machine>
        <machine compiler="pgi" testtype="acme_integration">titan</machine>
        <machine compiler="gnu" testtype="acme_developer">wolf</machine>
        <machine compiler="intel" testtype="acme_developer">wolf</machine>
>>>>>>> a3d85930
        <machine compiler="gnu" testtype="acme_developer">yellowstone</machine>
        <machine compiler="intel" testtype="acme_developer">yellowstone</machine>
        <machine compiler="pgi" testtype="acme_developer">yellowstone</machine>
        <machine compiler="gnu" testtype="acme_integration">yellowstone</machine>
        <machine compiler="intel" testtype="acme_integration">yellowstone</machine>
        <machine compiler="pgi" testtype="acme_integration">yellowstone</machine>
      </test>
      <test name="ERS_IOP">
        <machine compiler="intel15" testtype="acme_developer">babbageKnc</machine>
        <machine compiler="intel15" testtype="acme_integration">babbageKnc</machine>
        <machine compiler="pgi" testtype="acme_developer">bluewaters</machine>
        <machine compiler="pgi" testtype="acme_integration">bluewaters</machine>
        <machine compiler="intel" testtype="acme_developer">edison</machine>
        <machine compiler="intel" testtype="acme_integration">edison</machine>
        <machine compiler="intel" testtype="acme_developer">eos</machine>
        <machine compiler="intel" testtype="acme_integration">eos</machine>
        <machine compiler="intel" testtype="acme_developer">janus</machine>
        <machine compiler="intel" testtype="acme_integration">janus</machine>
        <machine compiler="ibm" testtype="acme_developer">mira</machine>
        <machine compiler="ibm" testtype="acme_integration">mira</machine>
<<<<<<< HEAD
        <machine compiler="pgi" testtype="acme_developer">titan</machine>
        <machine compiler="pgi" testtype="acme_integration">titan</machine>
=======
        <machine compiler="gnu" testtype="acme_developer">mustang</machine>
        <machine compiler="intel" testtype="acme_developer">mustang</machine>
        <machine compiler="pgi" testtype="acme_developer">titan</machine>
        <machine compiler="pgi" testtype="acme_integration">titan</machine>
        <machine compiler="gnu" testtype="acme_developer">wolf</machine>
        <machine compiler="intel" testtype="acme_developer">wolf</machine>
>>>>>>> a3d85930
        <machine compiler="gnu" testtype="acme_developer">yellowstone</machine>
        <machine compiler="intel" testtype="acme_developer">yellowstone</machine>
        <machine compiler="pgi" testtype="acme_developer">yellowstone</machine>
        <machine compiler="gnu" testtype="acme_integration">yellowstone</machine>
        <machine compiler="intel" testtype="acme_integration">yellowstone</machine>
        <machine compiler="pgi" testtype="acme_integration">yellowstone</machine>
      </test>
    </grid>
  </compset>
  <compset name="FAMIPC5">
    <grid name="f19_f19">
      <test name="ERS">
        <machine compiler="intel15" testtype="acme_integration">babbageKnc</machine>
        <machine compiler="pgi" testtype="acme_integration">bluewaters</machine>
        <machine compiler="intel" testtype="acme_integration">edison</machine>
        <machine compiler="intel" testtype="acme_integration">eos</machine>
        <machine compiler="intel" testtype="acme_integration">janus</machine>
        <machine compiler="ibm" testtype="acme_integration">mira</machine>
        <machine compiler="pgi" testtype="acme_integration">titan</machine>
        <machine compiler="gnu" testtype="acme_integration">yellowstone</machine>
        <machine compiler="intel" testtype="acme_integration">yellowstone</machine>
        <machine compiler="pgi" testtype="acme_integration">yellowstone</machine>
      </test>
      <test name="ERS_IOP_Ld3">
        <machine compiler="intel15" testtype="acme_integration">babbageKnc</machine>
        <machine compiler="pgi" testtype="acme_integration">bluewaters</machine>
        <machine compiler="intel" testtype="acme_integration">edison</machine>
        <machine compiler="intel" testtype="acme_integration">eos</machine>
        <machine compiler="intel" testtype="acme_integration">janus</machine>
        <machine compiler="ibm" testtype="acme_integration">mira</machine>
        <machine compiler="pgi" testtype="acme_integration">titan</machine>
        <machine compiler="gnu" testtype="acme_integration">yellowstone</machine>
        <machine compiler="intel" testtype="acme_integration">yellowstone</machine>
        <machine compiler="pgi" testtype="acme_integration">yellowstone</machine>
      </test>
    </grid>
  </compset>
  <compset name="FC5">
    <grid name="ne16_g37">
      <test name="ERS_Ld3">
        <machine compiler="intel15" testtype="acme_integration">babbageKnc</machine>
        <machine compiler="pgi" testtype="acme_integration">bluewaters</machine>
        <machine compiler="intel" testtype="acme_integration">edison</machine>
        <machine compiler="intel" testtype="acme_integration">eos</machine>
        <machine compiler="intel" testtype="acme_integration">janus</machine>
        <machine compiler="ibm" testtype="acme_integration">mira</machine>
        <machine compiler="pgi" testtype="acme_integration">titan</machine>
        <machine compiler="gnu" testtype="acme_integration">yellowstone</machine>
        <machine compiler="intel" testtype="acme_integration">yellowstone</machine>
        <machine compiler="pgi" testtype="acme_integration">yellowstone</machine>
      </test>
    </grid>
    <grid name="ne16_ne16">
      <test name="SMS_D_Ld3">
        <machine compiler="intel15" testtype="acme_integration">babbageKnc</machine>
        <machine compiler="pgi" testtype="acme_integration">bluewaters</machine>
        <machine compiler="intel" testtype="acme_integration">edison</machine>
        <machine compiler="intel" testtype="acme_integration">eos</machine>
        <machine compiler="intel" testtype="acme_integration">janus</machine>
        <machine compiler="ibm" testtype="acme_integration">mira</machine>
        <machine compiler="pgi" testtype="acme_integration">titan</machine>
        <machine compiler="gnu" testtype="acme_integration">yellowstone</machine>
        <machine compiler="intel" testtype="acme_integration">yellowstone</machine>
        <machine compiler="pgi" testtype="acme_integration">yellowstone</machine>
      </test>
    </grid>
    <grid name="ne30_ne30">
      <test name="ERS_Ld3">
        <machine compiler="intel15" testtype="acme_integration">babbageKnc</machine>
        <machine compiler="pgi" testtype="acme_integration">bluewaters</machine>
        <machine compiler="intel" testtype="acme_integration">edison</machine>
        <machine compiler="intel" testtype="acme_integration">eos</machine>
        <machine compiler="intel" testtype="acme_integration">janus</machine>
        <machine compiler="ibm" testtype="acme_integration">mira</machine>
        <machine compiler="pgi" testtype="acme_integration">titan</machine>
        <machine compiler="gnu" testtype="acme_integration">yellowstone</machine>
        <machine compiler="intel" testtype="acme_integration">yellowstone</machine>
        <machine compiler="pgi" testtype="acme_integration">yellowstone</machine>
      </test>
      <test name="PFS">
        <machine compiler="intel15" testtype="acme_integration">babbageKnc</machine>
        <machine compiler="pgi" testtype="acme_integration">bluewaters</machine>
        <machine compiler="intel" testtype="acme_integration">edison</machine>
        <machine compiler="intel" testtype="acme_integration">eos</machine>
        <machine compiler="intel" testtype="acme_integration">janus</machine>
        <machine compiler="ibm" testtype="acme_integration">mira</machine>
        <machine compiler="pgi" testtype="acme_integration">titan</machine>
        <machine compiler="gnu" testtype="acme_integration">yellowstone</machine>
        <machine compiler="intel" testtype="acme_integration">yellowstone</machine>
        <machine compiler="pgi" testtype="acme_integration">yellowstone</machine>
      </test>
    </grid>
  </compset>
  <compset name="FC5AQUAP">
    <grid name="ne16_ne16">
      <test name="SMS">
        <machine compiler="intel15" testtype="acme_integration">babbageKnc</machine>
        <machine compiler="pgi" testtype="acme_integration">bluewaters</machine>
        <machine compiler="intel" testtype="acme_integration">edison</machine>
        <machine compiler="intel" testtype="acme_integration">eos</machine>
        <machine compiler="intel" testtype="acme_integration">janus</machine>
        <machine compiler="ibm" testtype="acme_integration">mira</machine>
        <machine compiler="pgi" testtype="acme_integration">titan</machine>
        <machine compiler="gnu" testtype="acme_integration">yellowstone</machine>
        <machine compiler="intel" testtype="acme_integration">yellowstone</machine>
        <machine compiler="pgi" testtype="acme_integration">yellowstone</machine>
      </test>
    </grid>
  </compset>
  <compset name="I1850CLM45CN">
    <grid name="f09_g16">
      <test name="SMS">
        <machine compiler="intel15" testtype="acme_developer">babbageKnc</machine>
        <machine compiler="intel15" testtype="acme_integration">babbageKnc</machine>
        <machine compiler="pgi" testtype="acme_developer">bluewaters</machine>
        <machine compiler="pgi" testtype="acme_integration">bluewaters</machine>
        <machine compiler="intel" testtype="acme_developer">edison</machine>
        <machine compiler="intel" testtype="acme_integration">edison</machine>
        <machine compiler="intel" testtype="acme_developer">eos</machine>
        <machine compiler="intel" testtype="acme_integration">eos</machine>
        <machine compiler="intel" testtype="acme_developer">janus</machine>
        <machine compiler="intel" testtype="acme_integration">janus</machine>
        <machine compiler="ibm" testtype="acme_developer">mira</machine>
        <machine compiler="ibm" testtype="acme_integration">mira</machine>
<<<<<<< HEAD
        <machine compiler="pgi" testtype="acme_developer">titan</machine>
        <machine compiler="pgi" testtype="acme_integration">titan</machine>
=======
        <machine compiler="gnu" testtype="acme_developer">mustang</machine>
        <machine compiler="intel" testtype="acme_developer">mustang</machine>
        <machine compiler="pgi" testtype="acme_developer">titan</machine>
        <machine compiler="pgi" testtype="acme_integration">titan</machine>
        <machine compiler="gnu" testtype="acme_developer">wolf</machine>
        <machine compiler="intel" testtype="acme_developer">wolf</machine>
>>>>>>> a3d85930
        <machine compiler="gnu" testtype="acme_developer">yellowstone</machine>
        <machine compiler="intel" testtype="acme_developer">yellowstone</machine>
        <machine compiler="pgi" testtype="acme_developer">yellowstone</machine>
        <machine compiler="gnu" testtype="acme_integration">yellowstone</machine>
        <machine compiler="intel" testtype="acme_integration">yellowstone</machine>
        <machine compiler="pgi" testtype="acme_integration">yellowstone</machine>
      </test>
    </grid>
    <grid name="f19_f19">
      <test name="SMS">
        <machine compiler="intel15" testtype="acme_developer">babbageKnc</machine>
        <machine compiler="intel15" testtype="acme_integration">babbageKnc</machine>
        <machine compiler="pgi" testtype="acme_developer">bluewaters</machine>
        <machine compiler="pgi" testtype="acme_integration">bluewaters</machine>
        <machine compiler="intel" testtype="acme_developer">edison</machine>
        <machine compiler="intel" testtype="acme_integration">edison</machine>
        <machine compiler="intel" testtype="acme_developer">eos</machine>
        <machine compiler="intel" testtype="acme_integration">eos</machine>
        <machine compiler="intel" testtype="acme_developer">janus</machine>
        <machine compiler="intel" testtype="acme_integration">janus</machine>
        <machine compiler="ibm" testtype="acme_developer">mira</machine>
        <machine compiler="ibm" testtype="acme_integration">mira</machine>
<<<<<<< HEAD
        <machine compiler="pgi" testtype="acme_developer">titan</machine>
        <machine compiler="pgi" testtype="acme_integration">titan</machine>
=======
        <machine compiler="gnu" testtype="acme_developer">mustang</machine>
        <machine compiler="intel" testtype="acme_developer">mustang</machine>
        <machine compiler="pgi" testtype="acme_developer">titan</machine>
        <machine compiler="pgi" testtype="acme_integration">titan</machine>
        <machine compiler="gnu" testtype="acme_developer">wolf</machine>
        <machine compiler="intel" testtype="acme_developer">wolf</machine>
>>>>>>> a3d85930
        <machine compiler="gnu" testtype="acme_developer">yellowstone</machine>
        <machine compiler="intel" testtype="acme_developer">yellowstone</machine>
        <machine compiler="pgi" testtype="acme_developer">yellowstone</machine>
        <machine compiler="gnu" testtype="acme_integration">yellowstone</machine>
        <machine compiler="intel" testtype="acme_integration">yellowstone</machine>
        <machine compiler="pgi" testtype="acme_integration">yellowstone</machine>
      </test>
    </grid>
  </compset>
  <compset name="I1850CRUCLM45CN">
    <grid name="hcru_hcru">
      <test name="SMS">
        <machine compiler="intel15" testtype="acme_developer">babbageKnc</machine>
        <machine compiler="intel15" testtype="acme_integration">babbageKnc</machine>
        <machine compiler="pgi" testtype="acme_developer">bluewaters</machine>
        <machine compiler="pgi" testtype="acme_integration">bluewaters</machine>
        <machine compiler="intel" testtype="acme_developer">edison</machine>
        <machine compiler="intel" testtype="acme_integration">edison</machine>
        <machine compiler="intel" testtype="acme_developer">eos</machine>
        <machine compiler="intel" testtype="acme_integration">eos</machine>
        <machine compiler="intel" testtype="acme_developer">janus</machine>
        <machine compiler="intel" testtype="acme_integration">janus</machine>
        <machine compiler="ibm" testtype="acme_developer">mira</machine>
        <machine compiler="ibm" testtype="acme_integration">mira</machine>
<<<<<<< HEAD
        <machine compiler="pgi" testtype="acme_developer">titan</machine>
        <machine compiler="pgi" testtype="acme_integration">titan</machine>
=======
        <machine compiler="gnu" testtype="acme_developer">mustang</machine>
        <machine compiler="intel" testtype="acme_developer">mustang</machine>
        <machine compiler="pgi" testtype="acme_developer">titan</machine>
        <machine compiler="pgi" testtype="acme_integration">titan</machine>
        <machine compiler="gnu" testtype="acme_developer">wolf</machine>
        <machine compiler="intel" testtype="acme_developer">wolf</machine>
>>>>>>> a3d85930
        <machine compiler="gnu" testtype="acme_developer">yellowstone</machine>
        <machine compiler="intel" testtype="acme_developer">yellowstone</machine>
        <machine compiler="pgi" testtype="acme_developer">yellowstone</machine>
        <machine compiler="gnu" testtype="acme_integration">yellowstone</machine>
        <machine compiler="intel" testtype="acme_integration">yellowstone</machine>
        <machine compiler="pgi" testtype="acme_integration">yellowstone</machine>
      </test>
    </grid>
  </compset>
<<<<<<< HEAD
  <compset name="ICLM45VIC">
    <grid name="f09_g16">
      <test name="ERS">
        <machine compiler="intel15" testtype="acme_integration">babbageKnc</machine>
        <machine compiler="pgi" testtype="acme_integration">bluewaters</machine>
        <machine compiler="intel" testtype="acme_integration">edison</machine>
        <machine compiler="intel" testtype="acme_integration">eos</machine>
        <machine compiler="intel" testtype="acme_integration">janus</machine>
        <machine compiler="ibm" testtype="acme_integration">mira</machine>
        <machine compiler="pgi" testtype="acme_integration">titan</machine>
=======
  <compset name="MPASLI_ONLY">
    <grid name="f09_g16_g">
      <test name="ERS">
        <machine compiler="intel15" testtype="acme_developer">babbageKnc</machine>
        <machine compiler="intel15" testtype="acme_integration">babbageKnc</machine>
        <machine compiler="pgi" testtype="acme_developer">bluewaters</machine>
        <machine compiler="pgi" testtype="acme_integration">bluewaters</machine>
        <machine compiler="intel" testtype="acme_developer">edison</machine>
        <machine compiler="intel" testtype="acme_integration">edison</machine>
        <machine compiler="intel" testtype="acme_developer">eos</machine>
        <machine compiler="intel" testtype="acme_integration">eos</machine>
        <machine compiler="intel" testtype="acme_developer">janus</machine>
        <machine compiler="intel" testtype="acme_integration">janus</machine>
        <machine compiler="ibm" testtype="acme_developer">mira</machine>
        <machine compiler="ibm" testtype="acme_integration">mira</machine>
        <machine compiler="gnu" testtype="acme_developer">mustang</machine>
        <machine compiler="intel" testtype="acme_developer">mustang</machine>
        <machine compiler="pgi" testtype="acme_developer">titan</machine>
        <machine compiler="pgi" testtype="acme_integration">titan</machine>
        <machine compiler="gnu" testtype="acme_developer">wolf</machine>
        <machine compiler="intel" testtype="acme_developer">wolf</machine>
        <machine compiler="gnu" testtype="acme_developer">yellowstone</machine>
        <machine compiler="intel" testtype="acme_developer">yellowstone</machine>
        <machine compiler="pgi" testtype="acme_developer">yellowstone</machine>
>>>>>>> a3d85930
        <machine compiler="gnu" testtype="acme_integration">yellowstone</machine>
        <machine compiler="intel" testtype="acme_integration">yellowstone</machine>
        <machine compiler="pgi" testtype="acme_integration">yellowstone</machine>
      </test>
    </grid>
  </compset>
<<<<<<< HEAD
  <compset name="ICRUCLM45">
    <grid name="f09_g16">
      <test name="SMS">
        <machine compiler="intel15" testtype="acme_integration">babbageKnc</machine>
        <machine compiler="pgi" testtype="acme_integration">bluewaters</machine>
        <machine compiler="intel" testtype="acme_integration">edison</machine>
        <machine compiler="intel" testtype="acme_integration">eos</machine>
        <machine compiler="intel" testtype="acme_integration">janus</machine>
        <machine compiler="ibm" testtype="acme_integration">mira</machine>
        <machine compiler="pgi" testtype="acme_integration">titan</machine>
=======
  <compset name="MPAS_LISIO_TEST">
    <grid name="T62_mpas120_gis20">
      <test name="SMS">
        <machine compiler="intel15" testtype="acme_developer">babbageKnc</machine>
        <machine compiler="intel15" testtype="acme_integration">babbageKnc</machine>
        <machine compiler="pgi" testtype="acme_developer">bluewaters</machine>
        <machine compiler="pgi" testtype="acme_integration">bluewaters</machine>
        <machine compiler="intel" testtype="acme_developer">edison</machine>
        <machine compiler="intel" testtype="acme_integration">edison</machine>
        <machine compiler="intel" testtype="acme_developer">eos</machine>
        <machine compiler="intel" testtype="acme_integration">eos</machine>
        <machine compiler="intel" testtype="acme_developer">janus</machine>
        <machine compiler="intel" testtype="acme_integration">janus</machine>
        <machine compiler="ibm" testtype="acme_developer">mira</machine>
        <machine compiler="ibm" testtype="acme_integration">mira</machine>
        <machine compiler="gnu" testtype="acme_developer">mustang</machine>
        <machine compiler="intel" testtype="acme_developer">mustang</machine>
        <machine compiler="pgi" testtype="acme_developer">titan</machine>
        <machine compiler="pgi" testtype="acme_integration">titan</machine>
        <machine compiler="gnu" testtype="acme_developer">wolf</machine>
        <machine compiler="intel" testtype="acme_developer">wolf</machine>
        <machine compiler="gnu" testtype="acme_developer">yellowstone</machine>
        <machine compiler="intel" testtype="acme_developer">yellowstone</machine>
        <machine compiler="pgi" testtype="acme_developer">yellowstone</machine>
>>>>>>> a3d85930
        <machine compiler="gnu" testtype="acme_integration">yellowstone</machine>
        <machine compiler="intel" testtype="acme_integration">yellowstone</machine>
        <machine compiler="pgi" testtype="acme_integration">yellowstone</machine>
      </test>
    </grid>
  </compset>
  <compset name="X">
    <grid name="f19_g16">
      <test name="PET_PT">
        <machine compiler="intel15" testtype="acme_integration">babbageKnc</machine>
        <machine compiler="pgi" testtype="acme_integration">bluewaters</machine>
        <machine compiler="intel" testtype="acme_integration">edison</machine>
        <machine compiler="intel" testtype="acme_integration">eos</machine>
        <machine compiler="intel" testtype="acme_integration">janus</machine>
        <machine compiler="ibm" testtype="acme_integration">mira</machine>
        <machine compiler="pgi" testtype="acme_integration">titan</machine>
        <machine compiler="gnu" testtype="acme_integration">yellowstone</machine>
        <machine compiler="intel" testtype="acme_integration">yellowstone</machine>
        <machine compiler="pgi" testtype="acme_integration">yellowstone</machine>
      </test>
      <test name="SEQ_IOP_PFC">
        <machine compiler="intel15" testtype="acme_integration">babbageKnc</machine>
        <machine compiler="pgi" testtype="acme_integration">bluewaters</machine>
        <machine compiler="intel" testtype="acme_integration">edison</machine>
        <machine compiler="intel" testtype="acme_integration">eos</machine>
        <machine compiler="intel" testtype="acme_integration">janus</machine>
        <machine compiler="ibm" testtype="acme_integration">mira</machine>
        <machine compiler="pgi" testtype="acme_integration">titan</machine>
        <machine compiler="gnu" testtype="acme_integration">yellowstone</machine>
        <machine compiler="intel" testtype="acme_integration">yellowstone</machine>
        <machine compiler="pgi" testtype="acme_integration">yellowstone</machine>
      </test>
    </grid>
  </compset>
</testlist><|MERGE_RESOLUTION|>--- conflicted
+++ resolved
@@ -21,19 +21,13 @@
         <machine compiler="ibm" testtype="acme_developer">mira</machine>
         <machine compiler="ibm" testtype="acme_integration">mira</machine>
         <machine compiler="ibm" testtype="acme_tiny">mira</machine>
-<<<<<<< HEAD
+        <machine compiler="gnu" testtype="acme_developer">mustang</machine>
+        <machine compiler="intel" testtype="acme_developer">mustang</machine>
         <machine compiler="pgi" testtype="acme_developer">titan</machine>
         <machine compiler="pgi" testtype="acme_integration">titan</machine>
         <machine compiler="pgi" testtype="acme_tiny">titan</machine>
-=======
-        <machine compiler="gnu" testtype="acme_developer">mustang</machine>
-        <machine compiler="intel" testtype="acme_developer">mustang</machine>
-        <machine compiler="pgi" testtype="acme_developer">titan</machine>
-        <machine compiler="pgi" testtype="acme_integration">titan</machine>
-        <machine compiler="pgi" testtype="acme_tiny">titan</machine>
-        <machine compiler="gnu" testtype="acme_developer">wolf</machine>
-        <machine compiler="intel" testtype="acme_developer">wolf</machine>
->>>>>>> a3d85930
+        <machine compiler="gnu" testtype="acme_developer">wolf</machine>
+        <machine compiler="intel" testtype="acme_developer">wolf</machine>
         <machine compiler="gnu" testtype="acme_developer">yellowstone</machine>
         <machine compiler="intel" testtype="acme_developer">yellowstone</machine>
         <machine compiler="pgi" testtype="acme_developer">yellowstone</machine>
@@ -57,17 +51,12 @@
         <machine compiler="intel" testtype="acme_integration">janus</machine>
         <machine compiler="ibm" testtype="acme_developer">mira</machine>
         <machine compiler="ibm" testtype="acme_integration">mira</machine>
-<<<<<<< HEAD
-        <machine compiler="pgi" testtype="acme_developer">titan</machine>
-        <machine compiler="pgi" testtype="acme_integration">titan</machine>
-=======
-        <machine compiler="gnu" testtype="acme_developer">mustang</machine>
-        <machine compiler="intel" testtype="acme_developer">mustang</machine>
-        <machine compiler="pgi" testtype="acme_developer">titan</machine>
-        <machine compiler="pgi" testtype="acme_integration">titan</machine>
-        <machine compiler="gnu" testtype="acme_developer">wolf</machine>
-        <machine compiler="intel" testtype="acme_developer">wolf</machine>
->>>>>>> a3d85930
+        <machine compiler="gnu" testtype="acme_developer">mustang</machine>
+        <machine compiler="intel" testtype="acme_developer">mustang</machine>
+        <machine compiler="pgi" testtype="acme_developer">titan</machine>
+        <machine compiler="pgi" testtype="acme_integration">titan</machine>
+        <machine compiler="gnu" testtype="acme_developer">wolf</machine>
+        <machine compiler="intel" testtype="acme_developer">wolf</machine>
         <machine compiler="gnu" testtype="acme_developer">yellowstone</machine>
         <machine compiler="intel" testtype="acme_developer">yellowstone</machine>
         <machine compiler="pgi" testtype="acme_developer">yellowstone</machine>
@@ -88,17 +77,12 @@
         <machine compiler="intel" testtype="acme_integration">janus</machine>
         <machine compiler="ibm" testtype="acme_developer">mira</machine>
         <machine compiler="ibm" testtype="acme_integration">mira</machine>
-<<<<<<< HEAD
-        <machine compiler="pgi" testtype="acme_developer">titan</machine>
-        <machine compiler="pgi" testtype="acme_integration">titan</machine>
-=======
-        <machine compiler="gnu" testtype="acme_developer">mustang</machine>
-        <machine compiler="intel" testtype="acme_developer">mustang</machine>
-        <machine compiler="pgi" testtype="acme_developer">titan</machine>
-        <machine compiler="pgi" testtype="acme_integration">titan</machine>
-        <machine compiler="gnu" testtype="acme_developer">wolf</machine>
-        <machine compiler="intel" testtype="acme_developer">wolf</machine>
->>>>>>> a3d85930
+        <machine compiler="gnu" testtype="acme_developer">mustang</machine>
+        <machine compiler="intel" testtype="acme_developer">mustang</machine>
+        <machine compiler="pgi" testtype="acme_developer">titan</machine>
+        <machine compiler="pgi" testtype="acme_integration">titan</machine>
+        <machine compiler="gnu" testtype="acme_developer">wolf</machine>
+        <machine compiler="intel" testtype="acme_developer">wolf</machine>
         <machine compiler="gnu" testtype="acme_developer">yellowstone</machine>
         <machine compiler="intel" testtype="acme_developer">yellowstone</machine>
         <machine compiler="pgi" testtype="acme_developer">yellowstone</machine>
@@ -119,17 +103,12 @@
         <machine compiler="intel" testtype="acme_integration">janus</machine>
         <machine compiler="ibm" testtype="acme_developer">mira</machine>
         <machine compiler="ibm" testtype="acme_integration">mira</machine>
-<<<<<<< HEAD
-        <machine compiler="pgi" testtype="acme_developer">titan</machine>
-        <machine compiler="pgi" testtype="acme_integration">titan</machine>
-=======
-        <machine compiler="gnu" testtype="acme_developer">mustang</machine>
-        <machine compiler="intel" testtype="acme_developer">mustang</machine>
-        <machine compiler="pgi" testtype="acme_developer">titan</machine>
-        <machine compiler="pgi" testtype="acme_integration">titan</machine>
-        <machine compiler="gnu" testtype="acme_developer">wolf</machine>
-        <machine compiler="intel" testtype="acme_developer">wolf</machine>
->>>>>>> a3d85930
+        <machine compiler="gnu" testtype="acme_developer">mustang</machine>
+        <machine compiler="intel" testtype="acme_developer">mustang</machine>
+        <machine compiler="pgi" testtype="acme_developer">titan</machine>
+        <machine compiler="pgi" testtype="acme_integration">titan</machine>
+        <machine compiler="gnu" testtype="acme_developer">wolf</machine>
+        <machine compiler="intel" testtype="acme_developer">wolf</machine>
         <machine compiler="gnu" testtype="acme_developer">yellowstone</machine>
         <machine compiler="intel" testtype="acme_developer">yellowstone</machine>
         <machine compiler="pgi" testtype="acme_developer">yellowstone</machine>
@@ -156,19 +135,13 @@
         <machine compiler="ibm" testtype="acme_developer">mira</machine>
         <machine compiler="ibm" testtype="acme_integration">mira</machine>
         <machine compiler="ibm" testtype="acme_tiny">mira</machine>
-<<<<<<< HEAD
+        <machine compiler="gnu" testtype="acme_developer">mustang</machine>
+        <machine compiler="intel" testtype="acme_developer">mustang</machine>
         <machine compiler="pgi" testtype="acme_developer">titan</machine>
         <machine compiler="pgi" testtype="acme_integration">titan</machine>
         <machine compiler="pgi" testtype="acme_tiny">titan</machine>
-=======
-        <machine compiler="gnu" testtype="acme_developer">mustang</machine>
-        <machine compiler="intel" testtype="acme_developer">mustang</machine>
-        <machine compiler="pgi" testtype="acme_developer">titan</machine>
-        <machine compiler="pgi" testtype="acme_integration">titan</machine>
-        <machine compiler="pgi" testtype="acme_tiny">titan</machine>
-        <machine compiler="gnu" testtype="acme_developer">wolf</machine>
-        <machine compiler="intel" testtype="acme_developer">wolf</machine>
->>>>>>> a3d85930
+        <machine compiler="gnu" testtype="acme_developer">wolf</machine>
+        <machine compiler="intel" testtype="acme_developer">wolf</machine>
         <machine compiler="gnu" testtype="acme_developer">yellowstone</machine>
         <machine compiler="intel" testtype="acme_developer">yellowstone</machine>
         <machine compiler="pgi" testtype="acme_developer">yellowstone</machine>
@@ -194,17 +167,12 @@
         <machine compiler="intel" testtype="acme_integration">janus</machine>
         <machine compiler="ibm" testtype="acme_developer">mira</machine>
         <machine compiler="ibm" testtype="acme_integration">mira</machine>
-<<<<<<< HEAD
-        <machine compiler="pgi" testtype="acme_developer">titan</machine>
-        <machine compiler="pgi" testtype="acme_integration">titan</machine>
-=======
-        <machine compiler="gnu" testtype="acme_developer">mustang</machine>
-        <machine compiler="intel" testtype="acme_developer">mustang</machine>
-        <machine compiler="pgi" testtype="acme_developer">titan</machine>
-        <machine compiler="pgi" testtype="acme_integration">titan</machine>
-        <machine compiler="gnu" testtype="acme_developer">wolf</machine>
-        <machine compiler="intel" testtype="acme_developer">wolf</machine>
->>>>>>> a3d85930
+        <machine compiler="gnu" testtype="acme_developer">mustang</machine>
+        <machine compiler="intel" testtype="acme_developer">mustang</machine>
+        <machine compiler="pgi" testtype="acme_developer">titan</machine>
+        <machine compiler="pgi" testtype="acme_integration">titan</machine>
+        <machine compiler="gnu" testtype="acme_developer">wolf</machine>
+        <machine compiler="intel" testtype="acme_developer">wolf</machine>
         <machine compiler="gnu" testtype="acme_developer">yellowstone</machine>
         <machine compiler="intel" testtype="acme_developer">yellowstone</machine>
         <machine compiler="pgi" testtype="acme_developer">yellowstone</machine>
@@ -239,17 +207,12 @@
         <machine compiler="intel" testtype="acme_integration">janus</machine>
         <machine compiler="ibm" testtype="acme_developer">mira</machine>
         <machine compiler="ibm" testtype="acme_integration">mira</machine>
-<<<<<<< HEAD
-        <machine compiler="pgi" testtype="acme_developer">titan</machine>
-        <machine compiler="pgi" testtype="acme_integration">titan</machine>
-=======
-        <machine compiler="gnu" testtype="acme_developer">mustang</machine>
-        <machine compiler="intel" testtype="acme_developer">mustang</machine>
-        <machine compiler="pgi" testtype="acme_developer">titan</machine>
-        <machine compiler="pgi" testtype="acme_integration">titan</machine>
-        <machine compiler="gnu" testtype="acme_developer">wolf</machine>
-        <machine compiler="intel" testtype="acme_developer">wolf</machine>
->>>>>>> a3d85930
+        <machine compiler="gnu" testtype="acme_developer">mustang</machine>
+        <machine compiler="intel" testtype="acme_developer">mustang</machine>
+        <machine compiler="pgi" testtype="acme_developer">titan</machine>
+        <machine compiler="pgi" testtype="acme_integration">titan</machine>
+        <machine compiler="gnu" testtype="acme_developer">wolf</machine>
+        <machine compiler="intel" testtype="acme_developer">wolf</machine>
         <machine compiler="gnu" testtype="acme_developer">yellowstone</machine>
         <machine compiler="intel" testtype="acme_developer">yellowstone</machine>
         <machine compiler="pgi" testtype="acme_developer">yellowstone</machine>
@@ -272,17 +235,12 @@
         <machine compiler="intel" testtype="acme_integration">janus</machine>
         <machine compiler="ibm" testtype="acme_developer">mira</machine>
         <machine compiler="ibm" testtype="acme_integration">mira</machine>
-<<<<<<< HEAD
-        <machine compiler="pgi" testtype="acme_developer">titan</machine>
-        <machine compiler="pgi" testtype="acme_integration">titan</machine>
-=======
-        <machine compiler="gnu" testtype="acme_developer">mustang</machine>
-        <machine compiler="intel" testtype="acme_developer">mustang</machine>
-        <machine compiler="pgi" testtype="acme_developer">titan</machine>
-        <machine compiler="pgi" testtype="acme_integration">titan</machine>
-        <machine compiler="gnu" testtype="acme_developer">wolf</machine>
-        <machine compiler="intel" testtype="acme_developer">wolf</machine>
->>>>>>> a3d85930
+        <machine compiler="gnu" testtype="acme_developer">mustang</machine>
+        <machine compiler="intel" testtype="acme_developer">mustang</machine>
+        <machine compiler="pgi" testtype="acme_developer">titan</machine>
+        <machine compiler="pgi" testtype="acme_integration">titan</machine>
+        <machine compiler="gnu" testtype="acme_developer">wolf</machine>
+        <machine compiler="intel" testtype="acme_developer">wolf</machine>
         <machine compiler="gnu" testtype="acme_developer">yellowstone</machine>
         <machine compiler="intel" testtype="acme_developer">yellowstone</machine>
         <machine compiler="pgi" testtype="acme_developer">yellowstone</machine>
@@ -303,17 +261,12 @@
         <machine compiler="intel" testtype="acme_integration">janus</machine>
         <machine compiler="ibm" testtype="acme_developer">mira</machine>
         <machine compiler="ibm" testtype="acme_integration">mira</machine>
-<<<<<<< HEAD
-        <machine compiler="pgi" testtype="acme_developer">titan</machine>
-        <machine compiler="pgi" testtype="acme_integration">titan</machine>
-=======
-        <machine compiler="gnu" testtype="acme_developer">mustang</machine>
-        <machine compiler="intel" testtype="acme_developer">mustang</machine>
-        <machine compiler="pgi" testtype="acme_developer">titan</machine>
-        <machine compiler="pgi" testtype="acme_integration">titan</machine>
-        <machine compiler="gnu" testtype="acme_developer">wolf</machine>
-        <machine compiler="intel" testtype="acme_developer">wolf</machine>
->>>>>>> a3d85930
+        <machine compiler="gnu" testtype="acme_developer">mustang</machine>
+        <machine compiler="intel" testtype="acme_developer">mustang</machine>
+        <machine compiler="pgi" testtype="acme_developer">titan</machine>
+        <machine compiler="pgi" testtype="acme_integration">titan</machine>
+        <machine compiler="gnu" testtype="acme_developer">wolf</machine>
+        <machine compiler="intel" testtype="acme_developer">wolf</machine>
         <machine compiler="gnu" testtype="acme_developer">yellowstone</machine>
         <machine compiler="intel" testtype="acme_developer">yellowstone</machine>
         <machine compiler="pgi" testtype="acme_developer">yellowstone</machine>
@@ -334,17 +287,12 @@
         <machine compiler="intel" testtype="acme_integration">janus</machine>
         <machine compiler="ibm" testtype="acme_developer">mira</machine>
         <machine compiler="ibm" testtype="acme_integration">mira</machine>
-<<<<<<< HEAD
-        <machine compiler="pgi" testtype="acme_developer">titan</machine>
-        <machine compiler="pgi" testtype="acme_integration">titan</machine>
-=======
-        <machine compiler="gnu" testtype="acme_developer">mustang</machine>
-        <machine compiler="intel" testtype="acme_developer">mustang</machine>
-        <machine compiler="pgi" testtype="acme_developer">titan</machine>
-        <machine compiler="pgi" testtype="acme_integration">titan</machine>
-        <machine compiler="gnu" testtype="acme_developer">wolf</machine>
-        <machine compiler="intel" testtype="acme_developer">wolf</machine>
->>>>>>> a3d85930
+        <machine compiler="gnu" testtype="acme_developer">mustang</machine>
+        <machine compiler="intel" testtype="acme_developer">mustang</machine>
+        <machine compiler="pgi" testtype="acme_developer">titan</machine>
+        <machine compiler="pgi" testtype="acme_integration">titan</machine>
+        <machine compiler="gnu" testtype="acme_developer">wolf</machine>
+        <machine compiler="intel" testtype="acme_developer">wolf</machine>
         <machine compiler="gnu" testtype="acme_developer">yellowstone</machine>
         <machine compiler="intel" testtype="acme_developer">yellowstone</machine>
         <machine compiler="pgi" testtype="acme_developer">yellowstone</machine>
@@ -365,17 +313,12 @@
         <machine compiler="intel" testtype="acme_integration">janus</machine>
         <machine compiler="ibm" testtype="acme_developer">mira</machine>
         <machine compiler="ibm" testtype="acme_integration">mira</machine>
-<<<<<<< HEAD
-        <machine compiler="pgi" testtype="acme_developer">titan</machine>
-        <machine compiler="pgi" testtype="acme_integration">titan</machine>
-=======
-        <machine compiler="gnu" testtype="acme_developer">mustang</machine>
-        <machine compiler="intel" testtype="acme_developer">mustang</machine>
-        <machine compiler="pgi" testtype="acme_developer">titan</machine>
-        <machine compiler="pgi" testtype="acme_integration">titan</machine>
-        <machine compiler="gnu" testtype="acme_developer">wolf</machine>
-        <machine compiler="intel" testtype="acme_developer">wolf</machine>
->>>>>>> a3d85930
+        <machine compiler="gnu" testtype="acme_developer">mustang</machine>
+        <machine compiler="intel" testtype="acme_developer">mustang</machine>
+        <machine compiler="pgi" testtype="acme_developer">titan</machine>
+        <machine compiler="pgi" testtype="acme_integration">titan</machine>
+        <machine compiler="gnu" testtype="acme_developer">wolf</machine>
+        <machine compiler="intel" testtype="acme_developer">wolf</machine>
         <machine compiler="gnu" testtype="acme_developer">yellowstone</machine>
         <machine compiler="intel" testtype="acme_developer">yellowstone</machine>
         <machine compiler="pgi" testtype="acme_developer">yellowstone</machine>
@@ -441,17 +384,12 @@
         <machine compiler="intel" testtype="acme_integration">janus</machine>
         <machine compiler="ibm" testtype="acme_developer">mira</machine>
         <machine compiler="ibm" testtype="acme_integration">mira</machine>
-<<<<<<< HEAD
-        <machine compiler="pgi" testtype="acme_developer">titan</machine>
-        <machine compiler="pgi" testtype="acme_integration">titan</machine>
-=======
-        <machine compiler="gnu" testtype="acme_developer">mustang</machine>
-        <machine compiler="intel" testtype="acme_developer">mustang</machine>
-        <machine compiler="pgi" testtype="acme_developer">titan</machine>
-        <machine compiler="pgi" testtype="acme_integration">titan</machine>
-        <machine compiler="gnu" testtype="acme_developer">wolf</machine>
-        <machine compiler="intel" testtype="acme_developer">wolf</machine>
->>>>>>> a3d85930
+        <machine compiler="gnu" testtype="acme_developer">mustang</machine>
+        <machine compiler="intel" testtype="acme_developer">mustang</machine>
+        <machine compiler="pgi" testtype="acme_developer">titan</machine>
+        <machine compiler="pgi" testtype="acme_integration">titan</machine>
+        <machine compiler="gnu" testtype="acme_developer">wolf</machine>
+        <machine compiler="intel" testtype="acme_developer">wolf</machine>
         <machine compiler="gnu" testtype="acme_developer">yellowstone</machine>
         <machine compiler="intel" testtype="acme_developer">yellowstone</machine>
         <machine compiler="pgi" testtype="acme_developer">yellowstone</machine>
@@ -865,8 +803,6 @@
       </test>
     </grid>
   </compset>
-<<<<<<< HEAD
-=======
   <compset name="C_MPAS_NORMAL_YEAR">
     <grid name="T62_mpas120">
       <test name="ERS_Ld5">
@@ -897,7 +833,6 @@
       </test>
     </grid>
   </compset>
->>>>>>> a3d85930
   <compset name="DTEST">
     <grid name="f45_g37_rx1">
       <test name="ERS">
@@ -913,17 +848,12 @@
         <machine compiler="intel" testtype="acme_integration">janus</machine>
         <machine compiler="ibm" testtype="acme_developer">mira</machine>
         <machine compiler="ibm" testtype="acme_integration">mira</machine>
-<<<<<<< HEAD
-        <machine compiler="pgi" testtype="acme_developer">titan</machine>
-        <machine compiler="pgi" testtype="acme_integration">titan</machine>
-=======
-        <machine compiler="gnu" testtype="acme_developer">mustang</machine>
-        <machine compiler="intel" testtype="acme_developer">mustang</machine>
-        <machine compiler="pgi" testtype="acme_developer">titan</machine>
-        <machine compiler="pgi" testtype="acme_integration">titan</machine>
-        <machine compiler="gnu" testtype="acme_developer">wolf</machine>
-        <machine compiler="intel" testtype="acme_developer">wolf</machine>
->>>>>>> a3d85930
+        <machine compiler="gnu" testtype="acme_developer">mustang</machine>
+        <machine compiler="intel" testtype="acme_developer">mustang</machine>
+        <machine compiler="pgi" testtype="acme_developer">titan</machine>
+        <machine compiler="pgi" testtype="acme_integration">titan</machine>
+        <machine compiler="gnu" testtype="acme_developer">wolf</machine>
+        <machine compiler="intel" testtype="acme_developer">wolf</machine>
         <machine compiler="gnu" testtype="acme_developer">yellowstone</machine>
         <machine compiler="intel" testtype="acme_developer">yellowstone</machine>
         <machine compiler="pgi" testtype="acme_developer">yellowstone</machine>
@@ -944,17 +874,12 @@
         <machine compiler="intel" testtype="acme_integration">janus</machine>
         <machine compiler="ibm" testtype="acme_developer">mira</machine>
         <machine compiler="ibm" testtype="acme_integration">mira</machine>
-<<<<<<< HEAD
-        <machine compiler="pgi" testtype="acme_developer">titan</machine>
-        <machine compiler="pgi" testtype="acme_integration">titan</machine>
-=======
-        <machine compiler="gnu" testtype="acme_developer">mustang</machine>
-        <machine compiler="intel" testtype="acme_developer">mustang</machine>
-        <machine compiler="pgi" testtype="acme_developer">titan</machine>
-        <machine compiler="pgi" testtype="acme_integration">titan</machine>
-        <machine compiler="gnu" testtype="acme_developer">wolf</machine>
-        <machine compiler="intel" testtype="acme_developer">wolf</machine>
->>>>>>> a3d85930
+        <machine compiler="gnu" testtype="acme_developer">mustang</machine>
+        <machine compiler="intel" testtype="acme_developer">mustang</machine>
+        <machine compiler="pgi" testtype="acme_developer">titan</machine>
+        <machine compiler="pgi" testtype="acme_integration">titan</machine>
+        <machine compiler="gnu" testtype="acme_developer">wolf</machine>
+        <machine compiler="intel" testtype="acme_developer">wolf</machine>
         <machine compiler="gnu" testtype="acme_developer">yellowstone</machine>
         <machine compiler="intel" testtype="acme_developer">yellowstone</machine>
         <machine compiler="pgi" testtype="acme_developer">yellowstone</machine>
@@ -1079,17 +1004,12 @@
         <machine compiler="intel" testtype="acme_integration">janus</machine>
         <machine compiler="ibm" testtype="acme_developer">mira</machine>
         <machine compiler="ibm" testtype="acme_integration">mira</machine>
-<<<<<<< HEAD
-        <machine compiler="pgi" testtype="acme_developer">titan</machine>
-        <machine compiler="pgi" testtype="acme_integration">titan</machine>
-=======
-        <machine compiler="gnu" testtype="acme_developer">mustang</machine>
-        <machine compiler="intel" testtype="acme_developer">mustang</machine>
-        <machine compiler="pgi" testtype="acme_developer">titan</machine>
-        <machine compiler="pgi" testtype="acme_integration">titan</machine>
-        <machine compiler="gnu" testtype="acme_developer">wolf</machine>
-        <machine compiler="intel" testtype="acme_developer">wolf</machine>
->>>>>>> a3d85930
+        <machine compiler="gnu" testtype="acme_developer">mustang</machine>
+        <machine compiler="intel" testtype="acme_developer">mustang</machine>
+        <machine compiler="pgi" testtype="acme_developer">titan</machine>
+        <machine compiler="pgi" testtype="acme_integration">titan</machine>
+        <machine compiler="gnu" testtype="acme_developer">wolf</machine>
+        <machine compiler="intel" testtype="acme_developer">wolf</machine>
         <machine compiler="gnu" testtype="acme_developer">yellowstone</machine>
         <machine compiler="intel" testtype="acme_developer">yellowstone</machine>
         <machine compiler="pgi" testtype="acme_developer">yellowstone</machine>
@@ -1112,17 +1032,12 @@
         <machine compiler="intel" testtype="acme_integration">janus</machine>
         <machine compiler="ibm" testtype="acme_developer">mira</machine>
         <machine compiler="ibm" testtype="acme_integration">mira</machine>
-<<<<<<< HEAD
-        <machine compiler="pgi" testtype="acme_developer">titan</machine>
-        <machine compiler="pgi" testtype="acme_integration">titan</machine>
-=======
-        <machine compiler="gnu" testtype="acme_developer">mustang</machine>
-        <machine compiler="intel" testtype="acme_developer">mustang</machine>
-        <machine compiler="pgi" testtype="acme_developer">titan</machine>
-        <machine compiler="pgi" testtype="acme_integration">titan</machine>
-        <machine compiler="gnu" testtype="acme_developer">wolf</machine>
-        <machine compiler="intel" testtype="acme_developer">wolf</machine>
->>>>>>> a3d85930
+        <machine compiler="gnu" testtype="acme_developer">mustang</machine>
+        <machine compiler="intel" testtype="acme_developer">mustang</machine>
+        <machine compiler="pgi" testtype="acme_developer">titan</machine>
+        <machine compiler="pgi" testtype="acme_integration">titan</machine>
+        <machine compiler="gnu" testtype="acme_developer">wolf</machine>
+        <machine compiler="intel" testtype="acme_developer">wolf</machine>
         <machine compiler="gnu" testtype="acme_developer">yellowstone</machine>
         <machine compiler="intel" testtype="acme_developer">yellowstone</machine>
         <machine compiler="pgi" testtype="acme_developer">yellowstone</machine>
@@ -1147,38 +1062,21 @@
         <machine compiler="intel" testtype="acme_integration">janus</machine>
         <machine compiler="ibm" testtype="acme_developer">mira</machine>
         <machine compiler="ibm" testtype="acme_integration">mira</machine>
-<<<<<<< HEAD
-        <machine compiler="pgi" testtype="acme_developer">titan</machine>
-        <machine compiler="pgi" testtype="acme_integration">titan</machine>
-=======
-        <machine compiler="gnu" testtype="acme_developer">mustang</machine>
-        <machine compiler="intel" testtype="acme_developer">mustang</machine>
-        <machine compiler="pgi" testtype="acme_developer">titan</machine>
-        <machine compiler="pgi" testtype="acme_integration">titan</machine>
-        <machine compiler="gnu" testtype="acme_developer">wolf</machine>
-        <machine compiler="intel" testtype="acme_developer">wolf</machine>
->>>>>>> a3d85930
-        <machine compiler="gnu" testtype="acme_developer">yellowstone</machine>
-        <machine compiler="intel" testtype="acme_developer">yellowstone</machine>
-        <machine compiler="pgi" testtype="acme_developer">yellowstone</machine>
-        <machine compiler="gnu" testtype="acme_integration">yellowstone</machine>
-        <machine compiler="intel" testtype="acme_integration">yellowstone</machine>
-        <machine compiler="pgi" testtype="acme_integration">yellowstone</machine>
-      </test>
-    </grid>
-  </compset>
-<<<<<<< HEAD
-  <compset name="ICLM45VIC">
-    <grid name="f09_g16">
-      <test name="ERS">
-        <machine compiler="intel15" testtype="acme_integration">babbageKnc</machine>
-        <machine compiler="pgi" testtype="acme_integration">bluewaters</machine>
-        <machine compiler="intel" testtype="acme_integration">edison</machine>
-        <machine compiler="intel" testtype="acme_integration">eos</machine>
-        <machine compiler="intel" testtype="acme_integration">janus</machine>
-        <machine compiler="ibm" testtype="acme_integration">mira</machine>
-        <machine compiler="pgi" testtype="acme_integration">titan</machine>
-=======
+        <machine compiler="gnu" testtype="acme_developer">mustang</machine>
+        <machine compiler="intel" testtype="acme_developer">mustang</machine>
+        <machine compiler="pgi" testtype="acme_developer">titan</machine>
+        <machine compiler="pgi" testtype="acme_integration">titan</machine>
+        <machine compiler="gnu" testtype="acme_developer">wolf</machine>
+        <machine compiler="intel" testtype="acme_developer">wolf</machine>
+        <machine compiler="gnu" testtype="acme_developer">yellowstone</machine>
+        <machine compiler="intel" testtype="acme_developer">yellowstone</machine>
+        <machine compiler="pgi" testtype="acme_developer">yellowstone</machine>
+        <machine compiler="gnu" testtype="acme_integration">yellowstone</machine>
+        <machine compiler="intel" testtype="acme_integration">yellowstone</machine>
+        <machine compiler="pgi" testtype="acme_integration">yellowstone</machine>
+      </test>
+    </grid>
+  </compset>
   <compset name="MPASLI_ONLY">
     <grid name="f09_g16_g">
       <test name="ERS">
@@ -1203,25 +1101,12 @@
         <machine compiler="gnu" testtype="acme_developer">yellowstone</machine>
         <machine compiler="intel" testtype="acme_developer">yellowstone</machine>
         <machine compiler="pgi" testtype="acme_developer">yellowstone</machine>
->>>>>>> a3d85930
-        <machine compiler="gnu" testtype="acme_integration">yellowstone</machine>
-        <machine compiler="intel" testtype="acme_integration">yellowstone</machine>
-        <machine compiler="pgi" testtype="acme_integration">yellowstone</machine>
-      </test>
-    </grid>
-  </compset>
-<<<<<<< HEAD
-  <compset name="ICRUCLM45">
-    <grid name="f09_g16">
-      <test name="SMS">
-        <machine compiler="intel15" testtype="acme_integration">babbageKnc</machine>
-        <machine compiler="pgi" testtype="acme_integration">bluewaters</machine>
-        <machine compiler="intel" testtype="acme_integration">edison</machine>
-        <machine compiler="intel" testtype="acme_integration">eos</machine>
-        <machine compiler="intel" testtype="acme_integration">janus</machine>
-        <machine compiler="ibm" testtype="acme_integration">mira</machine>
-        <machine compiler="pgi" testtype="acme_integration">titan</machine>
-=======
+        <machine compiler="gnu" testtype="acme_integration">yellowstone</machine>
+        <machine compiler="intel" testtype="acme_integration">yellowstone</machine>
+        <machine compiler="pgi" testtype="acme_integration">yellowstone</machine>
+      </test>
+    </grid>
+  </compset>
   <compset name="MPAS_LISIO_TEST">
     <grid name="T62_mpas120_gis20">
       <test name="SMS">
@@ -1246,7 +1131,6 @@
         <machine compiler="gnu" testtype="acme_developer">yellowstone</machine>
         <machine compiler="intel" testtype="acme_developer">yellowstone</machine>
         <machine compiler="pgi" testtype="acme_developer">yellowstone</machine>
->>>>>>> a3d85930
         <machine compiler="gnu" testtype="acme_integration">yellowstone</machine>
         <machine compiler="intel" testtype="acme_integration">yellowstone</machine>
         <machine compiler="pgi" testtype="acme_integration">yellowstone</machine>
