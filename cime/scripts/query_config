--- conflicted
+++ resolved
@@ -195,11 +195,7 @@
     for comp_interface in tmp_comp_interfaces:
         try:
             components = get_components(files[comp_interface])
-<<<<<<< HEAD
-        except:
-=======
         except Exception:
->>>>>>> 71f4e192
             supported_comp_interfaces.remove(comp_interface)
 
         for comp in components:
