--- conflicted
+++ resolved
@@ -778,11 +778,7 @@
          <DESC>ORNL XK6, os is CNL, 16 pes/node, batch system is PBS</DESC>
          <NODENAME_REGEX>titan</NODENAME_REGEX>
          <TESTS>acme_developer</TESTS>
-<<<<<<< HEAD
-	 <COMPILERS>pgi_acc,pgi,intel,cray</COMPILERS>
-=======
 	 <COMPILERS>pgi,pgi_acc,intel,cray</COMPILERS>
->>>>>>> d5dfc310
 	 <MPILIBS>mpich,mpi-serial</MPILIBS>
          <CESMSCRATCHROOT>$ENV{HOME}/acme_scratch/$PROJECT</CESMSCRATCHROOT>
          <RUNDIR>$ENV{MEMBERWORK}/$PROJECT/$CASE/run</RUNDIR>
