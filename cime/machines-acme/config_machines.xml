--- conflicted
+++ resolved
@@ -366,13 +366,9 @@
 
 <machine MACH="blues">
          <DESC>ANL/LCRC Linux Cluster</DESC>
-<<<<<<< HEAD
          <NODENAME_REGEX>blogin</NODENAME_REGEX>
          <TESTS>acme_developer</TESTS>
-         <COMPILERS>intel,gnu,pgi</COMPILERS>
-=======
          <COMPILERS>intel,gnu,pgi,nag</COMPILERS>
->>>>>>> c7c2ae85
          <MPILIBS>mpich,openmpi,mpi-serial</MPILIBS>
          <CESMSCRATCHROOT>/lcrc/project/$PROJECT/$USER/acme_scratch</CESMSCRATCHROOT>
          <RUNDIR>$CESMSCRATCHROOT/$CASE/run</RUNDIR>
