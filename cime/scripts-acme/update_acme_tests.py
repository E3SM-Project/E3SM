--- conflicted
+++ resolved
@@ -42,11 +42,7 @@
                              ("ERS.f19_f19.I1850CLM45CN",
                               "ERS.f09_g16.I1850CLM45CN",
                               "SMS.hcru_hcru.I1850CRUCLM45CN",
-<<<<<<< HEAD
-                              ("SMS_Ly3.1x1_smallvilleIA.ICLM45BGCCROP", "force_netcdf_pio"),
-=======
                               ("SMS_Ly3.1x1_smallvilleIA.ICLM45CNCROP", "force_netcdf_pio"),
->>>>>>> d98100cd
                               "ERS.ne11_qu240.I20TRCLM45",
                               "ERS.f09_g16.IMCLM45BC")
                              ),
