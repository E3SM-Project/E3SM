--- conflicted
+++ resolved
@@ -31,26 +31,6 @@
 			 ("SMS.hcru_hcru.I1850CRUCLM45CN", None)]
                         ),
     "acme_integration" : ("acme_developer",
-<<<<<<< HEAD
-                          ["ERS.ne30_g16.B1850C5",
-                           "ERS.f19_f19.FAMIPC5",
-                           "ERS.ne16_g37.B1850C5",
-                           "ERS.f09_g16.ICLM45VIC",
-                           "ERS_D.f45_g37.B1850C5",
-                           "ERS_IOP_Ld3.f19_f19.FAMIPC5",
-                           "ERS_Ld3.ne16_g37.FC5",
-                           "ERS_Ld3.ne30_ne30.FC5",
-                           "ERT.ne16_g37.B1850C5",
-                           "PET_PT.f19_g16.X",
-                           "PET_PT.f45_g37_rx1.A",
-                           "PFS.ne30_ne30.FC5",
-                           "SEQ_IOP_PFC.f19_g16.X",
-                           "SEQ_PFC.f45_g37.B1850C5",
-                           "SMS.f09_g16.ICRUCLM45",
-                           "SMS.ne16_ne16.FC5AQUAP",
-                           "SMS_D.f19_g16.B20TRC5",
-                           "SMS_D_Ld3.ne16_ne16.FC5"]
-=======
                           [("ERS.ne30_g16.B1850C5", None),
                            ("ERS.f19_f19.FAMIPC5", None),
                            ("ERS.ne16_g37.B1850C5", None),
@@ -67,7 +47,6 @@
                            ("SMS.ne16_ne16.FC5AQUAP", None),
                            ("SMS_D.f19_g16.B20TRC5", None),
                            ("SMS_D_Ld3.ne16_ne16.FC5", None)]
->>>>>>> 7fef16e8
                           ),
 }
 
