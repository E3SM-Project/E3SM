import os, tempfile

import acme_util
from acme_util import expect, warning

# Here are the tests belonging to acme suites. Format is
# <test>.<grid>.<compset>.
# suite_name -> (inherits_from, [test [, mods[, machines]]])
#   To elaborate, if no mods are needed, a string representing the testname is all that is needed.
#   If testmods are needed, a 2-ple must be provided  (test, mods)
#   If you want to restrict the test mods to certain machines, than a 3-ple is needed (test, mods, [machines])
_TEST_SUITES = {
    "acme_tiny" : (None,
                   ("ERS.f19_g16_rx1.A",
                    "NCK.f19_g16_rx1.A")
                   ),

    "acme_test_only_pass" : (None,
                   ("TESTRUNPASS_P1.f19_g16_rx1.A",
                    "TESTRUNPASS_P1.ne30_g16_rx1.A",
                    "TESTRUNPASS_P1.f45_g37_rx1.A")
                   ),

    "acme_test_only_slow_pass" : (None,
                   ("TESTRUNSLOWPASS_P1.f19_g16_rx1.A",
                    "TESTRUNSLOWPASS_P1.ne30_g16_rx1.A",
                    "TESTRUNSLOWPASS_P1.f45_g37_rx1.A")
                   ),

    "acme_test_only" : (None,
                   ("TESTBUILDFAIL.f19_g16_rx1.A",
                    "TESTRUNFAIL_P1.f19_g16_rx1.A",
                    "TESTRUNPASS_P1.f19_g16_rx1.A")
                   ),

    "acme_runoff_developer" : (None,
                             ("ERS.f19_f19.IM1850CLM45CN",
                              "ERS.f19_f19.IMCLM45")
                             ),

    "acme_land_developer" : ("acme_runoff_developer",
                             ("ERS.f19_f19.I1850CLM45CN",
                              "ERS.f09_g16.I1850CLM45CN",
                              "SMS.hcru_hcru.I1850CRUCLM45CN",
                              "ERS.f09_g16.IMCLM45BC")
                             ),

    "acme_atm_developer" : (None,
                            ("ERS.ne16_ne16.FC5MAM4",
                             "ERS.ne16_ne16.FC5PLMOD",
                             "ERS.ne16_ne16.FC5CLBMG2",
                             "ERS.ne16_ne16.FC5CLBMG2MAM4",
                             "ERS.ne16_ne16.FC5CLBMG2MAM4MOM",
                             "ERS.ne16_ne16.FC5CLBMG2MAM4RESUS",
                             "ERS.ne16_ne16.FC5CLBMG2LINMAM4RESUSMOM",
                             "ERS.f19_g16.FC5CLBMG2MAM4RESUSBC",
                             "ERS.f19_g16.FC5CLBMG2MAM4RESUSMOMBC",
                             "ERS.f19_g16.FC5ATMMOD",
                             "ERS_Ld5.ne16_ne16.FC5ATMMODCOSP",
                             "SMS.f19_g16.FC5ATMMOD",
                             "SMS.f19_g16.FC5ATMMODCOSP",
                             "SMS_D.f19_g16.FC5ATMMODCOSP")
                            ),

    "acme_developer" : ("acme_land_developer",
                        ("ERS.f19_g16_rx1.A",
                         "ERS.f45_g37_rx1.DTEST",
                         "ERS.ne30_g16_rx1.A",
                         "ERS_IOP.f19_g16_rx1.A",
                         "ERS_IOP.f45_g37_rx1.DTEST",
                         "ERS_IOP.ne30_g16_rx1.A",
                         "ERS_IOP4c.f19_g16_rx1.A",
                         "ERS_IOP4c.ne30_g16_rx1.A",
                         "ERS_IOP4p.f19_g16_rx1.A",
                         "ERS_IOP4p.ne30_g16_rx1.A",
                         ("ERP_Ln9.ne30_ne30.FC5", "cam-outfrq9s"),
                         "HOMME_P24.f19_g16_rx1.A",
                         "NCK.f19_g16_rx1.A",
                         "SMS.ne30_f19_g16_rx1.A",
                         "ERS_Ld5.T62_oQU120.C_MPAS_NORMAL_YEAR",
                         "ERS.f09_g16_g.MPASLI_ONLY",
                         "ERS_Ld5.ne16_ne16.FC5ATMMODCOSP",
                         "SMS.T62_oQU120_ais20.MPAS_LISIO_TEST",
                         "SMS.f09_g16_a.IGCLM45_MLI",
<<<<<<< HEAD
                         "SMS_D_Ln1.ne30_ne30.FC5AV1C",
                         "SMS_D_Ln5.ne16_ne16.FC5AV1C-04",
=======
                         "SMS_D_Ln5.ne16_ne16.FC5AV1F",
                         "SMS_D_Ln5.ne16_ne16.FC5AV1C",
                         "SMS_D_Ln5.ne16_ne16.FC5AV1C-01",
                         "SMS_D_Ln5.ne16_ne16.FC5AV1C-02",
                         "SMS_D_Ln5.ne16_ne16.FC5AV1C-03",
                         "SMS_D_Ln1.ne30_ne30.FC5AV1C-03",
                         "SMS_D_Ln1.ne30_oEC.F1850C5AV1C-02",
>>>>>>> 3d7eba4c
                         "SMS_D_Ld1.ne16_ne16.FC5ATMMOD")
                        ),

    "acme_integration" : ("acme_developer",
                          ("ERS.ne30_g16.B1850C5",
                           "ERS.f19_f19.FAMIPC5",
                           "ERS.ne16_ne16.FC5PM",
                           "ERS.ne16_g37.B1850C5",
                           "ERS.ne16_ne16.FC5PLMOD",
                           "ERS.ne16_ne16.FC5MAM4",
                           "ERS.f45_g37.B1850C5",
                           "ERS_D_Ld5.f45_g37.B1850C5",
                           "ERS_IOP_Ld3.f19_f19.FAMIPC5",
                           "ERS_Ld3.ne16_g37.FC5",
                           "ERS_Ld3.ne30_ne30.FC5",
                          #"ERT_Ld31.ne16_g37.B1850C5",#add this line back in with the new correct compset
                           ("PET_PT_Ln9.ne30_ne30.FC5", "cam-outfrq9s"),
                           "PET_PT.f19_g16.X",
                           "PET_PT.f45_g37_rx1.A",
                           "PET_PT_Ln9.ne30_oEC.A_WCYCL2000",
                           "PMT_Ln3.ne30_oEC.A_WCYCL2000",
                           "PFS.ne30_ne30.FC5",
                           "SEQ_IOP_PFC.f19_g16.X",
                           "SEQ_PFC.f45_g37.B1850C5",
                           "SMS.ne30_oEC.A_WCYCL2000",
                           "SMS.ne16_ne16.FC5AQUAP",
                           "SMS_D.f19_g16.B20TRC5",
                           "SMS_D_Ld3.ne16_ne16.FC5",
                           "SMS.f09_g16_a.MPASLIALB_ONLY",
                           "ERS.ne16_ne16.FC5ATMMOD",
<<<<<<< HEAD
                           "SMS_Ld1.ne30_ne30.FC5AV1F",
                           "SMS_Ld1.ne30_ne30.FC5AV1C",
                           "SMS_Ld1.ne30_oEC.F1850C5AV1C-02",
                           "SMS_Ld1.ne30_ne30.FC5AV1C-02",
                           "ERS_Ld5.ne16_ne16.FC5AV1C-04",
=======
                           "ERS_Ld5.ne16_ne16.FC5AV1F"
                           "ERS_Ld5.ne16_ne16.FC5AV1C"
                           "ERS_Ld5.ne16_ne16.FC5AV1C-01"
                           "ERS_Ld5.ne16_ne16.FC5AV1C-02"
                           "ERS_Ld5.ne16_ne16.FC5AV1C-03"
                           "ERS_Ld5.ne30_oEC.F1850C5AV1C-02",
>>>>>>> 3d7eba4c
                           "SMS_D_Ld1.ne16_ne16.FC5ATMMODCOSP")
                          ),
}

###############################################################################
def get_test_suite(suite, machine=None, compiler=None):
###############################################################################
    """
    Return a list of FULL test names for a suite.
    """
    expect(suite in _TEST_SUITES, "Unknown test suite: '%s'" % suite)

    machine = acme_util.probe_machine_name() if machine is None else machine
    compiler = acme_util.get_machine_info("COMPILERS", machine=machine)[0] if compiler is None else compiler

    inherits_from, tests_raw = _TEST_SUITES[suite]
    tests = []
    for item in tests_raw:
        test_mod = None
        if (isinstance(item, str)):
            test_name = item
        else:
            expect(isinstance(item, tuple), "Bad item type for item '%s'" % str(item))
            expect(len(item) in [2, 3], "Expected two or three items in item '%s'" % str(item))
            expect(isinstance(item[0], str), "Expected string in first field of item '%s'" % str(item))
            expect(isinstance(item[1], str), "Expected string in second field of item '%s'" % str(item))

            test_name = item[0]
            if (len(item) == 2):
                test_mod = item[1]
            else:
                expect(type(item[2]) in [str, tuple], "Expected string or tuple for third field of item '%s'" % str(item))
                test_mod_machines = [item[2]] if isinstance(item[2], str) else item[2]
                if (machine in test_mod_machines):
                    test_mod = item[1]

        tests.append(acme_util.get_full_test_name(test_name, machine, compiler, testmod=test_mod))

    if (inherits_from is not None):
        inherited_tests = get_test_suite(inherits_from, machine, compiler)

        expect(len(set(tests) & set(inherited_tests)) == 0,
               "Tests %s defined in multiple suites" % ", ".join(set(tests) & set(inherited_tests)))
        tests.extend(inherited_tests)

    return tests

###############################################################################
def get_test_suites():
###############################################################################
    return _TEST_SUITES.keys()

###############################################################################
def get_full_test_names(testargs, machine, compiler):
###############################################################################
    """
    Return full test names in the form:
    TESTCASE.GRID.COMPSET.MACHINE_COMPILER.TESTMODS
    Testmods are optional

    Testargs can be categories or test names and support the NOT symbol '^'

    >>> get_full_test_names(["acme_tiny"], "melvin", "gnu")
    ['ERS.f19_g16_rx1.A.melvin_gnu', 'NCK.f19_g16_rx1.A.melvin_gnu']

    >>> get_full_test_names(["acme_tiny"], "melvin", "intel")
    ['ERS.f19_g16_rx1.A.melvin_intel', 'NCK.f19_g16_rx1.A.melvin_intel']

    >>> get_full_test_names(["acme_tiny", "PEA_P1_M.f45_g37_rx1.A"], "melvin", "gnu")
    ['ERS.f19_g16_rx1.A.melvin_gnu', 'NCK.f19_g16_rx1.A.melvin_gnu', 'PEA_P1_M.f45_g37_rx1.A.melvin_gnu']

    >>> get_full_test_names(['ERS.f19_g16_rx1.A', 'NCK.f19_g16_rx1.A', 'PEA_P1_M.f45_g37_rx1.A'], "melvin", "gnu")
    ['ERS.f19_g16_rx1.A.melvin_gnu', 'NCK.f19_g16_rx1.A.melvin_gnu', 'PEA_P1_M.f45_g37_rx1.A.melvin_gnu']

    >>> get_full_test_names(["acme_tiny", "^NCK.f19_g16_rx1.A"], "melvin", "gnu")
    ['ERS.f19_g16_rx1.A.melvin_gnu']
    """
    acme_test_suites = get_test_suites()

    tests_to_run = set()
    negations = set()

    for testarg in testargs:
        if (testarg.startswith("^")):
            negations.add(testarg[1:])
        elif (testarg in acme_test_suites):
            tests_to_run.update(get_test_suite(testarg, machine, compiler))
        else:
            tests_to_run.add(acme_util.get_full_test_name(testarg, machine, compiler))

    for negation in negations:
        if (negation in acme_test_suites):
            for test, testmod in get_test_suite(negation, machine, compiler):
                fullname = acme_util.get_full_test_name(test, machine, compiler, testmod)
                if (fullname in tests_to_run):
                    tests_to_run.remove(fullname)
        else:
            fullname = acme_util.get_full_test_name(negation, machine, compiler)
            if (fullname in tests_to_run):
                tests_to_run.remove(fullname)

    return list(sorted(tests_to_run))

###############################################################################
def find_all_supported_platforms():
###############################################################################
    """
    Returns a set of all ACME supported platforms as defined in the
    XML configuration file config_machines.xml in the ACME source
    tree. A platform is defined by a triple (machine name, compiler,
    mpi library).
    """
    machines = acme_util.get_machines()
    platform_set = set()

    for machine in machines:
        compilers, mpilibs = acme_util.get_machine_info(["COMPILERS", "MPILIBS"], machine=machine)
        for compiler in compilers:
            for mpilib in mpilibs:
                platform_set.add((machine, compiler, mpilib))

    return list(platform_set)

###############################################################################
def find_all_platforms(xml_file):
###############################################################################
    f = open(xml_file, "r")
    lines = f.readlines()
    f.close()
    platform_set = set()

    for line in lines:
        if "<machine" in line:
            i1 = line.index("compiler") + len('compiler="')
            i2 = line.index('"', i1)
            compiler = line[i1:i2]
            j1 = line.index(">") + 1
            j2 = line.index("<", j1)
            machine = line[j1:j2]
            platform_set.add((machine, compiler))

    return list(platform_set)

###############################################################################
def generate_acme_test_entries(category, platforms):
###############################################################################
    test_file = tempfile.NamedTemporaryFile(mode="w", delete = False)

    for machine, compiler in platforms:
        tests = get_test_suite(category, machine, compiler)
        test_file.write("\n".join(tests))

    name = test_file.name
    test_file.close()
    return name

###############################################################################
def update_acme_tests(xml_file, categories, platform=None):
###############################################################################
    # Retrieve all supported ACME platforms, killing the third entry (MPI lib)
    # for the moment.
    supported_platforms = [p[:2] for p in find_all_supported_platforms()]

    # Fish all of the existing machine/compiler combos out of the XML file.
    if (platform is not None):
        platforms = [tuple(platform.split(","))]
    else:
        platforms = find_all_platforms(xml_file)
        # Prune the non-supported platforms from our list.
        for p in platforms:
            if p not in supported_platforms:
                acme_util.verbose_print("pruning unsupported platform %s"%repr(p))
        platforms = [p for p in platforms if p in supported_platforms]

    manage_xml_entries = os.path.join(acme_util.get_cime_root(), "scripts", "manage_testlists")

    expect(os.path.isfile(manage_xml_entries),
           "Couldn't find manage_testlists, expected it to be here: '%s'" % manage_xml_entries)

    for category in categories:
        # Remove any existing acme test category from the file.
        if (platform is None):
            acme_util.run_cmd("%s -component allactive -removetests -category %s" % (manage_xml_entries, category))
        else:
            acme_util.run_cmd("%s -component allactive -removetests -category %s -machine %s -compiler %s"
                              % (manage_xml_entries, category, platforms[0][0], platforms[0][1]))

        # Generate a list of test entries corresponding to our suite at the top
        # of the file.
        new_test_file = generate_acme_test_entries(category, platforms)
        acme_util.run_cmd("%s -component allactive -addlist -file %s -category %s" %
                          (manage_xml_entries, new_test_file, category))
        os.unlink(new_test_file)

    print "SUCCESS"<|MERGE_RESOLUTION|>--- conflicted
+++ resolved
@@ -34,15 +34,14 @@
                    ),
 
     "acme_runoff_developer" : (None,
-                             ("ERS.f19_f19.IM1850CLM45CN",
-                              "ERS.f19_f19.IMCLM45")
+                             ("SMS.f19_f19.IM1850CLM45CN",
+                              "SMS.f19_f19.IMCLM45")
                              ),
 
     "acme_land_developer" : ("acme_runoff_developer",
-                             ("ERS.f19_f19.I1850CLM45CN",
-                              "ERS.f09_g16.I1850CLM45CN",
-                              "SMS.hcru_hcru.I1850CRUCLM45CN",
-                              "ERS.f09_g16.IMCLM45BC")
+                             ("SMS.f19_f19.I1850CLM45CN",
+                              "SMS.f09_g16.I1850CLM45CN",
+                              "SMS.hcru_hcru.I1850CRUCLM45CN")
                              ),
 
     "acme_atm_developer" : (None,
@@ -82,18 +81,14 @@
                          "ERS_Ld5.ne16_ne16.FC5ATMMODCOSP",
                          "SMS.T62_oQU120_ais20.MPAS_LISIO_TEST",
                          "SMS.f09_g16_a.IGCLM45_MLI",
-<<<<<<< HEAD
-                         "SMS_D_Ln1.ne30_ne30.FC5AV1C",
-                         "SMS_D_Ln5.ne16_ne16.FC5AV1C-04",
-=======
                          "SMS_D_Ln5.ne16_ne16.FC5AV1F",
                          "SMS_D_Ln5.ne16_ne16.FC5AV1C",
                          "SMS_D_Ln5.ne16_ne16.FC5AV1C-01",
                          "SMS_D_Ln5.ne16_ne16.FC5AV1C-02",
                          "SMS_D_Ln5.ne16_ne16.FC5AV1C-03",
-                         "SMS_D_Ln1.ne30_ne30.FC5AV1C-03",
+                         "SMS_D_Ln5.ne16_ne16.FC5AV1C-04"
+                         "SMS_D_Ln1.ne30_ne30.FC5AV1C-04",
                          "SMS_D_Ln1.ne30_oEC.F1850C5AV1C-02",
->>>>>>> 3d7eba4c
                          "SMS_D_Ld1.ne16_ne16.FC5ATMMOD")
                         ),
 
@@ -124,20 +119,13 @@
                            "SMS_D_Ld3.ne16_ne16.FC5",
                            "SMS.f09_g16_a.MPASLIALB_ONLY",
                            "ERS.ne16_ne16.FC5ATMMOD",
-<<<<<<< HEAD
-                           "SMS_Ld1.ne30_ne30.FC5AV1F",
-                           "SMS_Ld1.ne30_ne30.FC5AV1C",
-                           "SMS_Ld1.ne30_oEC.F1850C5AV1C-02",
-                           "SMS_Ld1.ne30_ne30.FC5AV1C-02",
-                           "ERS_Ld5.ne16_ne16.FC5AV1C-04",
-=======
                            "ERS_Ld5.ne16_ne16.FC5AV1F"
                            "ERS_Ld5.ne16_ne16.FC5AV1C"
                            "ERS_Ld5.ne16_ne16.FC5AV1C-01"
                            "ERS_Ld5.ne16_ne16.FC5AV1C-02"
                            "ERS_Ld5.ne16_ne16.FC5AV1C-03"
+                           "ERS_Ld5.ne16_ne16.FC5AV1C-04",
                            "ERS_Ld5.ne30_oEC.F1850C5AV1C-02",
->>>>>>> 3d7eba4c
                            "SMS_D_Ld1.ne16_ne16.FC5ATMMODCOSP")
                           ),
 }
