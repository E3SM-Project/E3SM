--- conflicted
+++ resolved
@@ -40,11 +40,7 @@
 def get_test_time(test_path):
 ###############################################################################
     cmd = "grep TIME %s" % os.path.join(test_path, TEST_STATUS_FILENAME)
-<<<<<<< HEAD
-    stat, output, _ = acme_util.run_cmd(cmd, ok_to_fail=True, verbose=True)
-=======
     stat, output, _ = acme_util.run_cmd(cmd, ok_to_fail=True)
->>>>>>> b8a4c11a
     if (stat == 0):
         return int(output.split()[-1])
     else:
