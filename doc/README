
This requires Sphinx v1.7 or greater. 

Check the sphinx version as follows:

>sphinx-build --version

The documentation source is stored with the CIME master code base. However, 
the built html files are stored seperately in the orphan gh-pages branch
and can be viewed from a browser at URL:

http://esmci.github.io/cime

Details for working with the documentation are contained in the following
wiki page:

https://github.com/ESMCI/cime/wiki/Working-with-Sphinx-and-reStructuredText

Use the following commands to auto-build the html documentation from the main
cime/doc directory:

>make clean
>make api
>make html

<<<<<<< HEAD
To copy the html to the orphan gh-pages, follow these steps:

>git clone -b gh-pages https://github.com/ESMCI/cime.git cime.gh-pages
>cd cime.gh-pages
>rm -rf *
>cp -R /path/to/cime-master/doc/build/html/* .
>git commit -m 'update HTML for PR #...'
>git push origin gh-pages
=======
>>>>>>> ee39e933

<|MERGE_RESOLUTION|>--- conflicted
+++ resolved
@@ -23,15 +23,4 @@
 >make api
 >make html
 
-<<<<<<< HEAD
-To copy the html to the orphan gh-pages, follow these steps:
 
->git clone -b gh-pages https://github.com/ESMCI/cime.git cime.gh-pages
->cd cime.gh-pages
->rm -rf *
->cp -R /path/to/cime-master/doc/build/html/* .
->git commit -m 'update HTML for PR #...'
->git push origin gh-pages
-=======
->>>>>>> ee39e933
-
