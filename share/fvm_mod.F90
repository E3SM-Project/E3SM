--- conflicted
+++ resolved
@@ -74,18 +74,17 @@
     ! ---------------------------------------------------------------------------------
     use perf_mod, only : t_startf, t_stopf ! _EXTERNAL
     ! -----------------------------------------------
-<<<<<<< HEAD
+!<<<<<<< .working
     use edge_mod, only :  ghostVpack2d_level, ghostVunpack2d_level,initghostbufferTR,freeghostbuffertr
     use edgetype_mod, only : ghostBuffertr_t
-    
-!    use fvm_control_volume_mod, only:  fvm_struct !dbg
-!    use control_mod, only : north, south, east, west, neast, nwest, seast, swest !dbg   
-=======
-    use edge_mod, only :  ghostBuffertr_t,ghostVpack2d_level, ghostVunpack2d_level,&
-         initghostbufferTR,freeghostbuffertr
     use control_mod, only : qsplit
     use time_mod   , only : TimeLevel_Qdp
->>>>>>> 2dbed25f
+!=======
+!    use edge_mod, only :  ghostBuffertr_t,ghostVpack2d_level, ghostVunpack2d_level,&
+!         initghostbufferTR,freeghostbuffertr
+!    use control_mod, only : qsplit
+!    use time_mod   , only : TimeLevel_Qdp
+!>>>>>>> .merge-right.r4402
     
     implicit none
     type (element_t), intent(inout)                :: elem(:)
@@ -456,16 +455,11 @@
     ! ---------------------------------------------------------------------------------
     use perf_mod, only : t_startf, t_stopf ! _EXTERNAL
     ! -----------------------------------------------
-<<<<<<< HEAD
     use edge_mod, only :  ghostVpack2d_level, ghostVunpack2d_level,initghostbufferTR,freeghostbuffertr
     use edgetype_mod, only : ghostBuffertr_t
-    
-=======
-    use edge_mod, only :  ghostBuffertr_t,ghostVpack2d_level, ghostVunpack2d_level,initghostbufferTR,freeghostbuffertr
     use control_mod, only : qsplit
     use time_mod   , only : TimeLevel_Qdp    
 
->>>>>>> 2dbed25f
     
     implicit none
     type (element_t), intent(inout)                :: elem(:)
