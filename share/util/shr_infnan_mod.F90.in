--- conflicted
+++ resolved
@@ -1,10 +1,6 @@
 ! Flag representing compiler support of Fortran 2003's
 ! ieee_arithmetic intrinsic module.
-<<<<<<< HEAD
-#if defined CPRIBM || defined CPRPGI || defined CPRINTEL ||  defined CPRCRAY || defined CPRNAG || defined CPRAMD
-=======
 #if defined CPRIBM || defined CPRPGI || defined CPRNVIDIA || defined CPRINTEL ||  defined CPRCRAY || defined CPRNAG
->>>>>>> 6e42ee2f
 #define HAVE_IEEE_ARITHMETIC
 #endif
 
