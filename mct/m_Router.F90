!~~~~~~~~~~~~~~~~~~~~~~~~~~~~~~~~~~~~~~~~~~~~~~~~~~~~~~~~~~~~~~~~~~~~~~~
!    Math and Computer Science Division, Argonne National Laboratory   !
!-----------------------------------------------------------------------
! CVS $Id$
! CVS $Name$
!BOP -------------------------------------------------------------------
!
! !MODULE: m_Router -- Router class 
!
! !DESCRIPTION:
! The Router data type contains all the information needed
! to send an AttrVect between a component on M MPI-processes and a component
! on N MPI-processes.   This module defines the Router datatype and provides
! methods to create and destroy one.
!
! !INTERFACE:

 module m_Router

      use m_realkinds, only : FP
      use m_zeit

      implicit none

      private   ! except

! !declare a private pointer structure for the real data
      type :: rptr
#ifdef SEQUENCE
        sequence
#endif
        real(FP),dimension(:),pointer :: pr
      end type

! !declare a private pointer structure for the integer data
      type :: iptr
#ifdef SEQUENCE
        sequence
#endif
        integer,dimension(:),pointer :: pi
      end type

! !PUBLIC TYPES:
      public :: Router	        ! The class data structure

      public :: rptr,iptr       ! pointer types used in Router
!\end{verbatim}
!% On return, pe_list is the processor ranks of the other
!% component to receive from/send to.  num_segs is the
!% number of segments out of my local AttrVect which must
!% be sent/received.  (In general, these wont coincide exactly
!% with the segments used to define the GlobalMap)
!% seg_start is the start *in the local AttrVect* of each segment
!%  (start goes from 1 to lsize(GSMap))
!% and seg_lengths is the length.
!\begin{verbatim}

    type Router
#ifdef SEQUENCE
      sequence
#endif
      integer :: comp1id                           ! myid
      integer :: comp2id                           ! id of second component
      integer :: nprocs	                           ! number of procs to talk to
      integer :: maxsize                           ! maximum amount of data going to a processor
      integer :: lAvsize                           ! The local size of AttrVect which can be 
                                                   ! used with this Router in MCT_Send/MCT_Recv
      integer :: numiatt                           ! Number of integer attributes currently in use
      integer :: numratt                           ! Number of real attributes currently in use
      integer,dimension(:),pointer   :: pe_list    ! processor ranks of send/receive in MCT_comm
      integer,dimension(:),pointer   :: num_segs   ! number of segments to send/receive
      integer,dimension(:),pointer   :: locsize    ! total of seg_lengths for a proc
      integer,dimension(:),pointer   :: permarr    ! possible permutation array
      integer,dimension(:,:),pointer :: seg_starts ! starting index
      integer,dimension(:,:),pointer :: seg_lengths! total length
      type(rptr),dimension(:),pointer :: rp1       ! buffer to hold real data
      type(iptr),dimension(:),pointer :: ip1       ! buffer to hold integer data
      integer,dimension(:),pointer   :: ireqs,rreqs  ! buffer for MPI_Requests
      integer,dimension(:,:),pointer :: istatus,rstatus  ! buffer for MPI_Status
    end type Router

! !PUBLIC MEMBER FUNCTIONS:
      public :: init            ! Create a Router
      public :: clean           ! Destroy a Router
      public :: print           ! Print info about a Router


    interface init  ; module procedure  &
        initd_, &       ! initialize a Router between two seperate components
        initp_ 	        ! initialize a Router locally with two GSMaps
    end interface
    interface clean ; module procedure clean_ ; end interface
    interface print ; module procedure print_ ; end interface

! !REVISION HISTORY:
! 15Jan01 - R. Jacob <jacob@mcs.anl.gov> - initial prototype
! 08Feb01 - R. Jacob <jacob@mcs.anl.gov> add locsize and maxsize 
!           to Router type
! 25Sep02 - R. Jacob <jacob@mcs.anl.gov> Remove type string.  Add lAvsize
! 23Jul03 - R. Jacob <jacob@mcs.anl.gov> Add status and reqs arrays used
!           in send/recv to the Router datatype.
! 24Jul03 - R. Jacob <jacob@mcs.anl.gov> Add real and integer buffers
!           for send/recv to the Router datatype.
! 22Jan08 - R. Jacob <jacob@mcs.anl.gov> Add ability to handle an unordered
!           GSMap by creating a new, ordered one and building Router from
!           that.  Save permutation info in Router datatype.
!EOP ___________________________________________________________________

  character(len=*),parameter :: myname='MCT::m_Router'

 contains

!~~~~~~~~~~~~~~~~~~~~~~~~~~~~~~~~~~~~~~~~~~~~~~~~~~~~~~~~~~~~~~~~~~~~~~~
!    Math and Computer Science Division, Argonne National Laboratory   !
!BOP -------------------------------------------------------------------
!
! !IROUTINE: initd_ - initialize a Router between two seperate components
!
! !DESCRIPTION:
! The routine {\tt initd\_()} exchanges the {\tt GSMap} with the
! component identified by {\tt othercomp} and then calls {\tt initp\_()}
! to build a Router {\tt Rout} between them.
!
! {\bf N.B.} The  {\tt GSMap} argument must be declared so that the index values
! on a processor are in ascending order.
!
! !INTERFACE:

 subroutine initd_(othercomp,GSMap,mycomm,Rout,name )
!
! !USES:
!
      use m_GlobalSegMap, only :GlobalSegMap
      use m_ExchangeMaps,only: MCT_ExGSMap => ExchangeMap
      use m_mpif90
      use m_die

      implicit none

! !INPUT PARAMETERS:
!
      integer, intent(in)	       :: othercomp
      integer, intent(in)	       :: mycomm
      type(GlobalSegMap),intent(in)    :: GSMap     ! of the calling comp
      character(len=*), intent(in),optional     :: name

! !OUTPUT PARAMETERS:
!
      type(Router), intent(out)        :: Rout

! !REVISION HISTORY:
! 15Jan01 - R. Jacob <jacob@mcs.anl.gov> - initial prototype
! 06Feb01 - R. Jacob <jacob@mcs.anl.gov> - Finish initialization
!           of the Router.  Router now works both ways.
! 25Apr01 - R. Jacob <jacob@mcs.anl.gov> - Eliminate early 
!           custom code to exchange GSMap components and instead
!           the more general purpose routine in m_ExchangeMaps.
!           Use new subroutine OrderedPoints in m_GlobalSegMap
!           to construct the vector of local and remote GSMaps.
!           Clean-up code a little.
! 03May01 - R. Jacob <jacob@mcs.anl.gov> - rename to initd and
!           move most of code to new initp routine
!
!EOP ___________________________________________________________________
!
  character(len=*),parameter :: myname_=myname//'::initd_'
  character(len=40) :: tagname

  type(GlobalSegMap)    :: RGSMap  !  the other GSMap
  integer ::		   ier

!--------------------------begin code-----------------------

!!!!!!!!!!!!!!!!!Exchange of global map data 

  if(present(name)) then
    tagname='01'//name//'ExGSMap'
    
    call zeit_ci(trim(tagname))
    call MCT_ExGSMap(GSMap,mycomm,RGSMap,othercomp,ier)
    if(ier /= 0) call die(myname_,'ExGSMap',ier)
    call zeit_co(trim(tagname))

!!!!!!!!!!!!!!!!!Begin comparison of globalsegmaps

    call initp_(GSMap,RGSMap, mycomm, Rout,name)
  else
    call MCT_ExGSMap(GSMap,mycomm,RGSMap,othercomp,ier)
    call initp_(GSMap,RGSMap, mycomm, Rout)
  endif

 end subroutine initd_

!~~~~~~~~~~~~~~~~~~~~~~~~~~~~~~~~~~~~~~~~~~~~~~~~~~~~~~~~~~~~~~~~~~~~~~~
!    Math and Computer Science Division, Argonne National Laboratory   !
!BOP -------------------------------------------------------------------
!
! !IROUTINE: initp_ - initialize a Router from two GlobalSegMaps
!
! !DESCRIPTION:
!
! Given two GlobalSegmentMaps {\tt GSMap} and {\tt RGSMap}, intialize a
! Router {\tt Rout} between them.  Use local communicator {\tt mycomm}.
!
! {\bf N.B.} The two {\tt GSMap} arguments must be declared so that the index values
! on a processor are in ascending order.
!
! !INTERFACE:

 subroutine initp_(inGSMap,inRGSMap,mycomm,Rout,name )
!
! !USES:
!
      use m_GlobalSegMap,  only :GlobalSegMap
      use m_GlobalSegMap,  only :ProcessStorage
      use m_GlobalSegMap,  only :GSMap_comp_id => comp_id
      use m_GlobalSegMap,  only :GSMap_increasing => increasing
      use m_GlobalSegMap,  only :GlobalSegMap_copy => copy
      use m_GlobalSegMap,  only :GlobalSegMap_init => init
      use m_GlobalSegMap,  only :GlobalSegMap_clean => clean
      use m_GlobalSegMap,  only :GlobalSegMap_OPoints => OrderedPoints
      use m_GlobalSegMap,  only :GlobalSegMap_ngseg => ngseg  ! rml
      use m_GlobalSegMap,  only :GlobalSegMap_nlseg => nlseg  ! rml
      use m_GlobalSegMap,  only :GlobalSegMap_max_nlseg => max_nlseg  ! rml

      use m_GlobalToLocal, only :GlobalToLocalIndex
      use m_MCTWorld,      only :MCTWorld
      use m_MCTWorld,      only :ThisMCTWorld

      use m_Permuter      ,only:Permute
      use m_MergeSorts    ,only:IndexSet
      use m_MergeSorts    ,only:IndexSort

      use m_mpif90
      use m_die

!      use m_zeit


      use m_stdio    ! rml
!      use shr_timer_mod        ! rml timers

      implicit none

! !INPUT PARAMETERS:
!
      type(GlobalSegMap), intent(in)	:: inGSMap
      type(GlobalSegMap), intent(in)	:: inRGSMap
      integer	     ,    intent(in)	:: mycomm
      character(len=*), intent(in),optional     :: name

! !OUTPUT PARAMETERS:
!
      type(Router),      intent(out)	:: Rout

! !REVISION HISTORY:
! 03May01 - R.L. Jacob <jacob@mcs.anl.gov> - Initial code brought
!           in from old init routine.
! 31Jul01 - Jace A Mogill <mogill@cray.com>
!           Rewrote to reduce number of loops and temp storage
! 26Apr06 - R. Loy <rloy@mcs.anl.gov> - recode the search through
!           the remote GSMap to improve efficiency
! 05Jan07 - R. Loy <rloy@mcs.anl.gov> - improved bound on size of 
!           tmpsegcount and tmpsegstart
! 15May07 - R. Loy <rloy@mcs.anl.gov> - improved bound on size of
!           rgs_lb and rgs_ub
! 25Jan08 - R. Jacob <jacob@mcs.anl.gov> - Dont die if GSMap is not
!           increasing.  Instead, permute it to increasing and proceed.
! 07Sep12 - T. Craig <tcraig@ucar.edu> - Replace a double loop with a single
!           to improve speed for large proc and segment counts.
!EOP -------------------------------------------------------------------

  character(len=*),parameter :: myname_=myname//'::initp_'
  integer			     :: ier,i,j,k,m,n
  integer			     :: mysize,myPid,othercomp
  integer			     :: lmaxsize,totallength
  integer                            :: maxsegcount,count
  logical, dimension(:), allocatable :: tmppe_list
  integer, dimension(:,:), pointer   :: tmpsegcount,tmpsegstart


  integer :: my_left        ! Left point in local segment (global memory)
  integer :: my_right       ! Right point in local segment (global memory)
  integer :: r_left         ! Left point in remote segment (global memory)
  integer :: r_right        ! Right point in remote segment (global memory)
  integer :: nsegs_overlap  ! Number of segments that overlap between two procs


  integer :: ngseg, nlseg
  integer :: myseg, rseg
  integer :: prev_right         ! Rightmost local point in previous overlapped segment
  integer :: local_left, local_right
  integer,allocatable  :: mygs_lb(:),mygs_ub(:),mygs_len(:),mygs_lstart(:)
  integer :: r_ngseg
  integer :: r_max_nlseg   ! max number of local segments in RGSMap
  integer,allocatable  :: rgs_count(:),rgs_lb(:,:),rgs_ub(:,:)
  integer,allocatable  :: nsegs_overlap_arr(:)

  integer :: overlap_left, overlap_right, overlap_diff

  integer :: proc, nprocs

  integer :: max_rgs_count, max_overlap_segs
  type(GlobalSegMap)	:: GSMap
  type(GlobalSegMap)	:: RGSMap
  integer, dimension(:), pointer   :: gpoints
  integer, dimension(:), pointer   :: permarr
  integer, dimension(:), pointer   :: rpermarr
  integer  :: gmapsize
  character(len=40) :: tagname


  integer,save  :: t_initialized=0   ! rml timers
  integer,save  :: t_loop            ! rml timers
  integer,save  :: t_loop2            ! rml timers
  integer,save  :: t_load            ! rml timers

  call MP_comm_rank(mycomm,myPid,ier)
  if(ier/=0) call MP_perr_die(myname_,'MP_comm_rank',ier)

  nullify(Rout%permarr)

  if(present(name)) then
    tagname='02'//name//'incheck'
    call zeit_ci(trim(tagname))
  endif
  if (.not. GSMap_increasing(inGSMap)) then
    if(myPid == 0) call warn(myname_,'GSMap indices not increasing...Will correct')
    call GlobalSegMap_OPoints(inGSMap,myPid,gpoints)
    gmapsize=ProcessStorage(inGSMap,myPid)
    allocate(permarr(gmapsize), stat=ier)
    if(ier/=0) call die(myname_,'allocate permarr',ier)
    call IndexSet(permarr)
    call IndexSort(permarr,gpoints)
    call Permute(gpoints,permarr,gmapsize)
    call GlobalSegMap_init(GSMap,gpoints,mycomm,inGSMap%comp_id,gsize=inGSMap%gsize)

    allocate(Rout%permarr(gmapsize),stat=ier)
    if(ier/=0) call die(myname_,'allocate Router%permarr',ier)
    Rout%permarr(:)=permarr(:)

    deallocate(gpoints,permarr, stat=ier)
    if(ier/=0) call die(myname_,'deallocate gpoints,permarr',ier)

  else
    call GlobalSegMap_copy(inGSMap,GSMap)
  endif

  if (.not. GSMap_increasing(inRGSMap)) then
    if(myPid == 0) call warn(myname_,'RGSMap indices not increasing...Will correct')
    call GlobalSegMap_OPoints(inRGSMap,myPid,gpoints)
    gmapsize=ProcessStorage(inRGSMap,myPid)
    allocate(rpermarr(gmapsize), stat=ier)
    if(ier/=0) call die(myname_,'allocate rpermarr',ier)
    call IndexSet(rpermarr)
    call IndexSort(rpermarr,gpoints)
    call Permute(gpoints,rpermarr,gmapsize)

    call GlobalSegMap_init(RGSMap,gpoints,mycomm,inRGSMap%comp_id,gsize=inRGSMap%gsize)

    deallocate(gpoints,rpermarr, stat=ier)
    if(ier/=0) call die(myname_,'deallocate gpoints,rpermarr',ier)
  else
    call GlobalSegMap_copy(inRGSMap,RGSMap)
  endif
  if(present(name)) then
    call zeit_co(trim(tagname))
  endif


  mysize = ProcessStorage(GSMap,myPid)
  othercomp = GSMap_comp_id(RGSMap)


!.  .  .  .  .  .  .  .  .  .  .  .  .  .  .  .  .  .  .  .  .  .  .  .  



!! 
!! determine the global segments on this processor 
!! just once, so the info be used repeatedly below
!! same code was used in m_GlobalToLocal - should make a subroutine...
!!
  if(present(name)) then
    tagname='03'//name//'lloop'
    call zeit_ci(trim(tagname))
  endif

  ngseg = GlobalSegMap_ngseg(GSMap)
  nlseg = GlobalSegMap_nlseg(GSMap, myPid)

  allocate( mygs_lb(nlseg), mygs_ub(nlseg), mygs_len(nlseg), &
            mygs_lstart(nlseg), stat=ier )
  if(ier/=0) call die(myname_,'allocate mygs',ier)

  n = 0
  do i=1,ngseg
    if (GSMap%pe_loc(i) == myPid ) then
      n=n+1
      mygs_lb(n)=GSMap%start(i)
      mygs_ub(n)=GSMap%start(i) + GSMap%length(i) -1
      mygs_len(n)=GSMap%length(i)
    endif
  enddo

  if (n .ne. nlseg) then
    write(stderr,*) myname_,"mismatch nlseg",n,nlseg
    call die(myname)
  endif

  if (nlseg > 0) mygs_lstart(1)=1
  do i=2,nlseg
    mygs_lstart(i)=mygs_lstart(i-1)+mygs_len(i-1)
  enddo
  if(present(name)) then
    call zeit_co(trim(tagname))
  endif


!!
!! determine the segments in RGSMap that are local to each proc
!!

  nprocs=ThisMCTWorld%nprocspid(othercomp)
  r_ngseg = GlobalSegMap_ngseg(RGSMap)

  !! original size of rgs_lb()/ub() was (r_ngseg,nprocs)
  !! at the cost of looping to compute it (within GlobalSegMap_max_nlseg),
  !!   reduced size to (r_max_nlseg,nprocs)
  !! further reduction could be made by flattening it to one dimension
  !!   of size (r_ngseg) and allocating another array to index into it.
  !!   would not improve overall mem use unless this were also done for
  !!   tmpsegstart()/count() and possibly seg_starts()/lengths (the 
  !!   latter would be a major change).

  if(present(name)) then
    tagname='04'//name//'rloop'
    call zeit_ci(trim(tagname))
  endif
  r_max_nlseg = GlobalSegMap_max_nlseg(RGSMap)

  allocate( rgs_count(nprocs) , &
            rgs_lb(r_max_nlseg,nprocs), rgs_ub(r_max_nlseg,nprocs), &
            nsegs_overlap_arr(nprocs), stat=ier )
  if(ier/=0) call die(myname_,'allocate rgs, nsegs',ier)

<<<<<<< HEAD
! tcraig, updated loop
  rgs_count = 0                !! number of segments in RGSMap local to proc

  do i=1,r_ngseg
     proc = RGSMap%pe_loc(i) + 1
!     if (proc < 1 .or. proc > nprocs) then
!        write(stderr,*) myname_,"proc pe_loc error",i,proc
!        call die(myname_,'pe_loc error',0)
!     endif
     rgs_count(proc) = rgs_count(proc) +1
     rgs_lb( rgs_count(proc) , proc )=RGSMap%start(i)
     rgs_ub( rgs_count(proc) , proc )=RGSMap%start(i) + RGSMap%length(i) -1
  enddo 
=======

  do proc = 1, nprocs

     rgs_count(proc)=0                !! number of segments in RGSMap local to proc

     do i=1,r_ngseg
       if (RGSMap%pe_loc(i) == (proc-1) ) then

         rgs_count(proc) = rgs_count(proc) +1

         rgs_lb( rgs_count(proc) , proc )=RGSMap%start(i)
         rgs_ub( rgs_count(proc) , proc )=RGSMap%start(i) + RGSMap%length(i) -1

       endif
     enddo

  end do
  if(present(name)) then
    call zeit_co(trim(tagname))
  endif
>>>>>>> 8ca8544e

!!! 
!!! this is purely for error checking

  if(present(name)) then
    tagname='05'//name//'erchck'
    call zeit_ci(trim(tagname))
  endif
  do proc = 1, nprocs
    if (rgs_count(proc) > r_max_nlseg) then
      write(stderr,*) myname_,"overflow on rgs array",proc,rgs_count(proc)
      call die(myname_,'overflow on rgs',0)
    endif
  enddo
  if(present(name)) then
    call zeit_co(trim(tagname))
  endif

!!!


!!!!!!!!!!!!!!!!!!

! allocate space for searching
!   overlap segments to a given remote proc cannot be more than
!   the max of the local segments and the remote segments

  if(present(name)) then
    tagname='06'//name//'loop2'
    call zeit_ci(trim(tagname))
  endif
  max_rgs_count=0
  do proc=1,nprocs
    max_rgs_count = max( max_rgs_count, rgs_count(proc) )
  enddo

  max_overlap_segs = max(nlseg,max_rgs_count)

  allocate(tmpsegcount(ThisMCTWorld%nprocspid(othercomp), max_overlap_segs),&
           tmpsegstart(ThisMCTWorld%nprocspid(othercomp), max_overlap_segs),&
 	   tmppe_list(ThisMCTWorld%nprocspid(othercomp)),stat=ier)
  if(ier/=0)  &
    call die( myname_,'allocate tmpsegcount etc. size ', &
              ThisMCTWorld%nprocspid(othercomp), &
              ' by ',max_overlap_segs)


  tmpsegcount=0
  tmpsegstart=0
  count =0
  maxsegcount=0

!!!!!!!!!!!!!!!!!!


  do proc = 1, nprocs
    nsegs_overlap = 0
    tmppe_list(proc) = .FALSE.         ! no overlaps with proc yet

    if ( rgs_count(proc) > 0 ) then
      do myseg = 1, nlseg                  ! loop over local segs on 'myPID'

        my_left = mygs_lb(myseg)
        my_right= mygs_ub(myseg)

        do rseg = 1, rgs_count(proc)       !   loop over remote segs on 'proc'

          r_left  = rgs_lb(rseg,proc)
          r_right = rgs_ub(rseg,proc)

          if (.not. (my_right < r_left   .or.  &     ! overlap
                     my_left  > r_right) ) then

             if (nsegs_overlap == 0) then        ! first overlap w/this proc
               count = count + 1
               tmppe_list(proc) = .TRUE.
               prev_right = -9999
             else
               prev_right = local_right
             endif

             overlap_left=max(my_left, r_left)
             overlap_right=min(my_right, r_right)
             overlap_diff= overlap_right - overlap_left

             local_left  = mygs_lstart(myseg) + (overlap_left - my_left)
             local_right = local_left + overlap_diff

                                                   ! non-contiguous w/prev one
             if (local_left /= (prev_right+1) ) then
               nsegs_overlap = nsegs_overlap + 1
               tmpsegstart(count, nsegs_overlap) = local_left
             endif

             tmpsegcount(count, nsegs_overlap) = &
               tmpsegcount(count, nsegs_overlap) + overlap_diff + 1

           endif
        enddo
      enddo
    endif

    nsegs_overlap_arr(proc)=nsegs_overlap
  enddo

  !! pull this out of the loop to vectorize
  do proc=1,nprocs
    maxsegcount=max(maxsegcount,nsegs_overlap_arr(proc))
  enddo


  if (maxsegcount > max_overlap_segs) &
    call die( myname_,'overran max_overlap_segs =', &
              max_overlap_segs, ' count = ',maxsegcount)

!  write(stderr,*) 'max_overlap_segs =', max_overlap_segs, &
!                  'maxsegcount =',maxsegcount, &
!                  'mysize =',mysize


  deallocate( mygs_lb, mygs_ub, mygs_len, mygs_lstart, &
              rgs_count, rgs_lb, rgs_ub, &
              nsegs_overlap_arr, stat=ier)
  if(ier/=0) call die(myname_,'deallocate mygs,rgs,nsegs',ier)


!  call shr_timer_stop(t_loop2)    ! rml timers
  if(present(name)) then
    call zeit_co(trim(tagname))
  endif



!.  .  .  .  .  .  .  .  .  .  .  .  .  .  .  .  .  .  .  .  .  .  .  .  


!!!!!!!!!!!!!!!!!!!!end of search through remote GSMap

! start loading up the Router with data

  if(present(name)) then
    tagname='07'//name//'load'
    call zeit_ci(trim(tagname))
  endif

  Rout%comp1id = GSMap_comp_id(GSMap)
  Rout%comp2id = othercomp
  Rout%nprocs = count
  Rout%numiatt = 0
  Rout%numratt = 0

  allocate(Rout%pe_list(count),Rout%num_segs(count), &
    Rout%seg_starts(count,maxsegcount), &
    Rout%seg_lengths(count,maxsegcount), &
    Rout%locsize(count),stat=ier)
  if(ier/=0) call die(myname_,'allocate(Rout..)',ier)

  allocate(Rout%istatus(MP_STATUS_SIZE,count), &
             Rout%rstatus(MP_STATUS_SIZE,count), &
	     Rout%rreqs(count),Rout%ireqs(count),stat=ier)
  if(ier/=0) call die(myname_,'allocate(status,reqs,...)',ier)

! allocate the number of pointers needed
  allocate(Rout%ip1(count),stat=ier)
  if(ier/=0) call die(myname_,'allocate(ip1)',ier)

! allocate the number of pointers needed
  allocate(Rout%rp1(count),stat=ier)
  if(ier/=0) call die(myname_,'allocate(rp1)',ier)


    
  m=0
  do i=1,ThisMCTWorld%nprocspid(othercomp)
      if(tmppe_list(i))then 
      m=m+1
      ! load processor rank in MCT_comm
      Rout%pe_list(m)=ThisMCTWorld%idGprocid(othercomp,i-1)
      endif
    enddo

    lmaxsize=0
    do i=1,count
      totallength=0
      do j=1,maxsegcount
	if(tmpsegcount(i,j) /= 0) then
	 Rout%num_segs(i)=j
 	 Rout%seg_starts(i,j)=tmpsegstart(i,j)
	 Rout%seg_lengths(i,j)=tmpsegcount(i,j)
	 totallength=totallength+Rout%seg_lengths(i,j)
	endif
      enddo
      Rout%locsize(i)=totallength
      lmaxsize=MAX(lmaxsize,totallength)
    enddo

    Rout%maxsize=lmaxsize
    Rout%lAvsize=mysize

      
  deallocate(tmpsegstart,tmpsegcount,tmppe_list,stat=ier)
  if(ier/=0) call die(myname_,'deallocate()',ier)

  call GlobalSegMap_clean(RGSMap)
  call GlobalSegMap_clean(GSMap)


  if(present(name)) then
    call zeit_co(trim(tagname))
  endif

 end subroutine initp_

!~~~~~~~~~~~~~~~~~~~~~~~~~~~~~~~~~~~~~~~~~~~~~~~~~~~~~~~~~~~~~~~~~~~~~~~
!    Math and Computer Science Division, Argonne National Laboratory   !
!BOP -------------------------------------------------------------------
!
! !IROUTINE: clean_ - Destroy a Router
!
! !DESCRIPTION:
! Deallocate Router internal data structures and set integer parts to zero.
!
! !INTERFACE:

    subroutine clean_(Rout,stat)
!
! !USES:
!
      use m_die

      implicit none

!INPUT/OUTPUT PARAMETERS:
      type(Router),      intent(inout) :: Rout

!OUTPUT PARAMETERS:
      integer, optional, intent(out)   :: stat

! !REVISION HISTORY:
! 15Jan01 - R. Jacob <jacob@mcs.anl.gov> - initial prototype
! 08Feb01 - R. Jacob <jacob@mcs.anl.gov> - add code to clean
!           the maxsize and locsize
! 01Mar02 - E.T. Ong <eong@mcs.anl.gov> removed the die to prevent
!           crashes and added stat argument.
!EOP ___________________________________________________________________

  character(len=*),parameter :: myname_=myname//'::clean_'
  integer :: ier

  deallocate(Rout%pe_list,Rout%num_segs,Rout%seg_starts, &
  Rout%locsize,Rout%seg_lengths,stat=ier)
  if(present(stat)) then
     stat=ier
  else
     if(ier /= 0) call warn(myname_,'deallocate(Rout%pe_list,...)',ier)
  endif

  deallocate(Rout%rreqs,Rout%ireqs,Rout%rstatus,&
   Rout%istatus,stat=ier)
  if(present(stat)) then
     stat=ier
  else
     if(ier /= 0) call warn(myname_,'deallocate(Rout%rreqs,...)',ier)
  endif

  deallocate(Rout%ip1,Rout%rp1,stat=ier)
  if(present(stat)) then
     stat=ier
  else
     if(ier /= 0) call warn(myname_,'deallocate(Rout%ip1,...)',ier)
  endif

  if(associated(Rout%permarr)) then
     deallocate(Rout%permarr,stat=ier)
     if(present(stat)) then
        stat=ier
     else
        if(ier /= 0) call warn(myname_,'deallocate(Rout%ip1,...)',ier)
     endif
  endif

  Rout%comp1id = 0
  Rout%comp2id = 0
  Rout%nprocs = 0
  Rout%maxsize = 0
  Rout%lAvsize = 0
  Rout%numiatt = 0
  Rout%numratt = 0


 end subroutine clean_


!~~~~~~~~~~~~~~~~~~~~~~~~~~~~~~~~~~~~~~~~~~~~~~~~~~~~~~~~~~~~~~~~~~~~~~~
!    Math and Computer Science Division, Argonne National Laboratory   !
!BOP -------------------------------------------------------------------
!
! !IROUTINE: print_ - Print router info
!
! !DESCRIPTION:
! Print out communication info about router on unit number 'lun'
! e.g. (source,destination,length)
!
! !INTERFACE:

    subroutine print_(rout,mycomm,lun)
!
! !USES:
!
      use m_die
      use m_mpif90

      implicit none

!INPUT/OUTPUT PARAMETERS:
      type(Router),      intent(in) :: Rout
      integer, intent(in)           :: mycomm
      integer, intent(in)           :: lun

! !REVISION HISTORY:
! 27Jul07 - R. Loy <rloy@mcs.anl.gov>  initial version
!EOP ___________________________________________________________________


    integer iproc
    integer myrank
    integer ier
    character(len=*),parameter :: myname_=myname//'::print_'
  
    call MP_comm_rank(mycomm,myrank,ier)
    if(ier/=0) call MP_perr_die(myname_,'MP_comm_rank',ier)


    do iproc=1,rout%nprocs
      if (rout%num_segs(iproc) > 0) then
        write(lun,*) myrank,rout%pe_list(iproc),rout%locsize(iproc)
      endif
    end do        


  end subroutine print_


 end module m_Router
<|MERGE_RESOLUTION|>--- conflicted
+++ resolved
@@ -444,7 +444,6 @@
             nsegs_overlap_arr(nprocs), stat=ier )
   if(ier/=0) call die(myname_,'allocate rgs, nsegs',ier)
 
-<<<<<<< HEAD
 ! tcraig, updated loop
   rgs_count = 0                !! number of segments in RGSMap local to proc
 
@@ -458,28 +457,10 @@
      rgs_lb( rgs_count(proc) , proc )=RGSMap%start(i)
      rgs_ub( rgs_count(proc) , proc )=RGSMap%start(i) + RGSMap%length(i) -1
   enddo 
-=======
-
-  do proc = 1, nprocs
-
-     rgs_count(proc)=0                !! number of segments in RGSMap local to proc
-
-     do i=1,r_ngseg
-       if (RGSMap%pe_loc(i) == (proc-1) ) then
-
-         rgs_count(proc) = rgs_count(proc) +1
-
-         rgs_lb( rgs_count(proc) , proc )=RGSMap%start(i)
-         rgs_ub( rgs_count(proc) , proc )=RGSMap%start(i) + RGSMap%length(i) -1
-
-       endif
-     enddo
-
-  end do
+
   if(present(name)) then
     call zeit_co(trim(tagname))
   endif
->>>>>>> 8ca8544e
 
 !!! 
 !!! this is purely for error checking
