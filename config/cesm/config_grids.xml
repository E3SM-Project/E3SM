--- conflicted
+++ resolved
@@ -285,17 +285,15 @@
       <grid name="ocnice">tx0.66v1</grid>
     </model_grid>
 
-<<<<<<< HEAD
     <model_grid alias="T62_t025" not_compset="_CAM">
       <grid name="atm">T62</grid>
       <grid name="lnd">T62</grid>
       <grid name="ocnice">tx0.25v1</grid>
-=======
+    </model_grid>
     <model_grid alias="f09_t061">
       <grid name="atm">0.9x1.25</grid>
       <grid name="lnd">0.9x1.25</grid>
       <grid name="ocnice">tx0.66v1</grid>
->>>>>>> 06fa4a19
     </model_grid>
 
     <model_grid alias="T62_g16" not_compset="_CAM">
