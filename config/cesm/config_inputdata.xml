--- conflicted
+++ resolved
@@ -3,24 +3,17 @@
 <inputdata>
   <!-- server precidence is order in this file.  Highest preference at top -->
   <!-- If the client doesn't have the protocal it will be skipped -->
-<<<<<<< HEAD
-=======
   <server>
     <comment>grid ftp requires the globus-url-copy tool on the client side </comment>
     <protocal>gftp</protocal>
     <address>ftp://gridanon.cgd.ucar.edu:2811/cesm/inputdata/</address>
   </server>
 
->>>>>>> 4e489b7e
   <server>
-    <comment>grid ftp requires the globus-url-copy tool on the client side </comment>
-    <protocal>gftp</protocal>
-    <address>ftp://gridanon.cgd.ucar.edu:2811/cesm/inputdata/</address>
+    <protocal>svn</protocal>
+    <address>https://svn-ccsm-inputdata.cgd.ucar.edu/trunk/inputdata</address>
   </server>
-<<<<<<< HEAD
-=======
 
->>>>>>> 4e489b7e
   <server>
     <comment> ftp requires the python package ftplib </comment>
     <protocal>ftp</protocal>
@@ -32,12 +25,4 @@
     <address>ftp://ftp.cgd.ucar.edu/cesm/inputdata</address>
   </server>
 
-<<<<<<< HEAD
-  <server>
-    <protocal>svn</protocal>
-    <address>https://svn-ccsm-inputdata.cgd.ucar.edu/trunk/inputdata</address>
-  </server>
-
-=======
->>>>>>> 4e489b7e
 </inputdata>