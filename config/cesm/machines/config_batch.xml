--- conflicted
+++ resolved
@@ -493,11 +493,7 @@
       <queue walltimemin="00:00:00" walltimemax="72:00:00" nodemin="1" nodemax="64" default="true">lr2</queue>
     </queues>
   </batch_system>
-<<<<<<< HEAD
-  
-=======
-
->>>>>>> 4e489b7e
+
   <batch_system MACH="stampede2-skx" type="slurm" >
     <batch_submit>ssh stampede2.tacc.utexas.edu cd $CASEROOT ; sbatch</batch_submit>
     <submit_args>
