--- conflicted
+++ resolved
@@ -59,11 +59,8 @@
   # Run chgres
   runcmd='{{ mpirun }}'
   mpirun=`echo $runcmd | awk '{print $1}'`
-<<<<<<< HEAD
+
   eval "$mpirun -np $np $blddir/chgres_cube.exe 1> chgres_cube.$LID.log 2>&1"
-=======
-  eval "$mpirun -np $np $NCEPLIBS_DIR/bin/chgres_cube.exe 1> chgres_cube.$LID.log 2>&1"
->>>>>>> 39ce7871
 
   # Move output files to input directory
   mv -f gfs_ctrl.nc INPUT/${prefix}.gfs_ctrl.nc
