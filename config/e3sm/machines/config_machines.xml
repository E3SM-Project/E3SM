<?xml version="1.0"?>

<config_machines>

<!--

 ===============================================================
 COMPILER and COMPILERS
 ===============================================================
 If a machine supports multiple compilers - then
  - the settings for COMPILERS should reflect the supported compilers
    as a comma separated string
  - the setting for COMPILER should be the default compiler
    (which is one of the values in COMPILERS)

 ===============================================================
 MPILIB and MPILIBS
 ===============================================================
 If a machine supports only one MPILIB is supported - then
 the setting for  MPILIB and MPILIBS should be blank ("")
 If a machine supports multiple mpi libraries (e.g. mpich and openmpi)
  - the settings for MPILIBS should reflect the supported mpi libraries
    as a comma separated string

 The default settings for COMPILERS and MPILIBS is blank (in config_machines.xml)

 Normally variable substitutions are not made until the case scripts are run, however variables
 of the form $ENV{VARIABLE_NAME} are substituted in create_newcase from the environment
 variable of the same name if it exists.

 ===============================================================
 PROJECT_REQUIRED
 ===============================================================
 A machine may need the PROJECT xml variable to be defined either because it is
 used in some paths, or because it is used to give an account number in the job
 submission script. If either of these are the case, then PROJECT_REQUIRED
 should be set to TRUE for the given machine.


 walltimes:
 Denotes the walltimes that can be used for a particular machine.
 walltime: as before, if default="true" is defined, this walltime will be used
 by default.
 Alternatively, ccsm_estcost must be used to choose the queue based on the estimated cost of the run.

 mpirun: the mpirun command that will be used to actually launch the model.
 The attributes used to choose the mpirun command are:

 mpilib: can either be 'default' the name of an mpi library, or a compiler name so one can choose the mpirun
         based on the mpi library in use.

   the 'executable' tag must have arguments required for the chosen mpirun, as well as the executable name.

 unit_testing: can be 'true' or 'false'.
   This allows using a different mpirun command to launch unit tests

-->
<<<<<<< HEAD
=======
<machine MACH="edison">
  <DESC>NERSC XC30, os is CNL, 24 pes/node, batch system is SLURM</DESC>
  <NODENAME_REGEX>edison</NODENAME_REGEX>
  <TESTS>e3sm_developer</TESTS>
  <COMPILERS>intel,intel18,gnu,gnu7</COMPILERS>
  <MPILIBS>mpt</MPILIBS>
  <CIME_OUTPUT_ROOT>$ENV{CSCRATCH}/acme_scratch/edison</CIME_OUTPUT_ROOT>
  <RUNDIR>$CIME_OUTPUT_ROOT/$CASE/run</RUNDIR>
  <EXEROOT>$CIME_OUTPUT_ROOT/$CASE/bld</EXEROOT>
  <DOUT_S_ROOT>$CIME_OUTPUT_ROOT/archive/$CASE</DOUT_S_ROOT>
  <DOUT_L_MSROOT>csm/$CASE</DOUT_L_MSROOT>
  <OS>CNL</OS>
  <BATCH_SYSTEM>nersc_slurm</BATCH_SYSTEM>
  <SUPPORTED_BY>e3sm</SUPPORTED_BY>
  <GMAKE_J>3</GMAKE_J>
  <MAX_TASKS_PER_NODE>24</MAX_TASKS_PER_NODE>
  <MAX_MPITASKS_PER_NODE>24</MAX_MPITASKS_PER_NODE>
  <PROJECT>acme</PROJECT>
  <PROJECT_REQUIRED>TRUE</PROJECT_REQUIRED>
  <DIN_LOC_ROOT>/project/projectdirs/acme/inputdata</DIN_LOC_ROOT>
  <DIN_LOC_ROOT_CLMFORC>/project/projectdirs/acme/inputdata/atm/datm7</DIN_LOC_ROOT_CLMFORC>
  <BASELINE_ROOT>/project/projectdirs/acme/baselines/$COMPILER</BASELINE_ROOT>
  <CCSM_CPRNC>/project/projectdirs/acme/tools/cprnc.edison/cprnc</CCSM_CPRNC>
  <SAVE_TIMING_DIR>/project/projectdirs/acme</SAVE_TIMING_DIR>
  <SAVE_TIMING_DIR_PROJECTS>acme,m2830,m2833</SAVE_TIMING_DIR_PROJECTS>
  <TEST_TPUT_TOLERANCE>0.1</TEST_TPUT_TOLERANCE>
  <mpirun mpilib="default">
    <executable>srun</executable>
    <arguments>
      <arg name="label"> --label</arg>
      <arg name="num_tasks" > -n $TOTALPES</arg>
      <arg name="thread_count"> -c $SHELL{echo 48/`./xmlquery --value MAX_MPITASKS_PER_NODE`|bc}</arg>
      <arg name="binding"> $SHELL{if [ 24 -ge `./xmlquery --value MAX_MPITASKS_PER_NODE` ]; then echo "--cpu_bind=cores"; else echo "--cpu_bind=threads";fi;} </arg>
    </arguments>
  </mpirun>
  <module_system type="module">
    <init_path lang="perl">/opt/modules/default/init/perl.pm</init_path>
    <init_path lang="python">/opt/modules/default/init/python.py</init_path>
    <init_path lang="sh">/opt/modules/default/init/sh</init_path>
    <init_path lang="csh">/opt/modules/default/init/csh</init_path>
    <cmd_path lang="perl">/opt/modules/default/bin/modulecmd perl</cmd_path>
    <cmd_path lang="python">/opt/modules/default/bin/modulecmd python</cmd_path>
    <cmd_path lang="sh">module</cmd_path>
    <cmd_path lang="csh">module</cmd_path>
    <modules>
      <command name="rm">PrgEnv-intel</command>
      <command name="rm">PrgEnv-cray</command>
      <command name="rm">PrgEnv-gnu</command>
      <command name="rm">intel</command>
      <command name="rm">cce</command>
      <command name="rm">gcc</command>
      <command name="rm">cray-parallel-netcdf</command>
      <command name="rm">cray-parallel-hdf5</command>
      <command name="rm">pmi</command>
      <command name="rm">cray-libsci</command>
      <command name="rm">cray-mpich2</command>
      <command name="rm">cray-mpich</command>
      <command name="rm">cray-netcdf</command>
      <command name="rm">cray-hdf5</command>
      <command name="rm">cray-netcdf-hdf5parallel</command>
      <command name="rm">craype-sandybridge</command>
      <command name="rm">craype-ivybridge</command>
      <command name="rm">craype</command>
      <command name="rm">papi</command>
      <command name="rm">cray-petsc</command>
      <command name="rm">esmf</command>
    </modules>

    <modules>
      <command name="rm">craype</command>
      <command name="load">craype/2.5.12</command>
      <command name="load">craype-ivybridge</command>
      <command name="rm">pmi</command>
      <command name="load">pmi/5.0.12</command>
      <command name="rm">cray-mpich</command>
      <command name="load">pe_archive/append-path</command>
      <command name="load">cray-mpich/7.6.0</command>
    </modules>

    <modules compiler="intel">
      <command name="load">PrgEnv-intel/6.0.4</command>
      <command name="rm">intel</command>
      <command name="load">intel/17.0.2.174</command>
      <command name="rm">cray-libsci</command>
    </modules>

    <modules compiler="intel18">
      <command name="load">PrgEnv-intel/6.0.4</command>
      <command name="rm">intel</command>
      <command name="load">intel/18.0.2.199</command>
      <command name="rm">cray-libsci</command>
    </modules>

    <modules compiler="gnu">
      <command name="rm">PrgEnv-intel</command>
      <command name="load">PrgEnv-gnu/6.0.4</command>
      <command name="rm">gcc</command>
      <command name="load">gcc/6.3.0</command>
      <command name="rm">cray-libsci</command>
      <command name="load">cray-libsci/17.06.1</command>
    </modules>

    <modules compiler="gnu7">
      <command name="rm">PrgEnv-intel</command>
      <command name="load">PrgEnv-gnu/6.0.4</command>
      <command name="rm">gcc</command>
      <command name="load">gcc/7.3.0</command>
      <command name="rm">cray-libsci</command>
      <command name="load">cray-libsci/18.03.1</command>
    </modules>

    <modules mpilib="mpi-serial">
      <command name="rm">cray-netcdf-hdf5parallel</command>
      <command name="rm">cray-hdf5-parallel</command>
      <command name="rm">cray-parallel-netcdf</command>
      <command name="load">cray-netcdf/4.4.1.1.6</command>
      <command name="load">cray-hdf5/1.10.1.1</command>
    </modules>
    <modules mpilib="!mpi-serial">
      <command name="rm">cray-netcdf-hdf5parallel</command>
      <command name="load">cray-netcdf-hdf5parallel/4.4.1.1.6</command>
      <command name="load">cray-hdf5-parallel/1.10.1.1</command>
      <command name="load">cray-parallel-netcdf/1.8.1.3</command>
    </modules>
  </module_system>

  <environment_variables>
    <env name="MPICH_ENV_DISPLAY">1</env>
    <env name="MPICH_VERSION_DISPLAY">1</env>
    <env name="MPICH_CPUMASK_DISPLAY">1</env>

    <env name="OMP_STACKSIZE">64M</env>
    <env name="OMP_PROC_BIND">spread</env>
    <env name="OMP_PLACES">threads</env>

    <!--env name="HDF5_DISABLE_VERSION_CHECK">2</env-->
    <env name="HDF5_USE_FILE_LOCKING">FALSE</env>
  </environment_variables>
  <environment_variables compiler="intel">
    <env name="FORT_BUFFERED">yes</env>
  </environment_variables>
  <environment_variables compiler="intel18">
    <env name="FORT_BUFFERED">yes</env>
  </environment_variables>

</machine>

>>>>>>> 7b003b65
<machine MACH="cori-haswell">
  <DESC>Cori. XC40 Cray system at NERSC. Haswell partition. os is CNL, 32 pes/node, batch system is SLURM</DESC>
  <NODENAME_REGEX>cori-knl-is-default</NODENAME_REGEX>
  <TESTS>e3sm_developer</TESTS>
  <COMPILERS>intel,gnu</COMPILERS>
  <MPILIBS>mpt</MPILIBS>
  <CIME_OUTPUT_ROOT>$ENV{SCRATCH}/acme_scratch/cori-haswell</CIME_OUTPUT_ROOT>
  <RUNDIR>$CIME_OUTPUT_ROOT/$CASE/run</RUNDIR>
  <EXEROOT>$CIME_OUTPUT_ROOT/$CASE/bld</EXEROOT>
  <DIN_LOC_ROOT>/project/projectdirs/acme/inputdata</DIN_LOC_ROOT>
  <DIN_LOC_ROOT_CLMFORC>/project/projectdirs/acme/inputdata/atm/datm7</DIN_LOC_ROOT_CLMFORC>
  <DOUT_S_ROOT>$CIME_OUTPUT_ROOT/archive/$CASE</DOUT_S_ROOT>
  <DOUT_L_MSROOT>csm/$CASE</DOUT_L_MSROOT>
  <BASELINE_ROOT>/project/projectdirs/acme/baselines/$COMPILER</BASELINE_ROOT>
  <CCSM_CPRNC>/project/projectdirs/acme/tools/cprnc.cori/cprnc</CCSM_CPRNC>
  <SAVE_TIMING_DIR>/project/projectdirs/acme</SAVE_TIMING_DIR>
  <SAVE_TIMING_DIR_PROJECTS>acme,m2830,m2833</SAVE_TIMING_DIR_PROJECTS>
  <OS>CNL</OS>
  <BATCH_SYSTEM>nersc_slurm</BATCH_SYSTEM>
  <SUPPORTED_BY>e3sm</SUPPORTED_BY>
  <GMAKE_J>8</GMAKE_J>
  <MAX_TASKS_PER_NODE>32</MAX_TASKS_PER_NODE>
  <MAX_MPITASKS_PER_NODE>32</MAX_MPITASKS_PER_NODE>
  <PROJECT>acme</PROJECT>
  <PROJECT_REQUIRED>TRUE</PROJECT_REQUIRED>
  <PIO_CONFIG_OPTS> -D PIO_BUILD_TIMING:BOOL=ON </PIO_CONFIG_OPTS>
  <TEST_TPUT_TOLERANCE>0.1</TEST_TPUT_TOLERANCE>
  <mpirun mpilib="default">
    <executable>srun</executable>
    <arguments>
      <arg name="label"> --label</arg>
      <arg name="num_tasks" > -n {{ total_tasks }}</arg>
      <arg name="thread_count">-c $SHELL{echo 64/`./xmlquery --value MAX_MPITASKS_PER_NODE`|bc}</arg>
      <arg name="binding"> $SHELL{if [ 32 -ge `./xmlquery --value MAX_MPITASKS_PER_NODE` ]; then echo "--cpu_bind=cores"; else echo "--cpu_bind=threads";fi;} </arg>
      <arg name="placement"> -m plane=$SHELL{echo `./xmlquery --value MAX_MPITASKS_PER_NODE`}</arg>
    </arguments>
  </mpirun>
  <module_system type="module">
    <init_path lang="perl">/opt/modules/default/init/perl</init_path>
    <init_path lang="python">/opt/modules/default/init/python</init_path>
    <init_path lang="sh">/opt/modules/default/init/sh</init_path>
    <init_path lang="csh">/opt/modules/default/init/csh</init_path>
    <cmd_path lang="perl">/opt/modules/default/bin/modulecmd perl</cmd_path>
    <cmd_path lang="python">/opt/modules/default/bin/modulecmd python</cmd_path>
    <cmd_path lang="sh">module</cmd_path>
    <cmd_path lang="csh">module</cmd_path>

    <modules>
      <command name="rm">PrgEnv-intel</command>
      <command name="rm">PrgEnv-cray</command>
      <command name="rm">PrgEnv-gnu</command>
      <command name="rm">intel</command>
      <command name="rm">cce</command>
      <command name="rm">gcc</command>
      <command name="rm">cray-parallel-netcdf</command>
      <command name="rm">cray-hdf5-parallel</command>
      <command name="rm">pmi</command>
      <command name="rm">cray-libsci</command>
      <command name="rm">cray-mpich2</command>
      <command name="rm">cray-mpich</command>
      <command name="rm">cray-netcdf</command>
      <command name="rm">cray-hdf5</command>
      <command name="rm">cray-netcdf-hdf5parallel</command>
      <command name="rm">craype-sandybridge</command>
      <command name="rm">craype-ivybridge</command>
      <command name="rm">craype</command>
      <command name="rm">papi</command>
      <command name="rm">cmake</command>
      <command name="rm">cray-petsc</command>
      <command name="rm">esmf</command>
      <command name="rm">zlib</command>
<<<<<<< HEAD

        <!-- first load basic defaults, then remove/swap/load as necessary -->
        <command name="load">craype</command>
        <command name="load">PrgEnv-intel</command>
        <command name="load">cray-mpich</command>
        <command name="rm">craype-mic-knl</command>
        <command name="load">craype-haswell</command>
    </modules>
    
    <modules mpilib="mpt">
        <command name="swap">cray-mpich cray-mpich/7.7.6</command>
=======
      <command name="rm">craype-hugepages2M</command>

      <!-- first load basic defaults, then remove/swap/load as necessary -->
      <command name="load">craype</command>
      <command name="load">PrgEnv-intel</command>
      <command name="load">cray-mpich</command>
      <command name="rm">craype-mic-knl</command>
      <command name="load">craype-haswell</command>
    </modules>

    <modules mpilib="mpt">
      <command name="swap">cray-mpich cray-mpich/7.7.6</command>
>>>>>>> 7b003b65
    </modules>

    <modules compiler="intel">
      <command name="load">PrgEnv-intel/6.0.5</command>
      <command name="rm">intel</command>
      <command name="load">intel/19.0.3.199</command>
    </modules>

    <modules compiler="gnu">
      <command name="swap">PrgEnv-intel PrgEnv-gnu/6.0.5</command>
      <command name="rm">gcc</command>
      <command name="load">gcc/8.2.0</command>
      <command name="rm">cray-libsci</command>
      <command name="load">cray-libsci/19.02.1</command>
    </modules>

    <modules>
      <command name="swap">craype craype/2.5.18</command>
      <command name="rm">pmi</command>
      <command name="load">pmi/5.0.14</command>
      <command name="rm">craype-mic-knl</command>
      <command name="load">craype-haswell</command>
    </modules>

    <modules mpilib="mpi-serial">
      <command name="rm">cray-netcdf-hdf5parallel</command>
      <command name="rm">cray-hdf5-parallel</command>
      <command name="rm">cray-parallel-netcdf</command>
      <command name="load">cray-netcdf/4.6.1.3</command>
      <command name="load">cray-hdf5/1.10.2.0</command>
    </modules>
    <modules mpilib="!mpi-serial">
      <command name="rm">cray-netcdf-hdf5parallel</command>
      <command name="load">cray-netcdf-hdf5parallel/4.6.1.3</command>
<<<<<<< HEAD
      <command name="load">cray-hdf5-parallel/1.10.2.1</command>
=======
      <command name="load">cray-hdf5-parallel/1.10.2.0</command>
>>>>>>> 7b003b65
      <command name="load">cray-parallel-netcdf/1.8.1.4</command>
    </modules>

    <modules>
      <command name="rm">git</command>
      <command name="load">git</command>
      <command name="rm">cmake</command>
      <command name="load">cmake/3.14.4</command>
    </modules>
  </module_system>

  <environment_variables>

    <env name="MPICH_ENV_DISPLAY">1</env>
    <env name="MPICH_VERSION_DISPLAY">1</env>
    <env name="MPICH_CPUMASK_DISPLAY">1</env>

    <env name="OMP_STACKSIZE">128M</env>
    <env name="OMP_PROC_BIND">spread</env>
    <env name="OMP_PLACES">threads</env>
    <env name="HDF5_USE_FILE_LOCKING">FALSE</env>

    <env name="PERL5LIB">/project/projectdirs/acme/perl5/lib/perl5/x86_64-linux-thread-multi</env>
  </environment_variables>
  <environment_variables compiler="intel">
    <env name="FORT_BUFFERED">yes</env>
  </environment_variables>
</machine>

<!-- KNL nodes of Cori -->
<machine MACH="cori-knl">
  <DESC>Cori. XC40 Cray system at NERSC. KNL partition. os is CNL, 68 pes/node (for now only use 64), batch system is SLURM</DESC>
  <NODENAME_REGEX>cori</NODENAME_REGEX>
  <TESTS>e3sm_developer</TESTS>
  <COMPILERS>intel,gnu</COMPILERS>
  <MPILIBS>mpt,impi</MPILIBS>
  <CIME_OUTPUT_ROOT>$ENV{SCRATCH}/acme_scratch/cori-knl</CIME_OUTPUT_ROOT>
  <RUNDIR>$CIME_OUTPUT_ROOT/$CASE/run</RUNDIR>
  <EXEROOT>$CIME_OUTPUT_ROOT/$CASE/bld</EXEROOT>
  <DIN_LOC_ROOT>/project/projectdirs/acme/inputdata</DIN_LOC_ROOT>
  <DIN_LOC_ROOT_CLMFORC>/project/projectdirs/acme/inputdata/atm/datm7</DIN_LOC_ROOT_CLMFORC>
  <DOUT_S_ROOT>$CIME_OUTPUT_ROOT/archive/$CASE</DOUT_S_ROOT>
  <DOUT_L_MSROOT>csm/$CASE</DOUT_L_MSROOT>
  <BASELINE_ROOT>/project/projectdirs/acme/baselines/$COMPILER</BASELINE_ROOT>
  <CCSM_CPRNC>/project/projectdirs/acme/tools/cprnc.cori/cprnc</CCSM_CPRNC>
  <SAVE_TIMING_DIR>/project/projectdirs/acme</SAVE_TIMING_DIR>
  <SAVE_TIMING_DIR_PROJECTS>acme,m2830,m2833</SAVE_TIMING_DIR_PROJECTS>
  <OS>CNL</OS>
  <BATCH_SYSTEM>nersc_slurm</BATCH_SYSTEM>
  <SUPPORTED_BY>e3sm</SUPPORTED_BY>
  <GMAKE_J>8</GMAKE_J>
  <MAX_TASKS_PER_NODE>128</MAX_TASKS_PER_NODE>
  <MAX_MPITASKS_PER_NODE>64</MAX_MPITASKS_PER_NODE>
  <PROJECT>acme</PROJECT>
  <PROJECT_REQUIRED>TRUE</PROJECT_REQUIRED>
  <PIO_CONFIG_OPTS> -D PIO_BUILD_TIMING:BOOL=ON </PIO_CONFIG_OPTS>
  <TEST_TPUT_TOLERANCE>0.1</TEST_TPUT_TOLERANCE>
  <mpirun mpilib="default">
    <executable>srun</executable>
    <arguments>
      <arg name="label"> --label</arg>
<<<<<<< HEAD
      <arg name="num_tasks" > -n {{ total_tasks }}</arg>
      <arg name="thread_count">-c $SHELL{echo 272/`./xmlquery --value MAX_MPITASKS_PER_NODE`|bc}</arg>
=======
      <arg name="num_tasks" > -n $TOTALPES</arg>
      <arg name="thread_count">-c $SHELL{mpn=`./xmlquery --value MAX_MPITASKS_PER_NODE`; if [ 68 -ge $mpn ]; then c0=`expr 272 / $mpn`; c1=`expr $c0 / 4`; cflag=`expr $c1 \* 4`; echo $cflag|bc ; else echo 272/$mpn|bc;fi;} </arg>
>>>>>>> 7b003b65
      <arg name="binding"> $SHELL{if [ 68 -ge `./xmlquery --value MAX_MPITASKS_PER_NODE` ]; then echo "--cpu_bind=cores"; else echo "--cpu_bind=threads";fi;} </arg>
      <arg name="placement"> -m plane=$SHELL{echo `./xmlquery --value MAX_MPITASKS_PER_NODE`}</arg>
    </arguments>
  </mpirun>
  <module_system type="module">
    <init_path lang="perl">/opt/modules/default/init/perl</init_path>
    <init_path lang="python">/opt/modules/default/init/python</init_path>
    <init_path lang="sh">/opt/modules/default/init/sh</init_path>
    <init_path lang="csh">/opt/modules/default/init/csh</init_path>
    <cmd_path lang="perl">/opt/modules/default/bin/modulecmd perl</cmd_path>
    <cmd_path lang="python">/opt/modules/default/bin/modulecmd python</cmd_path>
    <cmd_path lang="sh">module</cmd_path>
    <cmd_path lang="csh">module</cmd_path>
    <modules>
      <command name="rm">craype</command>
      <command name="rm">craype-mic-knl</command>
      <command name="rm">craype-haswell</command>
      <command name="rm">PrgEnv-intel</command>
      <command name="rm">PrgEnv-cray</command>
      <command name="rm">PrgEnv-gnu</command>
      <command name="rm">intel</command>
      <command name="rm">cce</command>
      <command name="rm">gcc</command>
      <command name="rm">cray-parallel-netcdf</command>
      <command name="rm">cray-hdf5-parallel</command>
      <command name="rm">pmi</command>
      <command name="rm">cray-mpich2</command>
      <command name="rm">cray-mpich</command>
      <command name="rm">cray-netcdf</command>
      <command name="rm">cray-hdf5</command>
      <command name="rm">cray-netcdf-hdf5parallel</command>
      <command name="rm">cray-libsci</command>
      <command name="rm">papi</command>
      <command name="rm">cmake</command>
      <command name="rm">cray-petsc</command>
      <command name="rm">esmf</command>
      <command name="rm">zlib</command>
<<<<<<< HEAD
=======
      <command name="rm">craype-hugepages2M</command>
>>>>>>> 7b003b65

      <!-- first load basic defaults, then remove/swap/load as necessary -->
      <command name="load">craype</command>
      <command name="load">PrgEnv-intel</command>
      <command name="load">cray-mpich</command>
      <command name="rm">craype-haswell</command>
      <command name="load">craype-mic-knl</command>
    </modules>

    <modules mpilib="mpt">
      <command name="swap">cray-mpich cray-mpich/7.7.6</command>
    </modules>

    <modules mpilib="impi">
<<<<<<< HEAD
      <command name="swap">cray-mpich impi/2018.up2</command>
=======
      <command name="swap">cray-mpich impi/2019.up3</command>
>>>>>>> 7b003b65
    </modules>

    <modules compiler="intel">
      <command name="load">PrgEnv-intel/6.0.5</command>
      <command name="rm">intel</command>
      <command name="load">intel/18.0.1.163</command>
    </modules>

    <modules compiler="gnu">
      <command name="swap">PrgEnv-intel PrgEnv-gnu/6.0.5</command>
      <command name="rm">gcc</command>
      <command name="load">gcc/8.2.0</command>
      <command name="rm">cray-libsci</command>
      <command name="load">cray-libsci/19.02.1</command>
    </modules>

    <modules>
      <command name="swap">craype craype/2.5.18</command>
      <command name="rm">pmi</command>
      <command name="load">pmi/5.0.14</command>
      <command name="rm">craype-haswell</command>
      <command name="load">craype-mic-knl</command>
    </modules>

    <modules mpilib="mpi-serial">
      <command name="rm">cray-netcdf-hdf5parallel</command>
      <command name="rm">cray-hdf5-parallel</command>
      <command name="rm">cray-parallel-netcdf</command>
      <command name="load">cray-netcdf/4.6.1.3</command>
      <command name="load">cray-hdf5/1.10.2.0</command>
    </modules>
    <modules mpilib="!mpi-serial">
      <command name="rm">cray-netcdf-hdf5parallel</command>
      <command name="load">cray-netcdf-hdf5parallel/4.6.1.3</command>
      <command name="load">cray-hdf5-parallel/1.10.2.0</command>
      <command name="load">cray-parallel-netcdf/1.8.1.4</command>
    </modules>
    <modules>
      <command name="rm">git</command>
      <command name="load">git</command>
      <command name="rm">cmake</command>
      <command name="load">cmake/3.14.4</command>
    </modules>

    <!--command name="list">&gt;&amp; ml.txt</command-->

  </module_system>

  <environment_variables>
    <env name="MPICH_ENV_DISPLAY">1</env>
    <env name="MPICH_VERSION_DISPLAY">1</env>
    <env name="MPICH_CPUMASK_DISPLAY">1</env>

    <env name="OMP_STACKSIZE">128M</env>
    <env name="OMP_PROC_BIND">spread</env>
    <env name="OMP_PLACES">threads</env>
    <env name="HDF5_USE_FILE_LOCKING">FALSE</env>

    <env name="PERL5LIB">/project/projectdirs/acme/perl5/lib/perl5/x86_64-linux-thread-multi</env>
  </environment_variables>

  <environment_variables mpilib="mpt">
    <env name="MPICH_GNI_DYNAMIC_CONN">disabled</env>
  </environment_variables>
<<<<<<< HEAD
  <environment_variables mpilib="impi">
    <env name="I_MPI_FABRICS">ofi</env>
    <env name="I_MPI_OFI_PROVIDER">gni</env>
    <env name="I_MPI_PRINT_VERSION">yes</env>
    <env name="I_MPI_OFI_LIBRARY">/global/common/cori/software/libfabric/1.6.1/gnu/lib/libfabric.so</env>
    <env name="I_MPI_PMI_LIBRARY">/usr/lib64/slurmpmi/libpmi.so</env>
  </environment_variables>
=======
>>>>>>> 7b003b65
  <environment_variables compiler="intel">
    <env name="FORT_BUFFERED">yes</env>
    <env name="MPICH_MEMORY_REPORT">1</env>
  </environment_variables>
</machine>

<!-- Skylake nodes of Stampede2 at TACC -->
<machine MACH="stampede2">
  <DESC>Stampede2. Intel skylake nodes at TACC.  48 cores per node, batch system is SLURM</DESC>
  <NODENAME_REGEX>.*stampede2.*</NODENAME_REGEX>
  <TESTS>e3sm_developer</TESTS>
  <COMPILERS>intel,gnu</COMPILERS>
  <MPILIBS>impi</MPILIBS>
  <CIME_OUTPUT_ROOT>$ENV{SCRATCH}/acme_scratch/stampede2</CIME_OUTPUT_ROOT>
  <RUNDIR>$CIME_OUTPUT_ROOT/$CASE/run</RUNDIR>
  <EXEROOT>$CIME_OUTPUT_ROOT/$CASE/bld</EXEROOT>
  <DIN_LOC_ROOT>$ENV{SCRATCH}/inputdata</DIN_LOC_ROOT>
  <DIN_LOC_ROOT_CLMFORC>$ENV{SCRATCH}/inputdata/atm/datm7</DIN_LOC_ROOT_CLMFORC>
  <DOUT_S_ROOT>$CIME_OUTPUT_ROOT/archive/$CASE</DOUT_S_ROOT>
  <DOUT_L_MSROOT>csm/$CASE</DOUT_L_MSROOT>
  <BASELINE_ROOT>$ENV{SCRATCH}/baselines/$COMPILER</BASELINE_ROOT>
  <CCSM_CPRNC>$ENV{SCRATCH}/tools/cprnc.cori/cprnc</CCSM_CPRNC>
  <SAVE_TIMING_DIR>$ENV{SCRATCH}</SAVE_TIMING_DIR>
  <SAVE_TIMING_DIR_PROJECTS>acme</SAVE_TIMING_DIR_PROJECTS>
  <OS>LINUX</OS>
  <BATCH_SYSTEM>slurm</BATCH_SYSTEM>
  <SUPPORTED_BY>e3sm</SUPPORTED_BY>
  <GMAKE_J>8</GMAKE_J>
  <MAX_TASKS_PER_NODE>96</MAX_TASKS_PER_NODE>
  <MAX_MPITASKS_PER_NODE>48</MAX_MPITASKS_PER_NODE>
  <PROJECT_REQUIRED>FALSE</PROJECT_REQUIRED>
  <TEST_TPUT_TOLERANCE>0.1</TEST_TPUT_TOLERANCE>
  <mpirun mpilib="default">
    <executable>ibrun</executable>
  </mpirun>
  <module_system type="module">
    <init_path lang="perl">/opt/apps/lmod/lmod/init/perl</init_path>
    <init_path lang="python">/opt/apps/lmod/lmod/init/python</init_path>
    <init_path lang="sh">/opt/apps/lmod/lmod/init/sh</init_path>
    <init_path lang="csh">/opt/apps/lmod/lmod/init/csh</init_path>
    <cmd_path lang="perl">/opt/apps/lmod/lmod/libexec/lmod perl</cmd_path>
    <cmd_path lang="python">/opt/apps/lmod/lmod/libexec/lmod python</cmd_path>
    <cmd_path lang="sh">module -q</cmd_path>
    <cmd_path lang="csh">module -q</cmd_path>

    <modules>
      <command name="purge"></command>
    </modules>

    <modules compiler="intel">
      <command name="load">intel/18.0.0</command>
    </modules>

    <modules compiler="gnu">
      <command name="load">gcc/6.3.0</command>
    </modules>

    <modules mpilib="impi">
      <command name="load">impi/18.0.0</command>
    </modules>

    <modules mpilib="mpi-serial">
      <command name="load">hdf5/1.8.16</command>
      <command name="load">netcdf/4.3.3.1</command>
    </modules>
    <modules mpilib="!mpi-serial">
      <command name="load">phdf5/1.8.16</command>
      <command name="load">parallel-netcdf/4.3.3.1</command>
      <command name="load">pnetcdf/1.8.1</command>
    </modules>
    <modules>
      <command name="load">git</command>
      <command name="load">cmake</command>
      <command name="load">autotools</command>
      <command name="load">xalt</command>
      <!--command name="load">TACC</command-->
      <!--command name="load">python/2.7.13</command-->
    </modules>

  </module_system>

  <environment_variables>
    <env name="MPICH_ENV_DISPLAY">1</env>
    <env name="MPICH_VERSION_DISPLAY">1</env>

    <env name="OMP_STACKSIZE">128M</env>
    <env name="OMP_PROC_BIND">spread</env>
    <env name="OMP_PLACES">threads</env>
    <env name="I_MPI_PIN">1</env>
    <env name="MY_MPIRUN_OPTIONS">-l</env>
  </environment_variables>

</machine>


<machine MACH="mac">
    <DESC>Mac OS/X workstation or laptop</DESC>
    <NODENAME_REGEX></NODENAME_REGEX>
    <TESTS>e3sm_developer</TESTS>
    <OS>Darwin</OS>
    <COMPILERS>gnu</COMPILERS>
    <MPILIBS>openmpi,mpich</MPILIBS>
    <RUNDIR>$ENV{HOME}/projects/acme/scratch/$CASE/run</RUNDIR>
    <EXEROOT>$ENV{HOME}/projects/acme/scratch/$CASE/bld</EXEROOT>
    <DIN_LOC_ROOT>$ENV{HOME}/projects/acme/cesm-inputdata</DIN_LOC_ROOT>    <DIN_LOC_ROOT_CLMFORC>$ENV{HOME}/projects/acme/ptclm-data</DIN_LOC_ROOT_CLMFORC>
    <DOUT_S_ROOT>$ENV{HOME}/projects/acme/scratch/archive/$CASE</DOUT_S_ROOT>
    <DOUT_L_MSROOT>csm/$CASE</DOUT_L_MSROOT>
    <CIME_OUTPUT_ROOT>$ENV{HOME}/projects/acme/scratch</CIME_OUTPUT_ROOT>
    <BASELINE_ROOT>$ENV{HOME}/projects/acme/baselines/$COMPILER</BASELINE_ROOT>
    <!-- cmake -DCMAKE_Fortran_COMPILER=/opt/local/bin/mpif90-mpich-gcc48 -DHDF5_DIR=/opt/local -DNetcdf_INCLUDE_DIR=/opt/local/include .. -->
>
    <CCSM_CPRNC>$CCSMROOT/tools/cprnc/build/cprnc</CCSM_CPRNC>
    <SUPPORTED_BY>jnjohnson at lbl dot gov</SUPPORTED_BY>
<!--    <GMAKE>make</GMAKE> <- this doesn't actually work! -->
    <GMAKE_J>4</GMAKE_J>
    <MAX_TASKS_PER_NODE>4</MAX_TASKS_PER_NODE>
    <MAX_MPITASKS_PER_NODE>2</MAX_MPITASKS_PER_NODE>
</machine>

<machine MACH="linux-generic">
    <DESC>Linux workstation or laptop</DESC>
    <NODENAME_REGEX>none</NODENAME_REGEX>
    <BATCH_SYSTEM>none</BATCH_SYSTEM>
    <module_system type="none"></module_system>
    <OS>LINUX</OS>
    <TESTS>e3sm_developer</TESTS>
    <COMPILERS>gnu</COMPILERS>
    <MPILIBS>openmpi,mpich</MPILIBS>
    <RUNDIR>$ENV{HOME}/projects/acme/scratch/$CASE/run</RUNDIR>
    <EXEROOT>$ENV{HOME}/projects/acme/scratch/$CASE/bld</EXEROOT>
    <DIN_LOC_ROOT>$ENV{HOME}/projects/acme/cesm-inputdata</DIN_LOC_ROOT>
    <DIN_LOC_ROOT_CLMFORC>$ENV{HOME}/projects/acme/ptclm-data</DIN_LOC_ROOT_CLMFORC>
    <DOUT_S_ROOT>$ENV{HOME}/projects/acme/scratch/archive/$CASE</DOUT_S_ROOT>
    <DOUT_L_MSROOT>csm/$CASE</DOUT_L_MSROOT>
    <CIME_OUTPUT_ROOT>$ENV{HOME}/projects/acme/scratch</CIME_OUTPUT_ROOT>
    <BASELINE_ROOT>$ENV{HOME}/projects/acme/baselines/$COMPILER</BASELINE_ROOT>
    <!-- cmake -DCMAKE_Fortran_COMPILER=/opt/local/bin/mpif90-mpich-gcc48 -DHDF5_DIR=/opt/local -DNetcdf_INCLUDE_DIR=/opt/local/include .. -->>
    <CCSM_CPRNC>$CCSMROOT/tools/cprnc/build/cprnc</CCSM_CPRNC>
    <SUPPORTED_BY>jayesh at mcs dot anl dot gov</SUPPORTED_BY>
<!--    <GMAKE>make</GMAKE> <- this doesn't actually work! -->
    <GMAKE_J>4</GMAKE_J>
    <MAX_TASKS_PER_NODE>4</MAX_TASKS_PER_NODE>
    <MAX_MPITASKS_PER_NODE>2</MAX_MPITASKS_PER_NODE>
    <mpirun mpilib="default">
      <executable>mpirun</executable>
      <arguments>
        <arg name="num_tasks"> -np {{ total_tasks }}</arg>
      </arguments>
    </mpirun>
</machine>

<machine MACH="melvin">
    <DESC>Linux workstation for Jenkins testing</DESC>
<<<<<<< HEAD
    <NODENAME_REGEX>(melvin|watson|s999964|climate|penn|sems)</NODENAME_REGEX>
=======
    <NODENAME_REGEX>(sems-|melvin|watson|s999964|climate|penn)</NODENAME_REGEX>
>>>>>>> 7b003b65
    <PROXY>sonproxy.sandia.gov:80</PROXY>
    <TESTS>e3sm_developer</TESTS>
    <OS>LINUX</OS>
    <COMPILERS>gnu,intel</COMPILERS>
    <MPILIBS>openmpi</MPILIBS>
    <CIME_OUTPUT_ROOT>$ENV{HOME}/acme/scratch</CIME_OUTPUT_ROOT>
    <RUNDIR>$CIME_OUTPUT_ROOT/$CASE/run</RUNDIR>
    <EXEROOT>$CIME_OUTPUT_ROOT/$CASE/bld</EXEROOT>
    <DIN_LOC_ROOT>/sems-data-store/ACME/inputdata</DIN_LOC_ROOT>
    <DIN_LOC_ROOT_CLMFORC>/sems-data-store/ACME/inputdata/atm/datm7</DIN_LOC_ROOT_CLMFORC>
    <DOUT_S_ROOT>$CIME_OUTPUT_ROOT/archive/$CASE</DOUT_S_ROOT>
    <DOUT_L_MSROOT>csm/$CASE</DOUT_L_MSROOT>
    <BASELINE_ROOT>/sems-data-store/ACME/baselines/$COMPILER</BASELINE_ROOT>
    <SAVE_TIMING_DIR>/sems-data-store/ACME/timings</SAVE_TIMING_DIR>
    <SAVE_TIMING_DIR_PROJECTS>.*</SAVE_TIMING_DIR_PROJECTS>
    <CCSM_CPRNC>/sems-data-store/ACME/cprnc/build.new/cprnc</CCSM_CPRNC>
    <SUPPORTED_BY>jgfouca at sandia dot gov</SUPPORTED_BY>
<!--    <GMAKE>make</GMAKE> <- this doesn't actually work! -->
    <GMAKE_J>32</GMAKE_J>
    <MAX_TASKS_PER_NODE>48</MAX_TASKS_PER_NODE>
    <MAX_MPITASKS_PER_NODE>48</MAX_MPITASKS_PER_NODE>
    <BATCH_SYSTEM>none</BATCH_SYSTEM>
    <TEST_TPUT_TOLERANCE>0.1</TEST_TPUT_TOLERANCE>
    <mpirun mpilib="default">
      <executable>mpirun</executable>
      <arguments>
        <arg name="num_tasks"> -np {{ total_tasks }}</arg>
        <arg name="tasks_per_node"> --map-by ppr:{{ tasks_per_numa }}:socket:PE=$ENV{OMP_NUM_THREADS} --bind-to hwthread</arg>
      </arguments>
    </mpirun>
    <module_system type="module" allow_error="false">
      <init_path lang="python">/usr/share/Modules/init/python.py</init_path>
      <init_path lang="perl">/usr/share/Modules/init/perl.pm</init_path>
      <init_path lang="sh">/usr/share/Modules/init/sh</init_path>
      <init_path lang="csh">/usr/share/Modules/init/csh</init_path>
      <cmd_path lang="python">/usr/bin/modulecmd python</cmd_path>
      <cmd_path lang="perl">/usr/bin/modulecmd perl</cmd_path>
      <cmd_path lang="csh">module</cmd_path>
      <cmd_path lang="sh">module</cmd_path>
      <modules>
        <command name="purge"/>
        <command name="load">sems-env</command>
        <command name="load">acme-env</command>
        <command name="load">sems-git</command>
        <command name="load">sems-python/2.7.9</command>
        <command name="load">sems-cmake/2.8.12</command>
      </modules>
      <modules compiler="gnu">
        <command name="load">sems-gcc/5.3.0</command>
      </modules>
      <modules compiler="intel">
        <command name="load">sems-intel/16.0.3</command>
      </modules>
      <modules mpilib="mpi-serial">
        <command name="load">sems-netcdf/4.4.1/exo</command>
        <command name="load">acme-pfunit/3.2.8/base</command>
      </modules>
      <modules mpilib="!mpi-serial">
        <command name="load">sems-openmpi/1.8.7</command>
        <command name="load">sems-netcdf/4.4.1/exo_parallel</command>
      </modules>
    </module_system>
    <environment_variables>
      <env name="NETCDFROOT">$ENV{SEMS_NETCDF_ROOT}</env>
      <env name="OMP_STACKSIZE">64M</env>
      <env name="OMP_PROC_BIND">spread</env>
      <env name="OMP_PLACES">threads</env>
    </environment_variables>
    <environment_variables mpilib="!mpi-serial">
      <env name="PNETCDFROOT">$ENV{SEMS_NETCDF_ROOT}</env>
    </environment_variables>
</machine>

<machine MACH="snl-white">
    <DESC>IBM Power 8 Testbed machine</DESC>
    <NODENAME_REGEX>white</NODENAME_REGEX>
    <BATCH_SYSTEM>lsf</BATCH_SYSTEM>
    <OS>LINUX</OS>
    <TESTS>e3sm_developer</TESTS>
    <COMPILERS>gnu</COMPILERS>
    <MPILIBS>openmpi</MPILIBS>
    <RUNDIR>$ENV{HOME}/projects/e3sm/scratch/$CASE/run</RUNDIR>
    <EXEROOT>$ENV{HOME}/projects/e3sm/scratch/$CASE/bld</EXEROOT>
    <DIN_LOC_ROOT>$ENV{HOME}/projects/e3sm/cesm-inputdata</DIN_LOC_ROOT>
    <DIN_LOC_ROOT_CLMFORC>$ENV{HOME}/projects/e3sm/ptclm-data</DIN_LOC_ROOT_CLMFORC>
    <DOUT_S_ROOT>$ENV{HOME}/projects/e3sm/scratch/archive/$CASE</DOUT_S_ROOT>
    <DOUT_L_MSROOT>csm/$CASE</DOUT_L_MSROOT>
    <CIME_OUTPUT_ROOT>$ENV{HOME}/projects/e3sm/scratch</CIME_OUTPUT_ROOT>
    <BASELINE_ROOT>$ENV{HOME}/projects/e3sm/baselines/$COMPILER</BASELINE_ROOT>
    <CCSM_CPRNC>$CCSMROOT/tools/cprnc/build/cprnc</CCSM_CPRNC>
    <SUPPORTED_BY>mdeakin at sandia dot gov</SUPPORTED_BY>
    <GMAKE_J>32</GMAKE_J>
    <MAX_TASKS_PER_NODE>4</MAX_TASKS_PER_NODE>
    <MAX_MPITASKS_PER_NODE>1</MAX_MPITASKS_PER_NODE>
    <module_system type="module" allow_error="true">
      <init_path lang="sh">/usr/share/Modules/init/sh</init_path>
      <init_path lang="python">/usr/share/Modules/init/python.py</init_path>
      <cmd_path lang="sh">module</cmd_path>
      <cmd_path lang="python">module</cmd_path>
      <modules>
	<command name="load">cuda/9.0.176</command>
	<command name="load">gcc/7.2.0</command>
	<command name="load">zlib/1.2.8</command>
	<command name="load">openblas/0.2.20/gcc/7.2.0</command>
	<command name="load">openmpi/2.1.2/gcc/7.2.0/cuda/9.0.176</command>
	<command name="load">netcdf-exo/4.4.1.1/openmpi/2.1.2/gcc/7.2.0/cuda/9.0.176</command>
      </modules>
    </module_system>
    <environment_variables>
      <env name="NETCDF_C_PATH">$ENV{NETCDF_ROOT}</env>
      <env name="NETCDF_FORTRAN_PATH">$ENV{NETCDFF_ROOT}</env>
    </environment_variables>
    <mpirun mpilib="default">
      <executable>mpirun</executable>
      <arguments></arguments>
    </mpirun>
</machine>

<machine MACH="snl-blake">
    <DESC>Skylake Testbed machine</DESC>
    <NODENAME_REGEX>blake</NODENAME_REGEX>
    <BATCH_SYSTEM>slurm</BATCH_SYSTEM>
    <OS>LINUX</OS>
    <TESTS>e3sm_developer</TESTS>
    <COMPILERS>intel18</COMPILERS>
    <MPILIBS>openmpi</MPILIBS>
    <RUNDIR>$ENV{HOME}/projects/e3sm/scratch/$CASE/run</RUNDIR>
    <EXEROOT>$ENV{HOME}/projects/e3sm/scratch/$CASE/bld</EXEROOT>
    <DIN_LOC_ROOT>$ENV{HOME}/projects/e3sm/cesm-inputdata</DIN_LOC_ROOT>
    <DIN_LOC_ROOT_CLMFORC>$ENV{HOME}/projects/e3sm/ptclm-data</DIN_LOC_ROOT_CLMFORC>
    <DOUT_S_ROOT>$ENV{HOME}/projects/e3sm/scratch/archive/$CASE</DOUT_S_ROOT>
    <DOUT_L_MSROOT>csm/$CASE</DOUT_L_MSROOT>
    <CIME_OUTPUT_ROOT>$ENV{HOME}/projects/e3sm/scratch</CIME_OUTPUT_ROOT>
    <BASELINE_ROOT>$ENV{HOME}/projects/e3sm/baselines/$COMPILER</BASELINE_ROOT>
    <CCSM_CPRNC>$CCSMROOT/tools/cprnc/build/cprnc</CCSM_CPRNC>
    <SUPPORTED_BY>mdeakin at sandia dot gov</SUPPORTED_BY>
    <GMAKE_J>48</GMAKE_J>
    <MAX_TASKS_PER_NODE>48</MAX_TASKS_PER_NODE>
    <MAX_MPITASKS_PER_NODE>48</MAX_MPITASKS_PER_NODE>
    <module_system type="module" allow_error="true">
      <init_path lang="sh">/usr/share/Modules/init/sh</init_path>
      <init_path lang="python">/usr/share/Modules/init/python.py</init_path>
      <cmd_path lang="sh">module</cmd_path>
      <cmd_path lang="python">module</cmd_path>
      <modules>
	<command name="load">zlib/1.2.11</command>
	<command name="load">intel/compilers/18.1.163</command>
	<command name="load">openmpi/2.1.2/intel/18.1.163</command>
	<command name="load">hdf5/1.10.1/openmpi/2.1.2/intel/18.1.163</command>
	<command name="load">netcdf-exo/4.4.1.1/openmpi/2.1.2/intel/18.1.163</command>
      </modules>
    </module_system>
    <environment_variables>
      <env name="NETCDF_C_PATH">$ENV{NETCDF_ROOT}</env>
      <env name="NETCDF_FORTRAN_PATH">$ENV{NETCDFF_ROOT}</env>
    </environment_variables>
    <mpirun mpilib="default">
      <executable>mpirun</executable>
      <arguments></arguments>
    </mpirun>
</machine>

<machine MACH="anlworkstation">
    <DESC>Linux workstation for ANL</DESC>
    <NODENAME_REGEX>compute.*mcs.anl.gov</NODENAME_REGEX>
    <TESTS>e3sm_developer</TESTS>
    <OS>LINUX</OS>
    <COMPILERS>gnu</COMPILERS>
    <MPILIBS>mpich</MPILIBS>
    <CIME_OUTPUT_ROOT>$ENV{HOME}/acme/scratch</CIME_OUTPUT_ROOT>
    <RUNDIR>$CIME_OUTPUT_ROOT/$CASE/run</RUNDIR>
    <EXEROOT>$CIME_OUTPUT_ROOT/$CASE/bld</EXEROOT>
    <DIN_LOC_ROOT>/home/climate1/acme/inputdata</DIN_LOC_ROOT>
    <DIN_LOC_ROOT_CLMFORC>/home/climate1/acme/inputdata/atm/datm7</DIN_LOC_ROOT_CLMFORC>
    <DOUT_S_ROOT>$CIME_OUTPUT_ROOT/archive/$CASE</DOUT_S_ROOT>
    <DOUT_L_MSROOT>csm/$CASE</DOUT_L_MSROOT>
    <BASELINE_ROOT>/home/climate1/acme/baselines/$COMPILER</BASELINE_ROOT>
    <CCSM_CPRNC>/home/climate1/acme/cprnc/build/cprnc</CCSM_CPRNC>
    <BATCHQUERY></BATCHQUERY>
    <BATCHSUBMIT></BATCHSUBMIT>
    <SUPPORTED_BY>jgfouca at sandia dot gov</SUPPORTED_BY>
    <GMAKE>make</GMAKE>
    <GMAKE_J>32</GMAKE_J>
    <MAX_TASKS_PER_NODE>32</MAX_TASKS_PER_NODE>
    <MAX_MPITASKS_PER_NODE>32</MAX_MPITASKS_PER_NODE>
    <BATCH_SYSTEM>none</BATCH_SYSTEM>
    <mpirun mpilib="default">
      <executable>mpirun</executable>
      <arguments>
        <arg name="num_tasks"> -l -np {{ total_tasks }}</arg>
      </arguments>
    </mpirun>
    <module_system type="soft">
      <init_path lang="csh">/software/common/adm/packages/softenv-1.6.2/etc/softenv-load.csh</init_path>
      <init_path lang="sh">/software/common/adm/packages/softenv-1.6.2/etc/softenv-load.sh</init_path>
      <cmd_path lang="csh">source /software/common/adm/packages/softenv-1.6.2/etc/softenv-aliases.csh ; soft</cmd_path>
      <cmd_path lang="sh">source /software/common/adm/packages/softenv-1.6.2/etc/softenv-aliases.sh ; soft</cmd_path>
      <modules compiler="gnu">
	<command name="add">+gcc-6.2.0</command>
	<command name="add">+szip-2.1-gcc-6.2.0</command>
	<command name="add">+cmake-2.8.12</command>
      </modules>
      <modules compiler="gnu" mpilib="mpi-serial">
        <command name="add">+netcdf-4.4.1c-4.2cxx-4.4.4f-serial-gcc6.2.0</command>
      </modules>
      <modules compiler="gnu" mpilib="!mpi-serial">
        <command name="add">+mpich-3.2-gcc-6.2.0</command>
        <command name="add">+hdf5-1.8.16-gcc-6.2.0-mpich-3.2-parallel</command>
        <command name="add">+netcdf-4.4.1c-4.2cxx-4.4.4f-parallel-gcc6.2.0-mpich-3.2</command>
      </modules>
    </module_system>
    <environment_variables>
      <env name="NETCDF_PATH">$SHELL{dirname $(dirname $(which ncdump))}</env>
    </environment_variables>
    <environment_variables mpilib="mpi-serial">
      <!-- We currently don't have a soft env for serial hdf5 -->
      <env name="LD_LIBRARY_PATH">/soft/apps/packages/climate/hdf5/1.8.16-serial/gcc-6.2.0/lib:$ENV{LD_LIBRARY_PATH}</env>
    </environment_variables>
    <environment_variables mpilib="!mpi-serial">
      <env name="HDF5_PATH">$SHELL{dirname $(dirname $(which h5dump))}</env>
      <!-- We currently don't have a soft env for pnetcdf 1.8.1 -->
      <env name="PNETCDF_PATH">/soft/apps/packages/climate/pnetcdf/1.8.1/gcc-6.2.0</env>
    </environment_variables>
    <environment_variables SMP_PRESENT="TRUE">
      <env name="OMP_STACKSIZE">64M</env>
    </environment_variables>
</machine>

<machine MACH="sandiatoss3">
  <DESC>SNL clust</DESC>
  <NODENAME_REGEX>(skybridge|chama)</NODENAME_REGEX>
  <PROXY>wwwproxy.sandia.gov:80</PROXY>
  <TESTS>e3sm_integration</TESTS>
  <COMPILERS>intel</COMPILERS>
  <MPILIBS>openmpi</MPILIBS>
  <OS>LINUX</OS>
  <CIME_OUTPUT_ROOT>/gpfs1/$USER/acme_scratch/sandiatoss3</CIME_OUTPUT_ROOT>
  <RUNDIR>/gscratch/$USER/acme_scratch/sandiatoss3/$CASE/run</RUNDIR>
  <EXEROOT>$CIME_OUTPUT_ROOT/$CASE/bld</EXEROOT>
  <DIN_LOC_ROOT>/projects/ccsm/inputdata</DIN_LOC_ROOT>
  <DIN_LOC_ROOT_CLMFORC>/projects/ccsm/inputdata/atm/datm7</DIN_LOC_ROOT_CLMFORC>
  <DOUT_S_ROOT>$CIME_OUTPUT_ROOT/archive/$CASE</DOUT_S_ROOT>               <!-- complete path to a short term archiving directory -->
  <DOUT_L_MSROOT>USERDEFINED_optional_run</DOUT_L_MSROOT>           <!-- complete path to a long term archiving directory -->
  <BASELINE_ROOT>/projects/ccsm/ccsm_baselines/$COMPILER</BASELINE_ROOT>
  <CCSM_CPRNC>/projects/ccsm/cprnc/build.toss3/cprnc_wrap</CCSM_CPRNC>                <!-- path to the cprnc tool used to compare netcdf history files in testing -->
  <SAVE_TIMING_DIR>/projects/ccsm/timings</SAVE_TIMING_DIR>
  <SAVE_TIMING_DIR_PROJECTS>.*</SAVE_TIMING_DIR_PROJECTS>
  <BATCH_SYSTEM>slurm</BATCH_SYSTEM>
  <SUPPORTED_BY>jgfouca at sandia dot gov</SUPPORTED_BY>
  <GMAKE_J>8</GMAKE_J>
  <MAX_TASKS_PER_NODE>16</MAX_TASKS_PER_NODE>
  <MAX_MPITASKS_PER_NODE>16</MAX_MPITASKS_PER_NODE>
  <PIO_BUFFER_SIZE_LIMIT>1</PIO_BUFFER_SIZE_LIMIT>
  <PROJECT_REQUIRED>TRUE</PROJECT_REQUIRED>
  <PROJECT>fy150001</PROJECT>
  <TEST_TPUT_TOLERANCE>0.1</TEST_TPUT_TOLERANCE>

  <mpirun mpilib="default">
    <executable>mpiexec</executable>
    <arguments>
      <arg name="num_tasks"> --n {{ total_tasks }}</arg>
      <arg name="tasks_per_node"> --map-by ppr:{{ tasks_per_numa }}:socket:PE=$ENV{OMP_NUM_THREADS} --bind-to core</arg>
    </arguments>
  </mpirun>
  <mpirun mpilib="mpi-serial">
    <executable></executable>
  </mpirun>
  <module_system type="module">
    <init_path lang="python">/usr/share/lmod/lmod/init/python.py</init_path>
    <init_path lang="perl">/usr/share/lmod/lmod/init/perl.pm</init_path>
    <init_path lang="sh">/usr/share/lmod/lmod/init/sh</init_path>
    <init_path lang="csh">/usr/share/lmod/lmod/init/csh</init_path>
    <cmd_path lang="python">/usr/share/lmod/lmod/libexec/lmod python</cmd_path>
    <cmd_path lang="perl">/usr/share/lmod/lmod/libexec/lmod perl</cmd_path>
    <cmd_path lang="csh">module</cmd_path>
    <cmd_path lang="sh">module</cmd_path>
    <modules>
      <command name="purge"/>
      <command name="load">sems-env</command>
      <command name="load">sems-git</command>
      <command name="load">sems-python/2.7.9</command>
      <command name="load">sems-cmake</command>
      <command name="load">gnu/4.9.2</command>
      <command name="load">sems-intel/17.0.0</command>
    </modules>
    <modules mpilib="!mpi-serial">
      <command name="load">sems-openmpi/1.10.5</command>
      <command name="load">sems-netcdf/4.4.1/exo_parallel</command>
    </modules>
    <modules mpilib="mpi-serial">
      <command name="load">sems-netcdf/4.4.1/exo</command>
    </modules>
  </module_system>
  <environment_variables>
    <env name="NETCDFROOT">$ENV{SEMS_NETCDF_ROOT}</env>
    <env name="NETCDF_INCLUDES">$ENV{SEMS_NETCDF_ROOT}/include</env>
    <env name="NETCDF_LIBS">$ENV{SEMS_NETCDF_ROOT}/lib</env>
    <env name="OMP_STACKSIZE">64M</env>
  </environment_variables>
  <environment_variables mpilib="!mpi-serial">
    <env name="PNETCDFROOT">$ENV{SEMS_NETCDF_ROOT}</env>
  </environment_variables>
</machine>

<machine MACH="ghost">
  <DESC>SNL clust</DESC>
  <NODENAME_REGEX>ghost-login</NODENAME_REGEX>
  <PROXY>wwwproxy.sandia.gov:80</PROXY>
  <TESTS>e3sm_integration</TESTS>
  <COMPILERS>intel</COMPILERS>
  <MPILIBS>openmpi</MPILIBS>
  <OS>LINUX</OS>
  <CIME_OUTPUT_ROOT>/gscratch/$USER/acme_scratch/ghost</CIME_OUTPUT_ROOT>
  <RUNDIR>$CIME_OUTPUT_ROOT/$CASE/run</RUNDIR>
  <EXEROOT>$CIME_OUTPUT_ROOT/$CASE/bld</EXEROOT>
  <DIN_LOC_ROOT>/projects/ccsm/inputdata</DIN_LOC_ROOT>
  <DIN_LOC_ROOT_CLMFORC>/projects/ccsm/inputdata/atm/datm7</DIN_LOC_ROOT_CLMFORC>
  <DOUT_S_ROOT>$CIME_OUTPUT_ROOT/archive/$CASE</DOUT_S_ROOT>               <!-- complete path to a short term archiving directory -->
  <DOUT_L_MSROOT>USERDEFINED_optional_run</DOUT_L_MSROOT>           <!-- complete path to a long term archiving directory -->
  <BASELINE_ROOT>/projects/ccsm/ccsm_baselines/$COMPILER</BASELINE_ROOT>
  <CCSM_CPRNC>/projects/ccsm/cprnc/build.toss3/cprnc_wrap</CCSM_CPRNC>                <!-- path to the cprnc tool used to compare netcdf history files in testing -->
  <BATCH_SYSTEM>slurm</BATCH_SYSTEM>
  <SUPPORTED_BY>jgfouca at sandia dot gov</SUPPORTED_BY>
  <GMAKE_J>8</GMAKE_J>
  <MAX_TASKS_PER_NODE>36</MAX_TASKS_PER_NODE>
  <MAX_MPITASKS_PER_NODE>36</MAX_MPITASKS_PER_NODE>
  <PIO_BUFFER_SIZE_LIMIT>1</PIO_BUFFER_SIZE_LIMIT>
  <PROJECT_REQUIRED>TRUE</PROJECT_REQUIRED>
  <PROJECT>fy150001</PROJECT>

  <mpirun mpilib="default">
    <executable>mpiexec</executable>
    <arguments>
      <arg name="num_tasks"> --n {{ total_tasks }}</arg>
      <arg name="tasks_per_node"> --map-by ppr:{{ tasks_per_numa }}:socket:PE=$ENV{OMP_NUM_THREADS} --bind-to core</arg>
    </arguments>
  </mpirun>
  <mpirun mpilib="mpi-serial">
    <executable></executable>
  </mpirun>
  <module_system type="module">
    <init_path lang="python">/usr/share/lmod/lmod/init/python.py</init_path>
    <init_path lang="perl">/usr/share/lmod/lmod/init/perl.pm</init_path>
    <init_path lang="sh">/usr/share/lmod/lmod/init/sh</init_path>
    <init_path lang="csh">/usr/share/lmod/lmod/init/csh</init_path>
    <cmd_path lang="python">/usr/share/lmod/lmod/libexec/lmod python</cmd_path>
    <cmd_path lang="perl">/usr/share/lmod/lmod/libexec/lmod perl</cmd_path>
    <cmd_path lang="csh">module</cmd_path>
    <cmd_path lang="sh">module</cmd_path>
    <modules>
      <command name="purge"/>
      <command name="load">sems-env</command>
      <command name="load">sems-git</command>
      <command name="load">sems-python/2.7.9</command>
      <command name="load">sems-cmake</command>
      <command name="load">gnu/4.9.2</command>
      <command name="load">sems-intel/16.0.2</command>
      <command name="load">mkl/16.0</command>
      <command name="load">sems-netcdf/4.4.1/exo_parallel</command>
    </modules>
    <modules mpilib="!mpi-serial">
      <command name="load">sems-openmpi/1.10.5</command>
    </modules>
  </module_system>
  <environment_variables>
    <env name="NETCDFROOT">$ENV{SEMS_NETCDF_ROOT}</env>
    <env name="NETCDF_INCLUDES">$ENV{SEMS_NETCDF_ROOT}/include</env>
    <env name="NETCDF_LIBS">$ENV{SEMS_NETCDF_ROOT}/lib</env>
    <env name="OMP_STACKSIZE">64M</env>
  </environment_variables>
  <environment_variables mpilib="!mpi-serial">
    <env name="PNETCDFROOT">$ENV{SEMS_NETCDF_ROOT}</env>
  </environment_variables>
</machine>

<machine MACH="blues">
         <DESC>ANL/LCRC Linux Cluster</DESC>
         <NODENAME_REGEX>blogin.*.lcrc.anl.gov</NODENAME_REGEX>
         <TESTS>e3sm_integration</TESTS>
         <COMPILERS>gnu,pgi,intel,nag</COMPILERS>
         <MPILIBS>mvapich,mpich,openmpi</MPILIBS>
         <CIME_OUTPUT_ROOT>/lcrc/project/$PROJECT/$USER/acme_scratch</CIME_OUTPUT_ROOT>
	 <RUNDIR>$CIME_OUTPUT_ROOT/$CASE/run</RUNDIR>
	 <EXEROOT>$CIME_OUTPUT_ROOT/$CASE/bld</EXEROOT>
         <DIN_LOC_ROOT>/home/ccsm-data/inputdata</DIN_LOC_ROOT>
         <DIN_LOC_ROOT_CLMFORC>/home/ccsm-data/inputdata/atm/datm7</DIN_LOC_ROOT_CLMFORC>
         <DOUT_S_ROOT>/lcrc/project/ACME/$USER/archive/$CASE</DOUT_S_ROOT>
         <DOUT_L_MSROOT>/lcrc/project/ACME/$USER/archive/$CASE</DOUT_L_MSROOT>
         <BASELINE_ROOT>/lcrc/group/acme/acme_baselines/blues/$COMPILER</BASELINE_ROOT>
         <CCSM_CPRNC>/home/ccsm-data/tools/cprnc</CCSM_CPRNC>
         <OS>LINUX</OS>
	 <BATCH_SYSTEM>pbs</BATCH_SYSTEM>
         <SUPPORTED_BY>acme</SUPPORTED_BY>
         <GMAKE_J>4</GMAKE_J>
         <MAX_TASKS_PER_NODE>16</MAX_TASKS_PER_NODE>
	 <MAX_MPITASKS_PER_NODE>16</MAX_MPITASKS_PER_NODE>
         <PROJECT_REQUIRED>TRUE</PROJECT_REQUIRED>
	 <PROJECT>ACME</PROJECT>
         <TEST_TPUT_TOLERANCE>0.1</TEST_TPUT_TOLERANCE>
         <mpirun mpilib="mvapich">
           <executable>mpiexec</executable>
           <arguments>
             <arg name="num_tasks"> -n {{ total_tasks }} </arg>
           </arguments>
         </mpirun>
         <mpirun mpilib="mpich">
           <executable>mpiexec</executable>
           <arguments>
             <arg name="num_tasks"> -n {{ total_tasks }} </arg>
           </arguments>
         </mpirun>
         <mpirun mpilib="mpi-serial">
             <executable></executable>
         </mpirun>
    <module_system type="soft">
      <init_path lang="csh">/etc/profile.d/a_softenv.csh</init_path>
      <init_path lang="sh">/etc/profile.d/a_softenv.sh</init_path>
      <cmd_path lang="csh">soft</cmd_path>
      <cmd_path lang="sh">soft</cmd_path>
      <modules>
        <command name="add">+cmake-2.8.12</command>
        <command name="add">+python-2.7</command>
      </modules>
      <modules compiler="gnu">
        <command name="add">+gcc-5.3.0</command>
        <command name="add">+hdf5-1.10.0-gcc-5.3.0-serial</command>
        <command name="add">+netcdf-c-4.4.0-f77-4.4.3-gcc-5.3.0-serial</command>
      </modules>
      <modules compiler="gnu-5.2">
	<command name="add">+gcc-5.2</command>
	<command name="add">+netcdf-4.3.3.1-gnu5.2-serial</command>
      </modules>
      <modules compiler="gnu" mpilib="mvapich">
        <command name="add">+mvapich2-2.2b-gcc-5.3.0</command>
        <command name="add">+pnetcdf-1.6.1-gcc-5.3.0-mvapich2-2.2b</command>
      </modules>
      <modules compiler="gnu-5.2" mpilib="mvapich">
	<command name="add">+mvapich2-2.2b-gcc-5.2</command>
      </modules>
      <modules compiler="intel">
	<command name="add">+intel-15.0</command>
	<command name="add">+mkl-11.2.1</command>
      </modules>
      <modules compiler="intel" mpilib="mvapich">
	<command name="add">+mvapich2-2.2b-intel-15.0</command>
	<command name="add">+pnetcdf-1.6.1-mvapich2-2.2a-intel-15.0</command>
      </modules>
      <modules compiler="pgi">
        <command name="add">+pgi-15.7</command>
        <command name="add">+binutils-2.27</command>
        <command name="add">+netcdf-c-4.4.1-f77-4.4.4-pgi-15.7-serial</command>
      </modules>
      <modules compiler="pgi" mpilib="mvapich">
        <command name="add">+mvapich2-2.2-pgi-15.7</command>
        <command name="add">+pnetcdf-1.7.0-pgi-15.7-mvapich2-2.2</command>
      </modules>
      <modules compiler="nag">
        <command name="add">+nag-6.0</command>
        <command name="add">+hdf5-1.8.12-serial-nag</command>
        <command name="add">+netcdf-4.3.1-serial-nag</command>
      </modules>
      <modules compiler="nag" mpilib="mvapich">
        <command name="add">+mpich3-3.1.4-nag-6.0</command>
        <command name="add">+pnetcdf-1.6.1-mpich-3.1.4-nag-6.0</command>
      </modules>
    </module_system>
    <environment_variables>
      <env name="NETCDFROOT">$SHELL{dirname $(dirname $(which ncdump))}</env>
    </environment_variables>
    <environment_variables mpilib="!mpi-serial">
      <env name="PNETCDFROOT">$SHELL{dirname $(dirname $(which pnetcdf_version))}</env>
    </environment_variables>
    <environment_variables>
      <env name="OMP_STACKSIZE">64M</env>
    </environment_variables>
</machine>

<machine MACH="anvil">
         <DESC>ANL/LCRC Linux Cluster</DESC>
         <NODENAME_REGEX>b51.*.lcrc.anl.gov</NODENAME_REGEX>
         <TESTS>e3sm_integration</TESTS>
         <COMPILERS>intel,gnu,pgi</COMPILERS>
         <MPILIBS>mvapich,openmpi</MPILIBS>
         <CIME_OUTPUT_ROOT>/lcrc/group/acme/$USER/acme_scratch/anvil</CIME_OUTPUT_ROOT>
	 <SAVE_TIMING_DIR>/lcrc/group/acme</SAVE_TIMING_DIR>
         <SAVE_TIMING_DIR_PROJECTS>.*</SAVE_TIMING_DIR_PROJECTS>
	 <RUNDIR>$CIME_OUTPUT_ROOT/$CASE/run</RUNDIR>
	 <EXEROOT>$CIME_OUTPUT_ROOT/$CASE/bld</EXEROOT>
         <DIN_LOC_ROOT>/home/ccsm-data/inputdata</DIN_LOC_ROOT>
         <DIN_LOC_ROOT_CLMFORC>/home/ccsm-data/inputdata/atm/datm7</DIN_LOC_ROOT_CLMFORC>
         <DOUT_S_ROOT>/lcrc/group/acme/$USER/archive/$CASE</DOUT_S_ROOT>
         <DOUT_L_MSROOT>/lcrc/project/ACME/$USER/archive/$CASE</DOUT_L_MSROOT>
         <BASELINE_ROOT>/lcrc/group/acme/acme_baselines/$COMPILER</BASELINE_ROOT>
         <CCSM_CPRNC>/home/ccsm-data/tools/cprnc</CCSM_CPRNC>
         <OS>LINUX</OS>
	 <BATCH_SYSTEM>slurm</BATCH_SYSTEM>
         <SUPPORTED_BY>E3SM</SUPPORTED_BY>
         <GMAKE_J>8</GMAKE_J>
         <MAX_TASKS_PER_NODE>36</MAX_TASKS_PER_NODE>
	 <MAX_MPITASKS_PER_NODE>36</MAX_MPITASKS_PER_NODE>
         <PROJECT_REQUIRED>FALSE</PROJECT_REQUIRED>
<<<<<<< HEAD
	 <PROJECT>ACME</PROJECT>
         <mpirun mpilib="openmpi">
           <executable>mpiexec</executable>
           <arguments>
             <arg name="num_tasks"> -n {{ total_tasks }} </arg>
             <arg name="tasks_per_node"> --map-by ppr:{{ tasks_per_numa }}:socket:PE=$ENV{OMP_NUM_THREADS} --bind-to core</arg>
             <!--arg name="label" DEBUG="TRUE">-tag-output</arg>
             <arg name="bindings" DEBUG="TRUE">-report-bindings</arg-->
           </arguments>
         </mpirun>
         <mpirun mpilib="mvapich">
           <executable>mpiexec</executable>
           <arguments>
             <arg name="label"> -l</arg>
             <arg name="num_tasks"> -n {{ total_tasks }} </arg>
           </arguments>
         </mpirun>
=======
	 <PROJECT>condo</PROJECT>
	 <mpirun mpilib="default">
	   <executable>srun</executable>
	   <arguments>
             <arg name="num_tasks"> -l -n {{ total_tasks }} </arg>
             <arg name="binding">--cpu_bind=cores</arg>
             <arg name="thread_count">-c $SHELL{if [ FALSE = `./xmlquery --value SMP_PRESENT` ];then echo 1;else echo $OMP_NUM_THREADS;fi}</arg>
             <arg name="placement">-m plane=$SHELL{if [ FALSE = `./xmlquery --value SMP_PRESENT` ];then echo 36;else echo 36/$OMP_NUM_THREADS|bc;fi}</arg>
	   </arguments>
	 </mpirun>
>>>>>>> 7b003b65
         <mpirun mpilib="mpi-serial">
             <executable></executable>
         </mpirun>
    <module_system type="soft">
      <init_path lang="csh">/etc/profile.d/a_softenv.csh</init_path>
      <init_path lang="sh">/etc/profile.d/a_softenv.sh</init_path>
      <cmd_path lang="csh">soft</cmd_path>
      <cmd_path lang="sh">soft</cmd_path>
      <modules>
	<command name="add">+cmake-2.8.12</command>
	<command name="add">+python-2.7</command>
      </modules>
      <modules compiler="intel">
	<command name="add">+intel-17.0.0</command>
	<command name="add">+netcdf-c-4.4.1-f77-4.4.4-intel-17.0.0-serial</command>
      </modules>
      <modules compiler="intel" mpilib="mvapich">
	<command name="add">+mvapich2-2.2-intel-17.0.0-acme</command>
	<command name="add">+pnetcdf-1.7.0-intel-17.0.0-mvapich2-2.2-acme</command>
      </modules>
      <modules compiler="intel" mpilib="openmpi">
	<command name="add">+openmpi-2.0.1-intel-17.0.0-acme</command>
	<command name="add">+pnetcdf-1.7.0-intel-17.0.0-openmpi-2.0.1-acme</command>
      </modules>
      <modules compiler="gnu">
	<command name="add">+gcc-5.3.0</command>
	<command name="add">+netcdf-c-4.4.0-f77-4.4.3-gcc-5.3.0-serial</command>
      </modules>
      <modules compiler="gnu" mpilib="mvapich">
	<command name="add">+mvapich2-2.2b-gcc-5.3.0-acme</command>
	<command name="add">+pnetcdf-1.6.1-gcc-5.3.0-mvapich2-2.2b-acme</command>
      </modules>
      <modules compiler="gnu" mpilib="openmpi">
	<command name="add">+openmpi-1.10.2-gcc-5.3.0-acme</command>
	<command name="add">+pnetcdf-1.6.1-gcc-5.3.0-openmpi-1.10.2-acme</command>
      </modules>
      <modules compiler="pgi">
	<command name="add">+pgi-16.3</command>
	<command name="add">+netcdf-c-4.4.0-f77-4.4.3-pgi-16.3-serial</command>
      </modules>
      <modules compiler="pgi" mpilib="mvapich">
	<command name="add">+mvapich2-2.2b-pgi-16.3-acme</command>
	<command name="add">+pnetcdf-1.6.1-pgi-16.3-mvapich2-2.2b-acme</command>
      </modules>
      <modules compiler="pgi" mpilib="openmpi">
	<command name="add">+openmpi-1.10.2-pgi-16.3-acme</command>
	<command name="add">+pnetcdf-1.6.1-pgi-16.3-openmpi-1.10.2-acme</command>
      </modules>
    </module_system>
    <environment_variables>
      <env name="NETCDF_PATH">$SHELL{which nf-config | xargs dirname | xargs dirname}</env>
    </environment_variables>
    <environment_variables mpilib="!mpi-serial">
      <env name="PNETCDF_PATH">$SHELL{which pnetcdf_version | xargs dirname | xargs dirname}</env>
    </environment_variables>
    <environment_variables mpilib="mvapich">
      <env name="MV2_ENABLE_AFFINITY">0</env>
      <env name="MV2_SHOW_CPU_BINDING">1</env>
    </environment_variables>
    <environment_variables mpilib="mvapich" DEBUG="TRUE">
      <env name="MV2_DEBUG_SHOW_BACKTRACE">1</env>
      <env name="MV2_SHOW_ENV_INFO">2</env>
    </environment_variables>
    <environment_variables mpilib="impi" DEBUG="TRUE">
      <env name="I_MPI_DEBUG">10</env>
    </environment_variables>
    <environment_variables SMP_PRESENT="TRUE">
      <env name="OMP_STACKSIZE">64M</env>
      <env name="KMP_HOT_TEAMS_MODE">1</env>
    </environment_variables>
    <environment_variables SMP_PRESENT="TRUE" compiler="intel">
      <env name="KMP_AFFINITY">granularity=thread,scatter</env>
      <env name="KMP_HOT_TEAMS_MODE">1</env>
    </environment_variables>
    <environment_variables SMP_PRESENT="TRUE" compiler="!intel">
      <env name="OMP_PROC_BIND">spread</env>
      <env name="OMP_PLACES">threads</env>
    </environment_variables>
</machine>

<machine MACH="bebop">
    <DESC>ANL/LCRC Cluster, Cray CS400, 352-nodes Xeon Phi 7230 KNLs 64C/1.3GHz + 672-nodes Xeon E5-2695v4 Broadwells 36C/2.10GHz, Intel Omni-Path network, SLURM batch system, Lmod module environment.</DESC>
    <NODENAME_REGEX>beboplogin.*</NODENAME_REGEX>
    <TESTS>e3sm_integration</TESTS>
    <COMPILERS>intel,gnu</COMPILERS>
    <MPILIBS>impi,mpich,mvapich,openmpi</MPILIBS>
    <CIME_OUTPUT_ROOT>/lcrc/group/acme/$USER/acme_scratch/bebop</CIME_OUTPUT_ROOT>
    <RUNDIR>$CIME_OUTPUT_ROOT/$CASE/run</RUNDIR>
    <EXEROOT>$CIME_OUTPUT_ROOT/$CASE/bld</EXEROOT>
    <DIN_LOC_ROOT>/home/ccsm-data/inputdata</DIN_LOC_ROOT>
    <DIN_LOC_ROOT_CLMFORC>/home/ccsm-data/inputdata/atm/datm7</DIN_LOC_ROOT_CLMFORC>
    <DOUT_S_ROOT>$CIME_OUTPUT_ROOT/archive/$CASE</DOUT_S_ROOT>
    <DOUT_L_MSROOT>csm/$CASE</DOUT_L_MSROOT>
    <BASELINE_ROOT>/lcrc/group/acme/acme_baselines/bebop/$COMPILER</BASELINE_ROOT>
    <CCSM_CPRNC>/lcrc/group/acme/tools/cprnc/cprnc</CCSM_CPRNC>
    <OS>LINUX</OS>
    <BATCH_SYSTEM>slurm</BATCH_SYSTEM>
    <SUPPORTED_BY>E3SM</SUPPORTED_BY>
    <GMAKE_J>8</GMAKE_J>
    <MAX_TASKS_PER_NODE>36</MAX_TASKS_PER_NODE>
    <MAX_MPITASKS_PER_NODE>36</MAX_MPITASKS_PER_NODE>
    <PROJECT>acme</PROJECT>
    <PROJECT_REQUIRED>TRUE</PROJECT_REQUIRED>
    <PIO_CONFIG_OPTS> -D PIO_BUILD_TIMING:BOOL=ON </PIO_CONFIG_OPTS>
    <TEST_TPUT_TOLERANCE>0.1</TEST_TPUT_TOLERANCE>
    <mpirun mpilib="default">
      <executable>mpirun</executable>
      <arguments>
        <arg name="num_tasks" > -l -n {{ total_tasks }}</arg>
      </arguments>
    </mpirun>
    <mpirun mpilib="mpi-serial">
      <executable></executable>
    </mpirun>
    <module_system type="module">
      <init_path lang="sh">/home/software/spack-0.10.1/opt/spack/linux-centos7-x86_64/gcc-4.8.5/lmod-7.4.9-ic63herzfgw5u3na5mdtvp3nwxy6oj2z/lmod/lmod/init/sh</init_path>
      <init_path lang="csh">/home/software/spack-0.10.1/opt/spack/linux-centos7-x86_64/gcc-4.8.5/lmod-7.4.9-ic63herzfgw5u3na5mdtvp3nwxy6oj2z/lmod/lmod/init/csh</init_path>
      <init_path lang="perl">/home/software/spack-0.10.1/opt/spack/linux-centos7-x86_64/gcc-4.8.5/lmod-7.4.9-ic63herzfgw5u3na5mdtvp3nwxy6oj2z/lmod/lmod/init/perl</init_path>
      <init_path lang="python">/home/software/spack-0.10.1/opt/spack/linux-centos7-x86_64/gcc-4.8.5/lmod-7.4.9-ic63herzfgw5u3na5mdtvp3nwxy6oj2z/lmod/lmod/init/env_modules_python.py</init_path>
      <cmd_path lang="perl">/home/software/spack-0.10.1/opt/spack/linux-centos7-x86_64/gcc-4.8.5/lmod-7.4.9-ic63herzfgw5u3na5mdtvp3nwxy6oj2z/lmod/lmod/libexec/lmod perl</cmd_path>
      <cmd_path lang="python">/home/software/spack-0.10.1/opt/spack/linux-centos7-x86_64/gcc-4.8.5/lmod-7.4.9-ic63herzfgw5u3na5mdtvp3nwxy6oj2z/lmod/lmod/libexec/lmod python</cmd_path>
      <cmd_path lang="sh">module</cmd_path>
      <cmd_path lang="csh">module</cmd_path>
      <modules>
        <command name="purge"></command>
      </modules>
      <modules compiler="intel">
        <command name="load">intel/17.0.4-74uvhji</command>
        <command name="load">intel-mkl/2017.3.196-jyjmyut</command>
      </modules>
      <modules compiler="gnu">
        <command name="load">gcc/7.1.0-4bgguyp</command>
      </modules>
      <modules mpilib="impi">
        <command name="load">intel-mpi/2017.3-dfphq6k</command>
      </modules>
      <modules>
        <command name="load">cmake</command>
	<command name="load">netcdf/4.4.1.1-prsuusl</command>
        <command name="load">netcdf-fortran/4.4.4-ojwazvy</command>
      </modules>
      <modules mpilib="!mpi-serial">
        <command name="load">parallel-netcdf/1.6.1</command>
      </modules>
    </module_system>
    <environment_variables>
      <env name="NETCDF_C_PATH">$SHELL{which nc-config | xargs dirname | xargs dirname}</env>
      <env name="NETCDF_FORTRAN_PATH">$SHELL{which nf-config | xargs dirname | xargs dirname}</env>
      <env name="PATH">/lcrc/group/acme/soft/perl/5.26.0/bin:$ENV{PATH}</env>
    </environment_variables>
    <environment_variables  mpilib="!mpi-serial">
      <env name="PNETCDF_PATH">$SHELL{which pnetcdf_version | xargs dirname | xargs dirname}</env>
    </environment_variables>
    <environment_variables SMP_PRESENT="TRUE">
      <env name="OMP_STACKSIZE">128M</env>
      <env name="OMP_PROC_BIND">spread</env>
      <env name="OMP_PLACES">threads</env>
    </environment_variables>
    <environment_variables mpilib="impi">
      <env name="I_MPI_FABRICS">shm:tmi</env>
    </environment_variables>
</machine>

<machine MACH="cetus">
         <DESC>ANL IBM BG/Q, os is BGQ, 16 cores/node, batch system is cobalt</DESC>
         <NODENAME_REGEX>cetus</NODENAME_REGEX>
         <TESTS>e3sm_developer</TESTS>
         <COMPILERS>ibm</COMPILERS>
         <MPILIBS>ibm</MPILIBS>
         <CIME_OUTPUT_ROOT>/projects/$PROJECT/$USER</CIME_OUTPUT_ROOT>
         <RUNDIR>$CIME_OUTPUT_ROOT/$CASE/run</RUNDIR>
         <EXEROOT>$CIME_OUTPUT_ROOT/$CASE/bld</EXEROOT>
         <DIN_LOC_ROOT>/projects/ccsm/inputdata</DIN_LOC_ROOT>
         <DIN_LOC_ROOT_CLMFORC>/projects/ccsm/inputdata/atm/datm7</DIN_LOC_ROOT_CLMFORC>
         <DOUT_S_ROOT>/projects/$PROJECT/$USER/archive/$CASE</DOUT_S_ROOT>
         <DOUT_L_MSROOT>/home/$USER/csm/$CASE/</DOUT_L_MSROOT>
         <BASELINE_ROOT>/projects/ccsm/ccsm_baselines//$COMPILER</BASELINE_ROOT>
         <CCSM_CPRNC>/projects/ccsm/tools/cprnc/cprnc</CCSM_CPRNC>
         <OS>BGQ</OS>
         <BATCH_SYSTEM>cobalt</BATCH_SYSTEM>
         <SUPPORTED_BY>   jayesh -at- mcs.anl.gov</SUPPORTED_BY>
         <GMAKE_J>8</GMAKE_J>
         <MAX_MPITASKS_PER_NODE>4</MAX_MPITASKS_PER_NODE>
         <MAX_TASKS_PER_NODE>64</MAX_TASKS_PER_NODE>
         <PROJECT_REQUIRED>TRUE</PROJECT_REQUIRED>
         <PROJECT>ClimateEnergy_2</PROJECT>
	 <CHARGE_ACCOUNT>ClimateEnergy</CHARGE_ACCOUNT>
         <TEST_TPUT_TOLERANCE>0.1</TEST_TPUT_TOLERANCE>
         <PIO_CONFIG_OPTS> -D PIO_BUILD_TIMING:BOOL=ON </PIO_CONFIG_OPTS>
         <mpirun mpilib="default">
           <executable>/usr/bin/runjob</executable>
             <arguments>
               <arg name="label">--label short</arg>
               <arg name="tasks_per_node">--ranks-per-node $MAX_MPITASKS_PER_NODE</arg>
               <arg name="num_tasks">--np {{ total_tasks }}</arg>
               <arg name="locargs">--block $COBALT_PARTNAME $LOCARGS</arg>
               <arg name="bgq_smp_vars">$ENV{BGQ_SMP_VARS}</arg>
               <arg name="stacksize">$ENV{BGQ_STACKSIZE}</arg>
             </arguments>
         </mpirun>
    <module_system type="soft">
      <init_path lang="csh">/etc/profile.d/00softenv.csh</init_path>
      <init_path lang="sh">/etc/profile.d/00softenv.sh</init_path>
      <cmd_path lang="csh">soft</cmd_path>
      <cmd_path lang="sh">soft</cmd_path>
      <modules>
        <command name="add">+mpiwrapper-xl</command>
        <command name="add">@ibm-compilers-2016-05</command>
        <command name="add">+cmake</command>
        <command name="add">+python</command>
      </modules>
    </module_system>
    <environment_variables>
      <env name="MPI_TYPE_MAX">10000</env>
      <env name="BGQ_SMP_VARS"> </env>
      <env name="BGQ_STACKSIZE"> </env>
    </environment_variables>
    <environment_variables SMP_PRESENT="TRUE">
      <env name="BGQ_SMP_VARS">--envs BG_THREADLAYOUT=1 XL_BG_SPREADLAYOUT=YES OMP_DYNAMIC=FALSE OMP_NUM_THREADS=$ENV{OMP_NUM_THREADS}</env>
    </environment_variables>
    <environment_variables SMP_PRESENT="TRUE" MAX_MPITASKS_PER_NODE="!16">
      <env name="BGQ_STACKSIZE">--envs OMP_STACKSIZE=64M</env>
    </environment_variables>
    <environment_variables SMP_PRESENT="TRUE" MAX_MPITASKS_PER_NODE="16">
      <env name="BGQ_STACKSIZE">--envs OMP_STACKSIZE=16M</env>
    </environment_variables>
</machine>

<machine MACH="syrah">
         <DESC>LLNL Linux Cluster, Linux (pgi), 16 pes/node, batch system is Slurm</DESC>
         <COMPILERS>intel</COMPILERS>
         <MPILIBS>mpich</MPILIBS>
         <RUNDIR>/p/lscratchh/$CCSMUSER/ACME/$CASE/run</RUNDIR>
         <EXEROOT>/p/lscratchh/$CCSMUSER/$CASE/bld</EXEROOT>
         <CIME_OUTPUT_ROOT>/p/lscratchh/$USER</CIME_OUTPUT_ROOT>
         <DIN_LOC_ROOT>/usr/gdata/climdat/ccsm3data/inputdata</DIN_LOC_ROOT>
         <DIN_LOC_ROOT_CLMFORC>/usr/gdata/climdat/ccsm3data/inputdata/atm/datm7</DIN_LOC_ROOT_CLMFORC>
         <DOUT_S_ROOT>/p/lscratchh/$CCSMUSER/archive/$CASE</DOUT_S_ROOT>
         <DOUT_L_HTAR>FALSE</DOUT_L_HTAR>
         <DOUT_L_MSROOT>UNSET</DOUT_L_MSROOT>
         <BASELINE_ROOT>/p/lscratchh/$CCSMUSER/ccsm_baselines/$COMPILER</BASELINE_ROOT>
         <CCSM_CPRNC>/p/lscratchd/ma21/ccsm3data/tools/cprnc/cprnc</CCSM_CPRNC>
         <OS>LINUX</OS>
         <SUPPORTED_BY>donahue5 -at- llnl.gov</SUPPORTED_BY>
         <GMAKE_J>8</GMAKE_J>
         <MAX_TASKS_PER_NODE>16</MAX_TASKS_PER_NODE>
	 <MAX_MPITASKS_PER_NODE>16</MAX_MPITASKS_PER_NODE>
	 <BATCH_SYSTEM>lc_slurm</BATCH_SYSTEM>
	 <mpirun mpilib="mpi-serial">
	   <executable></executable>
	 </mpirun>
         <mpirun mpilib="default">
           <executable>srun</executable>
         </mpirun>
         <module_system type="module">
              <init_path lang="python">/usr/share/lmod/lmod/init/env_modules_python.py</init_path>
              <init_path lang="perl">/usr/share/lmod/lmod/init/perl</init_path>
              <init_path lang="sh">/usr/share/lmod/lmod/init/sh</init_path>
              <init_path lang="csh">/usr/share/lmod/lmod/init/csh</init_path>
              <cmd_path lang="csh">module</cmd_path>
              <cmd_path lang="sh">module</cmd_path>
              <cmd_path lang="python">/usr/share/lmod/lmod/libexec/lmod python</cmd_path>
              <cmd_path lang="perl">/usr/share/lmod/lmod/libexec/lmod perl</cmd_path>
           <modules compiler="intel">
             <command name="load">python</command>
             <command name="load">git</command>
             <command name="load">intel</command>
             <command name="load">mvapich2</command>
             <command name="load">netcdf-fortran/4.4.4</command>
             <command name="load">pnetcdf/1.9.0</command>
           </modules>
         </module_system>
         <environment_variables compiler="intel">
           <env name="NETCDFROOT">/usr/tce/packages/netcdf-fortran/netcdf-fortran-4.4.4-intel-18.0.1/</env>
         </environment_variables>
         <environment_variables compiler="intel" mpilib="!mpi-serial">
           <env name="PNETCDFROOT">/usr/tce/packages/pnetcdf/pnetcdf-1.9.0-intel-18.0.1-mvapich2-2.2/</env>
         </environment_variables>
</machine>

<machine MACH="quartz">
         <DESC>LLNL Linux Cluster, Linux (pgi), 36 pes/node, batch system is Slurm</DESC>
         <COMPILERS>intel</COMPILERS>
         <MPILIBS>mpich</MPILIBS>
         <RUNDIR>/p/lscratchh/$CCSMUSER/ACME/$CASE/run</RUNDIR>
         <EXEROOT>/p/lscratchh/$CCSMUSER/$CASE/bld</EXEROOT>
         <CIME_OUTPUT_ROOT>/p/lscratchh/$USER</CIME_OUTPUT_ROOT>
         <DIN_LOC_ROOT>/usr/gdata/climdat/ccsm3data/inputdata</DIN_LOC_ROOT>
         <DIN_LOC_ROOT_CLMFORC>/usr/gdata/climdat/ccsm3data/inputdata/atm/datm7</DIN_LOC_ROOT_CLMFORC>
         <DOUT_S_ROOT>/p/lscratchh/$CCSMUSER/archive/$CASE</DOUT_S_ROOT>
         <DOUT_L_HTAR>FALSE</DOUT_L_HTAR>
         <DOUT_L_MSROOT>UNSET</DOUT_L_MSROOT>
         <BASELINE_ROOT>/p/lscratchh/$CCSMUSER/ccsm_baselines/$COMPILER</BASELINE_ROOT>
         <CCSM_CPRNC>/p/lscratchd/ma21/ccsm3data/tools/cprnc/cprnc</CCSM_CPRNC>
         <OS>LINUX</OS>
         <SUPPORTED_BY>donahue5 -at- llnl.gov</SUPPORTED_BY>
         <GMAKE_J>8</GMAKE_J>
         <MAX_TASKS_PER_NODE>36</MAX_TASKS_PER_NODE>
	 <MAX_MPITASKS_PER_NODE>36</MAX_MPITASKS_PER_NODE>
	 <BATCH_SYSTEM>lc_slurm</BATCH_SYSTEM>
	 <mpirun mpilib="mpi-serial">
	   <executable></executable>
	 </mpirun>
         <mpirun mpilib="default">
           <executable>srun</executable>
         </mpirun>
         <module_system type="module">
              <init_path lang="python">/usr/share/lmod/lmod/init/env_modules_python.py</init_path>
              <init_path lang="perl">/usr/share/lmod/lmod/init/perl</init_path>
              <init_path lang="sh">/usr/share/lmod/lmod/init/sh</init_path>
              <init_path lang="csh">/usr/share/lmod/lmod/init/csh</init_path>
              <cmd_path lang="csh">module</cmd_path>
              <cmd_path lang="sh">module</cmd_path>
              <cmd_path lang="python">/usr/share/lmod/lmod/libexec/lmod python</cmd_path>
              <cmd_path lang="perl">/usr/share/lmod/lmod/libexec/lmod perl</cmd_path>
           <modules compiler="intel">
             <command name="load">python</command>
             <command name="load">git</command>
             <command name="load">intel</command>
             <command name="load">mvapich2</command>
             <command name="load">netcdf-fortran/4.4.4</command>
             <command name="load">pnetcdf/1.9.0</command>
           </modules>
         </module_system>
         <environment_variables compiler="intel">
           <env name="NETCDFROOT">/usr/tce/packages/netcdf-fortran/netcdf-fortran-4.4.4-intel-18.0.1/</env>
         </environment_variables>
         <environment_variables compiler="intel" mpilib="!mpi-serial">
           <env name="PNETCDFROOT">/usr/tce/packages/pnetcdf/pnetcdf-1.9.0-intel-18.0.1-mvapich2-2.2/</env>
         </environment_variables>
</machine>

<machine MACH="mira">
         <DESC>ANL IBM BG/Q, os is BGQ, 16 cores/node, batch system is cobalt</DESC>
	 <NODENAME_REGEX>mira.*</NODENAME_REGEX>
         <TESTS>e3sm_developer</TESTS>
         <COMPILERS>ibm</COMPILERS>
         <MPILIBS>ibm</MPILIBS>
         <CIME_OUTPUT_ROOT>/projects/$PROJECT/$USER</CIME_OUTPUT_ROOT>
         <RUNDIR>$CIME_OUTPUT_ROOT/$CASE/run</RUNDIR>
         <EXEROOT>$CIME_OUTPUT_ROOT/$CASE/bld</EXEROOT>
         <DIN_LOC_ROOT>/projects/ccsm/inputdata</DIN_LOC_ROOT>
         <DIN_LOC_ROOT_CLMFORC>/projects/ccsm/inputdata/atm/datm7</DIN_LOC_ROOT_CLMFORC>
         <DOUT_S_ROOT>/projects/$PROJECT/$USER/archive/$CASE</DOUT_S_ROOT>
         <DOUT_L_MSROOT>/home/$USER/csm/$CASE/</DOUT_L_MSROOT>
         <BASELINE_ROOT>/projects/ccsm/ccsm_baselines//$COMPILER</BASELINE_ROOT>
         <CCSM_CPRNC>/projects/ccsm/tools/cprnc/cprnc</CCSM_CPRNC>
         <SAVE_TIMING_DIR>/projects/$PROJECT</SAVE_TIMING_DIR>
         <SAVE_TIMING_DIR_PROJECTS>ClimateEnergy_2</SAVE_TIMING_DIR_PROJECTS>
         <OS>BGQ</OS>
	 <BATCH_SYSTEM>cobalt</BATCH_SYSTEM>
         <SUPPORTED_BY>   mickelso -at- mcs.anl.gov</SUPPORTED_BY>
         <GMAKE_J>8</GMAKE_J>
         <MAX_MPITASKS_PER_NODE>4</MAX_MPITASKS_PER_NODE>
         <MAX_TASKS_PER_NODE>64</MAX_TASKS_PER_NODE>
         <PROJECT_REQUIRED>TRUE</PROJECT_REQUIRED>
         <PROJECT>ClimateEnergy_2</PROJECT>
         <TEST_TPUT_TOLERANCE>0.1</TEST_TPUT_TOLERANCE>
         <PIO_CONFIG_OPTS> -D PIO_BUILD_TIMING:BOOL=ON </PIO_CONFIG_OPTS>
         <mpirun mpilib="default">
           <executable>/usr/bin/runjob</executable>
             <arguments>
               <arg name="label">--label short</arg>
               <arg name="tasks_per_node">--ranks-per-node $MAX_MPITASKS_PER_NODE</arg>
               <arg name="num_tasks">--np {{ total_tasks }}</arg>
               <arg name="locargs">--block $COBALT_PARTNAME $LOCARGS</arg>
               <arg name="bgq_smp_vars">$ENV{BGQ_SMP_VARS}</arg>
               <arg name="stacksize">$ENV{BGQ_STACKSIZE}</arg>
             </arguments>
         </mpirun>
    <module_system type="soft">
      <init_path lang="csh">/etc/profile.d/00softenv.csh</init_path>
      <init_path lang="sh">/etc/profile.d/00softenv.sh</init_path>
      <cmd_path lang="csh">soft</cmd_path>
      <cmd_path lang="sh">soft</cmd_path>
      <modules>
        <command name="add">+mpiwrapper-xl</command>
        <command name="add">@ibm-compilers-2016-05</command>
        <command name="add">+cmake</command>
        <command name="add">+python</command>
      </modules>
    </module_system>
    <environment_variables>
      <env name="MPI_TYPE_MAX">10000</env>
      <env name="BGQ_SMP_VARS"> </env>
      <env name="BGQ_STACKSIZE"> </env>
    </environment_variables>
    <environment_variables SMP_PRESENT="TRUE">
      <env name="BGQ_SMP_VARS">--envs BG_THREADLAYOUT=1 XL_BG_SPREADLAYOUT=YES OMP_DYNAMIC=FALSE OMP_NUM_THREADS=$ENV{OMP_NUM_THREADS}</env>
    </environment_variables>
    <environment_variables SMP_PRESENT="TRUE" MAX_MPITASKS_PER_NODE="!16">
      <env name="BGQ_STACKSIZE">--envs OMP_STACKSIZE=64M</env>
    </environment_variables>
    <environment_variables SMP_PRESENT="TRUE" MAX_MPITASKS_PER_NODE="16">
      <env name="BGQ_STACKSIZE">--envs OMP_STACKSIZE=16M</env>
    </environment_variables>
</machine>

<machine MACH="theta">
    <DESC>ALCF Cray XC40 KNL, os is CNL, 64 pes/node, batch system is cobalt</DESC>
    <NODENAME_REGEX>theta.*</NODENAME_REGEX>
    <TESTS>e3sm_developer</TESTS>
    <COMPILERS>intel,gnu,cray</COMPILERS>
    <MPILIBS>mpt</MPILIBS>
    <CIME_OUTPUT_ROOT>/projects/$PROJECT/$USER</CIME_OUTPUT_ROOT>
    <RUNDIR>$CIME_OUTPUT_ROOT/$CASE/run</RUNDIR>
    <EXEROOT>$CIME_OUTPUT_ROOT/$CASE/bld</EXEROOT>
    <DIN_LOC_ROOT>/projects/ccsm/acme/inputdata</DIN_LOC_ROOT>
    <DIN_LOC_ROOT_CLMFORC>/projects/ccsm/acme/inputdata/atm/datm7</DIN_LOC_ROOT_CLMFORC>
    <DOUT_S_ROOT>$CIME_OUTPUT_ROOT/archive/$CASE</DOUT_S_ROOT>
    <DOUT_L_MSROOT>$CIME_OUTPUT_ROOT/csm/$CASE</DOUT_L_MSROOT>
    <BASELINE_ROOT>/projects/$PROJECT/acme/baselines/$COMPILER</BASELINE_ROOT>
    <CCSM_CPRNC>/projects/ccsm/acme/tools/cprnc/cprnc</CCSM_CPRNC>
    <SAVE_TIMING_DIR>/projects/$PROJECT</SAVE_TIMING_DIR>
    <SAVE_TIMING_DIR_PROJECTS>OceanClimate,ClimateEnergy_2,OceanClimate_2</SAVE_TIMING_DIR_PROJECTS>
    <OS>CNL</OS>
    <BATCH_SYSTEM>cobalt_theta</BATCH_SYSTEM>
    <SUPPORTED_BY>E3SM</SUPPORTED_BY>
    <GMAKE_J>8</GMAKE_J>
    <MAX_TASKS_PER_NODE>128</MAX_TASKS_PER_NODE>
    <MAX_MPITASKS_PER_NODE>64</MAX_MPITASKS_PER_NODE>
    <PROJECT_REQUIRED>TRUE</PROJECT_REQUIRED>
    <TEST_TPUT_TOLERANCE>0.1</TEST_TPUT_TOLERANCE>
    <PIO_CONFIG_OPTS> -D PIO_BUILD_TIMING:BOOL=ON </PIO_CONFIG_OPTS>
    <mpirun mpilib="default">
      <executable>aprun</executable>
      <arguments>
        <arg name="num_tasks" >-n {{ total_tasks }}</arg>
        <arg name="tasks_per_node" >-N $SHELL{if [ `./xmlquery --value MAX_MPITASKS_PER_NODE` -gt `./xmlquery --value TOTAL_TASKS` ];then echo `./xmlquery --value TOTAL_TASKS`;else echo `./xmlquery --value MAX_MPITASKS_PER_NODE`;fi;}</arg>
        <arg name="hyperthreading" >--cc depth -d $SHELL{echo `./xmlquery --value MAX_TASKS_PER_NODE`/`./xmlquery --value MAX_MPITASKS_PER_NODE`|bc} -j $SHELL{if [ 64 -ge `./xmlquery --value MAX_TASKS_PER_NODE` ];then echo 1;else echo `./xmlquery --value MAX_TASKS_PER_NODE`/64|bc;fi;}</arg>
        <arg name="env_vars">$ENV{SMP_VARS} $ENV{labeling}</arg>
      </arguments>
    </mpirun>
    <environment_variables>
      <env name="MPICH_ENV_DISPLAY">1</env>
      <env name="MPICH_VERSION_DISPLAY">1</env>
      <env name="MPAS_TOOL_DIR">/projects/ccsm/acme/tools/mpas</env>
      <env name="HDF5_DISABLE_VERSION_CHECK">2</env>
      <env name="labeling"> </env>
      <env name="SMP_VARS"> </env>
    </environment_variables>
    <environment_variables SMP_PRESENT="TRUE">
      <env name="MPICH_CPUMASK_DISPLAY">1</env>
    </environment_variables>
    <environment_variables SMP_PRESENT="TRUE" compiler="intel">
      <env name="SMP_VARS">-e OMP_NUM_THREADS=$ENV{OMP_NUM_THREADS} -e OMP_STACKSIZE=128M -e KMP_AFFINITY=granularity=thread,scatter</env>
    </environment_variables>
    <environment_variables SMP_PRESENT="TRUE" compiler="!intel">
      <env name="SMP_VARS">-e OMP_NUM_THREADS=$ENV{OMP_NUM_THREADS} -e OMP_STACKSIZE=128M -e OMP_PROC_BIND=spread -e OMP_PLACES=threads</env>
    </environment_variables>
    <environment_variables DEBUG="TRUE">
      <env name="labeling">-e PMI_LABEL_ERROUT=1</env>
    </environment_variables>
    <module_system type="module">
      <init_path lang="perl">/opt/modules/default/init/perl.pm</init_path>
      <init_path lang="python">/opt/modules/default/init/python.py</init_path>
      <init_path lang="sh">/opt/modules/default/init/sh</init_path>
      <init_path lang="csh">/opt/modules/default/init/csh</init_path>
      <cmd_path lang="perl">/opt/modules/default/bin/modulecmd perl</cmd_path>
      <cmd_path lang="python">/opt/modules/default/bin/modulecmd python</cmd_path>
      <cmd_path lang="sh">module</cmd_path>
      <cmd_path lang="csh">module</cmd_path>
      <modules>
        <command name="rm">craype-mic-knl</command>
        <command name="rm">PrgEnv-intel</command>
        <command name="rm">PrgEnv-cray</command>
        <command name="rm">PrgEnv-gnu</command>
        <command name="rm">intel</command>
        <command name="rm">cce</command>
        <command name="rm">cray-mpich</command>
        <command name="rm">cray-parallel-netcdf</command>
        <command name="rm">cray-hdf5-parallel</command>
        <command name="rm">cray-hdf5</command>
        <command name="rm">cray-netcdf</command>
        <command name="rm">cray-netcdf-hdf5parallel</command>
        <command name="rm">cray-libsci</command>
        <command name="rm">craype</command>
      </modules>
      <modules>
        <command name="load">craype/2.5.12</command>
      </modules>
      <modules compiler="intel">
        <command name="load">intel/18.0.0.128</command>
        <command name="load">PrgEnv-intel/6.0.4</command>
      </modules>
      <modules compiler="cray">
        <command name="load">cce/8.6.2</command>
        <command name="load">PrgEnv-cray/6.0.4</command>
      </modules>
      <modules compiler="gnu">
        <command name="load">gcc/7.3.0</command>
        <command name="load">PrgEnv-gnu/6.0.4</command>
      </modules>
      <modules compiler="!intel">
        <command name="switch">cray-libsci/17.09.1</command>
      </modules>
      <modules>
        <command name="load">craype-mic-knl</command>
        <command name="load">cray-mpich/7.6.2</command>
      </modules>
      <modules mpilib="mpt">
        <command name="load">cray-netcdf/4.4.1.1.3</command>
        <command name="load">cray-parallel-netcdf/1.8.1.3</command>
      </modules>
      <modules mpilib="mpi-serial">
        <command name="load">cray-netcdf/4.4.1.1.3</command>
      </modules>
    </module_system>
</machine>

<machine MACH="sooty">
    <DESC>PNL cluster, OS is Linux, batch system is SLURM</DESC>
    <NODENAME_REGEX>sooty</NODENAME_REGEX>
    <RUNDIR>/lustre/$USER/csmruns/$CASE/run</RUNDIR>
    <EXEROOT>/lustre/$USER/csmruns/$CASE/bld</EXEROOT>
    <CESMSCRATCHROOT>/lustre/$USER/</CESMSCRATCHROOT>
    <OS>LINUX</OS>
    <COMPILERS>intel,pgi</COMPILERS>
    <MPILIBS>mvapich2</MPILIBS>
    <CIME_OUTPUT_ROOT>/lustre/$USER/cime_output_root</CIME_OUTPUT_ROOT>
    <DIN_LOC_ROOT>/lustre/climate/csmdata/</DIN_LOC_ROOT>
    <DIN_LOC_ROOT_CLMFORC>/lustre/climate/csmdata/atm/datm7</DIN_LOC_ROOT_CLMFORC>
    <DOUT_S_ROOT>/lustre/$USER/archive/$CASE</DOUT_S_ROOT>
    <DOUT_L_MSROOT>UNSET</DOUT_L_MSROOT>
    <BASELINE_ROOT>/lustre/climate/acme_baselines/$COMPILER</BASELINE_ROOT>
    <CCSM_CPRNC>/lustre/climate/acme_baselines/cprnc/cprnc</CCSM_CPRNC>
    <GMAKE_J>8</GMAKE_J>
    <BATCH_SYSTEM>slurm</BATCH_SYSTEM>
    <SUPPORTED_BY>balwinder.singh -at- pnnl.gov</SUPPORTED_BY>
    <MAX_TASKS_PER_NODE>8</MAX_TASKS_PER_NODE>
    <MAX_MPITASKS_PER_NODE>8</MAX_MPITASKS_PER_NODE>
    <PROJECT_REQUIRED>FALSE</PROJECT_REQUIRED>
    <mpirun mpilib="mpi-serial">
      <executable/>
    </mpirun>
    <mpirun mpilib="mvapich2">
      <executable>srun</executable>
      <arguments>
        <arg name="mpi">--mpi=none</arg>
        <arg name="num_tasks">--ntasks={{ total_tasks }}</arg>
        <arg name="cpu_bind">--cpu_bind=sockets --cpu_bind=verbose</arg>
        <arg name="kill-on-bad-exit">--kill-on-bad-exit</arg>
      </arguments>
    </mpirun>
    <module_system type="module">
      <init_path lang="perl">/share/apps/modules/Modules/3.2.10/init/perl.pm</init_path>
      <init_path lang="python">/share/apps/modules/Modules/3.2.10/init/python.py</init_path>
      <init_path lang="csh">/etc/profile.d/modules.csh</init_path>
      <init_path lang="sh">/etc/profile.d/modules.sh</init_path>
      <cmd_path lang="perl">/share/apps/modules/Modules/3.2.10/bin/modulecmd perl </cmd_path>
      <cmd_path lang="python">/share/apps/modules/Modules/3.2.10/bin/modulecmd python</cmd_path>
      <cmd_path lang="sh">module</cmd_path>
      <cmd_path lang="csh">module</cmd_path>
      <modules>
        <command name="purge"/>
      </modules>
      <modules>
        <command name="load">perl/5.20.0</command>
        <command name="load">cmake/3.3.0</command>
        <command name="load">python/2.7.8</command>
	    <command name="load">svn/1.8.13</command>
      </modules>
      <modules compiler="intel">
        <command name="load">intel/15.0.1</command>
        <command name="load">mkl/15.0.1</command>
      </modules>
      <modules compiler="pgi">
        <command name="load">pgi/14.10</command>
      </modules>
      <modules mpilib="mvapich2">
        <command name="load">mvapich2/2.1</command>
      </modules>
      <modules>
        <command name="load">netcdf/4.3.2</command>
      </modules>
    </module_system>
    <environment_variables>
      <env name="MKLROOT">$ENV{MKLROOT} </env>
      <env name="NETCDF_PATH">$ENV{NETCDF_LIB}/../</env>
      <env name="OMP_STACKSIZE">64M</env>
    </environment_variables>
  </machine>

  <machine MACH="cascade">
    <DESC>PNNL Intel KNC cluster, OS is Linux, batch system is SLURM</DESC>
    <NODENAME_REGEX>glogin</NODENAME_REGEX>
    <OS>LINUX</OS>
    <COMPILERS>intel</COMPILERS>
    <MPILIBS>impi,mvapich2</MPILIBS>
    <CIME_OUTPUT_ROOT>/dtemp/$PROJECT/$USER</CIME_OUTPUT_ROOT>
    <DIN_LOC_ROOT>/dtemp/st49401/sing201/acme/inputdata/</DIN_LOC_ROOT>
    <DIN_LOC_ROOT_CLMFORC>/dtemp/st49401/sing201/acme/inputdata/atm/datm7</DIN_LOC_ROOT_CLMFORC>
    <DOUT_S_ROOT>$CIME_OUTPUT_ROOT/archive/$CASE</DOUT_S_ROOT>
    <BASELINE_ROOT>$CIME_OUTPUT_ROOT/acme/acme_baselines</BASELINE_ROOT>
    <CCSM_CPRNC>$CIME_OUTPUT_ROOT/acme/acme_baselines/cprnc/cprnc</CCSM_CPRNC>
    <GMAKE_J>8</GMAKE_J>
    <BATCH_SYSTEM>slurm</BATCH_SYSTEM>
    <SUPPORTED_BY>balwinder.singh -at- pnnl.gov</SUPPORTED_BY>
    <MAX_TASKS_PER_NODE>16</MAX_TASKS_PER_NODE>
    <MAX_MPITASKS_PER_NODE>16</MAX_MPITASKS_PER_NODE>
    <PROJECT_REQUIRED>TRUE</PROJECT_REQUIRED>
    <mpirun mpilib="mpi-serial">
      <executable/>
    </mpirun>
    <mpirun mpilib="impi">
      <executable>mpirun</executable>
      <arguments>
        <arg name="num_tasks"> -np {{ total_tasks }}</arg>
      </arguments>
    </mpirun>
    <mpirun mpilib="mvapich2">
      <executable>srun</executable>
      <arguments>
        <arg name="mpi">--mpi=none</arg>
        <arg name="num_tasks">--ntasks={{ total_tasks }}</arg>
        <arg name="cpu_bind">--cpu_bind=sockets --cpu_bind=verbose</arg>
        <arg name="kill-on-bad-exit">--kill-on-bad-exit</arg>
      </arguments>
    </mpirun>
    <module_system type="module">
      <init_path lang="python">/opt/lmod/7.8.4/init/env_modules_python.py</init_path>
      <init_path lang="csh">/etc/profile.d/modules.csh</init_path>
      <init_path lang="sh">/etc/profile.d/modules.sh</init_path>
      <cmd_path lang="python">/opt/lmod/7.8.4/libexec/lmod python</cmd_path>
      <cmd_path lang="sh">module</cmd_path>
      <cmd_path lang="csh">module</cmd_path>
      <modules>
        <command name="purge"/>
      </modules>
      <modules>
        <command name="load">python/2.7.9</command>
      </modules>
      <modules compiler="intel">
        <command name="load">intel/ips_18</command>
        <command name="load">mkl/14.0</command>
      </modules>
      <modules mpilib="impi">
        <command name="load">impi/4.1.2.040</command>
      </modules>
      <modules mpilib="mvapich2">
        <command name="load">mvapich2/1.9</command>
      </modules>
      <modules>
        <command name="load">netcdf/4.3.0</command>
      </modules>
    </module_system>
    <RUNDIR>$CIME_OUTPUT_ROOT/csmruns/$CASE/run</RUNDIR>
    <EXEROOT>$CIME_OUTPUT_ROOT/csmruns/$CASE/bld</EXEROOT>
    <environment_variables>
      <env name="OMP_STACKSIZE">64M</env>
      <env name="NETCDF_HOME">$ENV{NETCDF_ROOT}</env>
    </environment_variables>
    <environment_variables compiler="intel">
      <env name="MKL_PATH">$ENV{MLIBHOME}</env>
      <env name="COMPILER">intel</env>
    </environment_variables>
  </machine>

<machine MACH="constance">
         <DESC>PNL Haswell cluster, OS is Linux, batch system is SLURM</DESC>
         <OS>LINUX</OS>
         <COMPILERS>intel,pgi,nag</COMPILERS>
         <MPILIBS>mvapich2,openmpi,intelmpi,mvapich</MPILIBS>
	 <NODENAME_REGEX>constance</NODENAME_REGEX>
         <RUNDIR>/pic/scratch/$USER/csmruns/$CASE/run</RUNDIR>
         <EXEROOT>/pic/scratch/$USER/csmruns/$CASE/bld</EXEROOT>
         <CIME_OUTPUT_ROOT>/pic/scratch/$USER</CIME_OUTPUT_ROOT>
         <DIN_LOC_ROOT>/pic/projects/climate/csmdata/</DIN_LOC_ROOT>
         <DIN_LOC_ROOT_CLMFORC>/pic/projects/climate/csmdata/atm/datm7</DIN_LOC_ROOT_CLMFORC>
         <DOUT_S_ROOT>/pic/scratch/$USER/archive/$CASE</DOUT_S_ROOT>
         <DOUT_L_MSROOT>UNSET</DOUT_L_MSROOT>
         <BASELINE_ROOT>/pic/projects/climate/acme_baselines/$COMPILER</BASELINE_ROOT>
         <CCSM_CPRNC>/pic/projects/climate/acme_baselines/cprnc/cprnc</CCSM_CPRNC>
	 <BATCH_SYSTEM>slurm</BATCH_SYSTEM>
         <SUPPORTED_BY>balwinder.singh -at- pnnl.gov</SUPPORTED_BY>
         <GMAKE_J>8</GMAKE_J>
	 <MAX_TASKS_PER_NODE>24</MAX_TASKS_PER_NODE>
	 <MAX_MPITASKS_PER_NODE>24</MAX_MPITASKS_PER_NODE>
	 <PROJECT_REQUIRED>FALSE</PROJECT_REQUIRED>
	 <mpirun mpilib="mpi-serial">
	   <executable></executable>
	 </mpirun>
	 <mpirun mpilib="mvapich2">
	   <executable>srun</executable>
	   <arguments>
	     <arg name="mpi">--mpi=none</arg>
	     <arg name="num_tasks">--ntasks={{ total_tasks }}</arg>
	     <arg name="cpu_bind">--cpu_bind=sockets --cpu_bind=verbose</arg>
	     <arg name="kill-on-bad-exit">--kill-on-bad-exit</arg>
	   </arguments>
	 </mpirun>
	 <mpirun mpilib="mvapich">
	   <executable>srun</executable>
	   <arguments>
	     <arg name="num_tasks">--ntasks={{ total_tasks }}</arg>
	     <arg name="cpu_bind">--cpu_bind=sockets --cpu_bind=verbose</arg>
	     <arg name="kill-on-bad-exit">--kill-on-bad-exit</arg>
	   </arguments>
	 </mpirun>
	 <mpirun mpilib="intelmpi">
	   <executable>mpirun</executable>
	   <arguments>
	     <arg name="num_tasks">-n {{ total_tasks }}</arg>
	   </arguments>
	 </mpirun>
	 <mpirun mpilib="openmpi">
	   <executable>mpirun</executable>
	   <arguments>
	     <arg name="num_tasks">-n {{ total_tasks }}</arg>
	   </arguments>
	 </mpirun>
	 <module_system type="module">
	   <init_path lang="perl">/share/apps/modules/Modules/3.2.10/init/perl.pm</init_path>
	   <init_path lang="python">/share/apps/modules/Modules/3.2.10/init/python.py</init_path>
	   <init_path lang="csh">/etc/profile.d/modules.csh</init_path>
	   <init_path lang="sh">/etc/profile.d/modules.sh</init_path>
	   <cmd_path lang="perl">/share/apps/modules/Modules/3.2.10/bin/modulecmd perl </cmd_path>
	   <cmd_path lang="python">/share/apps/modules/Modules/3.2.10/bin/modulecmd python</cmd_path>
	   <cmd_path lang="sh">module</cmd_path>
	   <cmd_path lang="csh">module</cmd_path>
	   <modules>
	     <command name="purge"></command>
	   </modules>
	   <modules>
	     <command name="load">perl/5.20.0</command>
	     <command name="load">cmake/3.3.0</command>
	     <command name="load">python/2.7.8</command>
	   </modules>
	   <modules compiler="intel">
	     <command name="load">intel/15.0.1</command>
	     <command name="load">mkl/15.0.1</command>
	   </modules>
	   <modules compiler="pgi">
	     <command name="load">pgi/14.10</command>
	   </modules>
	   <modules compiler="nag">
	     <command name="load">nag/6.0</command>
	     <command name="load">mkl/15.0.1</command>
	   </modules>
	   <modules mpilib="mvapich">
	     <command name="load">mvapich2/2.1</command>
	   </modules>
	   <modules mpilib="mvapich2" compiler= "intel">
	     <command name="load">mvapich2/2.1</command>
	   </modules>
	   <modules mpilib="mvapich2" compiler= "pgi">
	     <command name="load">mvapich2/2.1</command>
	   </modules>
	   <modules mpilib="mvapich2" compiler= "nag">
	     <command name="load">mvapich2/2.3b</command>
	   </modules>
	   <modules mpilib="intelmpi">
	     <command name="load">intelmpi/5.0.1.035</command>
	   </modules>
	   <modules mpilib="openmpi">
	     <command name="load">openmpi/1.8.3</command>
	   </modules>
	   <modules compiler = "intel">
             <command name="load">pnetcdf/1.6.1</command>
	     <command name="load">netcdf/4.3.2</command>
	   </modules>
	   <modules compiler = "pgi">
	     <command name="load">netcdf/4.3.2</command>
	   </modules>
	   <modules compiler = "nag">
	     <command name="load">netcdf/4.4.1.1</command>
	   </modules>
	 </module_system>
	 <environment_variables>
	   <env name="OMP_STACKSIZE">64M</env>
	   <env name="NETCDF_HOME">$ENV{NETCDF_LIB}/../</env>
	 </environment_variables>
	 <environment_variables compiler="intel">
	   <env name="MKL_PATH">$ENV{MLIB_LIB}</env>
	 </environment_variables>
	 <environment_variables compiler="nag">
	   <env name="MKL_PATH">$ENV{MLIB_LIB}</env>
	 </environment_variables>
         <environment_variables mpilib="!mpi-serial">
           <env name="PNETCDF_PATH">$SHELL{dirname $(dirname $(which pnetcdf_version))}</env>
         </environment_variables>
</machine>

<<<<<<< HEAD
<machine MACH="compy">
  <DESC>PNL E3SM Intel Xeon Gold 6148(Skylake) nodes, OS is Linux, SLURM</DESC>
  <NODENAME_REGEX>compy</NODENAME_REGEX>
  <COMPILERS>intel,pgi</COMPILERS>
  <MPILIBS>impi,mvapich2</MPILIBS>
  <CIME_OUTPUT_ROOT>/compyfs/$USER/e3sm_scratch</CIME_OUTPUT_ROOT>
  <RUNDIR>$CIME_OUTPUT_ROOT/$CASE/run</RUNDIR>
  <EXEROOT>$CIME_OUTPUT_ROOT/$CASE/bld</EXEROOT>
  <DOUT_S_ROOT>/compyfs/$USER/e3sm_scratch/archive/$CASE</DOUT_S_ROOT>
  <OS>LINUX</OS>
  <BATCH_SYSTEM>slurm</BATCH_SYSTEM>
  <SUPPORTED_BY>bibi.mathew -at- pnnl.gov</SUPPORTED_BY>
  <GMAKE_J>8</GMAKE_J>
  <MAX_TASKS_PER_NODE>40</MAX_TASKS_PER_NODE>
  <MAX_MPITASKS_PER_NODE>40</MAX_MPITASKS_PER_NODE>
  <PROJECT>e3sm</PROJECT>
  <PROJECT_REQUIRED>TRUE</PROJECT_REQUIRED>
  <DIN_LOC_ROOT>/compyfs/inputdata</DIN_LOC_ROOT>
  <DIN_LOC_ROOT_CLMFORC>/compyfs/inputdata/atm/datm7</DIN_LOC_ROOT_CLMFORC>
  <BASELINE_ROOT>/compyfs/e3sm_baselines/$COMPILER</BASELINE_ROOT>
  <CCSM_CPRNC>/compyfs/e3sm_baselines/cprnc/cprnc</CCSM_CPRNC>
  <SAVE_TIMING_DIR>/compyfs</SAVE_TIMING_DIR>
  <SAVE_TIMING_DIR_PROJECTS>.*</SAVE_TIMING_DIR_PROJECTS>
    <mpirun mpilib="mpi-serial">
      <executable/>
=======
  <machine MACH="compy">
    <DESC>PNL E3SM Intel Xeon Gold 6148(Skylake) nodes, OS is Linux, SLURM</DESC>
    <NODENAME_REGEX>compy</NODENAME_REGEX>
    <OS>LINUX</OS>
    <COMPILERS>intel,pgi</COMPILERS>
    <MPILIBS>impi,mvapich2</MPILIBS>
    <SAVE_TIMING_DIR>/compyfs</SAVE_TIMING_DIR>
    <SAVE_TIMING_DIR_PROJECTS>.*</SAVE_TIMING_DIR_PROJECTS>
    <CIME_OUTPUT_ROOT>/compyfs/$USER/e3sm_scratch</CIME_OUTPUT_ROOT>
    <DIN_LOC_ROOT>/compyfs/inputdata</DIN_LOC_ROOT>
    <DIN_LOC_ROOT_CLMFORC>/compyfs/inputdata/atm/datm7</DIN_LOC_ROOT_CLMFORC>
    <DOUT_S_ROOT>/compyfs/$USER/e3sm_scratch/archive/$CASE</DOUT_S_ROOT>
    <BASELINE_ROOT>/compyfs/e3sm_baselines/$COMPILER</BASELINE_ROOT>
    <CCSM_CPRNC>/compyfs/e3sm_baselines/cprnc/cprnc</CCSM_CPRNC>
    <GMAKE_J>8</GMAKE_J>
    <BATCH_SYSTEM>slurm</BATCH_SYSTEM>
    <SUPPORTED_BY>bibi.mathew -at- pnnl.gov</SUPPORTED_BY>
    <MAX_TASKS_PER_NODE>40</MAX_TASKS_PER_NODE>
    <MAX_MPITASKS_PER_NODE>40</MAX_MPITASKS_PER_NODE>
    <PROJECT_REQUIRED>TRUE</PROJECT_REQUIRED>
    <mpirun mpilib="mpi-serial">
      <executable> </executable>
>>>>>>> 7b003b65
    </mpirun>
    <mpirun mpilib="mvapich2">
      <executable>srun</executable>
      <arguments>
        <arg name="mpi">--mpi=none</arg>
        <arg name="num_tasks">--ntasks={{ total_tasks }}</arg>
        <arg name="kill-on-bad-exit">--kill-on-bad-exit</arg>
        <arg name="cpu_bind">-l --cpu_bind=cores -c $ENV{OMP_NUM_THREADS} -m plane=$SHELL{echo 40/$OMP_NUM_THREADS|bc}</arg>
      </arguments>
    </mpirun>
    <mpirun mpilib="impi">
      <executable>srun</executable>
      <arguments>
        <arg name="mpi">--mpi=pmi2</arg>
        <arg name="num_tasks">--ntasks={{ total_tasks }}</arg>
        <arg name="kill-on-bad-exit">--kill-on-bad-exit</arg>
        <arg name="cpu_bind">-l --cpu_bind=cores -c $ENV{OMP_NUM_THREADS} -m plane=$SHELL{echo 40/$OMP_NUM_THREADS|bc}</arg>
      </arguments>
    </mpirun>
    <module_system type="module">
      <init_path lang="perl">/share/apps/modules/init/perl.pm</init_path>
      <init_path lang="python">/share/apps/modules/init/python.py</init_path>
      <init_path lang="csh">/etc/profile.d/modules.csh</init_path>
      <init_path lang="sh">/etc/profile.d/modules.sh</init_path>
      <cmd_path lang="perl"> /share/apps/modules/bin/modulecmd  perl</cmd_path>
      <cmd_path lang="python">/share/apps/modules/bin/modulecmd python</cmd_path>
      <cmd_path lang="sh">module</cmd_path>
      <cmd_path lang="csh">module</cmd_path>
      <modules>
        <command name="purge"/>
      </modules>
      <modules>
        <command name="load">cmake/3.11.4</command>
      </modules>
      <modules compiler="intel">
        <command name="load">intel/19.0.3</command>
      </modules>
      <modules compiler="pgi">
        <command name="load">pgi/18.10</command>
      </modules>
      <modules mpilib="mvapich2">
        <command name="load">mvapich2/2.3.1</command>
      </modules>
      <modules mpilib="impi">
        <command name="load">intelmpi/2019u3</command>
      </modules>
<<<<<<< HEAD
      <modules>
=======
      <modules mpilib="!mpi-serial">
>>>>>>> 7b003b65
        <command name="load">netcdf/4.6.3</command>
        <command name="load">pnetcdf/1.9.0</command>
        <command name="load">mkl/2019u3</command>
      </modules>
<<<<<<< HEAD
    </module_system>

=======
      <modules mpilib="mpi-serial">
        <command name="load">netcdf/4.6.3</command>
        <command name="load">mkl/2019u3</command>
      </modules>
    </module_system>
    <RUNDIR>$CIME_OUTPUT_ROOT/$CASE/run</RUNDIR>
    <EXEROOT>$CIME_OUTPUT_ROOT/$CASE/bld</EXEROOT>
>>>>>>> 7b003b65
    <environment_variables>
      <env name="NETCDF_HOME">$ENV{NETCDF_ROOT}/</env>
      <env name="MKL_PATH">$ENV{MKLROOT}</env>
    </environment_variables>
    <environment_variables mpilib="mvapich2">
      <env name="MV2_ENABLE_AFFINITY">0</env>
      <env name="MV2_SHOW_CPU_BINDING">1</env>
    </environment_variables>
    <environment_variables mpilib="impi" DEBUG="TRUE">
      <env name="I_MPI_DEBUG">10</env>
    </environment_variables>
    <environment_variables SMP_PRESENT="TRUE">
      <env name="OMP_STACKSIZE">64M</env>
      <env name="OMP_PROC_BIND">spread</env>
      <env name="OMP_PLACES">threads</env>
    </environment_variables>
<<<<<<< HEAD

</machine> 
=======
    <environment_variables mpilib="!mpi-serial">
      <env name="PNETCDF_PATH">$SHELL{dirname $(dirname $(which pnetcdf_version))}</env>
    </environment_variables>
  </machine>

<machine MACH="oic2">
         <DESC>ORNL XK6, os is Linux, 8 pes/node, batch system is PBS</DESC>
         <NODENAME_REGEX>oic2</NODENAME_REGEX>
         <TESTS>e3sm_developer</TESTS>
         <COMPILERS>gnu</COMPILERS>
         <MPILIBS>mpich,openmpi</MPILIBS>
         <RUNDIR>/home/$USER/models/ACME/run/$CASE/run</RUNDIR>
         <EXEROOT>/home/$USER/models/ACME/run/$CASE/bld</EXEROOT>
         <CIME_OUTPUT_ROOT>/home/$USER/models/ACME</CIME_OUTPUT_ROOT>
         <DIN_LOC_ROOT>/home/zdr/models/ccsm_inputdata</DIN_LOC_ROOT>
         <DIN_LOC_ROOT_CLMFORC>/home/zdr/models/ccsm_inputdata/atm/datm7</DIN_LOC_ROOT_CLMFORC>
         <DOUT_S_ROOT>/home/$USER/models/ACME/run/archive/$CASE</DOUT_S_ROOT>
         <OS>LINUX</OS>
	 <BATCH_SYSTEM>pbs</BATCH_SYSTEM>
         <SUPPORTED_BY>dmricciuto</SUPPORTED_BY>
         <GMAKE_J>8</GMAKE_J>
	 <MAX_MPITASKS_PER_NODE>8</MAX_MPITASKS_PER_NODE>
         <MAX_TASKS_PER_NODE>8</MAX_TASKS_PER_NODE>
         <mpirun mpilib="mpich">
              <executable args="default">/projects/cesm/devtools/mpich-3.0.4-gcc4.8.1/bin/mpirun </executable>
	      <arguments>
			<arg name="num_tasks"> -np $TOTALPES</arg>
			<arg name="machine_file">--hostfile $ENV{PBS_NODEFILE}</arg>
	      </arguments>
         </mpirun>
         <mpirun mpilib = "mpi-serial">
              <executable> </executable>
         </mpirun>
	 <module_system type="module">
	   <init_path lang="sh">/usr/share/Modules/init/sh</init_path>
	   <init_path lang="csh">/usr/share/Modules/init/csh</init_path>
	   <init_path lang="perl">/usr/share/Modules/init/perl.pm</init_path>
	   <init_path lang="python">/usr/share/Modules/init/python.py</init_path>
	   <cmd_path lang="sh">module</cmd_path>
	   <cmd_path lang="csh">module</cmd_path>
	   <cmd_path lang="perl">/usr/bin/modulecmd perl</cmd_path>
	   <cmd_path lang="python">/usr/bin/modulecmd python</cmd_path>

	   <environment_variables>
	     <env name="MPICH_ENV_DISPLAY">1</env>
	     <env name="MPICH_VERSION_DISPLAY">1</env>
	     <!-- This increases the stack size, which is necessary
		  for CICE to run threaded on this machine -->
	     <env name="OMP_STACKSIZE">64M</env>
	   </environment_variables>
	 </module_system>
</machine>
>>>>>>> 7b003b65

<machine MACH="oic5">
         <DESC>ORNL XK6, os is Linux, 32 pes/node, batch system is PBS</DESC>
         <NODENAME_REGEX>oic5</NODENAME_REGEX>
         <TESTS>e3sm_developer</TESTS>
         <COMPILERS>gnu</COMPILERS>
         <MPILIBS>mpich,openmpi</MPILIBS>
         <RUNDIR>/home/$USER/models/ACME/run/$CASE/run</RUNDIR>
         <EXEROOT>/home/$USER/models/ACME/run/$CASE/bld</EXEROOT>
         <CIME_OUTPUT_ROOT>/home/$USER/models/ACME</CIME_OUTPUT_ROOT>
         <DIN_LOC_ROOT>/home/zdr/models/ccsm_inputdata</DIN_LOC_ROOT>
         <DIN_LOC_ROOT_CLMFORC>/home/zdr/models/ccsm_inputdata/atm/datm7</DIN_LOC_ROOT_CLMFORC>
         <DOUT_S_ROOT>/home/$USER/models/ACME/run/archive/$CASE</DOUT_S_ROOT>
         <OS>LINUX</OS>
	 <BATCH_SYSTEM>pbs</BATCH_SYSTEM>
         <SUPPORTED_BY>dmricciuto</SUPPORTED_BY>
         <GMAKE_J>32</GMAKE_J>
	 <MAX_MPITASKS_PER_NODE>32</MAX_MPITASKS_PER_NODE>
         <MAX_TASKS_PER_NODE>32</MAX_TASKS_PER_NODE>
         <mpirun mpilib="mpich">
              <executable args="default">/projects/cesm/devtools/mpich-3.0.4-gcc4.8.1/bin/mpirun </executable>
	      <arguments>
			<arg name="num_tasks"> -np {{ total_tasks }}</arg>
                        <arg name="machine_file">--hostfile $ENV{PBS_NODEFILE}</arg>
	      </arguments>
         </mpirun>
         <mpirun mpilib = "mpi-serial">
              <executable> </executable>
         </mpirun>
</machine>

<machine MACH="cades">
   <!-- customize these fields as appropriate for your system (max tasks) and
                              desired layout (change '${group}/${USER}' to your
        prefered location). -->
      <DESC> OR-CONDO, CADES-CCSI, os is Linux, 16 pes/nodes, batch system is PBS</DESC>
      <NODENAME_REGEX>or-condo</NODENAME_REGEX>
      <TESTS>e3sm_developer</TESTS>
      <OS>LINUX</OS>
      <COMPILERS>gnu,intel</COMPILERS>
      <MPILIBS>openmpi</MPILIBS>
      <CIME_OUTPUT_ROOT>/lustre/or-hydra/cades-ccsi/scratch/$USER</CIME_OUTPUT_ROOT>
      <RUNDIR>$CIME_OUTPUT_ROOT/$CASE/run</RUNDIR>
      <EXEROOT>$CIME_OUTPUT_ROOT/$CASE/bld</EXEROOT>
      <DIN_LOC_ROOT>/lustre/or-hydra/cades-ccsi/proj-shared/project_acme/ACME_inputdata</DIN_LOC_ROOT>
      <DIN_LOC_ROOT_CLMFORC>/lustre/or-hydra/cades-ccsi/proj-shared/project_acme/ACME_inputdata/atm/datm7</DIN_LOC_ROOT_CLMFORC>
      <DOUT_S_ROOT>$CIME_OUTPUT_ROOT/archive/$CASE</DOUT_S_ROOT>
      <DOUT_L_MSROOT>csm/$CASE</DOUT_L_MSROOT>
      <BASELINE_ROOT>/lustre/or-hydra/cades-ccsi/proj-shared/project_acme/baselines/$COMPILER</BASELINE_ROOT>
      <CCSM_CPRNC>/lustre/or-hydra/cades-ccsi/proj-shared/tools/cprnc.orcondo</CCSM_CPRNC>
      <SUPPORTED_BY>yinj -at- ornl.gov</SUPPORTED_BY>
      <GMAKE_J>4</GMAKE_J>
      <MAX_TASKS_PER_NODE>32</MAX_TASKS_PER_NODE>
      <MAX_MPITASKS_PER_NODE>16</MAX_MPITASKS_PER_NODE>
      <BATCH_SYSTEM>pbs</BATCH_SYSTEM>
      <PROJECT_REQUIRED>FALSE</PROJECT_REQUIRED>
      <mpirun mpilib="openmpi" compiler="gnu">
        <executable>mpirun</executable>
        <arguments>
          <arg name="num_tasks"> -np {{ total_tasks }}</arg>
          <arg name="machine_file">--hostfile $ENV{PBS_NODEFILE}</arg>
        </arguments>
      </mpirun>
        <mpirun mpilib = "mpi-serial">
        <executable> </executable>
      </mpirun>
      <module_system type="module">
        <init_path lang="sh">/usr/share/Modules/init/sh</init_path>
        <init_path lang="csh">/usr/share/Modules/init/csh</init_path>
        <init_path lang="perl">/usr/share/Modules/init/perl.pm</init_path>
        <init_path lang="python">/usr/share/Modules/init/python.py</init_path>
        <cmd_path lang="sh">module</cmd_path>
        <cmd_path lang="csh">module</cmd_path>
        <cmd_path lang="perl">/usr/bin/modulecmd perl</cmd_path>
        <cmd_path lang="python">/usr/bin/modulecmd python</cmd_path>
        <modules>
          <command name="purge"/>
        </modules>
        <modules compiler="gnu">
          <command name="load">PE-gnu</command>
        </modules>
        <modules>
          <command name="load">mkl/2017</command>
          <command name="load">cmake/3.6.1</command>
          <command name="load">python/2.7.12</command>
          <command name="load">nco/4.6.4</command>
          <command name="load">hdf5-parallel/1.8.17</command>
          <command name="load">netcdf-hdf5parallel/4.3.3.1</command>
        </modules>
      </module_system>

      <!-- for CLM-PFLOTRAN coupling, the PETSC_PATH must be defined specifically upon machines -->
      <environment_variables compiler="gnu" mpilib="openmpi">
        <env name="PETSC_PATH">/software/user_tools/current/cades-ccsi/petsc4pf/openmpi-1.10-gcc-5.3</env>
      </environment_variables>
</machine>

<machine MACH="titan">
<DESC>ORNL XK6, os is CNL, 16 pes/node, batch system is PBS</DESC>
    <NODENAME_REGEX>titan</NODENAME_REGEX>
    <NODE_FAIL_REGEX>Received node event ec_node</NODE_FAIL_REGEX>
    <TESTS>e3sm_developer</TESTS>
    <COMPILERS>pgi,pgiacc,intel,cray</COMPILERS>
    <MPILIBS>mpich</MPILIBS>
    <CIME_OUTPUT_ROOT>$ENV{HOME}/acme_scratch/$PROJECT</CIME_OUTPUT_ROOT>
    <RUNDIR>$ENV{PROJWORK}/$PROJECT/$USER/$CASE/run</RUNDIR>
    <EXEROOT>$CIME_OUTPUT_ROOT/$CASE/bld</EXEROOT>
    <DIN_LOC_ROOT>/lustre/atlas1/cli900/world-shared/cesm/inputdata</DIN_LOC_ROOT>
    <DIN_LOC_ROOT_CLMFORC>/lustre/atlas1/cli900/world-shared/cesm/inputdata/atm/datm7</DIN_LOC_ROOT_CLMFORC>
    <DOUT_S_ROOT>$ENV{MEMBERWORK}/$PROJECT/archive/$CASE</DOUT_S_ROOT>
    <DOUT_L_MSROOT>csm/$CASE</DOUT_L_MSROOT>
    <BASELINE_ROOT>/lustre/atlas1/cli115/world-shared/E3SM/baselines/$COMPILER</BASELINE_ROOT>
    <CCSM_CPRNC>/lustre/atlas1/cli900/world-shared/cesm/tools/cprnc/cprnc.titan</CCSM_CPRNC>
    <SAVE_TIMING_DIR>$ENV{PROJWORK}/$PROJECT</SAVE_TIMING_DIR>
    <SAVE_TIMING_DIR_PROJECTS>cli115,cli127,cli106,csc190</SAVE_TIMING_DIR_PROJECTS>
    <OS>CNL</OS>
    <BATCH_SYSTEM>pbs</BATCH_SYSTEM>
    <ALLOCATE_SPARE_NODES>TRUE</ALLOCATE_SPARE_NODES>
    <MAX_MPITASKS_PER_NODE>16</MAX_MPITASKS_PER_NODE>
    <!-- difference to MAX_TASKS_PER_NODE-->
    <SUPPORTED_BY>E3SM</SUPPORTED_BY>
    <GMAKE_J>8</GMAKE_J>
    <MAX_TASKS_PER_NODE>16</MAX_TASKS_PER_NODE>
    <PROJECT_REQUIRED>TRUE</PROJECT_REQUIRED>
    <PROJECT>cli115</PROJECT>
    <PIO_CONFIG_OPTS> -D PIO_BUILD_TIMING:BOOL=ON </PIO_CONFIG_OPTS>
    <TEST_TPUT_TOLERANCE>0.1</TEST_TPUT_TOLERANCE>

    <mpirun mpilib="default">
      <executable>aprun</executable>
    </mpirun>

    <mpirun mpilib="mpi-serial">
      <executable>aprun</executable>
    </mpirun>

    <module_system type="module">
      <!-- list of init_path elements, one per supported language e.g. sh, perl, python-->
      <init_path lang="sh">/opt/modules/default/init/sh</init_path>
      <init_path lang="csh">/opt/modules/default/init/csh</init_path>
      <init_path lang="python">/opt/modules/default/init/python.py</init_path>
      <init_path lang="perl">/opt/modules/default/init/perl.pm</init_path>
      <!-- list of cmd_path elements, one for every supported language, e.g. sh, perl, python -->
      <cmd_path lang="perl">/opt/modules/default/bin/modulecmd perl</cmd_path>
      <cmd_path lang="python">/opt/modules/default/bin/modulecmd python</cmd_path>
      <cmd_path lang="sh">module</cmd_path>
      <cmd_path lang="csh">module</cmd_path>
      <!-- List of modules elements, executing commands
                         if compiler and mpilib condition applies -->
      <!-- Always execute -->
      <modules>
        <command name="load">python/2.7.9</command>
        <command name="unload">subversion</command>
        <command name="load">subversion/1.9.3</command>
        <command name="unload">cmake</command>
        <command name="load">cmake3/3.6.0</command>
      </modules>

      <modules compiler="pgiacc"> <!-- changing pgi_acc to pgiacc -->
        <command name="rm">PrgEnv-cray</command>
        <command name="rm">PrgEnv-gnu</command>
        <command name="rm">PrgEnv-intel</command>
        <command name="rm">PrgEnv-pathscale</command>
        <command name="load">PrgEnv-pgi</command>
        <command name="switch">pgi pgi/17.5.0</command>
        <command name="rm">cray-mpich</command>
        <command name="rm">cray-libsci</command>
        <command name="rm">atp</command>
        <command name="rm">esmf</command>
        <command name="rm">cudatoolkit</command>
        <command name="load">cray-mpich/7.6.3</command>
        <command name="load">cray-libsci/16.11.1</command>
        <command name="load">atp/2.1.1</command>
        <command name="load">esmf/5.2.0rp2</command>
        <command name="load">cudatoolkit</command>
      </modules>
      <modules compiler="pgi">
        <command name="rm">PrgEnv-cray</command>
        <command name="rm">PrgEnv-gnu</command>
        <command name="rm">PrgEnv-intel</command>
        <command name="rm">PrgEnv-pathscale</command>
        <command name="load">PrgEnv-pgi</command>
        <command name="switch">pgi pgi/17.5.0</command>
        <command name="rm">cray-mpich</command>
        <command name="rm">cray-libsci</command>
        <command name="rm">atp</command>
        <command name="rm">esmf</command>
        <command name="load">cray-mpich/7.6.3</command>
        <command name="load">cray-libsci/16.11.1</command>
        <command name="load">atp/2.1.1</command>
        <command name="load">esmf/5.2.0rp2</command>
      </modules>
      <modules compiler="intel">
        <command name="rm">PrgEnv-pgi</command>
        <command name="rm">PrgEnv-cray</command>
        <command name="rm">PrgEnv-gnu</command>
        <command name="rm">PrgEnv-pathscale</command>
        <command name="load">PrgEnv-intel</command>
        <command name="rm">intel</command>
        <command name="rm">cray-libsci</command>
        <command name="rm">cray-mpich</command>
        <command name="rm">atp</command>
        <command name="load">intel/18.0.1.163</command>
        <command name="load">cray-mpich/7.6.3</command>
        <command name="load">atp/2.1.1</command>
      </modules>
      <modules compiler="cray">
        <command name="rm">PrgEnv-pgi</command>
        <command name="rm">PrgEnv-gnu</command>
        <command name="rm">PrgEnv-intel</command>
        <command name="rm">PrgEnv-pathscale</command>
        <command name="load">PrgEnv-cray</command>
        <command name="rm">cce</command>
        <command name="rm">cray-mpich</command>
        <command name="load">cce/8.6.4</command>
        <command name="load">cray-mpich/7.6.3</command>
      </modules>
      <!-- mpi lib settings -->
      <modules mpilib="mpi-serial">
        <command name="rm">cray-netcdf</command>
        <command name="rm">cray-netcdf-hdf5parallel</command>
        <command name="load">cray-netcdf/4.4.1.1.3</command>
      </modules>
      <modules mpilib="!mpi-serial">
        <command name="rm">cray-netcdf</command>
        <command name="rm">cray-netcdf-hdf5parallel</command>
        <command name="load">cray-netcdf/4.4.1.1.3</command>
        <command name="load">cray-parallel-netcdf/1.8.1.3</command>
      </modules>
    </module_system>
      <!-- Default -->
      <environment_variables>
        <env name="COMPILER">$COMPILER</env>
        <env name="MPILIB">$MPILIB</env>
        <env name="MPICH_ENV_DISPLAY">1</env>
        <env name="MPICH_VERSION_DISPLAY">1</env>
        <env name="MPICH_CPUMASK_DISPLAY">1</env>
        <env name="MPSTKZ">128M</env>
        <env name="OMP_STACKSIZE">128M</env>
      </environment_variables>

      <!-- Set if compiler and mpilib  -->
      <environment_variables compiler="pgiacc">
        <!-- NOTE(wjs, 2015-03-12) The following line is needed for bit-for-bit reproducibility -->
        <env name="CRAY_CPU_TARGET">istanbul</env>
        <env name="CRAY_CUDA_MPS">1</env>
      </environment_variables>
      <environment_variables compiler="intel">
        <env name="CRAYPE_LINK_TYPE">dynamic</env>
      </environment_variables>
</machine>

<machine MACH="eos">
         <DESC>ORNL XC30, os is CNL, 16 pes/node, batch system is PBS</DESC>
         <NODENAME_REGEX>eos</NODENAME_REGEX>
         <TESTS>e3sm_developer</TESTS>
         <COMPILERS>intel</COMPILERS>
         <MPILIBS>mpich</MPILIBS>
         <CIME_OUTPUT_ROOT>$ENV{HOME}/acme_scratch/$PROJECT</CIME_OUTPUT_ROOT>
         <RUNDIR>$ENV{MEMBERWORK}/$PROJECT/$CASE/run</RUNDIR>
         <EXEROOT>$CIME_OUTPUT_ROOT/$CASE/bld</EXEROOT>
         <DIN_LOC_ROOT>/lustre/atlas1/cli900/world-shared/cesm/inputdata</DIN_LOC_ROOT>
         <DIN_LOC_ROOT_CLMFORC>/lustre/atlas1/cli900/world-shared/cesm/inputdata/atm/datm7</DIN_LOC_ROOT_CLMFORC>
         <DOUT_S_ROOT>$ENV{MEMBERWORK}/$PROJECT/archive/$CASE</DOUT_S_ROOT>
         <DOUT_L_MSROOT>csm/$CASE</DOUT_L_MSROOT>
         <BASELINE_ROOT>/lustre/atlas1/cli900/world-shared/cesm/baselines/$COMPILER</BASELINE_ROOT>
         <CCSM_CPRNC>/lustre/atlas1/cli900/world-shared/cesm/tools/cprnc/cprnc.eos</CCSM_CPRNC>
         <SAVE_TIMING_DIR>$ENV{PROJWORK}/$PROJECT</SAVE_TIMING_DIR>
         <SAVE_TIMING_DIR_PROJECTS>cli115,cli127,cli106,csc190</SAVE_TIMING_DIR_PROJECTS>
         <OS>CNL</OS>
         <BATCH_SYSTEM>pbs</BATCH_SYSTEM>
         <SUPPORTED_BY>E3SM</SUPPORTED_BY>
         <GMAKE_J>8</GMAKE_J>
         <MAX_MPITASKS_PER_NODE>16</MAX_MPITASKS_PER_NODE>
         <MAX_TASKS_PER_NODE>32</MAX_TASKS_PER_NODE>
         <PROJECT_REQUIRED>TRUE</PROJECT_REQUIRED>
         <PIO_CONFIG_OPTS> -D PIO_BUILD_TIMING:BOOL=ON </PIO_CONFIG_OPTS>
         <mpirun mpilib="mpich">
           <executable>aprun</executable>
           <arguments>
             <arg name="hyperthreading" default="2"> -j {{ hyperthreading }}</arg>
             <arg name="tasks_per_numa" > -S {{ tasks_per_numa }}</arg>
             <arg name="num_tasks" > -n {{ total_tasks }}</arg>
             <arg name="tasks_per_node" > -N $MAX_MPITASKS_PER_NODE</arg>
             <arg name="thread_count" > -d $ENV{OMP_NUM_THREADS}</arg>
             <arg name="numa_node" > -cc numa_node</arg>
           </arguments>
         </mpirun>
         <mpirun mpilib="mpi-serial">
           <executable></executable>
         </mpirun>
	 <module_system type="module">
	   <init_path lang="sh">$MODULESHOME/init/sh</init_path>
	   <init_path lang="csh">$MODULESHOME/init/csh</init_path>
	   <init_path lang="perl">$MODULESHOME/init/perl.pm</init_path>
	   <init_path lang="python">$MODULESHOME/init/python.py</init_path>
	   <cmd_path lang="sh">module</cmd_path>
	   <cmd_path lang="csh">module</cmd_path>
	   <cmd_path lang="perl">$MODULESHOME/bin/modulecmd perl</cmd_path>
	   <cmd_path lang="python">$MODULESHOME/bin/modulecmd python</cmd_path>
	   <modules>
	     <command name="rm">intel</command>
	     <command name="rm">cray</command>
	     <command name="rm">cray-parallel-netcdf</command>
	     <command name="rm">cray-libsci</command>
	     <command name="rm">cray-netcdf</command>
	     <command name="rm">cray-netcdf-hdf5parallel</command>
	     <command name="rm">netcdf</command>
	   </modules>
	   <modules compiler="intel">
	     <command name="load">intel/18.0.1.163</command>
	     <command name="load">papi</command>
	   </modules>
	   <modules compiler="cray">
	     <command name="load">PrgEnv-cray</command>
	     <command name="switch">cce cce/8.1.9</command>
	     <command name="load">cray-libsci/12.1.00</command>
	   </modules>
	   <modules compiler="gnu">
	     <command name="load">PrgEnv-gnu</command>
	     <command name="switch">gcc gcc/4.8.0</command>
	     <command name="load">cray-libsci/12.1.00</command>
	   </modules>
	   <modules mpilib="mpi-serial">
	     <command name="load">cray-netcdf/4.3.2</command>
	   </modules>
	   <modules mpilib="!mpi-serial">
	     <command name="load">cray-netcdf-hdf5parallel/4.3.3.1</command>
	     <command name="load">cray-parallel-netcdf/1.6.1</command>
	   </modules>
	   <modules>
	     <command name="load">cmake3/3.2.3</command>
	     <command name="load">python/2.7.9</command>
	   </modules>
	 </module_system>
	 <environment_variables>
	   <env name="MPICH_ENV_DISPLAY">1</env>
	   <env name="MPICH_VERSION_DISPLAY">1</env>
	   <!-- This increases the stack size, which is necessary
		for CICE to run threaded on this machine -->
	   <env name="OMP_STACKSIZE">64M</env>

	 </environment_variables>
</machine>

<machine MACH="grizzly">
	<DESC>LANL Linux Cluster, 36 pes/node, batch system slurm</DESC>
        <NODENAME_REGEX>gr-fe.*.lanl.gov</NODENAME_REGEX>
        <TESTS>e3sm_developer</TESTS>
        <COMPILERS>gnu,intel</COMPILERS>
        <MPILIBS>mvapich,openmpi</MPILIBS>
	<OS>LINUX</OS>
	<RUNDIR>/lustre/scratch3/turquoise/$ENV{USER}/ACME/cases/$CASE/run</RUNDIR>
	<EXEROOT>/lustre/scratch3/turquoise/$ENV{USER}/ACME/cases/$CASE/bld</EXEROOT>
	<DIN_LOC_ROOT>/lustre/scratch3/turquoise/$ENV{USER}/ACME/input_data</DIN_LOC_ROOT>
	<DIN_LOC_ROOT_CLMFORC>/lustre/scratch3/turquoise/$ENV{USER}/ACME/input_data/atm/datm7</DIN_LOC_ROOT_CLMFORC>
	<DOUT_S_ROOT>/lustre/scratch3/turquoise/$ENV{USER}/ACME/archive/$CASE</DOUT_S_ROOT>
	<DOUT_L_MSROOT>UNSET</DOUT_L_MSROOT>
	<BASELINE_ROOT>/lustre/scratch3/turquoise/$ENV{USER}/ACME/input_data/ccsm_baselines/$COMPILER</BASELINE_ROOT>
	<CIME_OUTPUT_ROOT>/lustre/scratch3/turquoise/$ENV{USER}/ACME/scratch</CIME_OUTPUT_ROOT>
	<CCSM_CPRNC>/turquoise/usr/projects/climate/SHARED_CLIMATE/software/wolf/cprnc/v0.40/cprnc</CCSM_CPRNC>
	<module_system type="module">
		<init_path lang="perl">/usr/share/Modules/init/perl.pm</init_path>
		<init_path lang="python">/usr/share/Modules/init/python.py</init_path>
		<init_path lang="csh">/etc/profile.d/z00_lmod.csh</init_path>
		<cmd_path lang="perl">/usr/share/lmod/lmod/libexec/lmod perl</cmd_path>
		<cmd_path lang="python">/usr/share/lmod/lmod/libexec/lmod python</cmd_path>
		<cmd_path lang="sh">module</cmd_path>
		<cmd_path lang="csh">module</cmd_path>

		<modules>
			<command name="purge"/>
			<command name="use">/usr/projects/climate/SHARED_CLIMATE/modulefiles/all</command>
			<command name="load">python/anaconda-2.7-climate</command>
		</modules>

		<modules compiler="gnu">
			<command name="load">gcc/5.3.0</command>
		</modules>
		<modules compiler="intel">
			<command name="load">intel/17.0.1</command>
		</modules>
		<modules mpilib="openmpi">
			<command name="load">openmpi/1.10.5</command>
		</modules>
		<modules mpilib="mvapich">
			<command name="load">mvapich2/2.2</command>
		</modules>
		<modules>
			<command name="load">netcdf/4.4.1</command>
		</modules>
		<modules>
			<command name="load">parallel-netcdf/1.5.0</command>
		</modules>
	</module_system>
	<environment_variables>
		<env name="PNETCDF_HINTS">romio_ds_write=disable;romio_ds_read=disable;romio_cb_write=enable;romio_cb_read=enable</env>
	</environment_variables>

	<BATCH_SYSTEM>slurm</BATCH_SYSTEM>
	<mpirun mpilib="default">
		<executable>mpirun</executable>
		<arguments>
			<arg name="num_tasks"> -n {{ total_tasks }}</arg>
		</arguments>
	</mpirun>
	<mpirun mpilib="mvapich">
		<executable>srun</executable>
		<arguments>
			<arg name="num_tasks"> -n {{ total_tasks }}</arg>
		</arguments>
	</mpirun>
	<mpirun mpilib="openmpi">
		<executable>mpirun</executable>
		<arguments>
			<arg name="num_tasks"> -n {{ total_tasks }}</arg>
		</arguments>
	</mpirun>
	<mpirun mpilib="mpi-serial">
		<executable></executable>
	</mpirun>
	<GMAKE_J>4</GMAKE_J>
	<MAX_TASKS_PER_NODE>36</MAX_TASKS_PER_NODE>
	<MAX_MPITASKS_PER_NODE>32</MAX_MPITASKS_PER_NODE>
	<PROJECT>climateacme</PROJECT>
    	<PROJECT_REQUIRED>TRUE</PROJECT_REQUIRED>
    	<SUPPORTED_BY>luke.vanroekel @ gmail.com</SUPPORTED_BY>
</machine>

<machine MACH="wolf">
    <DESC>LANL Linux Cluster, 16 pes/node, batch system slurm</DESC>
    <NODENAME_REGEX>wf-fe.*.lanl.gov</NODENAME_REGEX>
    <TESTS>e3sm_developer</TESTS>
	<COMPILERS>intel,gnu</COMPILERS>
	<MPILIBS>openmpi,mvapich</MPILIBS>
	<CIME_OUTPUT_ROOT>/lustre/scratch3/turquoise/$ENV{USER}/ACME/scratch</CIME_OUTPUT_ROOT>
	<RUNDIR>/lustre/scratch3/turquoise/$ENV{USER}/ACME/cases/$CASE/run</RUNDIR>
	<EXEROOT>/lustre/scratch3/turquoise/$ENV{USER}/ACME/cases/$CASE/bld</EXEROOT>
	<DOUT_S_ROOT>/lustre/scratch3/turquoise/$ENV{USER}/ACME/archive/$CASE</DOUT_S_ROOT>
	<DOUT_L_MSROOT>UNSET</DOUT_L_MSROOT>
	<OS>LINUX</OS>
	<BATCH_SYSTEM>slurm</BATCH_SYSTEM>
	<SUPPORTED_BY>jonbob -at- lanl.gov</SUPPORTED_BY>
	<GMAKE_J>4</GMAKE_J>
	<MAX_TASKS_PER_NODE>16</MAX_TASKS_PER_NODE>
	<MAX_MPITASKS_PER_NODE>16</MAX_MPITASKS_PER_NODE>
	<PROJECT>climateacme</PROJECT>
	<PROJECT_REQUIRED>TRUE</PROJECT_REQUIRED>
	<DIN_LOC_ROOT>/lustre/scratch3/turquoise/$ENV{USER}/ACME/input_data</DIN_LOC_ROOT>
	<DIN_LOC_ROOT_CLMFORC>/lustre/scratch3/turquoise/$ENV{USER}/ACME/input_data/atm/datm7</DIN_LOC_ROOT_CLMFORC>
	<BASELINE_ROOT>/lustre/scratch3/turquoise/$ENV{USER}/ACME/input_data/ccsm_baselines/$COMPILER</BASELINE_ROOT>
	<CCSM_CPRNC>/turquoise/usr/projects/climate/SHARED_CLIMATE/software/wolf/cprnc/v0.40/cprnc</CCSM_CPRNC>
	<mpirun mpilib="default">
		<executable>mpirun</executable>
		<arguments>
			<arg name="num_tasks"> -n {{ total_tasks }}</arg>
		</arguments>
	</mpirun>
	<mpirun mpilib="openmpi">
		<executable>mpirun</executable>
		<arguments>
			<arg name="num_tasks"> -n {{ total_tasks }}</arg>
		</arguments>
	</mpirun>
	<mpirun mpilib="mvapich">
		<executable>srun</executable>
		<arguments>
			<arg name="num_tasks"> -n {{ total_tasks }}</arg>
		</arguments>
	</mpirun>
	<mpirun mpilib="mpi-serial">
		<executable></executable>
	</mpirun>
	<module_system type="module">
		<init_path lang="perl">/usr/share/Modules/init/perl.pm</init_path>
		<init_path lang="python">/usr/share/Modules/init/python.py</init_path>
		<init_path lang="sh">/usr/share/Modules/init/sh</init_path>
		<init_path lang="csh">/usr/share/Modules/init/csh</init_path>
		<cmd_path lang="perl">/usr/bin/modulecmd perl</cmd_path>
		<cmd_path lang="python">/usr/bin/modulecmd python</cmd_path>
		<cmd_path lang="sh">module</cmd_path>
		<cmd_path lang="csh">module</cmd_path>
		<modules>
			<command name="purge"/>
			<command name="use">/usr/projects/climate/SHARED_CLIMATE/modulefiles/all</command>
			<command name="load">friendly-testing</command>
			<command name="load">python/anaconda-2.7-climate</command>
		</modules>
		<modules compiler="intel">
			<command name="load">intel/15.0.5</command>
			<command name="load">mkl/11.3.3</command>
		</modules>
		<modules compiler="gnu">
			<command name="load">gcc/4.8.2</command>
		</modules>
		<modules mpilib="openmpi">
			<command name="load">openmpi/1.6.5</command>
		</modules>
		<modules mpilib="mvapich">
			<command name="load">mvapich2/1.8</command>
		</modules>
		<modules>
			<command name="load">netcdf/4.4.0</command>
		</modules>
		<modules mpilib="!mpi-serial">
			<command name="load">parallel-netcdf/1.5.0</command>
		</modules>
	</module_system>
	<environment_variables>
		<env name="LD_LIBRARY_PATH">$ENV{LD_LIBRARY_PATH}:$ENV{NETCDF_ROOT}/lib</env>
	</environment_variables>
</machine>

<machine MACH="mesabi">
        <DESC>Mesabi batch queue</DESC>
        <OS>LINUX</OS>
        <COMPILERS>intel</COMPILERS>
        <MPILIBS>openmpi</MPILIBS>
        <RUNDIR>$CASEROOT/run</RUNDIR>
<!-- complete path to the run directory -->
        <EXEROOT>$CASEROOT/exedir</EXEROOT>
<!-- complete path to the build directory -->
        <DIN_LOC_ROOT>/home/reichpb/shared/cesm_inputdata</DIN_LOC_ROOT>
<!-- complete path to the inputdata directory -->

        <DIN_LOC_ROOT_CLMFORC>/home/reichpb/shared/cesm_inputdata/atm/datm7</DIN_LOC_ROOT_CLMFORC>
<!-- path to the optional forcing data for CLM (for CRUNCEP forcing) -->
        <DOUT_S>FALSE</DOUT_S>
<!-- logical for short term archiving -->
        <DOUT_S_ROOT>USERDEFINED_optional_run</DOUT_S_ROOT>
<!-- complete path to a short term archiving directory -->
        <DOUT_L_MSROOT>USERDEFINED_optional_run</DOUT_L_MSROOT>
<!-- complete path to a long term archiving directory -->
        <BASELINE_ROOT>USERDEFINED_optional_run/$COMPILER</BASELINE_ROOT>
<!-- where the cesm testing scripts write and read baseline results -->
        <CCSM_CPRNC>USERDEFINED_optional_test</CCSM_CPRNC>
<!-- path to the cprnc tool used to compare netcdf history files in testing -->
         <BATCH_SYSTEM>pbs</BATCH_SYSTEM>
        <SUPPORTED_BY>chen1718 at umn dot edu</SUPPORTED_BY>
        <GMAKE_J>2</GMAKE_J>
        <MAX_TASKS_PER_NODE>24</MAX_TASKS_PER_NODE>
         <PROJECT_REQUIRED>TRUE</PROJECT_REQUIRED>
         <mpirun mpilib="default">
           <executable>aprun</executable>
             <arguments>
                <arg name="num_tasks"> -n {{ total_tasks }}</arg>
                <arg name="tasks_per_numa"> -S {{ tasks_per_numa }}</arg>
                <arg name="tasks_per_node"> -N $MAX_MPITASKS_PER_NODE</arg>
                <arg name="thread_count"> -d $ENV{OMP_NUM_THREADS}</arg>
             </arguments>
         </mpirun>
</machine>

<machine MACH="itasca">
        <DESC>Itasca batch queue</DESC>
        <OS>LINUX</OS>
        <COMPILERS>intel</COMPILERS>
        <MPILIBS>openmpi</MPILIBS>
        <RUNDIR>$CASEROOT/run</RUNDIR>
<!-- complete path to the run directory -->
        <EXEROOT>$CASEROOT/exedir</EXEROOT>
<!-- complete path to the build directory -->
        <DIN_LOC_ROOT>/home/reichpb/shared/cesm_inputdata</DIN_LOC_ROOT>
<!-- complete path to the inputdata directory -->

        <DIN_LOC_ROOT_CLMFORC>/home/reichpb/shared/cesm_inputdata/atm/datm7</DIN_LOC_ROOT_CLMFORC>
<!-- path to the optional forcing data for CLM (for CRUNCEP forcing) -->
        <DOUT_S>FALSE</DOUT_S>
<!-- logical for short term archiving -->
        <DOUT_S_ROOT>USERDEFINED_optional_run</DOUT_S_ROOT>
<!-- complete path to a short term archiving directory -->
        <DOUT_L_MSROOT>USERDEFINED_optional_run</DOUT_L_MSROOT>
<!-- complete path to a long term archiving directory -->
        <BASELINE_ROOT>USERDEFINED_optional_run/$COMPILER</BASELINE_ROOT>
<!-- where the cesm testing scripts write and read baseline results -->
        <CCSM_CPRNC>USERDEFINED_optional_test</CCSM_CPRNC>
<!-- path to the cprnc tool used to compare netcdf history files in testing -->
         <BATCH_SYSTEM>pbs</BATCH_SYSTEM>
        <SUPPORTED_BY>chen1718 at umn dot edu</SUPPORTED_BY>
        <GMAKE_J>2</GMAKE_J>
        <MAX_TASKS_PER_NODE>8</MAX_TASKS_PER_NODE>
         <mpirun mpilib="default">
           <executable>aprun</executable>
             <arguments>
                <arg name="num_tasks"> -n {{ total_tasks }}</arg>
                <arg name="tasks_per_numa"> -S {{ tasks_per_numa }}</arg>
                <arg name="tasks_per_node"> -N $MAX_MPITASKS_PER_NODE</arg>
                <arg name="thread_count"> -d $ENV{OMP_NUM_THREADS}</arg>
             </arguments>
         </mpirun>
</machine>

<machine MACH="lawrencium-lr3">
  <DESC>Lawrencium LR3 cluster at LBL, OS is Linux (intel), batch system is SLURM</DESC>
  <OS>LINUX</OS>
  <NODENAME_REGEX>n000*</NODENAME_REGEX>
  <COMPILERS>intel</COMPILERS>
  <MPILIBS>openmpi</MPILIBS>
  <CIME_OUTPUT_ROOT>/global/scratch/$ENV{USER}</CIME_OUTPUT_ROOT>
  <RUNDIR>$CIME_OUTPUT_ROOT/$CASE/run</RUNDIR>
  <EXEROOT>$CIME_OUTPUT_ROOT/$CASE/bld</EXEROOT>
  <DIN_LOC_ROOT>/global/scratch/$ENV{USER}/cesm_input_datasets/</DIN_LOC_ROOT>
  <DIN_LOC_ROOT_CLMFORC>/global/scratch/$ENV{USER}/cesm_input_datasets/atm/datm7</DIN_LOC_ROOT_CLMFORC>
  <DOUT_S_ROOT>$CIME_OUTPUT_ROOT/cesm_archive/$CASE</DOUT_S_ROOT>
  <DOUT_L_MSROOT>csm/$CASE</DOUT_L_MSROOT>
  <BASELINE_ROOT>$CIME_OUTPUT_ROOT/cesm_baselines/$COMPILER</BASELINE_ROOT>
  <CCSM_CPRNC>/$CIME_OUTPUT_ROOT/cesm_tools/cprnc/cprnc</CCSM_CPRNC>
  <BATCH_SYSTEM>slurm</BATCH_SYSTEM>
  <SUPPORTED_BY>gbisht at lbl dot gov </SUPPORTED_BY>
  <GMAKE_J>4</GMAKE_J>
  <MAX_TASKS_PER_NODE>16</MAX_TASKS_PER_NODE>
  <MAX_MPITASKS_PER_NODE>16</MAX_MPITASKS_PER_NODE>
  <PROJECT_REQUIRED>TRUE</PROJECT_REQUIRED>
  <CHARGE_ACCOUNT>ac_acme</CHARGE_ACCOUNT>
  <mpirun mpilib="mpi-serial">
    <executable>mpirun</executable>
    <arguments>
      <arg name="num_tasks">-np {{ total_tasks }}</arg>
      <arg name="tasks_per_node"> -npernode $MAX_MPITASKS_PER_NODE</arg>
    </arguments>
  </mpirun>
  <mpirun mpilib="default">
    <executable>mpirun</executable>
    <arguments>
      <arg name="num_tasks">-np {{ total_tasks }}</arg>
      <arg name="tasks_per_node"> -npernode $MAX_MPITASKS_PER_NODE</arg>
    </arguments>
  </mpirun>
  <module_system type="module">
    <init_path lang="sh">/etc/profile.d/modules.sh</init_path>
    <init_path lang="csh">/etc/profile.d/modules.csh</init_path>
    <init_path lang="perl">/usr/Modules/init/perl.pm</init_path>
    <init_path lang="python">/usr/Modules/python.py</init_path>
    <cmd_path lang="sh">module</cmd_path>
    <cmd_path lang="csh">module</cmd_path>
    <cmd_path lang="perl">/usr/Modules/bin/modulecmd perl</cmd_path>
    <cmd_path lang="python">/usr/Modules/bin/modulecmd python</cmd_path>
    <modules>
      <command name="purge"/>
      <command name="load">cmake</command>
      <command name="load">perl xml-libxml switch python/2.7</command>
    </modules>
    <modules compiler="intel">
      <command name="load">intel/2016.4.072</command>
      <command name="load">mkl</command>
    </modules>
    <modules compiler="intel" mpilib="mpi-serial">
      <command name="load">netcdf/4.4.1.1-intel-s</command>
    </modules>
    <modules compiler="intel" mpilib="!mpi-serial">
      <command name="load">openmpi</command>
      <command name="load">netcdf/4.4.1.1-intel-p</command>
    </modules>
     </module_system>
</machine>

<machine MACH="lawrencium-lr2">
  <DESC>Lawrencium LR2 cluster at LBL, OS is Linux (intel), batch system is SLURM</DESC>
  <OS>LINUX</OS>
  <NODENAME_REGEX>n000*</NODENAME_REGEX>
  <COMPILERS>intel</COMPILERS>
  <MPILIBS>openmpi</MPILIBS>
  <CIME_OUTPUT_ROOT>/global/scratch/$ENV{USER}</CIME_OUTPUT_ROOT>
  <RUNDIR>$CIME_OUTPUT_ROOT/$CASE/run</RUNDIR>
  <EXEROOT>$CIME_OUTPUT_ROOT/$CASE/bld</EXEROOT>
  <DIN_LOC_ROOT>/global/scratch/$ENV{USER}/cesm_input_datasets/</DIN_LOC_ROOT>
  <DIN_LOC_ROOT_CLMFORC>/global/scratch/$ENV{USER}/cesm_input_datasets/atm/datm7</DIN_LOC_ROOT_CLMFORC>
  <DOUT_S_ROOT>$CIME_OUTPUT_ROOT/cesm_archive/$CASE</DOUT_S_ROOT>
  <DOUT_L_MSROOT>csm/$CASE</DOUT_L_MSROOT>
  <BASELINE_ROOT>$CIME_OUTPUT_ROOT/cesm_baselines/$COMPILER</BASELINE_ROOT>
  <CCSM_CPRNC>/$CIME_OUTPUT_ROOT/cesm_tools/cprnc/cprnc</CCSM_CPRNC>
  <BATCH_SYSTEM>slurm</BATCH_SYSTEM>
  <SUPPORTED_BY>gbisht at lbl dot gov</SUPPORTED_BY>
  <GMAKE_J>4</GMAKE_J>
  <MAX_TASKS_PER_NODE>12</MAX_TASKS_PER_NODE>
  <MAX_MPITASKS_PER_NODE>12</MAX_MPITASKS_PER_NODE>
  <PROJECT_REQUIRED>TRUE</PROJECT_REQUIRED>
  <CHARGE_ACCOUNT>ac_acme</CHARGE_ACCOUNT>
  <mpirun mpilib="mpi-serial">
    <executable>mpirun</executable>
    <arguments>
      <arg name="num_tasks">-np {{ total_tasks }}</arg>
      <arg name="tasks_per_node"> -npernode $MAX_MPITASKS_PER_NODE</arg>
    </arguments>
  </mpirun>
  <mpirun mpilib="default">
    <executable>mpirun</executable>
    <arguments>
      <arg name="num_tasks">-np {{ total_tasks }}</arg>
      <arg name="tasks_per_node"> -npernode $MAX_MPITASKS_PER_NODE</arg>
    </arguments>
  </mpirun>
  <module_system type="module">
    <init_path lang="sh">/etc/profile.d/modules.sh</init_path>
    <init_path lang="csh">/etc/profile.d/modules.csh</init_path>
    <init_path lang="perl">/usr/Modules/init/perl.pm</init_path>
    <init_path lang="python">/usr/Modules/python.py</init_path>
    <cmd_path lang="sh">module</cmd_path>
    <cmd_path lang="csh">module</cmd_path>
    <cmd_path lang="perl">/usr/Modules/bin/modulecmd perl</cmd_path>
    <cmd_path lang="python">/usr/Modules/bin/modulecmd python</cmd_path>
    <modules>
      <command name="purge"/>
      <command name="load">cmake</command>
      <command name="load">perl xml-libxml switch python/2.7</command>
    </modules>
    <modules compiler="intel">
      <command name="load">intel/2016.4.072</command>
      <command name="load">mkl</command>
    </modules>
    <modules compiler="intel" mpilib="mpi-serial">
      <command name="load">netcdf/4.4.1.1-intel-s</command>
    </modules>
    <modules compiler="intel" mpilib="!mpi-serial">
      <command name="load">openmpi</command>
      <command name="load">netcdf/4.4.1.1-intel-s</command>
    </modules>
     </module_system>
</machine>

<machine MACH="eddi">
  <DESC>small developer workhorse at lbl climate sciences</DESC>
  <OS>LINUX</OS>
  <COMPILERS>gnu</COMPILERS>
  <MPILIBS>openmpi</MPILIBS>
  <PROJECT>ngeet</PROJECT>
  <CIME_OUTPUT_ROOT>/home/lbleco/acme/</CIME_OUTPUT_ROOT>
  <DIN_LOC_ROOT>/home/lbleco/cesm/cesm_input_datasets/</DIN_LOC_ROOT>
  <DIN_LOC_ROOT_CLMFORC>/home/lbleco/cesm/cesm_input_datasets/atm/datm7/</DIN_LOC_ROOT_CLMFORC>
  <DOUT_S_ROOT>/home/lbleco/acme/cesm_archive/$CASE</DOUT_S_ROOT>
  <DOUT_L_MSROOT>csm/$CASE</DOUT_L_MSROOT>
  <BASELINE_ROOT>/home/lbleco/acme/cesm_baselines/$COMPILER</BASELINE_ROOT>
  <CCSM_CPRNC>/home/lbleco/cesm/cesm_tools/cprnc/cprnc</CCSM_CPRNC>
  <GMAKE_J>1</GMAKE_J>
  <BATCH_SYSTEM>none</BATCH_SYSTEM>
  <SUPPORTED_BY>rgknox at lbl gov</SUPPORTED_BY>
  <MAX_TASKS_PER_NODE>4</MAX_TASKS_PER_NODE>
  <MAX_MPITASKS_PER_NODE>4</MAX_MPITASKS_PER_NODE>
  <PROJECT_REQUIRED>FALSE</PROJECT_REQUIRED>
  <mpirun mpilib="mpi-serial">
    <executable></executable>
  </mpirun>
  <mpirun mpilib="default">
    <executable>mpirun</executable>
    <arguments>
      <arg name="num_tasks">-np {{ total_tasks }}</arg>
      <arg name="tasks_per_node"> -npernode $MAX_MPITASKS_PER_NODE</arg>
    </arguments>
  </mpirun>
  <module_system type="none"/>
</machine>

<machine MACH="summitdev">
	 <DESC>ORNL pre-Summit testbed. Node: 2x POWER8 + 4x Tesla P100, 20 cores/node, 8 HW threads/core.</DESC>
	 <NODENAME_REGEX>summitdev-*</NODENAME_REGEX>
	 <TESTS>e3sm_developer</TESTS>
	 <COMPILERS>ibm,pgi,pgiacc</COMPILERS>
	 <MPILIBS>spectrum-mpi,mpi-serial</MPILIBS>
	 <CIME_OUTPUT_ROOT>$ENV{HOME}/acme_scratch/$PROJECT</CIME_OUTPUT_ROOT>
	 <RUNDIR>/lustre/atlas/scratch/$ENV{USER}/$PROJECT/$CASE/run</RUNDIR>
	 <EXEROOT>$CIME_OUTPUT_ROOT/$CASE/bld</EXEROOT>
	 <DIN_LOC_ROOT>/lustre/atlas1/cli900/world-shared/cesm/inputdata</DIN_LOC_ROOT>
	 <DIN_LOC_ROOT_CLMFORC>/lustre/atlas1/cli900/world-shared/cesm/inputdata/atm/datm7</DIN_LOC_ROOT_CLMFORC>
	 <DOUT_S_ROOT>/lustre/atlas/scratch/$ENV{USER}/$PROJECT/archive/$CASE</DOUT_S_ROOT>
	 <DOUT_L_MSROOT>csm/$CASE</DOUT_L_MSROOT>
	 <BASELINE_ROOT>/lustre/atlas1/cli900/world-shared/cesm/baselines/$COMPILER</BASELINE_ROOT>
	 <CCSM_CPRNC>/lustre/atlas1/cli900/world-shared/cesm/tools/cprnc/cprnc</CCSM_CPRNC>
	 <SAVE_TIMING_DIR>/lustre/atlas/proj-shared/$PROJECT</SAVE_TIMING_DIR>
         <SAVE_TIMING_DIR_PROJECTS>cli115,cli127,cli106,csc190</SAVE_TIMING_DIR_PROJECTS>
	 <OS>LINUX</OS>
	 <BATCH_SYSTEM>lsf</BATCH_SYSTEM>
	 <SUPPORTED_BY>acme</SUPPORTED_BY>
	 <GMAKE_J>32</GMAKE_J>
	 <MAX_MPITASKS_PER_NODE>80</MAX_MPITASKS_PER_NODE>
	 <MAX_TASKS_PER_NODE>160</MAX_TASKS_PER_NODE>
	 <PROJECT_REQUIRED>TRUE</PROJECT_REQUIRED>
	 <PROJECT>csc249</PROJECT>
	 <CHARGE_ACCOUNT>CSC249ADSE15</CHARGE_ACCOUNT>
	 <PIO_CONFIG_OPTS> -D PIO_BUILD_TIMING:BOOL=ON </PIO_CONFIG_OPTS>

	 <mpirun mpilib="spectrum-mpi">
	 <executable>/lustre/atlas/world-shared/cli900/helper_scripts/mpirun.summitdev</executable>
	 <!-- <executable>jsrun</executable> -->
	 <arguments>
	     <arg name="num_tasks" > -n {{ total_tasks }} -N $MAX_MPITASKS_PER_NODE </arg>
	     <!-- <arg name="num_tasks" > -n ALL_HOSTS -a $MAX_MPITASKS_PER_NODE </arg> -->
		 <!-- <arg name="thread_count"> -c $ENV{OMP_NUM_THREADS} -E OMP_NUM_THREADS=$ENV{OMP_NUM_THREADS}</arg> -->
	 </arguments>
	 </mpirun>
		<!-- Useful jsrun options:
		-n	(hyphen-hyphen)nrs	Number of resource sets
		-a	(hyphen-hyphen)tasks_per_rs	Number of tasks per resource set
		-c	(hyphen-hyphen)cpu_per_rs	Number of CPUs per resource set. Threads per rs.
		-g	(hyphen-hyphen)gpu_per_rs	Number of GPUs per resource set
		-r	(hyphen-hyphen)rs_per_host	Number of resource sets per host

		 <arg name="num_tasks" > -n ALL_HOSTS -p {{ total_tasks }} </arg>
		 Old options: <arg name="binding_core"> map-by core:PE=$ENV{OMP_NUM_THREADS} bind-to core </arg>
		 <arg name="show-binding"> report-bindings </arg>
		 <arg name="show-processmap"> display-map </arg>
		-->

    <module_system type="module" allow_error="true">
      <!-- list of init_path elements, one per supported language e.g. sh, perl, python-->
      <init_path lang="sh">/sw/summitdev/lmod/7.4.0/rhel7.2_gnu4.8.5/lmod/7.4/init/sh</init_path>
      <init_path lang="csh">/sw/summitdev/lmod/7.4.0/rhel7.2_gnu4.8.5/lmod/7.4/init/csh</init_path>
      <init_path lang="python">/sw/summitdev/lmod/7.4.0/rhel7.2_gnu4.8.5/lmod/7.4/init/env_modules_python.py</init_path>
      <init_path lang="perl">/sw/summitdev/lmod/7.4.0/rhel7.2_gnu4.8.5/lmod/7.4/init/perl</init_path>
      <!-- list of cmd_path elements, one for every supported language, e.g. sh, perl, python -->
      <cmd_path lang="perl">module</cmd_path>
      <cmd_path lang="python">/sw/summitdev/lmod/7.4.0/rhel7.2_gnu4.8.5/lmod/lmod/libexec/lmod python</cmd_path>
      <cmd_path lang="sh">module</cmd_path>
      <cmd_path lang="csh">module</cmd_path>

      <!-- Always execute -->
      <modules>
		<command name="ls"/>
		<command name="purge"/>
		<command name="ls"/>
		<command name="load">DefApps</command>
		<command name="load">python/3.5.2</command>
		<command name="load">subversion/1.9.3</command>
		<command name="load">git/2.13.0</command>
		<command name="load">cmake/3.6.1</command>
		<command name="load">essl/5.5.0-20161110</command>
		<command name="load">netlib-lapack/3.6.1</command>
      </modules>
      <!-- List of modules elements, executing commands if compiler and mpilib condition applies -->
      <modules compiler="pgi">
        <command name="rm">xl</command>
        <command name="load">pgi/17.9</command>
        <command name="load">spectrum-mpi/10.1.0.4-20170915</command>
        <command name="ls"/>
      </modules>
      <modules compiler="ibm">
        <command name="rm">pgi</command>
        <command name="load">xl/20170914-beta</command>
        <command name="load">spectrum-mpi/10.1.0.4-20170915</command>
        <command name="ls"/>
      </modules>

      <!-- mpi lib settings -->
      <modules mpilib="mpi-serial">
        <command name="load">netcdf/4.4.1</command>
        <command name="load">netcdf-fortran/4.4.4</command>
      </modules>
	  <!-- Sometimes,same versions of libraries are not available for different compilers, hence the split below -->
      <modules compiler="ibm" mpilib="!mpi-serial">
        <command name="load">netcdf/4.4.1</command>
        <command name="load">netcdf-fortran/4.4.4</command>
        <command name="load">parallel-netcdf/1.7.0</command>
        <command name="load">hdf5/1.10.0-patch1</command>
      </modules>
 	  <modules compiler="pgi" mpilib="!mpi-serial">
        <command name="load">netcdf/4.4.1</command>
        <command name="load">netcdf-fortran/4.4.4</command>
        <command name="load">parallel-netcdf/1.7.0</command>
        <command name="load">hdf5/1.10.0-patch1</command>
      </modules>
    </module_system>
      <!-- Default -->
      <environment_variables>
		  <env name="COMPILER">$COMPILER</env>
		  <env name="MPILIB">$MPILIB</env>
		  <env name="OMP_STACKSIZE">128M</env>
		  <env name="NETCDF_C_PATH">$ENV{OLCF_NETCDF_ROOT}</env>
		  <env name="NETCDF_FORTRAN_PATH">$ENV{OLCF_NETCDF_FORTRAN_ROOT}</env>
		  <env name="HDF5_PATH">$ENV{OLCF_HDF5_ROOT}</env>
		  <env name="ESSL_PATH">$ENV{OLCF_ESSL_ROOT}</env>
		  <env name="NETLIB_LAPACK_PATH">$ENV{OLCF_NETLIB_LAPACK_ROOT}</env>
      </environment_variables>
      <!-- <environment_variables compiler="ibm"> -->
		 <!-- <env name="NETCDF_FORTRAN_PATH">/lustre/atlas/proj-shared/cli115/summitdev/soft/netcdf/fortran-4.4.4-xl-20170914-beta</env> -->
      <!-- </environment_variables> -->
      <environment_variables mpilib="!mpi-serial">
        <env name="PNETCDF_PATH">$ENV{OLCF_PARALLEL_NETCDF_ROOT}</env>
      </environment_variables>
</machine>

<machine MACH="summit">
<!-- Ref: https://www.olcf.ornl.gov/for-users/system-user-guides/summit/ -->
	 <DESC>ORNL Summit. Node: 2x POWER9 + 6x Volta V100, 22 cores/socket, 4 HW threads/core.</DESC>
	 <NODENAME_REGEX>.*summit.*</NODENAME_REGEX>
	 <TESTS>e3sm_developer</TESTS>
	 <COMPILERS>ibm,pgi,pgiacc,gnu</COMPILERS>
	 <MPILIBS>spectrum-mpi,mpi-serial</MPILIBS>
	 <!-- <CIME_OUTPUT_ROOT>$ENV{HOME}/e3sm_scratch/$PROJECT</CIME_OUTPUT_ROOT> -->
	 <CIME_OUTPUT_ROOT>/gpfs/alpinetds/scratch/$ENV{USER}/$PROJECT/e3sm_scratch</CIME_OUTPUT_ROOT>
	 <RUNDIR>/gpfs/alpinetds/scratch/$ENV{USER}/$PROJECT/e3sm/$CASE/run</RUNDIR>
	 <EXEROOT>$CIME_OUTPUT_ROOT/$CASE/bld</EXEROOT>
	 <DIN_LOC_ROOT>/gpfs/alpinetds/world-shared/csc190/e3sm/cesm/inputdata</DIN_LOC_ROOT>
	 <DIN_LOC_ROOT_CLMFORC>/gpfs/alpinetds/world-shared/csc190/e3sm/cesm/inputdata/atm/datm7</DIN_LOC_ROOT_CLMFORC>
	 <DOUT_S_ROOT>/gpfs/alpinetds/scratch/$ENV{USER}/$PROJECT/e3sm/archive/$CASE</DOUT_S_ROOT>
	 <DOUT_L_MSROOT>csm/$CASE</DOUT_L_MSROOT>
	 <BASELINE_ROOT>/gpfs/alpinetds/world-shared/csc190/e3sm/cesm/baselines/$COMPILER</BASELINE_ROOT>
	 <CCSM_CPRNC>/gpfs/alpinetds/world-shared/csc190/e3sm/cesm/tools/cprnc/cprnc</CCSM_CPRNC>
	 <SAVE_TIMING_DIR>/gpfs/alpinetds/proj-shared/$PROJECT/e3sm</SAVE_TIMING_DIR>
     <SAVE_TIMING_DIR_PROJECTS>cli115,csc190</SAVE_TIMING_DIR_PROJECTS>
	 <OS>LINUX</OS>
	 <BATCH_SYSTEM>lsf</BATCH_SYSTEM>
	 <SUPPORTED_BY>e3sm</SUPPORTED_BY>
	 <GMAKE_J>32</GMAKE_J>
	 <!-- 1 core/socket not available for application, so 168 = 42cores*4 in smt4 mode  -->
	 <MAX_MPITASKS_PER_NODE>84</MAX_MPITASKS_PER_NODE>
	 <MAX_TASKS_PER_NODE>84</MAX_TASKS_PER_NODE>
	 <PROJECT_REQUIRED>TRUE</PROJECT_REQUIRED>
	 <PROJECT>csc190</PROJECT>
	 <CHARGE_ACCOUNT>CSC190ACME</CHARGE_ACCOUNT>
	 <PIO_CONFIG_OPTS> -D PIO_BUILD_TIMING:BOOL=ON </PIO_CONFIG_OPTS>

	 <mpirun mpilib="spectrum-mpi">
	 <!-- Use a helper script to tweak jsrun options -->
	 <executable>/gpfs/alpinetds/world-shared/csc190/e3sm/mpirun.summit</executable>
	 <!-- <executable>jsrun</executable> -->
	 <arguments>
	     <arg name="num_tasks" > -n {{ total_tasks }} -N $MAX_MPITASKS_PER_NODE </arg>
	 </arguments>
	 </mpirun>
		<!-- Useful jsrun options:
		-n	(hyphen-hyphen)nrs	Number of resource sets
		-a	(hyphen-hyphen)tasks_per_rs	Number of tasks per resource set
		-c	(hyphen-hyphen)cpu_per_rs	Number of CPUs per resource set. Threads per rs.
		-g	(hyphen-hyphen)gpu_per_rs	Number of GPUs per resource set
		-r	(hyphen-hyphen)rs_per_host	Number of resource sets per host
		-->

    <module_system type="module" allow_error="true">
      <!-- list of init_path elements, one per supported language e.g. sh, perl, python-->
      <init_path lang="sh">/sw/summit/lmod/7.7.10/rhel7.3_gnu4.8.5/lmod/lmod/init/sh</init_path>
      <init_path lang="csh">/sw/summit/lmod/7.7.10/rhel7.3_gnu4.8.5/lmod/lmod/init/csh</init_path>
      <init_path lang="python">/sw/summit/lmod/7.7.10/rhel7.3_gnu4.8.5/lmod/lmod/init/env_modules_python.py</init_path>
      <init_path lang="perl">/sw/summit/lmod/7.7.10/rhel7.3_gnu4.8.5/lmod/lmod/init/perl</init_path>
      <!-- list of cmd_path elements, one for every supported language, e.g. sh, perl, python -->
      <cmd_path lang="perl">module</cmd_path>
      <cmd_path lang="python">/sw/summit/lmod/7.7.10/rhel7.3_gnu4.8.5/lmod/7.7.10/libexec/lmod python</cmd_path>
      <cmd_path lang="sh">module</cmd_path>
      <cmd_path lang="csh">module</cmd_path>

      <!-- Always execute -->
      <modules>
		<command name="purge"/>
		<command name="ls"/>
		<command name="load">DefApps</command>
		<command name="load">python/3.5.2</command>
		<command name="load">subversion/1.9.3</command>
		<command name="load">git/2.13.0</command>
		<command name="load">cmake/3.9.2</command>
		<command name="load">essl/6.1.0-20180406</command>
		<command name="load">netlib-lapack/3.6.1</command>
      </modules>
      <!-- List of modules elements, executing commands if compiler and mpilib condition applies -->
      <modules compiler="pgi.*">
        <command name="load">pgi/18.3</command>
      </modules>
      <modules compiler="ibm">
        <command name="load">xl/20180502</command>
      </modules>
      <modules compiler="gnu">
        <command name="load">gcc/6.4.0</command>
      </modules>

      <modules>
        <command name="load">netcdf/4.4.1</command>
        <command name="load">netcdf-fortran/4.4.4</command>
      </modules>
      <!-- mpi lib settings -->
	  <!-- Sometimes,same versions of libraries are not available for different compilers, hence the split below -->
      <modules compiler="ibm" mpilib="!mpi-serial">
        <command name="load">spectrum-mpi/10.2.0.0-20180508</command>
        <command name="load">parallel-netcdf/1.8.0</command>
        <command name="load">hdf5/1.10.0-patch1</command>
      </modules>
      <modules compiler="pgi.*" mpilib="!mpi-serial">
        <command name="load">spectrum-mpi/10.2.0.0-20180508</command>
        <command name="load">parallel-netcdf/1.8.0</command>
        <command name="load">hdf5/1.10.0-patch1</command>
      </modules>
      <modules compiler="gnu" mpilib="!mpi-serial">
        <command name="load">spectrum-mpi/10.2.0.0-20180508</command>
        <command name="load">parallel-netcdf/1.8.0</command>
        <command name="load">hdf5/1.10.0-patch1</command>
      </modules>
    </module_system>
      <!-- Default -->
      <environment_variables>
		  <env name="COMPILER">$COMPILER</env>
		  <env name="MPILIB">$MPILIB</env>
		  <env name="OMP_STACKSIZE">128M</env>
		  <env name="NETCDF_C_PATH">$ENV{OLCF_NETCDF_ROOT}</env>
		  <env name="NETCDF_FORTRAN_PATH">$ENV{OLCF_NETCDF_FORTRAN_ROOT}</env>
		  <env name="ESSL_PATH">$ENV{OLCF_ESSL_ROOT}</env>
		  <env name="NETLIB_LAPACK_PATH">$ENV{OLCF_NETLIB_LAPACK_ROOT}</env>
      </environment_variables>
      <environment_variables SMP_PRESENT="TRUE">
		  <env name="OMP_NUM_THREADS">$ENV{OMP_NUM_THREADS}</env>
      </environment_variables>
      <environment_variables mpilib="!mpi-serial">
		<env name="HDF5_PATH">$ENV{OLCF_HDF5_ROOT}</env>
        <env name="PNETCDF_PATH">$ENV{OLCF_PARALLEL_NETCDF_ROOT}</env>
      </environment_variables>
</machine>

<default_run_suffix>
  <default_run_exe>${EXEROOT}/e3sm.exe </default_run_exe>
  <default_run_misc_suffix> >> e3sm.log.$LID 2>&amp;1 </default_run_misc_suffix>
</default_run_suffix>

</config_machines><|MERGE_RESOLUTION|>--- conflicted
+++ resolved
@@ -55,156 +55,6 @@
    This allows using a different mpirun command to launch unit tests
 
 -->
-<<<<<<< HEAD
-=======
-<machine MACH="edison">
-  <DESC>NERSC XC30, os is CNL, 24 pes/node, batch system is SLURM</DESC>
-  <NODENAME_REGEX>edison</NODENAME_REGEX>
-  <TESTS>e3sm_developer</TESTS>
-  <COMPILERS>intel,intel18,gnu,gnu7</COMPILERS>
-  <MPILIBS>mpt</MPILIBS>
-  <CIME_OUTPUT_ROOT>$ENV{CSCRATCH}/acme_scratch/edison</CIME_OUTPUT_ROOT>
-  <RUNDIR>$CIME_OUTPUT_ROOT/$CASE/run</RUNDIR>
-  <EXEROOT>$CIME_OUTPUT_ROOT/$CASE/bld</EXEROOT>
-  <DOUT_S_ROOT>$CIME_OUTPUT_ROOT/archive/$CASE</DOUT_S_ROOT>
-  <DOUT_L_MSROOT>csm/$CASE</DOUT_L_MSROOT>
-  <OS>CNL</OS>
-  <BATCH_SYSTEM>nersc_slurm</BATCH_SYSTEM>
-  <SUPPORTED_BY>e3sm</SUPPORTED_BY>
-  <GMAKE_J>3</GMAKE_J>
-  <MAX_TASKS_PER_NODE>24</MAX_TASKS_PER_NODE>
-  <MAX_MPITASKS_PER_NODE>24</MAX_MPITASKS_PER_NODE>
-  <PROJECT>acme</PROJECT>
-  <PROJECT_REQUIRED>TRUE</PROJECT_REQUIRED>
-  <DIN_LOC_ROOT>/project/projectdirs/acme/inputdata</DIN_LOC_ROOT>
-  <DIN_LOC_ROOT_CLMFORC>/project/projectdirs/acme/inputdata/atm/datm7</DIN_LOC_ROOT_CLMFORC>
-  <BASELINE_ROOT>/project/projectdirs/acme/baselines/$COMPILER</BASELINE_ROOT>
-  <CCSM_CPRNC>/project/projectdirs/acme/tools/cprnc.edison/cprnc</CCSM_CPRNC>
-  <SAVE_TIMING_DIR>/project/projectdirs/acme</SAVE_TIMING_DIR>
-  <SAVE_TIMING_DIR_PROJECTS>acme,m2830,m2833</SAVE_TIMING_DIR_PROJECTS>
-  <TEST_TPUT_TOLERANCE>0.1</TEST_TPUT_TOLERANCE>
-  <mpirun mpilib="default">
-    <executable>srun</executable>
-    <arguments>
-      <arg name="label"> --label</arg>
-      <arg name="num_tasks" > -n $TOTALPES</arg>
-      <arg name="thread_count"> -c $SHELL{echo 48/`./xmlquery --value MAX_MPITASKS_PER_NODE`|bc}</arg>
-      <arg name="binding"> $SHELL{if [ 24 -ge `./xmlquery --value MAX_MPITASKS_PER_NODE` ]; then echo "--cpu_bind=cores"; else echo "--cpu_bind=threads";fi;} </arg>
-    </arguments>
-  </mpirun>
-  <module_system type="module">
-    <init_path lang="perl">/opt/modules/default/init/perl.pm</init_path>
-    <init_path lang="python">/opt/modules/default/init/python.py</init_path>
-    <init_path lang="sh">/opt/modules/default/init/sh</init_path>
-    <init_path lang="csh">/opt/modules/default/init/csh</init_path>
-    <cmd_path lang="perl">/opt/modules/default/bin/modulecmd perl</cmd_path>
-    <cmd_path lang="python">/opt/modules/default/bin/modulecmd python</cmd_path>
-    <cmd_path lang="sh">module</cmd_path>
-    <cmd_path lang="csh">module</cmd_path>
-    <modules>
-      <command name="rm">PrgEnv-intel</command>
-      <command name="rm">PrgEnv-cray</command>
-      <command name="rm">PrgEnv-gnu</command>
-      <command name="rm">intel</command>
-      <command name="rm">cce</command>
-      <command name="rm">gcc</command>
-      <command name="rm">cray-parallel-netcdf</command>
-      <command name="rm">cray-parallel-hdf5</command>
-      <command name="rm">pmi</command>
-      <command name="rm">cray-libsci</command>
-      <command name="rm">cray-mpich2</command>
-      <command name="rm">cray-mpich</command>
-      <command name="rm">cray-netcdf</command>
-      <command name="rm">cray-hdf5</command>
-      <command name="rm">cray-netcdf-hdf5parallel</command>
-      <command name="rm">craype-sandybridge</command>
-      <command name="rm">craype-ivybridge</command>
-      <command name="rm">craype</command>
-      <command name="rm">papi</command>
-      <command name="rm">cray-petsc</command>
-      <command name="rm">esmf</command>
-    </modules>
-
-    <modules>
-      <command name="rm">craype</command>
-      <command name="load">craype/2.5.12</command>
-      <command name="load">craype-ivybridge</command>
-      <command name="rm">pmi</command>
-      <command name="load">pmi/5.0.12</command>
-      <command name="rm">cray-mpich</command>
-      <command name="load">pe_archive/append-path</command>
-      <command name="load">cray-mpich/7.6.0</command>
-    </modules>
-
-    <modules compiler="intel">
-      <command name="load">PrgEnv-intel/6.0.4</command>
-      <command name="rm">intel</command>
-      <command name="load">intel/17.0.2.174</command>
-      <command name="rm">cray-libsci</command>
-    </modules>
-
-    <modules compiler="intel18">
-      <command name="load">PrgEnv-intel/6.0.4</command>
-      <command name="rm">intel</command>
-      <command name="load">intel/18.0.2.199</command>
-      <command name="rm">cray-libsci</command>
-    </modules>
-
-    <modules compiler="gnu">
-      <command name="rm">PrgEnv-intel</command>
-      <command name="load">PrgEnv-gnu/6.0.4</command>
-      <command name="rm">gcc</command>
-      <command name="load">gcc/6.3.0</command>
-      <command name="rm">cray-libsci</command>
-      <command name="load">cray-libsci/17.06.1</command>
-    </modules>
-
-    <modules compiler="gnu7">
-      <command name="rm">PrgEnv-intel</command>
-      <command name="load">PrgEnv-gnu/6.0.4</command>
-      <command name="rm">gcc</command>
-      <command name="load">gcc/7.3.0</command>
-      <command name="rm">cray-libsci</command>
-      <command name="load">cray-libsci/18.03.1</command>
-    </modules>
-
-    <modules mpilib="mpi-serial">
-      <command name="rm">cray-netcdf-hdf5parallel</command>
-      <command name="rm">cray-hdf5-parallel</command>
-      <command name="rm">cray-parallel-netcdf</command>
-      <command name="load">cray-netcdf/4.4.1.1.6</command>
-      <command name="load">cray-hdf5/1.10.1.1</command>
-    </modules>
-    <modules mpilib="!mpi-serial">
-      <command name="rm">cray-netcdf-hdf5parallel</command>
-      <command name="load">cray-netcdf-hdf5parallel/4.4.1.1.6</command>
-      <command name="load">cray-hdf5-parallel/1.10.1.1</command>
-      <command name="load">cray-parallel-netcdf/1.8.1.3</command>
-    </modules>
-  </module_system>
-
-  <environment_variables>
-    <env name="MPICH_ENV_DISPLAY">1</env>
-    <env name="MPICH_VERSION_DISPLAY">1</env>
-    <env name="MPICH_CPUMASK_DISPLAY">1</env>
-
-    <env name="OMP_STACKSIZE">64M</env>
-    <env name="OMP_PROC_BIND">spread</env>
-    <env name="OMP_PLACES">threads</env>
-
-    <!--env name="HDF5_DISABLE_VERSION_CHECK">2</env-->
-    <env name="HDF5_USE_FILE_LOCKING">FALSE</env>
-  </environment_variables>
-  <environment_variables compiler="intel">
-    <env name="FORT_BUFFERED">yes</env>
-  </environment_variables>
-  <environment_variables compiler="intel18">
-    <env name="FORT_BUFFERED">yes</env>
-  </environment_variables>
-
-</machine>
-
->>>>>>> 7b003b65
 <machine MACH="cori-haswell">
   <DESC>Cori. XC40 Cray system at NERSC. Haswell partition. os is CNL, 32 pes/node, batch system is SLURM</DESC>
   <NODENAME_REGEX>cori-knl-is-default</NODENAME_REGEX>
@@ -260,7 +110,7 @@
       <command name="rm">cce</command>
       <command name="rm">gcc</command>
       <command name="rm">cray-parallel-netcdf</command>
-      <command name="rm">cray-hdf5-parallel</command>
+      <command name="rm">cray-parallel-hdf5</command>
       <command name="rm">pmi</command>
       <command name="rm">cray-libsci</command>
       <command name="rm">cray-mpich2</command>
@@ -276,7 +126,6 @@
       <command name="rm">cray-petsc</command>
       <command name="rm">esmf</command>
       <command name="rm">zlib</command>
-<<<<<<< HEAD
 
         <!-- first load basic defaults, then remove/swap/load as necessary -->
         <command name="load">craype</command>
@@ -288,20 +137,6 @@
     
     <modules mpilib="mpt">
         <command name="swap">cray-mpich cray-mpich/7.7.6</command>
-=======
-      <command name="rm">craype-hugepages2M</command>
-
-      <!-- first load basic defaults, then remove/swap/load as necessary -->
-      <command name="load">craype</command>
-      <command name="load">PrgEnv-intel</command>
-      <command name="load">cray-mpich</command>
-      <command name="rm">craype-mic-knl</command>
-      <command name="load">craype-haswell</command>
-    </modules>
-
-    <modules mpilib="mpt">
-      <command name="swap">cray-mpich cray-mpich/7.7.6</command>
->>>>>>> 7b003b65
     </modules>
 
     <modules compiler="intel">
@@ -336,11 +171,7 @@
     <modules mpilib="!mpi-serial">
       <command name="rm">cray-netcdf-hdf5parallel</command>
       <command name="load">cray-netcdf-hdf5parallel/4.6.1.3</command>
-<<<<<<< HEAD
       <command name="load">cray-hdf5-parallel/1.10.2.1</command>
-=======
-      <command name="load">cray-hdf5-parallel/1.10.2.0</command>
->>>>>>> 7b003b65
       <command name="load">cray-parallel-netcdf/1.8.1.4</command>
     </modules>
 
@@ -375,7 +206,7 @@
   <DESC>Cori. XC40 Cray system at NERSC. KNL partition. os is CNL, 68 pes/node (for now only use 64), batch system is SLURM</DESC>
   <NODENAME_REGEX>cori</NODENAME_REGEX>
   <TESTS>e3sm_developer</TESTS>
-  <COMPILERS>intel,gnu</COMPILERS>
+  <COMPILERS>intel,gnu,gnu7</COMPILERS>
   <MPILIBS>mpt,impi</MPILIBS>
   <CIME_OUTPUT_ROOT>$ENV{SCRATCH}/acme_scratch/cori-knl</CIME_OUTPUT_ROOT>
   <RUNDIR>$CIME_OUTPUT_ROOT/$CASE/run</RUNDIR>
@@ -402,13 +233,8 @@
     <executable>srun</executable>
     <arguments>
       <arg name="label"> --label</arg>
-<<<<<<< HEAD
       <arg name="num_tasks" > -n {{ total_tasks }}</arg>
       <arg name="thread_count">-c $SHELL{echo 272/`./xmlquery --value MAX_MPITASKS_PER_NODE`|bc}</arg>
-=======
-      <arg name="num_tasks" > -n $TOTALPES</arg>
-      <arg name="thread_count">-c $SHELL{mpn=`./xmlquery --value MAX_MPITASKS_PER_NODE`; if [ 68 -ge $mpn ]; then c0=`expr 272 / $mpn`; c1=`expr $c0 / 4`; cflag=`expr $c1 \* 4`; echo $cflag|bc ; else echo 272/$mpn|bc;fi;} </arg>
->>>>>>> 7b003b65
       <arg name="binding"> $SHELL{if [ 68 -ge `./xmlquery --value MAX_MPITASKS_PER_NODE` ]; then echo "--cpu_bind=cores"; else echo "--cpu_bind=threads";fi;} </arg>
       <arg name="placement"> -m plane=$SHELL{echo `./xmlquery --value MAX_MPITASKS_PER_NODE`}</arg>
     </arguments>
@@ -433,7 +259,7 @@
       <command name="rm">cce</command>
       <command name="rm">gcc</command>
       <command name="rm">cray-parallel-netcdf</command>
-      <command name="rm">cray-hdf5-parallel</command>
+      <command name="rm">cray-parallel-hdf5</command>
       <command name="rm">pmi</command>
       <command name="rm">cray-mpich2</command>
       <command name="rm">cray-mpich</command>
@@ -446,10 +272,6 @@
       <command name="rm">cray-petsc</command>
       <command name="rm">esmf</command>
       <command name="rm">zlib</command>
-<<<<<<< HEAD
-=======
-      <command name="rm">craype-hugepages2M</command>
->>>>>>> 7b003b65
 
       <!-- first load basic defaults, then remove/swap/load as necessary -->
       <command name="load">craype</command>
@@ -464,11 +286,7 @@
     </modules>
 
     <modules mpilib="impi">
-<<<<<<< HEAD
       <command name="swap">cray-mpich impi/2018.up2</command>
-=======
-      <command name="swap">cray-mpich impi/2019.up3</command>
->>>>>>> 7b003b65
     </modules>
 
     <modules compiler="intel">
@@ -533,7 +351,6 @@
   <environment_variables mpilib="mpt">
     <env name="MPICH_GNI_DYNAMIC_CONN">disabled</env>
   </environment_variables>
-<<<<<<< HEAD
   <environment_variables mpilib="impi">
     <env name="I_MPI_FABRICS">ofi</env>
     <env name="I_MPI_OFI_PROVIDER">gni</env>
@@ -541,8 +358,6 @@
     <env name="I_MPI_OFI_LIBRARY">/global/common/cori/software/libfabric/1.6.1/gnu/lib/libfabric.so</env>
     <env name="I_MPI_PMI_LIBRARY">/usr/lib64/slurmpmi/libpmi.so</env>
   </environment_variables>
-=======
->>>>>>> 7b003b65
   <environment_variables compiler="intel">
     <env name="FORT_BUFFERED">yes</env>
     <env name="MPICH_MEMORY_REPORT">1</env>
@@ -696,11 +511,7 @@
 
 <machine MACH="melvin">
     <DESC>Linux workstation for Jenkins testing</DESC>
-<<<<<<< HEAD
     <NODENAME_REGEX>(melvin|watson|s999964|climate|penn|sems)</NODENAME_REGEX>
-=======
-    <NODENAME_REGEX>(sems-|melvin|watson|s999964|climate|penn)</NODENAME_REGEX>
->>>>>>> 7b003b65
     <PROXY>sonproxy.sandia.gov:80</PROXY>
     <TESTS>e3sm_developer</TESTS>
     <OS>LINUX</OS>
@@ -884,8 +695,8 @@
     <SUPPORTED_BY>jgfouca at sandia dot gov</SUPPORTED_BY>
     <GMAKE>make</GMAKE>
     <GMAKE_J>32</GMAKE_J>
-    <MAX_TASKS_PER_NODE>32</MAX_TASKS_PER_NODE>
-    <MAX_MPITASKS_PER_NODE>32</MAX_MPITASKS_PER_NODE>
+    <MAX_TASKS_PER_NODE>64</MAX_TASKS_PER_NODE>
+    <MAX_MPITASKS_PER_NODE>64</MAX_MPITASKS_PER_NODE>
     <BATCH_SYSTEM>none</BATCH_SYSTEM>
     <mpirun mpilib="default">
       <executable>mpirun</executable>
@@ -909,7 +720,8 @@
       <modules compiler="gnu" mpilib="!mpi-serial">
         <command name="add">+mpich-3.2-gcc-6.2.0</command>
         <command name="add">+hdf5-1.8.16-gcc-6.2.0-mpich-3.2-parallel</command>
-        <command name="add">+netcdf-4.4.1c-4.2cxx-4.4.4f-parallel-gcc6.2.0-mpich-3.2</command>
+        <command name="add">+netcdf-4.3.3.1c-4.2cxx-4.4.2f-parallel-gcc6.2.0-mpich3.2</command>
+        <command name="add">+pnetcdf-1.6.1-gcc-6.2.0-mpich-3.2</command>
       </modules>
     </module_system>
     <environment_variables>
@@ -920,9 +732,7 @@
       <env name="LD_LIBRARY_PATH">/soft/apps/packages/climate/hdf5/1.8.16-serial/gcc-6.2.0/lib:$ENV{LD_LIBRARY_PATH}</env>
     </environment_variables>
     <environment_variables mpilib="!mpi-serial">
-      <env name="HDF5_PATH">$SHELL{dirname $(dirname $(which h5dump))}</env>
-      <!-- We currently don't have a soft env for pnetcdf 1.8.1 -->
-      <env name="PNETCDF_PATH">/soft/apps/packages/climate/pnetcdf/1.8.1/gcc-6.2.0</env>
+      <env name="PNETCDF_PATH">$SHELL{dirname $(dirname $(which pnetcdf_version))}</env>
     </environment_variables>
     <environment_variables SMP_PRESENT="TRUE">
       <env name="OMP_STACKSIZE">64M</env>
@@ -1180,7 +990,7 @@
 
 <machine MACH="anvil">
          <DESC>ANL/LCRC Linux Cluster</DESC>
-         <NODENAME_REGEX>b51.*.lcrc.anl.gov</NODENAME_REGEX>
+         <NODENAME_REGEX>blogin.*.lcrc.anl.gov</NODENAME_REGEX>
          <TESTS>e3sm_integration</TESTS>
          <COMPILERS>intel,gnu,pgi</COMPILERS>
          <MPILIBS>mvapich,openmpi</MPILIBS>
@@ -1196,13 +1006,12 @@
          <BASELINE_ROOT>/lcrc/group/acme/acme_baselines/$COMPILER</BASELINE_ROOT>
          <CCSM_CPRNC>/home/ccsm-data/tools/cprnc</CCSM_CPRNC>
          <OS>LINUX</OS>
-	 <BATCH_SYSTEM>slurm</BATCH_SYSTEM>
+	 <BATCH_SYSTEM>pbs</BATCH_SYSTEM>
          <SUPPORTED_BY>E3SM</SUPPORTED_BY>
          <GMAKE_J>8</GMAKE_J>
          <MAX_TASKS_PER_NODE>36</MAX_TASKS_PER_NODE>
 	 <MAX_MPITASKS_PER_NODE>36</MAX_MPITASKS_PER_NODE>
          <PROJECT_REQUIRED>FALSE</PROJECT_REQUIRED>
-<<<<<<< HEAD
 	 <PROJECT>ACME</PROJECT>
          <mpirun mpilib="openmpi">
            <executable>mpiexec</executable>
@@ -1220,18 +1029,6 @@
              <arg name="num_tasks"> -n {{ total_tasks }} </arg>
            </arguments>
          </mpirun>
-=======
-	 <PROJECT>condo</PROJECT>
-	 <mpirun mpilib="default">
-	   <executable>srun</executable>
-	   <arguments>
-             <arg name="num_tasks"> -l -n {{ total_tasks }} </arg>
-             <arg name="binding">--cpu_bind=cores</arg>
-             <arg name="thread_count">-c $SHELL{if [ FALSE = `./xmlquery --value SMP_PRESENT` ];then echo 1;else echo $OMP_NUM_THREADS;fi}</arg>
-             <arg name="placement">-m plane=$SHELL{if [ FALSE = `./xmlquery --value SMP_PRESENT` ];then echo 36;else echo 36/$OMP_NUM_THREADS|bc;fi}</arg>
-	   </arguments>
-	 </mpirun>
->>>>>>> 7b003b65
          <mpirun mpilib="mpi-serial">
              <executable></executable>
          </mpirun>
@@ -1287,28 +1084,28 @@
     <environment_variables mpilib="!mpi-serial">
       <env name="PNETCDF_PATH">$SHELL{which pnetcdf_version | xargs dirname | xargs dirname}</env>
     </environment_variables>
-    <environment_variables mpilib="mvapich">
-      <env name="MV2_ENABLE_AFFINITY">0</env>
-      <env name="MV2_SHOW_CPU_BINDING">1</env>
-    </environment_variables>
-    <environment_variables mpilib="mvapich" DEBUG="TRUE">
-      <env name="MV2_DEBUG_SHOW_BACKTRACE">1</env>
-      <env name="MV2_SHOW_ENV_INFO">2</env>
-    </environment_variables>
-    <environment_variables mpilib="impi" DEBUG="TRUE">
-      <env name="I_MPI_DEBUG">10</env>
-    </environment_variables>
     <environment_variables SMP_PRESENT="TRUE">
       <env name="OMP_STACKSIZE">64M</env>
       <env name="KMP_HOT_TEAMS_MODE">1</env>
     </environment_variables>
-    <environment_variables SMP_PRESENT="TRUE" compiler="intel">
-      <env name="KMP_AFFINITY">granularity=thread,scatter</env>
-      <env name="KMP_HOT_TEAMS_MODE">1</env>
-    </environment_variables>
-    <environment_variables SMP_PRESENT="TRUE" compiler="!intel">
-      <env name="OMP_PROC_BIND">spread</env>
-      <env name="OMP_PLACES">threads</env>
+    <environment_variables SMP_PRESENT="TRUE" DEBUG="FALSE">
+      <env name="KMP_AFFINITY">scatter</env>
+    </environment_variables>
+    <environment_variables SMP_PRESENT="TRUE" DEBUG="TRUE">
+      <env name="KMP_AFFINITY">verbose,scatter</env>
+      <env name="OMP_DISPLAY_ENV">verbose</env>
+    </environment_variables>
+    <environment_variables mpilib="mvapich">
+      <env name="MV2_ENABLE_AFFINITY">1</env>
+      <env name="MV2_USE_SHARED_MEM">1</env>
+      <env name="MV2_SMP_USE_CMA">1</env>
+    </environment_variables>
+    <environment_variables SMP_PRESENT="TRUE" mpilib="mvapich">
+      <!--e.g. 6 threads: MV2_CPU_MAPPING=0-5:6-11:12-17:18-23:24-29:30-35: -->
+      <env name="MV2_CPU_MAPPING">$SHELL{t=$ENV{OMP_NUM_THREADS};b=0;r=$[36/$t];while [ $r -gt 0 ];do printf "$b-$[$b+$t-1]:";((r--));((b=b+t));done;}</env>
+    </environment_variables>
+    <environment_variables DEBUG="TRUE" mpilib="mvapich">
+      <env name="MV2_SHOW_CPU_BINDING">1</env>
     </environment_variables>
 </machine>
 
@@ -1460,22 +1257,22 @@
     </environment_variables>
 </machine>
 
-<machine MACH="syrah">
+<machine MACH="cab">
          <DESC>LLNL Linux Cluster, Linux (pgi), 16 pes/node, batch system is Slurm</DESC>
-         <COMPILERS>intel</COMPILERS>
+         <COMPILERS>intel, pgi</COMPILERS>
          <MPILIBS>mpich</MPILIBS>
-         <RUNDIR>/p/lscratchh/$CCSMUSER/ACME/$CASE/run</RUNDIR>
-         <EXEROOT>/p/lscratchh/$CCSMUSER/$CASE/bld</EXEROOT>
-         <CIME_OUTPUT_ROOT>/p/lscratchh/$USER</CIME_OUTPUT_ROOT>
+         <RUNDIR>/p/lscratche/$CCSMUSER/ACME/$CASE/run</RUNDIR>
+         <EXEROOT>/p/lscratche/$CCSMUSER/$CASE/bld</EXEROOT>
+         <CIME_OUTPUT_ROOT>/p/lscratche/$USER</CIME_OUTPUT_ROOT>
          <DIN_LOC_ROOT>/usr/gdata/climdat/ccsm3data/inputdata</DIN_LOC_ROOT>
          <DIN_LOC_ROOT_CLMFORC>/usr/gdata/climdat/ccsm3data/inputdata/atm/datm7</DIN_LOC_ROOT_CLMFORC>
-         <DOUT_S_ROOT>/p/lscratchh/$CCSMUSER/archive/$CASE</DOUT_S_ROOT>
+         <DOUT_S_ROOT>/p/lscratche/$CCSMUSER/archive/$CASE</DOUT_S_ROOT>
          <DOUT_L_HTAR>FALSE</DOUT_L_HTAR>
          <DOUT_L_MSROOT>UNSET</DOUT_L_MSROOT>
-         <BASELINE_ROOT>/p/lscratchh/$CCSMUSER/ccsm_baselines/$COMPILER</BASELINE_ROOT>
+         <BASELINE_ROOT>/p/lscratchd/$CCSMUSER/ccsm_baselines/$COMPILER</BASELINE_ROOT>
          <CCSM_CPRNC>/p/lscratchd/ma21/ccsm3data/tools/cprnc/cprnc</CCSM_CPRNC>
          <OS>LINUX</OS>
-         <SUPPORTED_BY>donahue5 -at- llnl.gov</SUPPORTED_BY>
+         <SUPPORTED_BY>bogenschutz1 -at- llnl.gov</SUPPORTED_BY>
          <GMAKE_J>8</GMAKE_J>
          <MAX_TASKS_PER_NODE>16</MAX_TASKS_PER_NODE>
 	 <MAX_MPITASKS_PER_NODE>16</MAX_MPITASKS_PER_NODE>
@@ -1486,32 +1283,97 @@
          <mpirun mpilib="default">
            <executable>srun</executable>
          </mpirun>
-         <module_system type="module">
-              <init_path lang="python">/usr/share/lmod/lmod/init/env_modules_python.py</init_path>
-              <init_path lang="perl">/usr/share/lmod/lmod/init/perl</init_path>
-              <init_path lang="sh">/usr/share/lmod/lmod/init/sh</init_path>
-              <init_path lang="csh">/usr/share/lmod/lmod/init/csh</init_path>
-              <cmd_path lang="csh">module</cmd_path>
-              <cmd_path lang="sh">module</cmd_path>
-              <cmd_path lang="python">/usr/share/lmod/lmod/libexec/lmod python</cmd_path>
-              <cmd_path lang="perl">/usr/share/lmod/lmod/libexec/lmod perl</cmd_path>
-           <modules compiler="intel">
-             <command name="load">python</command>
-             <command name="load">git</command>
-             <command name="load">intel</command>
-             <command name="load">mvapich2</command>
-             <command name="load">netcdf-fortran/4.4.4</command>
-             <command name="load">pnetcdf/1.9.0</command>
-           </modules>
-         </module_system>
-         <environment_variables compiler="intel">
-           <env name="NETCDFROOT">/usr/tce/packages/netcdf-fortran/netcdf-fortran-4.4.4-intel-18.0.1/</env>
-         </environment_variables>
-         <environment_variables compiler="intel" mpilib="!mpi-serial">
-           <env name="PNETCDFROOT">/usr/tce/packages/pnetcdf/pnetcdf-1.9.0-intel-18.0.1-mvapich2-2.2/</env>
-         </environment_variables>
-</machine>
-
+	 <module_system type="generic">
+           <init_path lang="csh">/usr/global/tools/dotkit/init.csh</init_path>
+           <init_path lang="sh">/usr/global/tools/dotkit/init.sh</init_path>
+	   <cmd_path lang="sh">use</cmd_path>
+	   <cmd_path lang="csh">use</cmd_path>
+	   <modules compiler="pgi">
+	     <command name="-q">pgi-14.3</command>
+	     <command name="-q">mvapich2-pgi-1.7</command>
+	     <command name="-q">netcdf-pgi-4.1.3</command>
+	   </modules>
+	   <modules compiler="intel">
+	     <command name="-q">ic-17.0.174</command>
+	     <command name="-q">mvapich2-intel-2.1</command>
+	     <command name="-q">netcdf-intel-4.1.3</command>
+	   </modules>
+	 </module_system>
+	 <environment_variables compiler="pgi">
+	   <env name="NETCDF">/usr/local/tools/netcdf-pgi-4.1.3/</env>
+	 </environment_variables>
+	 <environment_variables compiler="pgi" mpilib="!mpi-serial">
+	   <env name="PNETCDF_PATH">/usr/local/tools/parallel-netcdf-pgi-1.6.1/</env>
+	 </environment_variables>
+	 <environment_variables compiler="intel">
+	   <env name="NETCDF">/usr/local/tools/netcdf-intel-4.1.3/</env>
+	 </environment_variables>
+	 <environment_variables compiler="intel" mpilib="!mpi-serial">
+	   <env name="PNETCDF_PATH">/usr/local/tools/parallel-netcdf-intel-1.6.1/</env>
+	 </environment_variables>
+</machine>
+
+<machine MACH="syrah">
+         <DESC>LLNL Linux Cluster, Linux (pgi), 16 pes/node, batch system is Slurm</DESC>
+         <COMPILERS>intel, pgi</COMPILERS>
+         <MPILIBS>mpich</MPILIBS>
+         <RUNDIR>/p/lscratche/$CCSMUSER/ACME/$CASE/run</RUNDIR>
+         <EXEROOT>/p/lscratche/$CCSMUSER/$CASE/bld</EXEROOT>
+         <CIME_OUTPUT_ROOT>/p/lscratche/$USER</CIME_OUTPUT_ROOT>
+         <DIN_LOC_ROOT>/usr/gdata/climdat/ccsm3data/inputdata</DIN_LOC_ROOT>
+         <DIN_LOC_ROOT_CLMFORC>/usr/gdata/climdat/ccsm3data/inputdata/atm/datm7</DIN_LOC_ROOT_CLMFORC>
+         <DOUT_S_ROOT>/p/lscratche/$CCSMUSER/archive/$CASE</DOUT_S_ROOT>
+         <DOUT_L_HTAR>FALSE</DOUT_L_HTAR>
+         <DOUT_L_MSROOT>UNSET</DOUT_L_MSROOT>
+         <BASELINE_ROOT>/p/lscratchd/$CCSMUSER/ccsm_baselines/$COMPILER</BASELINE_ROOT>
+         <CCSM_CPRNC>/p/lscratchd/ma21/ccsm3data/tools/cprnc/cprnc</CCSM_CPRNC>
+         <OS>LINUX</OS>
+         <SUPPORTED_BY>bogenschutz1 -at- llnl.gov</SUPPORTED_BY>
+         <GMAKE_J>8</GMAKE_J>
+         <MAX_TASKS_PER_NODE>16</MAX_TASKS_PER_NODE>
+	 <MAX_MPITASKS_PER_NODE>16</MAX_MPITASKS_PER_NODE>
+	 <BATCH_SYSTEM>lc_slurm</BATCH_SYSTEM>
+	 <mpirun mpilib="mpi-serial">
+	   <executable></executable>
+	 </mpirun>
+         <mpirun mpilib="default">
+           <executable>srun</executable>
+         </mpirun>
+	 <module_system type="generic">
+           <init_path lang="csh">/usr/global/tools/dotkit/init.csh</init_path>
+           <init_path lang="sh">/usr/global/tools/dotkit/init.sh</init_path>
+	   <cmd_path lang="sh">use</cmd_path>
+	   <cmd_path lang="csh">use</cmd_path>
+	   <modules compiler="pgi">
+	     <command name="-q">pgi-14.3</command>
+	     <command name="-q">mvapich2-pgi-1.7</command>
+	     <command name="-q">netcdf-pgi-4.1.3</command>
+	   </modules>
+	   <modules compiler="intel">
+	     <command name="-q">ic-17.0.174</command>
+	     <command name="-q">mvapich2-intel-2.1</command>
+	     <command name="-q">netcdf-intel-4.1.3</command>
+	   </modules>
+	 </module_system>
+	 <environment_variables compiler="pgi">
+	   <env name="NETCDF">/usr/local/tools/netcdf-pgi-4.1.3/</env>
+	 </environment_variables>
+	 <environment_variables compiler="pgi" mpilib="!mpi-serial">
+	   <env name="PNETCDF_PATH">/usr/local/tools/parallel-netcdf-pgi-1.6.1/</env>
+	 </environment_variables>
+	 <environment_variables compiler="intel">
+	   <env name="NETCDF">/usr/local/tools/netcdf-intel-4.1.3/</env>
+	 </environment_variables>
+	 <environment_variables compiler="intel" mpilib="!mpi-serial">
+	   <env name="PNETCDF_PATH">/usr/local/tools/parallel-netcdf-intel-1.6.1/</env>
+	 </environment_variables>
+</machine>
+
+   <!-- All users must setup the appropriate environment on quartz before they can compile the code,
+        Issue the following command:
+            . /usr/workspace/wsa/climdat/spack/share/spack/setup-env.sh
+        note there is 1-space between . and / in the beginning.  This should mount all the needed modules.
+        In order to have access you must be a member of the 'climdat' group.  -->
 <machine MACH="quartz">
          <DESC>LLNL Linux Cluster, Linux (pgi), 36 pes/node, batch system is Slurm</DESC>
          <COMPILERS>intel</COMPILERS>
@@ -1538,30 +1400,32 @@
          <mpirun mpilib="default">
            <executable>srun</executable>
          </mpirun>
-         <module_system type="module">
-              <init_path lang="python">/usr/share/lmod/lmod/init/env_modules_python.py</init_path>
-              <init_path lang="perl">/usr/share/lmod/lmod/init/perl</init_path>
-              <init_path lang="sh">/usr/share/lmod/lmod/init/sh</init_path>
-              <init_path lang="csh">/usr/share/lmod/lmod/init/csh</init_path>
-              <cmd_path lang="csh">module</cmd_path>
-              <cmd_path lang="sh">module</cmd_path>
-              <cmd_path lang="python">/usr/share/lmod/lmod/libexec/lmod python</cmd_path>
-              <cmd_path lang="perl">/usr/share/lmod/lmod/libexec/lmod perl</cmd_path>
-           <modules compiler="intel">
-             <command name="load">python</command>
-             <command name="load">git</command>
-             <command name="load">intel</command>
-             <command name="load">mvapich2</command>
-             <command name="load">netcdf-fortran/4.4.4</command>
-             <command name="load">pnetcdf/1.9.0</command>
-           </modules>
-         </module_system>
-         <environment_variables compiler="intel">
-           <env name="NETCDFROOT">/usr/tce/packages/netcdf-fortran/netcdf-fortran-4.4.4-intel-18.0.1/</env>
-         </environment_variables>
-         <environment_variables compiler="intel" mpilib="!mpi-serial">
-           <env name="PNETCDFROOT">/usr/tce/packages/pnetcdf/pnetcdf-1.9.0-intel-18.0.1-mvapich2-2.2/</env>
-         </environment_variables>
+	 <module_system type="module">
+	      <init_path lang="python">/usr/share/lmod/lmod/init/env_modules_python.py</init_path>
+ 	      <init_path lang="perl">/usr/share/lmod/lmod/init/perl</init_path>
+	      <init_path lang="sh">/usr/share/lmod/lmod/init/sh</init_path>
+	      <init_path lang="csh">/usr/share/lmod/lmod/init/csh</init_path>
+	      <cmd_path lang="csh">module</cmd_path>
+	      <cmd_path lang="sh">module</cmd_path>
+	      <cmd_path lang="python">/usr/share/lmod/lmod/libexec/lmod python</cmd_path>
+ 	      <cmd_path lang="perl">/usr/share/lmod/lmod/libexec/lmod perl</cmd_path>
+	   <modules compiler="intel">
+             <command name="unload">mvapich2</command>
+             <command name="unload">intel</command>
+	     <command name="load">python/3.5.1</command>
+	     <command name="load">git/2.8.3</command>
+	     <command name="load">intel/17.0.0</command>
+	     <command name="load">mvapich2/2.2</command>
+	     <command name="load">netcdf-fortran-4.4.4-intel-17.0.0-4naprkr</command>
+	     <command name="load">parallel-netcdf-1.8.0-intel-17.0.0-gy2hic6</command>
+	   </modules>
+	 </module_system>
+	 <environment_variables compiler="intel">
+	   <env name="NETCDFROOT">/usr/workspace/wsa/climdat/spack/opt/spack/linux-rhel7-x86_64/intel-17.0.0/netcdf-fortran-4.4.4-4naprkre2m7kriadyxwboauil7nc3jtc/</env>
+	 </environment_variables>
+	 <environment_variables compiler="intel" mpilib="!mpi-serial">
+           <env name="PNETCDFROOT">/usr/workspace/wsa/climdat/spack/opt/spack/linux-rhel7-x86_64/intel-17.0.0/parallel-netcdf-1.8.0-gy2hic6n3hkygcczpumkcqmzw5sam7hn/</env>
+	 </environment_variables>
 </machine>
 
 <machine MACH="mira">
@@ -1990,7 +1854,6 @@
 	     <command name="load">openmpi/1.8.3</command>
 	   </modules>
 	   <modules compiler = "intel">
-             <command name="load">pnetcdf/1.6.1</command>
 	     <command name="load">netcdf/4.3.2</command>
 	   </modules>
 	   <modules compiler = "pgi">
@@ -2010,12 +1873,8 @@
 	 <environment_variables compiler="nag">
 	   <env name="MKL_PATH">$ENV{MLIB_LIB}</env>
 	 </environment_variables>
-         <environment_variables mpilib="!mpi-serial">
-           <env name="PNETCDF_PATH">$SHELL{dirname $(dirname $(which pnetcdf_version))}</env>
-         </environment_variables>
-</machine>
-
-<<<<<<< HEAD
+</machine>
+
 <machine MACH="compy">
   <DESC>PNL E3SM Intel Xeon Gold 6148(Skylake) nodes, OS is Linux, SLURM</DESC>
   <NODENAME_REGEX>compy</NODENAME_REGEX>
@@ -2041,30 +1900,6 @@
   <SAVE_TIMING_DIR_PROJECTS>.*</SAVE_TIMING_DIR_PROJECTS>
     <mpirun mpilib="mpi-serial">
       <executable/>
-=======
-  <machine MACH="compy">
-    <DESC>PNL E3SM Intel Xeon Gold 6148(Skylake) nodes, OS is Linux, SLURM</DESC>
-    <NODENAME_REGEX>compy</NODENAME_REGEX>
-    <OS>LINUX</OS>
-    <COMPILERS>intel,pgi</COMPILERS>
-    <MPILIBS>impi,mvapich2</MPILIBS>
-    <SAVE_TIMING_DIR>/compyfs</SAVE_TIMING_DIR>
-    <SAVE_TIMING_DIR_PROJECTS>.*</SAVE_TIMING_DIR_PROJECTS>
-    <CIME_OUTPUT_ROOT>/compyfs/$USER/e3sm_scratch</CIME_OUTPUT_ROOT>
-    <DIN_LOC_ROOT>/compyfs/inputdata</DIN_LOC_ROOT>
-    <DIN_LOC_ROOT_CLMFORC>/compyfs/inputdata/atm/datm7</DIN_LOC_ROOT_CLMFORC>
-    <DOUT_S_ROOT>/compyfs/$USER/e3sm_scratch/archive/$CASE</DOUT_S_ROOT>
-    <BASELINE_ROOT>/compyfs/e3sm_baselines/$COMPILER</BASELINE_ROOT>
-    <CCSM_CPRNC>/compyfs/e3sm_baselines/cprnc/cprnc</CCSM_CPRNC>
-    <GMAKE_J>8</GMAKE_J>
-    <BATCH_SYSTEM>slurm</BATCH_SYSTEM>
-    <SUPPORTED_BY>bibi.mathew -at- pnnl.gov</SUPPORTED_BY>
-    <MAX_TASKS_PER_NODE>40</MAX_TASKS_PER_NODE>
-    <MAX_MPITASKS_PER_NODE>40</MAX_MPITASKS_PER_NODE>
-    <PROJECT_REQUIRED>TRUE</PROJECT_REQUIRED>
-    <mpirun mpilib="mpi-serial">
-      <executable> </executable>
->>>>>>> 7b003b65
     </mpirun>
     <mpirun mpilib="mvapich2">
       <executable>srun</executable>
@@ -2100,7 +1935,7 @@
         <command name="load">cmake/3.11.4</command>
       </modules>
       <modules compiler="intel">
-        <command name="load">intel/19.0.3</command>
+        <command name="load">intel/19.0.5</command>
       </modules>
       <modules compiler="pgi">
         <command name="load">pgi/18.10</command>
@@ -2108,30 +1943,22 @@
       <modules mpilib="mvapich2">
         <command name="load">mvapich2/2.3.1</command>
       </modules>
-      <modules mpilib="impi">
+      <modules mpilib="impi" compiler="intel">>
+        <command name="load">intelmpi/2019u4</command>
+      </modules>
+      <modules mpilib="impi" compiler="pgi">>
         <command name="load">intelmpi/2019u3</command>
       </modules>
-<<<<<<< HEAD
       <modules>
-=======
-      <modules mpilib="!mpi-serial">
->>>>>>> 7b003b65
         <command name="load">netcdf/4.6.3</command>
         <command name="load">pnetcdf/1.9.0</command>
-        <command name="load">mkl/2019u3</command>
-      </modules>
-<<<<<<< HEAD
-    </module_system>
-
-=======
-      <modules mpilib="mpi-serial">
-        <command name="load">netcdf/4.6.3</command>
-        <command name="load">mkl/2019u3</command>
+        <command name="load">mkl/2019u5</command>
       </modules>
     </module_system>
     <RUNDIR>$CIME_OUTPUT_ROOT/$CASE/run</RUNDIR>
     <EXEROOT>$CIME_OUTPUT_ROOT/$CASE/bld</EXEROOT>
->>>>>>> 7b003b65
+    <TEST_TPUT_TOLERANCE>0.05</TEST_TPUT_TOLERANCE>
+    <MAX_GB_OLD_TEST_DATA>1000</MAX_GB_OLD_TEST_DATA>
     <environment_variables>
       <env name="NETCDF_HOME">$ENV{NETCDF_ROOT}/</env>
       <env name="MKL_PATH">$ENV{MKLROOT}</env>
@@ -2145,66 +1972,10 @@
     </environment_variables>
     <environment_variables SMP_PRESENT="TRUE">
       <env name="OMP_STACKSIZE">64M</env>
-      <env name="OMP_PROC_BIND">spread</env>
-      <env name="OMP_PLACES">threads</env>
-    </environment_variables>
-<<<<<<< HEAD
+      <env name="OMP_PLACES">cores</env>
+    </environment_variables>
 
 </machine> 
-=======
-    <environment_variables mpilib="!mpi-serial">
-      <env name="PNETCDF_PATH">$SHELL{dirname $(dirname $(which pnetcdf_version))}</env>
-    </environment_variables>
-  </machine>
-
-<machine MACH="oic2">
-         <DESC>ORNL XK6, os is Linux, 8 pes/node, batch system is PBS</DESC>
-         <NODENAME_REGEX>oic2</NODENAME_REGEX>
-         <TESTS>e3sm_developer</TESTS>
-         <COMPILERS>gnu</COMPILERS>
-         <MPILIBS>mpich,openmpi</MPILIBS>
-         <RUNDIR>/home/$USER/models/ACME/run/$CASE/run</RUNDIR>
-         <EXEROOT>/home/$USER/models/ACME/run/$CASE/bld</EXEROOT>
-         <CIME_OUTPUT_ROOT>/home/$USER/models/ACME</CIME_OUTPUT_ROOT>
-         <DIN_LOC_ROOT>/home/zdr/models/ccsm_inputdata</DIN_LOC_ROOT>
-         <DIN_LOC_ROOT_CLMFORC>/home/zdr/models/ccsm_inputdata/atm/datm7</DIN_LOC_ROOT_CLMFORC>
-         <DOUT_S_ROOT>/home/$USER/models/ACME/run/archive/$CASE</DOUT_S_ROOT>
-         <OS>LINUX</OS>
-	 <BATCH_SYSTEM>pbs</BATCH_SYSTEM>
-         <SUPPORTED_BY>dmricciuto</SUPPORTED_BY>
-         <GMAKE_J>8</GMAKE_J>
-	 <MAX_MPITASKS_PER_NODE>8</MAX_MPITASKS_PER_NODE>
-         <MAX_TASKS_PER_NODE>8</MAX_TASKS_PER_NODE>
-         <mpirun mpilib="mpich">
-              <executable args="default">/projects/cesm/devtools/mpich-3.0.4-gcc4.8.1/bin/mpirun </executable>
-	      <arguments>
-			<arg name="num_tasks"> -np $TOTALPES</arg>
-			<arg name="machine_file">--hostfile $ENV{PBS_NODEFILE}</arg>
-	      </arguments>
-         </mpirun>
-         <mpirun mpilib = "mpi-serial">
-              <executable> </executable>
-         </mpirun>
-	 <module_system type="module">
-	   <init_path lang="sh">/usr/share/Modules/init/sh</init_path>
-	   <init_path lang="csh">/usr/share/Modules/init/csh</init_path>
-	   <init_path lang="perl">/usr/share/Modules/init/perl.pm</init_path>
-	   <init_path lang="python">/usr/share/Modules/init/python.py</init_path>
-	   <cmd_path lang="sh">module</cmd_path>
-	   <cmd_path lang="csh">module</cmd_path>
-	   <cmd_path lang="perl">/usr/bin/modulecmd perl</cmd_path>
-	   <cmd_path lang="python">/usr/bin/modulecmd python</cmd_path>
-
-	   <environment_variables>
-	     <env name="MPICH_ENV_DISPLAY">1</env>
-	     <env name="MPICH_VERSION_DISPLAY">1</env>
-	     <!-- This increases the stack size, which is necessary
-		  for CICE to run threaded on this machine -->
-	     <env name="OMP_STACKSIZE">64M</env>
-	   </environment_variables>
-	 </module_system>
-</machine>
->>>>>>> 7b003b65
 
 <machine MACH="oic5">
          <DESC>ORNL XK6, os is Linux, 32 pes/node, batch system is PBS</DESC>
