--- conflicted
+++ resolved
@@ -35,10 +35,11 @@
     </directives>
   </batch_system>
 
-<<<<<<< HEAD
    <batch_system type="cobalt" >
      <batch_query>qstat</batch_query>
      <batch_submit>qsub</batch_submit>
+     <batch_cancel>qdel</batch_cancel>
+     <batch_env>-v</batch_env>
      <batch_directive></batch_directive>
      <jobid_pattern>(\d+)</jobid_pattern>
      <depend_string> --dependencies</depend_string>
@@ -55,29 +56,6 @@
        <arg flag="--mode script"/>
      </submit_args>
    </batch_system>
-=======
-  <batch_system type="cobalt" >
-    <batch_query>qstat</batch_query>
-    <batch_submit>qsub</batch_submit>
-    <batch_cancel>qdel</batch_cancel>
-    <batch_env>-v</batch_env>
-    <batch_directive></batch_directive>
-    <jobid_pattern>(\d+)</jobid_pattern>
-    <depend_string> --dependencies</depend_string>
-    <walltime_format>%H:%M:%s</walltime_format>
-    <batch_mail_flag>-M</batch_mail_flag>
-    <batch_mail_type_flag></batch_mail_type_flag>
-    <batch_mail_type></batch_mail_type>
-    <submit_args>
-      <arg flag="--cwd" name="CASEROOT"/>
-      <arg flag="-A" name="PROJECT"/>
-      <arg flag="-t" name="JOB_WALLCLOCK_TIME"/>
-      <arg flag="-n" name=" $TOTALPES/$MAX_MPITASKS_PER_NODE"/>
-      <arg flag="-q" name="JOB_QUEUE"/>
-      <arg flag="--mode script"/>
-    </submit_args>
-  </batch_system>
->>>>>>> a9156096
 
   <batch_system type="cobalt_theta" >
     <batch_query>qstat</batch_query>
@@ -93,11 +71,7 @@
     <submit_args>
       <arg flag="-A" name="$CHARGE_ACCOUNT"/>
       <arg flag="-t" name="JOB_WALLCLOCK_TIME"/>
-<<<<<<< HEAD
       <arg flag="-n" name=" ($TOTALPES + $PES_PER_NODE - 1)/$PES_PER_NODE"/>
-=======
-      <arg flag="-n" name=" $TOTALPES/$MAX_MPITASKS_PER_NODE"/>
->>>>>>> a9156096
       <arg flag="-q" name="JOB_QUEUE"/>
       <arg flag="--mode script"/>
     </submit_args>
@@ -124,17 +98,11 @@
       <directive                       > -n {{ total_tasks }} </directive>
       <directive                       > -R "span[ptile={{ tasks_per_node }}]"</directive>
       <directive                       > -N  </directive>
-<<<<<<< HEAD
 	  <!-- The following option causes problems with lsf version on Summitdev.
 	  If desired, this should be in specific machine section. -->
       <!-- <directive default="poe"         > -a {{ poe }} </directive> -->
-      <directive default="acme.stdout" > -o {{ output_error_path }}.%J  </directive>
-      <directive default="acme.stderr" > -e {{ output_error_path }}.%J  </directive>
-=======
-      <directive default="poe"         > -a {{ poe }} </directive>
       <directive default="acme.stdout" > -o {{ job_id }}.%J  </directive>
       <directive default="acme.stderr" > -e {{ job_id }}.%J  </directive>
->>>>>>> a9156096
       <directive                       > -J {{ job_id }} </directive>
     </directives>
   </batch_system>
@@ -192,14 +160,9 @@
 
   <!-- for lawrence livermore computing -->
    <batch_system type="lc_slurm">
-<<<<<<< HEAD
      <batch_submit>sbatch</batch_submit>
+     <batch_cancel>scancel</batch_cancel>
      <batch_directive>#SBATCH</batch_directive>
-=======
-     <batch_submit>msub</batch_submit>
-     <batch_cancel>canceljob</batch_cancel>
-     <batch_directive>#MSUB</batch_directive>
->>>>>>> a9156096
      <jobid_pattern>(\d+)$</jobid_pattern>
      <depend_string> -l depend=jobid</depend_string>
      <walltime_format>%H:%M:%S</walltime_format>
@@ -207,7 +170,6 @@
      <batch_mail_type_flag>--mail-type</batch_mail_type_flag>
      <batch_mail_type>none, all, begin, end, fail</batch_mail_type>
      <directives>
-<<<<<<< HEAD
        <directive>--export=ALL</directive>
        <directive>-p {{ job_queue }}</directive>
        <directive>-J {{ job_id }}</directive>
@@ -217,16 +179,6 @@
        <directive>-o {{ output_error_path }}.out</directive>
        <directive>-e {{ output_error_path }}.err</directive>
        <directive>--mail-type=all</directive>
-=======
-       <directive>-V</directive>
-       <directive>-q {{ job_queue }}</directive>
-       <directive>-N {{ job_id }}</directive>
-       <directive>-l nodes={{ num_nodes }}:ppn={{ tasks_per_node }}</directive>
-       <directive>-l walltime={{ job_wallclock_time }}</directive>
-       <directive>-o {{ job_id }}.out</directive>
-       <directive>-e {{ job_id }}.err</directive>
-       <directive>-m be</directive>
->>>>>>> a9156096
       <directive> -A {{ project }} </directive>
      </directives>
      <queues>
@@ -235,10 +187,10 @@
    </batch_system>
   <!-- for lawrence livermore computing -->
 
-<<<<<<< HEAD
    <batch_system type="slurm" >
      <batch_query per_job_arg="-j">squeue</batch_query>
      <batch_submit>sbatch</batch_submit>
+     <batch_cancel>scancel</batch_cancel>
      <batch_directive>#SBATCH</batch_directive>
      <jobid_pattern>(\d+)$</jobid_pattern>
      <depend_string> --dependency=afterok:jobid</depend_string>
@@ -266,8 +218,8 @@
         <directive>-l nodes={{ num_nodes }}:ppn={{ tasks_per_node }}</directive>
       </directives>
       <queues>
-	<queue walltimemax="01:00:00" jobmin="1" jobmax="64" strict="true">shared</queue>
-	<queue walltimemax="03:00:00" jobmin="1" jobmax="4096" default="true">batch</queue>
+	<queue walltimemax="01:00:00" nodemin="1" nodemax="4" strict="true">shared</queue>
+	<queue walltimemax="03:00:00" nodemin="1" nodemax="256" default="true">batch</queue>
       </queues>
     </batch_system>
 
@@ -278,75 +230,17 @@
         <directive>-l nodes={{ num_nodes }}:ppn={{ tasks_per_node }}</directive>
       </directives>
       <queues>
-	<queue walltimemax="01:00:00" jobmin="1" jobmax="4320" default="true">acme</queue>
+	<queue walltimemax="01:00:00" nodemin="1" nodemax="120" default="true">acme</queue>
       </queues>
     </batch_system>
 
     <batch_system MACH="bebop" type="slurm" >
       <queues>
-	<queue walltimemax="00:30:00" jobmin="1" jobmax="2304" strict="true">debug</queue>
-        <queue walltimemax="01:00:00" jobmin="1" jobmax="21888" default="true">bdw</queue>
-        <queue walltimemax="01:00:00" jobmin="1" jobmax="18432">knl</queue>
-      </queues>
-    </batch_system>
-=======
-  <batch_system type="slurm" >
-    <batch_query per_job_arg="-j">squeue</batch_query>
-    <batch_submit>sbatch</batch_submit>
-    <batch_cancel>scancel</batch_cancel>
-    <batch_directive>#SBATCH</batch_directive>
-    <jobid_pattern>(\d+)$</jobid_pattern>
-    <depend_string> --dependency=afterok:jobid</depend_string>
-    <walltime_format>%H:%M:%S</walltime_format>
-    <batch_mail_flag>--mail-user</batch_mail_flag>
-    <batch_mail_type_flag>--mail-type</batch_mail_type_flag>
-    <batch_mail_type>none, all, begin, end, fail</batch_mail_type>
-    <submit_args>
-      <arg flag="--time" name="$JOB_WALLCLOCK_TIME"/>
-      <arg flag="-p" name="$JOB_QUEUE"/>
-      <arg flag="--account" name="$PROJECT"/>
-      <arg flag="--mail-user" name="$MAIL_USER"/>
-      <arg flag="--mail-type" name="$MAIL_TYPE"/>
-    </submit_args>
-    <directives>
-      <directive> --job-name={{ job_id }}</directive>
-      <directive> --nodes={{ num_nodes }}</directive>
-      <directive> --output={{ job_id }}.%j </directive>
-      <directive> --exclusive                        </directive>
-    </directives>
-  </batch_system>
-
-  <!-- blues is PBS -->
-  <batch_system MACH="blues" type="pbs" >
-    <directives>
-      <directive>-A {{ PROJECT }}</directive>
-      <directive>-l nodes={{ num_nodes }}:ppn={{ tasks_per_node }}</directive>
-    </directives>
-    <queues>
-      <queue walltimemax="01:00:00" nodemin="1" nodemax="4" strict="true">shared</queue>
-      <queue walltimemax="03:00:00" nodemin="1" nodemax="256" default="true">batch</queue>
-    </queues>
-  </batch_system>
-
-  <!-- anvil is PBS -->
-  <batch_system MACH="anvil" type="pbs" >
-    <directives>
-      <directive>-A {{ PROJECT }}</directive>
-      <directive>-l nodes={{ num_nodes }}:ppn={{ tasks_per_node }}</directive>
-    </directives>
-    <queues>
-      <queue walltimemax="01:00:00" nodemin="1" nodemax="120" default="true">acme</queue>
-    </queues>
-  </batch_system>
-
-  <!-- edison is SLURM as of Jan-4-2016 -->
-  <batch_system MACH="edison" type="slurm" >
-    <queues>
-      <queue walltimemax="00:30:00" nodemin="1" nodemax="512" strict="true">debug</queue>
-      <queue walltimemax="01:30:00" nodemin="1" nodemax="6250" default="true">regular</queue>
-    </queues>
-  </batch_system>
->>>>>>> a9156096
+	<queue walltimemax="00:30:00" nodemin="1" nodemax="64" strict="true">debug</queue>
+        <queue walltimemax="01:00:00" nodemin="1" nodemax="608" default="true">bdw</queue>
+        <queue walltimemax="01:00:00" nodemin="1" nodemax="512">knl</queue>
+      </queues>
+    </batch_system>
 
     <!-- eos is PBS -->
     <batch_system MACH="eos" type="pbs" >
@@ -361,8 +255,8 @@
 
     <batch_system MACH="edison" type="slurm" >
       <queues>
-	<queue walltimemax="00:30:00" jobmin="1" jobmax="12288" strict="true">debug</queue>
-        <queue walltimemax="01:30:00" jobmin="1" jobmax="150000" default="true">regular</queue>
+	<queue walltimemax="00:30:00" nodemin="1" nodemax="512" strict="true">debug</queue>
+        <queue walltimemax="01:30:00" nodemin="1" nodemax="6250" default="true">regular</queue>
       </queues>
     </batch_system>
 
@@ -400,12 +294,8 @@
 
     <batch_system MACH="theta" type="cobalt_theta">
       <queues>
-<<<<<<< HEAD
-        <queue walltimemin="00:30:00" walltimemax="02:00:00" jobmin="512" jobmax="231936" default="true">default</queue>
-        <queue walltimemax="01:00:00" jobmin="1" jobmax="1024" strict="true">debug-cache-quad</queue>
-=======
-        <queue walltimemax="00:60:00" nodemin="1" nodemax="50" default="true">default</queue>
->>>>>>> a9156096
+        <queue walltimemin="00:30:00" walltimemax="02:00:00" nodemin="4" nodemax="1812" default="true">default</queue>
+        <queue walltimemax="01:00:00" nodemin="1" nodemax="8" strict="true">debug-cache-quad</queue>
       </queues>
     </batch_system>
 
@@ -415,11 +305,7 @@
 	<directive>--mail-user=email@pnnl.gov</directive>
       </directives>
       <queues>
-<<<<<<< HEAD
-	<queue walltimemax="00:30:00" jobmin="1" jobmax="9999" default="true">small</queue>
-=======
-        <queue walltimemax="00:30:00" nodemin="1" nodemax="624" default="true">small</queue>
->>>>>>> a9156096
+	<queue walltimemax="00:30:00" nodemin="1" nodemax="624" default="true">small</queue>
       </queues>
     </batch_system>
 
@@ -442,17 +328,10 @@
        <directive>--mail-user=email@pnnl.gov</directive>
        <directive>--output=slurm.out</directive>
        <directive>--error=slurm.err</directive>
-<<<<<<< HEAD
-    </directives>
-    <queues>
-      <queue walltimemax="00:59:00" jobmin="1" jobmax="9999" default="true">slurm</queue>
-    </queues>
-=======
      </directives>
      <queues>
        <queue walltimemax="00:59:00" nodemin="1" nodemax="1249" default="true">slurm</queue>
      </queues>
->>>>>>> a9156096
    </batch_system>
 
   <batch_system MACH="skybridge" type="slurm" >
@@ -469,7 +348,6 @@
     </queues>
   </batch_system>
 
-<<<<<<< HEAD
   <batch_system MACH="ghost" type="slurm" >
     <queues>
       <queue nodemin="1" nodemax="12" walltimemax="04:00:00" default="true">short</queue>
@@ -477,8 +355,6 @@
     </queues>
   </batch_system>
 
-=======
->>>>>>> a9156096
   <batch_system MACH="mustang" type="moab" >
     <directives>
       <directive>-l nodes={{ num_nodes }}:ppn={{ tasks_per_node }}</directive>
@@ -559,9 +435,8 @@
        <directive>-env "all"</directive>
      </directives>
      <queues>
-<<<<<<< HEAD
-       <queue walltimemax="02:00:00" jobmin="0" jobmax="299008" default="true">batch</queue>
-       <queue walltimemax="01:00:00" jobmin="0" jobmax="299008" strict="true">debug</queue>
+       <queue walltimemax="02:00:00" nodemin="0" nodemax="18688" default="true">batch</queue>
+       <queue walltimemax="01:00:00" nodemin="0" nodemax="18688" strict="true">debug</queue>
      </queues>
    </batch_system>
 
@@ -570,17 +445,13 @@
        <directive>-P {{ project }}</directive>
      </directives>
      <queues>
-       <queue walltimemax="01:00" jobmin="0" jobmax="8640" default="true">batch</queue>
+       <queue walltimemax="01:00" nodemin="0" nodemax="54" default="true">batch</queue>
 	   <!--
 	   jobmax = 54nodes*20cores*16th = 8640
 	   Nodes	Max Walltime
 	   <=4		4 hours
 	   >4		1 hour
 	   -->
-=======
-       <queue walltimemax="02:00:00" default="true">batch</queue>
-       <queue walltimemax="01:00:00" nodemin="0" nodemax="4" strict="true">debug</queue>
->>>>>>> a9156096
      </queues>
    </batch_system>
 
