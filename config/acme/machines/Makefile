#===============================================================================
#
# Common Makefile: a framework for building all CIME components and more
#
#===============================================================================

# Set up special characters
null  :=
comma := ,

# Load dependency search path.
dirs := .
dirs += $(shell cat Filepath)

cpp_dirs := $(dirs)
# Add INCROOT to path for Depends and Include
MINCROOT :=
ifdef INCROOT
  cpp_dirs += $(INCROOT)
  MINCROOT := $(INCROOT)
endif

# Expand any tildes in directory names. Change spaces to colons.
VPATH := $(foreach dir,$(cpp_dirs),$(wildcard $(dir)))
VPATH := $(subst $(space),:,$(VPATH))

RM    := rm
CP    := cp

exec_se: $(EXEC_SE)  Depends
complib: $(COMPLIB)  Depends

# Determine whether to compile threaded or not
# Set the THREADDIR for the shared build
# based on the threaded build status
compile_threaded = false
ifeq ($(strip $(SMP)),TRUE)
   compile_threaded = true
   THREADDIR = threads
else
   ifeq ($(strip $(BUILD_THREADED)),TRUE)
      compile_threaded = true
      THREADDIR = threads
   else
      THREADDIR = nothreads
   endif
endif

# set the debug directory based on the debug status
ifeq ($(strip $(DEBUG)),TRUE)
   DEBUGDIR = debug
else
   DEBUGDIR = nodebug
endif

ifeq ($(strip $(USE_ESMF_LIB)), TRUE)
   ESMFDIR = esmf
else
   ESMFDIR = noesmf
endif

# Determine whether any C++ code will be included in the build;
# currently, C++ code is included if and only if we're linking to the
# trilinos library or the Albany library.
USE_CXX = false
ifeq ($(strip $(USE_TRILINOS)), TRUE)
   USE_CXX = true
endif
ifeq ($(strip $(USE_ALBANY)), TRUE)
   USE_CXX = true
endif

ifndef MOD_SUFFIX
   MOD_SUFFIX := mod
endif

#===============================================================================
# set CPP options (must use this before any flags or cflags settings)
#===============================================================================

CPPDEFS := $(USER_CPPDEFS) -D$(OS)

# Unless DEBUG mode is enabled, use NDEBUG to turn off assert statements.
ifneq ($(strip $(DEBUG)),TRUE)
   CPPDEFS += -DNDEBUG
endif

# USE_ESMF_LIB is currently only defined in env_build.xml
ifeq ($(USE_ESMF_LIB), TRUE)
   CPPDEFS += -DUSE_ESMF_LIB
endif

CPPDEFS += -DMCT_INTERFACE

ifeq ($(strip $(MPILIB)),mpi-serial)
  CPPDEFS += -DNO_MPI2
else
  CPPDEFS += -DHAVE_MPI
endif
ifeq ($(compile_threaded), true)
  CPPDEFS += -DTHREADED_OMP
endif

ifeq (,$(EXEROOT))
  EXEROOT = $(shell ./xmlquery EXEROOT -value)
endif
ifeq (,$(BUILD_THREADED))
  BUILD_THREADED = $(shell ./xmlquery BUILD_THREADED -value)
endif

ifeq (,$(LIBROOT))
  LIBROOT = $(shell ./xmlquery LIBROOT -value)
endif
ifeq (,$(SHAREDLIBROOT))
  SHAREDLIBROOT = $(shell ./xmlquery SHAREDLIBROOT -value)
endif
ifeq (,$(COMPILER))
  COMPILER = $(shell ./xmlquery COMPILER -value)
endif
ifeq (,$(NINST_VALUE))
  NINST_VALUE = $(shell ./xmlquery NINST_VALUE -value)
endif
ifeq (,$(MPILIB))
  MPILIB = $(shell ./xmlquery MPILIB -value)
endif
ifeq ($(strip $(PIO_VERSION)),1)
  CPPDEFS += -DPIO1
endif

ifeq (,$(SHAREDPATH))
  SHAREDPATH = $(COMPILER)/$(MPILIB)/$(DEBUGDIR)/$(THREADDIR)
  INSTALL_SHAREDPATH = $(EXEROOT)/$(SHAREDPATH)
endif

include $(CASEROOT)/Macros.make
# Decide whether to use a C++ or Fortran linker, based on whether we
# are using any C++ code and the compiler-dependent CXX_LINKER variable
ifeq ($(USE_CXX), true)
  # The following is essentially an "if... elseif... else", but gmake
  # 3.80 and earlier doesn't support elseif
  ifeq ($(CXX_LINKER), CXX)
    LD := $(MPICXX)
  endif
  ifeq ($(CXX_LINKER), FORTRAN)
    LD := $(MPIFC)
  endif
endif
# Use this if LD has not already been defined.
ifeq ($(origin LD), default)
  ifeq ($(strip $(MPILIB)),mpi-serial)
    LD := $(SFC)
  else
    LD := $(MPIFC)
  endif
endif



ifeq ($(USE_CXX), true)
  ifeq ($(SUPPORTS_CXX), FALSE)
    $(error Fatal attempt to include C++ code on a compiler/machine combo that has not been set up to support C++)
  endif
endif

# Not clear how to escape commas for libraries with their own configure
# script, and they don't need this defined anyway, so leave this out of
# FPPDEFS.
ifeq ($(HAS_F2008_CONTIGUOUS),TRUE)
  CONTIGUOUS_FLAG := -DUSE_CONTIGUOUS=contiguous,
else
  CONTIGUOUS_FLAG := -DUSE_CONTIGUOUS=
endif

ifdef CPRE
  CONTIGUOUS_FLAG := $(subst $(comma),\\$(comma),$(CONTIGUOUS_FLAG))
  CONTIGUOUS_FLAG := $(patsubst -D%,$(CPRE)%,$(CONTIGUOUS_FLAG))
endif

ifndef AR
   AR := ar
endif

ifdef NETCDF_C_PATH
  ifndef NETCDF_FORTRAN_PATH
    $(error "NETCDF_C_PATH specified without NETCDF_FORTRAN_PATH")
  endif
  NETCDF_SEPARATE:=true
  ifndef INC_NETCDF_C
    INC_NETCDF_C:=$(NETCDF_C_PATH)/include
  endif
  ifndef INC_NETCDF_FORTRAN
    INC_NETCDF_FORTRAN:=$(NETCDF_FORTRAN_PATH)/include
  endif
  ifndef LIB_NETCDF_C
    LIB_NETCDF_C:=$(NETCDF_C_PATH)/lib
  endif
  ifndef LIB_NETCDF_FORTRAN
    LIB_NETCDF_FORTRAN:=$(NETCDF_C_PATH)/lib
  endif
 else ifdef NETCDF_FORTRAN_PATH
  $(error "NETCDF_FORTRAN_PATH specified without NETCDF_C_PATH")
 else ifdef NETCDF_PATH
  NETCDF_SEPARATE:=false
  ifndef INC_NETCDF
    INC_NETCDF:=$(NETCDF_PATH)/include
  endif
  ifndef LIB_NETCDF
    LIB_NETCDF:=$(NETCDF_PATH)/lib
  endif
else
  # No Netcdf is an error unless target is clean or DEP
  ifneq ($(MAKECMDGOALS), db_files)
  ifneq ($(MAKECMDGOALS), db_flags)
  ifeq (,$(findstring clean,$(MAKECMDGOALS)))
      $(error NETCDF not found: Define NETCDF_PATH or NETCDF_C_PATH and NETCDF_FORTRAN_PATH in config_machines.xml or config_compilers.xml)
  endif
  endif
  endif
endif


ifeq ($(MPILIB),mpi-serial)
	ifdef PNETCDF_PATH
		undefine PNETCDF_PATH
	endif
else
  ifdef PNETCDF_PATH
    ifndef $(INC_PNETCDF)
      INC_PNETCDF:=$(PNETCDF_PATH)/include
    endif
    ifndef LIB_PNETCDF
      LIB_PNETCDF:=$(PNETCDF_PATH)/lib
    endif
  endif
endif
# Set PETSc info if it is being used
ifeq ($(strip $(USE_PETSC)), TRUE)
  ifdef PETSC_PATH
    ifndef INC_PETSC
      INC_PETSC:=$(PETSC_PATH)/include
    endif
    ifndef LIB_PETSC
      LIB_PETSC:=$(PETSC_PATH)/lib
    endif
  else
    $(error PETSC_PATH must be defined when USE_PETSC is TRUE)
  endif

  # Get the "PETSC_LIB" list an env var 
  include $(PETSC_PATH)/lib/petsc/conf/variables
  
endif

# Set Trilinos info if it is being used
ifeq ($(strip $(USE_TRILINOS)), TRUE)
  ifdef TRILINOS_PATH
    ifndef INC_TRILINOS
      INC_TRILINOS:=$(TRILINOS_PATH)/include
    endif
    ifndef LIB_TRILINOS
      LIB_TRILINOS:=$(TRILINOS_PATH)/lib
    endif
  else
    $(error TRILINOS_PATH must be defined when USE_TRILINOS is TRUE)
  endif

  # get a bunch of variables related to this trilinos installation;
  # these variables begin with "Trilinos_"
  include $(INC_TRILINOS)/Makefile.export.Trilinos
endif

# Set Albany info if it is being used
ifeq ($(strip $(USE_ALBANY)), TRUE)
  ifdef ALBANY_PATH
    ifndef INC_ALBANY
      INC_ALBANY:=$(ALBANY_PATH)/include
    endif
    ifndef LIB_ALBANY
      LIB_ALBANY:=$(ALBANY_PATH)/lib
    endif
  else
    $(error ALBANY_PATH must be defined when USE_ALBANY is TRUE)
  endif

  # get the "ALBANY_LINK_LIBS" list as an env var
  include $(ALBANY_PATH)/export_albany.in
endif

# Set MOAB info if it is being used
ifeq ($(strip $(USE_MOAB)), TRUE)
  ifdef MOAB_PATH
    CPPDEFS += -DHAVE_MOAB
    ifndef INC_MOAB
      INC_MOAB:=$(MOAB_PATH)/include
    endif
    ifndef LIB_MOAB
      LIB_MOAB:=$(MOAB_PATH)/lib
    endif
  else
    $(error MOAB_PATH must be defined when USE_MOAB is TRUE)
  endif

  # get the "IMESH_LIBS" list as an env var
  include $(LIB_MOAB)/iMesh-Defs.inc

endif

# Set HAVE_SLASHPROC on LINUX systems which are not bluegene or Darwin (OSx)

ifeq ($(findstring -DLINUX,$(CPPDEFS)),-DLINUX)
  ifneq ($(findstring DBG,$(CPPDEFS)),DBG)
    ifneq ($(findstring Darwin,$(CPPDEFS)),Darwin)
      CPPDEFS += -DHAVE_SLASHPROC
    endif
  endif
endif

# Atleast on Titan+cray mpi, MPI_Irsends() are buggy, causing hangs during I/O
# Force PIO to use MPI_Isends instead of the default, MPI_Irsends
ifeq ($(PIO_VERSION),2)
  EXTRA_PIO_CPPDEFS = -DUSE_MPI_ISEND_FOR_FC
else
  EXTRA_PIO_CPPDEFS = -D_NO_MPI_RSEND
endif

ifdef CPRE
  FPPDEFS := $(subst $(comma),\\$(comma),$(CPPDEFS))
  FPPDEFS := $(patsubst -D%,$(CPRE)%,$(FPPDEFS))
  EXTRA_PIO_FPPDEFS := $(subst $(comma),\\$(comma),$(EXTRA_PIO_CPPDEFS))
  EXTRA_PIO_FPPDEFS := $(patsubst -D%,$(CPRE)%,$(EXTRA_PIO_FPPDEFS))
else
  FPPDEFS := $(CPPDEFS)
  EXTRA_PIO_FPPDEFS := $(EXTRA_PIO_CPPDEFS)
endif

#===============================================================================
# Set config args for pio and mct to blank and then enable serial
#===============================================================================
ifndef CONFIG_ARGS
  CONFIG_ARGS :=
endif
ifeq  ($(findstring pio,$(MODEL)),pio)
  CONFIG_ARGS+= --enable-timing
  ifeq ($DEBUG,TRUE)
     CONFIG_ARGS+= --enable-debug
  endif
endif

#===============================================================================
# User-specified INCLDIR
#===============================================================================

INCLDIR := -I.
ifdef USER_INCLDIR
  INCLDIR += $(USER_INCLDIR)
endif

#===============================================================================
# MPI-serial library (part of MCT)
#===============================================================================

ifeq ($(strip $(MPILIB)), mpi-serial)
  CC      := $(SCC)
  FC      := $(SFC)
  CXX     := $(SCXX)
  MPIFC   := $(SFC)
  MPICC   := $(SCC)
  MPICXX  := $(SCXX)
  CONFIG_ARGS += MCT_PATH=$(SHAREDLIBROOT)/$(SHAREDPATH)/mct/mpi-serial
else
  CC  := $(MPICC)
  FC  := $(MPIFC)
  CXX := $(MPICXX)
  ifdef MPI_PATH
    INC_MPI := $(MPI_PATH)/include
    LIB_MPI := $(MPI_PATH)/lib
  endif
endif

#===============================================================================
# Set include paths (needed after override for any model specific builds below)
#===============================================================================
INCLDIR += -I$(INSTALL_SHAREDPATH)/include -I$(INSTALL_SHAREDPATH)/$(COMP_INTERFACE)/$(ESMFDIR)/$(NINST_VALUE)/include

ifeq ($(NETCDF_SEPARATE), false)
  INCLDIR += -I$(INC_NETCDF)
else ifeq ($(NETCDF_SEPARATE), true)
  INCLDIR += -I$(INC_NETCDF_C) -I$(INC_NETCDF_FORTRAN)
endif
ifdef MOD_NETCDF
  INCLDIR += -I$(MOD_NETCDF)
endif
ifdef INC_MPI
  INCLDIR += -I$(INC_MPI)
endif
ifdef INC_PNETCDF
  INCLDIR += -I$(INC_PNETCDF)
endif
ifdef INC_PETSC
  INCLDIR += -I$(INC_PETSC)
endif
ifdef INC_TRILINOS
  INCLDIR += -I$(INC_TRILINOS)
endif
ifdef INC_ALBANY
  INCLDIR += -I$(INC_ALBANY)
endif
ifdef INC_MOAB
  INCLDIR += -I$(INC_MOAB)
endif

ifeq ($(MODEL),driver)
  INCLDIR += -I$(EXEROOT)/atm/obj -I$(EXEROOT)/ice/obj -I$(EXEROOT)/ocn/obj -I$(EXEROOT)/glc/obj -I$(EXEROOT)/rof/obj -I$(EXEROOT)/wav/obj -I$(EXEROOT)/esp/obj
# nagfor and gcc have incompatible LDFLAGS.
# nagfor requires the weird "-Wl,-Wl,," syntax.
# If done in config_compilers.xml, we break MCT.
  ifeq ($(strip $(COMPILER)),nag)
     ifeq ($(NETCDF_SEPARATE), false)
       SLIBS += -Wl,-Wl,,-rpath=$(LIB_NETCDF)
     else ifeq ($(NETCDF_SEPARATE), true)
       SLIBS += -Wl,-Wl,,-rpath=$(LIB_NETCDF_C)
       SLIBS += -Wl,-Wl,,-rpath=$(LIB_NETCDF_FORTRAN)
     endif
  endif
else
  ifeq ($(strip $(COMPILER)),nag)
    ifeq ($(DEBUG), TRUE)
      ifeq ($(strip $(MACH)),hobart)
       # GCC needs to be able to link to
       # nagfor runtime to get autoconf
       # tests to work.
         CFLAGS += -Wl,--as-needed,--allow-shlib-undefined
         SLIBS += -L$(COMPILER_PATH)/lib/NAG_Fortran -lf60rts
       endif
    endif
  endif
endif


ifndef MCT_LIBDIR
  MCT_LIBDIR=$(INSTALL_SHAREDPATH)/lib
endif

ifndef PIO_LIBDIR
  PIO_LIBDIR=$(INSTALL_SHAREDPATH)/lib
endif

ifndef GPTL_LIBDIR
  GPTL_LIBDIR=$(INSTALL_SHAREDPATH)/lib
endif

ifndef GLC_DIR
  GLC_DIR=$(EXEROOT)/glc
endif
ifndef CISM_LIBDIR
  CISM_LIBDIR=$(GLC_DIR)/lib
endif

INCLDIR +=	-I$(INSTALL_SHAREDPATH)/include -I$(CIMEROOT)/src/share/util \
		-I$(CIMEROOT)/src/share/include -I$(CIMEROOT)/src/share/RandNum/include
#
# Use the MCT dir for the cache for all configure calls because it is the first one
#
CFLAGS+=$(CPPDEFS)
CXXFLAGS := $(CFLAGS)

CONFIG_ARGS +=  CC="$(CC)" FC="$(FC)" MPICC="$(MPICC)" \
                MPIFC="$(MPIFC)" FCFLAGS="$(FFLAGS) $(FREEFLAGS) $(INCLDIR)" \
                CPPDEFS="$(CPPDEFS)" CFLAGS="$(CFLAGS) -I.. $(INCLDIR)" \
                LDFLAGS="$(LDFLAGS)"

ifeq ($(NETCDF_SEPARATE), false)
  CONFIG_ARGS += NETCDF_PATH=$(NETCDF_PATH)
else ifeq ($(NETCDF_SEPARATE), true)
  # The mct library needs the NetCDF_C library
  CONFIG_ARGS += NETCDF_PATH=$(NETCDF_C_PATH)
endif

ifeq ($(COMPILER),nag)
  CONFIG_ARGS += LIBS="$(SLIBS)"
endif

FFLAGS += $(FPPDEFS)
FFLAGS_NOOPT += $(FPPDEFS)



ifeq ($(findstring -cosp,$(CAM_CONFIG_OPTS)),-cosp)
# The following is for the COSP simulator code:
COSP_LIBDIR:=$(EXEROOT)/atm/obj/cosp
endif

ifeq ($(MODEL),cam)
  # These RRTMG files take an extraordinarily long time to compile with optimization.
  # Until mods are made to read the data from files, just remove optimization from
  # their compilation.
rrtmg_lw_k_g.o: rrtmg_lw_k_g.f90
	$(FC) -c $(FPPFLAGS) $(INCLDIR) $(INCS) $(FREEFLAGS) $(FFLAGS_NOOPT) $<

rrtmg_sw_k_g.o: rrtmg_sw_k_g.f90
	$(FC) -c $(FPPFLAGS) $(INCLDIR) $(INCS) $(FREEFLAGS) $(FFLAGS_NOOPT) $<


ifdef COSP_LIBDIR
INCLDIR+=-I$(COSP_LIBDIR) -I$(COSP_LIBDIR)/../
$(COSP_LIBDIR)/libcosp.a: cam_abortutils.o
	$(MAKE) -C $(COSP_LIBDIR) F90='$(FC)' F90FLAGS='$(INCLDIR) $(INCS) $(FREEFLAGS) $(FFLAGS) $(FC_AUTO_R8)' \
	F90FLAGS_noauto='$(INCLDIR) $(INCS) $(FREEFLAGS) $(FFLAGS)' \
	F90FLAGS_fixed='$(INCLDIR) $(INCS) $(FIXEDFLAGS) $(FFLAGS) $(FC_AUTO_R8)'

cospsimulator_intr.o: $(COSP_LIBDIR)/libcosp.a
endif

endif

# Set esmf.mk location with ESMF_LIBDIR having precedent over ESMFMKFILE
CCSM_ESMFMKFILE := undefined_CCSM_ESMFMKFILE
ifdef ESMFMKFILE
   CCSM_ESMFMKFILE := $(ESMFMKFILE)
endif
ifdef ESMF_LIBDIR
   CCSM_ESMFMKFILE := $(ESMF_LIBDIR)/esmf.mk
endif


# System libraries (netcdf, mpi, pnetcdf, esmf, trilinos, etc.)
ifndef SLIBS
  ifeq ($(NETCDF_SEPARATE), false)
    SLIBS := -L$(LIB_NETCDF) -lnetcdff -lnetcdf
  else ifeq ($(NETCDF_SEPARATE), true)
    SLIBS := -L$(LIB_NETCDF_FORTRAN) -L$(LIB_NETCDF_C) -lnetcdff -lnetcdf
  endif
endif

ifdef LIB_PNETCDF
   SLIBS += -L$(LIB_PNETCDF) -lpnetcdf
endif
ifdef LAPACK_LIBDIR
   SLIBS += -L$(LAPACK_LIBDIR) -llapack -lblas
endif
ifdef LIB_MPI
   ifndef MPI_LIB_NAME
      SLIBS += -L$(LIB_MPI) -lmpi
   else
      SLIBS += -L$(LIB_MPI) -l$(MPI_LIB_NAME)
   endif
endif

# For compiling and linking with external ESMF.
# If linking to external ESMF library then include esmf.mk
# ESMF_F90COMPILEPATHS
# ESMF_F90LINKPATHS
# ESMF_F90LINKRPATHS
# ESMF_F90ESMFLINKLIBS
ifeq ($(USE_ESMF_LIB), TRUE)
  -include $(CCSM_ESMFMKFILE)
  FFLAGS += $(ESMF_F90COMPILEPATHS)
  SLIBS  += $(ESMF_F90LINKPATHS) $(ESMF_F90LINKRPATHS) $(ESMF_F90ESMFLINKLIBS)
endif

# Add PETSc libraries
ifeq ($(strip $(USE_PETSC)), TRUE)
  SLIBS += ${PETSC_LIB}
endif

# Add trilinos libraries; too be safe, we include all libraries included in the trilinos build,
# as well as all necessary third-party libraries
ifeq ($(strip $(USE_TRILINOS)), TRUE)
  SLIBS += -L$(LIB_TRILINOS) $(Trilinos_LIBRARIES) $(Trilinos_TPL_LIBRARY_DIRS) $(Trilinos_TPL_LIBRARIES)
endif

# Add Albany libraries.  These are defined in the ALBANY_LINK_LIBS env var that was included above
ifeq ($(strip $(USE_ALBANY)), TRUE)
  SLIBS += $(ALBANY_LINK_LIBS)
endif

# Add MOAB libraries.  These are defined in the MOAB_LINK_LIBS env var that was included above
ifeq ($(strip $(USE_MOAB)), TRUE)
  SLIBS += $(IMESH_LIBS)
endif

# Add libraries and flags that we need on the link line when C++ code is included
# We need to do these additions after CONFIG_ARGS is set, because they can sometimes break configure for mct, etc.,
# if they are added to LDFLAGS in CONFIG_ARGS.
ifeq ($(USE_CXX), true)
  ifdef CXX_LIBS
    SLIBS += $(CXX_LIBS)
  endif

  ifdef CXX_LDFLAGS
    LDFLAGS += $(CXX_LDFLAGS)
  endif
endif

# Machine stuff to appear last on the link step
ifndef MLIBS
     MLIBS  :=
endif

#------------------------------------------------------------------------------
# Drive configure scripts for support libraries (mct)
#------------------------------------------------------------------------------

$(SHAREDLIBROOT)/$(SHAREDPATH)/mct/Makefile.conf:
	@echo "SHAREDLIBROOT |$(SHAREDLIBROOT)| SHAREDPATH |$(SHAREDPATH)|"; \
	$(CONFIG_SHELL) $(CIMEROOT)/src/externals/mct/configure $(CONFIG_ARGS) --srcdir $(CIMEROOT)/src/externals/mct

$(SHAREDLIBROOT)/$(SHAREDPATH)/mct/mpi-serial/Makefile.conf:
	@echo "SHAREDLIBROOT |$(SHAREDLIBROOT)| SHAREDPATH |$(SHAREDPATH)|"; \
	$(CONFIG_SHELL) $(CIMEROOT)/src/externals/mct/mpi-serial/configure $(CONFIG_ARGS) --srcdir $(CIMEROOT)/src/externals/mct/mpi-serial

ifeq ($(PIO_VERSION),2)
# This is a pio2 library
  PIOLIB = $(PIO_LIBDIR)/libpiof.a $(PIO_LIBDIR)/libpioc.a
  PIOLIBNAME = -lpiof -lpioc
  PIO_SRC_DIR = $(CIMEROOT)/src/externals/pio2
else
# This is a pio1 library
  PIOLIB = $(PIO_LIBDIR)/libpio.a
  PIOLIBNAME = -lpio
  ifneq ("$(wildcard $(CIMEROOT)/src/externals/pio1/pio)", "")
    PIO_SRC_DIR = $(CIMEROOT)/src/externals/pio1
  else
    PIO_SRC_DIR = $(CIMEROOT)/src/externals/pio1/pio
  endif
endif
#endif

MCTLIBS = $(MCT_LIBDIR)/libmct.a $(MCT_LIBDIR)/libmpeu.a

GPTLLIB = $(GPTL_LIBDIR)/libgptl.a

ULIBS += -L$(INSTALL_SHAREDPATH)/$(COMP_INTERFACE)/$(ESMFDIR)/$(NINST_VALUE)/lib -lcsm_share -L$(INSTALL_SHAREDPATH)/lib $(PIOLIBNAME) -lgptl -lmct -lmpeu

#------------------------------------------------------------------------------
# Drive cmake script for cism and pio
#------------------------------------------------------------------------------

ifndef CMAKE_OPTS
  CMAKE_OPTS :=
endif
# note that the fortran flags include neither the FREEFLAGS nor the
# FIXEDFLAGS, so that both free & fixed code can be built (cmake
# doesn't seem to be able to differentiate between free & fixed
# fortran flags)
CMAKE_OPTS += -D CMAKE_Fortran_FLAGS:STRING="$(FFLAGS) $(EXTRA_PIO_FPPDEFS) $(INCLDIR)" \
              -D CMAKE_C_FLAGS:STRING="$(CFLAGS) $(EXTRA_PIO_CPPDEFS) $(INCLDIR)" \
              -D CMAKE_CXX_FLAGS:STRING="$(CXXFLAGS) $(EXTRA_PIO_CPPDEFS) $(INCLDIR)" \
              -D CMAKE_VERBOSE_MAKEFILE:BOOL=ON \
              -D GPTL_PATH:STRING=$(INSTALL_SHAREDPATH) \
              -D PIO_ENABLE_TESTS:BOOL=OFF \
	      -D USER_CMAKE_MODULE_PATH:LIST="$(CIMEROOT)/src/CMake;$(CIMEROOT)/src/externals/pio2/cmake" \

# Allow for separate installations of the NetCDF C and Fortran libraries
ifeq ($(NETCDF_SEPARATE), false)
  CMAKE_OPTS += -D NetCDF_PATH:PATH=$(NETCDF_PATH)
else ifeq ($(NETCDF_SEPARATE), true)
  # NETCDF_Fortran_DIR points to the separate
  # installation of Fortran NetCDF for PIO
  CMAKE_OPTS += -D NetCDF_C_PATH:PATH=$(NETCDF_C_PATH) \
                -D NetCDF_Fortran_PATH:PATH=$(NETCDF_FORTRAN_PATH)
endif

ifdef PNETCDF_PATH
	CMAKE_OPTS += -D PnetCDF_PATH:STRING="$(PNETCDF_PATH)"
else
        CMAKE_OPTS += -D WITH_PNETCDF:LOGICAL=FALSE -D PIO_USE_MPIIO:LOGICAL=FALSE
endif
ifdef PIO_FILESYSTEM_HINTS
	CMAKE_OPTS += -D PIO_FILESYSTEM_HINTS:STRING="$(PIO_FILESYSTEM_HINTS)"
endif

# This captures the many cism-specific options to cmake
CMAKE_OPTS += $(USER_CMAKE_OPTS)

# CMake doesn't seem to like it when you define compilers via -D
# CMAKE_C_COMPILER, etc., when you rerun cmake with an existing
# cache. So doing this via environment variables instead.
ifndef CMAKE_ENV_VARS
  CMAKE_ENV_VARS :=
endif
CMAKE_ENV_VARS += CC=$(CC) \
                  CXX=$(CXX) \
                  FC=$(FC) \
                  LDFLAGS="$(LDFLAGS)"


# We declare $(GLC_DIR)/Makefile to be a phony target so that cmake is
# always rerun whenever invoking 'make $(GLC_DIR)/Makefile'; this is
# desirable to pick up any new source files that may have been added
.PHONY: $(GLC_DIR)/Makefile
$(GLC_DIR)/Makefile:
	cd $(GLC_DIR); \
	$(CMAKE_ENV_VARS) cmake $(CMAKE_OPTS) $(CIMEROOT)/../components/cism/glimmer-cism

$(PIO_LIBDIR)/Makefile:
	cd $(PIO_LIBDIR); \
	$(CMAKE_ENV_VARS) cmake $(CMAKE_OPTS) $(PIO_SRC_DIR)

#-------------------------------------------------------------------------------
# Build & include dependency files
#-------------------------------------------------------------------------------

touch_filepath:
	touch Filepath

# Get list of files and build dependency file for all .o files
#   using perl scripts mkSrcfiles and mkDepends
# if a source is of form .F90.in strip the .in before creating the list of objects
SOURCES := $(shell cat Srcfiles)
BASENAMES := $(basename $(basename $(SOURCES)))
OBJS    := $(addsuffix .o, $(BASENAMES))
INCS    := $(foreach dir,$(cpp_dirs),-I$(dir))

CURDIR := $(shell pwd)

Depends: Srcfiles Deppath
	$(CASETOOLS)/mkDepends $(USER_MKDEPENDS_OPTS) Deppath Srcfiles > $@

Deppath: Filepath
	$(CP) -f Filepath $@
	@echo "$(MINCROOT)" >> $@

Srcfiles: Filepath
	$(CASETOOLS)/mkSrcfiles

Filepath:
	@echo "$(VPATH)" > $@


#-------------------------------------------------------------------------------
# echo file names, paths, compile flags, etc. used during build
#-------------------------------------------------------------------------------

db_files:
	@echo " "
	@echo "* MACFILE := $(MACFILE)"
	@echo "* VPATH   := $(VPATH)"
	@echo "* INCS    := $(INCS)"
	@echo "* OBJS    := $(OBJS)"
db_flags:
	@echo " "
	@echo "* cc      := $(CC)  $(CFLAGS) $(INCS) $(INCLDIR)"
	@echo "* .F.o    := $(FC)  $(FFLAGS) $(FIXEDFLAGS) $(INCS) $(INCLDIR)"
	@echo "* .F90.o  := $(FC)  $(FFLAGS) $(FREEFLAGS) $(INCS) $(INCLDIR)"
	ifeq ($(USE_CXX), true)
	  @echo "* .cpp.o  := $(CXX) $(CXXFLAGS) $(INCS) $(INCLDIR)"
	endif

#-------------------------------------------------------------------------------
# Rules used for the tests run by "configure -test"
#-------------------------------------------------------------------------------

test_fc: test_fc.o
	$(LD) -o $@ test_fc.o $(LDFLAGS)
ifeq ($(NETCDF_SEPARATE), false)
test_nc: test_nc.o
	$(LD) -o $@ test_nc.o -L$(LIB_NETCDF) -lnetcdff -lnetcdf $(LDFLAGS)
else ifeq ($(NETCDF_SEPARATE), true)
test_nc: test_nc.o
	$(LD) -o $@ test_nc.o -L$(LIB_NETCDF_FORTRAN) -L$(LIB_NETCDF_C) -lnetcdff -lnetcdf $(LDFLAGS)
endif
test_mpi: test_mpi.o
	$(LD) -o $@ test_mpi.o $(LDFLAGS)
test_esmf: test_esmf.o
	$(LD) -o $@ test_esmf.o $(LDFLAGS)

#-------------------------------------------------------------------------------
# create list of component libraries - hard-wired for current ccsm components
#-------------------------------------------------------------------------------

ifeq ($(ULIBDEP),$(null))
   ifneq ($(LIBROOT),$(null))
     ULIBDEP += $(LIBROOT)/libatm.a
     ULIBDEP += $(LIBROOT)/libice.a
     ifeq ($(findstring clm5_0,$(CLM_CONFIG_OPTS)),clm5_0)
          LNDLIB := libclm.a
     else
          ifeq ($(findstring clm4_5,$(CLM_CONFIG_OPTS)),clm4_5)
               LNDLIB := libclm.a
          else
               LNDLIB := liblnd.a
          endif
     endif

     ULIBDEP += $(LIBROOT)/$(LNDLIB)
     INCLDIR += -I$(EXEROOT)/lnd/obj
     ULIBDEP += $(LIBROOT)/libocn.a
     ULIBDEP += $(LIBROOT)/librof.a
     ULIBDEP += $(LIBROOT)/libglc.a
     ULIBDEP += $(LIBROOT)/libwav.a
     ULIBDEP += $(LIBROOT)/libesp.a
     ifeq ($(COMP_GLC), cism)
       ULIBDEP += $(CISM_LIBDIR)/libglimmercismfortran.a
       ifeq ($(CISM_USE_TRILINOS), TRUE)
         ULIBDEP += $(CISM_LIBDIR)/libglimmercismcpp.a
       endif
     endif
     ifeq ($(OCN_SUBMODEL),moby)
       ULIBDEP += $(LIBROOT)/libmoby.a
     endif
   endif
endif

ifdef COSP_LIBDIR
  ULIBDEP += $(COSP_LIBDIR)/libcosp.a
endif


ifndef CLIBS
   ifdef ULIBDEP
     # For each occurrence of something like /path/to/foo/libbar.a in ULIBDEP,
     # CLIBS will contain -L/path/to/foo -lbar
     CLIBS := $(foreach LIBDEP,$(strip $(ULIBDEP)), -L$(dir $(LIBDEP)) $(patsubst lib%.a,-l%,$(notdir $(LIBDEP))))
   endif
endif

# libcsm_share.a is in ULIBDEP, but -lcsm_share is in ULIBS rather than CLIBS,
# so this needs to be added after creating CLIBS above
CSMSHARELIB = $(INSTALL_SHAREDPATH)/$(COMP_INTERFACE)/$(ESMFDIR)/$(NINST_VALUE)/lib/libcsm_share.a
ULIBDEP += $(CSMSHARELIB)

#-------------------------------------------------------------------------------
# build rules:
#-------------------------------------------------------------------------------

.SUFFIXES:
.SUFFIXES: .F90 .F .f90 .f .c .cpp .o .in

ifeq ($(MPILIB),mpi-serial)
  MPISERIAL = $(INSTALL_SHAREDPATH)/lib/libmpi-serial.a
  MLIBS += $(MPISERIAL)
  CMAKE_OPTS += -DMPI_C_INCLUDE_PATH=$(INSTALL_SHAREDPATH)/include \
      -DMPI_Fortran_INCLUDE_PATH=$(INSTALL_SHAREDPATH)/include \
      -DMPI_C_LIBRARIES=$(INSTALL_SHAREDPATH)/lib/libmpi-serial.a \
      -DMPI_Fortran_LIBRARIES=$(INSTALL_SHAREDPATH)/lib/libmpi-serial.a
endif

$(MCTLIBS)  : $(MPISERIAL)

$(PIOLIB) : $(MPISERIAL) $(GPTLLIB)

$(CSMSHARELIB):  $(MCTLIBS) $(PIOLIB) $(GPTLLIB)
ifneq ($(MODEL),csm_share)
  $(OBJS):  $(CSMSHARELIB)
endif

$(EXEC_SE): $(OBJS) $(ULIBDEP) $(CSMSHARELIB) $(MCTLIBS) $(PIOLIB) $(GPTLLIB)
	$(LD) -o $(EXEC_SE) $(OBJS) $(CLIBS) $(ULIBS) $(SLIBS) $(MLIBS) $(LDFLAGS)

$(COMPLIB): $(OBJS)
	$(AR) -r $(COMPLIB) $(OBJS)


.c.o:
	$(CC) -c $(INCLDIR) $(INCS) $(CFLAGS)  $<
.F.o:
	$(FC) -c $(INCLDIR) $(INCS) $(FFLAGS) $(FIXEDFLAGS) $<
.f.o:
	$(FC) -c $(INCLDIR) $(INCS) $(FFLAGS) $(FIXEDFLAGS) $<
.f90.o:
	$(FC) -c $(INCLDIR) $(INCS) $(FFLAGS) $(FREEFLAGS)  $<
.F90.o:
	$(FC) -c $(INCLDIR) $(INCS) $(FFLAGS) $(FREEFLAGS) $(CONTIGUOUS_FLAG) $<
.cpp.o:
	$(CXX) -c $(INCLDIR) $(INCS) $(CXXFLAGS)  $<

%.F90: %.F90.in
	$(CIMEROOT)/src/externals/genf90/genf90.pl $< > $@

cleanatm:
	$(RM) -f $(LIBROOT)/libatm.a
	$(RM) -fr $(EXEROOT)/atm/obj

cleancpl:
	$(RM) -fr $(EXEROOT)/cpl/obj

cleanocn:
	$(RM) -f $(LIBROOT)/libocn.a
	$(RM) -fr $(EXEROOT)/ocn/obj

cleanwav:
	$(RM) -f $(LIBROOT)/libwav.a
	$(RM) -fr $(EXEROOT)/wav/obj

cleanesp:
	$(RM) -f $(LIBROOT)/libesp.a
	$(RM) -fr $(EXEROOT)/esp/obj

cleanglc:
	$(RM) -f $(LIBROOT)/libglc.a
	$(RM) -fr $(EXEROOT)/glc

cleanice:
	$(RM) -f $(LIBROOT)/libice.a
	$(RM) -fr $(EXEROOT)/ice/obj

cleanrof:
	$(RM) -f $(LIBROOT)/librof.a
	$(RM) -fr $(EXEROOT)/rof/obj

cleanlnd:
<<<<<<< HEAD
	$(RM) -f $(LIBROOT)/$(LNDLIB)
=======
	$(RM) -f $(LIBROOT)/liblnd.a
>>>>>>> eb59169e
	$(RM) -fr $(EXEROOT)/lnd/obj

cleancsmshare:
	$(RM) -f $(CSMSHARELIB)
	$(RM) -fr $(SHAREDLIBROOT)/$(SHAREDPATH)/$(COMP_INTERFACE)/$(ESMFDIR)/$(NINST_VALUE)/csm_share

cleanpio:
	$(RM) -f $(PIO_LIBDIR)/libpio*
	$(RM) -fr $(SHAREDLIBROOT)/$(SHAREDPATH)/pio

cleanmct:
	$(RM) -f $(MCTLIBS)
	$(RM) -fr $(SHAREDLIBROOT)/$(SHAREDPATH)/mct

cleangptl:
	$(RM) -f $(GPTLLIB)
	$(RM) -fr $(SHAREDLIBROOT)/$(SHAREDPATH)/gptl

clean: cleanatm cleanocn cleanwav cleanglc cleanice cleanrof cleanlnd cleanesp

realclean: clean cleancsmshare cleanpio cleanmct cleangptl

# the if-tests prevent DEPS files from being created when they're not needed
ifneq ($(MAKECMDGOALS), db_files)
ifneq ($(MAKECMDGOALS), db_flags)
ifeq (,$(findstring clean,$(MAKECMDGOALS)))
    -include Depends $(CASEROOT)/Depends.$(COMPILER) $(CASEROOT)/Depends.$(MACH) $(CASEROOT)/Depends.$(MACH).$(COMPILER)
endif
endif
endif<|MERGE_RESOLUTION|>--- conflicted
+++ resolved
@@ -900,11 +900,7 @@
 	$(RM) -fr $(EXEROOT)/rof/obj
 
 cleanlnd:
-<<<<<<< HEAD
 	$(RM) -f $(LIBROOT)/$(LNDLIB)
-=======
-	$(RM) -f $(LIBROOT)/liblnd.a
->>>>>>> eb59169e
 	$(RM) -fr $(EXEROOT)/lnd/obj
 
 cleancsmshare:
