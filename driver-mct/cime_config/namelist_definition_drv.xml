--- conflicted
+++ resolved
@@ -1524,12 +1524,9 @@
     <values>
       <value>$EPS_AGRID</value>
       <value atm_grid="ne0np4_northamericax4v1">3.e-10</value>
-<<<<<<< HEAD
       <value atm_grid="ne0np4_eastasiax4v1">3.e-10</value>
-=======
       <value atm_grid="ne0np4_amazonx4v1">3.e-10</value>
       <value atm_grid="ne0np4_amazonx4v2">3.e-10</value>
->>>>>>> 8d908002
       <value atm_grid="ne1024np4.pg2" lnd_grid="ne1024np4.pg2">1.e-10</value>
       <value atm_grid="ne120np4.pg2" lnd_grid="ne120np4.pg2">1.e-10</value>
       <value atm_grid="ne256np4.pg2" lnd_grid="ne256np4.pg2">1.e-10</value>
