module prep_atm_mod

  use shr_kind_mod,     only: r8 => SHR_KIND_R8
  use shr_kind_mod,     only: cs => SHR_KIND_CS
  use shr_kind_mod,     only: cl => SHR_KIND_CL
  use shr_sys_mod,      only: shr_sys_abort, shr_sys_flush
  use seq_comm_mct,     only: num_inst_atm, num_inst_ocn, num_inst_ice, num_inst_lnd, num_inst_xao, &
       num_inst_frc, num_inst_max, num_inst_iac, CPLID, ATMID, logunit
  use seq_comm_mct,     only: seq_comm_getData=>seq_comm_setptrs
  use seq_infodata_mod, only: seq_infodata_type, seq_infodata_getdata
  use seq_map_type_mod
  use seq_map_mod
  use seq_flds_mod
  use t_drv_timers_mod
  use mct_mod
  use perf_mod
  use component_type_mod, only: component_get_x2c_cx, component_get_c2x_cx
  use component_type_mod, only: atm, lnd, ocn, ice, iac

  implicit none
  save
  PRIVATE

  !--------------------------------------------------------------------------
  ! Public interfaces
  !--------------------------------------------------------------------------

  public :: prep_atm_init
  public :: prep_atm_mrg

  public :: prep_atm_get_l2x_ax
  public :: prep_atm_get_i2x_ax
  public :: prep_atm_get_o2x_ax
  public :: prep_atm_get_z2x_ax

  public :: prep_atm_calc_l2x_ax
  public :: prep_atm_calc_i2x_ax
  public :: prep_atm_calc_o2x_ax
  public :: prep_atm_calc_z2x_ax

  public :: prep_atm_get_mapper_So2a
  public :: prep_atm_get_mapper_Fo2a
  public :: prep_atm_get_mapper_Sl2a
  public :: prep_atm_get_mapper_Fl2a
  public :: prep_atm_get_mapper_Si2a
  public :: prep_atm_get_mapper_Fi2a
  public :: prep_atm_get_mapper_Fz2a

  !--------------------------------------------------------------------------
  ! Private interfaces
  !--------------------------------------------------------------------------

  private :: prep_atm_merge

  !--------------------------------------------------------------------------
  ! Private data
  !--------------------------------------------------------------------------

  ! mappers
  type(seq_map), pointer :: mapper_So2a
  type(seq_map), pointer :: mapper_Sl2a
  type(seq_map), pointer :: mapper_Si2a
  type(seq_map), pointer :: mapper_Sz2a
  type(seq_map), pointer :: mapper_Fo2a           ! needed for seq_frac_init
  type(seq_map), pointer :: mapper_Fl2a           ! needed for seq_frac_init
  type(seq_map), pointer :: mapper_Fi2a           ! needed for seq_frac_init
  type(seq_map), pointer :: mapper_Fz2a

  ! attribute vectors
  type(mct_aVect), pointer :: l2x_ax(:)   ! Lnd export, atm grid, cpl pes - allocated in driver
  type(mct_aVect), pointer :: i2x_ax(:)   ! Ice export, atm grid, cpl pes - allocated in driver
  type(mct_aVect), pointer :: o2x_ax(:)   ! Ocn export, atm grid, cpl pes - allocated in driver
  type(mct_aVect), pointer :: z2x_ax(:)   ! Iac export, atm grid, cpl pes - allocated in driver

  ! other module variables
  integer :: mpicom_CPLID  ! MPI cpl communicator
  logical :: iamroot_CPLID ! .true. => CPLID masterproc
  logical :: samegrid_al   ! samegrid atm and land
  !================================================================================================

contains

  !================================================================================================

  subroutine prep_atm_init(infodata, ocn_c2_atm, ice_c2_atm, lnd_c2_atm)

    !---------------------------------------------------------------
    ! Description
    ! Initialize module attribute vectors and  mappers
    !
    ! Arguments
    type (seq_infodata_type) , intent(inout) :: infodata
    logical                  , intent(in)    :: ocn_c2_atm ! .true.  => ocn to atm coupling on
    logical                  , intent(in)    :: ice_c2_atm ! .true.  => ice to atm coupling on
    logical                  , intent(in)    :: lnd_c2_atm ! .true.  => lnd to atm coupling on
    !
    ! Local Variables
    integer                          :: lsize_a
    integer                          :: eli, eii, emi, ezi
    logical                          :: samegrid_ao    ! samegrid atm and ocean
    logical                          :: samegrid_az ! samegrid atm and iac
    logical                          :: esmf_map_flag  ! .true. => use esmf for mapping
    logical                          :: atm_present    ! .true.  => atm is present
    logical                          :: ocn_present    ! .true.  => ocn is present
    logical                          :: ice_present    ! .true.  => ice is present
    logical                          :: lnd_present    ! .true.  => lnd is prsent
    logical                          :: iac_present    ! .true.  => iac is prsent
    character(CL)                    :: ocn_gnam       ! ocn grid
    character(CL)                    :: atm_gnam       ! atm grid
    character(CL)                    :: lnd_gnam       ! lnd grid
    character(CL)                    :: iac_gnam       ! iac grid
    type(mct_avect), pointer         :: a2x_ax
    character(*), parameter          :: subname = '(prep_atm_init)'
    character(*), parameter          :: F00 = "('"//subname//" : ', 4A )"
    !---------------------------------------------------------------

    call seq_infodata_getData(infodata, &
         atm_present=atm_present,       &
         ocn_present=ocn_present,       &
         ice_present=ice_present,       &
         lnd_present=lnd_present,       &
         iac_present=iac_present,       &
         atm_gnam=atm_gnam,             &
         ocn_gnam=ocn_gnam,             &
         lnd_gnam=lnd_gnam,             &
         iac_gnam=iac_gnam,             &
         esmf_map_flag=esmf_map_flag)

    allocate(mapper_So2a)
    allocate(mapper_Sl2a)
    allocate(mapper_Si2a)
    allocate(mapper_Fo2a)
    allocate(mapper_Fl2a)
    allocate(mapper_Fi2a)
    allocate(mapper_Fz2a)

    if (atm_present) then

       call seq_comm_getData(CPLID, &
            mpicom=mpicom_CPLID, iamroot=iamroot_CPLID)

       a2x_ax => component_get_c2x_cx(atm(1))
       lsize_a = mct_aVect_lsize(a2x_ax)

       allocate(l2x_ax(num_inst_lnd))
       do eli = 1,num_inst_lnd
          call mct_aVect_init(l2x_ax(eli), rList=seq_flds_l2x_fields, lsize=lsize_a)
          call mct_aVect_zero(l2x_ax(eli))
       end do
       allocate(o2x_ax(num_inst_max))
       do emi = 1,num_inst_max
          call mct_aVect_init(o2x_ax(emi), rList=seq_flds_o2x_fields, lsize=lsize_a)
          call mct_aVect_zero(o2x_ax(emi))
       enddo
       allocate(i2x_ax(num_inst_ice))
       do eii = 1,num_inst_ice
          call mct_aVect_init(i2x_ax(eii), rList=seq_flds_i2x_fields, lsize=lsize_a)
          call mct_aVect_zero(i2x_ax(eii))
       enddo
       allocate(z2x_ax(num_inst_iac))
       do ezi = 1,num_inst_iac
          call mct_aVect_init(z2x_ax(ezi), rList=seq_flds_z2x_fields, lsize=lsize_a)
          call mct_aVect_zero(z2x_ax(ezi))
       enddo

       samegrid_al = .true.
       samegrid_ao = .true.
       samegrid_az = .true.
       if (trim(atm_gnam) /= trim(lnd_gnam)) samegrid_al = .false.
       if (trim(atm_gnam) /= trim(ocn_gnam)) samegrid_ao = .false.
       if (trim(atm_gnam) /= trim(iac_gnam)) samegrid_az = .false.

       if (ocn_c2_atm) then
          if (iamroot_CPLID) then
             write(logunit,*) ' '
             write(logunit,F00) 'Initializing mapper_So2a'
          end if
          call seq_map_init_rcfile(mapper_So2a, ocn(1), atm(1), &
               'seq_maps.rc','ocn2atm_smapname:','ocn2atm_smaptype:',samegrid_ao, &
               'mapper_So2a initialization',esmf_map_flag)
       end if

       ! needed for domain checking
       if (ocn_present) then
          if (iamroot_CPLID) then
             write(logunit,*) ' '
             write(logunit,F00) 'Initializing mapper_Fo2a'
          end if
          call seq_map_init_rcfile(mapper_Fo2a, ocn(1), atm(1), &
               'seq_maps.rc','ocn2atm_fmapname:','ocn2atm_fmaptype:',samegrid_ao, &
               'mapper_Fo2a initialization',esmf_map_flag)
       endif
       call shr_sys_flush(logunit)

       if (ice_c2_atm) then
          if (iamroot_CPLID) then
             write(logunit,*) ' '
             write(logunit,F00) 'Initializing mapper_Si2a'
          end if
          call seq_map_init_rcfile(mapper_Si2a, ice(1), atm(1), &
               'seq_maps.rc','ice2atm_smapname:','ice2atm_smaptype:',samegrid_ao, &
               'mapper_Si2a initialization',esmf_map_flag)
       end if

       ! needed for domain checking
       if (ice_present) then
          if (iamroot_CPLID) then
             write(logunit,*) ' '
             write(logunit,F00) 'Initializing mapper_Fi2a'
          end if
          call seq_map_init_rcfile(mapper_Fi2a, ice(1), atm(1), &
               'seq_maps.rc','ice2atm_fmapname:','ice2atm_fmaptype:',samegrid_ao, &
               'mapper_Fi2a initialization',esmf_map_flag)
       endif
       call shr_sys_flush(logunit)

       ! needed for domain checking
       if (lnd_present) then
          if (iamroot_CPLID) then
             write(logunit,*) ' '
             write(logunit,F00) 'Initializing mapper_Fl2a'
          end if
          call seq_map_init_rcfile(mapper_Fl2a, lnd(1), atm(1), &
               'seq_maps.rc','lnd2atm_fmapname:','lnd2atm_fmaptype:',samegrid_al, &
               'mapper_Fl2a initialization',esmf_map_flag)
       endif
       call shr_sys_flush(logunit)

       if (lnd_c2_atm) then
          if (iamroot_CPLID) then
             write(logunit,*) ' '
             write(logunit,F00) 'Initializing mapper_Sl2a'
          end if
          call seq_map_init_rcfile(mapper_Sl2a, lnd(1), atm(1), &
               'seq_maps.rc','lnd2atm_smapname:','lnd2atm_smaptype:',samegrid_al, &
               'mapper_Sl2a initialization',esmf_map_flag)
       end if

       ! needed for domain checking
       if (iac_present) then
          if (iamroot_CPLID) then
             write(logunit,*) ' '
             write(logunit,F00) 'Initializing mapper_Fz2a'
          end if

          call seq_map_init_rcfile(mapper_Fz2a, iac(1), atm(1), &
               'seq_maps.rc','iac2atm_fmapname:','iac2atm_fmaptype:',samegrid_az, &
               'mapper_Fz2a initialization',esmf_map_flag)
       endif
       call shr_sys_flush(logunit)

    end if

  end subroutine prep_atm_init

  !================================================================================================

  subroutine prep_atm_mrg(infodata, fractions_ax, xao_ax, timer_mrg)

    !---------------------------------------------------------------
    ! Description
    ! Prepare run phase, including running the merge
    !
    ! Arguments
    type(seq_infodata_type) , intent(in)    :: infodata
    type(mct_aVect)         , intent(in)    :: fractions_ax(:)
    type(mct_aVect)         , intent(in)    :: xao_ax(:)
    character(len=*)        , intent(in)    :: timer_mrg
    !
    ! Local Variables
    integer                  :: eli, eoi, eii, exi, efi, eai, emi, ezi
    type(mct_avect), pointer :: x2a_ax
    character(*), parameter  :: subname = '(prep_atm_mrg)'
    character(*), parameter  :: F00 = "('"//subname//" : ', 4A )"
    !---------------------------------------------------------------

    call t_drvstartf (trim(timer_mrg),barrier=mpicom_CPLID)
    do eai = 1,num_inst_atm
       ! Use fortran mod to address ensembles in merge
       eli = mod((eai-1),num_inst_lnd) + 1
       eoi = mod((eai-1),num_inst_ocn) + 1
       eii = mod((eai-1),num_inst_ice) + 1
       exi = mod((eai-1),num_inst_xao) + 1
       efi = mod((eai-1),num_inst_frc) + 1
       emi = mod((eai-1),num_inst_max) + 1
       ezi = mod((eai-1),num_inst_iac) + 1

       x2a_ax => component_get_x2c_cx(atm(eai)) ! This is actually modifying x2a_ax
       call prep_atm_merge(l2x_ax(eli), o2x_ax(emi), xao_ax(exi), &
            i2x_ax(eii), z2x_ax(ezi), &
            fractions_ax(efi), x2a_ax)
    enddo
    call t_drvstopf  (trim(timer_mrg))

  end subroutine prep_atm_mrg

  !================================================================================================

  subroutine prep_atm_merge( l2x_a, o2x_a, xao_a, i2x_a, z2x_a, fractions_a, x2a_a )

    !-----------------------------------------------------------------------
    !
    ! Arguments
    type(mct_aVect), intent(in)    :: l2x_a
    type(mct_aVect), intent(in)    :: o2x_a
    type(mct_aVect), intent(in)    :: xao_a
    type(mct_aVect), intent(in)    :: i2x_a
    type(mct_aVect), intent(in)    :: z2x_a
    type(mct_aVect), intent(in)    :: fractions_a
    type(mct_aVect), intent(inout) :: x2a_a
    !
    ! Local workspace
<<<<<<< HEAD
    real(r8) :: fracl, fraci, fraco, fracl_st, fracz
    integer  :: n,ka,ki,kl,ko,kx,kof,kif,klf,klf_st,kzf,i,i1,o1,kz
=======
    real(r8) :: fracl, fraci, fraco, fracz
    integer  :: n,ka,ki,kl,ko,kx,kof,kif,klf,kzf,i,i1,o1,kz
>>>>>>> 3657e406
    integer  :: lsize
    integer  :: index_x2a_Sf_lfrac
    integer  :: index_x2a_Sf_ifrac
    integer  :: index_x2a_Sf_ofrac
    integer  :: index_x2a_Sf_zfrac
    character(CL),allocatable :: field_atm(:)   ! string converted to char
    character(CL),allocatable :: field_lnd(:)   ! string converted to char
    character(CL),allocatable :: field_ice(:)   ! string converted to char
    character(CL),allocatable :: field_iac(:)   ! string converted to char
    character(CL),allocatable :: field_xao(:)   ! string converted to char
    character(CL),allocatable :: field_ocn(:)   ! string converted to char
    character(CL),allocatable :: itemc_atm(:)   ! string converted to char
    character(CL),allocatable :: itemc_lnd(:)   ! string converted to char
    character(CL),allocatable :: itemc_ice(:)   ! string converted to char
    character(CL),allocatable :: itemc_iac(:)   ! string converted to char
    character(CL),allocatable :: itemc_xao(:)   ! string converted to char
    character(CL),allocatable :: itemc_ocn(:)   ! string converted to char
    logical :: iamroot
    character(CL),allocatable :: mrgstr(:)   ! temporary string
    character(CL) :: fracstr, fracstr_st
    logical, save :: first_time = .true.
    type(mct_aVect_sharedindices),save :: l2x_sharedindices
    type(mct_aVect_sharedindices),save :: o2x_sharedindices
    type(mct_aVect_sharedindices),save :: i2x_sharedindices
    type(mct_aVect_sharedindices),save :: z2x_sharedindices
    type(mct_aVect_sharedindices),save :: xao_sharedindices
<<<<<<< HEAD
    logical, pointer, save :: lmerge(:),imerge(:),xmerge(:),omerge(:),lstate(:),zmerge(:)
=======
    logical, pointer, save :: lmerge(:),imerge(:),xmerge(:),omerge(:),zmerge(:)
>>>>>>> 3657e406
    integer, pointer, save :: lindx(:), iindx(:), oindx(:),xindx(:),zindx(:)
    integer, save          :: naflds, nlflds,niflds,noflds,nxflds,nzflds
    character(*), parameter   :: subname = '(prep_atm_merge) '
    !-----------------------------------------------------------------------
    !
    call seq_comm_getdata(CPLID, iamroot=iamroot)

    if (first_time) then

       naflds = mct_aVect_nRattr(x2a_a)
       nlflds = mct_aVect_nRattr(l2x_a)
       niflds = mct_aVect_nRattr(i2x_a)
       nzflds = mct_aVect_nRattr(z2x_a)
       noflds = mct_aVect_nRattr(o2x_a)
       nxflds = mct_aVect_nRattr(xao_a)

       allocate(lindx(naflds), lmerge(naflds))
       allocate(iindx(naflds), imerge(naflds))
       allocate(xindx(naflds), xmerge(naflds))
       allocate(zindx(naflds), zmerge(naflds))
       allocate(oindx(naflds), omerge(naflds))
       allocate(lindx(naflds), lstate(naflds))
       allocate(field_atm(naflds), itemc_atm(naflds))
       allocate(field_lnd(nlflds), itemc_lnd(nlflds))
       allocate(field_ice(niflds), itemc_ice(niflds))
       allocate(field_iac(nzflds), itemc_iac(nzflds))
       allocate(field_ocn(noflds), itemc_ocn(noflds))
       allocate(field_xao(nxflds), itemc_xao(nxflds))
       allocate(mrgstr(naflds))

       lindx(:) = 0
       iindx(:) = 0
       xindx(:) = 0
       oindx(:) = 0
       zindx(:) = 0
       lmerge(:)  = .true.
       imerge(:)  = .true.
       xmerge(:)  = .true.
       omerge(:)  = .true.
<<<<<<< HEAD
       lstate(:)  = .false.
=======
>>>>>>> 3657e406
       zmerge(:)  = .true.

       do ka = 1,naflds
          field_atm(ka) = mct_aVect_getRList2c(ka, x2a_a)
          itemc_atm(ka) = trim(field_atm(ka)(scan(field_atm(ka),'_'):))
       enddo
       do kl = 1,nlflds
          field_lnd(kl) = mct_aVect_getRList2c(kl, l2x_a)
          itemc_lnd(kl) = trim(field_lnd(kl)(scan(field_lnd(kl),'_'):))
       enddo
       do kz = 1,nzflds
          field_iac(kz) = mct_aVect_getRList2c(kz, z2x_a)
          itemc_iac(kz) = trim(field_iac(kz)(scan(field_iac(kz),'_'):))
       enddo
       do ki = 1,niflds
          field_ice(ki) = mct_aVect_getRList2c(ki, i2x_a)
          itemc_ice(ki) = trim(field_ice(ki)(scan(field_ice(ki),'_'):))
       enddo
       do ko = 1,noflds
          field_ocn(ko) = mct_aVect_getRList2c(ko, o2x_a)
          itemc_ocn(ko) = trim(field_ocn(ko)(scan(field_ocn(ko),'_'):))
       enddo
       do kx = 1,nxflds
          field_xao(kx) = mct_aVect_getRList2c(kx, xao_a)
          itemc_xao(kx) = trim(field_xao(kx)(scan(field_xao(kx),'_'):))
       enddo

       call mct_aVect_setSharedIndices(l2x_a, x2a_a, l2x_SharedIndices)
       call mct_aVect_setSharedIndices(o2x_a, x2a_a, o2x_SharedIndices)
       call mct_aVect_setSharedIndices(i2x_a, x2a_a, i2x_SharedIndices)
       call mct_aVect_setSharedIndices(z2x_a, x2a_a, z2x_SharedIndices)
       call mct_aVect_setSharedIndices(xao_a, x2a_a, xao_SharedIndices)

       ! Field naming rules
       ! Only atm states that are Sx_... will be merged
       ! Only fluxes that are F??x_... will be merged
       ! All fluxes will be multiplied by corresponding component fraction

       do ka = 1,naflds
          !--- document merge ---
          mrgstr(ka) = subname//'x2a%'//trim(field_atm(ka))//' ='
          if (field_atm(ka)(1:2) == 'PF') then
             cycle ! if flux has first character as P, pass straight through
          end if
          if (field_atm(ka)(1:1) == 'S' .and. field_atm(ka)(2:2) /= 'x') then
             cycle ! any state fields that are not Sx_ will just be copied
          end if
          if (field_atm(ka)(1:1) == 'S') then
             lstate(ka) = .true.
          end if

          do kl = 1,nlflds
             if (trim(itemc_atm(ka)) == trim(itemc_lnd(kl))) then
                if ((trim(field_atm(ka)) == trim(field_lnd(kl)))) then
                   if (field_lnd(kl)(1:1) == 'F') lmerge(ka) = .false.
                end if
                ! --- make sure only one field matches ---
                if (lindx(ka) /= 0) then
                   write(logunit,*) subname,' ERROR: found multiple kl field matches for ',trim(itemc_lnd(kl))
                   call shr_sys_abort(subname//' ERROR multiple kl field matches')
                endif
                lindx(ka) = kl
             end if
          end do

          do kz = 1,nzflds
             if (trim(itemc_atm(ka)) == trim(itemc_iac(kz))) then
                if ((trim(field_atm(ka)) == trim(field_iac(kz)))) then
                   if (field_iac(kz)(1:1) == 'F') zmerge(ka) = .false.
                end if
                ! --- make sure only one field matches ---
                if (zindx(ka) /= 0) then
                   write(logunit,*) subname,' ERROR: found multiple kz field matches for ',trim(itemc_iac(kz))
                   call shr_sys_abort(subname//' ERROR multiple kz field matches')
                endif
                zindx(ka) = kz
             end if
          end do

          do ki = 1,niflds
             if (field_ice(ki)(1:1) == 'F' .and. field_ice(ki)(2:4) == 'ioi') then
                cycle ! ignore all fluxes that are ice/ocn fluxes
             end if
             if (trim(itemc_atm(ka)) == trim(itemc_ice(ki))) then
                if ((trim(field_atm(ka)) == trim(field_ice(ki)))) then
                   if (field_ice(ki)(1:1) == 'F') imerge(ka) = .false.
                end if
                ! --- make sure only one field matches ---
                if (iindx(ka) /= 0) then
                   write(logunit,*) subname,' ERROR: found multiple ki field matches for ',trim(itemc_ice(ki))
                   call shr_sys_abort(subname//' ERROR multiple ki field matches')
                endif
                iindx(ka) = ki
             end if
          end do
          do kx = 1,nxflds
             if (trim(itemc_atm(ka)) == trim(itemc_xao(kx))) then
                if ((trim(field_atm(ka)) == trim(field_xao(kx)))) then
                   if (field_xao(kx)(1:1) == 'F') xmerge(ka) = .false.
                end if
                ! --- make sure only one field matches ---
                if (xindx(ka) /= 0) then
                   write(logunit,*) subname,' ERROR: found multiple kx field matches for ',trim(itemc_xao(kx))
                   call shr_sys_abort(subname//' ERROR multiple kx field matches')
                endif
                xindx(ka) = kx
             end if
          end do
          do ko = 1,noflds
             if (trim(itemc_atm(ka)) == trim(itemc_ocn(ko))) then
                if ((trim(field_atm(ka)) == trim(field_ocn(ko)))) then
                   if (field_ocn(ko)(1:1) == 'F') omerge(ka) = .false.
                end if
                ! --- make sure only one field matches ---
                if (oindx(ka) /= 0) then
                   write(logunit,*) subname,' ERROR: found multiple ko field matches for ',trim(itemc_ocn(ko))
                   call shr_sys_abort(subname//' ERROR multiple ko field matches')
                endif
                oindx(ka) = ko
             end if
          end do

          ! --- add some checks ---

          ! --- make sure all terms agree on merge or non-merge aspect ---
          if (oindx(ka) > 0 .and. xindx(ka) > 0) then
             write(logunit,*) subname,' ERROR: oindx and xindx both non-zero, not allowed ',trim(itemc_atm(ka))
             call shr_sys_abort(subname//' ERROR oindx and xindx both non-zero')
          endif

          ! --- make sure all terms agree on merge or non-merge aspect ---
          if (lindx(ka) > 0 .and. iindx(ka) > 0 .and. (lmerge(ka) .neqv. imerge(ka))) then
             write(logunit,*) subname,' ERROR: lindx and iindx merge logic error ',trim(itemc_atm(ka))
             call shr_sys_abort(subname//' ERROR lindx and iindx merge logic error')
          endif
          if (lindx(ka) > 0 .and. xindx(ka) > 0 .and. (lmerge(ka) .neqv. xmerge(ka))) then
             write(logunit,*) subname,' ERROR: lindx and xindx merge logic error ',trim(itemc_atm(ka))
             call shr_sys_abort(subname//' ERROR lindx and xindx merge logic error')
          endif
          if (lindx(ka) > 0 .and. oindx(ka) > 0 .and. (lmerge(ka) .neqv. omerge(ka))) then
             write(logunit,*) subname,' ERROR: lindx and oindx merge logic error ',trim(itemc_atm(ka))
             call shr_sys_abort(subname//' ERROR lindx and oindx merge logic error')
          endif
          if (xindx(ka) > 0 .and. iindx(ka) > 0 .and. (xmerge(ka) .neqv. imerge(ka))) then
             write(logunit,*) subname,' ERROR: xindx and iindx merge logic error ',trim(itemc_atm(ka))
             call shr_sys_abort(subname//' ERROR xindx and iindx merge logic error')
          endif
          if (xindx(ka) > 0 .and. oindx(ka) > 0 .and. (xmerge(ka) .neqv. omerge(ka))) then
             write(logunit,*) subname,' ERROR: xindx and oindx merge logic error ',trim(itemc_atm(ka))
             call shr_sys_abort(subname//' ERROR xindx and oindx merge logic error')
          endif
          if (iindx(ka) > 0 .and. oindx(ka) > 0 .and. (imerge(ka) .neqv. omerge(ka))) then
             write(logunit,*) subname,' ERROR: iindx and oindx merge logic error ',trim(itemc_atm(ka))
             call shr_sys_abort(subname//' ERROR iindx and oindx merge logic error')
          endif

       end do
    end if

    ! Zero attribute vector

    call mct_avect_zero(x2a_a)

    ! Update surface fractions

    kif=mct_aVect_indexRA(fractions_a,"ifrac")
    kof=mct_aVect_indexRA(fractions_a,"ofrac")
<<<<<<< HEAD
    klf_st = mct_aVect_indexRA(fractions_a,"lfrac")
    kzf=mct_aVect_indexRA(fractions_a,"zfrac")
    fracstr_st = 'lfrac'
=======
    kzf=mct_aVect_indexRA(fractions_a,"zfrac")
>>>>>>> 3657e406
    if (samegrid_al) then
    klf=mct_aVect_indexRA(fractions_a,"lfrac")
       fracstr = 'lfrac'
    else
       klf = mct_aVect_indexRA(fractions_a,"lfrin")
       fracstr = 'lfrin'
    endif

    lsize = mct_avect_lsize(x2a_a)

    index_x2a_Sf_lfrac = mct_aVect_indexRA(x2a_a,'Sf_lfrac')
    index_x2a_Sf_ifrac = mct_aVect_indexRA(x2a_a,'Sf_ifrac')
    index_x2a_Sf_ofrac = mct_aVect_indexRA(x2a_a,'Sf_ofrac')
    index_x2a_Sf_zfrac = mct_aVect_indexRA(x2a_a,'Sf_zfrac')
    do n = 1,lsize
       x2a_a%rAttr(index_x2a_Sf_lfrac,n) = fractions_a%Rattr(klf,n)
       x2a_a%rAttr(index_x2a_Sf_ifrac,n) = fractions_a%Rattr(kif,n)
       x2a_a%rAttr(index_x2a_Sf_ofrac,n) = fractions_a%Rattr(kof,n)
       x2a_a%rAttr(index_x2a_Sf_zfrac,n) = fractions_a%Rattr(kzf,n)
    end do

    !--- document fraction operations ---
    if (first_time) then
       mrgstr(index_x2a_sf_lfrac) = trim(mrgstr(index_x2a_sf_lfrac))//' = fractions_a%'//trim(fracstr)
       mrgstr(index_x2a_sf_ifrac) = trim(mrgstr(index_x2a_sf_ifrac))//' = fractions_a%ifrac'
       mrgstr(index_x2a_sf_ofrac) = trim(mrgstr(index_x2a_sf_ofrac))//' = fractions_a%ofrac'
       mrgstr(index_x2a_sf_zfrac) = trim(mrgstr(index_x2a_sf_zfrac))//' = fractions_a%zfrac'
    endif

    ! Copy attributes that do not need to be merged
    ! These are assumed to have the same name in
    ! (o2x_a and x2a_a) and in (l2x_a and x2a_a), etc.

    !--- document copy operations ---
    if (first_time) then
       !--- document merge ---
       do i=1,l2x_SharedIndices%shared_real%num_indices
          i1=l2x_SharedIndices%shared_real%aVindices1(i)
          o1=l2x_SharedIndices%shared_real%aVindices2(i)
          mrgstr(o1) = trim(mrgstr(o1))//' = l2x%'//trim(field_lnd(i1))
       enddo
       do i=1,o2x_SharedIndices%shared_real%num_indices
          i1=o2x_SharedIndices%shared_real%aVindices1(i)
          o1=o2x_SharedIndices%shared_real%aVindices2(i)
          mrgstr(o1) = trim(mrgstr(o1))//' = o2x%'//trim(field_ocn(i1))
       enddo
       do i=1,i2x_SharedIndices%shared_real%num_indices
          i1=i2x_SharedIndices%shared_real%aVindices1(i)
          o1=i2x_SharedIndices%shared_real%aVindices2(i)
          mrgstr(o1) = trim(mrgstr(o1))//' = i2x%'//trim(field_ice(i1))
       enddo
       do i=1,z2x_SharedIndices%shared_real%num_indices
          i1=z2x_SharedIndices%shared_real%aVindices1(i)
          o1=z2x_SharedIndices%shared_real%aVindices2(i)
          mrgstr(o1) = trim(mrgstr(o1))//' = z2x%'//trim(field_iac(i1))
       enddo
       do i=1,xao_SharedIndices%shared_real%num_indices
          i1=xao_SharedIndices%shared_real%aVindices1(i)
          o1=xao_SharedIndices%shared_real%aVindices2(i)
          mrgstr(o1) = trim(mrgstr(o1))//' = xao%'//trim(field_xao(i1))
       enddo
    endif

    !    call mct_aVect_copy(aVin=l2x_a, aVout=x2a_a, vector=mct_usevector)
    !    call mct_aVect_copy(aVin=o2x_a, aVout=x2a_a, vector=mct_usevector)
    !    call mct_aVect_copy(aVin=i2x_a, aVout=x2a_a, vector=mct_usevector)
    !    call mct_aVect_copy(aVin=xao_a, aVout=x2a_a, vector=mct_usevector)
    call mct_aVect_copy(aVin=l2x_a, aVout=x2a_a, vector=mct_usevector, sharedIndices=l2x_SharedIndices)
    call mct_aVect_copy(aVin=o2x_a, aVout=x2a_a, vector=mct_usevector, sharedIndices=o2x_SharedIndices)
    call mct_aVect_copy(aVin=i2x_a, aVout=x2a_a, vector=mct_usevector, sharedIndices=i2x_SharedIndices)
    call mct_aVect_copy(aVin=z2x_a, aVout=x2a_a, vector=mct_usevector, sharedIndices=z2x_SharedIndices)
    call mct_aVect_copy(aVin=xao_a, aVout=x2a_a, vector=mct_usevector, sharedIndices=xao_SharedIndices)

    ! If flux to atm is coming only from the ocean (based on field being in o2x_a) -
    ! -- then scale by both ocean and ice fraction
    ! If flux to atm is coming only from the land or ice or coupler
    ! -- then do scale by fraction above

    do ka = 1,naflds
       !--- document merge ---
       if (first_time) then
          if (lindx(ka) > 0) then
             if (lstate(ka)) then
                if (lmerge(ka)) then
                   mrgstr(ka) = trim(mrgstr(ka))//' + '//trim(fracstr_st)//'*l2x%'//trim(field_lnd(lindx(ka)))
                else
                   mrgstr(ka) = trim(mrgstr(ka))//' = '//trim(fracstr_st)//'*l2x%'//trim(field_lnd(lindx(ka)))
                end if
             else
                if (lmerge(ka)) then
                   mrgstr(ka) = trim(mrgstr(ka))//' + '//trim(fracstr)//'*l2x%'//trim(field_lnd(lindx(ka)))
                else
                   mrgstr(ka) = trim(mrgstr(ka))//' = '//trim(fracstr)//'*l2x%'//trim(field_lnd(lindx(ka)))
                end if
             end if
          end if
          if (zindx(ka) > 0) then
             if (zmerge(ka)) then
                mrgstr(ka) = trim(mrgstr(ka))//' + zfrac*z2x%'//trim(field_iac(zindx(ka)))
             else
                mrgstr(ka) = trim(mrgstr(ka))//' = zfrac*z2x%'//trim(field_iac(zindx(ka)))
             end if
          end if
          if (zindx(ka) > 0) then
             if (zmerge(ka)) then
                mrgstr(ka) = trim(mrgstr(ka))//' + zfrac*z2x%'//trim(field_iac(zindx(ka)))
             else
                mrgstr(ka) = trim(mrgstr(ka))//' = zfrac*z2x%'//trim(field_iac(zindx(ka)))
             end if
          end if
          if (iindx(ka) > 0) then
             if (imerge(ka)) then
                mrgstr(ka) = trim(mrgstr(ka))//' + ifrac*i2x%'//trim(field_ice(iindx(ka)))
             else
                mrgstr(ka) = trim(mrgstr(ka))//' = ifrac*i2x%'//trim(field_ice(iindx(ka)))
             end if
          end if
          if (xindx(ka) > 0) then
             if (xmerge(ka)) then
                mrgstr(ka) = trim(mrgstr(ka))//' + ofrac*xao%'//trim(field_xao(xindx(ka)))
             else
                mrgstr(ka) = trim(mrgstr(ka))//' = ofrac*xao%'//trim(field_xao(xindx(ka)))
             end if
          end if
          if (oindx(ka) > 0) then
             if (omerge(ka)) then
                mrgstr(ka) = trim(mrgstr(ka))//' + ofrac*o2x%'//trim(field_ocn(oindx(ka)))
             end if
             if (.not. omerge(ka)) then
                mrgstr(ka) = trim(mrgstr(ka))//' + (ifrac+ofrac)*o2x%'//trim(field_ocn(oindx(ka)))
             end if
          end if
       endif

       do n = 1,lsize
          fracl = fractions_a%Rattr(klf,n)
          fracl_st = fractions_a%Rattr(klf_st,n)
          fraci = fractions_a%Rattr(kif,n)
          fraco = fractions_a%Rattr(kof,n)
          fracz = fractions_a%Rattr(kzf,n)
          if (lindx(ka) > 0 .and. fracl > 0._r8) then
             if (lstate(ka)) then
                if (lmerge(ka)) then
                   x2a_a%rAttr(ka,n) = x2a_a%rAttr(ka,n) + l2x_a%rAttr(lindx(ka),n) * fracl_st
                else
                   x2a_a%rAttr(ka,n) = l2x_a%rAttr(lindx(ka),n) * fracl_st
                end if
             else
                if (lmerge(ka)) then
                   x2a_a%rAttr(ka,n) = x2a_a%rAttr(ka,n) + l2x_a%rAttr(lindx(ka),n) * fracl
                else
                   x2a_a%rAttr(ka,n) = l2x_a%rAttr(lindx(ka),n) * fracl
                end if
             end if
          end if
          if (zindx(ka) > 0 .and. fracz > 0._r8) then
             if (zmerge(ka)) then
                x2a_a%rAttr(ka,n) = x2a_a%rAttr(ka,n) + z2x_a%rAttr(zindx(ka),n) * fracz
             else
                x2a_a%rAttr(ka,n) = z2x_a%rAttr(zindx(ka),n) * fracz
             end if
          end if
          if (zindx(ka) > 0 .and. fracz > 0._r8) then
             if (zmerge(ka)) then
                x2a_a%rAttr(ka,n) = x2a_a%rAttr(ka,n) + z2x_a%rAttr(zindx(ka),n) * fracz
             else
                x2a_a%rAttr(ka,n) = z2x_a%rAttr(zindx(ka),n) * fracz
             end if
          end if
          if (iindx(ka) > 0 .and. fraci > 0._r8) then
             if (imerge(ka)) then
                x2a_a%rAttr(ka,n) = x2a_a%rAttr(ka,n) + i2x_a%rAttr(iindx(ka),n) * fraci
             else
                x2a_a%rAttr(ka,n) = i2x_a%rAttr(iindx(ka),n) * fraci
             end if
          end if
          if (xindx(ka) > 0 .and. fraco > 0._r8) then
             if (xmerge(ka)) then
                x2a_a%rAttr(ka,n) = x2a_a%rAttr(ka,n) + xao_a%rAttr(xindx(ka),n) * fraco
             else
                x2a_a%rAttr(ka,n) = xao_a%rAttr(xindx(ka),n) * fraco
             end if
          end if
          if (oindx(ka) > 0) then
             if (omerge(ka) .and. fraco > 0._r8) then
                x2a_a%rAttr(ka,n) = x2a_a%rAttr(ka,n) + o2x_a%rAttr(oindx(ka),n) * fraco
             end if
             if (.not. omerge(ka)) then
                !--- NOTE: This IS using the ocean fields and ice fraction !! ---
                x2a_a%rAttr(ka,n) = o2x_a%rAttr(oindx(ka),n) * fraci
                x2a_a%rAttr(ka,n) = x2a_a%rAttr(ka,n) + o2x_a%rAttr(oindx(ka),n) * fraco
             end if
          end if
       end do
    end do

    if (first_time) then
       if (iamroot) then
          write(logunit,'(A)') subname//' Summary:'
          do ka = 1,naflds
             write(logunit,'(A)') trim(mrgstr(ka))
          enddo
       endif
       deallocate(mrgstr)
       deallocate(field_atm,itemc_atm)
       deallocate(field_lnd,itemc_lnd)
       deallocate(field_ice,itemc_ice)
       deallocate(field_iac,itemc_iac)
       deallocate(field_ocn,itemc_ocn)
       deallocate(field_xao,itemc_xao)
    endif

    first_time = .false.

  end subroutine prep_atm_merge

  !================================================================================================

  subroutine prep_atm_calc_o2x_ax(fractions_ox, timer)
    !---------------------------------------------------------------
    ! Description
    ! Create o2x_ax (note that o2x_ax is a local module variable)
    !
    ! Arguments
    type(mct_aVect) , optional, intent(in) :: fractions_ox(:)
    character(len=*), optional, intent(in) :: timer
    !
    ! Local Variables
    integer :: eoi, efi, emi
    type(mct_aVect) , pointer :: o2x_ox
    character(*), parameter   :: subname = '(prep_atm_calc_o2x_ax)'
    character(*), parameter   :: F00 = "('"//subname//" : ', 4A )"
    !---------------------------------------------------------------

    call t_drvstartf (trim(timer),barrier=mpicom_CPLID)
    do emi = 1,num_inst_max
       eoi = mod((emi-1),num_inst_ocn) + 1
       efi = mod((emi-1),num_inst_frc) + 1

       o2x_ox => component_get_c2x_cx(ocn(eoi))
       if (present(fractions_ox)) then
          call seq_map_map(mapper_So2a, o2x_ox, o2x_ax(emi),&
               fldlist=seq_flds_o2x_states,norm=.true., &
               avwts_s=fractions_ox(efi),avwtsfld_s='ofrac')
       else
          call seq_map_map(mapper_So2a, o2x_ox, o2x_ax(emi),&
               fldlist=seq_flds_o2x_states,norm=.true.)
       endif
       call seq_map_map(mapper_Fo2a, o2x_ox, o2x_ax(emi),&
            fldlist=seq_flds_o2x_fluxes,norm=.true.)
    enddo
    call t_drvstopf  (trim(timer))

  end subroutine prep_atm_calc_o2x_ax

  !================================================================================================

  subroutine prep_atm_calc_i2x_ax(fractions_ix, timer)
    !---------------------------------------------------------------
    ! Description
    ! Create i2x_ax (note that i2x_ax is a local module variable)
    !
    ! Arguments
    type(mct_aVect) , intent(in) :: fractions_ix(:)
    character(len=*), intent(in) :: timer
    !
    ! Local Variables
    integer :: eii, efi
    type(mct_aVect) , pointer :: i2x_ix
    character(*), parameter   :: subname = '(prep_atm_calc_i2x_ax)'
    character(*), parameter   :: F00 = "('"//subname//" : ', 4A )"
    !---------------------------------------------------------------

    call t_drvstartf (trim(timer),barrier=mpicom_CPLID)
    do eii = 1,num_inst_ice
       efi = mod((eii-1),num_inst_frc) + 1

       i2x_ix => component_get_c2x_cx(ice(eii))
       call seq_map_map(mapper_Si2a, i2x_ix, i2x_ax(eii), &
            fldlist=seq_flds_i2x_states, &
            avwts_s=fractions_ix(eii), avwtsfld_s='ifrac')
       call seq_map_map(mapper_Fi2a, i2x_ix, i2x_ax(eii), &
            fldlist=seq_flds_i2x_fluxes, &
            avwts_s=fractions_ix(eii), avwtsfld_s='ifrac')
    enddo
    call t_drvstopf  (trim(timer))

  end subroutine prep_atm_calc_i2x_ax

  !================================================================================================

  subroutine prep_atm_calc_l2x_ax(fractions_lx, timer)
    !---------------------------------------------------------------
    ! Description
    ! Create l2x_ax (note that l2x_ax is a local module variable)
    !
    ! Arguments
    type(mct_aVect) , intent(in) :: fractions_lx(:)
    character(len=*), intent(in) :: timer
    !
    ! Local Variables
    integer :: eli, efi
    type(mct_avect), pointer :: l2x_lx
    character(*), parameter  :: subname = '(prep_atm_calc_l2x_ax)'
    character(*), parameter  :: F00 = "('"//subname//" : ', 4A )"
    !---------------------------------------------------------------

    call t_drvstartf (trim(timer),barrier=mpicom_CPLID)
    do eli = 1,num_inst_lnd
       efi = mod((eli-1),num_inst_frc) + 1

       l2x_lx => component_get_c2x_cx(lnd(eli))
       call seq_map_map(mapper_Sl2a, l2x_lx, l2x_ax(eli), &
            fldlist=seq_flds_l2x_states, norm=.true., &
            avwts_s=fractions_lx(efi), avwtsfld_s='lfrin')
       call seq_map_map(mapper_Fl2a, l2x_lx, l2x_ax(eli), &
            fldlist=seq_flds_l2x_fluxes, norm=.true., &
            avwts_s=fractions_lx(efi), avwtsfld_s='lfrin')
    enddo
    call t_drvstopf  (trim(timer))

  end subroutine prep_atm_calc_l2x_ax

  !================================================================================================

  subroutine prep_atm_calc_z2x_ax(fractions_zx, timer)
    !---------------------------------------------------------------
    ! Description
    ! Create z2x_ax (note that z2x_ax is a local module variable)
    !
    ! Arguments
    type(mct_aVect) , intent(in) :: fractions_zx(:)
    character(len=*), intent(in) :: timer
    !
    ! Local Variables
    integer :: ezi, efi
    type(mct_avect), pointer :: z2x_zx
    character(*), parameter  :: subname = '(prep_atm_calc_z2x_ax)'
    character(*), parameter  :: F00 = "('"//subname//" : ', 4A )"
    !---------------------------------------------------------------

    call t_drvstartf (trim(timer),barrier=mpicom_CPLID)
    do ezi = 1,num_inst_iac
       efi = mod((ezi-1),num_inst_frc) + 1

       z2x_zx => component_get_c2x_cx(iac(ezi))
       call seq_map_map(mapper_Fz2a, z2x_zx, z2x_ax(ezi), &
            fldlist=seq_flds_z2x_fluxes, norm=.true., &
            avwts_s=fractions_zx(efi), avwtsfld_s='zfrac')
    enddo
    call t_drvstopf  (trim(timer))

  end subroutine prep_atm_calc_z2x_ax

  !================================================================================================

  function prep_atm_get_l2x_ax()
    type(mct_aVect), pointer :: prep_atm_get_l2x_ax(:)
    prep_atm_get_l2x_ax => l2x_ax(:)
  end function prep_atm_get_l2x_ax

  function prep_atm_get_i2x_ax()
    type(mct_aVect), pointer :: prep_atm_get_i2x_ax(:)
    prep_atm_get_i2x_ax => i2x_ax(:)
  end function prep_atm_get_i2x_ax

  function prep_atm_get_o2x_ax()
    type(mct_aVect), pointer :: prep_atm_get_o2x_ax(:)
    prep_atm_get_o2x_ax => o2x_ax(:)
  end function prep_atm_get_o2x_ax

  function prep_atm_get_z2x_ax()
    type(mct_aVect), pointer :: prep_atm_get_z2x_ax(:)
    prep_atm_get_z2x_ax => z2x_ax(:)
  end function prep_atm_get_z2x_ax

  function prep_atm_get_mapper_So2a()
    type(seq_map), pointer :: prep_atm_get_mapper_So2a
    prep_atm_get_mapper_So2a => mapper_So2a
  end function prep_atm_get_mapper_So2a

  function prep_atm_get_mapper_Fo2a()
    type(seq_map), pointer :: prep_atm_get_mapper_Fo2a
    prep_atm_get_mapper_Fo2a => mapper_Fo2a
  end function prep_atm_get_mapper_Fo2a

  function prep_atm_get_mapper_Sl2a()
    type(seq_map), pointer :: prep_atm_get_mapper_Sl2a
    prep_atm_get_mapper_Sl2a => mapper_Sl2a
  end function prep_atm_get_mapper_Sl2a

  function prep_atm_get_mapper_Fl2a()
    type(seq_map), pointer :: prep_atm_get_mapper_Fl2a
    prep_atm_get_mapper_Fl2a => mapper_Fl2a
  end function prep_atm_get_mapper_Fl2a

  function prep_atm_get_mapper_Si2a()
    type(seq_map), pointer :: prep_atm_get_mapper_Si2a
    prep_atm_get_mapper_Si2a => mapper_Si2a
  end function prep_atm_get_mapper_Si2a

  function prep_atm_get_mapper_Fi2a()
    type(seq_map), pointer :: prep_atm_get_mapper_Fi2a
    prep_atm_get_mapper_Fi2a => mapper_Fi2a
  end function prep_atm_get_mapper_Fi2a

  function prep_atm_get_mapper_Fz2a()
    type(seq_map), pointer :: prep_atm_get_mapper_Fz2a
    prep_atm_get_mapper_Fz2a => mapper_Fz2a
  end function prep_atm_get_mapper_Fz2a

  !================================================================================================

end module prep_atm_mod<|MERGE_RESOLUTION|>--- conflicted
+++ resolved
@@ -310,13 +310,8 @@
     type(mct_aVect), intent(inout) :: x2a_a
     !
     ! Local workspace
-<<<<<<< HEAD
     real(r8) :: fracl, fraci, fraco, fracl_st, fracz
     integer  :: n,ka,ki,kl,ko,kx,kof,kif,klf,klf_st,kzf,i,i1,o1,kz
-=======
-    real(r8) :: fracl, fraci, fraco, fracz
-    integer  :: n,ka,ki,kl,ko,kx,kof,kif,klf,kzf,i,i1,o1,kz
->>>>>>> 3657e406
     integer  :: lsize
     integer  :: index_x2a_Sf_lfrac
     integer  :: index_x2a_Sf_ifrac
@@ -343,11 +338,7 @@
     type(mct_aVect_sharedindices),save :: i2x_sharedindices
     type(mct_aVect_sharedindices),save :: z2x_sharedindices
     type(mct_aVect_sharedindices),save :: xao_sharedindices
-<<<<<<< HEAD
     logical, pointer, save :: lmerge(:),imerge(:),xmerge(:),omerge(:),lstate(:),zmerge(:)
-=======
-    logical, pointer, save :: lmerge(:),imerge(:),xmerge(:),omerge(:),zmerge(:)
->>>>>>> 3657e406
     integer, pointer, save :: lindx(:), iindx(:), oindx(:),xindx(:),zindx(:)
     integer, save          :: naflds, nlflds,niflds,noflds,nxflds,nzflds
     character(*), parameter   :: subname = '(prep_atm_merge) '
@@ -387,10 +378,7 @@
        imerge(:)  = .true.
        xmerge(:)  = .true.
        omerge(:)  = .true.
-<<<<<<< HEAD
        lstate(:)  = .false.
-=======
->>>>>>> 3657e406
        zmerge(:)  = .true.
 
        do ka = 1,naflds
@@ -558,13 +546,9 @@
 
     kif=mct_aVect_indexRA(fractions_a,"ifrac")
     kof=mct_aVect_indexRA(fractions_a,"ofrac")
-<<<<<<< HEAD
     klf_st = mct_aVect_indexRA(fractions_a,"lfrac")
     kzf=mct_aVect_indexRA(fractions_a,"zfrac")
     fracstr_st = 'lfrac'
-=======
-    kzf=mct_aVect_indexRA(fractions_a,"zfrac")
->>>>>>> 3657e406
     if (samegrid_al) then
     klf=mct_aVect_indexRA(fractions_a,"lfrac")
        fracstr = 'lfrac'
@@ -727,13 +711,6 @@
                 x2a_a%rAttr(ka,n) = z2x_a%rAttr(zindx(ka),n) * fracz
              end if
           end if
-          if (zindx(ka) > 0 .and. fracz > 0._r8) then
-             if (zmerge(ka)) then
-                x2a_a%rAttr(ka,n) = x2a_a%rAttr(ka,n) + z2x_a%rAttr(zindx(ka),n) * fracz
-             else
-                x2a_a%rAttr(ka,n) = z2x_a%rAttr(zindx(ka),n) * fracz
-             end if
-          end if
           if (iindx(ka) > 0 .and. fraci > 0._r8) then
              if (imerge(ka)) then
                 x2a_a%rAttr(ka,n) = x2a_a%rAttr(ka,n) + i2x_a%rAttr(iindx(ka),n) * fraci
