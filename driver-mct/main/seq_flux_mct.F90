--- conflicted
+++ resolved
@@ -111,10 +111,7 @@
   ! albedo reference variables - set via namelist
   real(r8)  :: seq_flux_mct_albdif  ! albedo, diffuse
   real(r8)  :: seq_flux_mct_albdir  ! albedo, direct
-<<<<<<< HEAD
-=======
   real(r8)  :: seq_flux_atmocn_minwind ! minimum wind temperature for atmocn flux routines
->>>>>>> 0a3bef49
 
   ! Coupler field indices
 
@@ -481,11 +478,7 @@
 
     character(len=256) :: cime_model
 
-<<<<<<< HEAD
-    namelist /seq_flux_mct_inparm/ seq_flux_mct_albdif, seq_flux_mct_albdir
-=======
     namelist /seq_flux_mct_inparm/ seq_flux_mct_albdif, seq_flux_mct_albdir, seq_flux_atmocn_minwind
->>>>>>> 0a3bef49
 
     character(len=*),parameter :: subname = '(seq_flux_readnl_mct) '
 
@@ -515,12 +508,6 @@
         call shr_file_freeUnit( unitn )
 
      end if
-<<<<<<< HEAD
-     if (seq_comm_iamin(ID)) then
-        call shr_mpi_bcast(seq_flux_mct_albdif, mpicom)
-        call shr_mpi_bcast(seq_flux_mct_albdir, mpicom)
-     endif
-=======
 
      if (seq_comm_iamin(ID)) then
         call shr_mpi_bcast(seq_flux_mct_albdif, mpicom)
@@ -528,7 +515,6 @@
         call shr_mpi_bcast(seq_flux_atmocn_minwind, mpicom)
      endif
 
->>>>>>> 0a3bef49
   end subroutine seq_flux_readnl_mct
 
   !===============================================================================
