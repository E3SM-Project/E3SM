module seq_flux_mct

  use shr_kind_mod,      only: r8 => shr_kind_r8, in=>shr_kind_in
  use shr_sys_mod,       only: shr_sys_abort
  use shr_flux_mod,      only: shr_flux_atmocn, shr_flux_atmocn_ua, shr_flux_atmocn_diurnal, shr_flux_adjust_constants
  use shr_orb_mod,       only: shr_orb_params, shr_orb_cosz, shr_orb_decl
  use shr_mct_mod,       only: shr_mct_queryConfigFile, shr_mct_sMatReaddnc

  use mct_mod
  use seq_flds_mod
  use seq_comm_mct
  use seq_infodata_mod

  use component_type_mod

  implicit none
  private
  save

  !--------------------------------------------------------------------------
  ! Public interfaces
  !--------------------------------------------------------------------------

  public seq_flux_init_mct
  public seq_flux_readnl_mct
  public seq_flux_initexch_mct

  public seq_flux_ocnalb_mct

  public seq_flux_atmocn_mct
  public seq_flux_atmocnexch_mct

  !--------------------------------------------------------------------------
  ! Private data
  !--------------------------------------------------------------------------

  real(r8), pointer       :: lats(:)  ! latitudes  (degrees)
  real(r8), pointer       :: lons(:)  ! longitudes (degrees)
  integer(in),allocatable :: mask(:)  ! ocn domain mask: 0 <=> inactive cell
  integer(in),allocatable :: emask(:) ! ocn mask on exchange grid decomp

  real(r8), allocatable ::  uocn (:)  ! ocn velocity, zonal
  real(r8), allocatable ::  vocn (:)  ! ocn velocity, meridional
  real(r8), allocatable ::  tocn (:)  ! ocean temperature
  real(r8), allocatable ::  zbot (:)  ! atm level height
  real(r8), allocatable ::  ubot (:)  ! atm velocity, zonal
  real(r8), allocatable ::  vbot (:)  ! atm velocity, meridional
  real(r8), allocatable ::  thbot(:)  ! atm potential T
  real(r8), allocatable ::  shum (:)  ! atm specific humidity
  real(r8), allocatable ::  shum_16O (:)  ! atm H2O tracer
  real(r8), allocatable ::  shum_HDO (:)  ! atm HDO tracer
  real(r8), allocatable ::  shum_18O (:)  ! atm H218O tracer
  real(r8), allocatable ::  roce_16O (:)  ! ocn H2O ratio
  real(r8), allocatable ::  roce_HDO (:)  ! ocn HDO ratio
  real(r8), allocatable ::  roce_18O (:)  ! ocn H218O ratio
  real(r8), allocatable ::  dens (:)  ! atm density
  real(r8), allocatable ::  tbot (:)  ! atm bottom surface T
  real(r8), allocatable ::  pslv (:)  ! sea level pressure (Pa)
  real(r8), allocatable ::  sen  (:)  ! heat flux: sensible
  real(r8), allocatable ::  lat  (:)  ! heat flux: latent
  real(r8), allocatable ::  lwup (:)  ! lwup over ocean
  real(r8), allocatable ::  evap (:)  ! water flux: evaporation
  real(r8), allocatable ::  evap_16O (:) !H2O flux: evaporation
  real(r8), allocatable ::  evap_HDO (:) !HDO flux: evaporation
  real(r8), allocatable ::  evap_18O (:) !H218O flux: evaporation
  real(r8), allocatable ::  taux (:)  ! wind stress, zonal
  real(r8), allocatable ::  tauy (:)  ! wind stress, meridional
  real(r8), allocatable ::  tref (:)  ! diagnostic:  2m ref T
  real(r8), allocatable ::  qref (:)  ! diagnostic:  2m ref Q
  real(r8), allocatable :: duu10n(:)  ! diagnostic: 10m wind speed squared

  real(r8), allocatable :: fswpen (:) ! fraction of sw penetrating ocn surface layer
  real(r8), allocatable :: ocnsal (:) ! ocean salinity
  real(r8), allocatable :: uGust  (:) ! wind gust
  real(r8), allocatable :: lwdn   (:) ! long  wave, downward
  real(r8), allocatable :: swdn   (:) ! short wave, downward
  real(r8), allocatable :: swup   (:) ! short wave, upward
  real(r8), allocatable :: prec   (:) ! precip

  ! Diurnal cycle variables wrt flux

  real(r8), allocatable :: tbulk      (:) ! diagnostic: ocn bulk T
  real(r8), allocatable :: tskin      (:) ! diagnostic: ocn skin T
  real(r8), allocatable :: tskin_night(:) ! diagnostic: ocn skin T
  real(r8), allocatable :: tskin_day  (:) ! diagnostic: ocn skin T
  real(r8), allocatable :: cSkin      (:) ! diagnostic: ocn cool skin
  real(r8), allocatable :: cSkin_night(:) ! diagnostic: ocn cool skin
  real(r8), allocatable :: warm       (:) ! diagnostic: ocn warming
  real(r8), allocatable :: salt       (:) ! diagnostic: ocn salting
  real(r8), allocatable :: speed      (:) ! diagnostic: ocn speed
  real(r8), allocatable :: regime     (:) ! diagnostic: ocn regime
  real(r8), allocatable :: warmMax    (:) ! diagnostic: ocn warming, max daily value
  real(r8), allocatable :: windMax    (:) ! diagnostic: ocn wind   , max daily value
  real(r8), allocatable :: QsolAvg    (:) ! diagnostic: ocn Qsol   , daily avg
  real(r8), allocatable :: windAvg    (:) ! diagnostic: ocn wind   , daily avg
  real(r8), allocatable :: warmMaxInc (:) ! diagnostic: ocn warming, max daily value, increment
  real(r8), allocatable :: windMaxInc (:) ! diagnostic: ocn wind   , max daily value, increment
  real(r8), allocatable :: qSolInc    (:) ! diagnostic: ocn Qsol   , daily avg, increment
  real(r8), allocatable :: windInc    (:) ! diagnostic: ocn wind   , daily avg, increment
  real(r8), allocatable :: nInc       (:) ! diagnostic: a/o flux   , increment

  real(r8), allocatable ::  ustar(:)  ! saved ustar
  real(r8), allocatable ::  re   (:)  ! saved re
  real(r8), allocatable ::  ssq  (:)  ! saved sq

  ! Conversion from degrees to radians

  real(r8),parameter :: const_pi      = SHR_CONST_PI       ! pi
  real(r8),parameter :: const_deg2rad = const_pi/180.0_r8  ! deg to rads

  ! albedo reference variables - set via namelist
  real(r8)  :: seq_flux_mct_albdif  ! albedo, diffuse
  real(r8)  :: seq_flux_mct_albdir  ! albedo, direct
  real(r8)  :: seq_flux_atmocn_minwind ! minimum wind temperature for atmocn flux routines

  ! Coupler field indices

  integer :: index_a2x_Sa_z
  integer :: index_a2x_Sa_u
  integer :: index_a2x_Sa_v
  integer :: index_a2x_Sa_tbot
  integer :: index_a2x_Sa_ptem
  integer :: index_a2x_Sa_shum
  integer :: index_a2x_Sa_shum_16O
  integer :: index_a2x_Sa_shum_HDO
  integer :: index_a2x_Sa_shum_18O
  integer :: index_a2x_Sa_dens
  integer :: index_a2x_Sa_pslv
  integer :: index_a2x_Faxa_swndr
  integer :: index_a2x_Faxa_swndf
  integer :: index_a2x_Faxa_swvdr
  integer :: index_a2x_Faxa_swvdf
  integer :: index_a2x_Faxa_lwdn
  integer :: index_a2x_Faxa_rainc
  integer :: index_a2x_Faxa_rainl
  integer :: index_a2x_Faxa_snowc
  integer :: index_a2x_Faxa_snowl
  integer :: index_o2x_So_t
  integer :: index_o2x_So_u
  integer :: index_o2x_So_v
  integer :: index_o2x_So_fswpen
  integer :: index_o2x_So_s
  integer :: index_o2x_So_roce_16O
  integer :: index_o2x_So_roce_HDO
  integer :: index_o2x_So_roce_18O
  integer :: index_xao_So_tref
  integer :: index_xao_So_qref
  integer :: index_xao_So_avsdr
  integer :: index_xao_So_avsdf
  integer :: index_xao_So_anidr
  integer :: index_xao_So_anidf
  integer :: index_xao_Faox_taux
  integer :: index_xao_Faox_tauy
  integer :: index_xao_Faox_lat
  integer :: index_xao_Faox_sen
  integer :: index_xao_Faox_evap
  integer :: index_xao_Faox_evap_16O
  integer :: index_xao_Faox_evap_HDO
  integer :: index_xao_Faox_evap_18O
  integer :: index_xao_Faox_lwup
  integer :: index_xao_Faox_swdn
  integer :: index_xao_Faox_swup
  integer :: index_xao_So_ustar
  integer :: index_xao_So_re
  integer :: index_xao_So_ssq
  integer :: index_xao_So_duu10n
  integer :: index_xao_So_u10
  integer :: index_xao_So_fswpen
  integer :: index_xao_So_warm_diurn
  integer :: index_xao_So_salt_diurn
  integer :: index_xao_So_speed_diurn
  integer :: index_xao_So_regime_diurn
  integer :: index_xao_So_tskin_diurn
  integer :: index_xao_So_tskin_day_diurn
  integer :: index_xao_So_tskin_night_diurn
  integer :: index_xao_So_cskin_diurn
  integer :: index_xao_So_cskin_night_diurn
  integer :: index_xao_So_tbulk_diurn
  integer :: index_xao_So_warmmax_diurn
  integer :: index_xao_So_windmax_diurn
  integer :: index_xao_So_qsolavg_diurn
  integer :: index_xao_So_windavg_diurn
  integer :: index_xao_So_warmmaxinc_diurn
  integer :: index_xao_So_windmaxinc_diurn
  integer :: index_xao_So_qsolinc_diurn
  integer :: index_xao_So_windinc_diurn
  integer :: index_xao_So_ninc_diurn

  character(len=16) :: fluxsetting = 'unknown'
  character(len=*),parameter  :: fluxsetting_atmocn = 'atmocn'
  character(len=*),parameter  :: fluxsetting_exchange = 'exchange'

  !--- for exchange grid ---
  type(mct_rearr) :: Re_a2e, Re_e2a, Re_o2e, Re_e2o  ! atm/ocn/exch rearrangers
  type(mct_sMat ) :: sMata2o, sMato2a                ! decomp sMat
  type(mct_gsMap) :: gsmap_ae, gsmap_oe              ! gsmaps for atm/ocn on exch grid
  integer(in)     :: nloc_a2o,nloc_o2a,nloc_o,nloc_a,nloc_ae,nloc_oe

  !===============================================================================
contains
  !===============================================================================

  subroutine seq_flux_init_mct(comp, fractions)

    !-----------------------------------------------------------------------
    !
    ! Arguments
    !
    type(component_type), intent(in) :: comp
    type(mct_aVect), intent(in)  :: fractions
    !
    ! Local variables
    !
    type(mct_gsMap), pointer :: gsMap
    type(mct_gGrid), pointer :: dom
    integer(in)              :: nloc
    integer                  :: ko,ki     ! fractions indices
    integer                  :: ier
    real(r8), pointer        :: rmask(:)  ! ocn domain mask
    character(*),parameter   :: subName =   '(seq_flux_init_mct) '
    !-----------------------------------------------------------------------

    gsmap => component_get_gsmap_cx(comp)
    dom   => component_get_dom_cx(comp)

    nloc = mct_avect_lsize(dom%data)

    ! Input fields atm
    allocate( zbot(nloc),stat=ier)
    if(ier/=0) call mct_die(subName,'allocate zbot',ier)
    zbot = 0.0_r8
    allocate( ubot(nloc),stat=ier)
    if(ier/=0) call mct_die(subName,'allocate ubot',ier)
    ubot = 0.0_r8
    allocate( vbot(nloc))
    if(ier/=0) call mct_die(subName,'allocate vbot',ier)
    vbot = 0.0_r8
    allocate(thbot(nloc),stat=ier)
    if(ier/=0) call mct_die(subName,'allocate thbot',ier)
    thbot = 0.0_r8
    allocate(shum(nloc),stat=ier)
    if(ier/=0) call mct_die(subName,'allocate shum',ier)
    shum = 0.0_r8
    allocate(shum_16O(nloc),stat=ier)
    if(ier/=0) call mct_die(subName,'allocate shum_16O',ier)
    shum_16O = 0.0_r8
    allocate(shum_HDO(nloc),stat=ier)
    if(ier/=0) call mct_die(subName,'allocate shum_HDO',ier)
    shum_HDO = 0.0_r8
    allocate(shum_18O(nloc),stat=ier)
    if(ier/=0) call mct_die(subName,'allocate shum_18O',ier)
    shum_18O = 0.0_r8
    allocate(dens(nloc),stat=ier)
    if(ier/=0) call mct_die(subName,'allocate dens',ier)
    dens = 0.0_r8
    allocate(tbot(nloc),stat=ier)
    if(ier/=0) call mct_die(subName,'allocate tbot',ier)
    tbot = 0.0_r8
    allocate(pslv(nloc),stat=ier)
    if(ier/=0) call mct_die(subName,'allocate pslv',ier)
    pslv = 0.0_r8
    allocate(ustar(nloc),stat=ier)
    if(ier/=0) call mct_die(subName,'allocate ustar',ier)
    ustar = 0.0_r8
    allocate(re(nloc), stat=ier)
    if(ier/=0) call mct_die(subName,'allocate re',ier)
    re = 0.0_r8
    allocate(ssq(nloc),stat=ier)
    if(ier/=0) call mct_die(subName,'allocate ssq',ier)
    ssq = 0.0_r8
    allocate( uocn(nloc),stat=ier)
    if(ier/=0) call mct_die(subName,'allocate uocn',ier)
    uocn = 0.0_r8
    allocate( vocn(nloc),stat=ier)
    if(ier/=0) call mct_die(subName,'allocate vocn',ier)
    vocn = 0.0_r8
    allocate( tocn(nloc),stat=ier)
    if(ier/=0) call mct_die(subName,'allocate tocn',ier)
    tocn = 0.0_r8
    allocate(roce_16O(nloc),stat=ier)
    if(ier/=0) call mct_die(subName,'allocate roce_16O',ier)
    roce_16O = 0.0_r8
    allocate(roce_HDO(nloc),stat=ier)
    if(ier/=0) call mct_die(subName,'allocate roce_HDO',ier)
    roce_HDO = 0.0_r8
    allocate(roce_18O(nloc),stat=ier)
    if(ier/=0) call mct_die(subName,'allocate roce_18O',ier)
    roce_18O = 0.0_r8

    ! Output fields
    allocate(sen (nloc),stat=ier)
    if(ier/=0) call mct_die(subName,'allocate sen',ier)
    sen  = 0.0_r8
    allocate(lat (nloc),stat=ier)
    if(ier/=0) call mct_die(subName,'allocate lat',ier)
    lat  = 0.0_r8
    allocate(evap(nloc),stat=ier)
    if(ier/=0) call mct_die(subName,'allocate evap',ier)
    evap = 0.0_r8
    allocate(evap_16O(nloc),stat=ier)
    if(ier/=0) call mct_die(subName,'allocate evap_16O',ier)
    evap_16O = 0.0_r8
    allocate(evap_HDO(nloc),stat=ier)
    if(ier/=0) call mct_die(subName,'allocate evap_HDO',ier)
    evap_HDO = 0.0_r8
    allocate(evap_18O(nloc),stat=ier)
    if(ier/=0) call mct_die(subName,'allocate evap_18O',ier)
    evap_18O = 0.0_r8
    allocate(lwup(nloc),stat=ier)
    if(ier/=0) call mct_die(subName,'allocate lwup',ier)
    lwup = 0.0_r8
    allocate(taux(nloc),stat=ier)
    if(ier/=0) call mct_die(subName,'allocate taux',ier)
    taux = 0.0_r8
    allocate(tauy(nloc),stat=ier)
    if(ier/=0) call mct_die(subName,'allocate tauy',ier)
    tauy = 0.0_r8
    allocate(tref(nloc),stat=ier)
    if(ier/=0) call mct_die(subName,'allocate tref',ier)
    tref = 0.0_r8
    allocate(qref(nloc),stat=ier)
    if(ier/=0) call mct_die(subName,'allocate qref',ier)
    qref = 0.0_r8
    allocate(duu10n(nloc),stat=ier)
    if(ier/=0) call mct_die(subName,'allocate duu10n',ier)
    duu10n = 0.0_r8

    !--- flux_diurnal cycle flux fields ---
    allocate(uGust(nloc),stat=ier)
    if(ier/=0) call mct_die(subName,'allocate uGust',ier)
    uGust = 0.0_r8
    allocate(lwdn(nloc),stat=ier)
    if(ier/=0) call mct_die(subName,'allocate lwdn',ier)
    lwdn = 0.0_r8
    allocate(swdn(nloc),stat=ier)
    if(ier/=0) call mct_die(subName,'allocate swdn',ier)
    swdn = 0.0_r8
    allocate(swup(nloc),stat=ier)
    if(ier/=0) call mct_die(subName,'allocate swup',ier)
    swup = 0.0_r8
    allocate(prec(nloc),stat=ier)
    if(ier/=0) call mct_die(subName,'allocate prec',ier)
    prec = 0.0_r8
    allocate(fswpen(nloc),stat=ier)
    if(ier/=0) call mct_die(subName,'allocate fswpen',ier)
    fswpen = 0.0_r8
    allocate(ocnsal(nloc),stat=ier)
    if(ier/=0) call mct_die(subName,'allocate ocnsal',ier)
    ocnsal = 0.0_r8

    allocate(tbulk(nloc),stat=ier)
    if(ier/=0) call mct_die(subName,'allocate tbulk',ier)
    tbulk = 0.0_r8
    allocate(tskin(nloc),stat=ier)
    if(ier/=0) call mct_die(subName,'allocate tskin',ier)
    tskin = 0.0_r8
    allocate(tskin_day(nloc),stat=ier)
    if(ier/=0) call mct_die(subName,'allocate tskin_day',ier)
    tskin_day = 0.0_r8
    allocate(tskin_night(nloc),stat=ier)
    if(ier/=0) call mct_die(subName,'allocate tskin_night',ier)
    tskin_night = 0.0_r8
    allocate(cskin(nloc),stat=ier)
    if(ier/=0) call mct_die(subName,'allocate cskin',ier)
    cskin = 0.0_r8
    allocate(cskin_night(nloc),stat=ier)
    if(ier/=0) call mct_die(subName,'allocate cskin_night',ier)
    cskin_night = 0.0_r8

    allocate(warm(nloc),stat=ier)
    if(ier/=0) call mct_die(subName,'allocate warm',ier)
    warm = 0.0_r8
    allocate(salt(nloc),stat=ier)
    if(ier/=0) call mct_die(subName,'allocate salt',ier)
    salt = 0.0_r8
    allocate(speed(nloc),stat=ier)
    if(ier/=0) call mct_die(subName,'allocate speed',ier)
    speed = 0.0_r8
    allocate(regime(nloc),stat=ier)
    if(ier/=0) call mct_die(subName,'allocate regime',ier)
    regime = 0.0_r8
    allocate(warmMax(nloc),stat=ier)
    if(ier/=0) call mct_die(subName,'allocate warmMax',ier)
    warmMax = 0.0_r8
    allocate(windMax(nloc),stat=ier)
    if(ier/=0) call mct_die(subName,'allocate windMax',ier)
    windMax = 0.0_r8
    allocate(qSolAvg(nloc),stat=ier)
    if(ier/=0) call mct_die(subName,'allocate qSolAvg',ier)
    qSolAvg = 0.0_r8
    allocate(windAvg(nloc),stat=ier)
    if(ier/=0) call mct_die(subName,'allocate windAvg',ier)
    windAvg = 0.0_r8

    allocate(warmMaxInc(nloc),stat=ier)
    if(ier/=0) call mct_die(subName,'allocate warmMaxInc',ier)
    warmMaxInc = 0.0_r8
    allocate(windMaxInc(nloc),stat=ier)
    if(ier/=0) call mct_die(subName,'allocate windMaxInc',ier)
    windMaxInc = 0.0_r8
    allocate(qSolInc(nloc),stat=ier)
    if(ier/=0) call mct_die(subName,'allocate qSolInc',ier)
    qSolInc = 0.0_r8
    allocate(windInc(nloc),stat=ier)
    if(ier/=0) call mct_die(subName,'allocate windInc',ier)
    windInc = 0.0_r8
    allocate(nInc     (nloc),stat=ier)
    if(ier/=0) call mct_die(subName,'allocate nInc',ier)
    nInc = 0.0_r8

    ! Grid fields
    allocate( lats(nloc),stat=ier )
    if(ier/=0) call mct_die(subName,'allocate lats',ier)
    lats = 0.0_r8
    allocate( lons(nloc),stat=ier )
    if(ier/=0) call mct_die(subName,'allocate lons',ier)
    lons = 0.0_r8
    allocate( emask(nloc),stat=ier)
    if(ier/=0) call mct_die(subName,'allocate emask',ier)
    emask = 0.0_r8
    allocate(mask(nloc),stat=ier)
    if(ier/=0) call mct_die(subName,'allocate mask',ier)
    mask = 0.0_r8

    ! Get lat, lon, mask, which is time-invariant
    allocate(rmask(nloc),stat=ier)
    if(ier/=0) call mct_die(subName,'allocate rmask',ier)
    call mct_gGrid_exportRAttr(dom, 'lat' , lats , nloc)
    call mct_gGrid_exportRAttr(dom, 'lon' , lons , nloc)

    ! setup the compute mask.
    ! prefer to compute just where ocean exists, so setup a mask here.
    ! this could be run with either the ocean or atm grid so need to be careful.
    ! really want the ocean mask on ocean grid or ocean mask mapped to atm grid,
    ! but do not have access to the ocean mask mapped to the atm grid.
    ! the dom mask is a good place to start, on ocean grid, it should be what we want,
    ! on the atm grid, it's just all 1's so not very useful.
    ! next look at ofrac+ifrac in fractions.  want to compute on all non-land points.
    ! using ofrac alone will exclude points that are currently all sea ice but that later
    ! could be less that 100% covered in ice.

    ! default compute everywhere, then "turn off" gridcells
    mask = 1

    ! use domain mask first
    call mct_gGrid_exportRAttr(dom, 'mask', rmask, nloc)
    where (rmask < 0.5_r8) mask = 0   ! like nint
    deallocate(rmask)

    ! then check ofrac + ifrac
    ko = mct_aVect_indexRA(fractions,"ofrac")
    ki = mct_aVect_indexRA(fractions,"ifrac")
    where (fractions%rAttr(ko,:)+fractions%rAttr(ki,:) <= 0.0_r8) mask(:) = 0

    emask = mask

    fluxsetting = trim(fluxsetting_atmocn)

  end subroutine seq_flux_init_mct

  !===============================================================================

  subroutine seq_flux_readnl_mct (nmlfile, ID)

    use shr_file_mod,   only : shr_file_getUnit, shr_file_freeUnit
    use shr_mpi_mod,    only : shr_mpi_bcast
    use seq_infodata_mod, only : seq_infodata_type, seq_infodata_getdata
    use shr_nl_mod, only: shr_nl_find_group_name

    !INPUT/OUTPUT PARAMETERS
    character(len=*), intent(in) :: nmlfile   ! Name-list filename
    integer                , intent(in) :: ID

    !LOCAL VARIABLES
    integer :: mpicom             ! MPI communicator
    integer :: ierr               ! I/O error code
    integer :: unitn              ! Namelist unit number to read

    character(len=256) :: cime_model

    namelist /seq_flux_mct_inparm/ seq_flux_mct_albdif, seq_flux_mct_albdir, seq_flux_atmocn_minwind

    character(len=*),parameter :: subname = '(seq_flux_readnl_mct) '

    !-------------------------------------------------------------------------------

    call seq_comm_setptrs(ID,mpicom=mpicom)
    if (seq_comm_iamroot(ID)) then

       !---------------------------------------------------------------------------
       ! Read in namelist
       !---------------------------------------------------------------------------

        unitn = shr_file_getUnit()
        write(logunit,"(A)") subname//': read seq_flux_mct_inparm namelist from: '&
             //trim(nmlfile)
        open( unitn, file=trim(nmlfile), status='old' )
        call shr_nl_find_group_name(unitn, 'seq_flux_mct_inparm', ierr)
        ierr = 1
        read(unitn,nml=seq_flux_mct_inparm,iostat=ierr)

        if (ierr < 0) then
           call shr_sys_abort( &
                subname//"ERROR: namelist read returns an EOF or EOR condition" )
        end if

        close(unitn)
        call shr_file_freeUnit( unitn )

     end if
<<<<<<< HEAD

     call shr_mpi_bcast(seq_flux_mct_albdif, mpicom)
     call shr_mpi_bcast(seq_flux_mct_albdir, mpicom)
     call shr_mpi_bcast(seq_flux_atmocn_minwind, mpicom)

=======
     if (seq_comm_iamin(ID)) then
        call shr_mpi_bcast(seq_flux_mct_albdif, mpicom)
        call shr_mpi_bcast(seq_flux_mct_albdir, mpicom)
     endif
>>>>>>> 6b35b960
  end subroutine seq_flux_readnl_mct

  !===============================================================================

  subroutine seq_flux_initexch_mct(atm, ocn, mpicom_cplid, cplid)

    !-----------------------------------------------------------------------
    !
    ! Arguments
    !
    type(component_type), intent(in) :: atm
    type(component_type), intent(in) :: ocn
    integer(in)         , intent(in) :: mpicom_cplid
    integer(in)         , intent(in) :: cplid
    !
    ! Local variables
    !
    type(mct_gsMap), pointer :: gsmap_a
    type(mct_gGrid), pointer :: dom_a
    type(mct_gsMap), pointer :: gsmap_o
    type(mct_gGrid), pointer :: dom_o
    integer(in)              :: ka,ko,ia,io,n
    integer                  :: ier
    integer                  :: mytask
    integer(in)              :: kmsk            ! field indices
    character(len=128)       :: ConfigFileName  ! config file to read
    character(len=128)       :: MapLabel        ! map name
    character(len=128)       :: MapTypeLabel    ! map type
    character(len=256)       :: fileName
    character(len=1)         :: maptype
    character(len=3)         :: Smaptype
    type(mct_aVect)          :: avdom_oe
    type(mct_list)           :: sort_keys
    character(*),parameter :: subName =   '(seq_flux_initexch_mct) '
    !-----------------------------------------------------------------------

    gsmap_a => component_get_gsmap_cx(atm) ! gsmap_ax
    gsmap_o => component_get_gsmap_cx(ocn) ! gsmap_ox
    dom_a   => component_get_dom_cx(atm)   ! dom_ax
    dom_o   => component_get_dom_cx(ocn)   ! dom_ox

    call shr_mpi_commrank(mpicom_cplid, mytask)

    !--- Get mapping file info
    do n = 1,2
       ConfigFileName = "seq_maps.rc"
       if (n == 1) then
          MapLabel = "atm2ocn_fmapname:"
          MapTypeLabel = "atm2ocn_fmaptype:"
       elseif (n == 2) then
          MapLabel = "ocn2atm_fmapname:"
          MapTypeLabel = "ocn2atm_fmaptype:"
       else
          call shr_sys_abort(trim(subname)//' do error1')
       endif

       call shr_mct_queryConfigFile(mpicom_cplid, ConfigFilename, &
            trim(MapLabel),fileName,trim(MapTypeLabel),maptype)

       !--- hardwire decomposition to gsmap_o
       if (n == 1) then
          Smaptype = "src"
          call shr_mct_sMatReaddnc(sMata2o, gsmap_a, gsmap_o, Smaptype, &
               filename=fileName, mytask=mytask, mpicom=mpicom_cplid)
       elseif (n == 2) then
          Smaptype = "dst"
          call shr_mct_sMatReaddnc(sMato2a, gsmap_o, gsmap_a, Smaptype, &
               filename=fileName, mytask=mytask, mpicom=mpicom_cplid)
       else
          call shr_sys_abort(trim(subname)//' do error2')
       endif

    enddo

    !--- the two mapping files must have their local indices in identical order
    !--- sort the global indices as a starting point

    call mct_list_init(sort_keys,'grow:gcol')
    call mct_sMat_SortPermute(sMata2o,sort_keys)
    call mct_list_clean(sort_keys)
    call mct_list_init(sort_keys,'gcol:grow')
    call mct_sMat_SortPermute(sMato2a,sort_keys)
    call mct_list_clean(sort_keys)

    !--- now check that they are sorted properly

    nloc_a2o= mct_sMat_lsize(sMata2o)
    nloc_o2a= mct_sMat_lsize(sMato2a)

    if (nloc_a2o /= nloc_o2a) then
       write(logunit,*) trim(subname),' ERROR: sMat sizes',nloc_a2o,nloc_o2a
       call shr_sys_abort(trim(subname)//' ERROR in sMat sizes')
    endif
    ko = mct_sMat_indexIA(sMata2o,'grow')    ! local row (dst) index
    ka = mct_sMat_indexIA(sMato2a,'gcol')    ! local column (src) index
    do n = 1,nloc_a2o
       io = sMata2o%data%iAttr(ko,n)
       ia = sMato2a%data%iAttr(ka,n)
       if (io /= ia) then
          write(logunit,*) trim(subname),' ERROR: sMat indices1 ',io,ia
          call shr_sys_abort(trim(subname)//' ERROR in sMat indices1')
       endif
    enddo
    ko = mct_sMat_indexIA(sMata2o,'gcol')    ! local column (src) index
    ka = mct_sMat_indexIA(sMato2a,'grow')    ! local row (dst) index
    do n = 1,nloc_a2o
       io = sMata2o%data%iAttr(ko,n)
       ia = sMato2a%data%iAttr(ka,n)
       if (io /= ia) then
          write(logunit,*) trim(subname),' ERROR: sMat indices2 ',io,ia
          call shr_sys_abort(trim(subname)//' ERROR in sMat indices2')
       endif
    enddo

    !--- instantiate/create/compute various datatypes

    call mct_sMat_2XgsMap(sMata2o , gsmap_ae, 0, mpicom_cplid, cplid)
    call mct_sMat_2YgsMap(sMata2o , gsmap_oe, 0, mpicom_cplid, cplid)

    call mct_rearr_init(gsmap_a   , gsmap_ae, mpicom_cplid, Re_a2e)
    call mct_rearr_init(gsmap_ae  , gsmap_a,  mpicom_cplid, Re_e2a)
    call mct_rearr_init(gsmap_o   , gsmap_oe, mpicom_cplid, Re_o2e)
    call mct_rearr_init(gsmap_oe  , gsmap_o,  mpicom_cplid, Re_e2o)

    call mct_sMat_g2lMat(sMata2o  , gsmap_ae, 'column',mpicom_cplid)
    call mct_sMat_g2lMat(sMata2o  , gsmap_oe, 'row',   mpicom_cplid)
    call mct_sMat_g2lMat(sMato2a  , gsmap_ae, 'row',   mpicom_cplid)
    call mct_sMat_g2lMat(sMato2a  , gsmap_oe, 'column',mpicom_cplid)

    nloc_a  = mct_gsmap_lsize(gsmap_a  , mpicom_cplid)
    nloc_o  = mct_gsmap_lsize(gsmap_o  , mpicom_cplid)
    nloc_ae = mct_gsmap_lsize(gsmap_ae , mpicom_cplid)
    nloc_oe = mct_gsmap_lsize(gsmap_oe , mpicom_cplid)

    call mct_gsmap_clean(gsmap_ae)
    call mct_gsmap_clean(gsmap_oe)

    ! Input fields atm
    allocate( emask(nloc_a2o),stat=ier)
    if(ier/=0) call mct_die(subName,'allocate emask',ier)
    allocate( zbot(nloc_a2o),stat=ier)
    if(ier/=0) call mct_die(subName,'allocate zbot',ier)
    allocate( ubot(nloc_a2o),stat=ier)
    if(ier/=0) call mct_die(subName,'allocate ubot',ier)
    allocate( vbot(nloc_a2o))
    if(ier/=0) call mct_die(subName,'allocate vbot',ier)
    allocate(thbot(nloc_a2o),stat=ier)
    if(ier/=0) call mct_die(subName,'allocate thbot',ier)
    allocate(shum(nloc_a2o),stat=ier)
    if(ier/=0) call mct_die(subName,'allocate shum',ier)
    allocate(shum_16O(nloc_a2o),stat=ier)
    if(ier/=0) call mct_die(subName,'allocate shum_16O',ier)
    allocate(shum_HDO(nloc_a2o),stat=ier)
    if(ier/=0) call mct_die(subName,'allocate shum_HDO',ier)
    allocate(shum_18O(nloc_a2o),stat=ier)
    if(ier/=0) call mct_die(subName,'allocate shum_18O',ier)
    allocate(dens(nloc_a2o),stat=ier)
    if(ier/=0) call mct_die(subName,'allocate dens',ier)
    allocate(tbot(nloc_a2o),stat=ier)
    if(ier/=0) call mct_die(subName,'allocate tbot',ier)
    allocate(pslv(nloc_a2o),stat=ier)
    if(ier/=0) call mct_die(subName,'allocate pslv',ier)
    allocate(ustar(nloc_a2o),stat=ier)
    if(ier/=0) call mct_die(subName,'allocate ustar',ier)
    allocate(re(nloc_a2o), stat=ier)
    if(ier/=0) call mct_die(subName,'allocate re',ier)
    allocate(ssq(nloc_a2o),stat=ier)
    if(ier/=0) call mct_die(subName,'allocate ssq',ier)
    allocate( uocn(nloc_a2o),stat=ier)
    if(ier/=0) call mct_die(subName,'allocate uocn',ier)
    allocate( vocn(nloc_a2o),stat=ier)
    if(ier/=0) call mct_die(subName,'allocate vocn',ier)
    allocate( tocn(nloc_a2o),stat=ier)
    if(ier/=0) call mct_die(subName,'allocate tocn',ier)

    ! Output fields
    allocate(sen (nloc_a2o),stat=ier)
    if(ier/=0) call mct_die(subName,'allocate sen',ier)
    allocate(lat (nloc_a2o),stat=ier)
    if(ier/=0) call mct_die(subName,'allocate lat',ier)
    allocate(evap(nloc_a2o),stat=ier)
    if(ier/=0) call mct_die(subName,'allocate evap',ier)
    allocate(evap_16O(nloc_a2o),stat=ier)
    if(ier/=0) call mct_die(subName,'allocate evap_16O',ier)
    allocate(evap_HDO(nloc_a2o),stat=ier)
    if(ier/=0) call mct_die(subName,'allocate evap_HDO',ier)
    allocate(evap_18O(nloc_a2o),stat=ier)
    if(ier/=0) call mct_die(subName,'allocate evap_18O',ier)
    allocate(lwup(nloc_a2o),stat=ier)
    if(ier/=0) call mct_die(subName,'allocate lwup',ier)
    allocate(taux(nloc_a2o),stat=ier)
    if(ier/=0) call mct_die(subName,'allocate taux',ier)
    allocate(tauy(nloc_a2o),stat=ier)
    if(ier/=0) call mct_die(subName,'allocate tauy',ier)
    allocate(tref(nloc_a2o),stat=ier)
    if(ier/=0) call mct_die(subName,'allocate tref',ier)
    allocate(qref(nloc_a2o),stat=ier)
    if(ier/=0) call mct_die(subName,'allocate qref',ier)
    allocate(duu10n(nloc_a2o),stat=ier)
    if(ier/=0) call mct_die(subName,'allocate duu10n',ier)

    ! set emask

    call mct_avect_init(avdom_oe,dom_o%data,lsize=nloc_oe)
    call mct_rearr_rearrange(dom_o%data, avdom_oe, Re_o2e, VECTOR=mct_usevector, ALLTOALL=mct_usealltoall)
    ko = mct_sMat_indexIA(sMata2o,'lrow')    ! local dst index
    kmsk = mct_aVect_indexRA(avdom_oe,"mask",dieWith=subName)
    do n = 1,nloc_a2o
       io = sMata2o%data%iAttr(ko,n)
       emask(n) = nint(avdom_oe%rAttr(kmsk,io))
       if (emask(n) == 0) then
          write(logunit,*) trim(subname),' ERROR: weights use masked ocean value'
          call shr_sys_abort(trim(subname)//' ERROR: weights use masked ocean value')
       endif
    enddo

    call mct_aVect_clean(avdom_oe)

    fluxsetting = trim(fluxsetting_exchange)

  end subroutine seq_flux_initexch_mct

  !===============================================================================

  subroutine seq_flux_ocnalb_mct( infodata, ocn, a2x_o, fractions_o, xao_o )

    !-----------------------------------------------------------------------
    !
    ! Arguments
    !
    type(seq_infodata_type) , intent(in)    :: infodata
    type(component_type)    , intent(in)    :: ocn
    type(mct_aVect)         , intent(in)    :: a2x_o
    type(mct_aVect)         , intent(inout) :: fractions_o
    type(mct_aVect)         , intent(inout) :: xao_o
    !
    ! Local variables
    !
    type(mct_gGrid), pointer :: dom_o
    logical             :: flux_albav           ! flux avg option
    integer(in)         :: n                  ! indices
    real(r8)            :: rlat                 ! gridcell latitude in radians
    real(r8)            :: rlon                 ! gridcell longitude in radians
    real(r8)            :: cosz                 ! Cosine of solar zenith angle
    real(r8)            :: eccen                ! Earth orbit eccentricity
    real(r8)            :: mvelpp               ! Earth orbit
    real(r8)            :: lambm0               ! Earth orbit
    real(r8)            :: obliqr               ! Earth orbit
    real(r8)            :: delta                ! Solar declination angle  in radians
    real(r8)            :: eccf                 ! Earth orbit eccentricity factor
    real(r8)            :: calday               ! calendar day including fraction, at 0e
    real(r8)            :: nextsw_cday          ! calendar day of next atm shortwave
    real(r8)            :: anidr                ! albedo: near infrared, direct
    real(r8)            :: avsdr                ! albedo: visible      , direct
    real(r8)            :: anidf                ! albedo: near infrared, diffuse
    real(r8)            :: avsdf                ! albedo: visible      , diffuse
    real(r8)            :: swdnc                ! temporary swdn
    real(r8)            :: swupc                ! temporary swup
    integer(in)         :: ier                  ! error code
    integer(in)         :: kx,kr                ! fractions indices
    integer(in)         :: klat,klon       ! field indices
    logical             :: update_alb           ! was albedo updated
    logical,save        :: first_call = .true.
    !
    character(*),parameter :: subName =   '(seq_flux_ocnalb_mct) '
    !
    !-----------------------------------------------------------------------

    dom_o => component_get_dom_cx(ocn) ! dom_ox

    call seq_infodata_getData(infodata , &
         flux_albav=flux_albav)

    ! Determine indices

    update_alb = .false.

    if (first_call) then
       index_xao_So_anidr  = mct_aVect_indexRA(xao_o,'So_anidr')
       index_xao_So_anidf  = mct_aVect_indexRA(xao_o,'So_anidf')
       index_xao_So_avsdr  = mct_aVect_indexRA(xao_o,'So_avsdr')
       index_xao_So_avsdf  = mct_aVect_indexRA(xao_o,'So_avsdf')
       index_xao_Faox_swdn = mct_aVect_indexRA(xao_o,'Faox_swdn')
       index_xao_Faox_swup = mct_aVect_indexRA(xao_o,'Faox_swup')

       index_a2x_Faxa_swndr = mct_aVect_indexRA(a2x_o,'Faxa_swndr')
       index_a2x_Faxa_swndf = mct_aVect_indexRA(a2x_o,'Faxa_swndf')
       index_a2x_Faxa_swvdr = mct_aVect_indexRA(a2x_o,'Faxa_swvdr')
       index_a2x_Faxa_swvdf = mct_aVect_indexRA(a2x_o,'Faxa_swvdf')

       nloc_o  = mct_ggrid_lsize(dom_o)
       klat = mct_gGrid_indexRA(dom_o,"lat" ,dieWith=subName)
       klon = mct_gGrid_indexRA(dom_o,"lon" ,dieWith=subName)
       allocate( lats(nloc_o),stat=ier )
       if(ier/=0) call mct_die(subName,'allocate lats',ier)
       allocate( lons(nloc_o),stat=ier )
       if(ier/=0) call mct_die(subName,'allocate lons',ier)
       do n = 1,nloc_o
          lats(n) = dom_o%data%rAttr(klat,n)
          lons(n) = dom_o%data%rAttr(klon,n)
       enddo
       first_call = .false.
    endif

    if (flux_albav) then

       do n=1,nloc_o
          anidr = seq_flux_mct_albdir
          avsdr = seq_flux_mct_albdir
          anidf = seq_flux_mct_albdif
          avsdf = seq_flux_mct_albdif

          ! Albedo is now function of latitude (will be new implementation)
          !rlat = const_deg2rad * lats(n)
          !anidr = 0.069_r8 - 0.011_r8 * cos(2._r8 * rlat)
          !avsdr = anidr
          !anidf = anidr
          !avsdf = anidr

          xao_o%rAttr(index_xao_So_avsdr,n) = avsdr
          xao_o%rAttr(index_xao_So_anidr,n) = anidr
          xao_o%rAttr(index_xao_So_avsdf,n) = avsdf
          xao_o%rAttr(index_xao_So_anidf,n) = anidf
       end do
       update_alb = .true.

    else

       !--- flux_atmocn needs swdn & swup = swdn*(-albedo)
       !--- swdn & albedos are time-aligned  BEFORE albedos get updated below ---
       do n=1,nloc_o
          avsdr = xao_o%rAttr(index_xao_So_avsdr,n)
          anidr = xao_o%rAttr(index_xao_So_anidr,n)
          avsdf = xao_o%rAttr(index_xao_So_avsdf,n)
          anidf = xao_o%rAttr(index_xao_So_anidf,n)
          swupc = a2x_o%rAttr(index_a2x_Faxa_swndr,n)*(-anidr) &
               & + a2x_o%rAttr(index_a2x_Faxa_swndf,n)*(-anidf) &
               & + a2x_o%rAttr(index_a2x_Faxa_swvdr,n)*(-avsdr) &
               & + a2x_o%rAttr(index_a2x_Faxa_swvdf,n)*(-avsdf)
          swdnc = a2x_o%rAttr(index_a2x_Faxa_swndr,n) &
               & + a2x_o%rAttr(index_a2x_Faxa_swndf,n) &
               & + a2x_o%rAttr(index_a2x_Faxa_swvdr,n) &
               & + a2x_o%rAttr(index_a2x_Faxa_swvdf,n)
          if ( anidr == 1.0_r8 ) then ! dark side of earth
             swupc = 0.0_r8
             swdnc = 0.0_r8
          end if
          xao_o%rAttr(index_xao_Faox_swdn,n) = swdnc
          xao_o%rAttr(index_xao_Faox_swup,n) = swupc
       end do

       ! Solar declination
       ! Will only do albedo calculation if nextsw_cday is not -1.

       call seq_infodata_GetData(infodata,nextsw_cday=nextsw_cday,orb_eccen=eccen, &
            orb_mvelpp=mvelpp, orb_lambm0=lambm0, orb_obliqr=obliqr)
       if (nextsw_cday >= -0.5_r8) then
          calday = nextsw_cday
          call shr_orb_decl(calday, eccen, mvelpp,lambm0, obliqr, delta, eccf)
          ! Compute albedos
          do n=1,nloc_o
             rlat = const_deg2rad * lats(n)
             rlon = const_deg2rad * lons(n)
             cosz = shr_orb_cosz( calday, rlat, rlon, delta )
             if (cosz  >  0.0_r8) then !--- sun hit --
                anidr = (.026_r8/(cosz**1.7_r8 + 0.065_r8)) +   &
                     (.150_r8*(cosz         - 0.100_r8 ) *   &
                     (cosz         - 0.500_r8 ) *   &
                     (cosz         - 1.000_r8 )  )
                avsdr = anidr
                anidf = seq_flux_mct_albdif
                avsdf = seq_flux_mct_albdif
             else !--- dark side of earth ---
                anidr = 1.0_r8
                avsdr = 1.0_r8
                anidf = 1.0_r8
                avsdf = 1.0_r8
             end if

             xao_o%rAttr(index_xao_So_avsdr,n) = avsdr
             xao_o%rAttr(index_xao_So_anidr,n) = anidr
             xao_o%rAttr(index_xao_So_avsdf,n) = avsdf
             xao_o%rAttr(index_xao_So_anidf,n) = anidf

          end do   ! nloc_o
          update_alb = .true.
       endif    ! nextsw_cday
    end if   ! flux_albav

    !--- update current ifrad/ofrad values if albedo was updated

    if (update_alb) then
       kx = mct_aVect_indexRA(fractions_o,"ifrac")
       kr = mct_aVect_indexRA(fractions_o,"ifrad")
       fractions_o%rAttr(kr,:) = fractions_o%rAttr(kx,:)
       kx = mct_aVect_indexRA(fractions_o,"ofrac")
       kr = mct_aVect_indexRA(fractions_o,"ofrad")
       fractions_o%rAttr(kr,:) = fractions_o%rAttr(kx,:)
    endif

  end subroutine seq_flux_ocnalb_mct

  !===============================================================================

  subroutine seq_flux_atmocnexch_mct( infodata, atm, ocn, fractions_a, fractions_o, &
       xao_a, xao_o)

    !-----------------------------------------------------------------------
    !
    ! Arguments
    !
    type(seq_infodata_type) , intent(in)    :: infodata
    type(component_type)    , intent(in)    :: atm
    type(component_type)    , intent(in)    :: ocn
    type(mct_aVect)         , intent(in)    :: fractions_a
    type(mct_aVect)         , intent(in)    :: fractions_o
    type(mct_aVect)         , intent(inout) :: xao_a
    type(mct_aVect)         , intent(inout) :: xao_o
    !
    ! Local variables
    !
    type(mct_aVect) , pointer :: a2x
    type(mct_aVect) , pointer :: o2x
    type(mct_gsmap) , pointer :: gsmap_a
    type(mct_gsmap) , pointer :: gsmap_o

    type(mct_aVect) :: a2x_e
    type(mct_aVect) :: o2x_e
    type(mct_aVect) :: xaop_ae
    type(mct_aVect) :: xaop_oe
    type(mct_aVect) :: xaop_a
    type(mct_aVect) :: xaop_o
    type(mct_aVect) :: fractions_oe

    integer(in) :: kw,ka,ko,ia,io,kf
    integer(in) :: n          ! indices
    logical     :: dead_comps   ! .true.  => dead components are used
    integer(in) :: index_tref
    integer(in) :: index_qref
    integer(in) :: index_duu10n
    integer(in) :: index_ustar
    integer(in) :: index_ssq
    integer(in) :: index_re
    integer(in) :: index_u10
    integer(in) :: index_taux
    integer(in) :: index_tauy
    integer(in) :: index_lat
    integer(in) :: index_sen
    integer(in) :: index_evap
    integer(in) :: index_evap_16O
    integer(in) :: index_evap_HDO
    integer(in) :: index_evap_18O
    integer(in) :: index_lwup
    integer(in) :: index_sumwt
    integer(in) :: atm_nx,atm_ny,ocn_nx,ocn_ny
    real(r8)    :: wt
    integer(in) :: tod, dt
    logical,save:: first_call = .true.
    logical     :: read_restart    ! .true. => model starting from restart
    logical     :: ocn_prognostic  ! .true. => ocn is prognostic
    logical     :: flux_diurnal    ! .true. => turn on diurnal cycle in atm/ocn fluxes
    integer     :: ocn_surface_flux_scheme ! 0: E3SMv1  1: COARE  2: UA
    logical     :: cold_start      ! .true. to initialize internal fields in shr_flux diurnal
    character(len=256) :: fldlist  ! subset of xao fields
    !
    character(*),parameter :: subName =   '(seq_flux_atmocnexch_mct) '
    !
    !-----------------------------------------------------------------------

    gsmap_a => component_get_gsmap_cx(atm)
    gsmap_o => component_get_gsmap_cx(ocn)
    a2x     => component_get_c2x_cx(atm)  ! a2x_ax
    o2x     => component_get_c2x_cx(ocn)  ! o2x_ox

    if (trim(fluxsetting) /= trim(fluxsetting_exchange)) then
       call shr_sys_abort(trim(subname)//' ERROR wrong fluxsetting')
    endif

    ! Update ocean surface fluxes
    ! Must fabricate "reasonable" data (using dead components)

    call seq_infodata_GetData(infodata, &
         read_restart=read_restart, &
         dead_comps=dead_comps,         &
         atm_nx=atm_nx, atm_ny=atm_ny,  &
         ocn_nx=ocn_nx, ocn_ny=ocn_ny,  &
         ocn_prognostic=ocn_prognostic, &
         flux_diurnal=flux_diurnal, &
         ocn_surface_flux_scheme=ocn_surface_flux_scheme)

    cold_start = .false.   ! use restart data or data from last timestep

    if (first_call) then
       if (.not.read_restart) cold_start = .true.
       first_call = .false.
    endif

    if (dead_comps) then
       do n = 1,nloc_a2o
          tocn(n) = 290.0_r8 ! ocn temperature            ~ Kelvin
          uocn(n) =   0.0_r8 ! ocn velocity, zonal        ~ m/s
          vocn(n) =   0.0_r8 ! ocn velocity, meridional   ~ m/s
          zbot(n) =  55.0_r8 ! atm height of bottom layer ~ m
          ubot(n) =   0.0_r8 ! atm velocity, zonal        ~ m/s
          vbot(n) =   2.0_r8 ! atm velocity, meridional   ~ m/s
          thbot(n)= 301.0_r8 ! atm potential temperature  ~ Kelvin
          shum(n) = 1.e-2_r8 ! atm specific humidity      ~ kg/kg
          shum_16O(n) = 1.e-2_r8 ! H216O specific humidity    ~ kg/kg
          shum_HDO(n) = 1.e-2_r8 ! HD16O specificy humidity   ~ kg/kg
          shum_18O(n) = 1.e-2_r8 ! H218O specific humidity    ~ kg/kg
          roce_16O(n) = 1.0_r8 ! H216O ratio ~ mol/mol
          roce_HDO(n) = 1.0_r8 ! HD16O ratio ~ mol/mol
          roce_18O(n) = 1.0_r8 ! H218O ratio ~ mol/mol
          dens(n) =   1.0_r8 ! atm density                ~ kg/m^3
          tbot(n) = 300.0_r8 ! atm temperature            ~ Kelvin
          pslv(n) = 101300.0_r8 ! sea level pressure      ~ Pa
       enddo
    else

       !--- instantiate exchange grid aVects
       call mct_AVect_init(a2x_e, a2x, nloc_ae)
       call mct_AVect_zero(a2x_e)
       call mct_AVect_init(o2x_e, o2x, nloc_oe)
       call mct_AVect_zero(o2x_e)

       !--- rearrange a2x and o2x into exchange grid

       call mct_rearr_rearrange(a2x, a2x_e, Re_a2e, VECTOR=mct_usevector, ALLTOALL=mct_usealltoall)
       call mct_rearr_rearrange(o2x, o2x_e, Re_o2e, VECTOR=mct_usevector, ALLTOALL=mct_usealltoall)

       !--- extract fields from a2x and o2x (_e) into local arrays on exchange grid

       ko = mct_sMat_indexIA(sMata2o,'lrow')    ! local row index
       ka = mct_sMat_indexIA(sMata2o,'lcol')    ! local column index

       do n = 1,nloc_a2o
          io = sMata2o%data%iAttr(ko,n)
          ia = sMata2o%data%iAttr(ka,n)
          zbot(n) = a2x_e%rAttr(index_a2x_Sa_z   ,ia)
          ubot(n) = a2x_e%rAttr(index_a2x_Sa_u   ,ia)
          vbot(n) = a2x_e%rAttr(index_a2x_Sa_v   ,ia)
          thbot(n)= a2x_e%rAttr(index_a2x_Sa_ptem,ia)
          shum(n) = a2x_e%rAttr(index_a2x_Sa_shum,ia)
          shum_16O(n) = a2x_e%rAttr(index_a2x_Sa_shum_16O,ia)
          shum_HDO(n) = a2x_e%rAttr(index_a2x_Sa_shum_HDO,ia)
          shum_18O(n) = a2x_e%rAttr(index_a2x_Sa_shum_18O,ia)
          dens(n) = a2x_e%rAttr(index_a2x_Sa_dens,ia)
          tbot(n) = a2x_e%rAttr(index_a2x_Sa_tbot,ia)
          pslv(n) = a2x_e%rAttr(index_a2x_Sa_pslv,ia)
          tocn(n) = o2x_e%rAttr(index_o2x_So_t   ,io)
          uocn(n) = o2x_e%rAttr(index_o2x_So_u   ,io)
          vocn(n) = o2x_e%rAttr(index_o2x_So_v   ,io)
          roce_16O(n) = o2x_e%rAttr(index_o2x_So_roce_16O, io)
          roce_HDO(n) = o2x_e%rAttr(index_o2x_So_roce_HDO, io)
          roce_18O(n) = o2x_e%rAttr(index_o2x_So_roce_18O, io)
       enddo
       call mct_aVect_clean(a2x_e)
       call mct_aVect_clean(o2x_e)
    end if

    if (flux_diurnal) then
       if (ocn_surface_flux_scheme.eq.2) then
          call shr_sys_abort(trim(subname)//' ERROR cannot use flux_diurnal with UA flux scheme')
       endif
       call shr_flux_atmocn_diurnal (nloc_a2o , zbot , ubot, vbot, thbot, &
            shum , shum_16O , shum_HDO, shum_18O, dens , tbot, uocn, vocn , &
            tocn , emask, seq_flux_atmocn_minwind, &
            sen , lat , lwup , &
            roce_16O, roce_HDO, roce_18O,    &
            evap , evap_16O, evap_HDO, evap_18O, taux , tauy, tref, qref , &
            uGust, lwdn , swdn , swup, prec, &
            fswpen, ocnsal, ocn_prognostic, flux_diurnal,   &
            ocn_surface_flux_scheme, &
            lats , lons , warm , salt , speed, regime,      &
            warmMax, windMax, qSolAvg, windAvg,             &
            warmMaxInc, windMaxInc, qSolInc, windInc, nInc, &
            tbulk, tskin, tskin_day, tskin_night, &
            cskin, cskin_night, tod, dt,          &
            duu10n,ustar, re  , ssq , missval = 0.0_r8, &
            cold_start=cold_start)
    else if (ocn_surface_flux_scheme.eq.2) then
       call shr_flux_atmOcn_UA(nloc_a2o , zbot , ubot, vbot, thbot, &
            shum , shum_16O , shum_HDO, shum_18O, dens , tbot, pslv, &
            uocn, vocn , tocn , emask, sen , lat , lwup , &
            roce_16O, roce_HDO, roce_18O,    &
            evap , evap_16O, evap_HDO, evap_18O, taux, tauy, tref, qref , &
            duu10n,ustar, re  , ssq , missval = 0.0_r8 )
    else

       call shr_flux_atmocn (nloc_a2o , zbot , ubot, vbot, thbot, &
            shum , shum_16O , shum_HDO, shum_18O, dens , tbot, uocn, vocn , &
            tocn , emask, seq_flux_atmocn_minwind, &
            sen , lat , lwup , &
            roce_16O, roce_HDO, roce_18O,    &
            evap , evap_16O, evap_HDO, evap_18O, taux, tauy, tref, qref , &
            ocn_surface_flux_scheme, &
            duu10n,ustar, re  , ssq , missval = 0.0_r8 )
    endif

    !--- create temporary aVects on exchange, atm, or ocn decomp as needed

    fldlist = trim(seq_flds_xao_states)//":"//trim(seq_flds_xao_fluxes)//":sumwt"
    call mct_aVect_init(xaop_ae,rList=trim(fldlist),lsize=nloc_ae)
    call mct_aVect_zero(xaop_ae)
    call mct_aVect_init(xaop_oe,rList=trim(fldlist),lsize=nloc_oe)
    call mct_aVect_zero(xaop_oe)
    call mct_aVect_init(xaop_a, rList=trim(fldlist),lsize=nloc_a)
    call mct_aVect_zero(xaop_a)
    call mct_aVect_init(xaop_o, rList=trim(fldlist),lsize=nloc_o)
    call mct_aVect_zero(xaop_o)

    index_tref   = mct_aVect_indexRA(xaop_ae,"So_tref")
    index_qref   = mct_aVect_indexRA(xaop_ae,"So_qref")
    index_duu10n = mct_aVect_indexRA(xaop_ae,"So_duu10n")
    index_ustar  = mct_aVect_indexRA(xaop_ae,"So_ustar")
    index_ssq    = mct_aVect_indexRA(xaop_ae,"So_ssq")
    index_re     = mct_aVect_indexRA(xaop_ae,"So_re")
    index_u10    = mct_aVect_indexRA(xaop_ae,"So_u10")
    index_taux   = mct_aVect_indexRA(xaop_ae,"Faox_taux")
    index_tauy   = mct_aVect_indexRA(xaop_ae,"Faox_tauy")
    index_lat    = mct_aVect_indexRA(xaop_ae,"Faox_lat")
    index_sen    = mct_aVect_indexRA(xaop_ae,"Faox_sen")
    index_evap   = mct_aVect_indexRA(xaop_ae,"Faox_evap")
    index_evap_16O = mct_aVect_indexRA(xaop_ae,"Faox_evap_16O", perrWith='quiet')
    index_evap_HDO = mct_aVect_indexRA(xaop_ae,"Faox_evap_HDO", perrWith='quiet')
    index_evap_18O = mct_aVect_indexRA(xaop_ae,"Faox_evap_18O", perrWith='quiet')
    index_lwup   = mct_aVect_indexRA(xaop_ae,"Faox_lwup")
    index_sumwt  = mct_aVect_indexRA(xaop_ae,"sumwt")

    !--- aggregate ocean values locally based on exchange grid decomp

    ko = mct_sMat_indexIA(sMata2o,'lrow')    ! local row index
    ka = mct_sMat_indexIA(sMata2o,'lcol')    ! local column index
    kw = mct_sMat_indexRA(sMata2o,'weight')  ! weight index

    do n = 1,nloc_a2o
       io = sMata2o%data%iAttr(ko,n)
       ia = sMata2o%data%iAttr(ka,n)
       wt = sMata2o%data%rAttr(kw,n)
       xaop_oe%rAttr(index_sen   ,io) = xaop_oe%rAttr(index_sen   ,io) + sen(n) * wt
       xaop_oe%rAttr(index_lat   ,io) = xaop_oe%rAttr(index_lat   ,io) + lat(n) * wt
       xaop_oe%rAttr(index_taux  ,io) = xaop_oe%rAttr(index_taux  ,io) + taux(n)* wt
       xaop_oe%rAttr(index_tauy  ,io) = xaop_oe%rAttr(index_tauy  ,io) + tauy(n)* wt
       xaop_oe%rAttr(index_evap  ,io) = xaop_oe%rAttr(index_evap  ,io) + evap(n)* wt
       if ( index_evap_16O /= 0 ) xaop_oe%rAttr(index_evap_16O ,io) = xaop_oe%rAttr(index_evap_16O  ,io) + evap_16O(n)* wt
       if ( index_evap_HDO /= 0 ) xaop_oe%rAttr(index_evap_HDO ,io) = xaop_oe%rAttr(index_evap_HDO  ,io) + evap_HDO(n)* wt
       if ( index_evap_18O /= 0 ) xaop_oe%rAttr(index_evap_18O ,io) = xaop_oe%rAttr(index_evap_18O  ,io) + evap_18O(n)* wt
       xaop_oe%rAttr(index_tref  ,io) = xaop_oe%rAttr(index_tref  ,io) + tref(n)* wt
       xaop_oe%rAttr(index_qref  ,io) = xaop_oe%rAttr(index_qref  ,io) + qref(n)* wt
       xaop_oe%rAttr(index_ustar ,io) = xaop_oe%rAttr(index_ustar ,io) + ustar(n)*wt   ! friction velocity
       xaop_oe%rAttr(index_re    ,io) = xaop_oe%rAttr(index_re    ,io) + re(n)  * wt   ! reynolds number
       xaop_oe%rAttr(index_ssq   ,io) = xaop_oe%rAttr(index_ssq   ,io) + ssq(n) * wt   ! s.hum. saturation at Ts
       xaop_oe%rAttr(index_lwup  ,io) = xaop_oe%rAttr(index_lwup  ,io) + lwup(n)* wt
       xaop_oe%rAttr(index_duu10n,io) = xaop_oe%rAttr(index_duu10n,io) + duu10n(n)*wt
       xaop_oe%rAttr(index_u10   ,io) = xaop_oe%rAttr(index_u10   ,io) + sqrt(duu10n(n))*wt
       xaop_oe%rAttr(index_sumwt ,io) = xaop_oe%rAttr(index_sumwt ,io) + wt
    enddo

    !--- aggregate atm values locally based on exchange grid decomp

    ko = mct_sMat_indexIA(sMato2a,'lcol')    ! local column index
    ka = mct_sMat_indexIA(sMato2a,'lrow')    ! local row index
    kw = mct_sMat_indexRA(sMato2a,'weight')  ! weight index
    kf = mct_aVect_indexRA(fractions_o,"ofrac")

    !--- to apply fraction corrections, the indexing must be correct so rearrange
    call mct_avect_init(fractions_oe,fractions_o,lsize=nloc_oe)
    call mct_rearr_rearrange(fractions_o, fractions_oe, Re_o2e, VECTOR=mct_usevector, ALLTOALL=mct_usealltoall)
    do n = 1,nloc_o2a
       io = sMato2a%data%iAttr(ko,n)
       ia = sMato2a%data%iAttr(ka,n)
       !tcx   wt = sMato2a%data%rAttr(kw,n)
       wt = sMato2a%data%rAttr(kw,n) * fractions_oe%rAttr(kf,io)
       xaop_ae%rAttr(index_sen   ,ia) = xaop_ae%rAttr(index_sen   ,ia) + sen(n) * wt
       xaop_ae%rAttr(index_lat   ,ia) = xaop_ae%rAttr(index_lat   ,ia) + lat(n) * wt
       xaop_ae%rAttr(index_taux  ,ia) = xaop_ae%rAttr(index_taux  ,ia) + taux(n)* wt
       xaop_ae%rAttr(index_tauy  ,ia) = xaop_ae%rAttr(index_tauy  ,ia) + tauy(n)* wt
       xaop_ae%rAttr(index_evap  ,ia) = xaop_ae%rAttr(index_evap  ,ia) + evap(n)* wt
       if ( index_evap_16O /= 0 ) xaop_ae%rAttr(index_evap_16O ,ia) = xaop_ae%rAttr(index_evap_16O  ,ia) + evap_16O(n)* wt
       if ( index_evap_HDO /= 0 ) xaop_ae%rAttr(index_evap_HDO ,ia) = xaop_ae%rAttr(index_evap_HDO  ,ia) + evap_HDO(n)* wt
       if ( index_evap_18O /= 0 ) xaop_ae%rAttr(index_evap_18O ,ia) = xaop_ae%rAttr(index_evap_18O  ,ia) + evap_18O(n)* wt
       xaop_ae%rAttr(index_tref  ,ia) = xaop_ae%rAttr(index_tref  ,ia) + tref(n)* wt
       xaop_ae%rAttr(index_qref  ,ia) = xaop_ae%rAttr(index_qref  ,ia) + qref(n)* wt
       xaop_ae%rAttr(index_ustar ,ia) = xaop_ae%rAttr(index_ustar ,ia) + ustar(n)*wt   ! friction velocity
       xaop_ae%rAttr(index_re    ,ia) = xaop_ae%rAttr(index_re    ,ia) + re(n)  * wt   ! reynolds number
       xaop_ae%rAttr(index_ssq   ,ia) = xaop_ae%rAttr(index_ssq   ,ia) + ssq(n) * wt   ! s.hum. saturation at Ts
       xaop_ae%rAttr(index_lwup  ,ia) = xaop_ae%rAttr(index_lwup  ,ia) + lwup(n)* wt
       xaop_ae%rAttr(index_duu10n,ia) = xaop_ae%rAttr(index_duu10n,ia) + duu10n(n)*wt
       xaop_ae%rAttr(index_u10   ,ia) = xaop_ae%rAttr(index_u10   ,ia) + sqrt(duu10n(n))*wt
       xaop_ae%rAttr(index_sumwt ,ia) = xaop_ae%rAttr(index_sumwt ,ia) + wt
    enddo

    call mct_aVect_clean(fractions_oe)

    !--- rearrange and sum from exchange grid to gsmap_a and gsmap_o decomps

    call mct_rearr_rearrange(xaop_ae, xaop_a, Re_e2a, sum=.true., &
         VECTOR=mct_usevector, ALLTOALL=mct_usealltoall)
    call mct_rearr_rearrange(xaop_oe, xaop_o, Re_e2o, sum=.true., &
         VECTOR=mct_usevector, ALLTOALL=mct_usealltoall)

    !--- normalize by sum of wts associated with mapping

    do n = 1,nloc_a
       wt = xaop_a%rAttr(index_sumwt,n)
       if (wt /= 0.0_r8) then
          wt = 1.0_r8/wt
       else
          wt = 1.0_r8
       endif
       xaop_a%rAttr(:,n) = xaop_a%rAttr(:,n) * wt
    enddo

    do n = 1,nloc_o
       wt = xaop_o%rAttr(index_sumwt,n)
       if (wt /= 0.0_r8) then
          wt = 1.0_r8/wt
       else
          wt = 1.0_r8
       endif
       xaop_o%rAttr(:,n) = xaop_o%rAttr(:,n) * wt
    enddo

    !--- copy subset of fields to xao_a and xao_o and clean up

    call mct_avect_clean(xaop_ae)
    call mct_avect_clean(xaop_oe)

    call mct_avect_copy(xaop_a, xao_a)
    call mct_avect_copy(xaop_o, xao_o)

    call mct_avect_clean(xaop_a)
    call mct_avect_clean(xaop_o)

  end subroutine seq_flux_atmocnexch_mct

  !===============================================================================

  subroutine seq_flux_atmocn_mct(infodata, tod, dt, a2x, o2x, xao)

    !-----------------------------------------------------------------------
    !
    ! Arguments
    !
    type(seq_infodata_type) , intent(in)         :: infodata
    integer(in)             , intent(in)         :: tod,dt  ! NEW
    type(mct_aVect)         , intent(in)         :: a2x  ! a2x_ax or a2x_ox
    type(mct_aVect)         , intent(in)         :: o2x  ! o2x_ax or o2x_ox
    type(mct_aVect)         , intent(inout)      :: xao
    !
    ! Local variables
    !
    logical     :: flux_albav   ! flux avg option
    logical     :: dead_comps   ! .true.  => dead components are used
    integer(in) :: n            ! indices
    integer(in) :: nloc, nloca, nloco    ! number of gridcells
    logical,save:: first_call = .true.
    logical     :: cold_start      ! .true. to initialize internal fields in shr_flux diurnal
    logical     :: read_restart    ! .true. => continue run
    logical     :: ocn_prognostic  ! .true. => ocn is prognostic
    logical     :: flux_diurnal    ! .true. => turn on diurnal cycle in atm/ocn fluxes
    integer     :: ocn_surface_flux_scheme ! 0: E3SMv1  1: COARE  2: UA
    real(r8)    :: flux_convergence ! convergence criteria for imlicit flux computation
    integer(in) :: flux_max_iteration ! maximum number of iterations for convergence
    logical :: coldair_outbreak_mod !  cold air outbreak adjustment  (Mahrt & Sun 1995,MWR)
    !
    character(*),parameter :: subName =   '(seq_flux_atmocn_mct) '
    !
    !-----------------------------------------------------------------------

    call seq_infodata_getData(infodata , &
         read_restart=read_restart, &
         flux_albav=flux_albav, &
         dead_comps=dead_comps, &
         ocn_prognostic=ocn_prognostic, &
         flux_diurnal=flux_diurnal, &
         ocn_surface_flux_scheme=ocn_surface_flux_scheme)

    cold_start = .false.   ! use restart data or data from last timestep

    if (first_call) then
       call seq_infodata_getData(infodata , &
         coldair_outbreak_mod=coldair_outbreak_mod,  &
         flux_convergence=flux_convergence, &
         flux_max_iteration=flux_max_iteration)

       if (.not.read_restart) cold_start = .true.
       index_xao_So_tref   = mct_aVect_indexRA(xao,'So_tref')
       index_xao_So_qref   = mct_aVect_indexRA(xao,'So_qref')
       index_xao_So_ustar  = mct_aVect_indexRA(xao,'So_ustar')
       index_xao_So_re     = mct_aVect_indexRA(xao,'So_re')
       index_xao_So_ssq    = mct_aVect_indexRA(xao,'So_ssq')
       index_xao_So_u10    = mct_aVect_indexRA(xao,'So_u10')
       index_xao_So_duu10n = mct_aVect_indexRA(xao,'So_duu10n')
       index_xao_Faox_taux = mct_aVect_indexRA(xao,'Faox_taux')
       index_xao_Faox_tauy = mct_aVect_indexRA(xao,'Faox_tauy')
       index_xao_Faox_lat  = mct_aVect_indexRA(xao,'Faox_lat')
       index_xao_Faox_sen  = mct_aVect_indexRA(xao,'Faox_sen')
       index_xao_Faox_evap = mct_aVect_indexRA(xao,'Faox_evap')
       index_xao_Faox_evap_16O = mct_aVect_indexRA(xao,'Faox_evap_16O', perrWith='quiet')
       index_xao_Faox_evap_HDO = mct_aVect_indexRA(xao,'Faox_evap_HDO', perrWith='quiet')
       index_xao_Faox_evap_18O = mct_aVect_indexRA(xao,'Faox_evap_18O', perrWith='quiet')
       index_xao_Faox_lwup = mct_aVect_indexRA(xao,'Faox_lwup')
       index_xao_Faox_swdn = mct_aVect_indexRA(xao,'Faox_swdn')
       index_xao_Faox_swup = mct_aVect_indexRA(xao,'Faox_swup')
       index_xao_So_fswpen            = mct_aVect_indexRA(xao,'So_fswpen')
       index_xao_So_warm_diurn        = mct_aVect_indexRA(xao,'So_warm_diurn')
       index_xao_So_salt_diurn        = mct_aVect_indexRA(xao,'So_salt_diurn')
       index_xao_So_speed_diurn       = mct_aVect_indexRA(xao,'So_speed_diurn')
       index_xao_So_regime_diurn      = mct_aVect_indexRA(xao,'So_regime_diurn')
       index_xao_So_tskin_diurn       = mct_aVect_indexRA(xao,'So_tskin_diurn')
       index_xao_So_tskin_day_diurn   = mct_aVect_indexRA(xao,'So_tskin_day_diurn')
       index_xao_So_tskin_night_diurn = mct_aVect_indexRA(xao,'So_tskin_night_diurn')
       index_xao_So_cskin_diurn       = mct_aVect_indexRA(xao,'So_cskin_diurn')
       index_xao_So_cskin_night_diurn = mct_aVect_indexRA(xao,'So_cskin_night_diurn')
       index_xao_So_tbulk_diurn       = mct_aVect_indexRA(xao,'So_tbulk_diurn')
       index_xao_So_warmmax_diurn     = mct_aVect_indexRA(xao,'So_warmmax_diurn')
       index_xao_So_windmax_diurn     = mct_aVect_indexRA(xao,'So_windmax_diurn')
       index_xao_So_qsolavg_diurn     = mct_aVect_indexRA(xao,'So_qsolavg_diurn')
       index_xao_So_windavg_diurn     = mct_aVect_indexRA(xao,'So_windavg_diurn')
       index_xao_So_warmmaxinc_diurn  = mct_aVect_indexRA(xao,'So_warmmaxinc_diurn')
       index_xao_So_windmaxinc_diurn  = mct_aVect_indexRA(xao,'So_windmaxinc_diurn')
       index_xao_So_qsolinc_diurn     = mct_aVect_indexRA(xao,'So_qsolinc_diurn')
       index_xao_So_windinc_diurn     = mct_aVect_indexRA(xao,'So_windinc_diurn')
       index_xao_So_ninc_diurn        = mct_aVect_indexRA(xao,'So_ninc_diurn')

       index_a2x_Sa_z      = mct_aVect_indexRA(a2x,'Sa_z')
       index_a2x_Sa_u      = mct_aVect_indexRA(a2x,'Sa_u')
       index_a2x_Sa_v      = mct_aVect_indexRA(a2x,'Sa_v')
       index_a2x_Sa_tbot   = mct_aVect_indexRA(a2x,'Sa_tbot')
       index_a2x_Sa_pslv   = mct_aVect_indexRA(a2x,'Sa_pslv')
       index_a2x_Sa_ptem   = mct_aVect_indexRA(a2x,'Sa_ptem')
       index_a2x_Sa_shum   = mct_aVect_indexRA(a2x,'Sa_shum')
       index_a2x_Sa_shum_16O   = mct_aVect_indexRA(a2x,'Sa_shum_16O', perrWith='quiet')
       index_a2x_Sa_shum_HDO   = mct_aVect_indexRA(a2x,'Sa_shum_HDO', perrWith='quiet')
       index_a2x_Sa_shum_18O   = mct_aVect_indexRA(a2x,'Sa_shum_18O', perrWith='quiet')
       index_a2x_Sa_dens   = mct_aVect_indexRA(a2x,'Sa_dens')
       index_a2x_Faxa_lwdn = mct_aVect_indexRA(a2x,'Faxa_lwdn')
       index_a2x_Faxa_rainc= mct_aVect_indexRA(a2x,'Faxa_rainc')
       index_a2x_Faxa_rainl= mct_aVect_indexRA(a2x,'Faxa_rainl')
       index_a2x_Faxa_snowc= mct_aVect_indexRA(a2x,'Faxa_snowc')
       index_a2x_Faxa_snowl= mct_aVect_indexRA(a2x,'Faxa_snowl')

       index_o2x_So_t      = mct_aVect_indexRA(o2x,'So_t')
       index_o2x_So_u      = mct_aVect_indexRA(o2x,'So_u')
       index_o2x_So_v      = mct_aVect_indexRA(o2x,'So_v')
       index_o2x_So_fswpen = mct_aVect_indexRA(o2x,'So_fswpen')
       index_o2x_So_s      = mct_aVect_indexRA(o2x,'So_s')
       index_o2x_So_roce_16O = mct_aVect_indexRA(o2x,'So_roce_16O', perrWith='quiet')
       index_o2x_So_roce_HDO = mct_aVect_indexRA(o2x,'So_roce_HDO', perrWith='quiet')
       index_o2x_So_roce_18O = mct_aVect_indexRA(o2x,'So_roce_18O', perrWith='quiet')
       call shr_flux_adjust_constants(flux_convergence_tolerance=flux_convergence, &
            flux_convergence_max_iteration=flux_max_iteration, &
            coldair_outbreak_mod=coldair_outbreak_mod)
       first_call = .false.
    end if

    if (trim(fluxsetting) /= trim(fluxsetting_atmocn)) then
       call shr_sys_abort(trim(subname)//' ERROR wrong fluxsetting')
    endif

    nloc = mct_aVect_lsize(xao)
    nloca = mct_aVect_lsize(a2x)
    nloco = mct_aVect_lsize(o2x)

    if (nloc /= nloca .or. nloc /= nloco) then
       call shr_sys_abort(trim(subname)//' ERROR nloc sizes do not match')
    endif

    ! Update ocean surface fluxes
    ! Must fabricate "reasonable" data (when using dead components)

    emask = mask
    if (dead_comps) then
       do n = 1,nloc
          mask(n) =   1      ! ocn domain mask            ~ 0 <=> inactive cell
          tocn(n) = 290.0_r8 ! ocn temperature            ~ Kelvin
          uocn(n) =   0.0_r8 ! ocn velocity, zonal        ~ m/s
          vocn(n) =   0.0_r8 ! ocn velocity, meridional   ~ m/s
          zbot(n) =  55.0_r8 ! atm height of bottom layer ~ m
          ubot(n) =   0.0_r8 ! atm velocity, zonal        ~ m/s
          vbot(n) =   2.0_r8 ! atm velocity, meridional   ~ m/s
          thbot(n)= 301.0_r8 ! atm potential temperature  ~ Kelvin
          shum(n) = 1.e-2_r8 ! atm specific humidity      ~ kg/kg
          !wiso note: shum_* should be multiplied by Rstd_* here?
          shum_16O(n) = 1.e-2_r8 ! H216O specific humidity ~ kg/kg
          shum_HDO(n) = 1.e-2_r8 ! HD16O specific humidity ~ kg/kg
          shum_18O(n) = 1.e-2_r8 ! H218O specific humidity ~ kg/kg
          roce_16O(n) = 1.0_r8   ! H216O surface ratio     ~ mol/mol
          roce_HDO(n) = 1.0_r8   ! HDO   surface ratio     ~ mol/mol
          roce_18O(n) = 1.0_r8   ! H218O surface ratio     ~ mol/mol
          dens(n) =   1.0_r8 ! atm density                ~ kg/m^3
          tbot(n) = 300.0_r8 ! atm temperature            ~ Kelvin
          pslv(n) = 101300.0_r8  ! sea level pressure      ~ Pa
          uGust(n)=   0.0_r8
          lwdn(n) =   0.0_r8
          prec(n) =   0.0_r8
          fswpen(n)=  0.0_r8
          ocnsal(n)=  0.0_r8

          warm       (n) = 0.0_r8
          salt       (n) = 0.0_r8
          speed      (n) = 0.0_r8
          regime     (n) = 0.0_r8
          warmMax    (n) = 0.0_r8
          windMax    (n) = 0.0_r8
          qSolAvg    (n) = 0.0_r8
          windAvg    (n) = 0.0_r8
          warmMaxInc (n) = 0.0_r8
          windMaxInc (n) = 0.0_r8
          qSolInc    (n) = 0.0_r8
          windInc    (n) = 0.0_r8
          nInc       (n) = 0.0_r8
          tbulk      (n) = 0.0_r8
          tskin      (n) = 0.0_r8
          tskin_day  (n) = 0.0_r8
          tskin_night(n) = 0.0_r8
          cskin      (n) = 0.0_r8
          cskin_night(n) = 0.0_r8
          swdn       (n) = 0.0_r8
          swup       (n) = 0.0_r8
       enddo
    else
       do n = 1,nloc
          nInc(n) = 0._r8 ! needed for minval/maxval calculation
          if (mask(n) /= 0) then
             zbot(n) = a2x%rAttr(index_a2x_Sa_z   ,n)
             ubot(n) = a2x%rAttr(index_a2x_Sa_u   ,n)
             vbot(n) = a2x%rAttr(index_a2x_Sa_v   ,n)
             thbot(n)= a2x%rAttr(index_a2x_Sa_ptem,n)
             shum(n) = a2x%rAttr(index_a2x_Sa_shum,n)
             if ( index_a2x_Sa_shum_16O /= 0 ) shum_16O(n) = a2x%rAttr(index_a2x_Sa_shum_16O,n)
             if ( index_a2x_Sa_shum_HDO /= 0 ) shum_HDO(n) = a2x%rAttr(index_a2x_Sa_shum_HDO,n)
             if ( index_a2x_Sa_shum_18O /= 0 ) shum_18O(n) = a2x%rAttr(index_a2x_Sa_shum_18O,n)
             dens(n) = a2x%rAttr(index_a2x_Sa_dens,n)
             tbot(n) = a2x%rAttr(index_a2x_Sa_tbot,n)
             pslv(n) = a2x%rAttr(index_a2x_Sa_pslv,n)
             tocn(n) = o2x%rAttr(index_o2x_So_t   ,n)
             uocn(n) = o2x%rAttr(index_o2x_So_u   ,n)
             vocn(n) = o2x%rAttr(index_o2x_So_v   ,n)
             if ( index_o2x_So_roce_16O /= 0 ) roce_16O(n) = o2x%rAttr(index_o2x_So_roce_16O, n)
             if ( index_o2x_So_roce_HDO /= 0 ) roce_HDO(n) = o2x%rAttr(index_o2x_So_roce_HDO, n)
             if ( index_o2x_So_roce_18O /= 0 ) roce_18O(n) = o2x%rAttr(index_o2x_So_roce_18O, n)
             !--- mask missing atm or ocn data if found
             if (dens(n) < 1.0e-12 .or. tocn(n) < 1.0) then
                emask(n) = 0
                !write(logunit,*) 'aoflux tcx1',n,dens(n),tocn(n)
             endif
             !           !!uGust(n) = 1.5_r8*sqrt(uocn(n)**2 + vocn(n)**2) ! there is no wind gust data from ocn
             uGust(n) = 0.0_r8
             lwdn (n) = a2x%rAttr(index_a2x_Faxa_lwdn ,n)
             prec (n) = a2x%rAttr(index_a2x_Faxa_rainc,n) &
                  & + a2x%rAttr(index_a2x_Faxa_rainl,n) &
                  & + a2x%rAttr(index_a2x_Faxa_snowc,n) &
                  & + a2x%rAttr(index_a2x_Faxa_snowl,n)
             fswpen(n)= o2x%rAttr(index_o2x_So_fswpen ,n)
             ocnsal(n)= o2x%rAttr(index_o2x_So_s      ,n)

             warm       (n) = xao%rAttr(index_xao_So_warm_diurn      ,n)
             salt       (n) = xao%rAttr(index_xao_So_salt_diurn      ,n)
             speed      (n) = xao%rAttr(index_xao_So_speed_diurn     ,n)
             regime     (n) = xao%rAttr(index_xao_So_regime_diurn    ,n)
             warmMax    (n) = xao%rAttr(index_xao_So_warmMax_diurn   ,n)
             windMax    (n) = xao%rAttr(index_xao_So_windMax_diurn   ,n)
             qSolAvg    (n) = xao%rAttr(index_xao_So_qsolavg_diurn   ,n)
             windAvg    (n) = xao%rAttr(index_xao_So_windavg_diurn   ,n)
             warmMaxInc (n) = xao%rAttr(index_xao_So_warmMaxInc_diurn,n)
             windMaxInc (n) = xao%rAttr(index_xao_So_windMaxInc_diurn,n)
             qSolInc    (n) = xao%rAttr(index_xao_So_qSolInc_diurn   ,n)
             windInc    (n) = xao%rAttr(index_xao_So_windInc_diurn   ,n)
             nInc       (n) = xao%rAttr(index_xao_So_nInc_diurn      ,n)
             tbulk      (n) = xao%rAttr(index_xao_So_tbulk_diurn     ,n)
             tskin      (n) = xao%rAttr(index_xao_So_tskin_diurn     ,n)
             tskin_day  (n) = xao%rAttr(index_xao_So_tskin_day_diurn ,n)
             tskin_night(n) = xao%rAttr(index_xao_So_tskin_night_diurn,n)
             cskin      (n) = xao%rAttr(index_xao_So_cskin_diurn     ,n)
             cskin_night(n) = xao%rAttr(index_xao_So_cskin_night_diurn,n)
             ! set in flux_ocnalb using data from previous timestep
             swdn       (n) = xao%rAttr(index_xao_Faox_swdn          ,n)
             swup       (n) = xao%rAttr(index_xao_Faox_swup          ,n)
          end if
       enddo
    end if

    if (flux_diurnal) then
       if (ocn_surface_flux_scheme.eq.2) then
          call shr_sys_abort(trim(subname)//' ERROR cannot use flux_diurnal with UA flux scheme')
       endif

       call shr_flux_atmocn_diurnal (nloc , zbot , ubot, vbot, thbot, &
            shum , shum_16O , shum_HDO, shum_18O, dens , tbot, uocn, vocn , &
            tocn , emask, seq_flux_atmocn_minwind, &
            sen , lat , lwup , &
            roce_16O, roce_HDO, roce_18O,    &
            evap , evap_16O, evap_HDO, evap_18O, taux , tauy, tref, qref , &
            uGust, lwdn , swdn , swup, prec, &
            fswpen, ocnsal, ocn_prognostic, flux_diurnal,    &
            ocn_surface_flux_scheme, &
            lats, lons , warm , salt , speed, regime,       &
            warmMax, windMax, qSolAvg, windAvg,             &
            warmMaxInc, windMaxInc, qSolInc, windInc, nInc, &
            tbulk, tskin, tskin_day, tskin_night, &
            cskin, cskin_night, tod, dt,          &
            duu10n,ustar, re  , ssq, &
                                !missval should not be needed if flux calc
                                !consistent with mrgx2a fraction
                                !duu10n,ustar, re  , ssq, missval = 0.0_r8 )
            cold_start=cold_start)
    else if (ocn_surface_flux_scheme.eq.2) then
       call shr_flux_atmOcn_UA(nloc , zbot , ubot, vbot, thbot, &
            shum , shum_16O , shum_HDO, shum_18O, dens , tbot, pslv, &
            uocn, vocn , tocn , emask, sen , lat , lwup , &
            roce_16O, roce_HDO, roce_18O,    &
            evap , evap_16O, evap_HDO, evap_18O, taux , tauy, tref, qref , &
            duu10n,ustar, re  , ssq)
    else
       call shr_flux_atmocn (nloc , zbot , ubot, vbot, thbot, &
            shum , shum_16O , shum_HDO, shum_18O, dens , tbot, uocn, vocn , &
            tocn , emask, seq_flux_atmocn_minwind, &
            sen , lat , lwup , &
            roce_16O, roce_HDO, roce_18O,    &
            evap , evap_16O, evap_HDO, evap_18O, taux , tauy, tref, qref , &
            ocn_surface_flux_scheme, &
            duu10n,ustar, re  , ssq)
       !missval should not be needed if flux calc
       !consistent with mrgx2a fraction
       !duu10n,ustar, re  , ssq, missval = 0.0_r8 )
    endif

    do n = 1,nloc
       if (mask(n) /= 0) then
          xao%rAttr(index_xao_Faox_sen ,n) = sen(n)
          xao%rAttr(index_xao_Faox_lat ,n) = lat(n)
          xao%rAttr(index_xao_Faox_taux,n) = taux(n)
          xao%rAttr(index_xao_Faox_tauy,n) = tauy(n)
          xao%rAttr(index_xao_Faox_evap,n) = evap(n)
          if ( index_xao_Faox_evap_16O /= 0 ) xao%rAttr(index_xao_Faox_evap_16O,n) = evap_16O(n)
          if ( index_xao_Faox_evap_HDO /= 0 ) xao%rAttr(index_xao_Faox_evap_HDO,n) = evap_HDO(n)
          if ( index_xao_Faox_evap_18O /= 0 ) xao%rAttr(index_xao_Faox_evap_18O,n) = evap_18O(n)
          xao%rAttr(index_xao_So_tref  ,n) = tref(n)
          xao%rAttr(index_xao_So_qref  ,n) = qref(n)
          xao%rAttr(index_xao_So_ustar ,n) = ustar(n)  ! friction velocity
          xao%rAttr(index_xao_So_re    ,n) = re(n)     ! reynolds number
          xao%rAttr(index_xao_So_ssq   ,n) = ssq(n)    ! s.hum. saturation at Ts
          xao%rAttr(index_xao_Faox_lwup,n) = lwup(n)
          xao%rAttr(index_xao_So_duu10n,n) = duu10n(n)
          xao%rAttr(index_xao_So_u10   ,n) = sqrt(duu10n(n))
          xao%rAttr(index_xao_So_warm_diurn       ,n) = warm(n)
          xao%rAttr(index_xao_So_salt_diurn       ,n) = salt(n)
          xao%rAttr(index_xao_So_speed_diurn      ,n) = speed(n)
          xao%rAttr(index_xao_So_regime_diurn     ,n) = regime(n)
          xao%rAttr(index_xao_So_warmMax_diurn    ,n) = warmMax(n)
          xao%rAttr(index_xao_So_windMax_diurn    ,n) = windMax(n)
          xao%rAttr(index_xao_So_qSolAvg_diurn    ,n) = qSolAvg(n)
          xao%rAttr(index_xao_So_windAvg_diurn    ,n) = windAvg(n)
          xao%rAttr(index_xao_So_warmMaxInc_diurn ,n) = warmMaxInc(n)
          xao%rAttr(index_xao_So_windMaxInc_diurn ,n) = windMaxInc(n)
          xao%rAttr(index_xao_So_qSolInc_diurn    ,n) = qSolInc(n)
          xao%rAttr(index_xao_So_windInc_diurn    ,n) = windInc(n)
          xao%rAttr(index_xao_So_nInc_diurn       ,n) = nInc(n)
          xao%rAttr(index_xao_So_tbulk_diurn      ,n) = tbulk(n)
          xao%rAttr(index_xao_So_tskin_diurn      ,n) = tskin(n)
          xao%rAttr(index_xao_So_tskin_day_diurn  ,n) = tskin_day(n)
          xao%rAttr(index_xao_So_tskin_night_diurn,n) = tskin_night(n)
          xao%rAttr(index_xao_So_cskin_diurn      ,n) = cskin(n)
          xao%rAttr(index_xao_So_cskin_night_diurn,n) = cskin_night(n)
          xao%rAttr(index_xao_So_fswpen           ,n) = fswpen(n)
       end if
    enddo

  end subroutine seq_flux_atmocn_mct

  !===============================================================================

end module seq_flux_mct<|MERGE_RESOLUTION|>--- conflicted
+++ resolved
@@ -508,18 +508,13 @@
         call shr_file_freeUnit( unitn )
 
      end if
-<<<<<<< HEAD
-
-     call shr_mpi_bcast(seq_flux_mct_albdif, mpicom)
-     call shr_mpi_bcast(seq_flux_mct_albdir, mpicom)
-     call shr_mpi_bcast(seq_flux_atmocn_minwind, mpicom)
-
-=======
+
      if (seq_comm_iamin(ID)) then
         call shr_mpi_bcast(seq_flux_mct_albdif, mpicom)
         call shr_mpi_bcast(seq_flux_mct_albdir, mpicom)
+        call shr_mpi_bcast(seq_flux_atmocn_minwind, mpicom)
      endif
->>>>>>> 6b35b960
+
   end subroutine seq_flux_readnl_mct
 
   !===============================================================================
