module prep_atm_mod

  use shr_kind_mod,     only: r8 => SHR_KIND_R8
  use shr_kind_mod,     only: cs => SHR_KIND_CS
  use shr_kind_mod,     only: cl => SHR_KIND_CL
  use shr_kind_mod,     only: CX => shr_kind_CX, CXX => shr_kind_CXX
  use shr_sys_mod,      only: shr_sys_abort, shr_sys_flush
  use seq_comm_mct,     only: num_inst_atm, num_inst_ocn, num_inst_ice, num_inst_lnd, num_inst_xao, &
       num_inst_frc, num_inst_max, CPLID, logunit
  use seq_comm_mct,     only: seq_comm_getData=>seq_comm_setptrs
  use seq_infodata_mod, only: seq_infodata_type, seq_infodata_getdata
  use seq_map_type_mod
  use seq_map_mod
  use seq_flds_mod
  use t_drv_timers_mod
  use mct_mod
  use perf_mod
  use component_type_mod, only: component_get_x2c_cx, component_get_c2x_cx
  use component_type_mod, only: atm, lnd, ocn, ice

  use shr_mpi_mod,  only:  shr_mpi_commrank
  use seq_comm_mct, only : mbaxid   ! iMOAB id for atm migrated mesh to coupler pes
  use seq_comm_mct, only : mphaid   ! iMOAB id for phys atm on atm pes
  use seq_comm_mct, only : mboxid   ! iMOAB id for mpas ocean migrated mesh to coupler pes
  use seq_comm_mct, only : mbofxid   ! iMOAB id for mpas ocean migrated mesh to coupler pes, just for xao flux calculations
  use seq_comm_mct, only : mbintxoa ! iMOAB id for intx mesh between ocean and atmosphere
  use seq_comm_mct, only : mbintxao ! iMOAB id for intx mesh between atm and ocean
  use seq_comm_mct, only : mbixid   ! iMOAB id for mpas ice migrated mesh to coupler pes
  use seq_comm_mct, only : mbintxia  ! iMOAB id for intx mesh between ice and atm
  use seq_comm_mct, only : mhid     ! iMOAB id for atm instance
  use seq_comm_mct, only : mhpgid   ! iMOAB id for atm pgx grid, on atm pes; created with se and gll grids
  use seq_comm_mct, only : atm_pg_active  ! whether the atm uses FV mesh or not ; made true if fv_nphys > 0
  use seq_comm_mct, only : mblxid   ! iMOAB id for land migrated to coupler pes !! old name : mlnxid
  use seq_comm_mct, only : mbintxla ! iMOAB id for intx mesh between land and atmosphere
  use seq_comm_mct, only : seq_comm_getinfo => seq_comm_setptrs
  use seq_comm_mct, only : num_moab_exports

  !use dimensions_mod, only : np     ! for atmosphere
#ifdef MOABCOMP
  use component_type_mod, only:  compare_mct_av_moab_tag
#endif

  use iso_c_binding


  implicit none
  save
  PRIVATE

  !--------------------------------------------------------------------------
  ! Public interfaces
  !--------------------------------------------------------------------------

  public :: prep_atm_init
  public :: prep_atm_mrg
  public :: prep_atm_mrg_moab

  public :: prep_atm_get_l2x_ax
  public :: prep_atm_get_i2x_ax
  public :: prep_atm_get_o2x_ax
  public :: prep_atm_get_z2x_ax

  public :: prep_atm_calc_l2x_ax
  public :: prep_atm_calc_i2x_ax
  public :: prep_atm_calc_o2x_ax
  public :: prep_atm_calc_z2x_ax

  public :: prep_atm_get_mapper_So2a
  public :: prep_atm_get_mapper_Fo2a
  public :: prep_atm_get_mapper_Sof2a
  public :: prep_atm_get_mapper_Fof2a
  public :: prep_atm_get_mapper_Sl2a
  public :: prep_atm_get_mapper_Fl2a
  public :: prep_atm_get_mapper_Si2a
  public :: prep_atm_get_mapper_Fi2a


  !--------------------------------------------------------------------------
  ! Private interfaces
  !--------------------------------------------------------------------------

  private :: prep_atm_merge

  !--------------------------------------------------------------------------
  ! Private data
  !--------------------------------------------------------------------------

  ! mappers
  type(seq_map), pointer :: mapper_So2a
  type(seq_map), pointer :: mapper_Sof2a          ! for moab fluxes
  type(seq_map), pointer :: mapper_Sl2a
  type(seq_map), pointer :: mapper_Si2a
  type(seq_map), pointer :: mapper_Fo2a           ! needed for seq_frac_init
  type(seq_map), pointer :: mapper_Fof2a
  type(seq_map), pointer :: mapper_Fl2a           ! needed for seq_frac_init
  type(seq_map), pointer :: mapper_Fi2a           ! needed for seq_frac_init

  ! attribute vectors
  type(mct_aVect), pointer :: l2x_ax(:)   ! Lnd export, atm grid, cpl pes - allocated in driver
  type(mct_aVect), pointer :: i2x_ax(:)   ! Ice export, atm grid, cpl pes - allocated in driver
  type(mct_aVect), pointer :: o2x_ax(:)   ! Ocn export, atm grid, cpl pes - allocated in driver
  type(mct_aVect), pointer :: z2x_ax(:)   ! Iac export, atm grid, cpl pes - allocated in driver

  ! other module variables
  integer :: mpicom_CPLID  ! MPI cpl communicator
  logical :: iamroot_CPLID ! .true. => CPLID masterproc

#ifdef HAVE_MOAB
  real (kind=r8) , allocatable, private :: fractions_am (:,:) ! will retrieve the fractions from atm, and use them
  !  they were init with
  ! character(*),parameter :: fraclist_a = 'afrac:ifrac:ofrac:ifrad:ofrad' in moab, on the fractions
  real (kind=r8) , allocatable, private :: x2a_am (:,:)
  real (kind=r8) , allocatable, private :: l2x_am (:,:)
  real (kind=r8) , allocatable, private :: i2x_am (:,:)
  real (kind=r8) , allocatable, private :: o2x_am (:,:)
  !real (kind=r8) , allocatable, private :: z2x_am (:,:)
  real (kind=r8) , allocatable, private :: xao_am (:,:)  ! ?
  logical :: compute_maps_online_o2a, compute_maps_online_i2a, compute_maps_online_l2a
#endif
  !================================================================================================

contains

  !================================================================================================

  subroutine prep_atm_init(infodata, ocn_c2_atm, ice_c2_atm, lnd_c2_atm, iac_c2_atm)

   use iMOAB, only: iMOAB_ComputeMeshIntersectionOnSphere, iMOAB_RegisterApplication, &
   iMOAB_WriteMesh , iMOAB_ComputeCommGraph, iMOAB_ComputeScalarProjectionWeights, &
   iMOAB_DefineTagStorage, iMOAB_MigrateMapMesh
   !---------------------------------------------------------------
   ! Description
   ! Initialize module attribute vectors and  mappers
   !
   ! Arguments
   type (seq_infodata_type) , intent(inout) :: infodata
   logical                  , intent(in)    :: ocn_c2_atm ! .true.  => ocn to atm coupling on
   logical                  , intent(in)    :: ice_c2_atm ! .true.  => ice to atm coupling on
   logical                  , intent(in)    :: lnd_c2_atm ! .true.  => lnd to atm coupling on
   logical                  , intent(in)    :: iac_c2_atm ! .true.  => iac to atm coupling on
   !
   ! Local Variables
   integer                          :: lsize_a
   integer                          :: eli, eii, emi
   logical                          :: samegrid_ao    ! samegrid atm and ocean
   logical                          :: samegrid_al    ! samegrid atm and land
   logical                          :: esmf_map_flag  ! .true. => use esmf for mapping
   logical                          :: atm_present    ! .true.  => atm is present
   logical                          :: ocn_present    ! .true.  => ocn is present
   logical                          :: ice_present    ! .true.  => ice is present
   logical                          :: lnd_present    ! .true.  => lnd is prsent
   logical                          :: cpl_compute_maps_online    ! .true.  => maps are computed online
   character(CL)                    :: ocn_gnam       ! ocn grid
   character(CL)                    :: atm_gnam       ! atm grid
   character(CL)                    :: lnd_gnam       ! lnd grid
   type(mct_avect), pointer         :: a2x_ax
   character(*), parameter          :: subname = '(prep_atm_init)'
   character(*), parameter          :: F00 = "('"//subname//" : ', 4A )"

   ! MOAB stuff
   integer                  :: ierr, idintx, rank
   character*32             :: appname, outfile, wopts, lnum
   character*32             :: dm1, dm2, dofnameS, dofnameT
   character*32             :: wgtIdSo2a, wgtIdFo2a, wgtIdSi2a, wgtIdFi2a, wgtIdSl2a, wgtIdFl2a
   integer                  :: orderS, orderT, volumetric, noConserve, validate, fInverseDistanceMap
   integer                  :: fNoBubble, monotonicity
! will do comm graph over coupler PES, in 2-hop strategy
   integer                  :: mpigrp_CPLID ! coupler pes group, used for comm graph phys <-> atm-ocn

   integer                  :: type1, type2 ! type for computing graph; should be the same type for ocean, 3 (FV)
   integer                  :: tagtype, numco, tagindex
   character(CXX)           :: tagName
   integer                  :: context_id ! we will use a special context for the extra flux ocean instance
   logical                  :: no_match ! used to force a new mapper
   integer                  :: arearead ! to signal read of area_a or area_b, or both

   !---------------------------------------------------------------

   call seq_infodata_getData(infodata, &
      atm_present=atm_present,       &
      ocn_present=ocn_present,       &
      ice_present=ice_present,       &
      lnd_present=lnd_present,       &
      atm_gnam=atm_gnam,             &
      ocn_gnam=ocn_gnam,             &
      lnd_gnam=lnd_gnam,             &
      cpl_compute_maps_online=cpl_compute_maps_online, &
      esmf_map_flag=esmf_map_flag)

   allocate(mapper_So2a)
   allocate(mapper_Sof2a)
   allocate(mapper_Sl2a)
   allocate(mapper_Si2a)
   allocate(mapper_Fo2a)
   allocate(mapper_Fof2a)
   allocate(mapper_Fl2a)
   allocate(mapper_Fi2a)

   if (atm_present) then

      call seq_comm_getData(CPLID, &
         mpicom=mpicom_CPLID, iamroot=iamroot_CPLID)

      a2x_ax => component_get_c2x_cx(atm(1))
      lsize_a = mct_aVect_lsize(a2x_ax)

      allocate(l2x_ax(num_inst_lnd))
      do eli = 1,num_inst_lnd
         call mct_aVect_init(l2x_ax(eli), rList=seq_flds_l2x_fields, lsize=lsize_a)
         call mct_aVect_zero(l2x_ax(eli))
      end do
      allocate(o2x_ax(num_inst_max))
      do emi = 1,num_inst_max
         call mct_aVect_init(o2x_ax(emi), rList=seq_flds_o2x_fields, lsize=lsize_a)
         call mct_aVect_zero(o2x_ax(emi))
      enddo
      allocate(i2x_ax(num_inst_ice))
      do eii = 1,num_inst_ice
         call mct_aVect_init(i2x_ax(eii), rList=seq_flds_i2x_fields, lsize=lsize_a)
         call mct_aVect_zero(i2x_ax(eii))
      enddo

      samegrid_al = .true.
      samegrid_ao = .true.
      if (trim(atm_gnam) /= trim(lnd_gnam)) samegrid_al = .false.
      if (trim(atm_gnam) /= trim(ocn_gnam)) samegrid_ao = .false.

      ! TODO: make these namelists
      wgtIdSo2a = 'scalar_o2a'//C_NULL_CHAR
      wgtIdFo2a = 'flux_o2a'//C_NULL_CHAR
      wgtIdSi2a = 'scalar_i2a'//C_NULL_CHAR
      wgtIdFi2a = 'flux_i2a'//C_NULL_CHAR
      wgtIdSl2a = 'scalar_l2a'//C_NULL_CHAR
      wgtIdFl2a = 'flux_l2a'//C_NULL_CHAR
      compute_maps_online_o2a = cpl_compute_maps_online ! read from disk or compute online
      compute_maps_online_i2a = cpl_compute_maps_online ! read from disk or compute online
      compute_maps_online_l2a = cpl_compute_maps_online ! read from disk or compute online
      ! compute_maps_online_l2a = .false. ! Explicitly force read from disk
      no_match = .true. ! force to create a new mapper object

      if (ocn_c2_atm) then
         if (iamroot_CPLID) then
            write(logunit,*) ' '
            write(logunit,F00) 'Initializing mapper_So2a'
         endif
         call seq_map_init_rcfile(mapper_So2a, ocn(1), atm(1), &
            'seq_maps.rc','ocn2atm_smapname:','ocn2atm_smaptype:',samegrid_ao, &
            'mapper_So2a initialization',esmf_map_flag, no_match)

         if (iamroot_CPLID) then
            write(logunit,*) ' '
            write(logunit,F00) 'Initializing mapper_Sof2a'
         endif
         call seq_map_init_rcfile(mapper_Sof2a, ocn(1), atm(1), &
            'seq_maps.rc','ocn2atm_smapname:','ocn2atm_smaptype:',samegrid_ao, &
            'mapper_Sof2a initialization',esmf_map_flag, no_match)

#ifdef HAVE_MOAB
         ! Call moab intx only if atm and ocn are init in moab
         if ((mbaxid .ge. 0) .and.  (mboxid .ge. 0)) then
            if (iamroot_CPLID) then
              write(logunit,*) ' '
              write(logunit,F00) 'Initializing MOAB mapper_So2a'
            endif
            appname = "OCN_ATM_COU"//C_NULL_CHAR
            ! idintx is a unique number of MOAB app that takes care of intx between atm and ocn mesh
            idintx = 100*ocn(1)%cplcompid + atm(1)%cplcompid ! something different, to differentiate it
            ierr = iMOAB_RegisterApplication(trim(appname), mpicom_CPLID, idintx, mbintxoa)
            if (ierr .ne. 0) then
              write(logunit,*) subname,' error in registering ATM-OCN intersection application'
              call shr_sys_abort(subname//' ERROR in registering ATM-OCN intersection application')
            endif

            call seq_comm_getinfo(CPLID ,mpigrp=mpigrp_CPLID)

            mapper_So2a%src_mbid = mboxid
            mapper_So2a%tgt_mbid = mbaxid !
            mapper_So2a%intx_mbid = mbintxoa
            mapper_So2a%src_context = ocn(1)%cplcompid
            mapper_So2a%weight_identifier = wgtIdSo2a
            mapper_So2a%mbname = 'mapper_So2a'
            mapper_So2a%intx_context = idintx

            ! Since we are projecting fields from OCN to ATM-PHY grid, we need to define
            ! OCN o2x fields to ATM-PHY grid (or ATM-DYN (spectral) ) on coupler side
            if (atm_pg_active) then
               tagname = trim(seq_flds_o2x_fields)//C_NULL_CHAR
               tagtype = 1 ! dense
               numco = 1 !
               ierr = iMOAB_DefineTagStorage(mbaxid, tagname, tagtype, numco,  tagindex )
               if (ierr .ne. 0) then
                  write(logunit,*) subname,' error in defining tags for seq_flds_o2x_fields'
                  call shr_sys_abort(subname//' ERROR in coin defining tags for seq_flds_o2x_fields')
               endif
            else ! spectral case, fix later TODO
               !numco = np*np !
               numco = 16
            endif !

            if (.not. samegrid_ao) then ! most cases

               if (compute_maps_online_o2a) then
                  if (iamroot_CPLID) then
                     write(logunit,*) '....Computing weights'
                  endif
                  ierr = iMOAB_ComputeMeshIntersectionOnSphere( mboxid, mbaxid, mbintxoa )
                  if (ierr .ne. 0) then
                     write(logunit,*) subname,' error in computing OCN-ATM mesh intersection'
                     call shr_sys_abort(subname//' ERROR in computing OCN-ATM mesh intersection')
                  endif
                  if (iamroot_CPLID) then
                     write(logunit,*) 'iMOAB mesh intersection between OCN and ATM with id:', idintx
                  endif

#ifdef MOABDEBUG
                  wopts = C_NULL_CHAR
                  call shr_mpi_commrank( mpicom_CPLID, rank )
                  if (rank .lt. 3) then
                     write(lnum,"(I0.2)")rank !
                     outfile = 'intx_oa_'//trim(lnum)// '.h5m' // C_NULL_CHAR
                     ierr = iMOAB_WriteMesh(mbintxoa, outfile, wopts) ! write local intx file
                     if (ierr .ne. 0) then
                        write(logunit,*) subname,' error in writing OCN-ATM intersection file '
                        call shr_sys_abort(subname//' ERROR in writing OCN-ATM intersection file ')
                     endif
                  endif
! endif for MOABDEBUG
#endif
                  if (atm_pg_active) then
                     dm2 = "fv"//C_NULL_CHAR
                     dofnameT="GLOBAL_ID"//C_NULL_CHAR
                     orderT = 1 !  fv-fv
                  else
                     dm2 = "cgll"//C_NULL_CHAR
                     dofnameT="GLOBAL_DOFS"//C_NULL_CHAR
                     orderT = 4 ! np !  it should be 4
                  endif
                  dm1 = "fv"//C_NULL_CHAR
                  dofnameS="GLOBAL_ID"//C_NULL_CHAR
                  orderS = 1  !  not much arguing
                  fNoBubble = 1
                  monotonicity = 0 !
                  noConserve = 0
                  validate = 0 ! less verbose
                  fInverseDistanceMap = 0
                  volumetric = 0 ! can be 1 only for FV->DGLL or FV->CGLL;
                  if (iamroot_CPLID) then
                     write(logunit,*) subname, 'launch iMOAB weights with args ', 'mbintxoa=', mbintxoa, ' wgtIdef=', wgtIdSo2a, &
                        'dm1=', trim(dm1), ' orderS=',  orderS, 'dm2=', trim(dm2), ' orderT=', orderT, &
                                                   fNoBubble, monotonicity, volumetric, fInverseDistanceMap, &
                                                   noConserve, validate, &
                                                   trim(dofnameS), trim(dofnameT)
                  endif
                  ierr = iMOAB_ComputeScalarProjectionWeights ( mbintxoa, wgtIdSo2a, &
                                                   trim(dm1), orderS, trim(dm2), orderT, ''//C_NULL_CHAR, &
                                                   fNoBubble, monotonicity, volumetric, fInverseDistanceMap, &
                                                   noConserve, validate, &
                                                   trim(dofnameS), trim(dofnameT) )
                  if (ierr .ne. 0) then
                     write(logunit,*) subname,' error in iMOAB_ComputeScalarProjectionWeights ocn atm   '
                     call shr_sys_abort(subname//' ERROR in iMOAB_ComputeScalarProjectionWeights ocn atm ')
                  endif

                  ! we do not compute anything different for the flux map.
                  ! set identifier to the same as scalar map
                  wgtIdFo2a = wgtIdSo2a

                  ! we also need to compute the comm graph for the second hop, from the ocn on coupler to the
                  ! ocean for the intx ocean-atm context (coverage)
                  type1 = 3; !  fv for ocean and atm; fv-cgll does not work anyway
                  type2 = 3;
                  ierr = iMOAB_ComputeCommGraph( mboxid, mbintxoa, mpicom_CPLID, mpigrp_CPLID, mpigrp_CPLID, type1, type2, &
                                             ocn(1)%cplcompid, idintx)
                  if (ierr .ne. 0) then
                     write(logunit,*) subname,' error in computing comm graph for second hop, ocn-atm'
                     call shr_sys_abort(subname//' ERROR in computing comm graph for second hop, ocn-atm')
                  endif

               else

                  type1 = 3 ! this is type of grid, maybe should be saved on imoab app ?
<<<<<<< HEAD
                  arearead = 3 ! read both area a and area b
                  ! maybe we should read the moab map for fmap, not smap; are rhey always the same?
                  ! the bigger question is about aream, they are read using smap , not fmap, as a 
                  ! consequence; we do not read acn2atm_fmap in moab, we read only ocn2atm_smap
                  call moab_map_init_rcfile( mboxid, mbaxid, mbintxoa, type1, &
                        'seq_maps.rc', 'ocn2atm_smapname:', 'ocn2atm_smaptype:',samegrid_ao, &
                        arearead, wgtIdo2a, 'mapper_So2a MOAB init', esmf_map_flag)
                  ! need to call migrate map mesh, which will compute the cov mesh and
                  !  comm graph too for coverage mesh
                  context_id = idintx ! intx id
                  ierr = iMOAB_MigrateMapMesh (mboxid, mbintxoa, mpicom_CPLID, mpigrp_CPLID, &
                     mpigrp_CPLID, type1, ocn(1)%cplcompid, context_id)
                  if (ierr .ne. 0) then
                     write(logunit,*) subname,' error in migrating ocn mesh for map ocn c2 atm '
                     call shr_sys_abort(subname//' ERROR in migrating ocn mesh for map ocn c2 atm  ')
                  endif
=======
                  arearead = 0 ! do not read area_a and area_b from scalar map file
                  ! set up the scalar map for OCN to ATM
                  call moab_map_init_rcfile( mboxid, mbaxid, mbintxoa, type1, &
                        'seq_maps.rc', 'ocn2atm_smapname:', 'ocn2atm_smaptype:',samegrid_ao, &
                        arearead, wgtIdSo2a, 'mapper_So2a MOAB init', esmf_map_flag)
>>>>>>> ca0f658e

               endif

            else ! samegrid_ao = TRUE

               ! ATM and OCN components use the same mesh and DoF numbering (OCN is a subset of ATM);
               ! We do not need to compute intersection since the "map" from ATM to OCN is essentially a
               ! permutation operator and can be achieved by simply sending/receiving data from ATM to OCN
               ! and viceversa, based on element GLOBAL_ID matching. In order to seamless produce the
               ! permutation operator, we will compute a communication graph between ATM and OCN DoFs on the
               ! coupler.
               type1 = 3;  ! FV mesh on coupler OCN
               if (atm_pg_active) then
                  type2 = 3; ! FV for ATM; CGLL does not work correctly in parallel at the moment
               else
                  type2 = 1 ! This projection works (CGLL to FV), but reverse does not (FV - CGLL)
               endif
               ierr = iMOAB_ComputeCommGraph( mboxid, mbaxid, mpicom_CPLID, mpigrp_CPLID, mpigrp_CPLID, type1, type2, &
                                      ocn(1)%cplcompid, atm(1)%cplcompid )
               if (ierr .ne. 0) then
                  write(logunit,*) subname,' error in computing communication graph for second hop, ATM-OCN'
                  call shr_sys_abort(subname//' ERROR in computing communication graph for second hop, ATM-OCN')
               endif
               mapper_So2a%intx_context = atm(1)%cplcompid

            endif ! if (.not. samegrid_ao)
         endif ! if ((mbaxid .ge. 0) .and.  (mboxid .ge. 0)) then

! endif for HAVE_MOAB
#endif

      endif  ! if (ocn_c2_atm) then

      ! needed for domain checking
      if (ocn_present) then
         if (iamroot_CPLID) then
            write(logunit,*) ' '
            write(logunit,F00) 'Initializing mapper_Fo2a'
         endif
         call seq_map_init_rcfile(mapper_Fo2a, ocn(1), atm(1), &
            'seq_maps.rc','ocn2atm_fmapname:','ocn2atm_fmaptype:',samegrid_ao, &
            'mapper_Fo2a initialization',esmf_map_flag, no_match)

         if (iamroot_CPLID) then
            write(logunit,*) ' '
            write(logunit,F00) 'Initializing mapper_Fof2a'
         endif
         call seq_map_init_rcfile(mapper_Fof2a, ocn(1), atm(1), &
            'seq_maps.rc','ocn2atm_fmapname:','ocn2atm_fmaptype:',samegrid_ao, &
            'mapper_Fof2a initialization',esmf_map_flag, no_match)

#ifdef HAVE_MOAB
         if ((mbaxid .ge. 0) .and.  (mboxid .ge. 0)) then
            if (iamroot_CPLID) then
              write(logunit,*) ' '
              write(logunit,F00) 'Initializing MOAB mapper_Fo2a with copy of mapper_So2a'
            endif

            ! If loading map from disk, then load the scalar map as well
            if (.not. compute_maps_online_o2a .and. .not. samegrid_ao) then
               type1 = 3 ! this is type of grid
               arearead = 3 ! read area_a and area_b from flux map file
               call moab_map_init_rcfile( mboxid, mbaxid, mbintxoa, type1, &
                     'seq_maps.rc', 'ocn2atm_fmapname:', 'ocn2atm_fmaptype:', samegrid_ao, &
                     arearead, wgtIdFo2a, 'mapper_Fo2a MOAB init', esmf_map_flag )

               ! need to call migrate map mesh, which will compute the cov mesh and
               !  comm graph too for coverage mesh
               context_id = idintx ! intx id
               ierr = iMOAB_MigrateMapMesh (mboxid, mbintxoa, mpicom_CPLID, mpigrp_CPLID, &
                    mpigrp_CPLID, type1, ocn(1)%cplcompid, context_id)
               if (ierr .ne. 0) then
                  write(logunit,*) subname,' error in migrating ocn mesh for map ocn c2 atm '
                  call shr_sys_abort(subname//' ERROR in migrating ocn mesh for map ocn c2 atm  ')
               endif

               ! we also need to compute the comm graph for the second hop, from the ocn on coupler to the
               ! ocean for the intx ocean-atm context (coverage)
               type1 = 3; !  fv for ocean and atm; fv-cgll does not work anyway
               type2 = 3;
               ierr = iMOAB_ComputeCommGraph( mboxid, mbintxoa, mpicom_CPLID, mpigrp_CPLID, mpigrp_CPLID, type1, type2, &
                                          ocn(1)%cplcompid, idintx)
               if (ierr .ne. 0) then
                  write(logunit,*) subname,' error in computing comm graph for second hop, ocn-atm'
                  call shr_sys_abort(subname//' ERROR in computing comm graph for second hop, ocn-atm')
               endif

            end if
            ! now take care of the mapper
            mapper_Fo2a%src_mbid = mboxid
            mapper_Fo2a%tgt_mbid = mbaxid
            mapper_Fo2a%intx_mbid = mbintxoa
            mapper_Fo2a%src_context = mapper_So2a%src_context ! ocn(1)%cplcompid
            mapper_Fo2a%intx_context = mapper_So2a%intx_context ! it could be different, based on samegrid_ao
            mapper_Fo2a%weight_identifier = wgtIdFo2a
            mapper_Fo2a%mbname = 'mapper_Fo2a'
         endif

         ! FLUX make the app and mapper for the a2o flux mappings
         if ((mbaxid .ge. 0) .and.  (mbofxid .ge. 0)) then

            if (iamroot_CPLID) then
              write(logunit,*) ' '
              write(logunit,F00) 'Initializing MOAB mapper_Sof2a with copy of mapper_So2a'
            endif
            ! We also need to compute the comm graph for the second hop, from the OCN on the coupler to the
            ! OCN for the intersection of OCN-ATM context (coverage)
            call seq_comm_getinfo(CPLID ,mpigrp=mpigrp_CPLID)

            if (ierr .ne. 0) then
               write(logunit,*) subname,' error in computing comm graph for second hop, ocnf -atm'
               call shr_sys_abort(subname//' ERROR in computing comm graph for second hop, ocnf-atm')
            endif

            ! we identified the app mbofxid with !id_join = id_join + 1000! kind of random
            ! line 1267 in cplcomp_exchange_mod.F90
            context_id = ocn(1)%cplcompid + 1000
            mapper_Sof2a%src_mbid = mbofxid
            mapper_Sof2a%tgt_mbid = mbaxid
            mapper_Sof2a%intx_mbid = mbintxoa
            mapper_Sof2a%src_context = context_id
            mapper_Sof2a%intx_context = mapper_So2a%intx_context ! basically will use the same intx as ocean on coupler
            mapper_Sof2a%weight_identifier = wgtIdSo2a
            mapper_Sof2a%mbname = 'mapper_Sof2a'

            if (iamroot_CPLID) then
              write(logunit,*) ' '
              write(logunit,F00) 'Initializing MOAB mapper_Fof2a with copy of mapper_Sof2a'
            endif
            ! now take care of the mapper
            mapper_Fof2a%src_mbid = mbofxid
            mapper_Fof2a%tgt_mbid = mbaxid
            mapper_Fof2a%intx_mbid = mbintxoa
            mapper_Fof2a%src_context = mapper_Sof2a%src_context ! we use the same source 1000 + ?
            mapper_Fof2a%intx_context = mapper_Sof2a%intx_context ! depends on samegrid_ao
            mapper_Fof2a%weight_identifier = wgtIdFo2a
            mapper_Fof2a%mbname = 'mapper_Fof2a'

            type1 = 3; !  fv for ocean and atm; fv-cgll does not work anyway
            type2 = 3;
            if (.not. samegrid_ao) then ! data-OCN case
               ! we use the same intx, because the mesh will be the same, between mbofxid and mboxid
               ierr = iMOAB_ComputeCommGraph( mbofxid, mbintxoa, mpicom_CPLID, mpigrp_CPLID, mpigrp_CPLID, type1, type2, &
                                          context_id, idintx)
            else
               ! this is a case appearing in the data ocean case --res ne4pg2_ne4pg2 --compset FAQP
               ierr = iMOAB_ComputeCommGraph( mbofxid, mbaxid, mpicom_CPLID, mpigrp_CPLID, mpigrp_CPLID, type1, type2, &
                                      context_id, atm(1)%cplcompid )
               if (ierr .ne. 0) then
                  write(logunit,*) subname,' error in computing communication graph for second hop, ATM-OCN'
                  call shr_sys_abort(subname//' ERROR in computing communication graph for second hop, ATM-OCN')
               endif
            endif
         endif

! endif for HAVE_MOAB
#endif

      endif ! endif (ocn_present) then
      call shr_sys_flush(logunit)

! because we will project fields from ocean to atm phys grid, we need to define
      ! ice i2x fields to atm phys grid (or atm spectral ext ) on coupler side
      if (atm_pg_active) then
         tagname = trim(seq_flds_i2x_fields)//C_NULL_CHAR
         tagtype = 1 ! dense
         numco = 1 !
         ierr = iMOAB_DefineTagStorage(mbaxid, tagname, tagtype, numco,  tagindex )
         if (ierr .ne. 0) then
            write(logunit,*) subname,' error in defining tags for seq_flds_i2x_fields'
            call shr_sys_abort(subname//' ERROR in coin defining tags for seq_flds_i2x_fields')
         endif
      else ! spectral case, TODO
         tagtype = 1 ! dense
      endif

      if (ice_c2_atm) then
         if (iamroot_CPLID) then
            write(logunit,*) ' '
            write(logunit,F00) 'Initializing mapper_Si2a'
         endif
         ! otherwise it may find ocean map, and this will not work on ice vars
         call seq_map_init_rcfile(mapper_Si2a, ice(1), atm(1), &
            'seq_maps.rc','ice2atm_smapname:','ice2atm_smaptype:',samegrid_ao, &
            'mapper_Si2a initialization',esmf_map_flag, no_match)
            ! similar to ocn-atm mapping, do ice 2 atm mapping / set up
#ifdef HAVE_MOAB
         ! Call moab intx only if ATM and ICE are init in moab coupler
         if ((mbaxid .ge. 0) .and.  (mbixid .ge. 0)) then
            if (iamroot_CPLID) then
              write(logunit,*) ' '
              write(logunit,F00) 'Initializing MOAB mapper_Si2a'
            endif
            appname = "ICE_ATM_COU"//C_NULL_CHAR
            ! idintx is a unique number of MOAB app that takes care of intx between ice and atm mesh
            idintx = 100*ice(1)%cplcompid + atm(1)%cplcompid ! something different, to differentiate it
            ierr = iMOAB_RegisterApplication(trim(appname), mpicom_CPLID, idintx, mbintxia)
            if (ierr .ne. 0) then
              write(logunit,*) subname,' error in registering ICE-ATM intersection'
              call shr_sys_abort(subname//' ERROR in registering ICE-ATM intersection')
            endif
            call seq_comm_getinfo(CPLID ,mpigrp=mpigrp_CPLID)
            if (compute_maps_online_i2a) then
               ierr =  iMOAB_ComputeMeshIntersectionOnSphere ( mbixid, mbaxid, mbintxia )
               if (ierr .ne. 0) then
                  write(logunit,*) subname,' error in computing ICE-ATM intersection'
                  call shr_sys_abort(subname//' ERROR in computing ICE-ATM intersection')
               endif
               if (iamroot_CPLID) then
                  write(logunit,*) 'iMOAB intersection between ICE and ATM with id:', idintx
               endif
               ! we also need to compute the comm graph for the second hop, from the ice on coupler to the
               ! ice for the intx ice-atm context (coverage)
#ifdef MOABDEBUG
               wopts = C_NULL_CHAR
               call shr_mpi_commrank( mpicom_CPLID, rank )
               if (rank .lt. 3 ) then
                  write(lnum,"(I0.2)")rank !
                  outfile = 'intx_ia_'//trim(lnum)// '.h5m' // C_NULL_CHAR
                  ierr = iMOAB_WriteMesh(mbintxia, outfile, wopts) ! write local intx file
                  if (ierr .ne. 0) then
                     write(logunit,*) subname,' error in writing intx file ice-atm '
                     call shr_sys_abort(subname//' ERROR in writing ICE-ATM intersection mesh file ')
                  endif
               endif
#endif
               type1 = 3; !  FV for ICE
               type2 = 3; !  FV for ATM
               ierr = iMOAB_ComputeCommGraph( mbixid, mbintxia, mpicom_CPLID, mpigrp_CPLID, mpigrp_CPLID, type1, type2, &
                                             ice(1)%cplcompid, idintx)
               if (ierr .ne. 0) then
                  write(logunit,*) subname,' error in computing comm graph for second hop, ice-atm'
                  call shr_sys_abort(subname//' ERROR in computing comm graph for second hop, ice-atm')
               endif
            endif
            ! now take care of the mapper
            mapper_Si2a%src_mbid = mbixid
            mapper_Si2a%tgt_mbid = mbaxid
            mapper_Si2a%intx_mbid = mbintxia
            mapper_Si2a%src_context = ice(1)%cplcompid
            mapper_Si2a%intx_context = idintx
            mapper_Si2a%weight_identifier = wgtIdSi2a
            mapper_Si2a%mbname = 'mapper_Si2a'
            if (compute_maps_online_i2a) then
               volumetric = 0 ! can be 1 only for FV->DGLL or FV->CGLL;
               if (atm_pg_active) then
                  dm2 = "fv"//C_NULL_CHAR
                  dofnameT="GLOBAL_ID"//C_NULL_CHAR
                  orderT = 1 !  fv-fv
               else
                  dm2 = "cgll"//C_NULL_CHAR
                  dofnameT="GLOBAL_DOFS"//C_NULL_CHAR
                  orderT = 4 ! np !  it should be 4
               endif
               dm1 = "fv"//C_NULL_CHAR
               dofnameS="GLOBAL_ID"//C_NULL_CHAR
               orderS = 1  !  not much arguing
               fNoBubble = 1
               monotonicity = 0 !
               noConserve = 0
               validate = 0 ! less verbose
               fInverseDistanceMap = 0
               if (iamroot_CPLID) then
                  write(logunit,*) subname, 'launch iMOAB weights with args ', 'mbintxia=', mbintxia, &
                                             ' wgtIdef=', wgtIdSi2a, 'dm1=', trim(dm1), ' orderS=',  orderS, &
                                             'dm2=', trim(dm2), ' orderT=', orderT, &
                                              fNoBubble, monotonicity, volumetric, fInverseDistanceMap, &
                                              noConserve, validate, &
                                              trim(dofnameS), trim(dofnameT)
               endif
               ierr = iMOAB_ComputeScalarProjectionWeights ( mbintxia, wgtIdSi2a, &
                                                trim(dm1), orderS, trim(dm2), orderT, ''//C_NULL_CHAR, &
                                                fNoBubble, monotonicity, volumetric, fInverseDistanceMap, &
                                                noConserve, validate, &
                                                trim(dofnameS), trim(dofnameT) )
               if (ierr .ne. 0) then
                  write(logunit,*) subname,' error in iMOAB_ComputeScalarProjectionWeights ice atm '
                  call shr_sys_abort(subname//' error in iMOAB_ComputeScalarProjectionWeights ice atm ')
               endif

            else
               type1 = 3 ! this is type of grid, maybe should be saved on imoab app ?
<<<<<<< HEAD
               arearead = 0
               call moab_map_init_rcfile(mbixid, mbaxid, mbintxia, type1, &
                     'seq_maps.rc', 'ice2atm_smapname:', 'ice2atm_smaptype:', samegrid_ao, &
                     arearead, wgtIdi2a, 'mapper_Si2a MOAB init', esmf_map_flag)
               context_id = idintx ! intx id
               ierr = iMOAB_MigrateMapMesh (mbixid, mbintxia, mpicom_CPLID, mpigrp_CPLID, &
                     mpigrp_CPLID, type1, ice(1)%cplcompid, context_id)
               if (ierr .ne. 0) then
                  write(logunit,*) subname,' error in migrating ocn mesh for map ocn c2 atm '
                  call shr_sys_abort(subname//' ERROR in migrating ocn mesh for map ocn c2 atm  ')
               endif

=======
               arearead = 0 ! do not read area, we do not need it
               call moab_map_init_rcfile(mbixid, mbaxid, mbintxia, type1, &
                     'seq_maps.rc', 'ice2atm_smapname:', 'ice2atm_smaptype:', samegrid_ao, &
                     arearead, wgtIdSi2a, 'mapper_Si2a MOAB init', esmf_map_flag)
>>>>>>> ca0f658e
            endif


         endif ! if ((mbaxid .ge. 0) .and.  (mbixid .ge. 0)) then
! endif for HAVE_MOAB
#endif

      endif ! if (ice_c2_atm) then

      ! needed for domain checking
      if (ice_present) then
         if (iamroot_CPLID) then
            write(logunit,*) ' '
            write(logunit,F00) 'Initializing mapper_Fi2a'
         endif
         call seq_map_init_rcfile(mapper_Fi2a, ice(1), atm(1), &
            'seq_maps.rc','ice2atm_fmapname:','ice2atm_fmaptype:',samegrid_ao, &
            'mapper_Fi2a initialization',esmf_map_flag, no_match)

#ifdef HAVE_MOAB
         ! now take care of the mapper for MOAB, only if ice is coupled to atm !
         if (ice_c2_atm) then
            if (iamroot_CPLID) then
              write(logunit,*) ' '
              write(logunit,F00) 'Initializing MOAB mapper_Fi2a with copy of mapper_Si2a'
            endif

            if (.not. compute_maps_online_i2a) then
               type1 = 3 ! this is type of grid
               arearead = 0 ! no need for areas
               call moab_map_init_rcfile( mbixid, mbaxid, mbintxia, type1, &
                     'seq_maps.rc', 'ice2atm_fmapname:', 'ice2atm_fmaptype:', samegrid_ao, &
                     arearead, wgtIdFi2a, 'mapper_Fi2a MOAB init', esmf_map_flag )

               ! need to call migrate map mesh, which will compute the right covering mesh
               context_id = idintx ! intx id
               ierr = iMOAB_MigrateMapMesh( mbixid, mbintxia, mpicom_CPLID, mpigrp_CPLID, &
                                          mpigrp_CPLID, type1, ice(1)%cplcompid, context_id)
               if (ierr .ne. 0) then
                  write(logunit,*) subname,' error in migrating ocn mesh for map ocn c2 atm '
                  call shr_sys_abort(subname//' ERROR in migrating ocn mesh for map ocn c2 atm  ')
               endif
            else
               wgtIdFi2a = wgtIdSi2a ! we use the same weights as for Si2a
            end if

            mapper_Fi2a%src_mbid = mbixid
            mapper_Fi2a%tgt_mbid = mbaxid
            mapper_Fi2a%intx_mbid = mbintxia
            mapper_Fi2a%src_context = ice(1)%cplcompid
            mapper_Fi2a%intx_context = idintx
            mapper_Fi2a%weight_identifier = wgtIdFi2a
            mapper_Fi2a%mbname = 'mapper_Fi2a'
         endif
#endif
      endif !  if (ice_present) then
      call shr_sys_flush(logunit)

      if (mbaxid > 0) then
          ! we still need to define seq_flds_l2x_fields on atm cpl mesh
         if (atm_pg_active) then
            tagname = trim(seq_flds_l2x_fields)//C_NULL_CHAR
            tagtype = 1 ! dense
            numco = 1 !
            ierr = iMOAB_DefineTagStorage(mbaxid, tagname, tagtype, numco,  tagindex )
            if (ierr .ne. 0) then
               write(logunit,*) subname,' error in defining tags for seq_flds_l2x_fields'
               call shr_sys_abort(subname//' ERROR in coin defining tags for seq_flds_l2x_fields')
            endif
         else ! spectral case, TODO
            tagtype = 1 ! dense
         endif
      endif

      ! needed for domain checking
      if (lnd_present) then

         if (iamroot_CPLID) then
            write(logunit,*) ' '
            write(logunit,F00) 'Initializing mapper_Fl2a'
         endif
         call seq_map_init_rcfile(mapper_Fl2a, lnd(1), atm(1), &
            'seq_maps.rc','lnd2atm_fmapname:','lnd2atm_fmaptype:',samegrid_al, &
            'mapper_Fl2a initialization', esmf_map_flag, no_match)

#ifdef HAVE_MOAB
         ! important change: do not compute intx at all between atm and land when we have samegrid_al
         ! we will use just a comm graph to send data from phys grid to land on coupler
         ! this is just a rearrange in a way
         if ((mbaxid .ge. 0) .and.  (mblxid .ge. 0) ) then
            if (iamroot_CPLID) then
              write(logunit,*) ' '
              write(logunit,F00) 'Initializing MOAB mapper_Fl2a'
            endif

            appname = "LND_ATM_COU"//C_NULL_CHAR
            ! idintx is a unique number of MOAB app that takes care of intx between lnd and atm mesh
            idintx = 100*lnd(1)%cplcompid + atm(1)%cplcompid ! something different, to differentiate it
            ierr = iMOAB_RegisterApplication(trim(appname), mpicom_CPLID, idintx, mbintxla)
            if (ierr .ne. 0) then
              write(logunit,*) subname,' error in registering lnd atm intx '
              call shr_sys_abort(subname//' ERROR in registering lnd atm intx ')
            endif
            mapper_Fl2a%src_mbid = mblxid
            mapper_Fl2a%tgt_mbid = mbaxid !
            mapper_Fl2a%intx_mbid = mbintxla
            mapper_Fl2a%src_context = lnd(1)%cplcompid
            mapper_Fl2a%intx_context = idintx
            mapper_Fl2a%weight_identifier = wgtIdSl2a
            mapper_Fl2a%mbname = 'mapper_Fl2a'

            if (.not. samegrid_al) then ! tri grid case
               call seq_comm_getinfo(CPLID ,mpigrp=mpigrp_CPLID)
               if (compute_maps_online_l2a) then
                  if (iamroot_CPLID) then
                     write(logunit,*) 'iMOAB intersection between LND and ATM with id:', idintx
                  endif
                  ierr =  iMOAB_ComputeMeshIntersectionOnSphere ( mblxid, mbaxid, mbintxla )
                  if (ierr .ne. 0) then
                     write(logunit,*) subname,' error in computing intersection between LND and ATM'
                     call shr_sys_abort(subname//' ERROR in computing intersection between LND and ATM')
                  endif
                  ! we also need to compute the comm graph for the second hop, from the lnd on coupler to the
                  ! lnd for the intx lnd-atm context (coverage)
                  type1 = 3; !  fv for lnd and atm; fv-cgll does not work anyway
                  type2 = 3;
                  ierr = iMOAB_ComputeCommGraph( mblxid, mbintxla, mpicom_CPLID, mpigrp_CPLID, mpigrp_CPLID, type1, type2, &
                                             lnd(1)%cplcompid, idintx)
                  if (ierr .ne. 0) then
                     write(logunit,*) subname,' error in computing comm graph for second hop, ice-atm'
                     call shr_sys_abort(subname//' ERROR in computing comm graph for second hop, ice-atm')
                  endif
#ifdef MOABDEBUG
                  ! write intx only if true intx file:
                  wopts = C_NULL_CHAR
                  call shr_mpi_commrank( mpicom_CPLID, rank )
                     if (rank .lt. 5 .and. compute_maps_online_l2a) then ! write only a few intx files
                     write(lnum,"(I0.2)")rank !
                     outfile = 'intx_la'//trim(lnum)// '.h5m' // C_NULL_CHAR
                     ierr = iMOAB_WriteMesh(mbintxla, outfile, wopts) ! write local intx file
                     if (ierr .ne. 0) then
                        write(logunit,*) subname,' error in writing intx file land atm '
                        call shr_sys_abort(subname//' ERROR in writing intx file ')
                     endif
                  endif
#endif
                  ! need to compute weigths
                  volumetric = 0 ! can be 1 only for FV->DGLL or FV->CGLL;
                  if (atm_pg_active) then
                     dm2 = "fv"//C_NULL_CHAR
                     dofnameT="GLOBAL_ID"//C_NULL_CHAR
                     orderT = 1 !  fv-fv
                  else
                     dm2 = "cgll"//C_NULL_CHAR
                     dofnameT="GLOBAL_DOFS"//C_NULL_CHAR
                     orderT = 4 ! np !  it should be 4
                  endif
                  dm1 = "fv"//C_NULL_CHAR
                  dofnameS="GLOBAL_ID"//C_NULL_CHAR
                  orderS = 1  !  not much arguing
                  fNoBubble = 1
                  monotonicity = 0 !
                  noConserve = 0
                  validate = 0 ! less verbose
                  fInverseDistanceMap = 0
                  if (iamroot_CPLID) then
                     write(logunit,*) subname, 'launch iMOAB weights with args ', 'mbintxla=', mbintxla, ' wgtIdef=', wgtIdFl2a, &
                        'dm1=', trim(dm1), ' orderS=',  orderS, 'dm2=', trim(dm2), ' orderT=', orderT, &
                                                   fNoBubble, monotonicity, volumetric, fInverseDistanceMap, &
                                                   noConserve, validate, &
                                                   trim(dofnameS), trim(dofnameT)
                  endif
                  ierr = iMOAB_ComputeScalarProjectionWeights ( mbintxla, wgtIdFl2a, &
                                                   trim(dm1), orderS, trim(dm2), orderT, ''//C_NULL_CHAR, &
                                                   fNoBubble, monotonicity, volumetric, fInverseDistanceMap, &
                                                   noConserve, validate, &
                                                   trim(dofnameS), trim(dofnameT) )
                  if (ierr .ne. 0) then
                     write(logunit,*) subname,' error in iMOAB_ComputeScalarProjectionWeights lnd atm '
                     call shr_sys_abort(subname//' error in iMOAB_ComputeScalarProjectionWeights lnd atm ')
                  endif

                  ! now we can initialize the scalar map
                  wgtIdSl2a = wgtIdFl2a ! use the same weights
               else
                  type1 = 3 ! this is type of grid, maybe should be saved on imoab app ?
<<<<<<< HEAD
                  arearead = 0
                  call moab_map_init_rcfile(mblxid, mbaxid, mbintxla, type1, &
                        'seq_maps.rc', 'lnd2atm_fmapname:', 'lnd2atm_fmaptype:', samegrid_al, &
                        arearead, wgtIdl2a, 'mapper_Fl2a MOAB initialization', esmf_map_flag)
=======
                  arearead = 0 ! do not read areas, we do not need it
                  call moab_map_init_rcfile( mblxid, mbaxid, mbintxla, type1, &
                        'seq_maps.rc', 'lnd2atm_fmapname:', 'lnd2atm_fmaptype:', samegrid_al, &
                        arearead, wgtIdFl2a, 'mapper_Fl2a MOAB initialization', esmf_map_flag)

                  ! If loading map from disk, then load the scalar map as well for the tri grid case
                  call moab_map_init_rcfile( mblxid, mbaxid, mbintxla, type1, &
                        'seq_maps.rc', 'lnd2atm_smapname:', 'lnd2atm_smaptype:', samegrid_al, &
                        arearead, wgtIdSl2a, 'mapper_Sl2a MOAB initialization', esmf_map_flag, wgtIdFl2a )
>>>>>>> ca0f658e

                  ! need to call migrate map mesh, which will compute the right covering mesh
                  context_id = idintx ! intx id
                  ierr = iMOAB_MigrateMapMesh (mblxid, mbintxla, mpicom_CPLID, mpigrp_CPLID, &
                     mpigrp_CPLID, type1, lnd(1)%cplcompid, context_id)
                  if (ierr .ne. 0) then
                     write(logunit,*) subname,' error in migrating lnd mesh for map lnd c2 atm '
                     call shr_sys_abort(subname//' ERROR in migrating lnd mesh for map lnd c2 atm  ')
                  endif

               endif

               type1 = 3; !  fv for lnd and atm; fv-cgll does not work anyway
               type2 = 3;
               ierr = iMOAB_ComputeCommGraph( mblxid, mbintxla, mpicom_CPLID, mpigrp_CPLID, mpigrp_CPLID, type1, type2, &
                                          lnd(1)%cplcompid, idintx)
               if (ierr .ne. 0) then
                  write(logunit,*) subname,' error in computing comm graph for second hop, ice-atm'
                  call shr_sys_abort(subname//' ERROR in computing comm graph for second hop, ice-atm')
               endif

            else  ! the same mesh , atm and lnd use the same dofs, but restricted
               ! we do not compute intersection, so we will have to just send data from atm to land and viceversa, by GLOBAL_ID matching
               ! so we compute just a comm graph, between lnd and atm dofs, on the coupler; target is atm
               ! land is point cloud in this case, type1 = 2
               call seq_comm_getinfo(CPLID, mpigrp=mpigrp_CPLID) ! make sure we have the right MPI group
               type1 = 3; !  full mesh for land now
               type2 = 3;  ! fv for target atm
               ierr = iMOAB_ComputeCommGraph( mblxid, mbaxid, mpicom_CPLID, mpigrp_CPLID, mpigrp_CPLID, type1, type2, &
                                        lnd(1)%cplcompid, atm(1)%cplcompid)
               if (ierr .ne. 0) then
                  write(logunit,*) subname,' error in computing comm graph for second hop, lnd-atm'
                  call shr_sys_abort(subname//' ERROR in computing comm graph for second hop, lnd-atm')
               endif
               ! context for rearrange is target in this case
               mapper_Fl2a%tgt_mbid = mbaxid
               mapper_Fl2a%intx_context = atm(1)%cplcompid

            endif ! if tri-grid
         endif    ! if ((mbaxid .ge. 0) .and.  (mblxid .ge. 0) ) then
#endif
      endif ! if lnd_present
      call shr_sys_flush(logunit)

      if (lnd_c2_atm) then
         if (iamroot_CPLID) then
            write(logunit,*) ' '
            write(logunit,F00) 'Initializing mapper_Sl2a'
         endif
         call seq_map_init_rcfile(mapper_Sl2a, lnd(1), atm(1), &
            'seq_maps.rc','lnd2atm_smapname:','lnd2atm_smaptype:',samegrid_al, &
            'mapper_Sl2a initialization', esmf_map_flag, no_match )
#ifdef HAVE_MOAB
         if ((mbaxid .ge. 0) .and.  (mblxid .ge. 0) ) then
            if (iamroot_CPLID) then
              write(logunit,*) ' '
              write(logunit,F00) 'Initializing MOAB mapper_Sl2a with copy from mapper_Fl2a'
            endif

            mapper_Sl2a%src_mbid = mblxid
            mapper_Sl2a%tgt_mbid = mapper_Fl2a%tgt_mbid !
            mapper_Sl2a%intx_mbid = mbintxla
            mapper_Sl2a%src_context = lnd(1)%cplcompid
            mapper_Sl2a%intx_context = mapper_Fl2a%intx_context
            mapper_Sl2a%weight_identifier = wgtIdSl2a
            mapper_Sl2a%mbname = 'mapper_Sl2a'
         endif
#endif
      endif ! if (lnd_c2_atm) then

   endif ! if atm_present

  end subroutine prep_atm_init

  !================================================================================================

  subroutine prep_atm_mrg(infodata, fractions_ax, xao_ax, timer_mrg)

    !---------------------------------------------------------------
    ! Description
    ! Prepare run phase, including running the merge
    !
    ! Arguments
    type(seq_infodata_type) , intent(in)    :: infodata
    type(mct_aVect)         , intent(in)    :: fractions_ax(:)
    type(mct_aVect)         , intent(in)    :: xao_ax(:)
    character(len=*)        , intent(in)    :: timer_mrg
    !
    ! Local Variables
    integer                  :: eli, eoi, eii, exi, efi, eai, emi
    type(mct_avect), pointer :: x2a_ax
    character(*), parameter  :: subname = '(prep_atm_mrg)'
    character(*), parameter  :: F00 = "('"//subname//" : ', 4A )"
    !---------------------------------------------------------------

    call t_drvstartf (trim(timer_mrg),barrier=mpicom_CPLID)
    do eai = 1,num_inst_atm
       ! Use fortran mod to address ensembles in merge
       eli = mod((eai-1),num_inst_lnd) + 1
       eoi = mod((eai-1),num_inst_ocn) + 1
       eii = mod((eai-1),num_inst_ice) + 1
       exi = mod((eai-1),num_inst_xao) + 1
       efi = mod((eai-1),num_inst_frc) + 1
       emi = mod((eai-1),num_inst_max) + 1

       x2a_ax => component_get_x2c_cx(atm(eai)) ! This is actually modifying x2a_ax
       call prep_atm_merge(l2x_ax(eli), o2x_ax(emi), xao_ax(exi), i2x_ax(eii), &
            fractions_ax(efi), x2a_ax)
    enddo
    call t_drvstopf  (trim(timer_mrg))

  end subroutine prep_atm_mrg

  subroutine prep_atm_mrg_moab(infodata, xao_ax)
    use iMOAB , only : iMOAB_GetMeshInfo, iMOAB_GetDoubleTagStorage, &
     iMOAB_SetDoubleTagStorage, iMOAB_WriteMesh
   ! use seq_comm_mct , only : mbaxid, mbofxid ! ocean and atm-ocean flux instances
    !---------------------------------------------------------------
    ! Description
    ! Merge all ocn inputs
    !
    ! Arguments
    type(seq_infodata_type) , intent(in)    :: infodata
    type(mct_aVect)        , pointer , intent(in)    :: xao_ax(:) ! Atm-ocn fluxes, atm grid, cpl pes; used here just for indexing

    ! Arguments
    type(mct_aVect), pointer    :: l2x_a !   needed just for indexing
    type(mct_aVect), pointer    :: o2x_a
    type(mct_aVect), pointer    :: i2x_a
    type(mct_aVect), pointer    :: xao_a
    type(mct_aVect), pointer    :: x2a_a
    ! type(mct_aVect)    :: fractions_a

    !type(mct_aVect), intent(inout) :: x2a_am
    ! ! will build x2a_am , similar to x2a_ax
    ! no averages, just one instance for atm
    ! start copy from prep_atm_merge
 !
    ! Local workspace
    real(r8) :: fracl, fraci, fraco
    integer  :: n,ka,ki,kl,ko,kx,kof,kif,klf,i,i1,o1
    integer, save :: lsize
    integer, save  :: index_x2a_Sf_lfrac, index_x2a_Sf_ifrac, index_x2a_Sf_ofrac

    character(CL),allocatable :: field_atm(:)   ! string converted to char
    character(CL),allocatable :: field_lnd(:)   ! string converted to char
    character(CL),allocatable :: field_ice(:)   ! string converted to char
    character(CL),allocatable :: field_xao(:)   ! string converted to char
    character(CL),allocatable :: field_ocn(:)   ! string converted to char
    character(CL),allocatable :: itemc_atm(:)   ! string converted to char
    character(CL),allocatable :: itemc_lnd(:)   ! string converted to char
    character(CL),allocatable :: itemc_ice(:)   ! string converted to char
    character(CL),allocatable :: itemc_xao(:)   ! string converted to char
    character(CL),allocatable :: itemc_ocn(:)   ! string converted to char
    logical :: iamroot
    character(CL),allocatable :: mrgstr(:)   ! temporary string
    logical, save :: first_time = .true.
    type(mct_aVect_sharedindices),save :: l2x_sharedindices
    type(mct_aVect_sharedindices),save :: o2x_sharedindices
    type(mct_aVect_sharedindices),save :: i2x_sharedindices
    type(mct_aVect_sharedindices),save :: xao_sharedindices
    logical, pointer, save :: lmerge(:),imerge(:),xmerge(:),omerge(:)
    ! special for moab
    logical, pointer, save :: sharedIndex(:)
    integer, pointer, save :: lindx(:), iindx(:), oindx(:),xindx(:)
    integer, save          :: naflds, nlflds,niflds,noflds,nxflds


    integer nvert(3), nvise(3), nbl(3), nsurf(3), nvisBC(3) ! for moab info
    character(CXX) ::tagname, mct_field
    integer :: ent_type, ierr, arrsize
#ifdef MOABDEBUG
    character*32             :: outfile, wopts, lnum
#endif
#ifdef MOABCOMP
    real(r8)                 :: difference
    type(mct_list) :: temp_list
    integer :: size_list, index_list
    type(mct_string)    :: mctOStr  !
#endif

    character(*), parameter   :: subname = '(prep_atm_mrg_moab) '
    !-----------------------------------------------------------------------
    !
    call seq_comm_getdata(CPLID, iamroot=iamroot)



    if (first_time) then

      ! find out the number of local elements in moab mesh atm instance on coupler
      ! right now, we work only on FV mesh, which is a cell mesh
      ! eventually we will fix spectral case too
       ierr  = iMOAB_GetMeshInfo ( mbaxid, nvert, nvise, nbl, nsurf, nvisBC );
       if (ierr .ne. 0) then
               write(logunit,*) subname,' error in getting info '
               call shr_sys_abort(subname//' error in getting info ')
       endif
       lsize = nvise(1) ! number of active cells
       ! mct avs are used just for their fields metadata, not the actual reals
       ! (name of the fields)
       ! need these always, not only the first time
       l2x_a => l2x_ax(1)
       i2x_a => i2x_ax(1)
       o2x_a => o2x_ax(1)
       xao_a => xao_ax(1)
       x2a_a => component_get_x2c_cx(atm(1))
       naflds = mct_aVect_nRattr(x2a_a)
       nlflds = mct_aVect_nRattr(l2x_a)
       niflds = mct_aVect_nRattr(i2x_a)
       noflds = mct_aVect_nRattr(o2x_a)
       nxflds = mct_aVect_nRattr(xao_a)
       index_x2a_Sf_lfrac = mct_aVect_indexRA(x2a_a,'Sf_lfrac')
       index_x2a_Sf_ifrac = mct_aVect_indexRA(x2a_a,'Sf_ifrac')
       index_x2a_Sf_ofrac = mct_aVect_indexRA(x2a_a,'Sf_ofrac')

       !ngflds = mct_aVect_nRattr(g2x_o)
       allocate(fractions_am(lsize,5)) ! there are 5 fractions 'afrac:ifrac:ofrac:lfrac:lfrin'
       allocate(x2a_am (lsize, naflds))
       allocate(o2x_am (lsize, noflds))
       allocate(i2x_am (lsize, niflds))
       allocate(l2x_am (lsize, nlflds))
       !allocate(r2x_om (lsize, nrflds))
       allocate(xao_am (lsize, nxflds))

       allocate (sharedIndex(naflds))

       allocate(lindx(naflds), lmerge(naflds))
       allocate(iindx(naflds), imerge(naflds))
       allocate(xindx(naflds), xmerge(naflds))
       allocate(oindx(naflds), omerge(naflds))
       allocate(field_atm(naflds), itemc_atm(naflds))
       allocate(field_lnd(nlflds), itemc_lnd(nlflds))
       allocate(field_ice(niflds), itemc_ice(niflds))
       allocate(field_ocn(noflds), itemc_ocn(noflds))
       allocate(field_xao(nxflds), itemc_xao(nxflds))
       allocate(mrgstr(naflds))

       sharedIndex(:) = .false.  ! shared indices will not be set to 0 after getting them

       lindx(:) = 0
       iindx(:) = 0
       xindx(:) = 0
       oindx(:) = 0
       lmerge(:)  = .true.
       imerge(:)  = .true.
       xmerge(:)  = .true.
       omerge(:)  = .true.

       do ka = 1,naflds
          field_atm(ka) = mct_aVect_getRList2c(ka, x2a_a)
          itemc_atm(ka) = trim(field_atm(ka)(scan(field_atm(ka),'_'):))
       enddo
       do kl = 1,nlflds
          field_lnd(kl) = mct_aVect_getRList2c(kl, l2x_a)
          itemc_lnd(kl) = trim(field_lnd(kl)(scan(field_lnd(kl),'_'):))
       enddo
       do ki = 1,niflds
          field_ice(ki) = mct_aVect_getRList2c(ki, i2x_a)
          itemc_ice(ki) = trim(field_ice(ki)(scan(field_ice(ki),'_'):))
       enddo
       do ko = 1,noflds
          field_ocn(ko) = mct_aVect_getRList2c(ko, o2x_a)
          itemc_ocn(ko) = trim(field_ocn(ko)(scan(field_ocn(ko),'_'):))
       enddo
       do kx = 1,nxflds
          field_xao(kx) = mct_aVect_getRList2c(kx, xao_a)
          itemc_xao(kx) = trim(field_xao(kx)(scan(field_xao(kx),'_'):))
       enddo

       call mct_aVect_setSharedIndices(l2x_a, x2a_a, l2x_SharedIndices)
       call mct_aVect_setSharedIndices(o2x_a, x2a_a, o2x_SharedIndices)
       call mct_aVect_setSharedIndices(i2x_a, x2a_a, i2x_SharedIndices)
       call mct_aVect_setSharedIndices(xao_a, x2a_a, xao_SharedIndices)

       do i=1,l2x_SharedIndices%shared_real%num_indices
          o1=l2x_SharedIndices%shared_real%aVindices2(i)
          sharedIndex(o1) = .true.
       enddo
       do i=1,o2x_SharedIndices%shared_real%num_indices
          o1=o2x_SharedIndices%shared_real%aVindices2(i)
          sharedIndex(o1) = .true.
       enddo
       do i=1,i2x_SharedIndices%shared_real%num_indices
          o1=i2x_SharedIndices%shared_real%aVindices2(i)
          sharedIndex(o1) = .true.
       enddo
       do i=1,xao_SharedIndices%shared_real%num_indices
          o1=xao_SharedIndices%shared_real%aVindices2(i)
          sharedIndex(o1) = .true.
       enddo

       ! Field naming rules
       ! Only atm states that are Sx_... will be merged
       ! Only fluxes that are F??x_... will be merged
       ! All fluxes will be multiplied by corresponding component fraction

       do ka = 1,naflds
          !--- document merge ---
          mrgstr(ka) = subname//'x2a%'//trim(field_atm(ka))//' ='
          if (field_atm(ka)(1:2) == 'PF') then
             cycle ! if flux has first character as P, pass straight through
          endif
          if (field_atm(ka)(1:1) == 'S' .and. field_atm(ka)(2:2) /= 'x') then
             cycle ! any state fields that are not Sx_ will just be copied
          endif

          do kl = 1,nlflds
             if (trim(itemc_atm(ka)) == trim(itemc_lnd(kl))) then
                if ((trim(field_atm(ka)) == trim(field_lnd(kl)))) then
                   if (field_lnd(kl)(1:1) == 'F') lmerge(ka) = .false.
                endif
                ! --- make sure only one field matches ---
                if (lindx(ka) /= 0) then
                   write(logunit,*) subname,' ERROR: found multiple kl field matches for ',trim(itemc_lnd(kl))
                   call shr_sys_abort(subname//' ERROR multiple kl field matches')
                endif
                lindx(ka) = kl
             endif
          end do
          do ki = 1,niflds
             if (field_ice(ki)(1:1) == 'F' .and. field_ice(ki)(2:4) == 'ioi') then
                cycle ! ignore all fluxes that are ice/ocn fluxes
             endif
             if (trim(itemc_atm(ka)) == trim(itemc_ice(ki))) then
                if ((trim(field_atm(ka)) == trim(field_ice(ki)))) then
                   if (field_ice(ki)(1:1) == 'F') imerge(ka) = .false.
                endif
                ! --- make sure only one field matches ---
                if (iindx(ka) /= 0) then
                   write(logunit,*) subname,' ERROR: found multiple ki field matches for ',trim(itemc_ice(ki))
                   call shr_sys_abort(subname//' ERROR multiple ki field matches')
                endif
                iindx(ka) = ki
             endif
          end do
          do kx = 1,nxflds
             if (trim(itemc_atm(ka)) == trim(itemc_xao(kx))) then
                if ((trim(field_atm(ka)) == trim(field_xao(kx)))) then
                   if (field_xao(kx)(1:1) == 'F') xmerge(ka) = .false.
                endif
                ! --- make sure only one field matches ---
                if (xindx(ka) /= 0) then
                   write(logunit,*) subname,' ERROR: found multiple kx field matches for ',trim(itemc_xao(kx))
                   call shr_sys_abort(subname//' ERROR multiple kx field matches')
                endif
                xindx(ka) = kx
             endif
          end do
          do ko = 1,noflds
             if (trim(itemc_atm(ka)) == trim(itemc_ocn(ko))) then
                if ((trim(field_atm(ka)) == trim(field_ocn(ko)))) then
                   if (field_ocn(ko)(1:1) == 'F') omerge(ka) = .false.
                endif
                ! --- make sure only one field matches ---
                if (oindx(ka) /= 0) then
                   write(logunit,*) subname,' ERROR: found multiple ko field matches for ',trim(itemc_ocn(ko))
                   call shr_sys_abort(subname//' ERROR multiple ko field matches')
                endif
                oindx(ka) = ko
             endif
          end do

          ! --- add some checks ---

          ! --- make sure all terms agree on merge or non-merge aspect ---
          if (oindx(ka) > 0 .and. xindx(ka) > 0) then
             write(logunit,*) subname,' ERROR: oindx and xindx both non-zero, not allowed ',trim(itemc_atm(ka))
             call shr_sys_abort(subname//' ERROR oindx and xindx both non-zero')
          endif

          ! --- make sure all terms agree on merge or non-merge aspect ---
          if (lindx(ka) > 0 .and. iindx(ka) > 0 .and. (lmerge(ka) .neqv. imerge(ka))) then
             write(logunit,*) subname,' ERROR: lindx and iindx merge logic error ',trim(itemc_atm(ka))
             call shr_sys_abort(subname//' ERROR lindx and iindx merge logic error')
          endif
          if (lindx(ka) > 0 .and. xindx(ka) > 0 .and. (lmerge(ka) .neqv. xmerge(ka))) then
             write(logunit,*) subname,' ERROR: lindx and xindx merge logic error ',trim(itemc_atm(ka))
             call shr_sys_abort(subname//' ERROR lindx and xindx merge logic error')
          endif
          if (lindx(ka) > 0 .and. oindx(ka) > 0 .and. (lmerge(ka) .neqv. omerge(ka))) then
             write(logunit,*) subname,' ERROR: lindx and oindx merge logic error ',trim(itemc_atm(ka))
             call shr_sys_abort(subname//' ERROR lindx and oindx merge logic error')
          endif
          if (xindx(ka) > 0 .and. iindx(ka) > 0 .and. (xmerge(ka) .neqv. imerge(ka))) then
             write(logunit,*) subname,' ERROR: xindx and iindx merge logic error ',trim(itemc_atm(ka))
             call shr_sys_abort(subname//' ERROR xindx and iindx merge logic error')
          endif
          if (xindx(ka) > 0 .and. oindx(ka) > 0 .and. (xmerge(ka) .neqv. omerge(ka))) then
             write(logunit,*) subname,' ERROR: xindx and oindx merge logic error ',trim(itemc_atm(ka))
             call shr_sys_abort(subname//' ERROR xindx and oindx merge logic error')
          endif
          if (iindx(ka) > 0 .and. oindx(ka) > 0 .and. (imerge(ka) .neqv. omerge(ka))) then
             write(logunit,*) subname,' ERROR: iindx and oindx merge logic error ',trim(itemc_atm(ka))
             call shr_sys_abort(subname//' ERROR iindx and oindx merge logic error')
          endif

       end do
    endif

    ! Zero attribute vector

    !call mct_avect_zero(x2a_a) ?

    !x2a_am = 0._r8
    ent_type = 1 ! cells
    tagname = trim(seq_flds_x2a_fields)//C_NULL_CHAR
    arrsize = naflds * lsize
    ierr = iMOAB_GetDoubleTagStorage ( mbaxid, tagname, arrsize , ent_type, x2a_am)
    if (ierr .ne. 0) then
        call shr_sys_abort(subname//' error in getting moab tags with 0 ')
    endif
    ! zero out only indices that are not shared
    do ka = 1,naflds
       if (.not. sharedIndex(ka)) then
          x2a_am(:,ka) = 0
       endif
    enddo
    ! Update surface fractions
    !    fraclist_a = 'afrac:ifrac:ofrac:lfrac:lfrin'
    kif = 2 ! kif=mct_aVect_indexRA(fractions_a,"ifrac")
    klf = 4 ! klf=mct_aVect_indexRA(fractions_a,"lfrac")
    kof = 3 ! kof=mct_aVect_indexRA(fractions_a,"ofrac")
    ! lsize = mct_avect_lsize(x2a_a)


    ! fill with fractions from atm instance

    tagname = 'afrac:ifrac:ofrac:lfrac:lfrin'//C_NULL_CHAR
    arrsize = 5 * lsize
    ierr = iMOAB_GetDoubleTagStorage ( mbaxid, tagname, arrsize , ent_type, fractions_am)
    if (ierr .ne. 0) then
         call shr_sys_abort(subname//' error in getting fractions_am from atm instance ')
    endif

    tagname = trim(seq_flds_o2x_fields)//C_NULL_CHAR
    arrsize = noflds * lsize !        allocate (o2x_am (lsize, noflds))
    ierr = iMOAB_GetDoubleTagStorage ( mbaxid, tagname, arrsize , ent_type, o2x_am)
    if (ierr .ne. 0) then
      call shr_sys_abort(subname//' error in getting o2x_am array ')
    endif

    tagname = trim(seq_flds_i2x_fields)//C_NULL_CHAR
    arrsize = niflds * lsize !        allocate (i2x_am (lsize, niflds))
    ierr = iMOAB_GetDoubleTagStorage ( mbaxid, tagname, arrsize , ent_type, i2x_am)
    if (ierr .ne. 0) then
      call shr_sys_abort(subname//' error in getting i2x_am array ')
    endif

    tagname = trim(seq_flds_l2x_fields)//C_NULL_CHAR
    arrsize = nlflds * lsize !        allocate (l2x_am (lsize, nlflds))
    ierr = iMOAB_GetDoubleTagStorage ( mbaxid, tagname, arrsize , ent_type, l2x_am)
    if (ierr .ne. 0) then
      call shr_sys_abort(subname//' error in getting l2x_am array ')
    endif

    tagname = trim(seq_flds_xao_fields)//C_NULL_CHAR
    arrsize = nxflds * lsize !        allocate (xao_am (lsize, nxflds))
    ierr = iMOAB_GetDoubleTagStorage ( mbaxid, tagname, arrsize , ent_type, xao_am)
    if (ierr .ne. 0) then
      call shr_sys_abort(subname//' error in getting xao_om array ')
    endif


    do n = 1,lsize
       x2a_am(n, index_x2a_Sf_lfrac) = fractions_am(n, klf) ! x2a_a%rAttr(index_x2a_Sf_lfrac,n) = fractions_a%Rattr(klf,n)
       x2a_am(n, index_x2a_Sf_ifrac) = fractions_am(n, kif) ! x2a_a%rAttr(index_x2a_Sf_ifrac,n) = fractions_a%Rattr(kif,n)
       x2a_am(n, index_x2a_Sf_ofrac) = fractions_am(n, kof) ! x2a_a%rAttr(index_x2a_Sf_ofrac,n) = fractions_a%Rattr(kof,n)
    end do

    !--- document fraction operations ---
    if (first_time) then
       mrgstr(index_x2a_sf_lfrac) = trim(mrgstr(index_x2a_sf_lfrac))//' = fractions_a%lfrac'
       mrgstr(index_x2a_sf_ifrac) = trim(mrgstr(index_x2a_sf_ifrac))//' = fractions_a%ifrac'
       mrgstr(index_x2a_sf_ofrac) = trim(mrgstr(index_x2a_sf_ofrac))//' = fractions_a%ofrac'
    endif

    ! Copy attributes that do not need to be merged
    ! These are assumed to have the same name in
    ! (o2x_a and x2a_a) and in (l2x_a and x2a_a), etc.

    !--- document copy operations ---
    if (first_time) then
       !--- document merge ---
       do i=1,l2x_SharedIndices%shared_real%num_indices
          i1=l2x_SharedIndices%shared_real%aVindices1(i)
          o1=l2x_SharedIndices%shared_real%aVindices2(i)
          mrgstr(o1) = trim(mrgstr(o1))//' = l2x%'//trim(field_lnd(i1))
#ifdef MOABDEBUG
          write(lnum, "(I3, A6, I3)" )i1, ' mb-> ', o1
          mrgstr(o1) = trim(mrgstr(o1))//trim(lnum)
#endif
       enddo
       do i=1,o2x_SharedIndices%shared_real%num_indices
          i1=o2x_SharedIndices%shared_real%aVindices1(i)
          o1=o2x_SharedIndices%shared_real%aVindices2(i)
          mrgstr(o1) = trim(mrgstr(o1))//' = o2x%'//trim(field_ocn(i1))
#ifdef MOABDEBUG
          write(lnum, "(I3, A6, I3)" )i1, ' mb-> ', o1
          mrgstr(o1) = trim(mrgstr(o1))//trim(lnum)
#endif
       enddo
       do i=1,i2x_SharedIndices%shared_real%num_indices
          i1=i2x_SharedIndices%shared_real%aVindices1(i)
          o1=i2x_SharedIndices%shared_real%aVindices2(i)
          mrgstr(o1) = trim(mrgstr(o1))//' = i2x%'//trim(field_ice(i1))
#ifdef MOABDEBUG
          write(lnum, "(I3, A6, I3)" )i1, ' mb-> ', o1
          mrgstr(o1) = trim(mrgstr(o1))//trim(lnum)
#endif
       enddo
       do i=1,xao_SharedIndices%shared_real%num_indices
          i1=xao_SharedIndices%shared_real%aVindices1(i)
          o1=xao_SharedIndices%shared_real%aVindices2(i)
          mrgstr(o1) = trim(mrgstr(o1))//' = xao%'//trim(field_xao(i1))
#ifdef MOABDEBUG
          write(lnum, "(I3, A6, I3)" )i1, ' mb-> ', o1
          mrgstr(o1) = trim(mrgstr(o1))//trim(lnum)
#endif
       enddo
    endif

    !    call mct_aVect_copy(aVin=l2x_a, aVout=x2a_a, vector=mct_usevector)
    !    call mct_aVect_copy(aVin=o2x_a, aVout=x2a_a, vector=mct_usevector)
    !    call mct_aVect_copy(aVin=i2x_a, aVout=x2a_a, vector=mct_usevector)
    !    call mct_aVect_copy(aVin=xao_a, aVout=x2a_a, vector=mct_usevector)
    ! we need to do something equivalent, to copy in a2x_am the tags from those shared indices
    ! call mct_aVect_copy(aVin=l2x_a, aVout=x2a_a, vector=mct_usevector, sharedIndices=l2x_SharedIndices)
    !call mct_aVect_copy(aVin=o2x_a, aVout=x2a_a, vector=mct_usevector, sharedIndices=o2x_SharedIndices)
    !call mct_aVect_copy(aVin=i2x_a, aVout=x2a_a, vector=mct_usevector, sharedIndices=i2x_SharedIndices)
    !call mct_aVect_copy(aVin=xao_a, aVout=x2a_a, vector=mct_usevector, sharedIndices=xao_SharedIndices)

    ! If flux to atm is coming only from the ocean (based on field being in o2x_a) -
    ! -- then scale by both ocean and ice fraction
    ! If flux to atm is coming only from the land or ice or coupler
    ! -- then do scale by fraction above

    do ka = 1,naflds
       !--- document merge ---
       if (first_time) then
          if (lindx(ka) > 0) then
             if (lmerge(ka)) then
                mrgstr(ka) = trim(mrgstr(ka))//' + lfrac*l2x%'//trim(field_lnd(lindx(ka)))
             else
                mrgstr(ka) = trim(mrgstr(ka))//' = lfrac*l2x%'//trim(field_lnd(lindx(ka)))
             endif
          endif
          if (iindx(ka) > 0) then
             if (imerge(ka)) then
                mrgstr(ka) = trim(mrgstr(ka))//' + ifrac*i2x%'//trim(field_ice(iindx(ka)))
             else
                mrgstr(ka) = trim(mrgstr(ka))//' = ifrac*i2x%'//trim(field_ice(iindx(ka)))
             endif
          endif
          if (xindx(ka) > 0) then
             if (xmerge(ka)) then
                mrgstr(ka) = trim(mrgstr(ka))//' + ofrac*xao%'//trim(field_xao(xindx(ka)))
             else
                mrgstr(ka) = trim(mrgstr(ka))//' = ofrac*xao%'//trim(field_xao(xindx(ka)))
             endif
          endif
          if (oindx(ka) > 0) then
             if (omerge(ka)) then
                mrgstr(ka) = trim(mrgstr(ka))//' + ofrac*o2x%'//trim(field_ocn(oindx(ka)))
             endif
             if (.not. omerge(ka)) then
                mrgstr(ka) = trim(mrgstr(ka))//' + (ifrac+ofrac)*o2x%'//trim(field_ocn(oindx(ka)))
             endif
          endif
       endif

       do n = 1,lsize
          fracl = fractions_am(n, klf) ! fractions_a%Rattr(klf,n)
          fraci = fractions_am(n, kif) ! fractions_a%Rattr(kif,n)
          fraco = fractions_am(n, kof) ! fractions_a%Rattr(kof,n)
          if (lindx(ka) > 0 .and. fracl > 0._r8) then
             if (lmerge(ka)) then
                x2a_am(n, ka) = x2a_am(n, ka) + l2x_am(n, lindx(ka)) * fracl ! x2a_a%rAttr(ka,n) = x2a_a%rAttr(ka,n) + l2x_a%rAttr(lindx(ka),n) * fracl
             else
                x2a_am(n, ka) = l2x_am(n, lindx(ka)) * fracl ! x2a_a%rAttr(ka,n) = l2x_a%rAttr(lindx(ka),n) * fracl
             endif
          endif
          if (iindx(ka) > 0 .and. fraci > 0._r8) then
             if (imerge(ka)) then
                x2a_am(n, ka) = x2a_am(n, ka) + i2x_am(n, iindx(ka)) * fraci ! x2a_a%rAttr(ka,n) = x2a_a%rAttr(ka,n) + i2x_a%rAttr(iindx(ka),n) * fraci
             else
                x2a_am(n, ka) = i2x_am(n, iindx(ka)) * fraci ! x2a_a%rAttr(ka,n) = i2x_a%rAttr(iindx(ka),n) * fraci
             endif
          endif
          if (xindx(ka) > 0 .and. fraco > 0._r8) then
             if (xmerge(ka)) then
                x2a_am(n, ka) = x2a_am(n, ka) + xao_am(n, xindx(ka)) * fraco !x2a_a%rAttr(ka,n) = x2a_a%rAttr(ka,n) + xao_a%rAttr(xindx(ka),n) * fraco
             else
                x2a_am(n, ka) = xao_am(n, xindx(ka)) * fraco ! x2a_a%rAttr(ka,n) = xao_a%rAttr(xindx(ka),n) * fraco
             endif
          endif
          if (oindx(ka) > 0) then
             if (omerge(ka) .and. fraco > 0._r8) then
                x2a_am(n, ka) = x2a_am(n, ka) + o2x_am(n, oindx(ka)) * fraco ! x2a_a%rAttr(ka,n) = x2a_a%rAttr(ka,n) + o2x_a%rAttr(oindx(ka),n) * fraco
             endif
             if (.not. omerge(ka)) then
                !--- NOTE: This IS using the ocean fields and ice fraction !! ---
                x2a_am(n, ka) = o2x_am(n, oindx(ka)) * fraci ! x2a_a%rAttr(ka,n) = o2x_a%rAttr(oindx(ka),n) * fraci
                x2a_am(n, ka) = x2a_am(n, ka) + o2x_am(n, oindx(ka)) * fraco ! x2a_a%rAttr(ka,n) = x2a_a%rAttr(ka,n) + o2x_a%rAttr(oindx(ka),n) * fraco
             endif
          endif
       end do
    end do

! after we are done, set x2a_am to the mbaxid

    tagname = trim(seq_flds_x2a_fields)//C_NULL_CHAR
    arrsize = naflds * lsize
    ierr = iMOAB_SetDoubleTagStorage ( mbaxid, tagname, arrsize , ent_type, x2a_am)
    if (ierr .ne. 0) then
      call shr_sys_abort(subname//' error in setting x2a_am array in atm merging ')
    endif
#ifdef MOABCOMP
  !compare_mct_av_moab_tag(comp, attrVect, field, imoabApp, tag_name, ent_type, difference)
    x2a_a => component_get_x2c_cx(atm(1))
    ! loop over all fields in seq_flds_x2a_fields
    call mct_list_init(temp_list ,seq_flds_x2a_fields)
    size_list=mct_list_nitem (temp_list)
    ent_type = 1 ! cell for atm, atm_pg_active
    if (iamroot) print *, subname, num_moab_exports, trim(seq_flds_x2a_fields)
    do index_list = 1, size_list
      call mct_list_get(mctOStr,index_list,temp_list)
      mct_field = mct_string_toChar(mctOStr)
      tagname= trim(mct_field)//C_NULL_CHAR
      call compare_mct_av_moab_tag(atm(1), x2a_a, mct_field,  mbaxid, tagname, ent_type, difference, first_time)
    enddo
    call mct_list_clean(temp_list)
#endif

#ifdef MOABDEBUG
    if (mboxid .ge. 0 ) then !  we are on coupler pes, for sure
     write(lnum,"(I0.2)")num_moab_exports
     outfile = 'AtmCplAftMm'//trim(lnum)//'.h5m'//C_NULL_CHAR
     wopts   = ';PARALLEL=WRITE_PART'//C_NULL_CHAR !
     ierr = iMOAB_WriteMesh(mbaxid, trim(outfile), trim(wopts))
    endif
#endif

    if (first_time) then
       if (iamroot) then
          write(logunit,'(A)') subname//' Summary:'
          do ka = 1,naflds
             write(logunit,'(A)') trim(mrgstr(ka))
          enddo
       endif
       deallocate(mrgstr)
       deallocate(field_atm,itemc_atm)
       deallocate(field_lnd,itemc_lnd)
       deallocate(field_ice,itemc_ice)
       deallocate(field_ocn,itemc_ocn)
       deallocate(field_xao,itemc_xao)
    endif

    first_time = .false.
    ! end copy from prep_atm_merge
  end subroutine prep_atm_mrg_moab
  !================================================================================================

  subroutine prep_atm_merge( l2x_a, o2x_a, xao_a, i2x_a, fractions_a, x2a_a )

    !-----------------------------------------------------------------------
    !
    ! Arguments
    type(mct_aVect), intent(in)    :: l2x_a
    type(mct_aVect), intent(in)    :: o2x_a
    type(mct_aVect), intent(in)    :: xao_a
    type(mct_aVect), intent(in)    :: i2x_a
    type(mct_aVect), intent(in)    :: fractions_a
    type(mct_aVect), intent(inout) :: x2a_a
    !
    ! Local workspace
    real(r8) :: fracl, fraci, fraco
    integer  :: n,ka,ki,kl,ko,kx,kof,kif,klf,i,i1,o1
    integer  :: lsize
    integer  :: index_x2a_Sf_lfrac
    integer  :: index_x2a_Sf_ifrac
    integer  :: index_x2a_Sf_ofrac
    character(CL),allocatable :: field_atm(:)   ! string converted to char
    character(CL),allocatable :: field_lnd(:)   ! string converted to char
    character(CL),allocatable :: field_ice(:)   ! string converted to char
    character(CL),allocatable :: field_xao(:)   ! string converted to char
    character(CL),allocatable :: field_ocn(:)   ! string converted to char
    character(CL),allocatable :: itemc_atm(:)   ! string converted to char
    character(CL),allocatable :: itemc_lnd(:)   ! string converted to char
    character(CL),allocatable :: itemc_ice(:)   ! string converted to char
    character(CL),allocatable :: itemc_xao(:)   ! string converted to char
    character(CL),allocatable :: itemc_ocn(:)   ! string converted to char
    logical :: iamroot
    character(CL),allocatable :: mrgstr(:)   ! temporary string
    logical, save :: first_time = .true.
    type(mct_aVect_sharedindices),save :: l2x_sharedindices
    type(mct_aVect_sharedindices),save :: o2x_sharedindices
    type(mct_aVect_sharedindices),save :: i2x_sharedindices
    type(mct_aVect_sharedindices),save :: xao_sharedindices
    logical, pointer, save :: lmerge(:),imerge(:),xmerge(:),omerge(:)
    integer, pointer, save :: lindx(:), iindx(:), oindx(:),xindx(:)
    integer, save          :: naflds, nlflds,niflds,noflds,nxflds
    character(*), parameter   :: subname = '(prep_atm_merge) '
    !-----------------------------------------------------------------------
    !
    call seq_comm_getdata(CPLID, iamroot=iamroot)

    if (first_time) then

       naflds = mct_aVect_nRattr(x2a_a)
       nlflds = mct_aVect_nRattr(l2x_a)
       niflds = mct_aVect_nRattr(i2x_a)
       noflds = mct_aVect_nRattr(o2x_a)
       nxflds = mct_aVect_nRattr(xao_a)

       allocate(lindx(naflds), lmerge(naflds))
       allocate(iindx(naflds), imerge(naflds))
       allocate(xindx(naflds), xmerge(naflds))
       allocate(oindx(naflds), omerge(naflds))
       allocate(field_atm(naflds), itemc_atm(naflds))
       allocate(field_lnd(nlflds), itemc_lnd(nlflds))
       allocate(field_ice(niflds), itemc_ice(niflds))
       allocate(field_ocn(noflds), itemc_ocn(noflds))
       allocate(field_xao(nxflds), itemc_xao(nxflds))
       allocate(mrgstr(naflds))

       lindx(:) = 0
       iindx(:) = 0
       xindx(:) = 0
       oindx(:) = 0
       lmerge(:)  = .true.
       imerge(:)  = .true.
       xmerge(:)  = .true.
       omerge(:)  = .true.

       do ka = 1,naflds
          field_atm(ka) = mct_aVect_getRList2c(ka, x2a_a)
          itemc_atm(ka) = trim(field_atm(ka)(scan(field_atm(ka),'_'):))
       enddo
       do kl = 1,nlflds
          field_lnd(kl) = mct_aVect_getRList2c(kl, l2x_a)
          itemc_lnd(kl) = trim(field_lnd(kl)(scan(field_lnd(kl),'_'):))
       enddo
       do ki = 1,niflds
          field_ice(ki) = mct_aVect_getRList2c(ki, i2x_a)
          itemc_ice(ki) = trim(field_ice(ki)(scan(field_ice(ki),'_'):))
       enddo
       do ko = 1,noflds
          field_ocn(ko) = mct_aVect_getRList2c(ko, o2x_a)
          itemc_ocn(ko) = trim(field_ocn(ko)(scan(field_ocn(ko),'_'):))
       enddo
       do kx = 1,nxflds
          field_xao(kx) = mct_aVect_getRList2c(kx, xao_a)
          itemc_xao(kx) = trim(field_xao(kx)(scan(field_xao(kx),'_'):))
       enddo

       call mct_aVect_setSharedIndices(l2x_a, x2a_a, l2x_SharedIndices)
       call mct_aVect_setSharedIndices(o2x_a, x2a_a, o2x_SharedIndices)
       call mct_aVect_setSharedIndices(i2x_a, x2a_a, i2x_SharedIndices)
       call mct_aVect_setSharedIndices(xao_a, x2a_a, xao_SharedIndices)

       ! Field naming rules
       ! Only atm states that are Sx_... will be merged
       ! Only fluxes that are F??x_... will be merged
       ! All fluxes will be multiplied by corresponding component fraction

       do ka = 1,naflds
          !--- document merge ---
          mrgstr(ka) = subname//'x2a%'//trim(field_atm(ka))//' ='
          if (field_atm(ka)(1:2) == 'PF') then
             cycle ! if flux has first character as P, pass straight through
          endif
          if (field_atm(ka)(1:1) == 'S' .and. field_atm(ka)(2:2) /= 'x') then
             cycle ! any state fields that are not Sx_ will just be copied
          endif

          do kl = 1,nlflds
             if (trim(itemc_atm(ka)) == trim(itemc_lnd(kl))) then
                if ((trim(field_atm(ka)) == trim(field_lnd(kl)))) then
                   if (field_lnd(kl)(1:1) == 'F') lmerge(ka) = .false.
                endif
                ! --- make sure only one field matches ---
                if (lindx(ka) /= 0) then
                   write(logunit,*) subname,' ERROR: found multiple kl field matches for ',trim(itemc_lnd(kl))
                   call shr_sys_abort(subname//' ERROR multiple kl field matches')
                endif
                lindx(ka) = kl
             endif
          end do
          do ki = 1,niflds
             if (field_ice(ki)(1:1) == 'F' .and. field_ice(ki)(2:4) == 'ioi') then
                cycle ! ignore all fluxes that are ice/ocn fluxes
             endif
             if (trim(itemc_atm(ka)) == trim(itemc_ice(ki))) then
                if ((trim(field_atm(ka)) == trim(field_ice(ki)))) then
                   if (field_ice(ki)(1:1) == 'F') imerge(ka) = .false.
                endif
                ! --- make sure only one field matches ---
                if (iindx(ka) /= 0) then
                   write(logunit,*) subname,' ERROR: found multiple ki field matches for ',trim(itemc_ice(ki))
                   call shr_sys_abort(subname//' ERROR multiple ki field matches')
                endif
                iindx(ka) = ki
             endif
          end do
          do kx = 1,nxflds
             if (trim(itemc_atm(ka)) == trim(itemc_xao(kx))) then
                if ((trim(field_atm(ka)) == trim(field_xao(kx)))) then
                   if (field_xao(kx)(1:1) == 'F') xmerge(ka) = .false.
                endif
                ! --- make sure only one field matches ---
                if (xindx(ka) /= 0) then
                   write(logunit,*) subname,' ERROR: found multiple kx field matches for ',trim(itemc_xao(kx))
                   call shr_sys_abort(subname//' ERROR multiple kx field matches')
                endif
                xindx(ka) = kx
             endif
          end do
          do ko = 1,noflds
             if (trim(itemc_atm(ka)) == trim(itemc_ocn(ko))) then
                if ((trim(field_atm(ka)) == trim(field_ocn(ko)))) then
                   if (field_ocn(ko)(1:1) == 'F') omerge(ka) = .false.
                endif
                ! --- make sure only one field matches ---
                if (oindx(ka) /= 0) then
                   write(logunit,*) subname,' ERROR: found multiple ko field matches for ',trim(itemc_ocn(ko))
                   call shr_sys_abort(subname//' ERROR multiple ko field matches')
                endif
                oindx(ka) = ko
             endif
          end do

          ! --- add some checks ---

          ! --- make sure all terms agree on merge or non-merge aspect ---
          if (oindx(ka) > 0 .and. xindx(ka) > 0) then
             write(logunit,*) subname,' ERROR: oindx and xindx both non-zero, not allowed ',trim(itemc_atm(ka))
             call shr_sys_abort(subname//' ERROR oindx and xindx both non-zero')
          endif

          ! --- make sure all terms agree on merge or non-merge aspect ---
          if (lindx(ka) > 0 .and. iindx(ka) > 0 .and. (lmerge(ka) .neqv. imerge(ka))) then
             write(logunit,*) subname,' ERROR: lindx and iindx merge logic error ',trim(itemc_atm(ka))
             call shr_sys_abort(subname//' ERROR lindx and iindx merge logic error')
          endif
          if (lindx(ka) > 0 .and. xindx(ka) > 0 .and. (lmerge(ka) .neqv. xmerge(ka))) then
             write(logunit,*) subname,' ERROR: lindx and xindx merge logic error ',trim(itemc_atm(ka))
             call shr_sys_abort(subname//' ERROR lindx and xindx merge logic error')
          endif
          if (lindx(ka) > 0 .and. oindx(ka) > 0 .and. (lmerge(ka) .neqv. omerge(ka))) then
             write(logunit,*) subname,' ERROR: lindx and oindx merge logic error ',trim(itemc_atm(ka))
             call shr_sys_abort(subname//' ERROR lindx and oindx merge logic error')
          endif
          if (xindx(ka) > 0 .and. iindx(ka) > 0 .and. (xmerge(ka) .neqv. imerge(ka))) then
             write(logunit,*) subname,' ERROR: xindx and iindx merge logic error ',trim(itemc_atm(ka))
             call shr_sys_abort(subname//' ERROR xindx and iindx merge logic error')
          endif
          if (xindx(ka) > 0 .and. oindx(ka) > 0 .and. (xmerge(ka) .neqv. omerge(ka))) then
             write(logunit,*) subname,' ERROR: xindx and oindx merge logic error ',trim(itemc_atm(ka))
             call shr_sys_abort(subname//' ERROR xindx and oindx merge logic error')
          endif
          if (iindx(ka) > 0 .and. oindx(ka) > 0 .and. (imerge(ka) .neqv. omerge(ka))) then
             write(logunit,*) subname,' ERROR: iindx and oindx merge logic error ',trim(itemc_atm(ka))
             call shr_sys_abort(subname//' ERROR iindx and oindx merge logic error')
          endif

       end do
    endif

    ! Zero attribute vector

    call mct_avect_zero(x2a_a)

    ! Update surface fractions

    kif=mct_aVect_indexRA(fractions_a,"ifrac")
    klf=mct_aVect_indexRA(fractions_a,"lfrac")
    kof=mct_aVect_indexRA(fractions_a,"ofrac")
    lsize = mct_avect_lsize(x2a_a)

    index_x2a_Sf_lfrac = mct_aVect_indexRA(x2a_a,'Sf_lfrac')
    index_x2a_Sf_ifrac = mct_aVect_indexRA(x2a_a,'Sf_ifrac')
    index_x2a_Sf_ofrac = mct_aVect_indexRA(x2a_a,'Sf_ofrac')
    do n = 1,lsize
       x2a_a%rAttr(index_x2a_Sf_lfrac,n) = fractions_a%Rattr(klf,n)
       x2a_a%rAttr(index_x2a_Sf_ifrac,n) = fractions_a%Rattr(kif,n)
       x2a_a%rAttr(index_x2a_Sf_ofrac,n) = fractions_a%Rattr(kof,n)
    end do

    !--- document fraction operations ---
    if (first_time) then
       mrgstr(index_x2a_sf_lfrac) = trim(mrgstr(index_x2a_sf_lfrac))//' = fractions_a%lfrac'
       mrgstr(index_x2a_sf_ifrac) = trim(mrgstr(index_x2a_sf_ifrac))//' = fractions_a%ifrac'
       mrgstr(index_x2a_sf_ofrac) = trim(mrgstr(index_x2a_sf_ofrac))//' = fractions_a%ofrac'
    endif

    ! Copy attributes that do not need to be merged
    ! These are assumed to have the same name in
    ! (o2x_a and x2a_a) and in (l2x_a and x2a_a), etc.

    !--- document copy operations ---
    if (first_time) then
       !--- document merge ---
       do i=1,l2x_SharedIndices%shared_real%num_indices
          i1=l2x_SharedIndices%shared_real%aVindices1(i)
          o1=l2x_SharedIndices%shared_real%aVindices2(i)
          mrgstr(o1) = trim(mrgstr(o1))//' = l2x%'//trim(field_lnd(i1))
       enddo
       do i=1,o2x_SharedIndices%shared_real%num_indices
          i1=o2x_SharedIndices%shared_real%aVindices1(i)
          o1=o2x_SharedIndices%shared_real%aVindices2(i)
          mrgstr(o1) = trim(mrgstr(o1))//' = o2x%'//trim(field_ocn(i1))
       enddo
       do i=1,i2x_SharedIndices%shared_real%num_indices
          i1=i2x_SharedIndices%shared_real%aVindices1(i)
          o1=i2x_SharedIndices%shared_real%aVindices2(i)
          mrgstr(o1) = trim(mrgstr(o1))//' = i2x%'//trim(field_ice(i1))
       enddo
       do i=1,xao_SharedIndices%shared_real%num_indices
          i1=xao_SharedIndices%shared_real%aVindices1(i)
          o1=xao_SharedIndices%shared_real%aVindices2(i)
          mrgstr(o1) = trim(mrgstr(o1))//' = xao%'//trim(field_xao(i1))
       enddo
    endif

    !    call mct_aVect_copy(aVin=l2x_a, aVout=x2a_a, vector=mct_usevector)
    !    call mct_aVect_copy(aVin=o2x_a, aVout=x2a_a, vector=mct_usevector)
    !    call mct_aVect_copy(aVin=i2x_a, aVout=x2a_a, vector=mct_usevector)
    !    call mct_aVect_copy(aVin=xao_a, aVout=x2a_a, vector=mct_usevector)
    call mct_aVect_copy(aVin=l2x_a, aVout=x2a_a, vector=mct_usevector, sharedIndices=l2x_SharedIndices)
    call mct_aVect_copy(aVin=o2x_a, aVout=x2a_a, vector=mct_usevector, sharedIndices=o2x_SharedIndices)
    call mct_aVect_copy(aVin=i2x_a, aVout=x2a_a, vector=mct_usevector, sharedIndices=i2x_SharedIndices)
    call mct_aVect_copy(aVin=xao_a, aVout=x2a_a, vector=mct_usevector, sharedIndices=xao_SharedIndices)

    ! If flux to atm is coming only from the ocean (based on field being in o2x_a) -
    ! -- then scale by both ocean and ice fraction
    ! If flux to atm is coming only from the land or ice or coupler
    ! -- then do scale by fraction above

    do ka = 1,naflds
       !--- document merge ---
       if (first_time) then
          if (lindx(ka) > 0) then
             if (lmerge(ka)) then
                mrgstr(ka) = trim(mrgstr(ka))//' + lfrac*l2x%'//trim(field_lnd(lindx(ka)))
             else
                mrgstr(ka) = trim(mrgstr(ka))//' = lfrac*l2x%'//trim(field_lnd(lindx(ka)))
             endif
          endif
          if (iindx(ka) > 0) then
             if (imerge(ka)) then
                mrgstr(ka) = trim(mrgstr(ka))//' + ifrac*i2x%'//trim(field_ice(iindx(ka)))
             else
                mrgstr(ka) = trim(mrgstr(ka))//' = ifrac*i2x%'//trim(field_ice(iindx(ka)))
             endif
          endif
          if (xindx(ka) > 0) then
             if (xmerge(ka)) then
                mrgstr(ka) = trim(mrgstr(ka))//' + ofrac*xao%'//trim(field_xao(xindx(ka)))
             else
                mrgstr(ka) = trim(mrgstr(ka))//' = ofrac*xao%'//trim(field_xao(xindx(ka)))
             endif
          endif
          if (oindx(ka) > 0) then
             if (omerge(ka)) then
                mrgstr(ka) = trim(mrgstr(ka))//' + ofrac*o2x%'//trim(field_ocn(oindx(ka)))
             endif
             if (.not. omerge(ka)) then
                mrgstr(ka) = trim(mrgstr(ka))//' + (ifrac+ofrac)*o2x%'//trim(field_ocn(oindx(ka)))
             endif
          endif
       endif

       do n = 1,lsize
          fracl = fractions_a%Rattr(klf,n)
          fraci = fractions_a%Rattr(kif,n)
          fraco = fractions_a%Rattr(kof,n)
          if (lindx(ka) > 0 .and. fracl > 0._r8) then
             if (lmerge(ka)) then
                x2a_a%rAttr(ka,n) = x2a_a%rAttr(ka,n) + l2x_a%rAttr(lindx(ka),n) * fracl
             else
                x2a_a%rAttr(ka,n) = l2x_a%rAttr(lindx(ka),n) * fracl
             endif
          endif
          if (iindx(ka) > 0 .and. fraci > 0._r8) then
             if (imerge(ka)) then
                x2a_a%rAttr(ka,n) = x2a_a%rAttr(ka,n) + i2x_a%rAttr(iindx(ka),n) * fraci
             else
                x2a_a%rAttr(ka,n) = i2x_a%rAttr(iindx(ka),n) * fraci
             endif
          endif
          if (xindx(ka) > 0 .and. fraco > 0._r8) then
             if (xmerge(ka)) then
                x2a_a%rAttr(ka,n) = x2a_a%rAttr(ka,n) + xao_a%rAttr(xindx(ka),n) * fraco
             else
                x2a_a%rAttr(ka,n) = xao_a%rAttr(xindx(ka),n) * fraco
             endif
          endif
          if (oindx(ka) > 0) then
             if (omerge(ka) .and. fraco > 0._r8) then
                x2a_a%rAttr(ka,n) = x2a_a%rAttr(ka,n) + o2x_a%rAttr(oindx(ka),n) * fraco
             endif
             if (.not. omerge(ka)) then
                !--- NOTE: This IS using the ocean fields and ice fraction !! ---
                x2a_a%rAttr(ka,n) = o2x_a%rAttr(oindx(ka),n) * fraci
                x2a_a%rAttr(ka,n) = x2a_a%rAttr(ka,n) + o2x_a%rAttr(oindx(ka),n) * fraco
             endif
          endif
       end do
    end do

    if (first_time) then
       if (iamroot) then
          write(logunit,'(A)') subname//' Summary:'
          do ka = 1,naflds
             write(logunit,'(A)') trim(mrgstr(ka))
          enddo
       endif
       deallocate(mrgstr)
       deallocate(field_atm,itemc_atm)
       deallocate(field_lnd,itemc_lnd)
       deallocate(field_ice,itemc_ice)
       deallocate(field_ocn,itemc_ocn)
       deallocate(field_xao,itemc_xao)
    endif

    first_time = .false.

  end subroutine prep_atm_merge

  !================================================================================================

  subroutine prep_atm_calc_o2x_ax(fractions_ox, timer)
    !---------------------------------------------------------------
    ! Description
    ! Create o2x_ax (note that o2x_ax is a local module variable)
#ifdef MOABDEBUG
    use iMOAB, only :  iMOAB_WriteMesh
#endif
    ! Arguments
    type(mct_aVect) , optional, intent(in) :: fractions_ox(:)
    character(len=*), optional, intent(in) :: timer
    !
    ! Local Variables
    integer :: eoi, efi, emi
    type(mct_aVect) , pointer :: o2x_ox
    character(*), parameter   :: subname = '(prep_atm_calc_o2x_ax)'
    character(*), parameter   :: F00 = "('"//subname//" : ', 4A )"
#ifdef MOABDEBUG
    character*50             :: outfile, wopts, lnum
    integer :: ierr
#endif
    !---------------------------------------------------------------
    call t_drvstartf (trim(timer),barrier=mpicom_CPLID)
    do emi = 1,num_inst_max
       eoi = mod((emi-1),num_inst_ocn) + 1
       efi = mod((emi-1),num_inst_frc) + 1

       o2x_ox => component_get_c2x_cx(ocn(eoi))
       if (present(fractions_ox)) then
          call seq_map_map(mapper_So2a, o2x_ox, o2x_ax(emi),&
               fldlist=seq_flds_o2x_states,norm=.true., &
               avwts_s=fractions_ox(efi),avwtsfld_s='ofrac')
       else
          call seq_map_map(mapper_So2a, o2x_ox, o2x_ax(emi),&
               fldlist=seq_flds_o2x_states,norm=.true.)
       endif
       call seq_map_map(mapper_Fo2a, o2x_ox, o2x_ax(emi),&
            fldlist=seq_flds_o2x_fluxes,norm=.true.)
    enddo

    call t_drvstopf  (trim(timer))

  end subroutine prep_atm_calc_o2x_ax

  !================================================================================================

  subroutine prep_atm_calc_i2x_ax(fractions_ix, timer)
    !---------------------------------------------------------------
    ! Description
    ! Create i2x_ax (note that i2x_ax is a local module variable)
    !
    ! Arguments
    type(mct_aVect) , intent(in) :: fractions_ix(:)
    character(len=*), intent(in) :: timer
    !
    ! Local Variables
    integer :: eii, efi
    type(mct_aVect) , pointer :: i2x_ix
    character(*), parameter   :: subname = '(prep_atm_calc_i2x_ax)'
    character(*), parameter   :: F00 = "('"//subname//" : ', 4A )"
    !---------------------------------------------------------------

    call t_drvstartf (trim(timer),barrier=mpicom_CPLID)
    do eii = 1,num_inst_ice
       efi = mod((eii-1),num_inst_frc) + 1

       i2x_ix => component_get_c2x_cx(ice(eii))
       call seq_map_map(mapper_Si2a, i2x_ix, i2x_ax(eii), &
            fldlist=seq_flds_i2x_states, &
            avwts_s=fractions_ix(eii), avwtsfld_s='ifrac')
       call seq_map_map(mapper_Fi2a, i2x_ix, i2x_ax(eii), &
            fldlist=seq_flds_i2x_fluxes, &
            avwts_s=fractions_ix(eii), avwtsfld_s='ifrac')
    enddo
    call t_drvstopf  (trim(timer))

  end subroutine prep_atm_calc_i2x_ax

  !================================================================================================

  subroutine prep_atm_calc_l2x_ax(fractions_lx, timer)
    !---------------------------------------------------------------
    ! Description
    ! Create l2x_ax (note that l2x_ax is a local module variable)
    !
    ! Arguments
    type(mct_aVect) , intent(in) :: fractions_lx(:)
    character(len=*), intent(in) :: timer
    !
    ! Local Variables
    integer :: eli, efi
    type(mct_avect), pointer :: l2x_lx
    character(*), parameter  :: subname = '(prep_atm_calc_l2x_ax)'
    character(*), parameter  :: F00 = "('"//subname//" : ', 4A )"
    !---------------------------------------------------------------

    call t_drvstartf (trim(timer),barrier=mpicom_CPLID)
    do eli = 1,num_inst_lnd
       efi = mod((eli-1),num_inst_frc) + 1

       l2x_lx => component_get_c2x_cx(lnd(eli))
       call seq_map_map(mapper_Sl2a, l2x_lx, l2x_ax(eli), &
            fldlist=seq_flds_l2x_states, norm=.true., &
            avwts_s=fractions_lx(efi), avwtsfld_s='lfrin')
       call seq_map_map(mapper_Fl2a, l2x_lx, l2x_ax(eli), &
            fldlist=seq_flds_l2x_fluxes, norm=.true., &
            avwts_s=fractions_lx(efi), avwtsfld_s='lfrin')
    enddo

    call t_drvstopf  (trim(timer))

  end subroutine prep_atm_calc_l2x_ax

  !================================================================================================

  subroutine prep_atm_calc_z2x_ax(fractions_zx, timer)
    !---------------------------------------------------------------
    ! Description
    ! Create z2x_ax (note that z2x_ax is a local module variable)
    !
    ! Arguments
    type(mct_aVect) , intent(in) :: fractions_zx(:)
    character(len=*), intent(in) :: timer
    !
    ! Local Variables

  end subroutine prep_atm_calc_z2x_ax

  !================================================================================================

  function prep_atm_get_l2x_ax()
    type(mct_aVect), pointer :: prep_atm_get_l2x_ax(:)
    prep_atm_get_l2x_ax => l2x_ax(:)
  end function prep_atm_get_l2x_ax

  function prep_atm_get_i2x_ax()
    type(mct_aVect), pointer :: prep_atm_get_i2x_ax(:)
    prep_atm_get_i2x_ax => i2x_ax(:)
  end function prep_atm_get_i2x_ax

  function prep_atm_get_o2x_ax()
    type(mct_aVect), pointer :: prep_atm_get_o2x_ax(:)
    prep_atm_get_o2x_ax => o2x_ax(:)
  end function prep_atm_get_o2x_ax

  function prep_atm_get_z2x_ax()
    type(mct_aVect), pointer :: prep_atm_get_z2x_ax(:)
    prep_atm_get_z2x_ax => z2x_ax(:)
  end function prep_atm_get_z2x_ax

  function prep_atm_get_mapper_So2a()
    type(seq_map), pointer :: prep_atm_get_mapper_So2a
    prep_atm_get_mapper_So2a => mapper_So2a
  end function prep_atm_get_mapper_So2a

  function prep_atm_get_mapper_Fo2a()
    type(seq_map), pointer :: prep_atm_get_mapper_Fo2a
    prep_atm_get_mapper_Fo2a => mapper_Fo2a
  end function prep_atm_get_mapper_Fo2a

  function prep_atm_get_mapper_Sof2a()
    type(seq_map), pointer :: prep_atm_get_mapper_Sof2a
    prep_atm_get_mapper_Sof2a => mapper_Sof2a
  end function prep_atm_get_mapper_Sof2a

  function prep_atm_get_mapper_Fof2a()
    type(seq_map), pointer :: prep_atm_get_mapper_Fof2a
    prep_atm_get_mapper_Fof2a => mapper_Fof2a
  end function prep_atm_get_mapper_Fof2a

  function prep_atm_get_mapper_Sl2a()
    type(seq_map), pointer :: prep_atm_get_mapper_Sl2a
    prep_atm_get_mapper_Sl2a => mapper_Sl2a
  end function prep_atm_get_mapper_Sl2a

  function prep_atm_get_mapper_Fl2a()
    type(seq_map), pointer :: prep_atm_get_mapper_Fl2a
    prep_atm_get_mapper_Fl2a => mapper_Fl2a
  end function prep_atm_get_mapper_Fl2a

  function prep_atm_get_mapper_Si2a()
    type(seq_map), pointer :: prep_atm_get_mapper_Si2a
    prep_atm_get_mapper_Si2a => mapper_Si2a
  end function prep_atm_get_mapper_Si2a

  function prep_atm_get_mapper_Fi2a()
    type(seq_map), pointer :: prep_atm_get_mapper_Fi2a
    prep_atm_get_mapper_Fi2a => mapper_Fi2a
  end function prep_atm_get_mapper_Fi2a

  !================================================================================================

end module prep_atm_mod<|MERGE_RESOLUTION|>--- conflicted
+++ resolved
@@ -379,30 +379,11 @@
                else
 
                   type1 = 3 ! this is type of grid, maybe should be saved on imoab app ?
-<<<<<<< HEAD
-                  arearead = 3 ! read both area a and area b
-                  ! maybe we should read the moab map for fmap, not smap; are rhey always the same?
-                  ! the bigger question is about aream, they are read using smap , not fmap, as a 
-                  ! consequence; we do not read acn2atm_fmap in moab, we read only ocn2atm_smap
-                  call moab_map_init_rcfile( mboxid, mbaxid, mbintxoa, type1, &
-                        'seq_maps.rc', 'ocn2atm_smapname:', 'ocn2atm_smaptype:',samegrid_ao, &
-                        arearead, wgtIdo2a, 'mapper_So2a MOAB init', esmf_map_flag)
-                  ! need to call migrate map mesh, which will compute the cov mesh and
-                  !  comm graph too for coverage mesh
-                  context_id = idintx ! intx id
-                  ierr = iMOAB_MigrateMapMesh (mboxid, mbintxoa, mpicom_CPLID, mpigrp_CPLID, &
-                     mpigrp_CPLID, type1, ocn(1)%cplcompid, context_id)
-                  if (ierr .ne. 0) then
-                     write(logunit,*) subname,' error in migrating ocn mesh for map ocn c2 atm '
-                     call shr_sys_abort(subname//' ERROR in migrating ocn mesh for map ocn c2 atm  ')
-                  endif
-=======
                   arearead = 0 ! do not read area_a and area_b from scalar map file
                   ! set up the scalar map for OCN to ATM
                   call moab_map_init_rcfile( mboxid, mbaxid, mbintxoa, type1, &
                         'seq_maps.rc', 'ocn2atm_smapname:', 'ocn2atm_smaptype:',samegrid_ao, &
                         arearead, wgtIdSo2a, 'mapper_So2a MOAB init', esmf_map_flag)
->>>>>>> ca0f658e
 
                endif
 
@@ -685,25 +666,10 @@
 
             else
                type1 = 3 ! this is type of grid, maybe should be saved on imoab app ?
-<<<<<<< HEAD
-               arearead = 0
-               call moab_map_init_rcfile(mbixid, mbaxid, mbintxia, type1, &
-                     'seq_maps.rc', 'ice2atm_smapname:', 'ice2atm_smaptype:', samegrid_ao, &
-                     arearead, wgtIdi2a, 'mapper_Si2a MOAB init', esmf_map_flag)
-               context_id = idintx ! intx id
-               ierr = iMOAB_MigrateMapMesh (mbixid, mbintxia, mpicom_CPLID, mpigrp_CPLID, &
-                     mpigrp_CPLID, type1, ice(1)%cplcompid, context_id)
-               if (ierr .ne. 0) then
-                  write(logunit,*) subname,' error in migrating ocn mesh for map ocn c2 atm '
-                  call shr_sys_abort(subname//' ERROR in migrating ocn mesh for map ocn c2 atm  ')
-               endif
-
-=======
                arearead = 0 ! do not read area, we do not need it
                call moab_map_init_rcfile(mbixid, mbaxid, mbintxia, type1, &
                      'seq_maps.rc', 'ice2atm_smapname:', 'ice2atm_smaptype:', samegrid_ao, &
                      arearead, wgtIdSi2a, 'mapper_Si2a MOAB init', esmf_map_flag)
->>>>>>> ca0f658e
             endif
 
 
@@ -890,12 +856,6 @@
                   wgtIdSl2a = wgtIdFl2a ! use the same weights
                else
                   type1 = 3 ! this is type of grid, maybe should be saved on imoab app ?
-<<<<<<< HEAD
-                  arearead = 0
-                  call moab_map_init_rcfile(mblxid, mbaxid, mbintxla, type1, &
-                        'seq_maps.rc', 'lnd2atm_fmapname:', 'lnd2atm_fmaptype:', samegrid_al, &
-                        arearead, wgtIdl2a, 'mapper_Fl2a MOAB initialization', esmf_map_flag)
-=======
                   arearead = 0 ! do not read areas, we do not need it
                   call moab_map_init_rcfile( mblxid, mbaxid, mbintxla, type1, &
                         'seq_maps.rc', 'lnd2atm_fmapname:', 'lnd2atm_fmaptype:', samegrid_al, &
@@ -905,7 +865,6 @@
                   call moab_map_init_rcfile( mblxid, mbaxid, mbintxla, type1, &
                         'seq_maps.rc', 'lnd2atm_smapname:', 'lnd2atm_smaptype:', samegrid_al, &
                         arearead, wgtIdSl2a, 'mapper_Sl2a MOAB initialization', esmf_map_flag, wgtIdFl2a )
->>>>>>> ca0f658e
 
                   ! need to call migrate map mesh, which will compute the right covering mesh
                   context_id = idintx ! intx id
