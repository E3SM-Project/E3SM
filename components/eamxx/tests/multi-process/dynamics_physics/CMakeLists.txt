## Note that currently the HOMME dycore only works in double precision
if (SCREAM_DOUBLE_PRECISION)
  if ("${SCREAM_DYNAMICS_DYCORE}" STREQUAL "HOMME")
    add_subdirectory(homme_shoc_cld_p3_rrtmgp)
    add_subdirectory(homme_shoc_cld_p3_rrtmgp_pg2)
    add_subdirectory(model_restart)
    add_subdirectory(homme_shoc_cld_spa_p3_rrtmgp)
    add_subdirectory(homme_shoc_cld_spa_p3_rrtmgp_128levels)
    add_subdirectory(homme_shoc_cld_spa_p3_rrtmgp_pg2_dp)
    if (SCREAM_ENABLE_MAM)
      # Once the mam4xx aerosol microphysics AtmosphereProcess is running, the
      # corresponding test here needs to be reworked with valid aerosol
      # initial conditions.
      #add_subdirectory(homme_mam4xx_pg2)
      add_subdirectory(mam/homme_shoc_cld_p3_mam_optics_rrtmgp)
<<<<<<< HEAD
      add_subdirectory(mam/homme_shoc_cld_mam_aci_p3_mam_optics_rrtmgp_mam_drydep)
=======
      add_subdirectory(mam/homme_shoc_cld_spa_p3_rrtmgp_mam4_wetscav)
>>>>>>> 1d508361
    endif()
  endif()
endif()<|MERGE_RESOLUTION|>--- conflicted
+++ resolved
@@ -13,11 +13,8 @@
       # initial conditions.
       #add_subdirectory(homme_mam4xx_pg2)
       add_subdirectory(mam/homme_shoc_cld_p3_mam_optics_rrtmgp)
-<<<<<<< HEAD
       add_subdirectory(mam/homme_shoc_cld_mam_aci_p3_mam_optics_rrtmgp_mam_drydep)
-=======
       add_subdirectory(mam/homme_shoc_cld_spa_p3_rrtmgp_mam4_wetscav)
->>>>>>> 1d508361
     endif()
   endif()
 endif()