<?xml version="1.0"?>

<!--

The file that defines all parameter input files for SCREAM. This file
will be processed by SCREAM's buildnml script and produces the
$case/namelist_scream.xml which is the fully resolved/processed
info from this file. We highly recommend users use atmchange for
tweaking their $case/namelist_scream.xml file. Direct edits will
be lost if SCREAM_HACK_XML is not enabled.

-->

<namelist_defaults>

  <!--
    The following block defines convenience selectors. Case settings
    can be used as selectors, but they are often not covenient due to
    long names or having to process their values through regular expressions
    to get the subpiece you are interested in. The convenience selectors
    allow you to express this logic and capture it with a short name.

    The following attributes are how one defines a selector
      name     : The name of the selector
      case_env : The case value (thing you can xmlquery)
      regex    : OPTIONAL, how to pick out the piece of the value you are interested in
                 By default, the entire value is grabbed. If the regex does not match
                 the case value, then the selector will evaluate to False.

    Example using the nlev selector
      <partmethod nlev="128">42</partmethod>
      <partmethod nlev="72">420</partmethod>

    Selector info will not be duplicated in the processed $case/namelist_scream.xml file.
  -->
  <selectors>
    <selector name="hgrid" case_env="ATM_GRID"/>
    <selector name="dyn" case_env="CAM_TARGET"/>
    <selector name="nlev" case_env="SCREAM_CMAKE_OPTIONS" regex=".*SCREAM_NUM_VERTICAL_LEV ([0-9]+).*"/>
    <selector name="ntracers" case_env="SCREAM_CMAKE_OPTIONS" regex=".*SCREAM_NUM_TRACERS ([0-9]+).*"/>

  </selectors>

  <!-- List of scream grids for a given compset. I/O can only happen on these grids -->

  <!-- Help buildnml by listing files to generate,
    specifying which sections of the xml go in each file -->
  <generated_files>
    <file name="data/namelist.nl" format="nml">
      <sections>ctl_nl</sections>
    </file>
    <file name="data/scream_input.yaml" format="yaml">
      <sections>driver_debug_options,driver_options,iop_options,atmosphere_processes,grids_manager,initial_conditions,scorpio,e3sm_parameters</sections>
    </file>
  </generated_files>

  <!--
      The following blocks define the input files for the model.
      There are some rules that must be followed.

      Lingo:
        Outer element: An XML element that is not intended to be an input paramter,
                       it is only for grouping/namespacing the elements within it
        Parameter element: An XML element representing an individual input parameter.
                           This element should not have child elements. It should have element text
                           representing the desired value. These elements can have
                           one or more selectors. We call a parameter element "matched"
                           if it either has no selectors or all its selectors are True.
        Parameter: A named input value. It can have multiple parameter elements if
                   it needs to have different values/types based on case settings.
        Selector: An XML attribute that checks a property of the case. See the documentation
                  above the <selectors> element above for more details.
        Metadata: An XML attribute that represents metadata for an input parameter

      Rules:
        1) Parameters can have any number of parameter elements, each with their own
           set of selectors. A parameter element with no selectors, which means it controls the default param value, must
           come before parameter elements with selectors. If multiple parameter elements
           are matched, then the match the occurs last takes precendence.

        2) The first matched parameter element encountered for a parameter will define the default metadata
           for that parameter. All subsequent parameter elements will assume the same
           metadata as the first unless an explicit override occurs.
           User changes to the case XML file must be compatible with the metadata.

        3) For a parameter whose elements all have selectors, if none of the selectors
           are matched, then the parameter will be omitted from the case XML
           file ($case/namelist_scream.xml). If you want a selector to NOT match a string/regex,
           you can prepend the string with a "!". The operation ' @@ ' (AND) and ' || ' (OR) are also
           supported for more complex checks (' @@ ' is used because & is a reserved character in XML).
           Note, the whitespaces around the AND and OR operators are NOT optional.

        4) Parameter types will be inferred. You can override the inferred type
           via the 'type' metadata attribute. Types are:
             logical: will be inferred from any case of true/false
             integer: will be inferred from any sequence of 0-9
             real   : will be inferred from any numeric expression with a decimal point or scientific notation
             file   : A string that denotes a file path that CIME should download
             string : everything else

             array(one of the above): An array of one of the above types. The array type will be inferred
                                      if the value is of the form (v1, v2, ...) or [v1, v2, ...]

        5) A parameter can be set to any value of the correct type unless
           the 'valid_values' metadata attribute is set. If desired, valid_values
           should be set up as a comma-separated list of values, e.g. 'valid_values="1,2,3"'
           TODO support numeric checks (<, >, ...)??

        6) You can inline case values into parameter values via this syntax, e.g.:
           <init_file>scream_init_${ATM_GRID}.nc</init_file>. If ATM_GRID="ne4np4",
           this would result in parameter init_file' having the value 'scream_init_ne4np4.nc'

        7) Any parameter value with a comma will be assumed to be a list.
           TODO allow this behavior to be overridden?

        8) Every value in a list should be of the same type

        9) All local changes made to $case/namelist_scream.xml must conform
           to the structure and metadata derived from this file.

       10) Outer elements can "inherit" from other outer elements. This allows to declare
           basic/common defaults for a whole group of lists, wihtout the need of
           repeating the common entries inside each list. This is particularly useful
           for the atmosphere processes section(s).

       11) The attribute 'locked="true"' is to be used for entries that cannot be changed
           via atmchange (see scripts/atmchange). If an element is locked, then all children
           will be locked as well.

       12) The attribute 'constraints' allows to specify constraints on values. Valid constraints
           are lt, le, ne, gt, ge, and mod. Except the latter (which has slightly different syntax,
           see below), the syntax is "$op value", to enforce '$param $op value'.
           Multiple constrained are separated by ';'. Examples:
             - constraints="ge 0; ne 4" means the value V must satisfy V>=0 && V!=4.
             - constraints="ge 0; lt 4" means the value V must satisfy V>=0 && V<4.
             - constraints="mod 2 eq 0" means the value V must be a multiple of 2.
  -->

  <atmosphere_processes_defaults>

    <!--
      List of atm procs. You can form processes groups by using parentheses,
      or by giving the group a name, and adding a subsection that inherit
      from atm_proc_group. atm_procs_list itself *must* represent a group,
      so it must be of the form (a,b,...).
      NOTE: *CANNOT* be changed.
    -->
    <atm_procs_list type="array(string)">sc_import,homme,physics,sc_export</atm_procs_list>

    <!-- Basic options for each atm process -->
    <atm_proc_base>
      <number_of_subcycles constraints="gt 0" doc="how many times to subcycle this atm process">1</number_of_subcycles>
      <enable_precondition_checks type="logical">true</enable_precondition_checks>
      <enable_postcondition_checks type="logical">true</enable_postcondition_checks>
      <repair_log_level type="string" valid_values="trace,debug,info,warn">trace</repair_log_level>
      <!-- Run internal checks on code correctness.
           <= 0: off; >= 1: global hashes over state -->
      <internal_diagnostics_level
        type="integer"
        valid_values="0,1,2"
        doc="Whether to print hashes of the atm proc fields: 0=no, 1=yes (lump fields), 2=yes (individual fields)"
      >0</internal_diagnostics_level>
      <compute_tendencies
        type="array(string)"
        doc="list of computed fields for which this process will back out tendencies"
        />
    </atm_proc_base>

    <!-- Basic options for each atm process group -->
    <atm_proc_group inherit="atm_proc_base">
      <atm_procs_list type="array(string)" doc="List of atm processes in this atm process group"/>
      <type>group</type>
      <schedule_type valid_values="sequential">sequential</schedule_type>
    </atm_proc_group>

    <!-- Surface coupling (import and export) -->
    <sc_import inherit="atm_proc_base"/>
    <sc_export inherit="atm_proc_base">
      <prescribed_constants>
        <fields type="array(string)"/>
        <values type="array(real)"/>
      </prescribed_constants>
      <prescribed_from_file>
        <fields type="array(string)"/>
        <files type="array(string)"/>
        <!-- Optional argument if fields have a different name in the source data files -->
        <fields_alt_name type="array(string)"/>
      </prescribed_from_file>
    </sc_export>

    <!-- Homme dynamics -->
    <homme inherit="atm_proc_base">
      <moisture>moist</moisture>
      <!-- Frequency in physics steps to output a global hash over the dycore's
           in-fields. <= 0 disables hashing. -->
<<<<<<< HEAD
      <BfbHash type="integer">18</BfbHash>
      <enable_column_conservation_checks>false</enable_column_conservation_checks>
      <enable_energy_fixer>true</enable_energy_fixer>
      <!-- true means 2 more calls to AllReduce after dycore -->
      <enable_energy_fixer_debug_info>false</enable_energy_fixer_debug_info>
=======
      <bfb_hash type="integer">18</bfb_hash>
>>>>>>> 15e0b052
    </homme>

    <!-- P3 microphysics -->
    <p3 inherit="atm_proc_base">
      <do_prescribed_ccn>true</do_prescribed_ccn>
      <use_hetfrz_classnuc type="logical" doc="Switch to turn on heterogeneous freezing due to prognostic aerosols">false</use_hetfrz_classnuc>
      <use_hetfrz_classnuc type="logical" doc="Switch to turn on heterogeneous freezing due to prognostic aerosols" COMPSET=".*SCREAM.*MAM4xx">true</use_hetfrz_classnuc>
      <do_prescribed_ccn COMPSET=".*SCREAM.*MAM4xx">false</do_prescribed_ccn>
      <do_prescribed_ccn COMPSET=".*SCREAM.*noAero">false</do_prescribed_ccn>
      <do_predict_nc>true</do_predict_nc>
      <do_predict_nc COMPSET=".*SCREAM.*MAM4xx">true</do_predict_nc>
      <do_predict_nc COMPSET=".*SCREAM.*noAero">false</do_predict_nc>
      <enable_column_conservation_checks>false</enable_column_conservation_checks>
      <max_total_ni type="real" doc="maximum total ice concentration (sum of all categories)" constraints="gt 0">740.0e3</max_total_ni>
      <tables type="array(file)">
        ${DIN_LOC_ROOT}/atm/scream/tables/p3_lookup_table_1.dat-v4.1.1,
        ${DIN_LOC_ROOT}/atm/scream/tables/mu_r_table_vals_v2.dat8,
        ${DIN_LOC_ROOT}/atm/scream/tables/revap_table_vals_v2.dat8,
        ${DIN_LOC_ROOT}/atm/scream/tables/vn_table_vals_v2.dat8,
        ${DIN_LOC_ROOT}/atm/scream/tables/vm_table_vals_v2.dat8
      </tables>
      <autoconversion_prefactor type="real" doc="Autoconversion linear prefactor">1350.0</autoconversion_prefactor>
      <autoconversion_qc_exponent type="real" doc="Autoconversion qc exponent">2.47</autoconversion_qc_exponent>
      <autoconversion_nc_exponent type="real" doc="Autoconversion nc exponent">1.79</autoconversion_nc_exponent>
      <autoconversion_radius type="real" doc="Autoconversion droplet radius in meter">25.0e-6</autoconversion_radius>
      <accretion_prefactor type="real" doc="Accretion linear prefactor">67.0</accretion_prefactor>
      <accretion_qc_exponent type="real" doc="Accretion qc exponent">1.15</accretion_qc_exponent>
      <accretion_qr_exponent type="real" doc="Accretion qr exponent">1.15</accretion_qr_exponent>
      <rain_selfcollection_prefactor type="real" doc="Rain self-collection prefactor">5.78</rain_selfcollection_prefactor>
      <rain_selfcollection_breakup_diameter type="real" doc="Rain self-collection breakup diameter in meter">0.00028</rain_selfcollection_breakup_diameter>
      <constant_mu_rain type="real" doc="Constant shape parameter (mu) in the rain droplet distribution">1.0</constant_mu_rain>
      <spa_ccn_to_nc_factor type="real" doc="Scaling factor for turning SPA ccn into P3 nc">1.0</spa_ccn_to_nc_factor>
      <spa_ccn_to_nc_exponent type="real" doc="Exponent for turning SPA ccn into P3 nc">1.0</spa_ccn_to_nc_exponent>      
      <cldliq_to_ice_collection_factor type="real" doc="Cloud liquid to ice collection scaling factor">0.5</cldliq_to_ice_collection_factor>
      <rain_to_ice_collection_factor type="real" doc="Rain to ice collection scaling factor">1.0</rain_to_ice_collection_factor>
      <min_rime_rho type="real" doc="Minimum rime density in kg/m3">50.0</min_rime_rho>
      <max_rime_rho type="real" doc="Maximum rime density in kg/m3">900.0</max_rime_rho>
      <immersion_freezing_exponent type="real" doc="Immersion freezing exponent for both rain and cloud liquid">0.65</immersion_freezing_exponent>
      <deposition_nucleation_exponent type="real" doc="Deposition nucleation exponent factor">0.304</deposition_nucleation_exponent>
      <ice_sedimentation_factor type="real" doc="Ice sedimentation fall speed factor">1.0</ice_sedimentation_factor>
      <do_ice_production type="logical" doc="Flag to turn on ice production processes (loss processes unaffected)">true</do_ice_production>
      <set_cld_frac_l_to_one type="logical" doc="set P3 input liquid cloud fraction to 1 everywhere">false</set_cld_frac_l_to_one>
      <set_cld_frac_r_to_one type="logical" doc="set P3 input rain cloud fraction to 1 everywhere"  >false</set_cld_frac_r_to_one>
      <set_cld_frac_i_to_one type="logical" doc="set P3 input ice cloud fraction to 1 everywhere"   >false</set_cld_frac_i_to_one>
      <use_separate_ice_liq_frac type="logical" doc="use separate ice and liquid cloud fractions from shoc">false</use_separate_ice_liq_frac>
      <extra_p3_diags type="logical" doc="Extra P3 diagnostics">false</extra_p3_diags>
    </p3>

    <!-- SHOC macrophysics -->
    <shoc inherit="atm_proc_base">
      <enable_column_conservation_checks>false</enable_column_conservation_checks>
      <check_flux_state_consistency>false</check_flux_state_consistency>
      <lambda_low type="real" doc="minimum value of stability correction.">0.001</lambda_low>
      <lambda_high type="real" doc="maximum value of stability correction.">0.08</lambda_high>
      <lambda_slope type="real" doc="slope of change from lambda_low to lambda_high.">2.65</lambda_slope>
      <lambda_thresh type="real" doc="stability threshold for which to apply more stability correction.">0.02</lambda_thresh>
      <thl2tune type="real" doc="Temperature variance tuning factor">1.0</thl2tune>
      <qw2tune type="real" doc="Moisture variance tuning factor">1.0</qw2tune>
      <qwthl2tune type="real" doc="Temperature moisture covariance">1.0</qwthl2tune>
      <w2tune type="real" doc="Vertical velocity variance">1.0</w2tune>
      <length_fac type="real" doc="Length scale factor">0.5</length_fac>
      <c_diag_3rd_mom type="real" doc="Third moment vertical velocity damping factor">7.0</c_diag_3rd_mom>
      <coeff_kh type="real" doc="Eddy diffusivity coefficient for heat">0.1</coeff_kh>
      <coeff_km type="real" doc="Eddy diffusivity coefficient for momentum">0.1</coeff_km>
      <extra_shoc_diags type="logical" doc="Extra SHOC diagnostics">false</extra_shoc_diags>
      <shoc_1p5tke type="logical" doc="turn off SGS variability in SHOC, effectively reducing it to a 1.5 TKE closure">false</shoc_1p5tke>
    </shoc>

    <!-- Basic options for each mam4 atm process -->
    <mam4_atm_proc_base inherit="atm_proc_base">
      <create_fields_interval_checks type="logical" doc="Create field interval checks for all fields that are computed and requested in mam4xx." >false</create_fields_interval_checks>
    </mam4_atm_proc_base>


    <!-- MAM4xx-ACI -->
    <mam4_aci inherit="mam4_atm_proc_base">
      <wsubmin type="real" doc="Minimum diagnostic sub-grid vertical velocity">0.001</wsubmin>
      <enable_aero_vertical_mix type="logical" doc="Enable vertical mixing of interstitial aerosols and liquid number during activation">true</enable_aero_vertical_mix>
      <top_level_mam4xx type="integer" doc="Level corresponding to the top of troposphere clouds" nlev="72"  >6</top_level_mam4xx>
      <top_level_mam4xx type="integer" doc="level corresponding to the top of troposphere clouds" nlev="128" >0</top_level_mam4xx>
    </mam4_aci>

    <!-- MAM4xx-Dry Deposition -->
    <mam4_drydep inherit="mam4_atm_proc_base">
    <fractional_land_use_file type="file" doc="File containing Fractional land use data for drydep">${DIN_LOC_ROOT}/atm/scream/mam4xx/drydep/ne30pg2/atmsrf_ne30pg2_c20241017.nc</fractional_land_use_file>
    <fractional_land_use_file hgrid="ne4np4.pg2" type="file" doc="File containing Fractional land use data for drydep">${DIN_LOC_ROOT}/atm/scream/mam4xx/drydep/ne4pg2/atmsrf_ne4pg2_c20241017.nc</fractional_land_use_file>

    <!-- Mapping Files for finer resolutions -->
    <drydep_remap_file type="file" doc="File containing mapping data from the grid of frac land use files to the model grid. Unused if the grid is the same.">none</drydep_remap_file>
    <drydep_remap_file hgrid="ne120np4.pg2">${DIN_LOC_ROOT}/atm/scream/maps/map_ne30pg2_to_ne120pg2_20231201.nc</drydep_remap_file>
    <drydep_remap_file hgrid="ne256np4.pg2">${DIN_LOC_ROOT}/atm/scream/maps/map_ne30pg2_to_ne256pg2_20231201.nc</drydep_remap_file>
    <drydep_remap_file hgrid="ne512np4.pg2">${DIN_LOC_ROOT}/atm/scream/maps/map_ne30pg2_to_ne512pg2_20231201.nc</drydep_remap_file>
    <drydep_remap_file hgrid="ne1024np4.pg2">${DIN_LOC_ROOT}/atm/scream/maps/map_ne30pg2_to_ne1024pg2_20231201.nc</drydep_remap_file>
    </mam4_drydep>

    <!-- CLD fraction -->
    <cld_fraction inherit="atm_proc_base"/>

    <!-- MAM4xx namelist options -->

    <!-- MAM4xx-Aerosol-Microphysics -->
    <mam4_aero_microphys inherit="mam4_atm_proc_base">
      <!--Aerosol Microphysics processes on/off switches -->
      <mam4_do_cond   type="logical" doc="Switch to enable aerosol microphysics condensation process">true</mam4_do_cond>
      <mam4_do_newnuc type="logical" doc="Switch to enable aerosol microphysics nucleation process">true</mam4_do_newnuc>
      <mam4_do_coag   type="logical" doc="Switch to enable aerosol microphysics coagulation process">true</mam4_do_coag>
      <mam4_do_rename type="logical" doc="Switch to enable aerosol microphysics rename process">true</mam4_do_rename>
      <!-- LINOZ parameters -->
      <mam4_o3_tau    type="real"    doc="Linoz tau parameter">172800.0</mam4_o3_tau>
      <mam4_o3_sfc    type="real"    doc="Linoz surface parameter">3.0E-008</mam4_o3_sfc>
      <mam4_o3_lbl    type="integer" doc="Linoz lbl parameter">4</mam4_o3_lbl>
      <mam4_psc_T    type="real" doc="Linoz psc ozone loss temperature (K) threshold">193.0</mam4_psc_T>
      <mam4_linoz_ymd type="integer" > 20100101</mam4_linoz_ymd>
      <mam4_linoz_file_name type="file" doc="LINOZ chemistry file"> ${DIN_LOC_ROOT}/atm/scream/mam4xx/linoz/ne30pg2/linoz1850-2015_2010JPL_CMIP6_10deg_58km_ne30pg2_c20240724.nc</mam4_linoz_file_name>
      <mam4_linoz_file_name hgrid="ne4np4.pg2" type="file" doc="LINOZ chemistry file"> ${DIN_LOC_ROOT}/atm/scream/mam4xx/linoz/ne4pg2/linoz1850-2015_2010JPL_CMIP6_10deg_58km_ne4pg2_c20240724.nc</mam4_linoz_file_name>
      <!--Invariants-->
      <mam4_oxid_ymd type="integer" > 20150101 </mam4_oxid_ymd>
      <mam4_oxid_file_name  type="file" doc="File containing oxidants data">${DIN_LOC_ROOT}/atm/scream/mam4xx/invariants/ne30pg2/oxid_1.9x2.5_L26_1850-2015_ne30pg2_c20241009.nc</mam4_oxid_file_name>
      <mam4_oxid_file_name  hgrid="ne4np4.pg2" type="file" doc="File containing oxidants data">${DIN_LOC_ROOT}/atm/scream/mam4xx/invariants/ne4pg2/oxid_1.9x2.5_L26_1850-2015_ne4pg2_c20241009.nc</mam4_oxid_file_name>
      <mam4_chlorine_loading_ymd type="integer" doc="Cycle year for chlorine"> 20100101 </mam4_chlorine_loading_ymd>
      <mam4_linoz_chlorine_file type="file" doc="File containing chlorine data"> ${DIN_LOC_ROOT}/atm/scream/mam4xx/linoz/Linoz_Chlorine_Loading_CMIP6_0003-2017_c20171114.nc</mam4_linoz_chlorine_file>
      <!--Photolysis-->
      <mam4_rsf_file type="file" doc="File containing photolysis data"> ${DIN_LOC_ROOT}/atm/scream/mam4xx/photolysis/RSF_GT200nm_v3.0_c080811.nc</mam4_rsf_file>
      <mam4_xs_long_file type="file" doc="File containing photolysis data"> ${DIN_LOC_ROOT}/atm/scream/mam4xx/photolysis/temp_prs_GT200nm_JPL10_c130206.nc</mam4_xs_long_file>
      <!--Elevated emissions-->
      <elevated_emiss_ymd type="integer"> 20100101 </elevated_emiss_ymd>
      <!--Dry gas deposition-->
      <mam4_season_wes_file type="file" doc="File containing season_wes data"> ${DIN_LOC_ROOT}/atm/scream/mam4xx/drydep/season_wes.nc</mam4_season_wes_file>
      <!-- For all other grids -->
      <mam4_so2_elevated_emiss_file_name type="file" doc="elevated emissions for so2">${DIN_LOC_ROOT}/atm/scream/mam4xx/emissions/ne30pg2/elevated/cmip6_mam4_so2_elev_1x1_2010_clim_ne30pg2_c20241008.nc</mam4_so2_elevated_emiss_file_name>
      <mam4_so4_a1_elevated_emiss_file_name type="file" doc="elevated emissions for so4_a1">${DIN_LOC_ROOT}/atm/scream/mam4xx/emissions/ne30pg2/elevated/cmip6_mam4_so4_a1_elev_1x1_2010_clim_ne30pg2_c20241008.nc</mam4_so4_a1_elevated_emiss_file_name>
      <mam4_so4_a2_elevated_emiss_file_name type="file" doc="elevated emissions for ao4_a2">${DIN_LOC_ROOT}/atm/scream/mam4xx/emissions/ne30pg2/elevated/cmip6_mam4_so4_a2_elev_1x1_2010_clim_ne30pg2_c20241008.nc</mam4_so4_a2_elevated_emiss_file_name>
      <mam4_pom_a4_elevated_emiss_file_name type="file" doc="elevated emissions for pom_a4">${DIN_LOC_ROOT}/atm/scream/mam4xx/emissions/ne30pg2/elevated/cmip6_mam4_pom_a4_elev_1x1_2010_clim_ne30pg2_c20241008.nc</mam4_pom_a4_elevated_emiss_file_name>
      <mam4_bc_a4_elevated_emiss_file_name type="file" doc="elevated emissions for bc_a4">${DIN_LOC_ROOT}/atm/scream/mam4xx/emissions/ne30pg2/elevated/cmip6_mam4_bc_a4_elev_1x1_2010_clim_ne30pg2_c20241008.nc</mam4_bc_a4_elevated_emiss_file_name>
      <mam4_num_a1_elevated_emiss_file_name type="file" doc="elevated emissions for num_a1">${DIN_LOC_ROOT}/atm/scream/mam4xx/emissions/ne30pg2/elevated/cmip6_mam4_num_a1_elev_1x1_2010_clim_ne30pg2_c20241008.nc</mam4_num_a1_elevated_emiss_file_name>
      <mam4_num_a2_elevated_emiss_file_name type="file" doc="elevated emissions for num_a2">${DIN_LOC_ROOT}/atm/scream/mam4xx/emissions/ne30pg2/elevated/cmip6_mam4_num_a2_elev_1x1_2010_clim_ne30pg2_c20241008.nc</mam4_num_a2_elevated_emiss_file_name>
      <mam4_num_a4_elevated_emiss_file_name type="file" doc="elevated emissions for num_a4">${DIN_LOC_ROOT}/atm/scream/mam4xx/emissions/ne30pg2/elevated/cmip6_mam4_num_a4_elev_1x1_2010_clim_ne30pg2_c20241008.nc</mam4_num_a4_elevated_emiss_file_name>
      <mam4_soag_elevated_emiss_file_name type="file" doc="elevated emissions for soag">${DIN_LOC_ROOT}/atm/scream/mam4xx/emissions/ne30pg2/elevated/cmip6_mam4_soag_elev_1x1_2010_clim_ne30pg2_c20241008.nc</mam4_soag_elevated_emiss_file_name>

      <!-- For ne4 grids -->
      <mam4_so2_elevated_emiss_file_name hgrid="ne4np4.pg2" type="file" doc="elevated emissions for so2">${DIN_LOC_ROOT}/atm/scream/mam4xx/emissions/ne4pg2/elevated/cmip6_mam4_so2_elev_1x1_2010_clim_ne4pg2_c20241008.nc</mam4_so2_elevated_emiss_file_name>
      <mam4_so4_a1_elevated_emiss_file_name hgrid="ne4np4.pg2" type="file" doc="elevated emissions for so4_a1">${DIN_LOC_ROOT}/atm/scream/mam4xx/emissions/ne4pg2/elevated/cmip6_mam4_so4_a1_elev_1x1_2010_clim_ne4pg2_c20241008.nc</mam4_so4_a1_elevated_emiss_file_name>
      <mam4_so4_a2_elevated_emiss_file_name hgrid="ne4np4.pg2" type="file" doc="elevated emissions for so4_a2">${DIN_LOC_ROOT}/atm/scream/mam4xx/emissions/ne4pg2/elevated/cmip6_mam4_so4_a2_elev_1x1_2010_clim_ne4pg2_c20241008.nc</mam4_so4_a2_elevated_emiss_file_name>
      <mam4_pom_a4_elevated_emiss_file_name hgrid="ne4np4.pg2" type="file" doc="elevated emissions for pom_a4">${DIN_LOC_ROOT}/atm/scream/mam4xx/emissions/ne4pg2/elevated/cmip6_mam4_pom_a4_elev_1x1_2010_clim_ne4pg2_c20241008.nc</mam4_pom_a4_elevated_emiss_file_name>
      <mam4_bc_a4_elevated_emiss_file_name hgrid="ne4np4.pg2" type="file" doc="elevated emissions for bc_a4">${DIN_LOC_ROOT}/atm/scream/mam4xx/emissions/ne4pg2/elevated/cmip6_mam4_bc_a4_elev_1x1_2010_clim_ne4pg2_c20241008.nc</mam4_bc_a4_elevated_emiss_file_name>
      <mam4_num_a1_elevated_emiss_file_name hgrid="ne4np4.pg2" type="file" doc="elevated emissions for num_a1">${DIN_LOC_ROOT}/atm/scream/mam4xx/emissions/ne4pg2/elevated/cmip6_mam4_num_a1_elev_1x1_2010_clim_ne4pg2_c20241008.nc</mam4_num_a1_elevated_emiss_file_name>
      <mam4_num_a2_elevated_emiss_file_name hgrid="ne4np4.pg2" type="file" doc="elevated emissions for num_a2">${DIN_LOC_ROOT}/atm/scream/mam4xx/emissions/ne4pg2/elevated/cmip6_mam4_num_a2_elev_1x1_2010_clim_ne4pg2_c20241008.nc</mam4_num_a2_elevated_emiss_file_name>
      <mam4_num_a4_elevated_emiss_file_name hgrid="ne4np4.pg2" type="file" doc="elevated emissions for num_a4">${DIN_LOC_ROOT}/atm/scream/mam4xx/emissions/ne4pg2/elevated/cmip6_mam4_num_a4_elev_1x1_2010_clim_ne4pg2_c20241008.nc</mam4_num_a4_elevated_emiss_file_name>
      <mam4_soag_elevated_emiss_file_name hgrid="ne4np4.pg2" type="file" doc="elevated emissions for soag">${DIN_LOC_ROOT}/atm/scream/mam4xx/emissions/ne4pg2/elevated/cmip6_mam4_soag_elev_1x1_2010_clim_ne4pg2_c20241008.nc</mam4_soag_elevated_emiss_file_name>

      <!-- Mapping Files for finer resolutions -->
      <aero_microphys_remap_file type="file" doc="File containing mapping data from the grid of frac land use files to the model grid. Unused if the grid is the same.">none</aero_microphys_remap_file>
      <aero_microphys_remap_file hgrid="ne120np4.pg2">${DIN_LOC_ROOT}/atm/scream/maps/map_ne30pg2_to_ne120pg2_20231201.nc</aero_microphys_remap_file>
      <aero_microphys_remap_file hgrid="ne256np4.pg2">${DIN_LOC_ROOT}/atm/scream/maps/map_ne30pg2_to_ne256pg2_20231201.nc</aero_microphys_remap_file>
      <aero_microphys_remap_file hgrid="ne512np4.pg2">${DIN_LOC_ROOT}/atm/scream/maps/map_ne30pg2_to_ne512pg2_20231201.nc</aero_microphys_remap_file>
      <aero_microphys_remap_file hgrid="ne1024np4.pg2">${DIN_LOC_ROOT}/atm/scream/maps/map_ne30pg2_to_ne1024pg2_20231201.nc</aero_microphys_remap_file>
    </mam4_aero_microphys>

    <!-- MAM4xx-Optics -->
    <mam4_optics inherit="mam4_atm_proc_base">
      <mam4_mode1_physical_properties_file type="file" doc="File containing optical properties for MAM4 mode 1, accumulation mode">${DIN_LOC_ROOT}/atm/scream/mam4xx/physprops/mam4_mode1_rrtmg_aeronetdust_c20240206.nc</mam4_mode1_physical_properties_file>
      <mam4_mode2_physical_properties_file type="file" doc="File containing optical properties for MAM4 mode 2, Aitken mode">${DIN_LOC_ROOT}/atm/scream/mam4xx/physprops/mam4_mode2_rrtmg_c20240206.nc</mam4_mode2_physical_properties_file>
      <mam4_mode3_physical_properties_file type="file" doc="File containing optical properties for MAM4 mode 3, coarse mode">${DIN_LOC_ROOT}/atm/scream/mam4xx/physprops/mam4_mode3_rrtmg_aeronetdust_c20240206.nc</mam4_mode3_physical_properties_file>
      <mam4_mode4_physical_properties_file type="file" doc="File containing optical properties for MAM4 mode 4, p-carbon mode">${DIN_LOC_ROOT}/atm/scream/mam4xx/physprops/mam4_mode4_rrtmg_c20240206.nc</mam4_mode4_physical_properties_file>
      <mam4_water_refindex_file type="file" doc="File containing optical properties for aerosol water">${DIN_LOC_ROOT}/atm/scream/mam4xx/physprops/water_refindex_rrtmg_c20240206.nc</mam4_water_refindex_file>
      <mam4_soa_physical_properties_file type="file" doc="File containing optical properties for secondary organic aerosol">${DIN_LOC_ROOT}/atm/scream/mam4xx/physprops/ocphi_rrtmg_c20240206.nc</mam4_soa_physical_properties_file>
      <mam4_dust_physical_properties_file type="file" doc="File containing optical properties for dust">${DIN_LOC_ROOT}/atm/scream/mam4xx/physprops/dust_aeronet_rrtmg_c20240206.nc</mam4_dust_physical_properties_file>
      <mam4_nacl_physical_properties_file type="file" doc="File containing optical properties for sea salt">${DIN_LOC_ROOT}/atm/scream/mam4xx/physprops/ssam_rrtmg_c20240206.nc</mam4_nacl_physical_properties_file>
      <mam4_so4_physical_properties_file type="file" doc="File containing optical properties for sulfate">${DIN_LOC_ROOT}/atm/scream/mam4xx/physprops/sulfate_rrtmg_c20240206.nc</mam4_so4_physical_properties_file>
      <mam4_pom_physical_properties_file type="file" doc="File containing optical properties for primary organic aerosol">${DIN_LOC_ROOT}/atm/scream/mam4xx/physprops/ocpho_rrtmg_c20240206.nc</mam4_pom_physical_properties_file>
      <mam4_bc_physical_properties_file type="file" doc="File containing optical properties for black carbon">${DIN_LOC_ROOT}/atm/scream/mam4xx/physprops/bcpho_rrtmg_c20240206.nc</mam4_bc_physical_properties_file>
      <mam4_mom_physical_properties_file type="file" doc="File containing optical properties for marine organic aerosol">${DIN_LOC_ROOT}/atm/scream/mam4xx/physprops/poly_rrtmg_c20240206.nc</mam4_mom_physical_properties_file>
    </mam4_optics>

    <!-- MAM4xx-Wetscav -->
    <mam4_wetscav inherit="mam4_atm_proc_base" />

    <!-- MAM4xx-Surface-Emissions -->
    <mam4_srf_online_emiss inherit="mam4_atm_proc_base">

      <!-- For all other grids -->
      <srf_emis_specifier_for_dms     type="file" doc="File containing surface emissions data for DMS">${DIN_LOC_ROOT}/atm/scream/mam4xx/emissions/ne30pg2/surface/DMSflux.2010.ne30pg2_conserv.POPmonthlyClimFromACES4BGC_c20240816.nc</srf_emis_specifier_for_dms>
      <srf_emis_specifier_for_so2     type="file" doc="File containing surface emissions data for SO2">${DIN_LOC_ROOT}/atm/scream/mam4xx/emissions/ne30pg2/surface/cmip6_mam4_so2_surf_ne30pg2_2010_clim_c20240816.nc</srf_emis_specifier_for_so2>
      <srf_emis_specifier_for_bc_a4   type="file" doc="File containing surface emissions data for bc_a4">${DIN_LOC_ROOT}/atm/scream/mam4xx/emissions/ne30pg2/surface/cmip6_mam4_bc_a4_surf_ne30pg2_2010_clim_c20240816.nc</srf_emis_specifier_for_bc_a4>
      <srf_emis_specifier_for_num_a1  type="file" doc="File containing surface emissions data for num_a1">${DIN_LOC_ROOT}/atm/scream/mam4xx/emissions/ne30pg2/surface/cmip6_mam4_num_a1_surf_ne30pg2_2010_clim_c20240816.nc</srf_emis_specifier_for_num_a1>
      <srf_emis_specifier_for_num_a2  type="file" doc="File containing surface emissions data for num_a2">${DIN_LOC_ROOT}/atm/scream/mam4xx/emissions/ne30pg2/surface/cmip6_mam4_num_a2_surf_ne30pg2_2010_clim_c20240816.nc</srf_emis_specifier_for_num_a2>
      <srf_emis_specifier_for_num_a4  type="file" doc="File containing surface emissions data for num_a4">${DIN_LOC_ROOT}/atm/scream/mam4xx/emissions/ne30pg2/surface/cmip6_mam4_num_a4_surf_ne30pg2_2010_clim_c20240816.nc</srf_emis_specifier_for_num_a4>
      <srf_emis_specifier_for_pom_a4  type="file" doc="File containing surface emissions data for pom_a4">${DIN_LOC_ROOT}/atm/scream/mam4xx/emissions/ne30pg2/surface/cmip6_mam4_pom_a4_surf_ne30pg2_2010_clim_c20240816.nc</srf_emis_specifier_for_pom_a4>
      <srf_emis_specifier_for_so4_a1  type="file" doc="File containing surface emissions data for so4_a1">${DIN_LOC_ROOT}/atm/scream/mam4xx/emissions/ne30pg2/surface/cmip6_mam4_so4_a1_surf_ne30pg2_2010_clim_c20240816.nc</srf_emis_specifier_for_so4_a1>
      <srf_emis_specifier_for_so4_a2  type="file" doc="File containing surface emissions data for so4_a2">${DIN_LOC_ROOT}/atm/scream/mam4xx/emissions/ne30pg2/surface/cmip6_mam4_so4_a2_surf_ne30pg2_2010_clim_c20240816.nc</srf_emis_specifier_for_so4_a2>

      <!-- For ne4pg2 grid -->
      <srf_emis_specifier_for_dms    hgrid="ne4np4.pg2" type="file" doc="File containing surface emissions data for DMS">${DIN_LOC_ROOT}/atm/scream/mam4xx/emissions/ne4pg2/surface/DMSflux.2010.ne4pg2_conserv.POPmonthlyClimFromACES4BGC_c20240814.nc</srf_emis_specifier_for_dms>
      <srf_emis_specifier_for_so2    hgrid="ne4np4.pg2" type="file" doc="File containing surface emissions data for SO2">${DIN_LOC_ROOT}/atm/scream/mam4xx/emissions/ne4pg2/surface/cmip6_mam4_so2_surf_ne4pg2_2010_clim_c20240815.nc</srf_emis_specifier_for_so2>
      <srf_emis_specifier_for_bc_a4  hgrid="ne4np4.pg2" type="file" doc="File containing surface emissions data for bc_a4">${DIN_LOC_ROOT}/atm/scream/mam4xx/emissions/ne4pg2/surface/cmip6_mam4_bc_a4_surf_ne4pg2_2010_clim_c20240815.nc</srf_emis_specifier_for_bc_a4>
      <srf_emis_specifier_for_num_a1 hgrid="ne4np4.pg2" type="file" doc="File containing surface emissions data for num_a1">${DIN_LOC_ROOT}/atm/scream/mam4xx/emissions/ne4pg2/surface/cmip6_mam4_num_a1_surf_ne4pg2_2010_clim_c20240815.nc</srf_emis_specifier_for_num_a1>
      <srf_emis_specifier_for_num_a2 hgrid="ne4np4.pg2" type="file" doc="File containing surface emissions data for num_a2">${DIN_LOC_ROOT}/atm/scream/mam4xx/emissions/ne4pg2/surface/cmip6_mam4_num_a2_surf_ne4pg2_2010_clim_c20240815.nc</srf_emis_specifier_for_num_a2>
      <srf_emis_specifier_for_num_a4 hgrid="ne4np4.pg2" type="file" doc="File containing surface emissions data for num_a4">${DIN_LOC_ROOT}/atm/scream/mam4xx/emissions/ne4pg2/surface/cmip6_mam4_num_a4_surf_ne4pg2_2010_clim_c20240815.nc</srf_emis_specifier_for_num_a4>
      <srf_emis_specifier_for_pom_a4 hgrid="ne4np4.pg2" type="file" doc="File containing surface emissions data for pom_a4">${DIN_LOC_ROOT}/atm/scream/mam4xx/emissions/ne4pg2/surface/cmip6_mam4_pom_a4_surf_ne4pg2_2010_clim_c20240815.nc</srf_emis_specifier_for_pom_a4>
      <srf_emis_specifier_for_so4_a1 hgrid="ne4np4.pg2" type="file" doc="File containing surface emissions data for so4_a1">${DIN_LOC_ROOT}/atm/scream/mam4xx/emissions/ne4pg2/surface/cmip6_mam4_so4_a1_surf_ne4pg2_2010_clim_c20240815.nc</srf_emis_specifier_for_so4_a1>
      <srf_emis_specifier_for_so4_a2 hgrid="ne4np4.pg2" type="file" doc="File containing surface emissions data for so4_a2">${DIN_LOC_ROOT}/atm/scream/mam4xx/emissions/ne4pg2/surface/cmip6_mam4_so4_a2_surf_ne4pg2_2010_clim_c20240815.nc</srf_emis_specifier_for_so4_a2>

      <soil_erodibility_file type="file" doc="File containing soil erodibility">${DIN_LOC_ROOT}/atm/scream/mam4xx/emissions/ne30pg2/dst_ne30pg2_c20241028.nc</soil_erodibility_file>
      <soil_erodibility_file hgrid="ne4np4.pg2" type="file" doc="File containing soil erodibility">${DIN_LOC_ROOT}/atm/scream/mam4xx/emissions/ne4pg2/dst_ne4pg2_c20241028.nc</soil_erodibility_file>

      <marine_organics_file type="file" doc="File containing marine organics emissions">${DIN_LOC_ROOT}/atm/scream/mam4xx/emissions/ne30pg2/monthly_macromolecules_0.1deg_bilinear_year01_merge_ne30pg2_c20241030.nc</marine_organics_file>
      <marine_organics_file hgrid="ne4np4.pg2" type="file" doc="File containing marine organics emissions">${DIN_LOC_ROOT}/atm/scream/mam4xx/emissions/ne4pg2/monthly_macromolecules_0.1deg_bilinear_year01_merge_ne4pg2_c20241030.nc</marine_organics_file>

      <!-- Mapping Files for finer resolutions -->
      <srf_remap_file type="file" doc="File containing mapping data from the grid of emission files to the model grid. Unused if the grid is the same.">none</srf_remap_file>
      <srf_remap_file hgrid="ne120np4.pg2">${DIN_LOC_ROOT}/atm/scream/maps/map_ne30pg2_to_ne120pg2_20231201.nc</srf_remap_file>
      <srf_remap_file hgrid="ne256np4.pg2">${DIN_LOC_ROOT}/atm/scream/maps/map_ne30pg2_to_ne256pg2_20231201.nc</srf_remap_file>
      <srf_remap_file hgrid="ne512np4.pg2">${DIN_LOC_ROOT}/atm/scream/maps/map_ne30pg2_to_ne512pg2_20231201.nc</srf_remap_file>
      <srf_remap_file hgrid="ne1024np4.pg2">${DIN_LOC_ROOT}/atm/scream/maps/map_ne30pg2_to_ne1024pg2_20231201.nc</srf_remap_file>
    </mam4_srf_online_emiss>

    <!-- MAM4xx-constituent fluxes -->
    <mam4_constituent_fluxes inherit="mam4_atm_proc_base" />

    <!-- nudging -->
    <nudging inherit="atm_proc_base">
      <nudging_filenames_patterns type="array(string)"/>
      <nudging_fields type="array(string)" doc="List of fields to be nudged.  Note, syntax of 'A:B' represents nudging field A with data from field B in files, syntax of 'A' assumes that nudging file has the same variables name as EAMxx"/>
      <nudging_timescale type="integer" doc="Timescale to apply nudging tendencies, 0: full replacement, >0: actual timescale">0</nudging_timescale>
      <use_nudging_weights type="logical" doc="Flag for nudging weights option">false</use_nudging_weights>
      <nudging_weights_file type="string" doc="weights that relax the nudging fields update">none</nudging_weights_file>
      <skip_vert_interpolation type="logical" doc="Flag for skipping vertical interpolation">false</skip_vert_interpolation>
      <source_pressure_type type="string"
	                    valid_values="TIME_DEPENDENT_3D_PROFILE,STATIC_1D_VERTICAL_PROFILE"
			    doc="Flag for how source pressure levels are handled in the nudging dataset.
    TIME_DEPENDENT_3D_PROFILE: The dataset contains a time-varying pressure profile, variable name 'p_mid' with dimensions (time,ncol,nlev).
    STATIC_1D_VERTICAL_PROFILE: The dataset uses a fixed in time single pressure profile, variable name 'p_lev' with dimension (nlev).">TIME_DEPENDENT_3D_PROFILE</source_pressure_type>
      <source_pressure_file type="string" doc="If STATIC_1D_VERTICAL_PROFILE, this is an optional arg to point to a file with the source pressure levels defined.
    Default is to look for p_levs in the first nudging_filenames_patterns file">none</source_pressure_file>
      <nudging_refine_remap_mapfile
        type="string"
        doc="Refine-remapping mapfile from the source nudging dataset to the physics grid"
      >
        "no-file-given"
      </nudging_refine_remap_mapfile>
      <nudging_refine_remap_vert_cutoff
        type="real"
        doc="A vertical cutoff to go with refine-remap logic (in units of p_mid) where the nudging is turned off above it (closer to the surface)"
      >
        0.0
      </nudging_refine_remap_vert_cutoff>
    </nudging>

    <!-- ML correction -->
    <ml_correction inherit="atm_proc_base">
      <ml_model_path_tq type="string" doc="Path to pre-trained ML model for temperature and specific humidity"/>
      <ml_model_path_uv type="string" doc="Path to pre-trained ML model for wind fields"/>
      <ml_model_path_sfc_fluxes type="string" doc="Path to pre-trained ML model for surface fluxes"/>
      <ml_output_fields type="array(string)" doc="ML correction output variables, the following variables are supported: T_mid,qv,u,v"/>
      <ml_correction_unit_test type="logical">false</ml_correction_unit_test>
    </ml_correction>

    <!-- IOPForcing -->
    <iop_forcing inherit="atm_proc_base" />

    <!-- For internal testing only -->
    <test_only inherit="atm_proc_base">
      <my_param type="array(integer)">1,2</my_param>
      <my_param nlev="1" append="base">3,4</my_param>
      <my_param nlev="1" append="last">5,6</my_param>
      <my_param nlev="2" append="last">3,4</my_param>
      <my_param nlev="2" append="base">5,6</my_param>
    </test_only>

    <!-- Simple Prescribed Aerosols (SPA) -->
    <spa inherit="atm_proc_base">
      <spa_remap_file type="file" doc="File containing mapping data from the grid of spa_data_file to the model grid. Unused if the grid is the same.">none</spa_remap_file>
      <spa_remap_file hgrid="ne120np4">${DIN_LOC_ROOT}/atm/scream/maps/map_ne30np4_to_ne120np4_mono_20220502.nc</spa_remap_file>
      <spa_remap_file hgrid="ne120np4.pg2">${DIN_LOC_ROOT}/atm/scream/maps/map_ne30pg2_to_ne120pg2_20231201.nc</spa_remap_file>
      <spa_remap_file hgrid="ne256np4.pg2">${DIN_LOC_ROOT}/atm/scream/maps/map_ne30pg2_to_ne256pg2_20231201.nc</spa_remap_file>
      <spa_remap_file hgrid="ne512np4.pg2">${DIN_LOC_ROOT}/atm/scream/maps/map_ne30pg2_to_ne512pg2_20231201.nc</spa_remap_file>
      <spa_remap_file hgrid="ne1024np4.pg2">${DIN_LOC_ROOT}/atm/scream/maps/map_ne30pg2_to_ne1024pg2_20231201.nc</spa_remap_file>
      <spa_remap_file hgrid="ne0np4_CAx32v1">${DIN_LOC_ROOT}/atm/scream/maps/map_ne30np4_to_CAx32v1pg2_intbilin_se2fv_20230420.nc</spa_remap_file>
      <spa_remap_file COMPSET=".*DP-EAMxx">none</spa_remap_file>

      <spa_data_file type="file" doc="File containing aerosol data. Must be on same grid as the atm, or a coarser one">none</spa_data_file>
      <spa_data_file hgrid="ne.*np4">${DIN_LOC_ROOT}/atm/scream/init/spa_file_unified_and_complete_ne30_20220428.nc</spa_data_file>
      <spa_data_file hgrid="ne.*np4.pg2">${DIN_LOC_ROOT}/atm/scream/init/spa_file_unified_and_complete_ne30pg2_20240111.nc</spa_data_file>
      <spa_data_file hgrid="ne4np4">${DIN_LOC_ROOT}/atm/scream/init/spa_file_unified_and_complete_ne4_20220428.nc</spa_data_file>
      <spa_data_file hgrid="ne4np4.pg2">${DIN_LOC_ROOT}/atm/scream/init/spa_file_unified_and_complete_ne4pg2_20231222.nc</spa_data_file>
    </spa>

    <!-- Radiation -->
    <rrtmgp inherit="atm_proc_base">
      <rrtmgp_coefficients_file_sw type="file">${DIN_LOC_ROOT}/atm/scream/init/rrtmgp-data-sw-g112-210809.nc</rrtmgp_coefficients_file_sw>
      <rrtmgp_coefficients_file_lw type="file">${DIN_LOC_ROOT}/atm/scream/init/rrtmgp-data-lw-g128-210809.nc</rrtmgp_coefficients_file_lw>
      <rrtmgp_cloud_optics_file_sw type="file">${DIN_LOC_ROOT}/atm/scream/init/rrtmgp-cloud-optics-coeffs-sw.nc</rrtmgp_cloud_optics_file_sw>
      <rrtmgp_cloud_optics_file_lw type="file">${DIN_LOC_ROOT}/atm/scream/init/rrtmgp-cloud-optics-coeffs-lw.nc</rrtmgp_cloud_optics_file_lw>
      <column_chunk_size>1280</column_chunk_size>
      <!-- Radiatively active gases; surface values set to F2010 settings taken from EAM  -->
      <!-- Note that h2o concentrations are just taken from qv, o3 is prescribed for now, -->
      <!-- o2 is hard-coded as a constant, CFCs are ignored                               -->
      <active_gases type="array(string)">h2o, co2, o3, n2o, co, ch4, o2, n2</active_gases>
      <ch4vmr      > 1807.851e-9  </ch4vmr>
      <co2vmr      > 388.717e-6   </co2vmr>
      <n2ovmr      > 323.141e-9   </n2ovmr>
      <f11vmr      > 768.7644e-12 </f11vmr>
      <f12vmr      > 531.2820e-12 </f12vmr>
      <n2vmr       > 0.7906       </n2vmr>
      <covmr       > 1.0e-7       </covmr>
      <ch4vmr COMPSET=".*SCREAM%RCE.*" > 1650.e-9 </ch4vmr>
      <co2vmr COMPSET=".*SCREAM%RCE.*" > 348.0e-6 </co2vmr>
      <n2ovmr COMPSET=".*SCREAM%RCE.*" > 306.0e-9 </n2ovmr>
      <f11vmr COMPSET=".*SCREAM%RCE.*" > 0.0      </f11vmr>
      <f12vmr COMPSET=".*SCREAM%RCE.*" > 0.0      </f12vmr>
      <!-- Orbital parameters for solar zenith angle and TSI scaling. For F2010 compsets, -->
      <!-- we set a fixed year for these parameters, but for other compsets we set to a   -->
      <!-- negative value to force the code to get simulated year from the timestamp.     -->
      <!-- TODO: these should probably be set (or overridden) by CIME or cpl settings.    -->
      <!-- In E3SM/EAM, these appear to be controlled by the orb_iyear namelist variable  -->
      <!-- in drv_in, and we should probably switch to allowing for that in the future.   -->
      <orbital_year>-9999</orbital_year>
      <orbital_year COMPSET="2010_.*">2010</orbital_year>
      <orbital_eccentricity type="real">-9999.0</orbital_eccentricity>
      <orbital_eccentricity COMPSET=".*SCREAM%AQUA.*">0.0</orbital_eccentricity>
      <orbital_obliquity type="real">-9999.0</orbital_obliquity>
      <orbital_obliquity COMPSET=".*SCREAM%AQUA.*">0.0</orbital_obliquity>
      <orbital_mvelp type="real">-9999.0</orbital_mvelp>
      <orbital_mvelp COMPSET=".*SCREAM%AQUA.*">0.0</orbital_mvelp>

      <!-- Option for prescribing an invariant solar constant -->
      <fixed_total_solar_irradiance>-9999.0</fixed_total_solar_irradiance>
      <fixed_total_solar_irradiance COMPSET=".*SCREAM%RCE.*">551.58</fixed_total_solar_irradiance>

      <rad_frequency hgrid="ne4np4">1</rad_frequency>
      <rad_frequency hgrid="ne30np4">2</rad_frequency>
      <rad_frequency hgrid="ne120np4">4</rad_frequency>
      <rad_frequency hgrid="ne256np4">3</rad_frequency>
      <rad_frequency hgrid="ne512np4">3</rad_frequency>
      <rad_frequency hgrid="ne1024np4">3</rad_frequency>
      <rad_frequency hgrid="ne0np4_CAx32v1">3</rad_frequency>
      <rad_frequency COMPSET=".*DP-EAMxx">3</rad_frequency>
      <rad_frequency hgrid="ne0np4_conus_x4v1_lowcon">4</rad_frequency>
      <do_aerosol_rad type="logical" doc="Flag to turn on/off considering aerosols in radiation calculations">true</do_aerosol_rad>
      <do_aerosol_rad COMPSET=".*SCREAM.*noAero">false</do_aerosol_rad>
      <enable_column_conservation_checks type="logical">false</enable_column_conservation_checks>
      <extra_clnclrsky_diag
        type="logical"
        doc="Flag to turn on/off an extra clean-clear-sky (with neither clouds nor aerosols) radiation call"
      >
        false
      </extra_clnclrsky_diag>
      <extra_clnsky_diag
        type="logical"
        doc="Flag to turn on/off an extra clean-sky (with no aerosols) radiation call"
      >
        false
      </extra_clnsky_diag>
      <do_subcol_sampling type="logical" doc="Flag to turn on/off subcolumn sampling of optical properties; if false treat cells as either completely clear or cloudy">
          true
      </do_subcol_sampling>
      <pool_size_multiplier type="real">1.0</pool_size_multiplier>
    </rrtmgp>

    <mac_aero_mic inherit="atm_proc_group">
      <atm_procs_list>shoc,cld_fraction,spa,p3</atm_procs_list>
      <atm_procs_list hgrid=".*pg2">tms,shoc,cld_fraction,spa,p3</atm_procs_list> <!-- TMS only available for PG2 -->
      <atm_procs_list COMPSET=".*SCREAM.*MAM4xx" hgrid=".*pg2">tms,shoc,cld_fraction,mam4_aci,p3</atm_procs_list> <!-- TMS only available for PG2 -->
      <atm_procs_list COMPSET=".*SCREAM.*noAero">shoc,cld_fraction,p3</atm_procs_list>
      <atm_procs_list COMPSET=".*SCREAM.*noAero" hgrid=".*pg2">tms,shoc,cld_fraction,p3</atm_procs_list> <!-- TMS only available for PG2 -->
      <number_of_subcycles hgrid="ne4np4">24</number_of_subcycles>
      <number_of_subcycles hgrid="ne30np4">12</number_of_subcycles>
      <number_of_subcycles hgrid="ne120np4">6</number_of_subcycles>
      <number_of_subcycles hgrid="ne256np4">6</number_of_subcycles>
      <number_of_subcycles hgrid="ne512np4">2</number_of_subcycles>
      <number_of_subcycles hgrid="ne1024np4">1</number_of_subcycles>
      <number_of_subcycles hgrid="ne0np4_CAx32v1">1</number_of_subcycles>
      <number_of_subcycles COMPSET=".*DP-EAMxx">1</number_of_subcycles>
      <number_of_subcycles hgrid="ne0np4_conus_x4v1_lowcon">5</number_of_subcycles>
    </mac_aero_mic>

    <cosp inherit="atm_proc_base">
      <cosp_subcolumns doc="Number of subcolumns to use for COSP simulators; cosp_subcolumns=1 implies no subcolumn sampling">10</cosp_subcolumns>
      <cosp_subcolumns hgrid="ne1024np4">1</cosp_subcolumns>  <!-- No subcolumn sampling at satellite pixel scales -->
      <cosp_subcolumns hgrid="ne512np4" >1</cosp_subcolumns>  <!-- No subcolumn sampling at satellite pixel scales -->
      <cosp_subcolumns hgrid="ne256np4" >1</cosp_subcolumns>  <!-- No subcolumn sampling at satellite pixel scales -->
      <!-- Frequency at which to call COSP; positive values interpreted as number of steps, negative as number of hours -->
      <cosp_frequency>1</cosp_frequency>
      <cosp_frequency_units valid_values="steps,hours">hours</cosp_frequency_units>
    </cosp>

    <!-- Turbulent Mountain Stress -->
    <tms inherit="atm_proc_base"/>

    <physics inherit="atm_proc_group">
      <atm_procs_list>mac_aero_mic,rrtmgp</atm_procs_list>
      <atm_procs_list COMPSET=".*SCREAM.*MAM4xx">mam4_constituent_fluxes,mac_aero_mic,mam4_wetscav,mam4_optics,rrtmgp,mam4_srf_online_emiss,mam4_aero_microphys,mam4_drydep</atm_procs_list>
      <atm_procs_list COMPSET=".*DP-EAMxx">iop_forcing,mac_aero_mic,rrtmgp</atm_procs_list>
    </physics>
  </atmosphere_processes_defaults>

  <!-- Grids manager specs -->
  <grids_manager>
    <type>homme</type>
    <physics_grid_type>gll</physics_grid_type>
    <physics_grid_type hgrid=".*pg2">pg2</physics_grid_type>
    <physics_grid_rebalance>none</physics_grid_rebalance>
    <dynamics_namelist_file_name>./data/namelist.nl</dynamics_namelist_file_name>
    <vertical_coordinate_filename type="file">UNSET</vertical_coordinate_filename>
    <vertical_coordinate_filename nlev="72">${DIN_LOC_ROOT}/atm/scream/init/vertical_coordinates_L72_20220927.nc</vertical_coordinate_filename>
    <vertical_coordinate_filename nlev="128">${DIN_LOC_ROOT}/atm/scream/init/vertical_coordinates_L128_20220927.nc</vertical_coordinate_filename>
  </grids_manager>

  <!-- List of nc files for loading inputs on specified grids -->
  <initial_conditions>
    <filename type="file">UNSET</filename>
    <filename hgrid="ne4np4" nlev="72">${DIN_LOC_ROOT}/atm/scream/init/screami_ne4np4L72_20220823.nc</filename>
    <filename hgrid="ne4np4" nlev="72" ntracers="41">${DIN_LOC_ROOT}/atm/scream/init/screami_mam4xx_ne4np4L72_c20240208.nc</filename>
    <filename hgrid="ne4np4" nlev="128">${DIN_LOC_ROOT}/atm/scream/init/screami_ne4np4L128_20241022.nc</filename>
    <filename hgrid="ne30np4" nlev="72">${DIN_LOC_ROOT}/atm/scream/init/screami_ne30np4L72_20220823.nc</filename>
    <filename hgrid="ne30np4" nlev="128">${DIN_LOC_ROOT}/atm/scream/init/screami_ne30np4L128_20221004.nc</filename>
    <filename hgrid="ne30np4" nlev="72" ntracers="41">${DIN_LOC_ROOT}/atm/scream/init/screami_mam_ne30np4L72_c20240623.nc</filename>
    <filename hgrid="ne120np4" nlev="72">${DIN_LOC_ROOT}/atm/scream/init/screami_ne120np4L72_20220823.nc</filename>
    <filename hgrid="ne120np4" nlev="128">${DIN_LOC_ROOT}/atm/scream/init/screami_ne120np4L128_20230215.nc</filename>
    <filename hgrid="ne256np4">${DIN_LOC_ROOT}/atm/scream/init/screami_ne256np4L128_ifs-20200120_20220914.nc</filename>
    <filename hgrid="ne256np4" ntracers="41">${DIN_LOC_ROOT}/atm/scream/init/screami_ne256np4L128_era5_aer_c20240929.nc</filename>
    <filename hgrid="ne512np4">${DIN_LOC_ROOT}/atm/scream/init/screami_ne512np4L128_20220823.nc</filename>
    <filename hgrid="ne1024np4">${DIN_LOC_ROOT}/atm/scream/init/screami_ne1024np4L128_era5-20131001-topoadj-16x_20220914.nc</filename>
    <filename hgrid="ne1024np4" ntracers="41">${DIN_LOC_ROOT}/atm/scream/init/screami_mam4xx_ne1024np4L128_20240513.nc</filename>
    <filename hgrid="ne1024np4" COMPSET=".*SCREAM%DYAMOND-2_ELM">${DIN_LOC_ROOT}/atm/scream/init/screami_ne1024np4L128_ifs-20200120-topoadjx6t_20221011.nc</filename>
    <filename hgrid="ne4np4" COMPSET=".*SCREAM%AQUA.*">${DIN_LOC_ROOT}/atm/scream/init/screami_aquaplanet_ne4np4L72_20220823.nc</filename>
    <filename hgrid="ne0np4_conus_x4v1_lowcon" nlev="72">${DIN_LOC_ROOT}/atm/scream/init/screami_conusx4v1np4L72-topo12x_013023.nc</filename>
    <filename hgrid="ne0np4_CAx32v1" nlev="128">${DIN_LOC_ROOT}/atm/scream/init/screami_CAx32v1np4L128_hiccup-era5-20150101_041823.ncpdq.nc</filename>

    <!-- List of default topography files on specific grids -->
    <topography_filename type="file">UNSET</topography_filename>
    <!-- Rough topography available for ne30, ne120, ne256, ne512, and ne1024 -->
    <topography_filename hgrid="ne30np4">${DIN_LOC_ROOT}/atm/cam/topo/USGS-gtopo30_ne30np4pg2_x6t-SGH.c20210614.nc</topography_filename>
    <topography_filename hgrid="ne120np4">${DIN_LOC_ROOT}/atm/cam/topo/USGS-gtopo30_ne120np4pg2_x6t_20230404.nc</topography_filename>
    <topography_filename hgrid="ne256np4">${DIN_LOC_ROOT}/atm/cam/topo/USGS-gtopo30_ne256np4pg2_x6t-SGH.c20210614.nc</topography_filename>
    <topography_filename hgrid="ne512np4">${DIN_LOC_ROOT}/atm/cam/topo/USGS-gtopo30_ne512np4pg2_x6t_20230404.nc</topography_filename>
    <topography_filename hgrid="ne1024np4">${DIN_LOC_ROOT}/atm/cam/topo/USGS-gtopo30_ne1024np4pg2_x6t-SGH.c20210614.nc</topography_filename>
    <!-- Currently no rough topography for ne4. Use smooth topography file -->
    <topography_filename hgrid="ne4np4">${DIN_LOC_ROOT}/atm/cam/topo/USGS-gtopo30_ne4np4pg2_16x_converted.c20200527.nc</topography_filename>
    <!-- Special case with non x6t or 16x topography file -->
    <topography_filename hgrid="ne0np4_conus_x4v1_lowcon">${DIN_LOC_ROOT}/atm/cam/topo/USGS_conusx4v1pg2_12x_consistentSGH_20200609.nc</topography_filename>
    <!-- For aquaplanet run, unset the topography_filename and set phis=0 -->
    <topography_filename COMPSET=".*SCREAM%AQUA.*">UNSET</topography_filename>
    <phis COMPSET=".*SCREAM%AQUA.*">0.0</phis>
    <!-- CA RRM grid -->
    <topography_filename hgrid="ne0np4_CAx32v1">${DIN_LOC_ROOT}/atm/cam/topo/USGS-gtopo30_CA_ne32_x32_v1_pg2_16xdel2.nc</topography_filename>

    <!-- Fields that we need to initialize, but are not in an initial condition file need to be inited here -->
    <surf_evap>0.0</surf_evap> <!-- TODO, Delete this when the IC fixes come in -->
    <precip_liq_surf_mass>0.0</precip_liq_surf_mass>
    <precip_ice_surf_mass>0.0</precip_ice_surf_mass>
    <cldfrac_liq       >0.0</cldfrac_liq>
    <sgs_buoy_flux     >0.0</sgs_buoy_flux>
    <eddy_diff_mom     >0.0</eddy_diff_mom>
    <T_prev_micro_step >0.0</T_prev_micro_step>
    <qv_prev_micro_step>0.0</qv_prev_micro_step>
    <!-- Initialize microphysics fields not on IC to zero; note that this is consistent with EAM init -->
    <qr                >0.0</qr>
    <nr                >0.0</nr>
    <qm                >0.0</qm>
    <bm                >0.0</bm>
    <ni_activated      >0.0</ni_activated>
    <nc_nuceat_tend    >0.0</nc_nuceat_tend>
    <!-- SHOC internally inits TKE; just set to 0 here to signal it's not in the IC file -->
    <tke               >0.0</tke>
    <!-- Note: these should be provided by surface models, but we init here to keep AD from reading from file -->
    <sfc_alb_dir_vis   >0.0</sfc_alb_dir_vis>
    <sfc_alb_dir_nir   >0.0</sfc_alb_dir_nir>
    <sfc_alb_dif_vis   >0.0</sfc_alb_dif_vis>
    <sfc_alb_dif_nir   >0.0</sfc_alb_dif_nir>
    <surf_sens_flux    >0.0</surf_sens_flux>
    <surf_lw_flux_up   >0.0</surf_lw_flux_up>
    <surf_mom_flux     type="array(real)">0.0,0.0</surf_mom_flux>
    <!-- Note: MAM4xx-ACI needs dry aerosol diameter (dgnum), currently set to aitken model nominal diameter, remove it once all of MAM4xx is integrated -->
    <dgnum type="array(real)" doc="Dry aerosol particles diameters (one per mode) [m]">1.37146e-07 ,3.45899e-08 ,1.00000e-06 ,9.99601e-08</dgnum>
    <dgnumwet type="array(real)" doc="Wet aerosol particles diameter [m]">1.37452e-07 ,3.46684e-08 ,1.00900e-06 ,9.99601e-08</dgnumwet>
    <wetdens type="array(real)" doc="Wet density of interstitial aerosol [kg/m3]">5.08262e-12 ,1.54035e-13 ,3.09018e-13 ,9.14710e-22</wetdens>
    <constituent_fluxes type="real">0.0</constituent_fluxes>
    <bc_c1 type="real">0.0</bc_c1>
    <bc_c3 type="real">0.0</bc_c3>
    <bc_c4 type="real">0.0</bc_c4>
    <dst_c1 type="real">0.0</dst_c1>
    <dst_c3 type="real">0.0</dst_c3>
    <so4_c1 type="real">0.0</so4_c1>
    <so4_c2 type="real">0.0</so4_c2>
    <so4_c3 type="real">0.0</so4_c3>
    <pom_c1 type="real">0.0</pom_c1>
    <pom_c3 type="real">0.0</pom_c3>
    <pom_c4 type="real">0.0</pom_c4>
    <soa_c1 type="real">0.0</soa_c1>
    <soa_c2 type="real">0.0</soa_c2>
    <soa_c3 type="real">0.0</soa_c3>
    <nacl_c1 type="real">0.0</nacl_c1>
    <nacl_c2 type="real">0.0</nacl_c2>
    <nacl_c3 type="real">0.0</nacl_c3>
    <mom_c1 type="real">0.0</mom_c1>
    <mom_c2 type="real">0.0</mom_c2>
    <mom_c3 type="real">0.0</mom_c3>
    <mom_c4 type="real">0.0</mom_c4>
    <num_c1 type="real">0.0</num_c1>
    <num_c2 type="real">0.0</num_c2>
    <num_c3 type="real">0.0</num_c3>
    <num_c4 type="real">0.0</num_c4>
    <!-- Surface fluxes for the land model from MAM4xx wet scavenging-->
    <wetdep_hydrophilic_bc type="real">1e-5</wetdep_hydrophilic_bc>
    <drydep_hydrophilic_bc type="real">1e-5</drydep_hydrophilic_bc>
    <wetdep_hydrophilic_oc type="real">1e-5</wetdep_hydrophilic_oc>
    <drydep_hydrophilic_oc type="real">1e-5</drydep_hydrophilic_oc>
    <wetdep_dust_bin1 type="real">1e-5</wetdep_dust_bin1>
    <wetdep_dust_bin2 type="real">1e-5</wetdep_dust_bin2>
    <wetdep_dust_bin3 type="real">1e-5</wetdep_dust_bin3>
    <wetdep_dust_bin4 type="real">1e-5</wetdep_dust_bin4>

    <fraction_landuse type="real" doc="Fractional land use for drydeposition of gasses and aerosols [fraction]">0.0</fraction_landuse>
    <!-- default ne1024 initial condition files do not have these, so init to zero here -->
    <!-- TODO: delete this once we can tell the AD that some fields can be inited by procs -->
    <qc hgrid="ne256np4|ne512np4|ne1024np4">0.0</qc>
    <qi hgrid="ne256np4|ne512np4|ne1024np4">0.0</qi>
    <nc hgrid="ne256np4|ne512np4|ne1024np4|ne0np4_CAx32v1">0.0</nc>
    <ni hgrid="ne256np4|ne512np4|ne1024np4|ne0np4_CAx32v1">0.0</ni>
    <o3_volume_mix_ratio hgrid="ne0np4_conus_x4v1_lowcon">0.0</o3_volume_mix_ratio>

    <!-- Information about perturbed fields-->
    <perturbed_fields type="array(string)" doc="IC fields (with level dimension) to apply a random perturbation to based on the parameters below."/>
    <perturbed_fields type="array(string)" COMPSET=".*DP-EAMxx">T_mid</perturbed_fields>
    <generate_perturbation_random_seed type="logical" doc="Whether or not to generate a random seed for perturbation.">false</generate_perturbation_random_seed>
    <perturbation_random_seed type="integer" doc="Random seed used for perturbation. Will be overridded by generate_perturbation_random_seed=true.">0</perturbation_random_seed>
    <perturbation_limit type="real" doc="Defines a range [1-x, 1+x] which perturbation will be taken from.">0.001</perturbation_limit>
    <perturbation_minimum_pressure type="real" doc="Minimum pressure (relative to a reference level pressure profile) for which perturbation will be applied.">900.0</perturbation_minimum_pressure>
  </initial_conditions>

  <!-- List of yaml files containing I/O output specs -->
  <scorpio>
    <output_yaml_files type="array(string)"/>
    <model_restart>
      <iotype>default</iotype>
      <output_control locked="true">
        <frequency>${REST_N}</frequency>
        <frequency_units>${REST_OPTION}</frequency_units>
      </output_control>
    </model_restart>
  </scorpio>

  <!-- driver debug options for eamxx -->
  <!--
       These options are meant for power users to debug the code.
       They are not meant to be used for typical eamxx simulations.
  -->
  <driver_debug_options>
    <force_crash_nsteps type="integer"
		  doc="Force simulation to fail at a specific atmosphere timestep">
      -9999
    </force_crash_nsteps>
  </driver_debug_options>

  <!-- driver_options options for scream -->
  <driver_options>
    <atmosphere_dag_verbosity_level>0</atmosphere_dag_verbosity_level>
    <save_field_manager_content type="logical"
                                doc="Saves a dictionary of the FM fields to file">
      false
    </save_field_manager_content>
    <atm_log_level type="string"
                   valid_values="trace,debug,info,warn,error"
                   doc="Verbosity level for the atm logger">
      info
    </atm_log_level>
    <atm_flush_level type="string"
                   valid_values="trace,debug,info,warn,error"
                   doc="Verbosity level that triggers automatic flush of the atm logger">
      warn
    </atm_flush_level>
    <output_to_screen type="logical">false</output_to_screen>
    <mass_column_conservation_error_tolerance>1e-10</mass_column_conservation_error_tolerance>
    <energy_column_conservation_error_tolerance>1e-14</energy_column_conservation_error_tolerance>
    <column_conservation_checks_fail_handling_type>warning</column_conservation_checks_fail_handling_type>
    <check_all_computed_fields_for_nans type="logical">true</check_all_computed_fields_for_nans >
    <property_check_data_fields type="array(string)" doc="list of additional data fields to output in property checks (only for physics grid)">phis,landfrac</property_check_data_fields>
    <enable_iop type="logical" doc="Enable intensive observation period. Currently the only use case is DP-EAMxx">false</enable_iop>
    <enable_iop COMPSET=".*DP-EAMxx">true</enable_iop>
  </driver_options>

  <!-- E3SM Simulation Settings -->
  <e3sm_parameters>
    <e3sm_casename>${CASE}</e3sm_casename>
  </e3sm_parameters>

  <!-- Default settings for DP-EAMxx -->
  <iop_options>
    <doubly_periodic_mode type="logical" doc="Type of intensive observation period. Currently only DP is supported.">true</doubly_periodic_mode>
    <iop_file type="file" doc="File containing DP level data">UNSET</iop_file>
    <target_latitude type="real" doc="Latitude to initialize IC columns.">-999</target_latitude>
    <target_longitude type="real" doc="Longitude to initialize IC columns.">-999</target_longitude>
    <iop_dosubsidence type="logical" doc="Whether or not to compute Eulerian LS vertical advection.">false</iop_dosubsidence>
    <iop_srf_prop type="logical" doc="Use IOP file specified surface values in surface coupling importer.">false</iop_srf_prop>
    <iop_nudge_uv type="logical" doc="Nudge winds to those in the IOP file.">false</iop_nudge_uv>
    <iop_nudge_tq type="logical" doc="Nudge thermodynamics to those in the IOP file.">false</iop_nudge_tq>
    <iop_nudge_tq_low type="real" doc="Lowest layer to apply nudging for t and q (pressure in hPa).">1100</iop_nudge_tq_low>
    <iop_nudge_tq_high type="real" doc="Highest layer to apply nudging for t and q (pressure in hPa).">0</iop_nudge_tq_high>
    <iop_nudge_tscale type="real" doc="Time scale to nudge thermodynamics or winds to.">10800</iop_nudge_tscale>
    <iop_coriolis type="logical" doc="Apply coriolis forcing to winds based on large scale winds in IOP file.">false</iop_coriolis>

    <!-- Case Specific Settings for DP-EAMxx tests, overwrite certain defaults set above -->
    <!-- RCE -->
    <iop_file COMPSET=".*RCE">${DIN_LOC_ROOT}/atm/cam/scam/iop/RCE_iopfile_4scam.nc</iop_file>
    <target_latitude COMPSET=".*RCE">0.0</target_latitude>
    <target_longitude COMPSET=".*RCE">0.0</target_longitude>

  </iop_options>

  <!-- Homme control namelist -->
  <ctl_nl>
    <cubed_sphere_map>0</cubed_sphere_map>
    <cubed_sphere_map COMPSET=".*DP-EAMxx">2</cubed_sphere_map>
    <disable_diagnostics>false</disable_diagnostics>
    <dt_remap_factor constraints="ge 1">2</dt_remap_factor>
    <dt_tracer_factor constraints="ge 1">1</dt_tracer_factor>
    <hv_ref_profiles>6</hv_ref_profiles>                <!-- Default (rough topography) -->
    <hv_ref_profiles hgrid="ne4np4">0</hv_ref_profiles> <!-- Value for smooth topography/aquaplanet -->
    <hv_ref_profiles hgrid="ne120np4">0</hv_ref_profiles>
    <hv_ref_profiles hgrid="ne512np4">0</hv_ref_profiles>
    <hv_ref_profiles hgrid="ne0np4_conus_x4v1_lowcon">0</hv_ref_profiles>
    <hv_ref_profiles hgrid="ne0np4_CAx32v1">0</hv_ref_profiles>
    <hv_ref_profiles COMPSET=".*SCREAM%AQUA.*">0</hv_ref_profiles>
    <hypervis_order>2</hypervis_order>
    <hypervis_scaling>3.0</hypervis_scaling>
    <hypervis_subcycle>1</hypervis_subcycle>
    <hypervis_subcycle_tom>1</hypervis_subcycle_tom>
    <hypervis_subcycle_q>1</hypervis_subcycle_q>
    <nu>3.4e-08</nu>
    <nu COMPSET=".*DP-EAMxx">0.216784</nu>
    <nu_top>UNSET</nu_top>
    <nu_top hgrid="ne4np4">250000.0</nu_top>
    <nu_top hgrid="ne30np4">250000.0</nu_top>
    <nu_top hgrid="ne120np4">100000.0</nu_top>
    <nu_top hgrid="ne256np4">4.0e4</nu_top>
    <nu_top hgrid="ne512np4">2.0e4</nu_top>
    <nu_top hgrid="ne1024np4">1.0e4</nu_top>
    <nu_top hgrid="ne0np4_CAx32v1">1.0e4</nu_top>
    <nu_top COMPSET=".*DP-EAMxx">1.0e4</nu_top>
    <nu_top hgrid="ne0np4_conus_x4v1_lowcon">100000.0</nu_top>
    <pgrad_correction>1</pgrad_correction>                <!-- Default (rough topography) -->
    <pgrad_correction hgrid="ne4np4">0</pgrad_correction> <!-- Value for smooth topography/aquaplanet -->
    <pgrad_correction hgrid="ne120np4">0</pgrad_correction>
    <pgrad_correction hgrid="ne512np4">0</pgrad_correction>
    <pgrad_correction hgrid="ne0np4_conus_x4v1_lowcon">0</pgrad_correction>
    <pgrad_correction hgrid="ne0np4_CAx32v1">0</pgrad_correction>
    <pgrad_correction COMPSET=".*SCREAM%AQUA.*">0</pgrad_correction>
    <se_ftype valid_values="0,2">0</se_ftype>
    <se_geometry>sphere</se_geometry>
    <se_geometry COMPSET=".*DP-EAMxx">plane</se_geometry>
    <se_limiter_option>9</se_limiter_option>
    <se_ne>UNSET</se_ne>
    <se_ne hgrid="ne4np4" constraints="ge 2">4</se_ne>
    <se_ne hgrid="ne30np4" constraints="ge 2">30</se_ne>
    <se_ne hgrid="ne120np4" constraints="ge 2">120</se_ne>
    <se_ne hgrid="ne256np4" constraints="ge 2">256</se_ne>
    <se_ne hgrid="ne512np4" constraints="ge 2">512</se_ne>
    <se_ne hgrid="ne1024np4" constraints="ge 2">1024</se_ne>
    <se_ne hgrid="ne0np4_CAx32v1">0</se_ne>
    <se_ne COMPSET=".*DP-EAMxx">1024</se_ne>
    <se_ne hgrid="ne0np4_conus_x4v1_lowcon">0</se_ne>
    <se_ne_x>0</se_ne_x>
    <se_ne_x COMPSET=".*DP-EAMxx">5</se_ne_x>
    <se_ne_y>0</se_ne_y>
    <se_ne_y COMPSET=".*DP-EAMxx">5</se_ne_y>
    <se_lx>0</se_lx>
    <se_lx COMPSET=".*DP-EAMxx">50000</se_lx>
    <se_ly>0</se_ly>
    <se_ly COMPSET=".*DP-EAMxx">50000</se_ly>
    <se_nsplit>-1</se_nsplit>
    <se_partmethod>4</se_partmethod>
    <se_topology>cube</se_topology>
    <se_topology COMPSET=".*DP-EAMxx">plane</se_topology>
    <se_tstep type="real">UNSET</se_tstep>
    <se_tstep hgrid="ne4np4" constraints="gt 0">600</se_tstep>
    <se_tstep hgrid="ne30np4" constraints="gt 0">300</se_tstep>
    <se_tstep hgrid="ne120np4" constraints="gt 0">75</se_tstep>
    <se_tstep hgrid="ne256np4" constraints="gt 0">33.33333333333</se_tstep>
    <se_tstep hgrid="ne512np4" constraints="gt 0">16.6666666666666</se_tstep>
    <se_tstep hgrid="ne1024np4" constraints="gt 0">8.3333333333333</se_tstep>
    <se_tstep hgrid="ne0np4_CAx32v1" constraints="gt 0">8.3333333333333</se_tstep>
    <se_tstep COMPSET=".*DP-EAMxx" constraints="gt 0">8.3333333333333</se_tstep>
    <se_tstep hgrid="ne0np4_conus_x4v1_lowcon" constraints="gt 0">75</se_tstep>
    <statefreq>9999</statefreq>
    <theta_advect_form>1</theta_advect_form>
    <theta_hydrostatic_mode>false</theta_hydrostatic_mode>
    <tstep_type>9</tstep_type>
    <vert_remap_q_alg>10</vert_remap_q_alg>
    <transport_alg>0</transport_alg>
    <vtheta_thresh>100.0</vtheta_thresh>
    <!-- Run internal checks on code correctness.
         <= 0: off; >= 1: global hashes over state -->
    <internal_diagnostics_level type="integer">0</internal_diagnostics_level>
    <!-- pg2 settings -->
    <cubed_sphere_map hgrid=".*pg2">2</cubed_sphere_map>
    <!-- SL transport settings. SL defaults to on for pg2 configs. -->
    <dt_tracer_factor constraints="ge 1" hgrid=".*pg2">6</dt_tracer_factor>
    <hypervis_subcycle_q hgrid=".*pg2">6</hypervis_subcycle_q>
    <transport_alg hgrid=".*pg2">12</transport_alg>
    <semi_lagrange_trajectory_nsubstep>0</semi_lagrange_trajectory_nsubstep>
    <!-- Other settings that we'll trigger based on pg2 for convenience -->
    <se_ftype valid_values="0,2" hgrid=".*pg2">2</se_ftype>
    <mesh_file type="file">none</mesh_file>
    <mesh_file hgrid="ne0np4_conus_x4v1_lowcon">${DIN_LOC_ROOT}/atm/cam/inic/homme/conusx4v1.g</mesh_file>
    <mesh_file hgrid="ne0np4_CAx32v1">${DIN_LOC_ROOT}/atm/cam/inic/homme/CA_ne32_x32_v1.g</mesh_file>
  </ctl_nl>

</namelist_defaults><|MERGE_RESOLUTION|>--- conflicted
+++ resolved
@@ -193,15 +193,11 @@
       <moisture>moist</moisture>
       <!-- Frequency in physics steps to output a global hash over the dycore's
            in-fields. <= 0 disables hashing. -->
-<<<<<<< HEAD
-      <BfbHash type="integer">18</BfbHash>
       <enable_column_conservation_checks>false</enable_column_conservation_checks>
       <enable_energy_fixer>true</enable_energy_fixer>
       <!-- true means 2 more calls to AllReduce after dycore -->
       <enable_energy_fixer_debug_info>false</enable_energy_fixer_debug_info>
-=======
       <bfb_hash type="integer">18</bfb_hash>
->>>>>>> 15e0b052
     </homme>
 
     <!-- P3 microphysics -->
