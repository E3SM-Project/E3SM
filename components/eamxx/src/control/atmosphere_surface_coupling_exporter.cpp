#include "atmosphere_surface_coupling_exporter.hpp"

#include "ekat/ekat_assert.hpp"
#include "ekat/util/ekat_units.hpp"

#include <iomanip>

#include <array>

namespace scream
{
// =========================================================================================
SurfaceCouplingExporter::SurfaceCouplingExporter (const ekat::Comm& comm, const ekat::ParameterList& params)
  : AtmosphereProcess(comm, params)
{

}
// =========================================================================================
void SurfaceCouplingExporter::set_grids(const std::shared_ptr<const GridsManager> grids_manager)
{
  using namespace ekat::units;

  m_grid = grids_manager->get_grid("Physics");
  const auto& grid_name = m_grid->name();
  m_num_cols = m_grid->get_num_local_dofs();       // Number of columns on this rank
  m_num_levs = m_grid->get_num_vertical_levels();  // Number of levels per column

  const auto m2 = m*m;
  const auto s2 = s*s;
  auto Wm2 = W/m2;
  Wm2.set_string("W/m2");

  // The units of mixing ratio Q are technically non-dimensional.
  // Nevertheless, for output reasons, we like to see 'kg/kg'.
  auto Qunit = kg/kg;
  Qunit.set_string("kg/kg");

  // Define the different field layouts that will be used for this process
  using namespace ShortFieldTagsNames;

  FieldLayout scalar2d_layout     { {COL   },      {m_num_cols                 } };
  FieldLayout vector3d_layout     { {COL,CMP,LEV}, {m_num_cols, 2, m_num_levs  } };
  FieldLayout scalar3d_layout_mid { {COL,LEV},     {m_num_cols,    m_num_levs  } };
  FieldLayout scalar3d_layout_int { {COL,ILEV},    {m_num_cols,    m_num_levs+1} };

  constexpr int ps = Spack::n;

  // These fields are required for computation/exports
<<<<<<< HEAD
  add_field<Required>("p_int",                scalar3d_layout_int,  Pa,    grid_name);
  add_field<Required>("pseudo_density",       scalar3d_layout_mid,  Pa,    grid_name, ps);
  add_field<Required>("phis",                 scalar2d_layout,      m2/s2, grid_name);
  add_field<Required>("p_mid",                scalar3d_layout_mid,  Pa,    grid_name, ps);
  add_field<Required>("qv",                   scalar3d_layout_mid,  Qunit, grid_name, "tracers", ps);
  add_field<Required>("T_mid",                scalar3d_layout_mid,  K,     grid_name, ps);
  add_field<Required>("horiz_winds",          vector3d_layout,      m/s,   grid_name);
  add_field<Required>("sfc_flux_dir_nir",     scalar2d_layout,      Wm2,   grid_name);
  add_field<Required>("sfc_flux_dir_vis",     scalar2d_layout,      Wm2,   grid_name);
  add_field<Required>("sfc_flux_dif_nir",     scalar2d_layout,      Wm2,   grid_name);
  add_field<Required>("sfc_flux_dif_vis",     scalar2d_layout,      Wm2,   grid_name);
  add_field<Required>("sfc_flux_sw_net" ,     scalar2d_layout,      Wm2,   grid_name);
  add_field<Required>("sfc_flux_lw_dn"  ,     scalar2d_layout,      Wm2,   grid_name);
=======
  add_field<Required>("p_int",                scalar3d_layout_int,  Pa,     grid_name);
  add_field<Required>("pseudo_density",       scalar3d_layout_mid,  Pa,     grid_name, ps);
  add_field<Required>("phis",                 scalar2d_layout,      m2/s2,  grid_name);
  add_field<Required>("p_mid",                scalar3d_layout_mid,  Pa,     grid_name, ps);
  add_field<Required>("qv",                   scalar3d_layout_mid,  Qunit,  grid_name, "tracers", ps);
  add_field<Required>("T_mid",                scalar3d_layout_mid,  K,      grid_name, ps);
  // TODO: Switch horiz_winds to using U and V, note right now there is an issue with when the subfields are created, so can't switch yet.
  add_field<Required>("horiz_winds",          vector3d_layout,      m/s,    grid_name);
  add_field<Required>("sfc_flux_dir_nir",     scalar2d_layout,      Wm2,    grid_name);
  add_field<Required>("sfc_flux_dir_vis",     scalar2d_layout,      Wm2,    grid_name);
  add_field<Required>("sfc_flux_dif_nir",     scalar2d_layout,      Wm2,    grid_name);
  add_field<Required>("sfc_flux_dif_vis",     scalar2d_layout,      Wm2,    grid_name);
  add_field<Required>("sfc_flux_sw_net" ,     scalar2d_layout,      Wm2,    grid_name);
  add_field<Required>("sfc_flux_lw_dn"  ,     scalar2d_layout,      Wm2,    grid_name);
>>>>>>> 06a178c7
  add_field<Required>("precip_liq_surf_mass", scalar2d_layout,      kg/m2,  grid_name);
  add_field<Required>("precip_ice_surf_mass", scalar2d_layout,      kg/m2,  grid_name);

  create_helper_field("Sa_z",       scalar2d_layout, grid_name);
  create_helper_field("Sa_u",       scalar2d_layout, grid_name); 
  create_helper_field("Sa_v",       scalar2d_layout, grid_name); 
  create_helper_field("Sa_tbot",    scalar2d_layout, grid_name); 
  create_helper_field("Sa_ptem",    scalar2d_layout, grid_name);
  create_helper_field("Sa_pbot",    scalar2d_layout, grid_name); 
  create_helper_field("Sa_shum",    scalar2d_layout, grid_name); 
  create_helper_field("Sa_dens",    scalar2d_layout, grid_name);
  create_helper_field("Sa_pslv",    scalar2d_layout, grid_name);
  create_helper_field("Faxa_rainl", scalar2d_layout, grid_name);
  create_helper_field("Faxa_snowl", scalar2d_layout, grid_name);
  create_helper_field("Faxa_swndr", scalar2d_layout, grid_name);
  create_helper_field("Faxa_swvdr", scalar2d_layout, grid_name);
  create_helper_field("Faxa_swndf", scalar2d_layout, grid_name);
  create_helper_field("Faxa_swvdf", scalar2d_layout, grid_name);
  create_helper_field("Faxa_swnet", scalar2d_layout, grid_name);
  create_helper_field("Faxa_lwdn",  scalar2d_layout, grid_name);
}
// =========================================================================================
void SurfaceCouplingExporter::create_helper_field (const std::string& name,
                                                   const FieldLayout& layout,
                                                   const std::string& grid_name)
{
  using namespace ekat::units;
  FieldIdentifier id(name,layout,Units::nondimensional(),grid_name);

  // Create the field. Init with NaN's, so we spot instances of uninited memory usage
  Field f(id);
  f.get_header().get_alloc_properties().request_allocation();
  f.allocate_view();
  f.deep_copy(ekat::ScalarTraits<Real>::invalid());

  m_helper_fields[name] = f;
}
// =========================================================================================
size_t SurfaceCouplingExporter::requested_buffer_size_in_bytes() const
{
  // Number of Reals needed by local views in the interface
  return Buffer::num_2d_vector_mid*m_num_cols*ekat::npack<Spack>(m_num_levs)*sizeof(Spack) +
         Buffer::num_2d_vector_int*m_num_cols*ekat::npack<Spack>(m_num_levs+1)*sizeof(Spack);
}
// =========================================================================================
void SurfaceCouplingExporter::init_buffers(const ATMBufferManager &buffer_manager)
{
  const int nlev_packs       = ekat::npack<Spack>(m_num_levs);
  const int nlevi_packs      = ekat::npack<Spack>(m_num_levs+1);

  EKAT_REQUIRE_MSG(buffer_manager.allocated_bytes() >= requested_buffer_size_in_bytes(), "Error! Buffers size not sufficient.\n");

  Real* mem = reinterpret_cast<Real*>(buffer_manager.get_memory());

  // 2d views packed views
  Spack* s_mem = reinterpret_cast<Spack*>(mem);

  m_buffer.dz = decltype(m_buffer.dz)(s_mem, m_num_cols, nlev_packs);
  s_mem += m_buffer.dz.size();
  m_buffer.z_mid = decltype(m_buffer.z_mid)(s_mem, m_num_cols, nlev_packs);
  s_mem += m_buffer.z_mid.size();
  m_buffer.z_int = decltype(m_buffer.z_int)(s_mem, m_num_cols, nlevi_packs);
  s_mem += m_buffer.z_int.size();

  size_t used_mem = (reinterpret_cast<Real*>(s_mem) - buffer_manager.get_memory())*sizeof(Real);

  EKAT_REQUIRE_MSG(used_mem==requested_buffer_size_in_bytes(), "Error! Used memory != requested memory for SurfaceCouplingExporter.");
}
// =========================================================================================
void SurfaceCouplingExporter::setup_surface_coupling_data(const SCDataManager &sc_data_manager)
{
  m_num_cpl_exports    = sc_data_manager.get_num_cpl_fields();
  m_num_scream_exports = sc_data_manager.get_num_scream_fields();

  EKAT_ASSERT_MSG(m_num_scream_exports <= m_num_cpl_exports,
                  "Error! More SCREAM exports than actual cpl exports.\n");
  EKAT_ASSERT_MSG(m_num_cols == sc_data_manager.get_field_size(), "Error! Surface Coupling exports need to have size ncols.");

  // The export data is of size ncols,num_cpl_exports. All other data is of size num_scream_exports
  m_cpl_exports_view_h = decltype(m_cpl_exports_view_h) (sc_data_manager.get_field_data_ptr(),
                                                         m_num_cols, m_num_cpl_exports);
  m_cpl_exports_view_d = Kokkos::create_mirror_view(DefaultDevice(), m_cpl_exports_view_h);

  m_export_field_names = new name_t[m_num_scream_exports];
  std::memcpy(m_export_field_names, sc_data_manager.get_field_name_ptr(), m_num_scream_exports*32*sizeof(char));

  m_cpl_indices_view =
    decltype(m_cpl_indices_view)          (sc_data_manager.get_field_cpl_indices_ptr(),
                                           m_num_scream_exports);

  m_vector_components_view =
      decltype(m_vector_components_view)  (sc_data_manager.get_field_vector_components_ptr(),
                                           m_num_scream_exports);
  m_constant_multiple_view =
      decltype(m_constant_multiple_view)  (sc_data_manager.get_field_constant_multiple_ptr(),
                                           m_num_scream_exports);
  m_do_export_during_init_view = 
    decltype(m_do_export_during_init_view)(sc_data_manager.get_field_transfer_during_init_ptr(),
                                           m_num_scream_exports);

  m_column_info_d = decltype(m_column_info_d) ("m_info", m_num_scream_exports);
  m_column_info_h = Kokkos::create_mirror_view(m_column_info_d);
}
// =========================================================================================
void SurfaceCouplingExporter::initialize_impl (const RunType /* run_type */)
{
  bool any_initial_exports = false;

  for (int i=0; i<m_num_scream_exports; ++i) {

    std::string fname = m_export_field_names[i];
    EKAT_REQUIRE_MSG(has_helper_field(fname),"Error! Attempting to export "+fname+
                   " which has not been added as a helper field.\n");
    auto& field = m_helper_fields.at(fname);

    // Check that is valid
    EKAT_REQUIRE_MSG (field.is_allocated(), "Error! Export field view has not been allocated yet.\n");

    // Set view data ptr. Since the field could be only "Required", we
    // must use the unsafe version of the get_internal_view_data().
    m_column_info_h(i).data = field.get_internal_view_data_unsafe<Real>();

    // Get column info from field utility function
    get_col_info_for_surface_values(field.get_header_ptr(),
                                    m_vector_components_view(i),
                                    m_column_info_h(i).col_offset,
                                    m_column_info_h(i).col_stride);

    // Set constant multiple
    m_column_info_h(i).constant_multiple = m_constant_multiple_view(i);

    // Set whether or not this field should be exported during initialization
    m_column_info_h(i).transfer_during_initialization = m_do_export_during_init_view(i);
    if (m_do_export_during_init_view(i)) any_initial_exports = true;

    // Set index for referencing cpl data.
    m_column_info_h(i).cpl_indx = m_cpl_indices_view(i);
  }

  // Copy data to device for use in do_export()
  Kokkos::deep_copy(m_column_info_d, m_column_info_h);

  // Set the number of exports from eamxx or set to a constant, default type = FROM_MODEL
  using vos_type = std::vector<std::string>;
  using vor_type = std::vector<Real>;
  m_export_source     = view_1d<DefaultDevice,ExportType>("",m_num_scream_exports);
  m_export_source_h = Kokkos::create_mirror_view(m_export_source);
  Kokkos::deep_copy(m_export_source_h,FROM_MODEL);  // The default is that all export variables will be derived from the EAMxx state.
  m_num_from_model_exports = m_num_scream_exports;
 
  if (m_params.isSublist("prescribed_constants")) {
    auto export_constant_params = m_params.sublist("prescribed_constants");
    EKAT_REQUIRE_MSG(export_constant_params.isParameter("fields"),"Error! surface_coupling_exporter::init - prescribed_constants does not have 'fields' parameter.");
    EKAT_REQUIRE_MSG(export_constant_params.isParameter("values"),"Error! surface_coupling_exporter::init - prescribed_constants does not have 'values' parameter.");
    auto export_constant_fields = export_constant_params.get<vos_type>("fields");
    auto export_constant_values = export_constant_params.get<vor_type>("values");
    EKAT_REQUIRE_MSG(export_constant_fields.size()==export_constant_values.size(),"Error! surface_coupling_exporter::init - prescribed_constants 'fields' and 'values' are not the same size");
    if (export_constant_fields.size()>0) {
      // Determine which fields need constants
      for (int i=0; i<m_num_scream_exports; ++i) {  // TODO: This loop would probably be simpler if we just checked which "i" corresponded to each name in the fields list.
        std::string fname = m_export_field_names[i];
        auto loc = std::find(export_constant_fields.begin(),export_constant_fields.end(),fname);
        if (loc != export_constant_fields.end()) {
          const auto pos = loc-export_constant_fields.begin();
          m_export_source_h(i) = CONSTANT;
          ++m_num_const_exports;
          --m_num_from_model_exports;
          m_export_constants.emplace(fname,export_constant_values[pos]);
        }
      }
    }
  }
  // Copy host view back to device view
  Kokkos::deep_copy(m_export_source,m_export_source_h);
  // Final sanity check
  EKAT_REQUIRE_MSG(m_num_scream_exports = m_num_const_exports+m_num_from_model_exports,"Error! surface_coupling_exporter - Something went wrong set the type of export for all variables.");
  EKAT_REQUIRE_MSG(m_num_from_model_exports>=0,"Error! surface_coupling_exporter - The number of exports derived from EAMxx < 0, something must have gone wrong in assigning the types of exports for all variables.");

  // Perform initial export (if any are marked for export during initialization)
  if (any_initial_exports) do_export(0, true);
}
// =========================================================================================
void SurfaceCouplingExporter::run_impl (const double dt)
{
  do_export(dt);
}
// =========================================================================================
void SurfaceCouplingExporter::do_export(const double dt, const bool called_during_initialization)
{
  if (m_num_const_exports>0) {
    set_constant_exports(dt,called_during_initialization);
  }
  if (m_num_from_model_exports>0) {
    compute_eamxx_exports(dt,called_during_initialization);
  }

  // Finish up exporting vars
  do_export_to_cpl(called_during_initialization);
}
// =========================================================================================
void SurfaceCouplingExporter::set_constant_exports(const double dt, const bool called_during_initialization)
{
  // Cycle through those fields that will be set to a constant value:
  for (int i=0; i<m_num_scream_exports; ++i) {
    if (m_export_source_h(i)==CONSTANT) {
      std::string fname = m_export_field_names[i];
      const auto field_view = m_helper_fields.at(fname).get_view<Real*>();
      Kokkos::deep_copy(field_view,m_export_constants.at(fname));
    }
  }
  
}
// =========================================================================================
// This compute_eamxx_exports routine  handles all export variables that are derived from the EAMxx state.
// Important! This setup assumes the numerical order of export_cpl_indices as listed in
// /src/mct_coupling/scream_cpl_indices.F90
//
// If this order is changed or a new variable is added it is important to update the corresponding
// index query in the below.
void SurfaceCouplingExporter::compute_eamxx_exports(const double dt, const bool called_during_initialization)
{
  using PC = physics::Constants<Real>;

  const auto& p_int                = get_field_in("p_int").get_view<const Real**>();
  const auto& pseudo_density       = get_field_in("pseudo_density").get_view<const Spack**>();
  const auto& qv                   = get_field_in("qv").get_view<const Spack**>();
  const auto& T_mid                = get_field_in("T_mid").get_view<const Spack**>();
  // TODO: This will need to change if we ever switch from horiz_winds to U and V
  const auto& horiz_winds          = get_field_in("horiz_winds").get_view<const Real***>();
  const auto& p_mid                = get_field_in("p_mid").get_view<const Spack**>();
  const auto& phis                 = get_field_in("phis").get_view<const Real*>();
  const auto& sfc_flux_dir_nir     = get_field_in("sfc_flux_dir_nir").get_view<const Real*>();
  const auto& sfc_flux_dir_vis     = get_field_in("sfc_flux_dir_vis").get_view<const Real*>();
  const auto& sfc_flux_dif_nir     = get_field_in("sfc_flux_dif_nir").get_view<const Real*>();
  const auto& sfc_flux_dif_vis     = get_field_in("sfc_flux_dif_vis").get_view<const Real*>();
  const auto& sfc_flux_sw_net      = get_field_in("sfc_flux_sw_net" ).get_view<const Real*>();
  const auto& sfc_flux_lw_dn       = get_field_in("sfc_flux_lw_dn"  ).get_view<const Real*>();

  const auto& precip_liq_surf_mass = get_field_in("precip_liq_surf_mass").get_view<const Real*>();
  const auto& precip_ice_surf_mass = get_field_in("precip_ice_surf_mass").get_view<const Real*>();

  const auto Sa_z       = m_helper_fields.at("Sa_z").get_view<Real*>();
  const auto Sa_u       = m_helper_fields.at("Sa_u").get_view<Real*>();
  const auto Sa_v       = m_helper_fields.at("Sa_v").get_view<Real*>();
  const auto Sa_tbot    = m_helper_fields.at("Sa_tbot").get_view<Real*>();
  const auto Sa_ptem    = m_helper_fields.at("Sa_ptem").get_view<Real*>();
  const auto Sa_pbot    = m_helper_fields.at("Sa_pbot").get_view<Real*>();
  const auto Sa_shum    = m_helper_fields.at("Sa_shum").get_view<Real*>();
  const auto Sa_dens    = m_helper_fields.at("Sa_dens").get_view<Real*>();
  const auto Sa_pslv    = m_helper_fields.at("Sa_pslv").get_view<Real*>();
  const auto Faxa_rainl = m_helper_fields.at("Faxa_rainl").get_view<Real*>();
  const auto Faxa_snowl = m_helper_fields.at("Faxa_snowl").get_view<Real*>();
  const auto Faxa_swndr = m_helper_fields.at("Faxa_swndr").get_view<Real*>();
  const auto Faxa_swvdr = m_helper_fields.at("Faxa_swvdr").get_view<Real*>();
  const auto Faxa_swndf = m_helper_fields.at("Faxa_swndf").get_view<Real*>();
  const auto Faxa_swvdf = m_helper_fields.at("Faxa_swvdf").get_view<Real*>();
  const auto Faxa_swnet = m_helper_fields.at("Faxa_swnet").get_view<Real*>();
  const auto Faxa_lwdn  = m_helper_fields.at("Faxa_lwdn" ).get_view<Real*>();

  const auto dz    = m_buffer.dz;
  const auto z_int = m_buffer.z_int;
  const auto z_mid = m_buffer.z_mid;

  // Set the indexes for all of the exported variables
  int idx_Sa_z       =  0;
  int idx_Sa_u       =  1;
  int idx_Sa_v       =  2;
  int idx_Sa_tbot    =  3;
  int idx_Sa_ptem    =  4;
  int idx_Sa_pbot    =  5;
  int idx_Sa_shum    =  6;
  int idx_Sa_dens    =  7;
  int idx_Sa_pslv    =  8;
  int idx_Faxa_rainl =  9;
  int idx_Faxa_snowl = 10;
  int idx_Faxa_swndr = 11;
  int idx_Faxa_swvdr = 12;
  int idx_Faxa_swndf = 13;
  int idx_Faxa_swvdf = 14;
  int idx_Faxa_swnet = 15;
  int idx_Faxa_lwdn  = 16;


  // Local copies, to deal with CUDA's handling of *this.
  const int  num_levs           = m_num_levs;
  const int  num_cols           = m_num_cols;

  // Preprocess exports
  auto export_source = m_export_source;
  const auto setup_policy = ekat::ExeSpaceUtils<KT::ExeSpace>::get_thread_range_parallel_scan_team_policy(num_cols, num_levs);
  Kokkos::parallel_for(setup_policy, KOKKOS_LAMBDA(const Kokkos::TeamPolicy<KT::ExeSpace>::member_type& team) {
    const int i = team.league_rank();

    // These views are needed by more than one export variable so we declare them here.
    const auto qv_i             = ekat::subview(qv, i);
    const auto T_mid_i          = ekat::subview(T_mid, i);
    const auto p_mid_i          = ekat::subview(p_mid, i);
    const auto pseudo_density_i = ekat::subview(pseudo_density, i);
    const auto dz_i             = ekat::subview(dz, i);

    const auto s_p_mid_i = ekat::scalarize(p_mid_i);
    const auto s_T_mid_i = ekat::scalarize(T_mid_i);
    const auto z_int_i = ekat::subview(z_int, i);
    const auto z_mid_i = ekat::subview(z_mid, i);

    // Compute vertical layer heights (relative to ground surface rather than from sea level).
    // Use z_int(nlevs) = z_surf = 0.0.
    // Currently only needed for Sa_z, Sa_dens and Sa_pslv
    const bool calculate_z_vars = export_source(idx_Sa_z)==FROM_MODEL
                               || export_source(idx_Sa_dens)==FROM_MODEL
                               || export_source(idx_Sa_pslv)==FROM_MODEL; 
    if (calculate_z_vars) {
      PF::calculate_dz(team, pseudo_density_i, p_mid_i, T_mid_i, qv_i, dz_i);
      team.team_barrier();
      const Real z_surf = 0.0;
      PF::calculate_z_int(team, num_levs, dz_i, z_surf, z_int_i);
      team.team_barrier();
      PF::calculate_z_mid(team, num_levs, z_int_i, z_mid_i);
      team.team_barrier();
    }

    // Set the values in the helper fields which correspond to the exported variables

    if (export_source(idx_Sa_z)==FROM_MODEL) { 
      // Assugb to Sa_z
      const auto s_z_mid_i = ekat::scalarize(z_mid_i);
      Sa_z(i)    = s_z_mid_i(num_levs-1); 
    }

    if (export_source(idx_Sa_u)==FROM_MODEL) {
      const auto u_wind_i = ekat::subview(horiz_winds, i, 0); // TODO, when U and V work switch to using here instead of horiz_winds.
      Sa_u(i)             = u_wind_i(num_levs-1);
    }

    if (export_source(idx_Sa_v)==FROM_MODEL) {
      const auto v_wind_i = ekat::subview(horiz_winds, i, 1);
      Sa_v(i)             = v_wind_i(num_levs-1);
    }

    if (export_source(idx_Sa_tbot)==FROM_MODEL) {
      Sa_tbot(i) = s_T_mid_i(num_levs-1);
    }

    if (export_source(idx_Sa_ptem)==FROM_MODEL) {
      Sa_ptem(i) = PF::calculate_theta_from_T(s_T_mid_i(num_levs-1), s_p_mid_i(num_levs-1));
    }

    if (export_source(idx_Sa_pbot)==FROM_MODEL) {
      Sa_pbot(i) = s_p_mid_i(num_levs-1);
    }

    if (export_source(idx_Sa_shum)==FROM_MODEL) { 
      const auto s_qv_i = ekat::scalarize(qv_i);
      Sa_shum(i) = s_qv_i(num_levs-1); 
    }

    if (export_source(idx_Sa_dens)==FROM_MODEL) {
      const auto s_dz_i = ekat::scalarize(dz_i);
      const auto s_pseudo_density_i = ekat::scalarize(pseudo_density_i);
      Sa_dens(i) = PF::calculate_density(s_pseudo_density_i(num_levs-1), s_dz_i(num_levs-1));
    }

    if (export_source(idx_Sa_pslv)==FROM_MODEL) {
      const auto p_int_i   = ekat::subview(p_int, i);
      const auto s_z_mid_i = ekat::scalarize(z_mid_i);
      // Calculate air temperature at bottom of cell closest to the ground for PSL
      const Real T_int_bot = PF::calculate_surface_air_T(s_T_mid_i(num_levs-1),s_z_mid_i(num_levs-1));

      Sa_pslv(i) = PF::calculate_psl(T_int_bot, p_int_i(num_levs), phis(i));
    }

    if (not called_during_initialization) {
      // Precipitation has units of kg/m2, and Faxa_rainl/snowl
      // need units mm/s. Here, 1000 converts m->mm, dt has units s, and
      // rho_h2o has units kg/m3.
      if (export_source(idx_Faxa_rainl)==FROM_MODEL) { Faxa_rainl(i) = precip_liq_surf_mass(i)/dt*(1000.0/PC::RHO_H2O); }
      if (export_source(idx_Faxa_snowl)==FROM_MODEL) { Faxa_snowl(i) = precip_ice_surf_mass(i)/dt*(1000.0/PC::RHO_H2O); }
    }
  });
  // Variables that are already surface vars in the ATM can just be copied directly.
  if (m_export_source_h(idx_Faxa_swndr)==FROM_MODEL) { Kokkos::deep_copy(Faxa_swndr, sfc_flux_dir_nir); }
  if (m_export_source_h(idx_Faxa_swvdr)==FROM_MODEL) { Kokkos::deep_copy(Faxa_swvdr, sfc_flux_dir_vis); }
  if (m_export_source_h(idx_Faxa_swndf)==FROM_MODEL) { Kokkos::deep_copy(Faxa_swndf, sfc_flux_dif_nir); }
  if (m_export_source_h(idx_Faxa_swvdf)==FROM_MODEL) { Kokkos::deep_copy(Faxa_swvdf, sfc_flux_dif_vis); }
  if (m_export_source_h(idx_Faxa_swnet)==FROM_MODEL) { Kokkos::deep_copy(Faxa_swnet, sfc_flux_sw_net); }
  if (m_export_source_h(idx_Faxa_lwdn )==FROM_MODEL) { Kokkos::deep_copy(Faxa_lwdn,  sfc_flux_lw_dn); }
}
// =========================================================================================
void SurfaceCouplingExporter::do_export_to_cpl(const bool called_during_initialization)
{
  using policy_type = KT::RangePolicy;
  // Any field not exported by scream, or not exported
  // during initialization, is set to 0.0
  Kokkos::deep_copy(m_cpl_exports_view_d, 0.0);
  const auto cpl_exports_view_d = m_cpl_exports_view_d;
  const int  num_exports        = m_num_scream_exports;
  const int  num_cols           = m_num_cols;
  const auto col_info           = m_column_info_d;
  // Export to cpl data
  auto export_policy   = policy_type (0,num_exports*num_cols);
  Kokkos::parallel_for(export_policy, KOKKOS_LAMBDA(const int& i) {
    const int ifield = i / num_cols;
    const int icol   = i % num_cols;
    const auto& info = col_info(ifield);
    const auto offset = icol*info.col_stride + info.col_offset;

    // if this is during initialization, check whether or not the field should be exported
    bool do_export = (not called_during_initialization || info.transfer_during_initialization);
    if (do_export) {
      cpl_exports_view_d(icol,info.cpl_indx) = info.constant_multiple*info.data[offset];
    }
  });

  // Deep copy fields from device to cpl host array
  Kokkos::deep_copy(m_cpl_exports_view_h,m_cpl_exports_view_d);
}
// =========================================================================================
void SurfaceCouplingExporter::finalize_impl()
{

}
// =========================================================================================
} // namespace scream<|MERGE_RESOLUTION|>--- conflicted
+++ resolved
@@ -46,21 +46,6 @@
   constexpr int ps = Spack::n;
 
   // These fields are required for computation/exports
-<<<<<<< HEAD
-  add_field<Required>("p_int",                scalar3d_layout_int,  Pa,    grid_name);
-  add_field<Required>("pseudo_density",       scalar3d_layout_mid,  Pa,    grid_name, ps);
-  add_field<Required>("phis",                 scalar2d_layout,      m2/s2, grid_name);
-  add_field<Required>("p_mid",                scalar3d_layout_mid,  Pa,    grid_name, ps);
-  add_field<Required>("qv",                   scalar3d_layout_mid,  Qunit, grid_name, "tracers", ps);
-  add_field<Required>("T_mid",                scalar3d_layout_mid,  K,     grid_name, ps);
-  add_field<Required>("horiz_winds",          vector3d_layout,      m/s,   grid_name);
-  add_field<Required>("sfc_flux_dir_nir",     scalar2d_layout,      Wm2,   grid_name);
-  add_field<Required>("sfc_flux_dir_vis",     scalar2d_layout,      Wm2,   grid_name);
-  add_field<Required>("sfc_flux_dif_nir",     scalar2d_layout,      Wm2,   grid_name);
-  add_field<Required>("sfc_flux_dif_vis",     scalar2d_layout,      Wm2,   grid_name);
-  add_field<Required>("sfc_flux_sw_net" ,     scalar2d_layout,      Wm2,   grid_name);
-  add_field<Required>("sfc_flux_lw_dn"  ,     scalar2d_layout,      Wm2,   grid_name);
-=======
   add_field<Required>("p_int",                scalar3d_layout_int,  Pa,     grid_name);
   add_field<Required>("pseudo_density",       scalar3d_layout_mid,  Pa,     grid_name, ps);
   add_field<Required>("phis",                 scalar2d_layout,      m2/s2,  grid_name);
@@ -75,7 +60,6 @@
   add_field<Required>("sfc_flux_dif_vis",     scalar2d_layout,      Wm2,    grid_name);
   add_field<Required>("sfc_flux_sw_net" ,     scalar2d_layout,      Wm2,    grid_name);
   add_field<Required>("sfc_flux_lw_dn"  ,     scalar2d_layout,      Wm2,    grid_name);
->>>>>>> 06a178c7
   add_field<Required>("precip_liq_surf_mass", scalar2d_layout,      kg/m2,  grid_name);
   add_field<Required>("precip_ice_surf_mass", scalar2d_layout,      kg/m2,  grid_name);
 
