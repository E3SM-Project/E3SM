--- conflicted
+++ resolved
@@ -268,16 +268,7 @@
   auto Q_dyn = m_helper_fields.at("Q_dyn").get_view<Pack*****>();
   auto Qdp_dyn = get_internal_field("Qdp_dyn").get_view<Pack*****>();
 
-<<<<<<< HEAD
-  EOS eos;
-  eos.init(params.theta_hydrostatic_mode, hvcoord);
-
-  ElementOps elem_ops;
-  elem_ops.init(hvcoord);
   const bool use_moisture = params.use_moisture;
-=======
-  const bool use_moisture = (params.moisture == Homme::MoistDry::MOIST);
->>>>>>> 94496f4f
 
   // Load data from IOP files, if necessary
   m_iop->read_iop_file_data(timestamp());
