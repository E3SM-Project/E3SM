--- conflicted
+++ resolved
@@ -860,12 +860,8 @@
     });
   }
 
-<<<<<<< HEAD
   pool_t::dealloc(data);
   pool_t::dealloc(dayIndices);
-=======
-  pool_t::dealloc(data, dcurr - data);
->>>>>>> 69c16bbe
 }
 
 /*
@@ -891,12 +887,8 @@
   const int size5 = ncol*(nlay+1);
   const int size6 = ncol*nlay*(k_dist.get_ngas()+1);
 
-<<<<<<< HEAD
   const int total_size = size1 + size2 + size3*2 + size4 + size5 + size6;
   auto data = pool_t::template alloc<RealT>(total_size); RealT *dcurr = data.data();
-=======
-  RealT* data = pool_t::template alloc_raw<RealT>(size1 + size2 + size3*2 + size4 + size5 + size6), *dcurr = data;
->>>>>>> 69c16bbe
 
   view_t<RealT*>   t_sfc        (dcurr, ncol); dcurr += size1;
   view_t<RealT**>  emis_sfc     (dcurr, nbnd,ncol); dcurr += size2;
@@ -904,11 +896,7 @@
   view_t<RealT**>  gauss_wts    (dcurr, max_gauss_pts,max_gauss_pts); dcurr += size3;
   view_t<RealT**>  t_lay_limited(dcurr, ncol, nlay); dcurr += size4;
   view_t<RealT**>  t_lev_limited(dcurr, ncol, nlay+1); dcurr += size5;
-<<<<<<< HEAD
   view_t<RealT***> col_gas      (dcurr, ncol, nlay, k_dist.get_ngas()+1); dcurr += size6;
-=======
-  view_t<RealT***> col_gas      (dcurr, std::make_pair(0, ncol-1), std::make_pair(0, nlay-1), std::make_pair(-1, k_dist.get_ngas()-1)); dcurr += size6;
->>>>>>> 69c16bbe
 
   // Associate local pointers for fluxes
   auto &flux_up           = fluxes.flux_up;
@@ -1029,22 +1017,14 @@
     rte_lw(max_gauss_pts, gauss_Ds, gauss_wts, optics_no_aerosols, top_at_1, lw_sources, emis_sfc, clnsky_fluxes);
   }
 
-<<<<<<< HEAD
   pool_t::dealloc(data);
-=======
-  pool_t::dealloc(data, dcurr - data);
->>>>>>> 69c16bbe
 }
 
 /*
  * Return a subcolumn mask consistent with a specified overlap assumption
  */
-<<<<<<< HEAD
 template <typename CldfT, typename SeedsT, typename SubcT>
 static void get_subcolumn_mask(const int ncol, const int nlay, const int ngpt, const CldfT &cldf, const int overlap_option, const SeedsT &seeds, const SubcT& subcolumn_mask)
-=======
-static void get_subcolumn_mask(const int ncol, const int nlay, const int ngpt, const real2dk &cldf, const int overlap_option, int1dk &seeds, int3dk& subcolumn_mask)
->>>>>>> 69c16bbe
 {
   // Subcolumn generators are a means for producing a variable x(i,j,k), where
   //
@@ -1114,11 +1094,6 @@
   });
 
   pool_t::dealloc(cldx);
-<<<<<<< HEAD
-=======
-
-  return subcolumn_mask;
->>>>>>> 69c16bbe
 }
 
 /*
@@ -1387,13 +1362,8 @@
   cloud_optics.set_ice_roughness(2);
 
   // Limit effective radii to be within bounds of lookup table
-<<<<<<< HEAD
   auto rel_limited = pool_t::template alloc<RealT>(ncol, nlay);
   auto rei_limited = pool_t::template alloc<RealT>(ncol, nlay);
-=======
-  auto rel_limited = pool_t::alloc(ncol, nlay);
-  auto rei_limited = pool_t::alloc(ncol, nlay);
->>>>>>> 69c16bbe
   limit_to_bounds_k(rel, cloud_optics.radliq_lwr, cloud_optics.radliq_upr, rel_limited);
   limit_to_bounds_k(rei, cloud_optics.radice_lwr, cloud_optics.radice_upr, rei_limited);
 
@@ -1416,11 +1386,7 @@
   subsampled_optics.alloc_2str(ncol, nlay);
 
   // Subcolumn mask with values of 0 indicating no cloud, 1 indicating cloud
-<<<<<<< HEAD
   auto cldmask = pool_t::template alloc<int>(ncol, nlay, ngpt);
-=======
-  auto cldmask = pool_t::alloc<int>(ncol, nlay, ngpt);
->>>>>>> 69c16bbe
 
   // Check that we do not have clouds with no optical properties; this would get corrected
   // when we assign optical props, but we want to use a "radiative cloud fraction"
@@ -1429,11 +1395,7 @@
   // the vertical correlation of cloudy layers. I.e., cloudy layers might look maximally overlapped
   // even when separated by layers with no cloud properties, when in fact those layers should be
   // randomly overlapped.
-<<<<<<< HEAD
   auto cldfrac_rad = pool_t::template alloc<RealT>(ncol, nlay);
-=======
-  auto cldfrac_rad = pool_t::alloc<RealT>(ncol, nlay);
->>>>>>> 69c16bbe
   Kokkos::parallel_for(MDRP::template get<3>({nbnd,nlay,ncol}), KOKKOS_LAMBDA (int ibnd, int ilay, int icol) {
     if (cloud_optics.tau(icol,ilay,ibnd) > 0) {
       cldfrac_rad(icol,ilay) = cld(icol,ilay);
@@ -1447,11 +1409,7 @@
   int overlap = 1;
   // Get unique seeds for each column that are reproducible across different MPI rank layouts;
   // use decimal part of pressure for this, consistent with the implementation in EAM
-<<<<<<< HEAD
   auto seeds = pool_t::template alloc<int>(ncol);
-=======
-  auto seeds = pool_t::alloc<int>(ncol);
->>>>>>> 69c16bbe
   Kokkos::parallel_for(ncol, KOKKOS_LAMBDA(int icol) {
     seeds(icol) = 1e9 * (p_lay(icol,nlay-1) - int(p_lay(icol,nlay-1)));
   });
@@ -1488,11 +1446,7 @@
   subsampled_optics.alloc_1scl(ncol, nlay);
 
   // Subcolumn mask with values of 0 indicating no cloud, 1 indicating cloud
-<<<<<<< HEAD
   auto cldmask = pool_t::template alloc<int>(ncol, nlay, ngpt);
-=======
-  auto cldmask = pool_t::alloc<int>(ncol, nlay, ngpt);
->>>>>>> 69c16bbe
 
   // Check that we do not have clouds with no optical properties; this would get corrected
   // when we assign optical props, but we want to use a "radiative cloud fraction"
@@ -1501,11 +1455,7 @@
   // the vertical correlation of cloudy layers. I.e., cloudy layers might look maximally overlapped
   // even when separated by layers with no cloud properties, when in fact those layers should be
   // randomly overlapped.
-<<<<<<< HEAD
   auto cldfrac_rad = pool_t::template alloc<RealT>(ncol, nlay);
-=======
-  auto cldfrac_rad = pool_t::alloc<RealT>(ncol, nlay);
->>>>>>> 69c16bbe
   Kokkos::parallel_for(MDRP::template get<3>({nbnd,nlay,ncol}), KOKKOS_LAMBDA (int ibnd, int ilay, int icol) {
     if (cloud_optics.tau(icol,ilay,ibnd) > 0) {
       cldfrac_rad(icol,ilay) = cld(icol,ilay);
@@ -1516,11 +1466,7 @@
   // Get unique seeds for each column that are reproducible across different MPI rank layouts;
   // use decimal part of pressure for this, consistent with the implementation in EAM; use different
   // seed values for longwave and shortwave
-<<<<<<< HEAD
   auto seeds = pool_t::template alloc<int>(ncol);
-=======
-  auto seeds = pool_t::alloc<int>(ncol);
->>>>>>> 69c16bbe
   Kokkos::parallel_for(ncol, KOKKOS_LAMBDA(int icol) {
     seeds(icol) = 1e9 * (p_lay(icol,nlay-2) - int(p_lay(icol,nlay-2)));
   });
