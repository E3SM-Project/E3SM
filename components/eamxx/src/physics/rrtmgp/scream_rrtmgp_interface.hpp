--- conflicted
+++ resolved
@@ -558,15 +558,9 @@
   const bool extra_clnclrsky_diag, const bool extra_clnsky_diag)
 {
   // Get problem sizes
-<<<<<<< HEAD
-  int nbnd = k_dist.get_nband();
-  int ngpt = k_dist.get_ngpt();
-  int ngas = gas_concs.get_num_gases();
-=======
   const int nbnd = k_dist.get_nband();
   const int ngpt = k_dist.get_ngpt();
   const int ngas = gas_concs.get_num_gases();
->>>>>>> 11213620
 
   // Associate local pointers for fluxes
   auto &flux_up = fluxes.flux_up;
@@ -666,20 +660,15 @@
   auto col_gas             = view_t<RealT***>(dcurr, ncol, nlay, k_dist.get_ngas()+1); dcurr += size8;
 
   // Subset mu0
-  auto mu0_day = view_t<RealT*>("mu0_day", nday);
   Kokkos::parallel_for(nday, KOKKOS_LAMBDA(int iday) {
     mu0_day(iday) = mu0(dayIndices(iday));
   });
 
   // subset state variables
-  auto p_lay_day = view_t<RealT**>("p_lay_day", nday, nlay);
-  auto t_lay_day = view_t<RealT**>("t_lay_day", nday, nlay);
   Kokkos::parallel_for(MDRP::template get<2>({nlay,nday}), KOKKOS_LAMBDA(int ilay, int iday) {
     p_lay_day(iday,ilay) = p_lay(dayIndices(iday),ilay);
     t_lay_day(iday,ilay) = t_lay(dayIndices(iday),ilay);
   });
-  auto p_lev_day = view_t<RealT**>("p_lev_day", nday, nlay+1);
-  auto t_lev_day = view_t<RealT**>("t_lev_day", nday, nlay+1);
   Kokkos::parallel_for(MDRP::template get<2>({nlay+1,nday}), KOKKOS_LAMBDA(int ilev, int iday) {
     p_lev_day(iday,ilev) = p_lev(dayIndices(iday),ilev);
     t_lev_day(iday,ilev) = t_lev(dayIndices(iday),ilev);
@@ -690,8 +679,6 @@
   gas_concs_t gas_concs_day;
   gas_concs_day.init(gas_names, nday, nlay);
   for (int igas = 0; igas < ngas; igas++) {
-    auto vmr_day = view_t<RealT**>("vmr_day", nday, nlay);
-    auto vmr     = view_t<RealT**>("vmr"    , ncol, nlay);
     gas_concs.get_vmr(gas_names[igas], vmr);
     Kokkos::parallel_for(MDRP::template get<2>({nlay,nday}), KOKKOS_LAMBDA(int ilay, int iday) {
       vmr_day(iday,ilay) = vmr(dayIndices(iday),ilay);
@@ -723,20 +710,12 @@
   // RRTMGP assumes surface albedos have a screwy dimension ordering
   // for some strange reason, so we need to transpose these; also do
   // daytime subsetting in the same kernel
-  view_t<RealT**> sfc_alb_dir_T("sfc_alb_dir", nbnd, nday);
-  view_t<RealT**> sfc_alb_dif_T("sfc_alb_dif", nbnd, nday);
   Kokkos::parallel_for(MDRP::template get<2>({nbnd,nday}), KOKKOS_LAMBDA(int ibnd, int icol) {
     sfc_alb_dir_T(ibnd,icol) = sfc_alb_dir(dayIndices(icol),ibnd);
     sfc_alb_dif_T(ibnd,icol) = sfc_alb_dif(dayIndices(icol),ibnd);
   });
 
   // Temporaries we need for daytime-only fluxes
-  auto flux_up_day = view_t<RealT**>("flux_up_day", nday, nlay+1);
-  auto flux_dn_day = view_t<RealT**>("flux_dn_day", nday, nlay+1);
-  auto flux_dn_dir_day = view_t<RealT**>("flux_dn_dir_day", nday, nlay+1);
-  auto bnd_flux_up_day = view_t<RealT***>("bnd_flux_up_day", nday, nlay+1, nbnd);
-  auto bnd_flux_dn_day = view_t<RealT***>("bnd_flux_dn_day", nday, nlay+1, nbnd);
-  auto bnd_flux_dn_dir_day = view_t<RealT***>("bnd_flux_dn_dir_day", nday, nlay+1, nbnd);
   fluxes_t fluxes_day;
   fluxes_day.flux_up         = flux_up_day;
   fluxes_day.flux_dn         = flux_dn_day;
@@ -756,17 +735,13 @@
   }
 
   // Limit temperatures for gas optics look-up tables
-  auto t_lay_limited = view_t<RealT**>("t_lay_limited", nday, nlay);
   limit_to_bounds_k(t_lay_day, k_dist_sw_k.get_temp_min(), k_dist_sw_k.get_temp_max(), t_lay_limited);
 
   // Do gas optics
-  view_t<RealT**> toa_flux("toa_flux", nday, ngpt);
   bool top_at_1 = false;
   Kokkos::parallel_reduce(1, KOKKOS_LAMBDA(int, bool& val) {
     val |= p_lay(0, 0) < p_lay(0, nlay-1);
   }, Kokkos::LOr<bool>(top_at_1));
-
-  oview_t<RealT***> col_gas("col_gas", std::make_pair(0, ncol-1), std::make_pair(0, nlay-1), std::make_pair(-1, k_dist.get_ngas()-1));
 
   k_dist.gas_optics(nday, nlay, top_at_1, p_lay_day, p_lev_day, t_lay_limited, gas_concs_day, col_gas, optics, toa_flux);
   if (extra_clnsky_diag) {
@@ -846,12 +821,9 @@
       clnsky_flux_dn_dir(icol,ilev) = flux_dn_dir_day(iday,ilev);
     });
   }
-<<<<<<< HEAD
-=======
 
   pool_t::dealloc(data);
   pool_t::dealloc(dayIndices);
->>>>>>> 11213620
 }
 
 /*
@@ -868,8 +840,6 @@
 {
   // Problem size
   int nbnd = k_dist.get_nband();
-<<<<<<< HEAD
-=======
   int constexpr max_gauss_pts = 4;
 
   const int size1 = ncol;
@@ -889,7 +859,6 @@
   view_t<RealT**>  t_lay_limited(dcurr, ncol, nlay); dcurr += size4;
   view_t<RealT**>  t_lev_limited(dcurr, ncol, nlay+1); dcurr += size5;
   view_t<RealT***> col_gas      (dcurr, ncol, nlay, k_dist.get_ngas()+1); dcurr += size6;
->>>>>>> 11213620
 
   // Associate local pointers for fluxes
   auto &flux_up           = fluxes.flux_up;
@@ -934,8 +903,6 @@
   // Boundary conditions
   source_func_t lw_sources;
   lw_sources.alloc(ncol, nlay, k_dist);
-  view_t<RealT*> t_sfc   ("t_sfc"        ,ncol);
-  view_t<RealT**> emis_sfc("emis_sfc",nbnd,ncol);
 
   bool top_at_1 = false;
   Kokkos::parallel_reduce(1, KOKKOS_LAMBDA(int, bool& val) {
@@ -953,32 +920,31 @@
   // Weights and angle secants for first order (k=1) Gaussian quadrature.
   //   Values from Table 2, Clough et al, 1992, doi:10.1029/92JD01419
   //   after Abramowitz & Stegun 1972, page 921
-  int constexpr max_gauss_pts = 4;
-  hview_t<RealT**> gauss_Ds_host ("gauss_Ds" ,max_gauss_pts,max_gauss_pts);
-  gauss_Ds_host(0,0) = 1.66      ; gauss_Ds_host(1,0) =         0.; gauss_Ds_host(2,0) =         0.; gauss_Ds_host(3,0) =         0.;
-  gauss_Ds_host(0,1) = 1.18350343; gauss_Ds_host(1,1) = 2.81649655; gauss_Ds_host(2,1) =         0.; gauss_Ds_host(3,1) =         0.;
-  gauss_Ds_host(0,2) = 1.09719858; gauss_Ds_host(1,2) = 1.69338507; gauss_Ds_host(2,2) = 4.70941630; gauss_Ds_host(3,2) =         0.;
-  gauss_Ds_host(0,3) = 1.06056257; gauss_Ds_host(1,3) = 1.38282560; gauss_Ds_host(2,3) = 2.40148179; gauss_Ds_host(3,3) = 7.15513024;
-
-  hview_t<RealT**> gauss_wts_host("gauss_wts",max_gauss_pts,max_gauss_pts);
-  gauss_wts_host(0,0) = 0.5         ; gauss_wts_host(1,0) = 0.          ; gauss_wts_host(2,0) = 0.          ; gauss_wts_host(3,0) = 0.          ;
-  gauss_wts_host(0,1) = 0.3180413817; gauss_wts_host(1,1) = 0.1819586183; gauss_wts_host(2,1) = 0.          ; gauss_wts_host(3,1) = 0.          ;
-  gauss_wts_host(0,2) = 0.2009319137; gauss_wts_host(1,2) = 0.2292411064; gauss_wts_host(2,2) = 0.0698269799; gauss_wts_host(3,2) = 0.          ;
-  gauss_wts_host(0,3) = 0.1355069134; gauss_wts_host(1,3) = 0.2034645680; gauss_wts_host(2,3) = 0.1298475476; gauss_wts_host(3,3) = 0.0311809710;
-
-  view_t<RealT**> gauss_Ds ("gauss_Ds" ,max_gauss_pts,max_gauss_pts);
-  view_t<RealT**> gauss_wts("gauss_wts",max_gauss_pts,max_gauss_pts);
+  RealT gauss_Ds_host_raw[max_gauss_pts][max_gauss_pts] = {
+    {1.66, 1.18350343, 1.09719858, 1.06056257},
+    {0., 2.81649655, 1.69338507, 1.38282560},
+    {0., 0., 4.70941630, 2.40148179},
+    {0., 0., 0., 7.15513024}
+  };
+  hview_t<RealT**> gauss_Ds_host (&gauss_Ds_host_raw[0][0], max_gauss_pts, max_gauss_pts);
+
+  RealT gauss_wts_host_raw[max_gauss_pts][max_gauss_pts] = {
+    {0.5, 0.3180413817, 0.2009319137, 0.1355069134},
+    {0., 0.1819586183, 0.2292411064, 0.2034645680},
+    {0., 0., 0.0698269799, 0.1298475476},
+    {0., 0., 0., 0.0311809710}
+  };
+
+  hview_t<RealT**> gauss_wts_host(&gauss_wts_host_raw[0][0],max_gauss_pts,max_gauss_pts);
+
   Kokkos::deep_copy(gauss_Ds,  gauss_Ds_host);
   Kokkos::deep_copy(gauss_wts, gauss_wts_host);
 
   // Limit temperatures for gas optics look-up tables
-  auto t_lay_limited = view_t<RealT**>("t_lay_limited", ncol, nlay);
-  auto t_lev_limited = view_t<RealT**>("t_lev_limited", ncol, nlay+1);
   limit_to_bounds_k(t_lay, k_dist_lw_k.get_temp_min(), k_dist_lw_k.get_temp_max(), t_lay_limited);
   limit_to_bounds_k(t_lev, k_dist_lw_k.get_temp_min(), k_dist_lw_k.get_temp_max(), t_lev_limited);
 
   // Do gas optics
-  oview_t<RealT***> col_gas("col_gas", std::make_pair(0, ncol-1), std::make_pair(0, nlay-1), std::make_pair(-1, k_dist.get_ngas()-1));
   k_dist.gas_optics(ncol, nlay, top_at_1, p_lay, p_lev, t_lay_limited, t_sfc, gas_concs, col_gas, optics, lw_sources, view_t<RealT**>(), t_lev_limited);
   if (extra_clnsky_diag) {
     k_dist.gas_optics(ncol, nlay, top_at_1, p_lay, p_lev, t_lay_limited, t_sfc, gas_concs, col_gas, optics_no_aerosols, lw_sources, view_t<RealT**>(), t_lev_limited);
@@ -1012,37 +978,23 @@
     // Compute clean-sky fluxes
     rte_lw(max_gauss_pts, gauss_Ds, gauss_wts, optics_no_aerosols, top_at_1, lw_sources, emis_sfc, clnsky_fluxes);
   }
-<<<<<<< HEAD
-=======
 
   pool_t::dealloc(data);
->>>>>>> 11213620
 }
 
 /*
  * Return a subcolumn mask consistent with a specified overlap assumption
  */
-<<<<<<< HEAD
-static int3dk get_subcolumn_mask(const int ncol, const int nlay, const int ngpt, const real2dk &cldf, const int overlap_option, int1dk &seeds)
-=======
 template <typename CldfT, typename SeedsT, typename SubcT>
 static void get_subcolumn_mask(const int ncol, const int nlay, const int ngpt, const CldfT &cldf, const int overlap_option, const SeedsT &seeds, const SubcT& subcolumn_mask)
->>>>>>> 11213620
 {
-  // Routine will return subcolumn mask with values of 0 indicating no cloud, 1 indicating cloud
-  int3dk subcolumn_mask = int3dk("subcolumn_mask", ncol, nlay, ngpt);
-
   // Subcolumn generators are a means for producing a variable x(i,j,k), where
   //
   //     c(i,j,k) = 1 for x(i,j,k) >  1 - cldf(i,j)
   //     c(i,j,k) = 0 for x(i,j,k) <= 1 - cldf(i,j)
   //
   // I am going to call this "cldx" to be just slightly less ambiguous
-<<<<<<< HEAD
-  auto cldx = view_t<RealT***>("cldx", ncol, nlay, ngpt);
-=======
   auto cldx = pool_t::template alloc_and_init<RealT>(ncol, nlay, ngpt);
->>>>>>> 11213620
 
   // Apply overlap assumption to set cldx
   if (overlap_option == 0) {  // Dummy mask, always cloudy
@@ -1102,12 +1054,8 @@
       subcolumn_mask(icol,ilay,igpt) = 0;
     }
   });
-<<<<<<< HEAD
-  return subcolumn_mask;
-=======
 
   pool_t::dealloc(cldx);
->>>>>>> 11213620
 }
 
 /*
@@ -1119,11 +1067,7 @@
 {
   // Subcolumn binary cld mask; if any layers with pressure between pmin and pmax are cloudy
   // then 2d subcol mask is 1, otherwise it is 0
-<<<<<<< HEAD
-  auto subcol_mask = view_t<RealT**>("subcol_mask", ncol, ngpt);
-=======
   auto subcol_mask = pool_t::template alloc_and_init<RealT>(ncol, ngpt);
->>>>>>> 11213620
   Kokkos::parallel_for(MDRP::template get<3>({ngpt, nlay, ncol}), KOKKOS_LAMBDA(int igpt, int ilay, int icol) {
     // NOTE: using plev would need to assume level ordering (top to bottom or bottom to top), but
     // using play/pmid does not
@@ -1140,6 +1084,8 @@
       cld_area(icol) += subcol_mask(icol,igpt) * ngpt_inv;
     }
   });
+
+  pool_t::dealloc(subcol_mask);
 }
 
 /*
@@ -1172,11 +1118,7 @@
   Kokkos::deep_copy(eff_radius_qi_at_cldtop, 0.0);
 
   // Initialize the 1D "clear fraction" as 1 (totally clear)
-<<<<<<< HEAD
-  auto aerocom_clr = view_t<RealT*>("aerocom_clr", ncol);
-=======
   auto aerocom_clr = pool_t::template alloc_and_init<RealT>(ncol);
->>>>>>> 11213620
   Kokkos::deep_copy(aerocom_clr, 1.0);
 
   // Get gravity acceleration constant from constants
@@ -1249,6 +1191,8 @@
     // (their products)
     cldfrac_tot_at_cldtop(icol) = 1.0 - aerocom_clr(icol);
   });
+
+  pool_t::dealloc(aerocom_clr);
 }
 
 /*
@@ -1351,18 +1295,16 @@
   cloud_optics.set_ice_roughness(2);
 
   // Limit effective radii to be within bounds of lookup table
-<<<<<<< HEAD
-  auto rel_limited = view_t<RealT**>("rel_limited", ncol, nlay);
-  auto rei_limited = view_t<RealT**>("rei_limited", ncol, nlay);
-=======
   auto rel_limited = pool_t::template alloc_and_init<RealT>(ncol, nlay);
   auto rei_limited = pool_t::template alloc_and_init<RealT>(ncol, nlay);
->>>>>>> 11213620
   limit_to_bounds_k(rel, cloud_optics.radliq_lwr, cloud_optics.radliq_upr, rel_limited);
   limit_to_bounds_k(rei, cloud_optics.radice_lwr, cloud_optics.radice_upr, rei_limited);
 
   // Calculate cloud optics
   cloud_optics.cloud_optics(ncol, nlay, lwp, iwp, rel_limited, rei_limited, clouds);
+
+  pool_t::dealloc(rel_limited);
+  pool_t::dealloc(rei_limited);
 
   // Return optics
   return clouds;
@@ -1382,18 +1324,16 @@
   cloud_optics.set_ice_roughness(2);
 
   // Limit effective radii to be within bounds of lookup table
-<<<<<<< HEAD
-  auto rel_limited = view_t<RealT**>("rel_limited", ncol, nlay);
-  auto rei_limited = view_t<RealT**>("rei_limited", ncol, nlay);
-=======
   auto rel_limited = pool_t::template alloc_and_init<RealT>(ncol, nlay);
   auto rei_limited = pool_t::template alloc_and_init<RealT>(ncol, nlay);
->>>>>>> 11213620
   limit_to_bounds_k(rel, cloud_optics.radliq_lwr, cloud_optics.radliq_upr, rel_limited);
   limit_to_bounds_k(rei, cloud_optics.radice_lwr, cloud_optics.radice_upr, rei_limited);
 
   // Calculate cloud optics
   cloud_optics.cloud_optics(ncol, nlay, lwp, iwp, rel_limited, rei_limited, clouds);
+
+  pool_t::dealloc(rel_limited);
+  pool_t::dealloc(rei_limited);
 
   // Return optics
   return clouds;
@@ -1406,13 +1346,10 @@
   optical_props2_t subsampled_optics;
   subsampled_optics.init(kdist.get_band_lims_wavenumber(), kdist.get_band_lims_gpoint(), "subsampled_optics");
   subsampled_optics.alloc_2str(ncol, nlay);
-<<<<<<< HEAD
-=======
 
   // Subcolumn mask with values of 0 indicating no cloud, 1 indicating cloud
   auto cldmask = pool_t::template alloc_and_init<int>(ncol, nlay, ngpt);
 
->>>>>>> 11213620
   // Check that we do not have clouds with no optical properties; this would get corrected
   // when we assign optical props, but we want to use a "radiative cloud fraction"
   // for the subcolumn sampling too because otherwise we can get vertically-contiguous cloud
@@ -1420,11 +1357,7 @@
   // the vertical correlation of cloudy layers. I.e., cloudy layers might look maximally overlapped
   // even when separated by layers with no cloud properties, when in fact those layers should be
   // randomly overlapped.
-<<<<<<< HEAD
-  auto cldfrac_rad = view_t<RealT**>("cldfrac_rad", ncol, nlay);
-=======
   auto cldfrac_rad = pool_t::template alloc_and_init<RealT>(ncol, nlay);
->>>>>>> 11213620
   Kokkos::parallel_for(MDRP::template get<3>({nbnd,nlay,ncol}), KOKKOS_LAMBDA (int ibnd, int ilay, int icol) {
     if (cloud_optics.tau(icol,ilay,ibnd) > 0) {
       cldfrac_rad(icol,ilay) = cld(icol,ilay);
@@ -1438,15 +1371,11 @@
   int overlap = 1;
   // Get unique seeds for each column that are reproducible across different MPI rank layouts;
   // use decimal part of pressure for this, consistent with the implementation in EAM
-<<<<<<< HEAD
-  auto seeds = view_t<int*>("seeds", ncol);
-=======
   auto seeds = pool_t::template alloc_and_init<int>(ncol);
->>>>>>> 11213620
   Kokkos::parallel_for(ncol, KOKKOS_LAMBDA(int icol) {
     seeds(icol) = 1e9 * (p_lay(icol,nlay-1) - int(p_lay(icol,nlay-1)));
   });
-  auto cldmask = get_subcolumn_mask(ncol, nlay, ngpt, cldfrac_rad, overlap, seeds);
+  get_subcolumn_mask(ncol, nlay, ngpt, cldfrac_rad, overlap, seeds, cldmask);
   // Assign optical properties to subcolumns (note this implements MCICA)
   auto gpoint_bands = kdist.get_gpoint_bands();
   Kokkos::parallel_for(MDRP::template get<3>({ngpt,nlay,ncol}), KOKKOS_LAMBDA(int igpt, int ilay, int icol) {
@@ -1461,6 +1390,11 @@
       subsampled_optics.g  (icol,ilay,igpt) = 0;
     }
   });
+
+  pool_t::dealloc(cldmask);
+  pool_t::dealloc(cldfrac_rad);
+  pool_t::dealloc(seeds);
+
   return subsampled_optics;
 }
 
@@ -1472,13 +1406,10 @@
   optical_props1_t subsampled_optics;
   subsampled_optics.init(kdist.get_band_lims_wavenumber(), kdist.get_band_lims_gpoint(), "subsampled_optics");
   subsampled_optics.alloc_1scl(ncol, nlay);
-<<<<<<< HEAD
-=======
 
   // Subcolumn mask with values of 0 indicating no cloud, 1 indicating cloud
   auto cldmask = pool_t::template alloc_and_init<int>(ncol, nlay, ngpt);
 
->>>>>>> 11213620
   // Check that we do not have clouds with no optical properties; this would get corrected
   // when we assign optical props, but we want to use a "radiative cloud fraction"
   // for the subcolumn sampling too because otherwise we can get vertically-contiguous cloud
@@ -1486,11 +1417,7 @@
   // the vertical correlation of cloudy layers. I.e., cloudy layers might look maximally overlapped
   // even when separated by layers with no cloud properties, when in fact those layers should be
   // randomly overlapped.
-<<<<<<< HEAD
-  auto cldfrac_rad = view_t<RealT**>("cldfrac_rad", ncol, nlay);
-=======
   auto cldfrac_rad = pool_t::template alloc_and_init<RealT>(ncol, nlay);
->>>>>>> 11213620
   Kokkos::parallel_for(MDRP::template get<3>({nbnd,nlay,ncol}), KOKKOS_LAMBDA (int ibnd, int ilay, int icol) {
     if (cloud_optics.tau(icol,ilay,ibnd) > 0) {
       cldfrac_rad(icol,ilay) = cld(icol,ilay);
@@ -1501,15 +1428,11 @@
   // Get unique seeds for each column that are reproducible across different MPI rank layouts;
   // use decimal part of pressure for this, consistent with the implementation in EAM; use different
   // seed values for longwave and shortwave
-<<<<<<< HEAD
-  auto seeds = view_t<int*>("seeds", ncol);
-=======
   auto seeds = pool_t::template alloc_and_init<int>(ncol);
->>>>>>> 11213620
   Kokkos::parallel_for(ncol, KOKKOS_LAMBDA(int icol) {
     seeds(icol) = 1e9 * (p_lay(icol,nlay-2) - int(p_lay(icol,nlay-2)));
   });
-  auto cldmask = get_subcolumn_mask(ncol, nlay, ngpt, cldfrac_rad, overlap, seeds);
+  get_subcolumn_mask(ncol, nlay, ngpt, cldfrac_rad, overlap, seeds, cldmask);
   // Assign optical properties to subcolumns (note this implements MCICA)
   auto gpoint_bands = kdist.get_gpoint_bands();
   Kokkos::parallel_for(MDRP::template get<3>({ngpt,nlay,ncol}), KOKKOS_LAMBDA(int igpt, int ilay, int icol) {
@@ -1520,6 +1443,11 @@
         subsampled_optics.tau(icol,ilay,igpt) = 0;
       }
     });
+
+  pool_t::dealloc(cldmask);
+  pool_t::dealloc(cldfrac_rad);
+  pool_t::dealloc(seeds);
+
   return subsampled_optics;
 }
 
