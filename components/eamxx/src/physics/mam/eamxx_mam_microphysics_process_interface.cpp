#include <mam4xx/mam4.hpp>
#include <physics/mam/eamxx_mam_microphysics_process_interface.hpp>
// impl namespace for some driver level functions for microphysics

#include "physics/rrtmgp/shr_orb_mod_c2f.hpp"
#include "readfiles/find_season_index_utils.hpp"
#include "readfiles/photo_table_utils.cpp"

namespace scream {

MAMMicrophysics::MAMMicrophysics(const ekat::Comm &comm,
                                 const ekat::ParameterList &params)
    : MAMGenericInterface(comm, params), aero_config_() {
  config_.amicphys.do_cond   = m_params.get<bool>("mam4_do_cond");
  config_.amicphys.do_rename = m_params.get<bool>("mam4_do_rename");
  config_.amicphys.do_newnuc = m_params.get<bool>("mam4_do_newnuc");
  config_.amicphys.do_coag   = m_params.get<bool>("mam4_do_coag");
  check_fields_intervals_ =
      m_params.get<bool>("create_fields_interval_checks", false);

  // these parameters guide the coupling between parameterizations
  // NOTE: mam4xx was ported with these parameters fixed, so it's probably not
  // NOTE: safe to change these without code modifications.

  // controls treatment of h2so4 condensation in mam_gasaerexch_1subarea
  //    1 = sequential   calc. of gas-chem prod then condensation loss
  //    2 = simultaneous calc. of gas-chem prod and  condensation loss
  config_.amicphys.gaexch_h2so4_uptake_optaa = 2;

  // controls treatment of h2so4 concentrationin mam_newnuc_1subarea
  //    1 = use average value calculated in standard cam5.2.10 and earlier
  //    2 = use average value calculated in mam_gasaerexch_1subarea
  //   11 = use average of initial and final values from mam_gasaerexch_1subarea
  //   12 = use final value from mam_gasaerexch_1subarea
  config_.amicphys.newnuc_h2so4_conc_optaa = 2;

  // LINOZ namelist parameters
  config_.linoz.o3_lbl = m_params.get<int>("mam4_o3_lbl");
  config_.linoz.o3_tau = m_params.get<double>("mam4_o3_tau");
  config_.linoz.o3_sfc = m_params.get<double>("mam4_o3_sfc");
  config_.linoz.psc_T  = m_params.get<double>("mam4_psc_T");
}
// ================================================================
//  SET_GRIDS
// ================================================================
void MAMMicrophysics::set_grids(
    const std::shared_ptr<const GridsManager> grids_manager) {
  // set grid for all the inputs and outputs
  // use physics grid
  grid_                 = grids_manager->get_grid("Physics");
  const auto &grid_name = grid_->name();

  ncol_ = grid_->get_num_local_dofs();       // number of columns on this rank
  nlev_ = grid_->get_num_vertical_levels();  // number of levels per column

  // get column geometry and locations
  col_latitudes_ = grid_->get_geometry_data("lat").get_view<const Real *>();

  // define the different field layouts that will be used for this process
  using namespace ShortFieldTagsNames;

  // Layout for 2D (2d horiz) variable
  const FieldLayout scalar2d = grid_->get_2d_scalar_layout();

  // Layout for 3D (2d horiz X 1d vertical) variable defined at mid-level and
  // interfaces
  const FieldLayout scalar3d_mid = grid_->get_3d_scalar_layout(true);
  const FieldLayout scalar3d_int = grid_->get_3d_scalar_layout(false);

  // For U and V components of wind
  const FieldLayout vector3d = grid_->get_3d_vector_layout(true, 2);

  using namespace ekat::units;
  // --------------------------------------------------------------------------
  // These variables are "Required" or pure inputs for the process
  // --------------------------------------------------------------------------

  add_tracers_wet_atm();
  add_fields_dry_atm();

  constexpr auto m2 = pow(m, 2);
  constexpr auto s2 = pow(s, 2);

  // Surface geopotential [m2/s2]
  add_field<Required>("phis", scalar2d, m2 / s2, grid_name);

  // Surface pressure [Pa]
  add_field<Required>("ps", scalar2d, Pa, grid_name);

  // U and V components of the wind[m/s]
  add_field<Required>("horiz_winds", vector3d, m / s, grid_name);

  //----------- Variables from microphysics scheme -------------
  constexpr auto nondim = ekat::units::Units::nondimensional();
  // Total cloud fraction [fraction]
  add_field<Required>("cldfrac_liq", scalar3d_mid, nondim, grid_name);

  // Evaporation from stratiform rain [kg/kg/s]
  add_field<Required>("nevapr", scalar3d_mid, kg / kg / s, grid_name);

  // Stratiform rain production rate [kg/kg/s]
  add_field<Required>("precip_total_tend", scalar3d_mid, kg / kg / s,
                      grid_name);

  // precipitation liquid mass [kg/m2]
  add_field<Required>("precip_liq_surf_mass", scalar2d, kg / m2, grid_name);

  // precipitation ice mass [kg/m2]
  add_field<Required>("precip_ice_surf_mass", scalar2d, kg / m2, grid_name);

  //----------- Variables from other mam4xx processes ------------
  // Number of modes
  constexpr int nmodes = mam4::AeroConfig::num_modes();

  // layout for 3D (ncol, nmodes, nlevs)
  FieldLayout scalar3d_mid_nmodes = grid_->get_3d_vector_layout(
      true, nmodes, mam_coupling::num_modes_tag_name());

  // Geometric mean dry diameter for number distribution [m]
  add_field<Required>("dgnum", scalar3d_mid_nmodes, m, grid_name);
  // Geometric mean wet diameter for number distribution [m]
  add_field<Required>("dgnumwet", scalar3d_mid_nmodes, m, grid_name);

  constexpr auto m3 = pow(m, 3);
  // Wet density of interstitial aerosol [kg/m3]
  add_field<Required>("wetdens", scalar3d_mid_nmodes, kg / m3, grid_name);

  // For fractional land use
  const FieldLayout vector2d_class =
      grid_->get_2d_vector_layout(mam4::mo_drydep::n_land_type, "class");

  // Fractional land use [fraction]
  add_field<Required>("fraction_landuse", vector2d_class, nondim, grid_name);

  //----------- Variables from the coupler ---------
  // surface albedo shortwave, direct
  add_field<Required>("sfc_alb_dir_vis", scalar2d, nondim, grid_name);

  // Surface temperature[K]
  add_field<Required>("surf_radiative_T", scalar2d, K, grid_name);

  // snow depth land [m]
  add_field<Required>("snow_depth_land", scalar2d, m, grid_name);

  //----------- Variables from the RRTMGP radiation ---------
  // Downwelling solar flux at the surface [w/m2]
  add_field<Required>("SW_flux_dn", scalar3d_int, W / m2, grid_name);

  // ---------------------------------------------------------------------
  // These variables are "updated" or inputs/outputs for the process
  // ---------------------------------------------------------------------

  // (interstitial) aerosol tracers of interest: mass (q) and number (n) mixing
  // ratios
  // add tracers, e.g., num_a1, soa_a1
  add_tracers_interstitial_aerosol();
  // add tracer gases, e.g., O3
  add_tracers_gases();
  // add fields e.g., num_c1, soa_c1
  add_fields_cloudborne_aerosol();
  //----------- Updated variables from other mam4xx processes ------------
  // layout for Constituent fluxes
  FieldLayout scalar2d_pcnst =
      grid_->get_2d_vector_layout(mam4::pcnst, "num_phys_constituents");

  // Constituent fluxes of species in [kg/m2/s]
  add_field<Updated>("constituent_fluxes", scalar2d_pcnst, kg / m2 / s,
                     grid_name);

  // Creating a Linoz reader and setting Linoz parameters involves reading data
  // from a file and configuring the necessary parameters for the Linoz model.
  {
    linoz_file_name_ = m_params.get<std::string>("mam4_linoz_file_name");
    const std::string linoz_map_file =
        m_params.get<std::string>("aero_microphys_remap_file", "");
    const std::vector<std::string> var_names{
        "o3_clim",  "o3col_clim", "t_clim",      "PmL_clim",
        "dPmL_dO3", "dPmL_dT",    "dPmL_dO3col", "cariolle_pscs"};

    // in format YYYYMMDD
    const int linoz_cyclical_ymd = m_params.get<int>("mam4_linoz_ymd");
    scream::mam_coupling::setup_tracer_data(linoz_data_, linoz_file_name_,
                                            linoz_cyclical_ymd);
    LinozHorizInterp_ = scream::mam_coupling::create_horiz_remapper(
        grid_, linoz_file_name_, linoz_map_file, var_names, linoz_data_);
    LinozDataReader_ = scream::mam_coupling::create_tracer_data_reader(
        LinozHorizInterp_, linoz_file_name_);

    // linoz reader
    const auto io_grid_linoz = LinozHorizInterp_->get_tgt_grid();
    const int num_cols_io_linoz =
        io_grid_linoz->get_num_local_dofs();  // Number of columns on this rank
    const int num_levs_io_linoz =
        io_grid_linoz
            ->get_num_vertical_levels();  // Number of levels per column
    const int nvars = int(var_names.size());
    linoz_data_.init(num_cols_io_linoz, num_levs_io_linoz, nvars);
    linoz_data_.allocate_temporal_views();
  }  // LINOZ reader

  {
    oxid_file_name_ = m_params.get<std::string>("mam4_oxid_file_name");
    const std::string oxid_map_file =
        m_params.get<std::string>("aero_microphys_remap_file", "");
    // NOTE: order matches mam4xx:
    const std::vector<std::string> var_names{"O3", "OH", "NO3", "HO2"};

    // in format YYYYMMDD
    const int oxid_ymd = m_params.get<int>("mam4_oxid_ymd");
    scream::mam_coupling::setup_tracer_data(tracer_data_, oxid_file_name_,
                                            oxid_ymd);
    TracerHorizInterp_ = scream::mam_coupling::create_horiz_remapper(
        grid_, oxid_file_name_, oxid_map_file, var_names, tracer_data_);
    TracerDataReader_ = scream::mam_coupling::create_tracer_data_reader(
        TracerHorizInterp_, oxid_file_name_);

    const int nvars    = int(var_names.size());
    const auto io_grid = TracerHorizInterp_->get_tgt_grid();
    const int num_cols_io =
        io_grid->get_num_local_dofs();  // Number of columns on this rank
    const int num_levs_io =
        io_grid->get_num_vertical_levels();  // Number of levels per column
    tracer_data_.init(num_cols_io, num_levs_io, nvars);
    tracer_data_.allocate_temporal_views();

    for(int ivar = 0; ivar < nvars; ++ivar) {
      cnst_offline_[ivar] = view_2d("cnst_offline_", ncol_, nlev_);
    }
  }  // oxid file reader

  {
    const std::string extfrc_map_file =
        m_params.get<std::string>("aero_microphys_remap_file", "");
    // NOTE: order of forcing species is important.
    // extfrc_lst(:  9) = {'SO2             ','so4_a1          ','so4_a2
    // ','pom_a4          ','bc_a4           ', 'num_a1          ','num_a2
    // ','num_a4          ','SOAG            ' }
    // This order corresponds to files in namelist e3smv2
    extfrc_lst_ = {"so2",    "so4_a1", "so4_a2", "pom_a4", "bc_a4",
                   "num_a1", "num_a2", "num_a4", "soag"};

    for(const auto &var_name : extfrc_lst_) {
      std::string item_name = "mam4_" + var_name + "_elevated_emiss_file_name";
      const auto file_name  = m_params.get<std::string>(item_name);
      elevated_emis_file_name_[var_name] = file_name;
    }
    elevated_emis_var_names_["so2"]    = {"BB", "ENE_ELEV", "IND_ELEV",
                                          "contvolc"};
    elevated_emis_var_names_["so4_a1"] = {"BB", "ENE_ELEV", "IND_ELEV",
                                          "contvolc"};
    elevated_emis_var_names_["so4_a2"] = {"contvolc"};
    elevated_emis_var_names_["pom_a4"] = {"BB"};
    elevated_emis_var_names_["bc_a4"]  = {"BB"};
    elevated_emis_var_names_["num_a1"] = {
        "num_a1_SO4_ELEV_BB", "num_a1_SO4_ELEV_ENE", "num_a1_SO4_ELEV_IND",
        "num_a1_SO4_ELEV_contvolc"};
    elevated_emis_var_names_["num_a2"] = {"num_a2_SO4_ELEV_contvolc"};
    // num_a4
    // FIXME: why the sectors in this files are num_a1;
    //  I guess this should be num_a4? Is this a bug in the orginal nc files?
    elevated_emis_var_names_["num_a4"] = {"num_a1_BC_ELEV_BB",
                                          "num_a1_POM_ELEV_BB"};
    elevated_emis_var_names_["soag"] = {"SOAbb_src", "SOAbg_src", "SOAff_src"};

    int elevated_emiss_cyclical_ymd = m_params.get<int>("elevated_emiss_ymd");

    for(const auto &var_name : extfrc_lst_) {
      const auto file_name = elevated_emis_file_name_[var_name];
      const auto var_names = elevated_emis_var_names_[var_name];

      scream::mam_coupling::TracerData data_tracer;
      scream::mam_coupling::setup_tracer_data(data_tracer, file_name,
                                              elevated_emiss_cyclical_ymd);
      auto hor_rem = scream::mam_coupling::create_horiz_remapper(
          grid_, file_name, extfrc_map_file, var_names, data_tracer);

      auto file_reader = scream::mam_coupling::create_tracer_data_reader(
          hor_rem, file_name, data_tracer.file_type);
      ElevatedEmissionsHorizInterp_.push_back(hor_rem);
      ElevatedEmissionsDataReader_.push_back(file_reader);
      elevated_emis_data_.push_back(data_tracer);
    }  // var_name elevated emissions
    int i               = 0;
    int offset_emis_ver = 0;
    for(const auto &var_name : extfrc_lst_) {
      const auto file_name = elevated_emis_file_name_[var_name];
      const auto var_names = elevated_emis_var_names_[var_name];
      const int nvars      = static_cast<int>(var_names.size());

      forcings_[i].nsectors = nvars;
      // I am assuming the order of species in extfrc_lst_.
      // Indexing in mam4xx is fortran.
      forcings_[i].frc_ndx = i + 1;
      const auto io_grid_emis =
          ElevatedEmissionsHorizInterp_[i]->get_tgt_grid();
      const int num_cols_io_emis =
          io_grid_emis->get_num_local_dofs();  // Number of columns on this rank
      const int num_levs_io_emis =
          io_grid_emis
              ->get_num_vertical_levels();  // Number of levels per column
      elevated_emis_data_[i].init(num_cols_io_emis, num_levs_io_emis, nvars);
      elevated_emis_data_[i].allocate_temporal_views();
      forcings_[i].file_alt_data = elevated_emis_data_[i].has_altitude_;
      for(int isp = 0; isp < nvars; ++isp) {
        forcings_[i].offset = offset_emis_ver;
        elevated_emis_output_[isp + offset_emis_ver] =
            view_2d("elevated_emis_output_", ncol_, nlev_);
      }
      offset_emis_ver += nvars;
      ++i;
    }  // end i
    EKAT_REQUIRE_MSG(
        offset_emis_ver <= int(mam_coupling::MAX_NUM_ELEVATED_EMISSIONS_FIELDS),
        "Error! Number of fields is bigger than "
        "MAX_NUM_ELEVATED_EMISSIONS_FIELDS. Increase the "
        "MAX_NUM_ELEVATED_EMISSIONS_FIELDS in tracer_reader_utils.hpp \n");

  }  // Tracer external forcing data

  {
    const std::string season_wes_file =
        m_params.get<std::string>("mam4_season_wes_file");
    const auto &clat = col_latitudes_;
    mam_coupling::find_season_index_reader(season_wes_file, clat,
                                           index_season_lai_);
  }

<<<<<<< HEAD
  // Work arrays for return values from perform_atmospheric_chemistry_and_microphysics
  constexpr int gas_pcnst = mam_coupling::gas_pcnst();
  dflx_ = view_2d("dflx", ncol_, gas_pcnst);
  dvel_ = view_2d("dvel", ncol_, gas_pcnst);
=======
  // Work arrays for return values from
  // perform_atmospheric_chemistry_and_microphysics
  constexpr int gas_pcnst = mam_coupling::gas_pcnst();
  dflx_                   = view_2d("dflx", ncol_, gas_pcnst);
  dvel_                   = view_2d("dvel", ncol_, gas_pcnst);
>>>>>>> 04a5d180
}  // set_grids

// ================================================================
//  REQUEST_BUFFER_SIZE_IN_BYTES
// ================================================================
// ON HOST, returns the number of bytes of device memory needed by
// the above. Buffer type given the number of columns and vertical
// levels
size_t MAMMicrophysics::requested_buffer_size_in_bytes() const {
  return mam_coupling::buffer_size(ncol_, nlev_);
}

// ================================================================
//  INIT_BUFFERS
// ================================================================
// ON HOST, initializeѕ the Buffer type with sufficient memory to
// store intermediate (dry) quantities on the given number of
// columns with the given number of vertical levels. Returns the
// number of bytes allocated.

void MAMMicrophysics::init_buffers(const ATMBufferManager &buffer_manager) {
  size_t used_mem =
      mam_coupling::init_buffer(buffer_manager, ncol_, nlev_, buffer_);
  EKAT_REQUIRE_MSG(used_mem == requested_buffer_size_in_bytes(),
                   "Error! Used memory != requested memory for MAMMicrophysics."
                   " Used memory: "
                       << std::to_string(used_mem)
                       << "."
                          " Requested memory: "
                       << std::to_string(requested_buffer_size_in_bytes())
                       << ". \n");
}

// ================================================================
//  INITIALIZE_IMPL
// ================================================================
void MAMMicrophysics::initialize_impl(const RunType run_type) {
  // Determine orbital year. If orbital_year is negative, use current year
  // from timestamp for orbital year; if positive, use provided orbital year
  // for duration of simulation.
  // Check the interval values for the following fields used by this interface.
  // NOTE: We do not include aerosol and gas species, e.g., soa_a1, num_a1,
  // because we automatically added these fields.
  const std::map<std::string, std::pair<Real, Real>> ranges_microphysics = {
      {"SW_flux_dn", {-1e10, 1e10}},            // FIXME
      {"horiz_winds", {-1e10, 1e10}},           // FIXME
      {"nevapr", {-1e10, 1e10}},                // FIXME
      {"precip_ice_surf_mass", {-1e10, 1e10}},  // FIXME
      {"precip_liq_surf_mass", {-1e10, 1e10}},  // FIXME
      {"precip_total_tend", {-1e10, 1e10}},     // FIXME
      {"ps", {-1e10, 1e10}},                    // FIXME
      {"sfc_alb_dir_vis", {-1e10, 1e10}},       // FIXME
      {"snow_depth_land", {-1e10, 1e10}},       // FIXME
      {"surf_radiative_T", {-1e10, 1e10}}       // FIXME
  };
  set_ranges_process(ranges_microphysics);
  add_interval_checks();
  m_orbital_year = m_params.get<int>("orbital_year", -9999);

  // Get orbital parameters from yaml file
  m_orbital_eccen = m_params.get<double>("orbital_eccentricity", -9999);
  m_orbital_obliq = m_params.get<double>("orbital_obliquity", -9999);
  m_orbital_mvelp = m_params.get<double>("orbital_mvelp", -9999);

  // ---------------------------------------------------------------
  // Input fields read in from IC file, namelist or other processes
  // ---------------------------------------------------------------
  populate_wet_atm(wet_atm_);
  populate_dry_atm(dry_atm_, buffer_);
  // FIXME: we are using cldfrac_tot in other mam4xx process.
  dry_atm_.cldfrac = get_field_in("cldfrac_liq").get_view<const Real **>();
  // FIXME: phis is not populated by populate_wet_and_dry_atm.
  dry_atm_.phis = get_field_in("phis").get_view<const Real *>();
  // get surface albedo: shortwave, direct
  d_sfc_alb_dir_vis_ = get_field_in("sfc_alb_dir_vis").get_view<const Real *>();

  // interstitial and cloudborne aerosol tracers of interest: mass (q) and
  // number (n) mixing ratios
  // It populates wet_aero struct (wet_aero_) with:
  // interstitial aerosol, e.g., soa_a_1
  populate_interstitial_wet_aero(wet_aero_);
  // gases, e.g., O3
  populate_gases_wet_aero(wet_aero_);
  // cloudborne aerosol, e.g., soa_c_1
  populate_cloudborne_wet_aero(wet_aero_);
  // It populates dry_aero struct (dry_aero_) with:
  // interstitial aerosol, e.g., soa_a_1
  populate_interstitial_dry_aero(dry_aero_, buffer_);
  // gases, e.g., O3
  populate_gases_dry_aero(dry_aero_, buffer_);
  // cloudborne aerosol, e.g., soa_c_1
  populate_cloudborne_dry_aero(dry_aero_, buffer_);

  // create our photolysis rate calculation table
  const std::string rsf_file = m_params.get<std::string>("mam4_rsf_file");
  const std::string xs_long_file =
      m_params.get<std::string>("mam4_xs_long_file");

  photo_table_ = impl::read_photo_table(rsf_file, xs_long_file);

  // set field property checks for the fields in this process
  /* e.g.
  using Interval = FieldWithinIntervalCheck;
  using LowerBound = FieldLowerBoundCheck;
  add_postcondition_check<Interval>(get_field_out("T_mid"),m_grid,130.0,500.0,false);
  add_postcondition_check<LowerBound>(get_field_out("pbl_height"),m_grid,0);
  add_postcondition_check<Interval>(get_field_out("cldfrac_liq"),m_grid,0.0,1.0,false);
  add_postcondition_check<LowerBound>(get_field_out("tke"),m_grid,0);
  */

  {
    // climatology data for linear stratospheric chemistry
    auto linoz_o3_clim = buffer_.scratch[0];  // ozone (climatology) [vmr]
    auto linoz_o3col_clim =
        buffer_.scratch[1];  // column o3 above box (climatology) [Dobson Units
                             // (DU)]
    auto linoz_t_clim = buffer_.scratch[2];  // temperature (climatology) [K]
    auto linoz_PmL_clim =
        buffer_.scratch[3];  // P minus L (climatology) [vmr/s]
    auto linoz_dPmL_dO3 =
        buffer_.scratch[4];  // sensitivity of P minus L to O3 [1/s]
    auto linoz_dPmL_dT =
        buffer_.scratch[5];  // sensitivity of P minus L to T3 [K]
    auto linoz_dPmL_dO3col = buffer_.scratch[6];  // sensitivity of P minus L to
                                                  // overhead O3 column [vmr/DU]
    auto linoz_cariolle_pscs =
        buffer_.scratch[7];  // Cariolle parameter for PSC loss of ozone [1/s]

    auto ts = timestamp();
    std::string linoz_chlorine_file =
        m_params.get<std::string>("mam4_linoz_chlorine_file");
    int chlorine_loading_ymd = m_params.get<int>("mam4_chlorine_loading_ymd");
    scream::mam_coupling::create_linoz_chlorine_reader(
        linoz_chlorine_file, ts, chlorine_loading_ymd, chlorine_values_,
        chlorine_time_secs_);
  }  // LINOZ

  const int photo_table_len = get_photo_table_work_len(photo_table_);
  work_photo_table_ = view_2d("work_photo_table", ncol_, photo_table_len);
  const int sethet_work_len = mam4::mo_sethet::get_total_work_len_sethet();
  work_set_het_ = view_2d("work_set_het_array", ncol_, sethet_work_len);
  cmfdqr_       = view_1d("cmfdqr_", nlev_);

  // here's where we store per-column photolysis rates
  photo_rates_ = view_3d("photo_rates", ncol_, nlev_, mam4::mo_photo::phtcnt);

  // Load the first month into extfrc_lst_end.
  // Note: At the first time step, the data will be moved into extfrc_lst_beg,
  //       and extfrc_lst_end will be reloaded from file with the new month.
  const int curr_month = timestamp().get_month() - 1;  // 0-based

  scream::mam_coupling::update_tracer_data_from_file(
      LinozDataReader_, curr_month, *LinozHorizInterp_, linoz_data_);

  scream::mam_coupling::update_tracer_data_from_file(
      TracerDataReader_, curr_month, *TracerHorizInterp_, tracer_data_);

  for(int i = 0; i < static_cast<int>(extfrc_lst_.size()); ++i) {
    scream::mam_coupling::update_tracer_data_from_file(
        ElevatedEmissionsDataReader_[i], curr_month,
        *ElevatedEmissionsHorizInterp_[i], elevated_emis_data_[i]);
  }

  invariants_ = view_3d("invarians", ncol_, nlev_, mam4::gas_chemistry::nfs);

  constexpr int extcnt = mam4::gas_chemistry::extcnt;
  extfrc_              = view_3d("extfrc_", ncol_, nlev_, extcnt);

  //
  acos_cosine_zenith_host_ = view_1d_host("host_acos(cosine_zenith)", ncol_);
  acos_cosine_zenith_      = view_1d("device_acos(cosine_zenith)", ncol_);

}  // initialize_impl

// ================================================================
//  RUN_IMPL
// ================================================================
void MAMMicrophysics::run_impl(const double dt) {
  const int ncol = ncol_;
  const int nlev = nlev_;
  const auto policy =
      ekat::ExeSpaceUtils<KT::ExeSpace>::get_default_team_policy(ncol, nlev);

  // preprocess input -- needs a scan for the calculation of atm height
  pre_process(wet_aero_, dry_aero_, wet_atm_, dry_atm_);
  Kokkos::fence();

  //----------- Variables from microphysics scheme -------------

  // Evaporation from stratiform rain [kg/kg/s]
  const auto &nevapr = get_field_in("nevapr").get_view<const Real **>();

  // Stratiform rain production rate [kg/kg/s]
  const auto &prain =
      get_field_in("precip_total_tend").get_view<const Real **>();

  const auto wet_geometric_mean_diameter_i =
      get_field_in("dgnumwet").get_view<const Real ***>();
  const auto dry_geometric_mean_diameter_i =
      get_field_in("dgnum").get_view<const Real ***>();
  const auto wetdens = get_field_in("wetdens").get_view<const Real ***>();

  // U wind component [m/s]
  const const_view_2d u_wind =
      get_field_in("horiz_winds").get_component(0).get_view<const Real **>();

  // V wind component [m/s]
  const const_view_2d v_wind =
      get_field_in("horiz_winds").get_component(1).get_view<const Real **>();

  // Liquid precip [kg/m2]
  const const_view_1d precip_liq_surf_mass =
      get_field_in("precip_liq_surf_mass").get_view<const Real *>();

  // Ice precip [kg/m2]
  const const_view_1d precip_ice_surf_mass =
      get_field_in("precip_ice_surf_mass").get_view<const Real *>();

  // Fractional land use [fraction]
  const const_view_2d fraction_landuse =
      get_field_in("fraction_landuse").get_view<const Real **>();

  // Downwelling solar flux at the surface [w/m2]
  const const_view_2d sw_flux_dn =
      get_field_in("SW_flux_dn").get_view<const Real **>();

  // Constituent fluxes of gas and aerosol species
  view_2d constituent_fluxes =
      get_field_out("constituent_fluxes").get_view<Real **>();

  // Surface temperature [K]
  const const_view_1d sfc_temperature =
      get_field_in("surf_radiative_T").get_view<const Real *>();

  // Surface pressure [Pa]
  const const_view_1d sfc_pressure =
      get_field_in("ps").get_view<const Real *>();

  // Snow depth on land [m]
  const const_view_1d snow_depth_land =
      get_field_in("snow_depth_land").get_view<const Real *>();

  // climatology data for linear stratospheric chemistry
  // ozone (climatology) [vmr]
  auto linoz_o3_clim = buffer_.scratch[0];
  // column o3 above box (climatology) [Dobson Units (DU)]
  auto linoz_o3col_clim = buffer_.scratch[1];
  auto linoz_t_clim     = buffer_.scratch[2];  // temperature (climatology) [K]
  auto linoz_PmL_clim = buffer_.scratch[3];  // P minus L (climatology) [vmr/s]
  // sensitivity of P minus L to O3 [1/s]
  auto linoz_dPmL_dO3 = buffer_.scratch[4];
  // sensitivity of P minus L to T3 [K]
  auto linoz_dPmL_dT = buffer_.scratch[5];
  // sensitivity of P minus L to overhead O3 column [vmr/DU]
  auto linoz_dPmL_dO3col = buffer_.scratch[6];
  // Cariolle parameter for PSC loss of ozone [1/s]
  auto linoz_cariolle_pscs = buffer_.scratch[7];

  view_2d linoz_output[8];
  linoz_output[0] = linoz_o3_clim;
  linoz_output[1] = linoz_o3col_clim;
  linoz_output[2] = linoz_t_clim;
  linoz_output[3] = linoz_PmL_clim;
  linoz_output[4] = linoz_dPmL_dO3;
  linoz_output[5] = linoz_dPmL_dT;
  linoz_output[6] = linoz_dPmL_dO3col;
  linoz_output[7] = linoz_cariolle_pscs;
  // it's a bit wasteful to store this for all columns, but simpler from an
  // allocation perspective
  auto o3_col_dens = buffer_.scratch[8];

  /* Gather time and state information for interpolation */
  const auto ts = timestamp() + dt;

  const Real chlorine_loading = scream::mam_coupling::chlorine_loading_advance(
      ts, chlorine_values_, chlorine_time_secs_);

  // /* Update the TracerTimeState to reflect the current time, note the
  // addition of dt */
  trace_time_state_.t_now = ts.frac_of_year_in_days();
  scream::mam_coupling::advance_tracer_data(
      TracerDataReader_,                 // in
      *TracerHorizInterp_,               // out
      ts,                                // in
      trace_time_state_, tracer_data_,   // out
      dry_atm_.p_mid, dry_atm_.z_iface,  // in
      cnst_offline_);                    // out
  Kokkos::fence();

  scream::mam_coupling::advance_tracer_data(
      LinozDataReader_,                  // in
      *LinozHorizInterp_,                // out
      ts,                                // in
      linoz_time_state_, linoz_data_,    // out
      dry_atm_.p_mid, dry_atm_.z_iface,  // in
      linoz_output);                     // out
  Kokkos::fence();

  elevated_emiss_time_state_.t_now = ts.frac_of_year_in_days();
  int i                            = 0;
  for(const auto &var_name : extfrc_lst_) {
    const auto file_name = elevated_emis_file_name_[var_name];
    const auto var_names = elevated_emis_var_names_[var_name];
    const int nsectors   = int(var_names.size());
    view_2d elevated_emis_output[nsectors];
    for(int isp = 0; isp < nsectors; ++isp) {
      elevated_emis_output[isp] =
          elevated_emis_output_[isp + forcings_[i].offset];
    }
    scream::mam_coupling::advance_tracer_data(
        ElevatedEmissionsDataReader_[i], *ElevatedEmissionsHorizInterp_[i], ts,
        elevated_emiss_time_state_, elevated_emis_data_[i], dry_atm_.p_mid,
        dry_atm_.z_iface, elevated_emis_output);
    i++;
    Kokkos::fence();
  }

  const_view_1d &col_latitudes     = col_latitudes_;
  const_view_1d &d_sfc_alb_dir_vis = d_sfc_alb_dir_vis_;

  mam_coupling::DryAtmosphere &dry_atm = dry_atm_;
  mam_coupling::AerosolState &dry_aero = dry_aero_;

  mam4::mo_photo::PhotoTableData &photo_table = photo_table_;
  const Config &config                        = config_;
  const auto &work_photo_table                = work_photo_table_;
  const auto &photo_rates                     = photo_rates_;

  const auto &invariants   = invariants_;
  const auto &cnst_offline = cnst_offline_;

  // Compute orbital parameters; these are used both for computing
  // the solar zenith angle.
  // Note: We are following the RRTMGP EAMxx interface to compute the zenith
  // angle. This operation is performed on the host because the routine
  // shr_orb_cosz_c2f has not been ported to C++.
  auto ts2          = timestamp();
  auto orbital_year = m_orbital_year;
  // Note: We need double precision because
  // shr_orb_params_c2f and shr_orb_decl_c2f only support double precision.
  double obliqr, lambm0, mvelpp;
  double eccen = m_orbital_eccen;
  double obliq = m_orbital_obliq;
  double mvelp = m_orbital_mvelp;
  // Use the orbital parameters to calculate the solar declination and
  // eccentricity factor
  double delta, eccf;
  if(eccen >= 0 && obliq >= 0 && mvelp >= 0) {
    // use fixed orbital parameters; to force this, we need to set
    // orbital_year to SHR_ORB_UNDEF_INT, which is exposed through
    // our c2f bridge as shr_orb_undef_int_c2f
    orbital_year = shr_orb_undef_int_c2f;
  } else if(orbital_year < 0) {
    // compute orbital parameters based on current year
    orbital_year = ts2.get_year();
  }
  shr_orb_params_c2f(&orbital_year,                                       // in
                     &eccen, &obliq, &mvelp, &obliqr, &lambm0, &mvelpp);  // out

  // Want day + fraction; calday 1 == Jan 1 0Z
  auto calday = ts2.frac_of_year_in_days() + 1;
  shr_orb_decl_c2f(calday, eccen, mvelpp, lambm0, obliqr,  // in
                   &delta, &eccf);                         // out
  {
    const auto col_latitudes_host =
        grid_->get_geometry_data("lat").get_view<const Real *, Host>();
    const auto col_longitudes_host =
        grid_->get_geometry_data("lon").get_view<const Real *, Host>();
    // get a host copy of lat/lon
    // Determine the cosine zenith angle
    // NOTE: Since we are bridging to F90 arrays this must be done on HOST and
    // then deep copied to a device view.

    // Now use solar declination to calculate zenith angle for all points
    for(int i = 0; i < ncol; i++) {
      Real lat =
          col_latitudes_host(i) * M_PI / 180.0;  // Convert lat/lon to radians
      Real lon = col_longitudes_host(i) * M_PI / 180.0;
      // what's the aerosol microphys frequency?
      Real temp = shr_orb_cosz_c2f(calday, lat, lon, delta, dt);
      acos_cosine_zenith_host_(i) = acos(temp);
    }
    Kokkos::deep_copy(acos_cosine_zenith_, acos_cosine_zenith_host_);
  }
  const auto zenith_angle = acos_cosine_zenith_;
  constexpr int gas_pcnst = mam_coupling::gas_pcnst();

  const auto &elevated_emis_output = elevated_emis_output_;
  const auto &extfrc               = extfrc_;
  const auto &forcings             = forcings_;
  constexpr int extcnt             = mam4::gas_chemistry::extcnt;

  const int offset_aerosol = mam4::utils::gasses_start_ind();
  Real adv_mass_kg_per_moles[gas_pcnst];
  // NOTE: Making copies of clsmap_4 and permute_4 to fix undefined arrays on
  // the device.
  int clsmap_4[gas_pcnst], permute_4[gas_pcnst];
  for(int i = 0; i < gas_pcnst; ++i) {
    // NOTE: state_q is kg/kg-dry-air; adv_mass is in g/mole.
    // Convert adv_mass to kg/mole as vmr_from_mmr function uses
    // molec_weight_dry_air with kg/mole units
    adv_mass_kg_per_moles[i] = mam4::gas_chemistry::adv_mass[i] / 1e3;
    clsmap_4[i]              = mam4::gas_chemistry::clsmap_4[i];
    permute_4[i]             = mam4::gas_chemistry::permute_4[i];
  }
  const auto &cmfdqr       = cmfdqr_;
  const auto &work_set_het = work_set_het_;
  const mam4::seq_drydep::Data drydep_data =
      mam4::seq_drydep::set_gas_drydep_data();
  const auto qv                = wet_atm_.qv;
  const int month              = timestamp().get_month();  // 1-based
  const int surface_lev        = nlev - 1;                 // Surface level
  const auto &index_season_lai = index_season_lai_;
<<<<<<< HEAD
  auto &dflx = dflx_;
  auto &dvel = dvel_;
=======
  auto &dflx                   = dflx_;
  auto &dvel                   = dvel_;
>>>>>>> 04a5d180

  // loop over atmosphere columns and compute aerosol microphyscs
  Kokkos::parallel_for(
      "MAMMicrophysics::run_impl", policy,
      KOKKOS_LAMBDA(const ThreadTeam &team) {
        const int icol     = team.league_rank();   // column index
        const Real col_lat = col_latitudes(icol);  // column latitude (degrees?)

        // convert column latitude to radians
        const Real rlats = col_lat * M_PI / 180.0;

        // fetch column-specific atmosphere state data
        const auto atm = mam_coupling::atmosphere_for_column(dry_atm, icol);
        const auto wet_diameter_icol =
            ekat::subview(wet_geometric_mean_diameter_i, icol);
        const auto dry_diameter_icol =
            ekat::subview(dry_geometric_mean_diameter_i, icol);
        const auto wetdens_icol = ekat::subview(wetdens, icol);

        // fetch column-specific subviews into aerosol prognostics
        mam4::Prognostics progs =
            mam_coupling::aerosols_for_column(dry_aero, icol);

        const auto invariants_icol = ekat::subview(invariants, icol);
        mam4::mo_setext::Forcing forcings_in[extcnt];

        for(int i = 0; i < extcnt; ++i) {
          const int nsectors       = forcings[i].nsectors;
          const int frc_ndx        = forcings[i].frc_ndx;
          const auto file_alt_data = forcings[i].file_alt_data;

          forcings_in[i].nsectors = nsectors;
          forcings_in[i].frc_ndx  = frc_ndx;
          // We may need to move this line where we read files.
          forcings_in[i].file_alt_data = file_alt_data;
          for(int isec = 0; isec < forcings[i].nsectors; ++isec) {
            const auto field = elevated_emis_output[isec + forcings[i].offset];
            forcings_in[i].fields_data[isec] = ekat::subview(field, icol);
          }
        }  // extcnt for loop

        const auto extfrc_icol = ekat::subview(extfrc, icol);

        view_1d cnst_offline_icol[mam4::mo_setinv::num_tracer_cnst];
        for(int i = 0; i < mam4::mo_setinv::num_tracer_cnst; ++i) {
          cnst_offline_icol[i] = ekat::subview(cnst_offline[i], icol);
        }

        // calculate o3 column densities (first component of col_dens in Fortran
        // code)
        auto o3_col_dens_i = ekat::subview(o3_col_dens, icol);
        const auto &work_photo_table_icol =
            ekat::subview(work_photo_table, icol);

        const auto &photo_rates_icol = ekat::subview(photo_rates, icol);

        const auto linoz_o3_clim_icol = ekat::subview(linoz_o3_clim, icol);
        const auto linoz_t_clim_icol  = ekat::subview(linoz_t_clim, icol);
        const auto linoz_o3col_clim_icol =
            ekat::subview(linoz_o3col_clim, icol);
        const auto linoz_PmL_clim_icol = ekat::subview(linoz_PmL_clim, icol);
        const auto linoz_dPmL_dO3_icol = ekat::subview(linoz_dPmL_dO3, icol);
        const auto linoz_dPmL_dT_icol  = ekat::subview(linoz_dPmL_dT, icol);
        const auto linoz_dPmL_dO3col_icol =
            ekat::subview(linoz_dPmL_dO3col, icol);
        const auto linoz_cariolle_pscs_icol =
            ekat::subview(linoz_cariolle_pscs, icol);
        const auto nevapr_icol       = ekat::subview(nevapr, icol);
        const auto prain_icol        = ekat::subview(prain, icol);
        const auto work_set_het_icol = ekat::subview(work_set_het, icol);

        // Wind speed at the surface
        const Real wind_speed =
            haero::sqrt(u_wind(icol, surface_lev) * u_wind(icol, surface_lev) +
                        v_wind(icol, surface_lev) * v_wind(icol, surface_lev));

        // Total rain at the surface
        const Real rain =
            precip_liq_surf_mass(icol) + precip_ice_surf_mass(icol);

        // Snow depth on land [m]
        const Real snow_height = snow_depth_land(icol);

        // Downwelling solar flux at the surface (value at interface) [w/m2]
        const Real solar_flux = sw_flux_dn(icol, surface_lev + 1);

        Real fraction_landuse_icol[mam4::mo_drydep::n_land_type];
        for(int i = 0; i < mam4::mo_drydep::n_land_type; ++i) {
          fraction_landuse_icol[i] = fraction_landuse(icol, i);
        }
        int index_season[mam4::mo_drydep::n_land_type];
        {
          //-------------------------------------------------------------------------------------
          // define which season (relative to Northern hemisphere climate)
          //-------------------------------------------------------------------------------------

          //-------------------------------------------------------------------------------------
          // define season index based on fixed LAI
          //-------------------------------------------------------------------------------------
          for(int lt = 0; lt < mam4::mo_drydep::n_land_type; ++lt) {
            index_season[lt] = index_season_lai(icol, month - 1);
          }

          //-------------------------------------------------------------------------------------
          // special case for snow covered terrain
          //-------------------------------------------------------------------------------------
          if(snow_height > 0.01) {  // BAD_CONSTANT
            for(int lt = 0; lt < mam4::mo_drydep::n_land_type; ++lt) {
              index_season[lt] = 3;
            }
          }
        }
        // These output values need to be put somewhere:
<<<<<<< HEAD
        view_1d dflx_col = ekat::subview(dflx, icol); // deposition velocity [1/cm/s]
        view_1d dvel_col = ekat::subview(dvel, icol); // deposition flux [1/cm^2/s]
=======
        view_1d dflx_col =
            ekat::subview(dflx, icol);  // deposition velocity [1/cm/s]
        view_1d dvel_col =
            ekat::subview(dvel, icol);  // deposition flux [1/cm^2/s]
>>>>>>> 04a5d180

        // Output: values are dvel, dvlx
        // Input/Output: progs::stateq, progs::qqcw
        mam4::microphysics::perform_atmospheric_chemistry_and_microphysics(
            team, dt, rlats, sfc_temperature(icol), sfc_pressure(icol),
            wind_speed, rain, solar_flux, cnst_offline_icol, forcings_in, atm,
            photo_table, chlorine_loading, config.setsox, config.amicphys,
            config.linoz.psc_T, zenith_angle(icol), d_sfc_alb_dir_vis(icol),
            o3_col_dens_i, photo_rates_icol, extfrc_icol, invariants_icol,
            work_photo_table_icol, linoz_o3_clim_icol, linoz_t_clim_icol,
            linoz_o3col_clim_icol, linoz_PmL_clim_icol, linoz_dPmL_dO3_icol,
            linoz_dPmL_dT_icol, linoz_dPmL_dO3col_icol,
            linoz_cariolle_pscs_icol, eccf, adv_mass_kg_per_moles,
            fraction_landuse_icol, index_season, clsmap_4, permute_4,
            offset_aerosol, config.linoz.o3_sfc, config.linoz.o3_tau,
            config.linoz.o3_lbl, dry_diameter_icol, wet_diameter_icol,
            wetdens_icol, dry_atm.phis(icol), cmfdqr, prain_icol, nevapr_icol,
            work_set_het_icol, drydep_data, dvel_col, dflx_col, progs);

<<<<<<< HEAD
	team.team_barrier();
=======
        team.team_barrier();
>>>>>>> 04a5d180
        // Update constituent fluxes with gas drydep fluxes (dflx)
        // FIXME: Possible units mismatch (dflx is in kg/cm2/s but
        // constituent_fluxes is kg/m2/s) (Following mimics Fortran code
        // behavior but we should look into it)
<<<<<<< HEAD
	Kokkos::parallel_for(Kokkos::TeamThreadRange(team, offset_aerosol, mam4::pcnst), [&](const int ispc) {
          constituent_fluxes(icol, ispc) -= dflx_col(ispc - offset_aerosol);
        });
=======
        Kokkos::parallel_for(
            Kokkos::TeamThreadRange(team, offset_aerosol, mam4::pcnst),
            [&](const int ispc) {
              constituent_fluxes(icol, ispc) -= dflx_col(ispc - offset_aerosol);
            });
>>>>>>> 04a5d180
      });  // parallel_for for the column loop
  Kokkos::fence();

  // postprocess output
  post_process(wet_aero_, dry_aero_, dry_atm_);
  Kokkos::fence();
}  // MAMMicrophysics::run_impl

}  // namespace scream<|MERGE_RESOLUTION|>--- conflicted
+++ resolved
@@ -325,18 +325,11 @@
                                            index_season_lai_);
   }
 
-<<<<<<< HEAD
-  // Work arrays for return values from perform_atmospheric_chemistry_and_microphysics
-  constexpr int gas_pcnst = mam_coupling::gas_pcnst();
-  dflx_ = view_2d("dflx", ncol_, gas_pcnst);
-  dvel_ = view_2d("dvel", ncol_, gas_pcnst);
-=======
   // Work arrays for return values from
   // perform_atmospheric_chemistry_and_microphysics
   constexpr int gas_pcnst = mam_coupling::gas_pcnst();
   dflx_                   = view_2d("dflx", ncol_, gas_pcnst);
   dvel_                   = view_2d("dvel", ncol_, gas_pcnst);
->>>>>>> 04a5d180
 }  // set_grids
 
 // ================================================================
@@ -750,13 +743,8 @@
   const int month              = timestamp().get_month();  // 1-based
   const int surface_lev        = nlev - 1;                 // Surface level
   const auto &index_season_lai = index_season_lai_;
-<<<<<<< HEAD
-  auto &dflx = dflx_;
-  auto &dvel = dvel_;
-=======
   auto &dflx                   = dflx_;
   auto &dvel                   = dvel_;
->>>>>>> 04a5d180
 
   // loop over atmosphere columns and compute aerosol microphyscs
   Kokkos::parallel_for(
@@ -870,15 +858,10 @@
           }
         }
         // These output values need to be put somewhere:
-<<<<<<< HEAD
-        view_1d dflx_col = ekat::subview(dflx, icol); // deposition velocity [1/cm/s]
-        view_1d dvel_col = ekat::subview(dvel, icol); // deposition flux [1/cm^2/s]
-=======
         view_1d dflx_col =
             ekat::subview(dflx, icol);  // deposition velocity [1/cm/s]
         view_1d dvel_col =
             ekat::subview(dvel, icol);  // deposition flux [1/cm^2/s]
->>>>>>> 04a5d180
 
         // Output: values are dvel, dvlx
         // Input/Output: progs::stateq, progs::qqcw
@@ -898,26 +881,16 @@
             wetdens_icol, dry_atm.phis(icol), cmfdqr, prain_icol, nevapr_icol,
             work_set_het_icol, drydep_data, dvel_col, dflx_col, progs);
 
-<<<<<<< HEAD
-	team.team_barrier();
-=======
         team.team_barrier();
->>>>>>> 04a5d180
         // Update constituent fluxes with gas drydep fluxes (dflx)
         // FIXME: Possible units mismatch (dflx is in kg/cm2/s but
         // constituent_fluxes is kg/m2/s) (Following mimics Fortran code
         // behavior but we should look into it)
-<<<<<<< HEAD
-	Kokkos::parallel_for(Kokkos::TeamThreadRange(team, offset_aerosol, mam4::pcnst), [&](const int ispc) {
-          constituent_fluxes(icol, ispc) -= dflx_col(ispc - offset_aerosol);
-        });
-=======
         Kokkos::parallel_for(
             Kokkos::TeamThreadRange(team, offset_aerosol, mam4::pcnst),
             [&](const int ispc) {
               constituent_fluxes(icol, ispc) -= dflx_col(ispc - offset_aerosol);
             });
->>>>>>> 04a5d180
       });  // parallel_for for the column loop
   Kokkos::fence();
 
