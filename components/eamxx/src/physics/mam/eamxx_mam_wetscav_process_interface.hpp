#ifndef EAMXX_MAM_WETSCAV_HPP
#define EAMXX_MAM_WETSCAV_HPP

// For MAM4 aerosol configuration
#include <physics/mam/mam_coupling.hpp>

// For declaring wetscav class derived from atm process class
#include <physics/mam/eamxx_mam_generic_process_interface.hpp>

// For component name
#include <string>

namespace scream {

/*
 * The class responsible to handle the aerosol wetscavenging
 *
 * The AD should store exactly ONE instance of this class stored
 * in its list of subcomponents (the AD should make sure of this).
 *
 */

class MAMWetscav : public MAMGenericInterface {
<<<<<<< HEAD
  using KT      = ekat::KokkosTypes<DefaultDevice>;
  using view_2d = typename KT::template view_2d<Real>;
=======
  using KT          = ekat::KokkosTypes<DefaultDevice>;
  using view_2d     = typename KT::template view_2d<Real>;
>>>>>>> 04a5d180
  using int_view_2d = typename KT::template view_2d<int>;

  // a thread team dispatched to a single vertical column
  using ThreadTeam = mam4::ThreadTeam;

 public:
  // Constructor
  MAMWetscav(const ekat::Comm &comm, const ekat::ParameterList &params);

  // The name of the subcomponent
  std::string name() const override { return "mam4_wetscav"; }

  // Set the grid and input output variables
  void set_grids(
      const std::shared_ptr<const GridsManager> grids_manager) override;

  // management of common atm process memory
  // ON HOST, returns the number of bytes of device memory needed by the above
  // Buffer type given the number of columns and vertical levels
  size_t requested_buffer_size_in_bytes() const override {
    return mam_coupling::buffer_size(ncol_, nlev_);
  }
  void init_buffers(const ATMBufferManager &buffer_manager) override;

  // Initialize variables
  void initialize_impl(const RunType run_type) override;

  // Run the process by one time step
  void run_impl(const double dt) override;

  // Finalize
  void finalize_impl() override{/*Do nothing*/};

 private:
  // -----------------------------------------------
  // Local variables
  // ------------------------------------------------

  // Number of aerosol modes
  static constexpr int ntot_amode_ = mam4::AeroConfig::num_modes();

  // Work arrays
  view_2d work_;
  int_view_2d isprx_;

  // TODO: Following variables are from convective parameterization (not
  // implemented yet in EAMxx), so should be zero for now

  view_2d sh_frac_;

  // Deep convective cloud fraction [fraction]
  view_2d dp_frac_;

  // Evaporation rate of shallow convective precipitation >=0. [kg/kg/s]
  view_2d evapcsh_;

  view_2d evapcdp_;

  // Rain production, shallow convection [kg/kg/s]
  view_2d rprdsh_;

  // Rain production, deep convection [kg/kg/s]
  view_2d rprddp_;

  // In cloud water mixing ratio, deep convection
  view_2d icwmrdp_;

  // In cloud water mixing ratio, shallow convection
  view_2d icwmrsh_;

  // Detraining cld H20 from deep convection [kg/kg/s]
  view_2d dlf_;

  // Aerosol states
  mam_coupling::AerosolState dry_aero_tends_;

  // aerosol state variables
  mam_coupling::AerosolState wet_aero_, dry_aero_;
  // wet mixing ratios (water species)
  mam_coupling::WetAtmosphere wet_atm_;
  // dry mixing ratios (water species)
  mam_coupling::DryAtmosphere dry_atm_;
  // workspace manager for internal local variables
  mam_coupling::Buffer buffer_;

};  // class MAMWetscav

}  // namespace scream

#endif  // EAMXX_MAM_WETSCAV_HPP<|MERGE_RESOLUTION|>--- conflicted
+++ resolved
@@ -21,13 +21,8 @@
  */
 
 class MAMWetscav : public MAMGenericInterface {
-<<<<<<< HEAD
-  using KT      = ekat::KokkosTypes<DefaultDevice>;
-  using view_2d = typename KT::template view_2d<Real>;
-=======
   using KT          = ekat::KokkosTypes<DefaultDevice>;
   using view_2d     = typename KT::template view_2d<Real>;
->>>>>>> 04a5d180
   using int_view_2d = typename KT::template view_2d<int>;
 
   // a thread team dispatched to a single vertical column
