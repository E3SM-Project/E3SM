--- conflicted
+++ resolved
@@ -99,13 +99,10 @@
   view_2d dlf_;
 
   int num_2d_scratch_ = 39;
-<<<<<<< HEAD
-=======
   //
   view_2d scavimptblnum_;
 
   view_2d scavimptblvol_;
->>>>>>> 2f2698b2
 
   // Aerosol states
   mam_coupling::AerosolState dry_aero_tends_;
