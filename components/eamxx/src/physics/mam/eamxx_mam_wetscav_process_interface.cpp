#include "physics/mam/eamxx_mam_wetscav_process_interface.hpp"

/*
-----------------------------------------------------------------
NOTES:
1. We should connect surface fluxes and add code to update the fluxes
2. Identify diagnostic variables and remove them from FM
3. Add assert statements to check output ranges
*/

namespace scream {

// =========================================================================================
MAMWetscav::MAMWetscav(const ekat::Comm &comm,
                       const ekat::ParameterList &params)
    : MAMGenericInterface(comm, params) {
  /* Anything that can be initialized without grid information can be
   * initialized here. Like universal constants, mam wetscav options.
   */
  check_fields_intervals_ =
      m_params.get<bool>("create_fields_interval_checks", false);
}

// ================================================================
//  SET_GRIDS
// ================================================================
void MAMWetscav::set_grids(
    const std::shared_ptr<const GridsManager> grids_manager) {
  using namespace ekat::units;

  grid_                 = grids_manager->get_grid("Physics");
  const auto &grid_name = grid_->name();

  ncol_ = grid_->get_num_local_dofs();       // Number of columns on this rank
  nlev_ = grid_->get_num_vertical_levels();  // Number of levels per column
  const int nmodes    = mam4::AeroConfig::num_modes();  // Number of modes
  constexpr int pcnst = mam4::aero_model::pcnst;

  // layout for 3D (2d horiz X 1d vertical) variables at level
  // midpoints/interfaces
  FieldLayout scalar3d_mid = grid_->get_3d_scalar_layout(true);
  FieldLayout scalar3d_int = grid_->get_3d_scalar_layout(false);

  // layout for 2D (1d horiz X 1d vertical) variables
  FieldLayout scalar2d = grid_->get_2d_scalar_layout();

  // layout for 3D (ncol, nmodes, nlevs)
  FieldLayout scalar3d_mid_nmodes = grid_->get_3d_vector_layout(
      true, nmodes, mam_coupling::num_modes_tag_name());

  // layout for 2D (ncol, pcnst)
  FieldLayout scalar2d_pconst =
      grid_->get_2d_vector_layout(pcnst, "num_phys_constants");

  // --------------------------------------------------------------------------
  // These variables are "required" or pure inputs for the process
  // --------------------------------------------------------------------------

  // ----------- Atmospheric quantities -------------
  // Specific humidity [kg/kg]
  add_tracers_wet_atm();
  add_fields_dry_atm();

  static constexpr auto m2 = m * m;
  static constexpr auto s2 = s * s;

  // Surface geopotential [m2/s2]
  add_field<Required>("phis", scalar2d, m2 / s2, grid_name);

  //----------- Variables from microphysics scheme -------------

  // Evaporation from stratiform rain [kg/kg/s]
  add_field<Required>("nevapr", scalar3d_mid, kg / kg / s, grid_name);

  // Stratiform rain production rate [kg/kg/s]
  add_field<Required>("precip_total_tend", scalar3d_mid, kg / kg / s,
                      grid_name);

  // For variables that are non dimensional (e.g., fractions etc.)
  static constexpr auto nondim = Units::nondimensional();

  //----------- Variables from macrophysics scheme -------------

  // Total cloud fraction [fraction]
  add_field<Required>("cldfrac_liq", scalar3d_mid, nondim, grid_name);

  // ---------------------------------------------------------------------
  // These variables are "updated" or inputs/outputs for the process
  // ---------------------------------------------------------------------
  // FIXME: we have not added code to update the surface fluxes.
  // -- surface fluxes (input/outpts) for the coupler's cam_out data struture
  // for the land model

  // Wet deposition of hydrophilic black carbon [kg/m2/s]
  add_field<Updated>("wetdep_hydrophilic_bc", scalar3d_mid, kg / m2 / s,
                     grid_name);

  // Dry deposition of hydrophilic black carbon [kg/m2/s]
  add_field<Updated>("drydep_hydrophilic_bc", scalar3d_mid, kg / m2 / s,
                     grid_name);

  // Wet deposition of hydrophilic organic carbon [kg/m2/s]
  add_field<Updated>("wetdep_hydrophilic_oc", scalar3d_mid, kg / m2 / s,
                     grid_name);

  // Dry deposition of hydrophilic organic carbon [kg/m2/s]
  add_field<Updated>("drydep_hydrophilic_oc", scalar3d_mid, kg / m2 / s,
                     grid_name);

  // Wet deposition of dust (bin1) [kg/m2/s]
  add_field<Updated>("wetdep_dust_bin1", scalar3d_mid, kg / m2 / s, grid_name);

  // Wet deposition of dust (bin2) [kg/m2/s]
  add_field<Updated>("wetdep_dust_bin2", scalar3d_mid, kg / m2 / s, grid_name);

  // Wet deposition of dust (bin3) [kg/m2/s]
  add_field<Updated>("wetdep_dust_bin3", scalar3d_mid, kg / m2 / s, grid_name);

  // Wet deposition of dust (bin4) [kg/m2/s]
  add_field<Updated>("wetdep_dust_bin4", scalar3d_mid, kg / m2 / s, grid_name);

  // Interstitial and cloudborne aerosol tracers of interest: mass (q) and
  // number (n) mixing ratios

  // NOTE: Interstitial aerosols are updated in the interface using the
  // "tendencies" from the wetscavenging process
  // add tracers, e.g., num_a1, soa_a1
  add_tracers_interstitial_aerosol();
  // add tracer gases, e.g., O3
  add_tracers_gases();
  // add fields e.g., num_c1, soa_c1
  add_fields_cloudborne_aerosol();

  // -------------------------------------------------------------
  // These variables are "Computed" or outputs for the process
  // -------------------------------------------------------------
  static constexpr auto m3 = m * m * m;

  // Aerosol dry particle diameter [m]
  add_field<Computed>("dgnum", scalar3d_mid_nmodes, m, grid_name);

  // Wet aerosol density [kg/m3]
  add_field<Computed>("wetdens", scalar3d_mid_nmodes, kg / m3, grid_name);

  // Aerosol water [kg/kg]
  add_field<Computed>("qaerwat", scalar3d_mid_nmodes, kg / kg, grid_name);

  // Wet aerosol diameter [m]
  add_field<Computed>("dgnumwet", scalar3d_mid_nmodes, m, grid_name);

  // Fraction of transported species that are insoluble [fraction]
  add_field<Computed>("fracis", scalar3d_mid, nondim, grid_name);

  // Aerosol wet deposition (interstitial) [kg/m2/s]
  add_field<Computed>("aerdepwetis", scalar2d_pconst, kg / m2 / s, grid_name);

  // Aerosol wet deposition (cloud water) [kg/m2/s]
  add_field<Computed>("aerdepwetcw", scalar2d_pconst, kg / m2 / s, grid_name);
}

// ================================================================
//  INIT_BUFFERS
// ================================================================
// ON HOST, initializeѕ the Buffer type with sufficient memory to store
// intermediate (dry) quantities on the given number of columns with the given
// number of vertical levels. Returns the number of bytes allocated.
void MAMWetscav::init_buffers(const ATMBufferManager &buffer_manager) {
  EKAT_REQUIRE_MSG(
      buffer_manager.allocated_bytes() >= requested_buffer_size_in_bytes(),
      "Error! Insufficient buffer size.\n");

  size_t used_mem =
      mam_coupling::init_buffer(buffer_manager, ncol_, nlev_, buffer_);
  EKAT_REQUIRE_MSG(used_mem == requested_buffer_size_in_bytes(),
                   "Error! Used memory != requested memory for MAMWetscav.");
}

// ================================================================
//  INITIALIZE_IMPL
// ================================================================
void MAMWetscav::initialize_impl(const RunType run_type) {
  // Check the interval values for the following fields used by this interface.
  // NOTE: We do not include aerosol and gas species, e.g., soa_a1, num_a1,
  // because we automatically added these fields.
  const std::map<std::string, std::pair<Real, Real>> ranges_wetscav = {
      // wetscav
      {"drydep_hydrophilic_bc", {-1e10, 1e10}},  // FIXME
      {"drydep_hydrophilic_oc", {-1e10, 1e10}},  // FIXME
      {"wetdep_dust_bin1", {-1e10, 1e10}},       // FIXME
      {"wetdep_dust_bin2", {-1e10, 1e10}},       // FIXME
      {"wetdep_dust_bin3", {-1e10, 1e10}},       // FIXME
      {"wetdep_dust_bin4", {-1e10, 1e10}},       // FIXME
      {"wetdep_hydrophilic_bc", {-1e10, 1e10}},  // FIXME
      {"wetdep_hydrophilic_oc", {-1e10, 1e10}},  // FIXME
      {"precip_total_tend", {-1e10, 1e10}},      // FIXME
      {"aerdepwetcw", {-1e10, 1e10}},            // FIXME
      {"aerdepwetis", {-1e10, 1e10}},            // FIXME
      {"fracis", {-1e10, 1e10}},                 // FIXME
      {"qaerwat", {-1e10, 1e10}}                 // FIXME
  };

  set_ranges_process(ranges_wetscav);
  add_interval_checks();
  // ---------------------------------------------------------------
  // Input fields read in from IC file, namelist or other processes
  // ---------------------------------------------------------------

  populate_wet_atm(wet_atm_);
  populate_dry_atm(dry_atm_, buffer_);
  // interstitial and cloudborne aerosol tracers of interest: mass (q) and
  // number (n) mixing ratios
  // It populates wet_aero struct (wet_aero_) with:
  // interstitial aerosol, e.g., soa_a_1
  populate_interstitial_wet_aero(wet_aero_);
  // gases, e.g., O3
  populate_gases_wet_aero(wet_aero_);
  // cloudborne aerosol, e.g., soa_c_1
  populate_cloudborne_wet_aero(wet_aero_);
  // It populates dry_aero struct (dry_aero_) with:
  // interstitial aerosol, e.g., soa_a_1
  populate_interstitial_dry_aero(dry_aero_, buffer_);
  // gases, e.g., O3
  populate_gases_dry_aero(dry_aero_, buffer_);
  // cloudborne aerosol, e.g., soa_c_1
  populate_cloudborne_dry_aero(dry_aero_, buffer_);

  dry_atm_.phis = get_field_in("phis").get_view<const Real *>();
  // NOTE: In populate_dry_atm we use cldfrac_tot
  dry_atm_.cldfrac = get_field_in("cldfrac_liq").get_view<const Real **>();

  //---------------------------------------------------------------------------------
  // Allocate memory
  //---------------------------------------------------------------------------------
  // Alllocate aerosol-related gas tendencies
  for(int g = 0; g < mam_coupling::num_aero_gases(); ++g) {
    dry_aero_tends_.gas_mmr[g] = view_2d("gas_mmr", ncol_, nlev_);
  }

  // Allocate aerosol state tendencies (interstitial aerosols only)
  for(int imode = 0; imode < mam_coupling::num_aero_modes(); ++imode) {
    dry_aero_tends_.int_aero_nmr[imode] = view_2d("int_aero_nmr", ncol_, nlev_);

    for(int ispec = 0; ispec < mam_coupling::num_aero_species(); ++ispec) {
      dry_aero_tends_.int_aero_mmr[imode][ispec] =
          view_2d("int_aero_mmr", ncol_, nlev_);
    }
  }

  // Allocate work array
  const int work_len = mam4::wetdep::get_aero_model_wetdep_work_len();
  work_              = view_2d("work", ncol_, work_len);
  isprx_             = int_view_2d("isprx", ncol_, nlev_);
  // TODO: Following variables are from convective parameterization (not
  // implemented yet in EAMxx), so should be zero for now

  sh_frac_ = view_2d("sh_frac", ncol_, nlev_);
  Kokkos::deep_copy(sh_frac_, 0);

  // Deep convective cloud fraction [fraction]
  dp_frac_ = view_2d("dp_frac", ncol_, nlev_);
  Kokkos::deep_copy(dp_frac_, 0);

  // Evaporation rate of shallow convective precipitation >=0. [kg/kg/s]
  evapcsh_ = view_2d("evapcsh", ncol_, nlev_);
  Kokkos::deep_copy(evapcsh_, 0);

  // Evaporation rate of deep convective precipitation >=0. [kg/kg/s]
  evapcdp_ = view_2d("evapcdp", ncol_, nlev_);
  Kokkos::deep_copy(evapcdp_, 0);

  // Rain production, shallow convection [kg/kg/s]
  rprdsh_ = view_2d("rprdsh", ncol_, nlev_);
  Kokkos::deep_copy(rprdsh_, 0);

  // Rain production, deep convection [kg/kg/s]
  rprddp_ = view_2d("rprddp", ncol_, nlev_);
  Kokkos::deep_copy(rprddp_, 0);

  // In cloud water mixing ratio, deep convection
  icwmrdp_ = view_2d("icwmrdp", ncol_, nlev_);
  Kokkos::deep_copy(icwmrdp_, 0);

  // In cloud water mixing ratio, shallow convection
  icwmrsh_ = view_2d("icwmrsh", ncol_, nlev_);
  Kokkos::deep_copy(icwmrsh_, 0);

  // Detraining cld H20 from deep convection [kg/kg/s]
  dlf_ = view_2d("dlf", ncol_, nlev_);
  Kokkos::deep_copy(dlf_, 0);
}

// ================================================================
//  RUN_IMPL
// ================================================================
void MAMWetscav::run_impl(const double dt) {
  const auto scan_policy = ekat::ExeSpaceUtils<
      KT::ExeSpace>::get_thread_range_parallel_scan_team_policy(ncol_, nlev_);

  // preprocess input -- needs a scan for the calculation of all variables
  // needed by this process or setting up MAM4xx classes and their objects
  pre_process(wet_aero_, dry_aero_, wet_atm_, dry_atm_);
  Kokkos::fence();

  const mam_coupling::DryAtmosphere &dry_atm = dry_atm_;
  const auto &dry_aero                       = dry_aero_;
  const auto &work                           = work_;
  const auto &isprx                          = isprx_;
  const auto &dry_aero_tends                 = dry_aero_tends_;

  // ---------------------------------------------------------------
  // These variables are "required" or pure inputs for the process
  // ---------------------------------------------------------------

  //----------- Variables from convective scheme -------------

  // TODO: Following variables are from convective parameterization (not
  // implemented yet in EAMxx), so should be zero for now

  auto sh_frac = sh_frac_;

  // Deep convective cloud fraction [fraction]
  auto dp_frac = dp_frac_;

  // Evaporation rate of shallow convective precipitation >=0. [kg/kg/s]
  auto evapcsh = evapcsh_;

  // Evaporation rate of deep convective precipitation >=0. [kg/kg/s]
  auto evapcdp = evapcdp_;

  // Rain production, shallow convection [kg/kg/s]
  auto rprdsh = rprdsh_;

  // Rain production, deep convection [kg/kg/s]
  auto rprddp = rprddp_;

  // In cloud water mixing ratio, deep convection
  auto icwmrdp = icwmrdp_;

  // In cloud water mixing ratio, shallow convection
  auto icwmrsh = icwmrsh_;

  // Detraining cld H20 from deep convection [kg/kg/s]
  auto dlf = dlf_;

  //----------- Variables from macrophysics scheme -------------
  // Total cloud fraction
  auto cldt = get_field_in("cldfrac_liq").get_view<const Real **>();

  //----------- Variables from microphysics scheme -------------

  // Evaporation from stratiform rain [kg/kg/s]
  auto nevapr = get_field_in("nevapr").get_view<const Real **>();

  // Stratiform rain production rate [kg/kg/s]
  auto prain = get_field_in("precip_total_tend").get_view<const Real **>();
  // ------------------------------------------------------------------
  // These variables are "Computed" or pure outputs for the process
  // ------------------------------------------------------------------

  const auto aerdepwetis = get_field_out("aerdepwetis").get_view<Real **>();
  const auto aerdepwetcw = get_field_out("aerdepwetcw").get_view<Real **>();

  const auto wet_geometric_mean_diameter_i =
      get_field_out("dgnumwet").get_view<Real ***>();
  const auto dry_geometric_mean_diameter_i =
      get_field_out("dgnum").get_view<Real ***>();
  const auto qaerwat = get_field_out("qaerwat").get_view<Real ***>();
  const auto wetdens = get_field_out("wetdens").get_view<Real ***>();

  const auto policy =
      ekat::ExeSpaceUtils<KT::ExeSpace>::get_default_team_policy(ncol_, nlev_);

  // Making a local copy of 'nlev_' because we cannot use a member of a class
  // inside a parallel_for.
  const int nlev = nlev_;

  // Zero out tendencies otherwise, they are initialized to junk values
  for(int m = 0; m < mam_coupling::num_aero_modes(); ++m) {
    Kokkos::deep_copy(dry_aero_tends_.int_aero_nmr[m], 0);
    for(int a = 0; a < mam4::num_species_mode(m); ++a) {
      Kokkos::deep_copy(dry_aero_tends_.int_aero_mmr[m][a], 0);
    }
  }

  Real scavimptblnum[mam4::aero_model::nimptblgrow_total]
<<<<<<< HEAD
                          [mam4::AeroConfig::num_modes()];
  Real scavimptblvol[mam4::aero_model::nimptblgrow_total]
                          [mam4::AeroConfig::num_modes()];
=======
                    [mam4::AeroConfig::num_modes()];
  Real scavimptblvol[mam4::aero_model::nimptblgrow_total]
                    [mam4::AeroConfig::num_modes()];
>>>>>>> 04a5d180

  mam4::wetdep::init_scavimptbl(scavimptblvol, scavimptblnum);

  // Loop over atmosphere columns
  Kokkos::parallel_for(
      policy, KOKKOS_LAMBDA(const ThreadTeam &team) {
        const int icol = team.league_rank();  // column index

        const auto atm = mam_coupling::atmosphere_for_column(dry_atm, icol);
        // set surface state data
        // fetch column-specific subviews into aerosol prognostics
        mam4::Prognostics progs =
            mam_coupling::aerosols_for_column(dry_aero, icol);
        // fetch column-specific subviews into aerosol tendencies
        // Note: we are only updating interstitial aerosols.
        mam4::Tendencies tends =
            mam_coupling::interstitial_aerosols_tendencies_for_column(
                dry_aero_tends, icol);
        /// shallow_convective_precipitation_production
        const auto rprdsh_icol = ekat::subview(rprdsh, icol);
        // deep_convective_precipitation_production
        const auto rprddp_icol = ekat::subview(rprddp, icol);
        // deep_convective_precipitation_evaporation
        const auto evapcdp_icol = ekat::subview(evapcdp, icol);
        // shallow_convective_precipitation_evaporation =
        const auto evapcsh_icol = ekat::subview(evapcsh, icol);
        // deep_convective_cloud_fraction
        const auto dp_frac_icol = ekat::subview(dp_frac, icol);
        // shallow_convective_cloud_fraction    =
        const auto sh_frac_icol = ekat::subview(sh_frac, icol);

        const auto icwmrdp_col  = ekat::subview(icwmrdp, icol);
        const auto icwmrsh_icol = ekat::subview(icwmrsh, icol);
        const auto nevapr_icol  = ekat::subview(nevapr, icol);
        const auto cldt_icol    = ekat::subview(cldt, icol);

        const auto dlf_icol   = ekat::subview(dlf, icol);
        auto aerdepwetis_icol = ekat::subview(aerdepwetis, icol);
        auto aerdepwetcw_icol = ekat::subview(aerdepwetcw, icol);
        auto work_icol        = ekat::subview(work, icol);
        auto wet_diameter_icol =
            ekat::subview(wet_geometric_mean_diameter_i, icol);
        auto dry_diameter_icol =
            ekat::subview(dry_geometric_mean_diameter_i, icol);
        auto qaerwat_icol     = ekat::subview(qaerwat, icol);
        auto wetdens_icol     = ekat::subview(wetdens, icol);
        const auto prain_icol = ekat::subview(prain, icol);

        auto isprx_icol = ekat::subview(isprx, icol);

        mam4::wetdep::aero_model_wetdep(
            team, atm, progs, tends, dt,
            // inputs
            cldt_icol, rprdsh_icol, rprddp_icol, evapcdp_icol, evapcsh_icol,
            dp_frac_icol, sh_frac_icol, icwmrdp_col, icwmrsh_icol, nevapr_icol,
            dlf_icol, prain_icol, scavimptblnum, scavimptblvol,
            // outputs
            wet_diameter_icol, dry_diameter_icol, qaerwat_icol, wetdens_icol,
            aerdepwetis_icol, aerdepwetcw_icol, work_icol, isprx_icol);
        team.team_barrier();
        // update interstitial aerosol state
        Kokkos::parallel_for(Kokkos::TeamVectorRange(team, nlev), [&](int kk) {
          for(int m = 0; m < mam_coupling::num_aero_modes(); ++m) {
            const auto n_mode_i       = progs.n_mode_i[m];
            const auto tends_n_mode_i = tends.n_mode_i[m];
            n_mode_i(kk) += tends_n_mode_i(kk) * dt;
            for(int a = 0; a < mam4::num_species_mode(m); ++a) {
              const auto q_aero_i       = progs.q_aero_i[m][a];
              const auto tends_q_aero_i = tends.q_aero_i[m][a];
              q_aero_i(kk) += tends_q_aero_i(kk) * dt;
            }
          }
        });  // parallel_for for update interstitial aerosol state
      });    // icol parallel_for loop

  // call post processing to convert dry mixing ratios to wet mixing ratios
  // and update the state
  Kokkos::fence();
  post_process(wet_aero_, dry_aero_, dry_atm_);
  Kokkos::fence();  // wait before returning to calling function
}

// =========================================================================================
}  // namespace scream<|MERGE_RESOLUTION|>--- conflicted
+++ resolved
@@ -383,15 +383,9 @@
   }
 
   Real scavimptblnum[mam4::aero_model::nimptblgrow_total]
-<<<<<<< HEAD
-                          [mam4::AeroConfig::num_modes()];
-  Real scavimptblvol[mam4::aero_model::nimptblgrow_total]
-                          [mam4::AeroConfig::num_modes()];
-=======
                     [mam4::AeroConfig::num_modes()];
   Real scavimptblvol[mam4::aero_model::nimptblgrow_total]
                     [mam4::AeroConfig::num_modes()];
->>>>>>> 04a5d180
 
   mam4::wetdep::init_scavimptbl(scavimptblvol, scavimptblnum);
 
