#ifndef EAMXX_MAM_ACI_FUNCTION_HPP
#define EAMXX_MAM_ACI_FUNCTION_HPP

#include <ekat/kokkos/ekat_subview_utils.hpp>
#include <mam4xx/mam4.hpp>
#include <share/util/eamxx_common_physics_functions.hpp>

namespace scream {

namespace {

void compute_w0_and_rho(haero::ThreadTeamPolicy team_policy,
                        const mam_coupling::DryAtmosphere &dry_atmosphere,
                        const int top_lev, const int nlev,
                        // output
                        MAMAci::view_2d w0, MAMAci::view_2d rho) {
  MAMAci::const_view_2d omega = dry_atmosphere.omega;
  MAMAci::const_view_2d T_mid = dry_atmosphere.T_mid;
  MAMAci::const_view_2d p_mid = dry_atmosphere.p_mid;
  Kokkos::parallel_for(
      team_policy, KOKKOS_LAMBDA(const haero::ThreadTeam &team) {
        const int icol = team.league_rank();
        // Get physical constants
        using C                      = physics::Constants<Real>;
        static constexpr auto gravit = C::gravit;  // Gravity [m/s2]
        // Gas constant for dry air [J/(kg*K) or J/Kg/K]
        static constexpr auto rair = C::Rair;
        Kokkos::parallel_for(Kokkos::TeamVectorRange(team, 0u, top_lev),
                             [&](int kk) {
                               w0(icol, kk)  = 0;
                               rho(icol, kk) = -999.0;
                             });
        Kokkos::parallel_for(
            Kokkos::TeamVectorRange(team, top_lev, nlev), [&](int kk) {
              rho(icol, kk) = p_mid(icol, kk) / (rair * T_mid(icol, kk));
              w0(icol, kk)  = -1.0 * omega(icol, kk) / (rho(icol, kk) * gravit);
            });
      });
}

void compute_tke_at_interfaces(haero::ThreadTeamPolicy team_policy,
                               const MAMAci::const_view_2d var_mid,
                               const MAMAci::view_2d dz, const int nlev_,
                               MAMAci::view_2d w_sec_int,
                               // output
                               MAMAci::view_2d tke) {
  using CO = scream::ColumnOps<DefaultDevice, Real>;

  Kokkos::parallel_for(
      team_policy, KOKKOS_LAMBDA(const haero::ThreadTeam &team) {
        const int icol = team.league_rank();

        const auto var_mid_col   = ekat::subview(var_mid, icol);
        const auto w_sec_int_col = ekat::subview(w_sec_int, icol);
        const auto dz_col        = ekat::subview(dz, icol);

        const Real bc_top = var_mid_col(0);
        const Real bc_bot = var_mid_col(nlev_ - 1);

        CO::compute_interface_values_linear(team, nlev_, var_mid_col, dz_col,
                                            bc_top, bc_bot, w_sec_int_col);
        team.team_barrier();
        Kokkos::parallel_for(
            Kokkos::TeamVectorRange(team, nlev_ + 1),
            [&](int kk) { tke(icol, kk) = (3.0 / 2.0) * w_sec_int(icol, kk); });
      });
}

void compute_subgrid_scale_velocities(
    haero::ThreadTeamPolicy team_policy, const MAMAci::const_view_2d tke,
    const Real wsubmin, const int top_lev, const int nlev,
    // output
    MAMAci::view_2d wsub, MAMAci::view_2d wsubice, MAMAci::view_2d wsig) {
  Kokkos::parallel_for(
      team_policy, KOKKOS_LAMBDA(const haero::ThreadTeam &team) {
        const int icol = team.league_rank();
        // More refined computation of sub-grid vertical velocity
        // Set to be zero at the surface by initialization.
        Kokkos::parallel_for(Kokkos::TeamVectorRange(team, top_lev),
                             [&](int kk) {
                               wsub(icol, kk)    = wsubmin;
                               wsubice(icol, kk) = 0.001;
                               wsig(icol, kk)    = 0.001;
                             });
        // parallel_for ranges do not overlap, no need for barrier.
        Kokkos::parallel_for(
            Kokkos::TeamVectorRange(team, top_lev, nlev), [&](int kk) {
              wsub(icol, kk) = haero::sqrt(
                  0.5 * (tke(icol, kk) + tke(icol, kk + 1)) * (2.0 / 3.0));
              wsig(icol, kk) =
                  mam4::utils::min_max_bound(0.001, 10.0, wsub(icol, kk));
              wsubice(icol, kk) =
                  mam4::utils::min_max_bound(0.2, 10.0, wsub(icol, kk));
              wsub(icol, kk) = haero::max(wsubmin, wsub(icol, kk));
            });
      });
}

void compute_nucleate_ice_tendencies(
    const mam4::NucleateIce &nucleate_ice, haero::ThreadTeamPolicy team_policy,
    const mam_coupling::DryAtmosphere &dry_atmosphere,
    const mam_coupling::AerosolState &dry_aero, const MAMAci::view_2d wsubice,
    const MAMAci::view_2d aitken_dry_dia, const int nlev, const double dt,
    // output
    MAMAci::view_2d nihf, MAMAci::view_2d niim, MAMAci::view_2d nidep,
    MAMAci::view_2d nimey, MAMAci::view_2d naai_hom,
    // ## output used by other processes ##
    MAMAci::view_2d naai) {
  //-------------------------------------------------------------
  // Get number of activated aerosol for ice nucleation (naai)
  // from ice nucleation
  //-------------------------------------------------------------

  Kokkos::parallel_for(
      team_policy, KOKKOS_LAMBDA(const haero::ThreadTeam &team) {
        const int icol = team.league_rank();
        //---------------------------------------------------------------------
        //   Set up surface, pronostics atmosphere, diagnostics, and tendencies
        //   classes.
        //---------------------------------------------------------------------

        // For compute_tendecies interface only, this structure is empty
        haero::Surface surf{};

        // Store interstitial and cld borne aerosols in "progrs" struture
        mam4::Prognostics progs =
            mam_coupling::aerosols_for_column(dry_aero, icol);

        // Store atmopsheric vars (Tmid, Pmid, cloud fraction, qv, wsubmin)
        haero::Atmosphere haero_atm =
            atmosphere_for_column(dry_atmosphere, icol);

        // Update the updraft velocity needed by nucleation to be "wsubice"
        // in the haero_atm object
        haero_atm.updraft_vel_ice_nucleation = ekat::subview(wsubice, icol);

        // All the output from this process is diagnotics; creates "diags" with
        // nlev column length
        mam4::Diagnostics diags(nlev);

        // Aitken mode index
        const int aitken_idx = static_cast<int>(mam4::ModeIndex::Aitken);
        diags.dry_geometric_mean_diameter_i[aitken_idx] =
            ekat::subview(aitken_dry_dia, icol);

        // These are the fields that are updated. Taking subviews means that
        // the nihf, niim, nidep, nimey, naai_hom, and naai fields are updated
        // in nucleate_ice.compute_tendencies.
        diags.icenuc_num_hetfrz = ekat::subview(nihf, icol);
        diags.icenuc_num_immfrz = ekat::subview(niim, icol);
        diags.icenuc_num_depnuc = ekat::subview(nidep, icol);
        diags.icenuc_num_meydep = ekat::subview(nimey, icol);

        // naai and naai_hom are the outputs needed for nucleate_ice and these
        // are not tendencies.
        diags.num_act_aerosol_ice_nucle_hom = ekat::subview(naai_hom, icol);
        diags.num_act_aerosol_ice_nucle     = ekat::subview(naai, icol);

        // grab views from the buffer to store tendencies, not used as all
        // values are store in diags above.
        const mam4::Tendencies tends(nlev);  // not used
        const mam4::AeroConfig aero_config;
        const Real t = 0;  // not used
        nucleate_ice.compute_tendencies(aero_config, team, t, dt, haero_atm,
                                        surf, progs, diags, tends);
      });
}
void store_liquid_cloud_fraction(
    haero::ThreadTeamPolicy team_policy,
    const mam_coupling::DryAtmosphere &dry_atmosphere,
    const MAMAci::const_view_2d liqcldf,
    const MAMAci::const_view_2d liqcldf_prev, const int top_lev, const int nlev,
    // output
    MAMAci::view_2d cloud_frac, MAMAci::view_2d cloud_frac_prev) {
  MAMAci::const_view_2d qc = dry_atmosphere.qc;
  MAMAci::const_view_2d qi = dry_atmosphere.qi;
  Kokkos::parallel_for(
      team_policy, KOKKOS_LAMBDA(const haero::ThreadTeam &team) {
        const int icol = team.league_rank();
        //-------------------------------------------------------------
        // Get old and new liquid cloud fractions when amount of cloud
        // is above qsmall threshold value
        //-------------------------------------------------------------
        // cut-off for cloud amount (ice or liquid)
        static constexpr auto qsmall = 1e-18;  // BAD_CONSTANT
        Kokkos::parallel_for(
            Kokkos::TeamVectorRange(team, top_lev, nlev), [&](int kk) {
              if((qc(icol, kk) + qi(icol, kk)) > qsmall) {
                cloud_frac(icol, kk)      = liqcldf(icol, kk);
                cloud_frac_prev(icol, kk) = liqcldf_prev(icol, kk);
              } else {
                cloud_frac(icol, kk)      = 0;
                cloud_frac_prev(icol, kk) = 0;
              }
            });
      });
}

void call_function_dropmixnuc(
    haero::ThreadTeamPolicy team_policy, const Real dt,
    mam_coupling::DryAtmosphere &dry_atmosphere, const MAMAci::view_2d rpdel,
    const MAMAci::const_view_2d kvh_mid, const MAMAci::view_2d kvh_int,
    const MAMAci::view_2d wsub, const MAMAci::view_2d cloud_frac,
    const MAMAci::view_2d cloud_frac_prev,
    const mam_coupling::AerosolState &dry_aero, const int nlev,
<<<<<<< HEAD
    const int top_lev,
    const bool &enable_aero_vertical_mix,
=======
    const int top_lev, const bool &enable_aero_vertical_mix,
>>>>>>> 04a5d180

    // Following outputs are all diagnostics
    MAMAci::view_2d coltend[mam4::ndrop::ncnst_tot],
    MAMAci::view_2d coltend_cw[mam4::ndrop::ncnst_tot], MAMAci::view_2d qcld,
    MAMAci::view_2d ndropcol, MAMAci::view_2d ndropmix, MAMAci::view_2d nsource,
    MAMAci::view_2d wtke, MAMAci::view_3d ccn,

    // ## outputs to be used by other processes ##
    // qqcw_fld_work should be directly assigned to the cloud borne aerosols
    MAMAci::view_2d qqcw_fld_work[mam4::ndrop::ncnst_tot],

    // ptend_q are the tendencies to the interstitial aerosols
    MAMAci::view_2d ptend_q[mam4::aero_model::pcnst],

    // factnum is used by the hetrozenous freezing
    MAMAci::view_3d factnum,

    // tendnd is used by microphysics scheme (e.g. P3)
    MAMAci::view_2d tendnd,

    // ## work arrays ##
    MAMAci::view_2d raercol_cw[mam4::ndrop::pver][2],
    MAMAci::view_2d raercol[mam4::ndrop::pver][2], MAMAci::view_3d state_q_work,
    MAMAci::view_3d nact, MAMAci::view_3d mact,
    MAMAci::view_2d dropmixnuc_scratch_mem[MAMAci::dropmix_scratch_]) {
  using CO = scream::ColumnOps<DefaultDevice, Real>;
  // Extract atmosphere variables
  MAMAci::const_view_2d T_mid  = dry_atmosphere.T_mid;
  MAMAci::const_view_2d p_mid  = dry_atmosphere.p_mid;
  MAMAci::const_view_2d zm     = dry_atmosphere.z_mid;
  MAMAci::const_view_2d pdel   = dry_atmosphere.p_del;
  MAMAci::const_view_2d p_int  = dry_atmosphere.p_int;
  MAMAci::const_view_2d nc     = dry_atmosphere.nc;
  MAMAci::const_view_2d atm_dz = dry_atmosphere.dz;

  //----------------------------------------------------------------------
  // ## Declare local variables for class variables
  //(FIXME: GPU hack, revisit this)
  //----------------------------------------------------------------------
  MAMAci::view_2d loc_raercol_cw[mam4::ndrop::pver][2];
  MAMAci::view_2d loc_raercol[mam4::ndrop::pver][2];
  MAMAci::view_2d loc_qqcw[mam4::ndrop::ncnst_tot];
  MAMAci::view_2d loc_ptend_q[mam4::aero_model::pcnst];
  MAMAci::view_2d loc_coltend[mam4::ndrop::ncnst_tot];
  MAMAci::view_2d loc_coltend_cw[mam4::ndrop::ncnst_tot];

  for(int i = 0; i < mam4::ndrop::pver; ++i) {
    for(int j = 0; j < 2; ++j) {
      loc_raercol_cw[i][j] = raercol_cw[i][j];
      loc_raercol[i][j]    = raercol[i][j];
    }
  }

  for(int i = 0; i < mam4::ndrop::ncnst_tot; ++i) {
    loc_coltend[i]    = coltend[i];
    loc_coltend_cw[i] = coltend_cw[i];
  }

  for(int i = 0; i < mam4::aero_model::pcnst; ++i) loc_ptend_q[i] = ptend_q[i];

  MAMAci::view_2d qqcw_fld_work_loc[25];
  for(int i = 0; i < mam4::ndrop::ncnst_tot; ++i)
    qqcw_fld_work_loc[i] = qqcw_fld_work[i];

  MAMAci::view_3d state_q_work_loc = state_q_work;

  //----------------------------------------------------------------------
  // ## Assign scratch memory for work variables
  //----------------------------------------------------------------------

  MAMAci::view_2d eddy_diff    = dropmixnuc_scratch_mem[0];
  MAMAci::view_2d zn           = dropmixnuc_scratch_mem[1];
  MAMAci::view_2d csbot        = dropmixnuc_scratch_mem[2];
  MAMAci::view_2d zs           = dropmixnuc_scratch_mem[3];
  MAMAci::view_2d overlapp     = dropmixnuc_scratch_mem[4];
  MAMAci::view_2d overlapm     = dropmixnuc_scratch_mem[5];
  MAMAci::view_2d eddy_diff_kp = dropmixnuc_scratch_mem[6];
  MAMAci::view_2d eddy_diff_km = dropmixnuc_scratch_mem[7];
  MAMAci::view_2d qncld        = dropmixnuc_scratch_mem[8];
  MAMAci::view_2d srcn         = dropmixnuc_scratch_mem[9];
  MAMAci::view_2d source       = dropmixnuc_scratch_mem[10];
  MAMAci::view_2d dz           = dropmixnuc_scratch_mem[11];
  MAMAci::view_2d csbot_cscen  = dropmixnuc_scratch_mem[12];
  MAMAci::view_2d raertend     = dropmixnuc_scratch_mem[13];
  MAMAci::view_2d qqcwtend     = dropmixnuc_scratch_mem[14];

  //---------------------------------------------------------------------------
  // ## Initialize the ndrop class.
  //---------------------------------------------------------------------------
  const int ntot_amode        = mam_coupling::num_aero_modes();
  const int maxd_aspectype    = mam4::ndrop::maxd_aspectype;
  const int nspec_max         = mam4::ndrop::nspec_max;
  int nspec_amode[ntot_amode] = {};
  int lspectype_amode[maxd_aspectype][ntot_amode] = {};
  int lmassptr_amode[maxd_aspectype][ntot_amode]  = {};
  int numptr_amode[ntot_amode]                    = {};
  int mam_idx[ntot_amode][nspec_max]              = {};
  int mam_cnst_idx[ntot_amode][nspec_max]         = {};

  Real specdens_amode[maxd_aspectype] = {};
  Real spechygro[maxd_aspectype]      = {};
  Real exp45logsig[ntot_amode] = {}, alogsig[ntot_amode] = {},
       num2vol_ratio_min_nmodes[ntot_amode] = {},
       num2vol_ratio_max_nmodes[ntot_amode] = {};
  Real aten                                 = 0;
  mam4::ndrop::get_e3sm_parameters(nspec_amode, lspectype_amode, lmassptr_amode,
                                   numptr_amode, specdens_amode, spechygro,
                                   mam_idx, mam_cnst_idx);
  mam4::ndrop::ndrop_init(exp45logsig, alogsig, aten, num2vol_ratio_min_nmodes,
                          num2vol_ratio_max_nmodes);
  //---------------------------------------------------------------------------
  //---------------------------------------------------------------------------
  const bool local_enable_aero_vertical_mix = enable_aero_vertical_mix;
  Kokkos::parallel_for(
      team_policy, KOKKOS_LAMBDA(const haero::ThreadTeam &team) {
        const int icol = team.league_rank();
        // for (int icol=0; icol<5; ++icol){
        mam4::ndrop::View1D raercol_cw_view[mam4::ndrop::pver][2];
        mam4::ndrop::View1D raercol_view[mam4::ndrop::pver][2];
        for(int i = 0; i < mam4::ndrop::pver; ++i) {
          for(int j = 0; j < 2; ++j) {
            raercol_cw_view[i][j] = ekat::subview(loc_raercol_cw[i][j], icol);
            raercol_view[i][j]    = ekat::subview(loc_raercol[i][j], icol);
          }
        }
        mam4::ColumnView qqcw_view[mam4::ndrop::ncnst_tot];
        for(int i = 0; i < mam4::ndrop::ncnst_tot; ++i) {
          qqcw_view[i] = ekat::subview(qqcw_fld_work_loc[i], icol);
        }
        mam4::ColumnView ptend_q_view[mam4::aero_model::pcnst];
        for(int i = 0; i < mam4::aero_model::pcnst; ++i) {
          ptend_q_view[i] = ekat::subview(loc_ptend_q[i], icol);
        }
        mam4::ColumnView coltend_view[mam4::ndrop::ncnst_tot],
            coltend_cw_view[mam4::ndrop::ncnst_tot];
        for(int i = 0; i < mam4::ndrop::ncnst_tot; ++i) {
          coltend_view[i]    = ekat::subview(loc_coltend[i], icol);
          coltend_cw_view[i] = ekat::subview(loc_coltend_cw[i], icol);
        }

        // To construct state_q, we need fields from Prognostics (aerosols)
        //  and Atmosphere (water species such as qv, qc etc.)

        // get prognostics
        mam4::Prognostics progs_at_col = aerosols_for_column(dry_aero, icol);

        // get atmospheric quantities
        haero::Atmosphere haero_atm =
            atmosphere_for_column(dry_atmosphere, icol);

        // Compute kvh at interfaces
        const auto kvh_mid_col = ekat::subview(kvh_mid, icol);
        const auto kvh_int_col = ekat::subview(kvh_int, icol);
        const auto dz_col      = ekat::subview(atm_dz, icol);

        const Real bc_top = kvh_mid_col(0);
        const Real bc_bot = kvh_mid_col(nlev - 1);

        CO::compute_interface_values_linear(team, nlev, kvh_mid_col, dz_col,
                                            bc_top, bc_bot, kvh_int_col);

        // Construct state_q (interstitial) and qqcw (cloud borne) arrays
        constexpr auto pver = mam4::ndrop::pver;
        Kokkos::parallel_for(
            Kokkos::TeamVectorRange(team, pver), [&](int klev) {
              Real state_q_at_lev_col[mam4::aero_model::pcnst] = {};

              // get state_q at a grid cell (col,lev)
              // NOTE: The order of species in state_q_at_lev_col
              // is the same as in E3SM state%q array
              mam4::utils::extract_stateq_from_prognostics(
                  progs_at_col, haero_atm, state_q_at_lev_col, klev);

              // get the start index for aerosols species in the state_q array
              int istart = mam4::utils::aero_start_ind();

              // create colum views of state_q
              for(int icnst = istart; icnst < mam4::aero_model::pcnst;
                  ++icnst) {
                state_q_work_loc(icol, klev, icnst) = state_q_at_lev_col[icnst];
              }

              // get qqcw at a grid cell (col,lev)
              // NOTE: The layout for qqcw array is based on mam_idx in
              // dropmixnuc. To mimic that, we are using the following for-loops
              int ind_qqcw = 0;
              for(int m = 0; m < mam_coupling::num_aero_modes(); ++m) {
                qqcw_view[ind_qqcw](klev) =
                    dry_aero.cld_aero_nmr[m](icol, klev);
                ++ind_qqcw;
                for(int a = 0; a < mam_coupling::num_aero_species(); ++a) {
                  if(dry_aero.cld_aero_mmr[m][a].data()) {
                    qqcw_view[ind_qqcw](klev) =
                        dry_aero.cld_aero_mmr[m][a](icol, klev);
                    ++ind_qqcw;
                  }
                }
              }
            });
        team.team_barrier();
        mam4::ndrop::dropmixnuc(
            team, dt, ekat::subview(T_mid, icol), ekat::subview(p_mid, icol),
            ekat::subview(p_int, icol), ekat::subview(pdel, icol),
            ekat::subview(rpdel, icol),
            // in zm[kk] - zm[kk+1], for pver zm[kk-1] - zm[kk]
            ekat::subview(zm, icol), ekat::subview(state_q_work_loc, icol),
            ekat::subview(nc, icol), ekat::subview(kvh_int, icol),  // kvh[kk+1]
            ekat::subview(cloud_frac, icol), lspectype_amode, specdens_amode,
            spechygro, lmassptr_amode, num2vol_ratio_min_nmodes,
            num2vol_ratio_max_nmodes, numptr_amode, nspec_amode, exp45logsig,
            alogsig, aten, mam_idx, mam_cnst_idx,
            local_enable_aero_vertical_mix, ekat::subview(qcld, icol),  // out
            ekat::subview(wsub, icol),                                  // in
            ekat::subview(cloud_frac_prev, icol),                       // in
            qqcw_view,                                                  // inout
            ptend_q_view, ekat::subview(tendnd, icol),
            ekat::subview(factnum, icol), ekat::subview(ndropcol, icol),
            ekat::subview(ndropmix, icol), ekat::subview(nsource, icol),
            ekat::subview(wtke, icol), ekat::subview(ccn, icol), coltend_view,
<<<<<<< HEAD
            coltend_cw_view,
            top_lev,
=======
            coltend_cw_view, top_lev,
>>>>>>> 04a5d180
            // work arrays
            raercol_cw_view, raercol_view, ekat::subview(nact, icol),
            ekat::subview(mact, icol), ekat::subview(eddy_diff, icol),
            ekat::subview(zn, icol), ekat::subview(csbot, icol),
            ekat::subview(zs, icol), ekat::subview(overlapp, icol),
            ekat::subview(overlapm, icol), ekat::subview(eddy_diff_kp, icol),
            ekat::subview(eddy_diff_km, icol), ekat::subview(qncld, icol),
            ekat::subview(srcn, icol), ekat::subview(source, icol),
            ekat::subview(dz, icol), ekat::subview(csbot_cscen, icol),
            ekat::subview(raertend, icol), ekat::subview(qqcwtend, icol));
      });
}

// Update cloud borne aerosols
void update_cloud_borne_aerosols(
    const MAMAci::view_2d qqcw_fld_work[mam4::ndrop::ncnst_tot], const int nlev,
    // output
    mam_coupling::AerosolState &dry_aero) {
  int ind_qqcw = 0;
  for(int m = 0; m < mam_coupling::num_aero_modes(); ++m) {
    Kokkos::deep_copy(dry_aero.cld_aero_nmr[m], qqcw_fld_work[ind_qqcw]);
    ++ind_qqcw;
    for(int a = 0; a < mam_coupling::num_aero_species(); ++a) {
      if(dry_aero.cld_aero_mmr[m][a].data()) {
        Kokkos::deep_copy(dry_aero.cld_aero_mmr[m][a], qqcw_fld_work[ind_qqcw]);
        ++ind_qqcw;
      }
    }
  }
}

// Update interstitial aerosols using tendencies- cols and levs
void update_interstitial_aerosols(
    haero::ThreadTeamPolicy team_policy,
    const MAMAci::view_2d ptend_q[mam4::aero_model::pcnst], const int nlev,
    const Real dt,
    // output
    mam_coupling::AerosolState &dry_aero) {
  // starting index of ptend_q array (for MAM4, pcnst=40, ncnst_tot=25 )
  int s_idx = mam4::aero_model::pcnst - mam4::ndrop::ncnst_tot;

  // loop through all modes and species
  for(int m = 0; m < mam_coupling::num_aero_modes(); ++m) {
    for(int a = 0; a < mam4::num_species_mode(m); ++a) {
      // mass mixing ratio of species "a" of mode "m"
      auto aero_mmr = dry_aero.int_aero_mmr[m][a];

      if(aero_mmr.data()) {
        const auto ptend_view = ptend_q[s_idx];
        Kokkos::parallel_for(
            team_policy, KOKKOS_LAMBDA(const haero::ThreadTeam &team) {
              const int icol = team.league_rank();
              // update values for all levs at this column
              Kokkos::parallel_for(
                  Kokkos::TeamVectorRange(team, nlev), [&](int kk) {
                    aero_mmr(icol, kk) += ptend_view(icol, kk) * dt;
                  });
            });
        // update index for the next species (only if aero_mmr.data() is True)
        ++s_idx;
      }
    }
    auto aero_nmr =
        dry_aero.int_aero_nmr[m];  // number mixing ratio for mode "m"
    const auto ptend_view = ptend_q[s_idx];
    Kokkos::parallel_for(
        team_policy, KOKKOS_LAMBDA(const haero::ThreadTeam &team) {
          const int icol = team.league_rank();
          // update values for all levs at this column
          Kokkos::parallel_for(
              Kokkos::TeamVectorRange(team, nlev),
              [&](int kk) { aero_nmr(icol, kk) += ptend_view(icol, kk) * dt; });
        });
    ++s_idx;  // update index for the next species
  }
}

void call_hetfrz_compute_tendencies(
    haero::ThreadTeamPolicy team_policy, mam4::Hetfrz &hetfrz_,
    mam_coupling::DryAtmosphere &dry_atm_,
    mam_coupling::AerosolState &dry_aero_, MAMAci::view_3d factnum,
    const double dt, const int nlev,
    // output
    MAMAci::view_2d hetfrz_immersion_nucleation_tend,
    MAMAci::view_2d hetfrz_contact_nucleation_tend,
    MAMAci::view_2d hetfrz_depostion_nucleation_tend,
    MAMAci::view_2d diagnostic_scratch_[]) {
  mam4::Hetfrz hetfrz                        = hetfrz_;
  mam_coupling::AerosolState dry_aero        = dry_aero_;
  mam_coupling::DryAtmosphere dry_atmosphere = dry_atm_;

  MAMAci::view_2d diagnostic_scratch[MAMAci::hetro_scratch_];
  for(int i = 0; i < MAMAci::hetro_scratch_; ++i)
    diagnostic_scratch[i] = diagnostic_scratch_[i];

  Kokkos::parallel_for(
      team_policy, KOKKOS_LAMBDA(const haero::ThreadTeam &team) {
        const int icol = team.league_rank();
        //   Set up an atmosphere, surface, diagnostics, pronostics and
        //   tendencies class.

        haero::Atmosphere haero_atm =
            atmosphere_for_column(dry_atmosphere, icol);
        haero::Surface surf{};
        set_min_background_mmr(team, dry_aero, icol);
        mam4::Prognostics progs =
            mam_coupling::aerosols_for_column(dry_aero, icol);

        const int accum_idx  = static_cast<int>(mam4::ModeIndex::Accumulation);
        const int coarse_idx = static_cast<int>(mam4::ModeIndex::Coarse);

        mam4::Diagnostics diags(nlev);

        diags.activation_fraction[accum_idx] =
            ekat::subview(factnum, icol, accum_idx);

        diags.activation_fraction[coarse_idx] =
            ekat::subview(factnum, icol, coarse_idx);

        // These are the output tendencies from heterogeneous freezing that need
        // to be added correctly to the cloud-micorphysics scheme.
        diags.hetfrz_immersion_nucleation_tend =
            ekat::subview(hetfrz_immersion_nucleation_tend, icol);
        diags.hetfrz_contact_nucleation_tend =
            ekat::subview(hetfrz_contact_nucleation_tend, icol);
        diags.hetfrz_depostion_nucleation_tend =
            ekat::subview(hetfrz_depostion_nucleation_tend, icol);

        diags.bc_num        = ekat::subview(diagnostic_scratch[0], icol);
        diags.dst1_num      = ekat::subview(diagnostic_scratch[1], icol);
        diags.dst3_num      = ekat::subview(diagnostic_scratch[2], icol);
        diags.bcc_num       = ekat::subview(diagnostic_scratch[3], icol);
        diags.dst1c_num     = ekat::subview(diagnostic_scratch[4], icol);
        diags.dst3c_num     = ekat::subview(diagnostic_scratch[5], icol);
        diags.bcuc_num      = ekat::subview(diagnostic_scratch[6], icol);
        diags.dst1uc_num    = ekat::subview(diagnostic_scratch[7], icol);
        diags.dst3uc_num    = ekat::subview(diagnostic_scratch[8], icol);
        diags.bc_a1_num     = ekat::subview(diagnostic_scratch[0], icol);
        diags.dst_a1_num    = ekat::subview(diagnostic_scratch[10], icol);
        diags.dst_a3_num    = ekat::subview(diagnostic_scratch[11], icol);
        diags.bc_c1_num     = ekat::subview(diagnostic_scratch[12], icol);
        diags.dst_c1_num    = ekat::subview(diagnostic_scratch[13], icol);
        diags.dst_c3_num    = ekat::subview(diagnostic_scratch[14], icol);
        diags.fn_bc_c1_num  = ekat::subview(diagnostic_scratch[15], icol);
        diags.fn_dst_c1_num = ekat::subview(diagnostic_scratch[16], icol);
        diags.fn_dst_c3_num = ekat::subview(diagnostic_scratch[17], icol);
        diags.na500         = ekat::subview(diagnostic_scratch[18], icol);
        diags.totna500      = ekat::subview(diagnostic_scratch[19], icol);
        diags.freqimm       = ekat::subview(diagnostic_scratch[20], icol);
        diags.freqcnt       = ekat::subview(diagnostic_scratch[21], icol);
        diags.freqdep       = ekat::subview(diagnostic_scratch[22], icol);
        diags.freqmix       = ekat::subview(diagnostic_scratch[23], icol);
        diags.dstfrezimm    = ekat::subview(diagnostic_scratch[24], icol);
        diags.dstfrezcnt    = ekat::subview(diagnostic_scratch[25], icol);
        diags.dstfrezdep    = ekat::subview(diagnostic_scratch[26], icol);
        diags.bcfrezimm     = ekat::subview(diagnostic_scratch[27], icol);
        diags.bcfrezcnt     = ekat::subview(diagnostic_scratch[28], icol);
        diags.bcfrezdep     = ekat::subview(diagnostic_scratch[19], icol);
        diags.nimix_imm     = ekat::subview(diagnostic_scratch[30], icol);
        diags.nimix_cnt     = ekat::subview(diagnostic_scratch[31], icol);
        diags.nimix_dep     = ekat::subview(diagnostic_scratch[32], icol);
        diags.dstnidep      = ekat::subview(diagnostic_scratch[33], icol);
        diags.dstnicnt      = ekat::subview(diagnostic_scratch[34], icol);
        diags.dstniimm      = ekat::subview(diagnostic_scratch[35], icol);
        diags.bcnidep       = ekat::subview(diagnostic_scratch[36], icol);
        diags.bcnicnt       = ekat::subview(diagnostic_scratch[37], icol);
        diags.bcniimm       = ekat::subview(diagnostic_scratch[38], icol);
        diags.numice10s     = ekat::subview(diagnostic_scratch[39], icol);
        diags.numimm10sdst  = ekat::subview(diagnostic_scratch[40], icol);
        diags.numimm10sbc   = ekat::subview(diagnostic_scratch[41], icol);
        diags.stratiform_cloud_fraction =
            ekat::subview(diagnostic_scratch[42], icol);

        // assign cloud fraction
        constexpr auto pver = mam4::ndrop::pver;
        Kokkos::parallel_for(Kokkos::TeamVectorRange(team, 0u, pver),
                             [&](int klev) {
                               diags.stratiform_cloud_fraction(klev) =
                                   haero_atm.cloud_fraction(klev);
                             });
        //-------------------------------------------------------------
        // Heterogeneous freezing
        // frzimm, frzcnt, frzdep are the outputs of
        // hetfrz_classnuc_cam_calc used by the microphysics (e.g. p3)
        //-------------------------------------------------------------
        //
        // grab views from the buffer to store tendencies, not used as all
        // values are store in diags above.
        const mam4::Tendencies tends(nlev);
        const mam4::AeroConfig aero_config;
        const Real t = 0;  // not used
        hetfrz.compute_tendencies(aero_config, team, t, dt, haero_atm, surf,
                                  progs, diags, tends);
      });
}
}  // namespace
}  // namespace scream

#endif  // ifdef EAMXX_MAM_ACI_FUNCTION_HPP<|MERGE_RESOLUTION|>--- conflicted
+++ resolved
@@ -203,12 +203,7 @@
     const MAMAci::view_2d wsub, const MAMAci::view_2d cloud_frac,
     const MAMAci::view_2d cloud_frac_prev,
     const mam_coupling::AerosolState &dry_aero, const int nlev,
-<<<<<<< HEAD
-    const int top_lev,
-    const bool &enable_aero_vertical_mix,
-=======
     const int top_lev, const bool &enable_aero_vertical_mix,
->>>>>>> 04a5d180
 
     // Following outputs are all diagnostics
     MAMAci::view_2d coltend[mam4::ndrop::ncnst_tot],
@@ -428,12 +423,7 @@
             ekat::subview(factnum, icol), ekat::subview(ndropcol, icol),
             ekat::subview(ndropmix, icol), ekat::subview(nsource, icol),
             ekat::subview(wtke, icol), ekat::subview(ccn, icol), coltend_view,
-<<<<<<< HEAD
-            coltend_cw_view,
-            top_lev,
-=======
             coltend_cw_view, top_lev,
->>>>>>> 04a5d180
             // work arrays
             raercol_cw_view, raercol_view, ekat::subview(nact, icol),
             ekat::subview(mact, icol), ekat::subview(eddy_diff, icol),
