--- conflicted
+++ resolved
@@ -163,15 +163,9 @@
     team.team_barrier();
     // vertical heights has to be computed after computing dry mixing ratios
     // for atmosphere
-<<<<<<< HEAD
-    compute_vertical_layer_heights(team,       // in
-                                   dry_atm,    // out
-                                   icol);      // in
-=======
     compute_vertical_layer_heights(team,     // in
                                    dry_atm,  // out
                                    icol);    // in
->>>>>>> 04a5d180
     team.team_barrier();
     compute_updraft_velocities(team, wet_atm,  // in
                                dry_atm,        // out
