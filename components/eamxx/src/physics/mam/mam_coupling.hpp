#ifndef MAM_COUPLING_HPP
#define MAM_COUPLING_HPP

#include <mam4xx/mam4.hpp>
#include <mam4xx/conversions.hpp>
#include <ekat/kokkos/ekat_subview_utils.hpp>
#include <share/atm_process/ATMBufferManager.hpp>
#include <share/util/scream_common_physics_functions.hpp>

// These data structures and functions are used to move data between EAMxx
// and mam4xx. This file must be adjusted whenever the aerosol modes and
// species are modified.

namespace scream::mam_coupling {

using KT            = ekat::KokkosTypes<ekat::DefaultDevice>;

// views for single- and multi-column data
using view_1d       = typename KT::template view_1d<Real>;
using view_2d       = typename KT::template view_2d<Real>;
using view_3d       = typename KT::template view_3d<Real>;
using const_view_1d = typename KT::template view_1d<const Real>;
using const_view_2d = typename KT::template view_2d<const Real>;
using const_view_3d = typename KT::template view_3d<const Real>;

using complex_view_3d = typename KT::template view_3d<Kokkos::complex<Real>>;
using complex_view_2d = typename KT::template view_2d<Kokkos::complex<Real>>;

// Kokkos thread team (league member)
using Team = Kokkos::TeamPolicy<KT::ExeSpace>::member_type;

// unmanaged views (for buffer and workspace manager)
using uview_1d = typename ekat::template Unmanaged<typename KT::template view_1d<Real>>;
using uview_2d = typename ekat::template Unmanaged<typename KT::template view_2d<Real>>;

using PF = scream::PhysicsFunctions<DefaultDevice>;

using view_int_1d       = typename KT::template view_1d<int>;

// number of constituents in gas chemistry "work arrays"
KOKKOS_INLINE_FUNCTION
constexpr int gas_pcnst() {
  constexpr int gas_pcnst_ = mam4::gas_chemistry::gas_pcnst;
  return gas_pcnst_;
}

// number of aerosol/gas species tendencies
KOKKOS_INLINE_FUNCTION
constexpr int nqtendbb() { return 4; }

// returns the number of distinct aerosol modes
KOKKOS_INLINE_FUNCTION
constexpr int num_aero_modes() {
  return mam4::AeroConfig::num_modes();
}

// returns the number of distinct aerosol species
KOKKOS_INLINE_FUNCTION
constexpr int num_aero_species() {
  return mam4::AeroConfig::num_aerosol_ids();
}

// returns the number of distinct aerosol-related gases
KOKKOS_INLINE_FUNCTION
constexpr int num_aero_gases() {
  return mam4::AeroConfig::num_gas_ids();
}

// returns the total number of aerosol tracers (i.e. the total number of
// distinct valid mode-species pairs)
KOKKOS_INLINE_FUNCTION
constexpr int num_aero_tracers() {
  // see mam4::mode_aero_species() for valid per-mode aerosol species
  // (in mam4xx/aero_modes.hpp)
  return 7 + 4 + 7 + 3;
}

// Given a MAM aerosol mode index, returns a string denoting the symbolic
// name of the mode.
KOKKOS_INLINE_FUNCTION
const char* aero_mode_name(const int mode) {
  static const char *mode_names[num_aero_modes()] = {
    "1",
    "2",
    "3",
    "4",
  };
  return mode_names[mode];
}

// Given a MAM aerosol species ID, returns a string denoting the symbolic
// name of the species.
KOKKOS_INLINE_FUNCTION
const char* aero_species_name(const int species_id) {
  static const char *species_names[num_aero_species()] = {
    "soa",
    "so4",
    "pom",
    "bc",
    "nacl",
    "dst",
    "mom",
  };
  return species_names[species_id];
}

// Given a MAM aerosol-related gas ID, returns a string denoting the symbolic
// name of the gas species.
KOKKOS_INLINE_FUNCTION
const char* gas_species_name(const int gas_id) {
  static const char *species_names[num_aero_gases()] = {
    "O3",
    "H2O2",
    "H2SO4",
    "SO2",
    "DMS",
    "SOAG"
  };
  return species_names[gas_id];
}

// here we provide storage for names of fields generated by the functions below
namespace {

KOKKOS_INLINE_FUNCTION
constexpr int max_field_name_len() {
  return 128;
}

KOKKOS_INLINE_FUNCTION
size_t gpu_strlen(const char* s) {
  size_t l = 0;
  while (s[l]) ++l;
  return l;
}

KOKKOS_INLINE_FUNCTION
void concat_2_strings(const char *s1, const char *s2, char *concatted) {
  size_t len1 = gpu_strlen(s1);
  for (size_t i = 0; i < len1; ++i)
    concatted[i] = s1[i];
  size_t len2 = gpu_strlen(s2);
  for (size_t i = 0; i < len2; ++i)
    concatted[i + len1] = s2[i];
  concatted[len1+len2] = 0;
}

KOKKOS_INLINE_FUNCTION
void concat_3_strings(const char *s1, const char *s2, const char *s3, char *concatted) {
  size_t len1 = gpu_strlen(s1);
  for (size_t i = 0; i < len1; ++i)
    concatted[i] = s1[i];
  size_t len2 = gpu_strlen(s2);
  for (size_t i = 0; i < len2; ++i)
    concatted[i + len1] = s2[i];
  size_t len3 = gpu_strlen(s3);
  for (size_t i = 0; i < len3; ++i)
    concatted[i + len1 + len2] = s3[i];
  concatted[len1+len2+len3] = 0;
}

KOKKOS_INLINE_FUNCTION
char* int_aero_nmr_names(int mode) {
  static char int_aero_nmr_names_[num_aero_modes()][max_field_name_len()] = {};
  return int_aero_nmr_names_[mode];
}

KOKKOS_INLINE_FUNCTION
char* cld_aero_nmr_names(int mode) {
  static char cld_aero_nmr_names_[num_aero_modes()][max_field_name_len()] = {};
  return cld_aero_nmr_names_[mode];
}

KOKKOS_INLINE_FUNCTION
char* int_aero_mmr_names(int mode, int species) {
  static char int_aero_mmr_names_[num_aero_modes()][num_aero_species()][max_field_name_len()] = {};
  return int_aero_mmr_names_[mode][species];
}

KOKKOS_INLINE_FUNCTION
char* cld_aero_mmr_names(int mode, int species) {
  static char cld_aero_mmr_names_[num_aero_modes()][num_aero_species()][max_field_name_len()] = {};
  return cld_aero_mmr_names_[mode][species];
}

KOKKOS_INLINE_FUNCTION
char* gas_mmr_names(int gas_id) {
  static char gas_mmr_names_[num_aero_gases()][max_field_name_len()] = {};
  return gas_mmr_names_[gas_id];
}

} // end anonymous namespace

// Given a MAM aerosol mode index, returns the name of the related interstitial
// modal number mixing ratio field in EAMxx ("num_a<1-based-mode-index>")
KOKKOS_INLINE_FUNCTION
const char* int_aero_nmr_field_name(const int mode) {
  if (!int_aero_nmr_names(mode)[0]) {
    concat_2_strings("num_a", aero_mode_name(mode), int_aero_nmr_names(mode));
  }
  return const_cast<const char*>(int_aero_nmr_names(mode));
}

// Given a MAM aerosol mode index, returns the name of the related cloudborne
// modal number mixing ratio field in EAMxx ("num_c<1-based-mode-index>>")
KOKKOS_INLINE_FUNCTION
const char* cld_aero_nmr_field_name(const int mode) {
  if (!cld_aero_nmr_names(mode)[0]) {
    concat_2_strings("num_c", aero_mode_name(mode), cld_aero_nmr_names(mode));
  }
  return const_cast<const char*>(cld_aero_nmr_names(mode));
}

// Given a MAM aerosol mode index and the index of the MAM aerosol species
// within it, returns the name of the relevant interstitial mass mixing ratio
// field in EAMxx. The form of the field name is "<species>_a<1-based-mode-index>".
// If the desired species is not present within the desire mode, returns a blank
// string ("").
KOKKOS_INLINE_FUNCTION
const char* int_aero_mmr_field_name(const int mode, const int species) {
  if (!int_aero_mmr_names(mode, species)[0]) {
    const auto aero_id = mam4::mode_aero_species(mode, species);
    if (aero_id != mam4::AeroId::None) {
      concat_3_strings(aero_species_name(static_cast<int>(aero_id)),
                       "_a", aero_mode_name(mode),
                       int_aero_mmr_names(mode, species));
    }
  }
  return const_cast<const char*>(int_aero_mmr_names(mode, species));
};

// Given a MAM aerosol mode index and the index of the MAM aerosol species
// within it, returns the name of the relevant cloudborne mass mixing ratio
// field in EAMxx. The form of the field name is "<species>_c<1-based-mode-index>".
// If the desired species is not present within the desire mode, returns a blank
// string ("").
KOKKOS_INLINE_FUNCTION
const char* cld_aero_mmr_field_name(const int mode, const int species) {
  if (!cld_aero_mmr_names(mode, species)[0]) {
    const auto aero_id = mam4::mode_aero_species(mode, species);
    if (aero_id != mam4::AeroId::None) {
      concat_3_strings(aero_species_name(static_cast<int>(aero_id)),
                       "_c", aero_mode_name(mode),
                       cld_aero_mmr_names(mode, species));
    }
  }
  return const_cast<const char*>(cld_aero_mmr_names(mode, species));
};

// Given a MAM aerosol-related gas identifier, returns the name of its mass
// mixing ratio field in EAMxx
KOKKOS_INLINE_FUNCTION
const char* gas_mmr_field_name(const int gas) {
<<<<<<< HEAD
  if (!gas_mmr_names(gas)[0]) {
    concat_2_strings("", gas_species_name(gas), gas_mmr_names(gas));
  }
  return const_cast<const char*>(gas_mmr_names(gas));
=======
  return const_cast<const char*>(gas_species_name(gas));
>>>>>>> f0346190
}

// This type stores multi-column views related specifically to the wet
// atmospheric state used by EAMxx.
struct WetAtmosphere {
  const_view_2d qv;      // wet water vapor specific humidity [kg vapor / kg moist air]
  const_view_2d qc;      // wet cloud liquid water mass mixing ratio [kg cloud water/kg moist air]
  const_view_2d nc;      // wet cloud liquid water number mixing ratio [# / kg moist air]
  const_view_2d qi;      // wet cloud ice water mass mixing ratio [kg cloud ice water / kg moist air]
  const_view_2d ni;      // wet cloud ice water number mixing ratio [# / kg moist air]
};

// This type stores multi-column views related to the dry atmospheric state
// used by MAM.
struct DryAtmosphere {
  Real          z_surf;    // height of bottom of atmosphere [m]
  const_view_2d T_mid;     // temperature at grid midpoints [K]
  const_view_2d p_mid;     // total pressure at grid midpoints [Pa]
  const_view_2d p_int;    // total pressure at layer interfaces [Pa]
  view_2d       qv;        // dry water vapor mixing ratio [kg vapor / kg dry air]
  view_2d       qc;        // dry cloud liquid water mass mixing ratio [kg cloud water/kg dry air]
  view_2d       nc;        // dry cloud liquid water number mixing ratio [# / kg dry air]
  view_2d       qi;        // dry cloud ice water mass mixing ratio [kg cloud ice water / kg dry air]
  view_2d       ni;        // dry cloud ice water number mixing ratio [# / kg dry air]
  view_2d       z_mid;     // height at layer midpoints [m]
  view_2d       z_iface;   // height at layer interfaces [m]
  view_2d       dz;        // layer thickness [m]
  const_view_2d p_del;     // hydrostatic "pressure thickness" at grid interfaces [Pa]
  const_view_2d p_int;     // total pressure at grid interfaces [Pa]
  const_view_2d cldfrac;   // cloud fraction [-]
  view_2d       w_updraft; // updraft velocity [m/s]
  const_view_1d pblh;      // planetary boundary layer height [m]
  const_view_1d phis;      // surface geopotential [m2/s2]
  const_view_2d omega;   // vertical pressure velocity [Pa/s]
};

// This type stores aerosol number and mass mixing ratios evolved by MAM. It
// can be used to represent wet and dry aerosols. When you declare an
// AerosolState, you must decide whether it's a dry or wet aerosol state (with
// mixing ratios in terms of dry or wet parcels of air, respectively).
// These mixing ratios are organized by mode (and species, for mass mixing ratio)
// in the same way as they are in mam4xx, and indexed using mam4::AeroConfig.
struct AerosolState {
  view_2d int_aero_nmr[num_aero_modes()]; // modal interstitial aerosol number mixing ratios [# / kg air]
  view_2d cld_aero_nmr[num_aero_modes()]; // modal cloudborne aerosol number mixing ratios [# / kg air]
  view_2d int_aero_mmr[num_aero_modes()][num_aero_species()]; // interstitial aerosol mass mixing ratios [kg aerosol / kg air]
  view_2d cld_aero_mmr[num_aero_modes()][num_aero_species()]; // cloudborne aerosol mass mixing ratios [kg aerosol / kg air]
  view_2d gas_mmr[num_aero_gases()]; // gas mass mixing ratios [kg gas / kg air]
};

// storage for variables used within MAM atmosphere processes, initialized with
// ATMBufferManager
struct Buffer {
  // ======================
  // column midpoint fields
  // ======================

  // number of "scratch" fields that hold process-specific data
  // (e.g. gas-phase chemistry fields that are only needed by aerosol
  //  microphysics)
  static constexpr int num_2d_scratch = 10;

  // number of local fields stored at column midpoints
  static constexpr int num_2d_mid = 8 + // number of dry atm fields
                                    2 * (num_aero_modes() + num_aero_tracers()) +
                                    num_aero_gases() +
                                    num_2d_scratch;

  // (dry) atmospheric state
  uview_2d z_mid;     // height at midpoints
  uview_2d dz;        // layer thickness
  uview_2d qv_dry;    // dry water vapor mixing ratio (dry air)
  uview_2d qc_dry;    // dry cloud water mass mixing ratio
  uview_2d nc_dry;    // dry cloud water number mixing ratio
  uview_2d qi_dry;    // cloud ice mass mixing ratio
  uview_2d ni_dry;    // dry cloud ice number mixing ratio
  uview_2d w_updraft; // vertical wind velocity

  // aerosol dry interstitial/cloudborne number/mass mixing ratios
  // (because the number of species per mode varies, not all of these will
  //  be used)
  uview_2d dry_int_aero_nmr[num_aero_modes()];
  uview_2d dry_cld_aero_nmr[num_aero_modes()];
  uview_2d dry_int_aero_mmr[num_aero_modes()][num_aero_species()];
  uview_2d dry_cld_aero_mmr[num_aero_modes()][num_aero_species()];

  // aerosol-related dry gas mass mixing ratios
  uview_2d dry_gas_mmr[num_aero_gases()];

  // undedicated scratch fields for process-specific data
  uview_2d scratch[num_2d_scratch];

  // =======================
  // column interface fields
  // =======================

  // number of local fields stored at column interfaces
  static constexpr int num_2d_iface = 2;

  uview_2d p_int; // pressure at interfaces
  uview_2d z_iface; // height at interfaces

  // storage
  Real* wsm_data;
};

// ON HOST, returns the number of bytes of device memory needed by the above
// Buffer type given the number of columns and vertical levels
inline size_t buffer_size(const int ncol, const int nlev) {
  return sizeof(Real) *
    (Buffer::num_2d_mid * ncol * nlev +
     Buffer::num_2d_iface * ncol * (nlev+1));
}

// ON HOST, initializeѕ the Buffer type with sufficient memory to store
// intermediate (dry) quantities on the given number of columns with the given
// number of vertical levels. Returns the number of bytes allocated.
inline size_t init_buffer(const ATMBufferManager &buffer_manager,
                          const int ncol, const int nlev,
                          Buffer &buffer) {
  Real* mem = reinterpret_cast<Real*>(buffer_manager.get_memory());

  // set view pointers for midpoint fields
  uview_2d* view_2d_mid_ptrs[Buffer::num_2d_mid] = {
    &buffer.z_mid,
    &buffer.dz,
    &buffer.qv_dry,
    &buffer.qc_dry,
    &buffer.nc_dry,
    &buffer.qi_dry,
    &buffer.ni_dry,
    &buffer.w_updraft,

    // aerosol modes
    &buffer.dry_int_aero_nmr[0],
    &buffer.dry_int_aero_nmr[1],
    &buffer.dry_int_aero_nmr[2],
    &buffer.dry_int_aero_nmr[3],
    &buffer.dry_cld_aero_nmr[0],
    &buffer.dry_cld_aero_nmr[1],
    &buffer.dry_cld_aero_nmr[2],
    &buffer.dry_cld_aero_nmr[3],

    // the following requires knowledge of mam4's mode-species layout
    // (see mode_aero_species() in mam4xx/aero_modes.hpp)

    // accumulation mode
    &buffer.dry_int_aero_mmr[0][0],
    &buffer.dry_int_aero_mmr[0][1],
    &buffer.dry_int_aero_mmr[0][2],
    &buffer.dry_int_aero_mmr[0][3],
    &buffer.dry_int_aero_mmr[0][4],
    &buffer.dry_int_aero_mmr[0][5],
    &buffer.dry_int_aero_mmr[0][6],
    &buffer.dry_cld_aero_mmr[0][0],
    &buffer.dry_cld_aero_mmr[0][1],
    &buffer.dry_cld_aero_mmr[0][2],
    &buffer.dry_cld_aero_mmr[0][3],
    &buffer.dry_cld_aero_mmr[0][4],
    &buffer.dry_cld_aero_mmr[0][5],
    &buffer.dry_cld_aero_mmr[0][6],

    // aitken mode
    &buffer.dry_int_aero_mmr[1][0],
    &buffer.dry_int_aero_mmr[1][1],
    &buffer.dry_int_aero_mmr[1][2],
    &buffer.dry_int_aero_mmr[1][3],
    &buffer.dry_cld_aero_mmr[1][0],
    &buffer.dry_cld_aero_mmr[1][1],
    &buffer.dry_cld_aero_mmr[1][2],
    &buffer.dry_cld_aero_mmr[1][3],

    // coarse mode
    &buffer.dry_int_aero_mmr[2][0],
    &buffer.dry_int_aero_mmr[2][1],
    &buffer.dry_int_aero_mmr[2][2],
    &buffer.dry_int_aero_mmr[2][3],
    &buffer.dry_int_aero_mmr[2][4],
    &buffer.dry_int_aero_mmr[2][5],
    &buffer.dry_int_aero_mmr[2][6],
    &buffer.dry_cld_aero_mmr[2][0],
    &buffer.dry_cld_aero_mmr[2][1],
    &buffer.dry_cld_aero_mmr[2][2],
    &buffer.dry_cld_aero_mmr[2][3],
    &buffer.dry_cld_aero_mmr[2][4],
    &buffer.dry_cld_aero_mmr[2][5],
    &buffer.dry_cld_aero_mmr[2][6],

    // primary carbon mode
    &buffer.dry_int_aero_mmr[3][0],
    &buffer.dry_int_aero_mmr[3][1],
    &buffer.dry_int_aero_mmr[3][2],
    &buffer.dry_cld_aero_mmr[3][0],
    &buffer.dry_cld_aero_mmr[3][1],
    &buffer.dry_cld_aero_mmr[3][2],

    // aerosol gases
    &buffer.dry_gas_mmr[0],
    &buffer.dry_gas_mmr[1],
    &buffer.dry_gas_mmr[2],
    &buffer.dry_gas_mmr[3],
    &buffer.dry_gas_mmr[4],
    &buffer.dry_gas_mmr[5]
  };
  for (int i = 0; i < Buffer::num_2d_scratch; ++i) {
    view_2d_mid_ptrs[Buffer::num_2d_mid+i-Buffer::num_2d_scratch] = &buffer.scratch[i];
  }

  for (int i = 0; i < Buffer::num_2d_mid; ++i) {
    *view_2d_mid_ptrs[i] = view_2d(mem, ncol, nlev);
    mem += view_2d_mid_ptrs[i]->size();
  }

  // set view pointers for interface fields
  uview_2d* view_2d_iface_ptrs[Buffer::num_2d_iface] = {
    &buffer.p_int,
    &buffer.z_iface
  };
  for (int i = 0; i < Buffer::num_2d_iface; ++i) {
    *view_2d_iface_ptrs[i] = view_2d(mem, ncol, nlev+1);
    mem += view_2d_iface_ptrs[i]->size();
  }

  // WSM data
  buffer.wsm_data = mem;

  /*
  // Compute workspace manager size to check used memory vs. requested memory
  // (if needed)
  const auto policy      = ekat::ExeSpaceUtils<KT::ExeSpace>::get_default_team_policy(ncol_, nlev_);
  const int n_wind_slots = ekat::npack<Spack>(2)*Spack::n;
  const int n_trac_slots = ekat::npack<Spack>(m_num_tracers+3)*Spack::n;
  const int wsm_size     = WSM::get_total_bytes_needed(nlevi_packs, 13+(n_wind_slots+n_trac_slots), policy)/sizeof(Spack);
  mem += wsm_size;
  */

  // return the number of bytes allocated
  return (mem - buffer_manager.get_memory())*sizeof(Real);
}

// Given a dry atmosphere state, creates a haero::Atmosphere object for the
// column with the given index. This object can be provided to mam4xx for the
// column.
KOKKOS_INLINE_FUNCTION
haero::Atmosphere atmosphere_for_column(const DryAtmosphere& dry_atm,
                                        const int column_index) {
  EKAT_KERNEL_ASSERT_MSG(dry_atm.T_mid.data() != nullptr,
    "T_mid not defined for dry atmosphere state!");
  EKAT_KERNEL_ASSERT_MSG(dry_atm.p_mid.data() != nullptr,
    "p_mid not defined for dry atmosphere state!");
  EKAT_KERNEL_ASSERT_MSG(dry_atm.qv.data() != nullptr,
    "qv not defined for dry atmosphere state!");
  EKAT_KERNEL_ASSERT_MSG(dry_atm.qc.data() != nullptr,
    "qc not defined for dry atmosphere state!");
  EKAT_KERNEL_ASSERT_MSG(dry_atm.nc.data() != nullptr,
    "nc not defined for dry atmosphere state!");
  EKAT_KERNEL_ASSERT_MSG(dry_atm.qi.data() != nullptr,
    "qi not defined for dry atmosphere state!");
  EKAT_KERNEL_ASSERT_MSG(dry_atm.ni.data() != nullptr,
    "ni not defined for dry atmosphere state!");
  EKAT_KERNEL_ASSERT_MSG(dry_atm.z_mid.data() != nullptr,
    "z_mid not defined for dry atmosphere state!");
  EKAT_KERNEL_ASSERT_MSG(dry_atm.p_del.data() != nullptr,
    "p_del not defined for dry atmosphere state!");
  EKAT_KERNEL_ASSERT_MSG(dry_atm.p_int.data() != nullptr,
    "p_int not defined for dry atmosphere state!");
  EKAT_KERNEL_ASSERT_MSG(dry_atm.cldfrac.data() != nullptr,
    "cldfrac not defined for dry atmosphere state!");
  EKAT_KERNEL_ASSERT_MSG(dry_atm.w_updraft.data() != nullptr,
    "w_updraft not defined for dry atmosphere state!");
  EKAT_KERNEL_ASSERT_MSG(dry_atm.p_int.data() != nullptr,
    "p_int not defined for dry atmosphere state!");
  return haero::Atmosphere(mam4::nlev,
                           ekat::subview(dry_atm.T_mid, column_index),
                           ekat::subview(dry_atm.p_mid, column_index),
                           ekat::subview(dry_atm.qv, column_index),
                           ekat::subview(dry_atm.qc, column_index),
                           ekat::subview(dry_atm.nc, column_index),
                           ekat::subview(dry_atm.qi, column_index),
                           ekat::subview(dry_atm.ni, column_index),
                           ekat::subview(dry_atm.z_mid, column_index),
                           ekat::subview(dry_atm.p_del, column_index),
                           ekat::subview(dry_atm.p_int, column_index),
                           ekat::subview(dry_atm.cldfrac, column_index),
                           ekat::subview(dry_atm.w_updraft, column_index),
                           dry_atm.pblh(column_index));
}

// Given an AerosolState with views for dry aerosol quantities, creates a
// mam4::Prognostics object for the column with the given index with
// ONLY INTERSTITIAL AEROSOL VIEWS DEFINED. This object can be provided to
// mam4xx for the column.
KOKKOS_INLINE_FUNCTION
mam4::Prognostics interstitial_aerosols_for_column(const AerosolState& dry_aero,
                                                   const int column_index) {
  constexpr int nlev = mam4::nlev;
  mam4::Prognostics progs(nlev);
  for (int m = 0; m < num_aero_modes(); ++m) {
    EKAT_KERNEL_ASSERT_MSG(dry_aero.int_aero_nmr[m].data(),
      "int_aero_nmr not defined for dry aerosol state!");
    progs.n_mode_i[m] = ekat::subview(dry_aero.int_aero_nmr[m], column_index);
    for (int a = 0; a < num_aero_species(); ++a) {
      if (dry_aero.int_aero_mmr[m][a].data()) {
        progs.q_aero_i[m][a] = ekat::subview(dry_aero.int_aero_mmr[m][a], column_index);
      }
    }
  }
  for (int g = 0; g < num_aero_gases(); ++g) {
    EKAT_KERNEL_ASSERT_MSG(dry_aero.gas_mmr[g].data(),
      "gas_mmr not defined for dry aerosol state!");
    progs.q_gas[g] = ekat::subview(dry_aero.gas_mmr[g], column_index);
  }
  return progs;
}

// Given a dry aerosol state, creates a mam4::Prognostics object for the column
// with the given index with interstitial and cloudborne aerosol views defined.
// This object can be provided to mam4xx for the column.
KOKKOS_INLINE_FUNCTION
mam4::Prognostics aerosols_for_column(const AerosolState& dry_aero,
                                      const int column_index) {
  auto progs = interstitial_aerosols_for_column(dry_aero, column_index);
  for (int m = 0; m < num_aero_modes(); ++m) {
    EKAT_KERNEL_ASSERT_MSG(dry_aero.cld_aero_nmr[m].data(),
      "dry_cld_aero_nmr not defined for aerosol state!");
    progs.n_mode_c[m] = ekat::subview(dry_aero.cld_aero_nmr[m], column_index);
    for (int a = 0; a < num_aero_species(); ++a) {
      if (dry_aero.cld_aero_mmr[m][a].data()) {
        progs.q_aero_c[m][a] = ekat::subview(dry_aero.cld_aero_mmr[m][a], column_index);
      }
    }
  }
  return progs;
}

// Given a thread team and a dry atmosphere state, dispatches threads from the
// team to compute vertical layer heights and interfaces for the column with
// the given index.
KOKKOS_INLINE_FUNCTION
void compute_vertical_layer_heights(const Team& team,
                                    const DryAtmosphere& dry_atm,
                                    const int column_index) {
  EKAT_KERNEL_ASSERT_MSG(column_index == team.league_rank(),
    "Given column index does not correspond to given team!");

  const auto dz = ekat::subview(dry_atm.dz, column_index);
  const auto z_iface  = ekat::subview(dry_atm.z_iface, column_index);
  const auto z_mid    = ekat::subview(dry_atm.z_mid, column_index);
  const auto qv = ekat::subview(dry_atm.qv, column_index);
  const auto p_mid = ekat::subview(dry_atm.p_mid, column_index);
  const auto T_mid = ekat::subview(dry_atm.T_mid, column_index);
  const auto pseudo_density = ekat::subview(dry_atm.p_del, column_index);
  // NOTE: we are using dry qv. Does calculate_dz require dry or wet?
  PF::calculate_dz(team, pseudo_density, p_mid, T_mid, qv, // inputs
            dz);//output
  team.team_barrier();
  PF::calculate_z_int(team, mam4::nlev, dz, dry_atm.z_surf, //inputs
   z_iface); //output
  team.team_barrier(); // likely necessary to have z_iface up to date
  PF::calculate_z_mid(team, mam4::nlev, z_iface, z_mid);
}

// Given a thread team and wet and dry atmospheres, dispatches threads from the
// team to compute the vertical updraft velocity for the column with the given
// index.
KOKKOS_INLINE_FUNCTION
void compute_updraft_velocities(const Team& team,
                                const WetAtmosphere& wet_atm,
                                const DryAtmosphere& dry_atm,
                                const int column_index) {
  EKAT_KERNEL_ASSERT_MSG(column_index == team.league_rank(),
    "Given column index does not correspond to given team!");

  constexpr int nlev = mam4::nlev;
  int i = column_index;
  Kokkos::parallel_for(Kokkos::TeamVectorRange(team, nlev), [&] (const int k) {
    dry_atm.dz(i,k) = PF::calculate_dz(dry_atm.p_del(i,k), dry_atm.p_mid(i,k), dry_atm.T_mid(i,k), wet_atm.qv(i,k));
    const auto rho  = PF::calculate_density(dry_atm.p_del(i,k), dry_atm.dz(i,k));
    dry_atm.w_updraft(i,k) = PF::calculate_vertical_velocity(dry_atm.omega(i,k), rho);
  });
}

// Given a thread team and a wet atmosphere state, dispatches threads
// from the team to compute mixing ratios for a dry atmosphere state in th
// column with the given index.
KOKKOS_INLINE_FUNCTION
void compute_dry_mixing_ratios(const Team& team,
                               const WetAtmosphere& wet_atm,
                               const DryAtmosphere& dry_atm,
                               const int column_index) {
  EKAT_KERNEL_ASSERT_MSG(column_index == team.league_rank(),
    "Given column index does not correspond to given team!");

  constexpr int nlev = mam4::nlev;
  int i = column_index;
  Kokkos::parallel_for(Kokkos::TeamVectorRange(team, nlev), [&] (const int k) {
    const auto qv_ik = wet_atm.qv(i,k);
    dry_atm.qv(i,k) = PF::calculate_drymmr_from_wetmmr(wet_atm.qv(i,k), qv_ik);
    dry_atm.qc(i,k) = PF::calculate_drymmr_from_wetmmr(wet_atm.qc(i,k), qv_ik);
    dry_atm.nc(i,k) = PF::calculate_drymmr_from_wetmmr(wet_atm.nc(i,k), qv_ik);
    dry_atm.qi(i,k) = PF::calculate_drymmr_from_wetmmr(wet_atm.qi(i,k), qv_ik);
    dry_atm.ni(i,k) = PF::calculate_drymmr_from_wetmmr(wet_atm.ni(i,k), qv_ik);
  });
}

// Given a thread team and wet atmospheric and aerosol states, dispatches threads
// from the team to compute mixing ratios for the given dry interstitial aerosol
// state for the column with the given index.
KOKKOS_INLINE_FUNCTION
void compute_dry_mixing_ratios(const Team& team,
                               const WetAtmosphere& wet_atm,
                               const AerosolState& wet_aero,
                               const AerosolState& dry_aero,
                               const int column_index) {
  EKAT_KERNEL_ASSERT_MSG(column_index == team.league_rank(),
    "Given column index does not correspond to given team!");

  constexpr int nlev = mam4::nlev;
  int i = column_index;
  Kokkos::parallel_for(Kokkos::TeamVectorRange(team, nlev), [&] (const int k) {
    const auto qv_ik = wet_atm.qv(i,k);
    for (int m = 0; m < num_aero_modes(); ++m) {
      dry_aero.int_aero_nmr[m](i,k) = PF::calculate_drymmr_from_wetmmr(wet_aero.int_aero_nmr[m](i,k), qv_ik);
      if (dry_aero.cld_aero_nmr[m].data()) {
        dry_aero.cld_aero_nmr[m](i,k) = PF::calculate_drymmr_from_wetmmr(wet_aero.cld_aero_nmr[m](i,k), qv_ik);
      }
      for (int a = 0; a < num_aero_species(); ++a) {
        if (dry_aero.int_aero_mmr[m][a].data()) {
          dry_aero.int_aero_mmr[m][a](i,k) = PF::calculate_drymmr_from_wetmmr(wet_aero.int_aero_mmr[m][a](i,k), qv_ik);
        }
        if (dry_aero.cld_aero_mmr[m][a].data()) {
          dry_aero.cld_aero_mmr[m][a](i,k) = PF::calculate_drymmr_from_wetmmr(wet_aero.cld_aero_mmr[m][a](i,k), qv_ik);
        }
      }
    }
    for (int g = 0; g < num_aero_gases(); ++g) {
      dry_aero.gas_mmr[g](i,k) = PF::calculate_drymmr_from_wetmmr(wet_aero.gas_mmr[g](i,k), qv_ik);
    }
  });
}

// Given a thread team and dry atmospheric and aerosol states, dispatches threads
// from the team to compute mixing ratios for the given wet interstitial aerosol
// state for the column with the given index.
KOKKOS_INLINE_FUNCTION
void compute_wet_mixing_ratios(const Team& team,
                               const DryAtmosphere& dry_atm,
                               const AerosolState& dry_aero,
                               const AerosolState& wet_aero,
                               const int column_index) {
  EKAT_KERNEL_ASSERT_MSG(column_index == team.league_rank(),
    "Given column index does not correspond to given team!");

  constexpr int nlev = mam4::nlev;
  int i = column_index;
  Kokkos::parallel_for(Kokkos::TeamVectorRange(team, nlev), [&] (const int k) {
    const auto qv_ik = dry_atm.qv(i,k);
    for (int m = 0; m < num_aero_modes(); ++m) {
      wet_aero.int_aero_nmr[m](i,k) = PF::calculate_wetmmr_from_drymmr(dry_aero.int_aero_nmr[m](i,k), qv_ik);
      if (wet_aero.cld_aero_nmr[m].data()) {
        wet_aero.cld_aero_nmr[m](i,k) = PF::calculate_wetmmr_from_drymmr(dry_aero.cld_aero_nmr[m](i,k), qv_ik);
      }
      for (int a = 0; a < num_aero_species(); ++a) {
        if (wet_aero.int_aero_mmr[m][a].data()) {
          wet_aero.int_aero_mmr[m][a](i,k) = PF::calculate_wetmmr_from_drymmr(dry_aero.int_aero_mmr[m][a](i,k), qv_ik);
        }
        if (wet_aero.cld_aero_mmr[m][a].data()) {
          wet_aero.cld_aero_mmr[m][a](i,k) = PF::calculate_wetmmr_from_drymmr(dry_aero.cld_aero_mmr[m][a](i,k), qv_ik);
        }
      }
    }
    for (int g = 0; g < num_aero_gases(); ++g) {
      wet_aero.gas_mmr[g](i,k) = PF::calculate_wetmmr_from_drymmr(dry_aero.gas_mmr[g](i,k), qv_ik);
    }
  });
}

// Scream (or EAMxx) can sometimes extend views beyond model levels (nlev) as it uses
// "packs". Following function copies a 2d view till model levels
inline
void copy_view_lev_slice(haero::ThreadTeamPolicy team_policy, //inputs
                         const_view_2d &inp_view,             //input view to copy
                         const int dim,                       //dimension till view should be copied
                         view_2d &out_view) {                 //output view

  Kokkos::parallel_for(
      team_policy, KOKKOS_LAMBDA(const haero::ThreadTeam &team) {
        const int icol = team.league_rank();
        Kokkos::parallel_for(Kokkos::TeamThreadRange(team, dim), [&](int kk) {
          out_view(icol, kk) = inp_view(icol, kk);
        });
      });
 }

// Because CUDA C++ doesn't allow us to declare and use constants outside of
// KOKKOS_INLINE_FUNCTIONS, we define this macro that allows us to (re)define
// these constants where needed within two such functions so we don't define
// them inconsistently. Yes, it's the 21st century and we're still struggling
// with these basic things.
#define DECLARE_PROG_TRANSFER_CONSTANTS \
  /* mapping of constituent indices to aerosol modes */ \
  const auto Accum = mam4::ModeIndex::Accumulation; \
  const auto Aitken = mam4::ModeIndex::Aitken; \
  const auto Coarse = mam4::ModeIndex::Coarse; \
  const auto PC = mam4::ModeIndex::PrimaryCarbon; \
  const auto NoMode = mam4::ModeIndex::None; \
  static const mam4::ModeIndex mode_for_cnst[gas_pcnst()] = { \
    NoMode, NoMode, NoMode, NoMode, NoMode, NoMode,                 /* gases (not aerosols) */ \
    Accum, Accum, Accum, Accum, Accum, Accum, Accum, Accum,         /* 7 aero species + NMR */ \
    Aitken, Aitken, Aitken, Aitken, Aitken,                         /* 4 aero species + NMR */ \
    Coarse, Coarse, Coarse, Coarse, Coarse, Coarse, Coarse, Coarse, /* 7 aero species + NMR */ \
    PC, PC, PC, PC,                                                 /* 3 aero species + NMR */ \
  }; \
  /* mapping of constituent indices to aerosol species */ \
  const auto SOA = mam4::AeroId::SOA; \
  const auto SO4 = mam4::AeroId::SO4; \
  const auto POM = mam4::AeroId::POM; \
  const auto BC = mam4::AeroId::BC; \
  const auto NaCl = mam4::AeroId::NaCl; \
  const auto DST = mam4::AeroId::DST; \
  const auto MOM = mam4::AeroId::MOM; \
  const auto NoAero = mam4::AeroId::None; \
  static const mam4::AeroId aero_for_cnst[gas_pcnst()] = { \
    NoAero, NoAero, NoAero, NoAero, NoAero, NoAero, /* gases (not aerosols) */ \
    SO4, POM, SOA, BC, DST, NaCl, MOM, NoAero,      /* accumulation mode */ \
    SO4, SOA, NaCl, MOM, NoAero,                    /* aitken mode */ \
    DST, NaCl, SO4, BC, POM, SOA, MOM, NoAero,      /* coarse mode */ \
    POM, BC, MOM, NoAero,                           /* primary carbon mode */ \
  }; \
  /* mapping of constituent indices to gases */ \
  const auto O3 = mam4::GasId::O3; \
  const auto H2O2 = mam4::GasId::H2O2; \
  const auto H2SO4 = mam4::GasId::H2SO4; \
  const auto SO2 = mam4::GasId::SO2; \
  const auto DMS = mam4::GasId::DMS; \
  const auto SOAG = mam4::GasId::SOAG; \
  const auto NoGas = mam4::GasId::None; \
  static const mam4::GasId gas_for_cnst[gas_pcnst()] = { \
    O3, H2O2, H2SO4, SO2, DMS, SOAG, \
    NoGas, NoGas, NoGas, NoGas, NoGas, NoGas, NoGas, NoGas, \
    NoGas, NoGas, NoGas, NoGas, NoGas, \
    NoGas, NoGas, NoGas, NoGas, NoGas, NoGas, NoGas, NoGas, \
    NoGas, NoGas, NoGas, NoGas, \
  };

// Given a Prognostics object, transfers data for interstitial aerosols to the
// chemistry work array q, and cloudborne aerosols to the chemistry work array
// qqcw, both at vertical level k. The input and output quantities are stored as
// number/mass mixing ratios.
// NOTE: this mapping is chemistry-mechanism-specific (see mo_sim_dat.F90
// NOTE: in the relevant preprocessed chemical mechanism)
// NOTE: see mam4xx/aero_modes.hpp to interpret these mode/aerosol/gas
// NOTE: indices
KOKKOS_INLINE_FUNCTION
void transfer_prognostics_to_work_arrays(const mam4::Prognostics &progs,
                                         const int k,
                                         Real q[gas_pcnst()],
                                         Real qqcw[gas_pcnst()]) {
  DECLARE_PROG_TRANSFER_CONSTANTS

  // copy number/mass mixing ratios from progs to q and qqcw at level k,
  // converting them to VMR
  for (int i = 0; i < gas_pcnst(); ++i) {
    auto mode_index = mode_for_cnst[i];
    auto aero_id = aero_for_cnst[i];
    auto gas_id = gas_for_cnst[i];
    if (gas_id != NoGas) { // constituent is a gas
      int g = static_cast<int>(gas_id);
      q[i] = progs.q_gas[g](k);
      qqcw[i] = progs.q_gas[g](k);
    } else {
      int m = static_cast<int>(mode_index);
      if (aero_id != NoAero) { // constituent is an aerosol species
        int a = aerosol_index_for_mode(mode_index, aero_id);
        q[i] = progs.q_aero_i[m][a](k);
        qqcw[i] = progs.q_aero_c[m][a](k);
      } else { // constituent is a modal number mixing ratio
        int m = static_cast<int>(mode_index);
        q[i] = progs.n_mode_i[m](k);
        qqcw[i] = progs.n_mode_c[m](k);
      }
    }
  }
}

// converts the quantities in the work arrays q and qqcw from mass/number
// mixing ratios to volume/number mixing ratios
KOKKOS_INLINE_FUNCTION
void convert_work_arrays_to_vmr(const Real q[gas_pcnst()],
                                const Real qqcw[gas_pcnst()],
                                Real vmr[gas_pcnst()],
                                Real vmrcw[gas_pcnst()]) {
  DECLARE_PROG_TRANSFER_CONSTANTS

  for (int i = 0; i < gas_pcnst(); ++i) {
    auto mode_index = mode_for_cnst[i];
    auto aero_id = aero_for_cnst[i];
    auto gas_id = gas_for_cnst[i];
    if (gas_id != NoGas) { // constituent is a gas
      int g = static_cast<int>(gas_id);
      const Real mw = mam4::gas_species(g).molecular_weight;
      vmr[i] = mam4::conversions::vmr_from_mmr(q[i], mw);
      vmrcw[i] = mam4::conversions::vmr_from_mmr(qqcw[i], mw);
    } else {
      if (aero_id != NoAero) { // constituent is an aerosol species
        int a = aerosol_index_for_mode(mode_index, aero_id);
        const Real mw = mam4::aero_species(a).molecular_weight;
        vmr[i] = mam4::conversions::vmr_from_mmr(q[i], mw);
        vmrcw[i] = mam4::conversions::vmr_from_mmr(qqcw[i], mw);
      } else { // constituent is a modal number mixing ratio
        vmr[i] = q[i];
        vmrcw[i] = qqcw[i];
      }
    }
  }
}

// converts the quantities in the work arrays vmrs and vmrscw from mass/number
// mixing ratios to volume/number mixing ratios
KOKKOS_INLINE_FUNCTION
void convert_work_arrays_to_mmr(const Real vmr[gas_pcnst()],
                                const Real vmrcw[gas_pcnst()],
                                Real q[gas_pcnst()],
                                Real qqcw[gas_pcnst()]) {
  DECLARE_PROG_TRANSFER_CONSTANTS

  for (int i = 0; i < gas_pcnst(); ++i) {
    auto mode_index = mode_for_cnst[i];
    auto aero_id = aero_for_cnst[i];
    auto gas_id = gas_for_cnst[i];
    if (gas_id != NoGas) { // constituent is a gas
      int g = static_cast<int>(gas_id);
      const Real mw = mam4::gas_species(g).molecular_weight;
      q[i] = mam4::conversions::mmr_from_vmr(vmr[i], mw);
      qqcw[i] = mam4::conversions::mmr_from_vmr(vmrcw[i], mw);
    } else {
      if (aero_id != NoAero) { // constituent is an aerosol species
        int a = aerosol_index_for_mode(mode_index, aero_id);
        const Real mw = mam4::aero_species(a).molecular_weight;
        q[i] = mam4::conversions::mmr_from_vmr(vmr[i], mw);
        qqcw[i] = mam4::conversions::mmr_from_vmr(vmrcw[i], mw);
      } else { // constituent is a modal number mixing ratio
        q[i] = vmr[i];
        qqcw[i] = vmrcw[i];
      }
    }
  }
}

// Given work arrays with interstitial and cloudborne aerosol data, transfers
// them to the given Prognostics object at the kth vertical level. This is the
// "inverse operator" for transfer_prognostics_to_work_arrays, above.
KOKKOS_INLINE_FUNCTION
void transfer_work_arrays_to_prognostics(const Real q[gas_pcnst()],
                                         const Real qqcw[gas_pcnst()],
                                         mam4::Prognostics &progs, const int k) {
  DECLARE_PROG_TRANSFER_CONSTANTS

  // copy number/mass mixing ratios from progs to q and qqcw at level k,
  // converting them to VMR
  for (int i = 0; i < gas_pcnst(); ++i) {
    auto mode_index = mode_for_cnst[i];
    auto aero_id = aero_for_cnst[i];
    auto gas_id = gas_for_cnst[i];
    if (gas_id != NoGas) { // constituent is a gas
      int g = static_cast<int>(gas_id);
      progs.q_gas[g](k) = q[i];
    } else {
      int m = static_cast<int>(mode_index);
      if (aero_id != NoAero) { // constituent is an aerosol species
        int a = aerosol_index_for_mode(mode_index, aero_id);
        progs.q_aero_i[m][a](k) = q[i];
        progs.q_aero_c[m][a](k) = qqcw[i];
      } else { // constituent is a modal number mixing ratio
        int m = static_cast<int>(mode_index);
        progs.n_mode_i[m](k) = q[i];
        progs.n_mode_c[m](k) = qqcw[i];
      }
    }
  }
}

#undef DECLARE_PROG_TRANSFER_CONSTANTS

} // namespace scream::mam_coupling

#endif<|MERGE_RESOLUTION|>--- conflicted
+++ resolved
@@ -251,14 +251,10 @@
 // mixing ratio field in EAMxx
 KOKKOS_INLINE_FUNCTION
 const char* gas_mmr_field_name(const int gas) {
-<<<<<<< HEAD
   if (!gas_mmr_names(gas)[0]) {
     concat_2_strings("", gas_species_name(gas), gas_mmr_names(gas));
   }
   return const_cast<const char*>(gas_mmr_names(gas));
-=======
-  return const_cast<const char*>(gas_species_name(gas));
->>>>>>> f0346190
 }
 
 // This type stores multi-column views related specifically to the wet
@@ -277,7 +273,6 @@
   Real          z_surf;    // height of bottom of atmosphere [m]
   const_view_2d T_mid;     // temperature at grid midpoints [K]
   const_view_2d p_mid;     // total pressure at grid midpoints [Pa]
-  const_view_2d p_int;    // total pressure at layer interfaces [Pa]
   view_2d       qv;        // dry water vapor mixing ratio [kg vapor / kg dry air]
   view_2d       qc;        // dry cloud liquid water mass mixing ratio [kg cloud water/kg dry air]
   view_2d       nc;        // dry cloud liquid water number mixing ratio [# / kg dry air]
