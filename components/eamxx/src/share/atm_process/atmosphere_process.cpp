--- conflicted
+++ resolved
@@ -1234,7 +1234,6 @@
   conservation_check->compute_current_energy();
 }
 
-<<<<<<< HEAD
 void AtmosphereProcess::fix_energy (const double dt, const bool &print_debug_info)
 {
   EKAT_REQUIRE_MSG(m_conservation.second != nullptr,
@@ -1257,8 +1256,8 @@
     ss << "EAMxx:: energy fixer: rel energy error after fix " << std::setprecision(15) << conservation_check->get_echeck() << "\n";
     m_atm_logger->info(ss.str());
   }
-
-=======
+}
+
 void AtmosphereProcess::add_py_fields (const Field& f)
 {
 #ifdef EAMXX_HAS_PYTHON
@@ -1288,7 +1287,6 @@
 #else
   (void) group;
 #endif
->>>>>>> 19816c73
 }
 
 } // namespace scream