--- conflicted
+++ resolved
@@ -1,15 +1,3 @@
-<<<<<<< HEAD
-tree 80cfc533f5690414033ce53e5f110ff327b5e1d5
-parent 739acbbdae27a9635f7e08de129a8561bebec30d
-parent 2007545bb9e354e122ca4510f0ee46e5077c4ab6
-author Mark Petersen <mpetersen@lanl.gov> 1528490649 -0600
-committer Mark Petersen <mpetersen@lanl.gov> 1528490649 -0600
-
-Merge branch 'ocean/develop' into develop
-
-* ocean/develop:
-  Change == to .eqv. for gnu
-=======
 tree 034c1b605b7c44a35da0df0188c9d8a5475ac3a0
 parent 3e640243827759582c87148c67cc97a58aeb6326
 parent 0b984bd9bd29e98d707c2eef26caaa340d2cda9c
@@ -33,5 +21,4 @@
   Update compiler names in "xlf" build target
   Add "-qufmt=be" to XL Fortran compiler flags
   Explicitly undefine "vector" in CPPFLAGS when building with GEN_F90=true
-  Remove -DUSE_PIO2 from FCINCLUDES to avoid assembler output with XL compilers
->>>>>>> 67a0f985
+  Remove -DUSE_PIO2 from FCINCLUDES to avoid assembler output with XL compilers