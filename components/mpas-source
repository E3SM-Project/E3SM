--- conflicted
+++ resolved
@@ -1,41 +1,3 @@
-<<<<<<< HEAD
-tree 2ee4901367228ca9bf2d99e15ea62f3815eaa7d2
-parent 6af0a6e55f4c9b97d098d6fedda5b46182299caa
-parent 7c7dbb5bd837452eadd0baaa82f8c3a321319cbc
-author Matthew Hoffman <mhoffman@lanl.gov> 1619728228 -0600
-committer Matthew Hoffman <mhoffman@lanl.gov> 1619728228 -0600
-
-Merge branch 'landice/develop' into e3sm/develop
-
-This merge updates MALI in e3sm/develop for the first time since
-9/3/2020.
-This update serves two purposes:
-* Bring in recently added calving laws and some bug fixes with temperature
-* Bring E3SM up to date before transitioning from submodules to inline code
-
-* landice/develop: (197 commits)
-  Add error checks for required number of halos (3)
-  Add missing mpas_li_bedtopo.F to cmake build
-  Add missing (kind=RKIND) in variable declarations
-  Delint MALI files
-  Fix quotation mark issue in Registry
-  Call subroutine specified_calving_velocity
-  Make calving_rate option use the damage threshold for calving to initiate
-  Rename alpha to principalStrainRateRatio
-  General cleanup
-  Undo eigencalving hijack that was made for testing
-  Cleanup related to config_damage_calving_method option
-  Add additional comments about 2-back scheme for posterity
-  Remove trailing whitespace
-  Make damage summary stats work on multiple procs
-  Correct usage of calvingFrontMask in damage_calving routine
-  Remove unneeded code from damage routines
-  Update Registry description of tauMin/Max to indicate they are deviatoric
-  Move nstar calculation into where loop to avoid divide by zero
-  Use grounding line instead of dynamic cell mask
-  Fix asymmetry in calving at grounded margins
-  ...
-=======
 tree a465134446b89e262eeee733964ec8c3e67003cb
 parent 4b36381bc5f335618973169ad2978c0132eb8037
 parent 4bddceae60daf7ac22fc28d85058ddbfeb3e0a6c
@@ -48,5 +10,4 @@
 
 * origin/landice/develop:
   Switch ieee_isnan
-  Remove isnan() from calving routine
->>>>>>> 99265a18
+  Remove isnan() from calving routine