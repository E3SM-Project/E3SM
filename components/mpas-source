<<<<<<< HEAD
tree b3e959bc4f12f0c19008f745cf568cd3b56616f7
parent c7e24a8773a63f4be0b2f1d453c44bc4dfc35252
parent fc409cf8b8b694b383a4d91c4defffe8da2942e2
author Matthew Hoffman <mhoffman@lanl.gov> 1540485449 -0600
committer Matthew Hoffman <mhoffman@lanl.gov> 1540485449 -0600

Merge branch 'e3sm_v1.1_maintenance_bugfix' into e3sm/develop

  Remove factor of 5.0 from debug test.
=======
tree 418285a80de104c857dcd32e374f57ae500b939e
parent de3077a7462500a1cb228d880e4eca02e1262063
parent 968803ecdfdbbc64511f7839a32358eff7695175
author Matthew Hoffman <mhoffman@lanl.gov> 1540486277 -0600
committer Matthew Hoffman <mhoffman@lanl.gov> 1540486277 -0600

Merge branch 'seaice/develop' into e3sm/develop

This introduces support for data icebergs into E3SM.

* MPAS-Dev/seaice/develop:
  Changing pool names from iceberg_* to berg_*.
  Renaming bergFreshWater > bergFreshwater.
  Moving data icebergs to their own package pkgBergs.
  Modified critical errors so occur at failure point
  Made warnings from column package errors when column package is stopping
  Added oversubscribe option to testing system
  Pulling data iceberg forcing out of config_use_forcing loop; make data icebergs streams consistent with E3SM usage.
  Minor cleanup.
  Changes based on review. Moving iceberg forcing/fluxes to their own pools.
  Adding iceberg fluxes to mpas_seaice_forcing.F/reset_ocean_coupler_fluxes.
  Adding subroutines and calls to data iceberg forcing.
  Beginning work on data iceberg model through MPAS-Seaice.
  Added MPAS-Seaice license
>>>>>>> 1d03e6d9
<|MERGE_RESOLUTION|>--- conflicted
+++ resolved
@@ -1,14 +1,3 @@
-<<<<<<< HEAD
-tree b3e959bc4f12f0c19008f745cf568cd3b56616f7
-parent c7e24a8773a63f4be0b2f1d453c44bc4dfc35252
-parent fc409cf8b8b694b383a4d91c4defffe8da2942e2
-author Matthew Hoffman <mhoffman@lanl.gov> 1540485449 -0600
-committer Matthew Hoffman <mhoffman@lanl.gov> 1540485449 -0600
-
-Merge branch 'e3sm_v1.1_maintenance_bugfix' into e3sm/develop
-
-  Remove factor of 5.0 from debug test.
-=======
 tree 418285a80de104c857dcd32e374f57ae500b939e
 parent de3077a7462500a1cb228d880e4eca02e1262063
 parent 968803ecdfdbbc64511f7839a32358eff7695175
@@ -32,5 +21,4 @@
   Adding iceberg fluxes to mpas_seaice_forcing.F/reset_ocean_coupler_fluxes.
   Adding subroutines and calls to data iceberg forcing.
   Beginning work on data iceberg model through MPAS-Seaice.
-  Added MPAS-Seaice license
->>>>>>> 1d03e6d9
+  Added MPAS-Seaice license