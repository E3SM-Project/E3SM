<<<<<<< HEAD
tree 5fc94b93a7baf543cdc9fae2c881a06dc6ec957a
parent 75d4cd00daf6d50a591e8af0270e35d26c1c87cf
parent 7053845db3e327e4cc128b3875e8e785aadc9add
author Mark Petersen <mpetersen@lanl.gov> 1571837733 -0600
committer Mark Petersen <mpetersen@lanl.gov> 1571837733 -0600

Merge branch 'ocean/develop' into e3sm/develop

* ocean/develop:
  Change dimension on MOC AM
  Fix normalTransportVelocity and region/transects
  Correct MOC dimension maxRegionsInGroup
  Remove evap and rain flux from thicknessBulkPKG
  Remove unused variables hEddyFlux,hKappa,hKappaQ
=======
tree 93b08a2cdeff9a881344d60f83a5158877974ba6
parent f0127e92c4e6cfc25ab103db018e2af2d5661994
parent ffce6c3e1af40413591dd3dcad55612591130b2b
author Mark Petersen <mpetersen@lanl.gov> 1572358524 -0600
committer Mark Petersen <mpetersen@lanl.gov> 1572358524 -0600

Merge 'ocean/develop' into e3sm/develop

COMPASS additions only:
  Add QU240wISC, EC60to30wISC, SO60to10wISC
  Add four rpe test cases to COMPASS
>>>>>>> c2aa46cc
<|MERGE_RESOLUTION|>--- conflicted
+++ resolved
@@ -1,19 +1,3 @@
-<<<<<<< HEAD
-tree 5fc94b93a7baf543cdc9fae2c881a06dc6ec957a
-parent 75d4cd00daf6d50a591e8af0270e35d26c1c87cf
-parent 7053845db3e327e4cc128b3875e8e785aadc9add
-author Mark Petersen <mpetersen@lanl.gov> 1571837733 -0600
-committer Mark Petersen <mpetersen@lanl.gov> 1571837733 -0600
-
-Merge branch 'ocean/develop' into e3sm/develop
-
-* ocean/develop:
-  Change dimension on MOC AM
-  Fix normalTransportVelocity and region/transects
-  Correct MOC dimension maxRegionsInGroup
-  Remove evap and rain flux from thicknessBulkPKG
-  Remove unused variables hEddyFlux,hKappa,hKappaQ
-=======
 tree 93b08a2cdeff9a881344d60f83a5158877974ba6
 parent f0127e92c4e6cfc25ab103db018e2af2d5661994
 parent ffce6c3e1af40413591dd3dcad55612591130b2b
@@ -24,5 +8,4 @@
 
 COMPASS additions only:
   Add QU240wISC, EC60to30wISC, SO60to10wISC
-  Add four rpe test cases to COMPASS
->>>>>>> c2aa46cc
+  Add four rpe test cases to COMPASS