#!/usr/bin/env python3

"""
Namelist creator for E3SM's MPAS SEAICE component
"""

import os, sys

_CIMEROOT = os.path.join(os.path.dirname(os.path.abspath(__file__)), "..","..","..","cime")
sys.path.append(os.path.join(_CIMEROOT, "scripts", "Tools"))

from standard_script_setup import *
from CIME.case import Case
from CIME.utils import expect, run_cmd_no_fail, safe_copy
from CIME.buildnml import create_namelist_infile, parse_input

logger = logging.getLogger(__name__)

###############################################################################
def buildnml(case, caseroot, compname):
###############################################################################
    expect(compname == "mpassi", compname)

    os.chdir(caseroot)

    cimeroot         = case.get_value("CIMEROOT")
    caseroot         = case.get_value("CASEROOT")
    casebuild        = case.get_value("CASEBUILD")
    casename         = case.get_value("CASE")
    srcroot          = case.get_value("SRCROOT")
    din_loc_root     = case.get_value("DIN_LOC_ROOT")
    compset          = case.get_value("COMPSET")
    ice_grid         = case.get_value("ICE_GRID")
    ice_mask         = case.get_value("MASK_GRID")
    ice_bgc          = case.get_value("MPASSI_BGC")
    surface_mode     = case.get_value("MPASSI_SURFACE_MODE")
    iceberg_mode     = case.get_value("MPASSI_ICEBERG_MODE")
    prognostic_mode  = case.get_value("MPASSI_PROGNOSTIC_MODE")
    column_mode      = case.get_value("MPASSI_COLUMN_MODE")
    ice_pio_typename = case.get_value("ICE_PIO_TYPENAME")
    ninst_ice        = case.get_value("NINST_ICE")
    ntasks_ice       = case.get_value("NTASKS_PER_INST_ICE")
    rundir           = case.get_value("RUNDIR")
    run_type         = case.get_value("RUN_TYPE")
    run_refcase      = case.get_value("RUN_REFCASE")
    run_refdate      = case.get_value("RUN_REFDATE")
    run_reftod       = case.get_value("RUN_REFTOD")
    ncpl_base_period = case.get_value("NCPL_BASE_PERIOD")
    atm_ncpl         = case.get_value("ATM_NCPL")
    stream_name      = 'streams.seaice'

    mpassiconf_dir = os.path.join(casebuild, "mpassiconf")

    if not os.path.isdir(mpassiconf_dir): os.mkdir(mpassiconf_dir)

    #--------------------------------------------------------------------
    # Determine if initial conditions are spunup, from compset
    #--------------------------------------------------------------------
    ice_ic_mode = 'cold_start'
    if "SOI" in compset:
        ice_ic_mode = 'spunup'
    if ice_bgc == 'ice_bgc':
        ice_ic_mode = 'spunup'

    #--------------------------------------------------------------------
    # Determine date stamp, from grid names
    #--------------------------------------------------------------------

    grid_date = ''
    grid_prefix = ''
    decomp_date = ''
    decomp_prefix = ''
    data_iceberg_file = ''
    points_file = ''

    if ice_grid == 'oEC60to30v3':
        decomp_date = '230424'
        decomp_prefix = 'partitions/mpas-seaice.graph.info.'
        grid_date = '161222'
        grid_prefix = 'seaice.EC60to30v3'
        if ice_ic_mode == 'spunup':
            grid_date = '200927'
            grid_prefix = 'seaice.EC60to30v3.restartFrom_anvilG'
        if ice_bgc == 'ice_bgc':
            grid_date = '180418'
            grid_prefix = 'mpassi.rst.BCRC_CNPECACNT_1850_anvil02.0066-01-01.no-xtime'
            points_file = 'seaice_points_EC.60to30v3_netcdf3_05152018.nc'

    elif ice_grid == 'oEC60to30v3wLI':
        decomp_date = '170905'
        decomp_prefix = 'mpas-cice.graph.info.'
        data_iceberg_file = 'data_iceberg_181022.EC60to30v3wLI.nc'
        grid_date = '170913'
        grid_prefix = 'seaice.EC60to30v3wLI'
        if ice_ic_mode == 'spunup':
            grid_date = '171116'
            grid_prefix = 'seaiceEC60to30v3wLI60lev.restart_theta_year26'

    elif ice_grid == 'ECwISC30to60E1r2':
        decomp_date = '200408'
        decomp_prefix = 'mpas-o.graph.info.'
        data_iceberg_file = 'Iceberg_Interannual_Merino_ECwISC30to60E1r2.nc'
        grid_date = '200408'
        grid_prefix = 'seaice.ECwISC30to60E1r2'
        if ice_ic_mode == 'spunup':
            logger.warning("WARNING: The specified compset is requesting seaice ICs spunup from a G-case")
            logger.warning("         But no file available for this grid.")

    elif ice_grid == 'oQU120':
        decomp_date = '230424'
        decomp_prefix = 'partitions/mpas-seaice.graph.info.'
        grid_date = '151209'
        grid_prefix = 'seaice.oQU120km'
        if ice_ic_mode == 'spunup':
            logger.warning("WARNING: The specified compset is requesting seaice ICs spunup from a G-case")
            logger.warning("         But no file available for this grid.")

    elif ice_grid == 'oQU240':
        decomp_date = '230422'
        decomp_prefix = 'partitions/mpas-seaice.graph.info.'
        grid_date = '151209'
        grid_prefix = 'seaice.oQU240km'
        if ice_ic_mode == 'spunup':
            logger.warning("WARNING: The specified compset is requesting seaice ICs spunup from a G-case")
            logger.warning("         But no file available for this grid.")

    elif ice_grid == 'oQU240wLI':
        decomp_date = '230422'
        decomp_prefix = 'partitions/mpas-seaice.graph.info.'
        grid_date = '160929'
        grid_prefix = 'cice.QU240wLI'
        if ice_ic_mode == 'spunup':
            logger.warning("WARNING: The specified compset is requesting seaice ICs spunup from a G-case")
            logger.warning("         But no file available for this grid.")

    elif ice_grid == 'oQU480':
        decomp_date = '230422'
        decomp_prefix = 'partitions/mpas-seaice.graph.info.'
        grid_date = '180705'
        grid_prefix = 'seaice.oQU480'
        if ice_ic_mode == 'spunup':
            logger.warning("WARNING: The specified compset is requesting seaice ICs spunup from a G-case")
            logger.warning("         But no file available for this grid.")

    elif ice_grid == 'oRRS30to10v3':
        decomp_date = '171128'
        decomp_prefix = 'mpas-cice.graph.info.'
        grid_date = '171128'
        grid_prefix = 'seaice.RRS30to10v3'
        if ice_ic_mode == 'spunup':
            logger.warning("WARNING: The specified compset is requesting seaice ICs spunup from a G-case")
            logger.warning("         But no file available for this grid.")

    elif ice_grid == 'oRRS30to10v3wLI':
        decomp_date = '171109'
        decomp_prefix = 'mpas-cice.graph.info.'
        data_iceberg_file = 'data_iceberg_181022.RRS30to10v3wLI.nc'
        grid_date = '171109'
        grid_prefix = 'seaice.RRS30to10v3wLI'
        if ice_ic_mode == 'spunup':
            logger.warning("WARNING: The specified compset is requesting seaice ICs spunup from a G-case")
            logger.warning("         But no file available for this grid.")

    elif ice_grid == 'oRRS18to6v3':
        decomp_date = '230424'
        decomp_prefix = 'partitions/mpas-seaice.graph.info.'
        grid_date = '170111'
        grid_prefix = 'seaice.RRS18to6v3'
        if ice_ic_mode == 'spunup':
            grid_date = '210321'
            grid_prefix = 'seaice.RRS18to6v3_80Layer.restartFromChrysalis'

    elif ice_grid == 'oRRS15to5':
        decomp_date = '151209'
        decomp_prefix = 'mpas-cice.graph.info.'
        grid_date = '151209'
        grid_prefix = 'seaice.RRS.15to5km'
        if ice_ic_mode == 'spunup':
            logger.warning("WARNING: The specified compset is requesting seaice ICs spunup from a G-case")
            logger.warning("         But no file available for this grid.")

    elif ice_grid == 'oARRM60to10':
        decomp_date = '190129'
        decomp_prefix = 'mpas-seaice.graph.v2.'
        grid_date = '180715'
        grid_prefix = 'seaice.ARRM60to10'
        if ice_ic_mode == 'spunup':
            grid_date = '210204'
            grid_prefix = 'mpassi.oARRM60to10.rstFromG-cori'

    elif ice_grid == 'oARRM60to6':
        decomp_date = '180820'
        decomp_prefix = 'mpas-cice.graph.info.'
        grid_date = '180803'
        grid_prefix = 'seaice.ARRM60to6'
        if ice_ic_mode == 'spunup':
            logger.warning("WARNING: The specified compset is requesting seaice ICs spunup from a G-case")
            logger.warning("         But no file available for this grid.")

    elif ice_grid == 'ARRM10to60E2r1':
        decomp_date = '220802'
        decomp_prefix = 'mpas-seaice.v2.'
        grid_date = '220730'
        grid_prefix = 'mpassi.ARRM10to60E2r1'
        if ice_ic_mode == 'spunup':
            grid_date = '220802'
            grid_prefix = 'mpassi.ARRM10to60E2r1.rstFrom1monthG-chrys'

    elif ice_grid == 'EC30to60E2r2':
        decomp_date = '230313'
        decomp_prefix = 'partitions/mpas-seaice.graph.info.'
        grid_date = '210210'
        grid_prefix = 'seaice.EC30to60E2r2'
        if ice_ic_mode == 'spunup':
            grid_date = '201001'
            grid_prefix = 'mpassi.EC30to60E2r2.rstFromG-anvil'

    elif ice_grid == 'WC14to60E2r3':
        decomp_date = '230313'
        decomp_prefix = 'partitions/mpas-seaice.graph.info.'
        grid_date = '210210'
        grid_prefix = 'seaice.WC14to60E2r3'
        if ice_ic_mode == 'spunup':
            grid_date = '210226'
            grid_prefix = 'mpassi.WC14to60E2r3.rstFromG-anvil'

    elif ice_grid == 'WCAtl12to45E2r4':
        decomp_date = '210318'
        decomp_prefix = 'mpas-seaice.graph.info.'
        grid_date = '210318'
        grid_prefix = 'seaice.WCAtl12to45E2r4'
        if ice_ic_mode == 'spunup':
            grid_date = '210318'
            grid_prefix = 'mpassi.WCAtl12to45E2r4.rstFromG-anvil'

    elif ice_grid == 'SOwISC12to60E2r4':
        decomp_date = '230314'
        decomp_prefix = 'partitions/mpas-seaice.graph.info.'
        grid_date = '210107'
        grid_prefix = 'seaice.SOwISC12to60E2r4'
        data_iceberg_file += 'Iceberg_Interannual_Merino_SOwISC12to60E2r4.nc'
        if ice_ic_mode == 'spunup':
            grid_date = '210203'
            grid_prefix = 'mpassi.SOwISC12to60E2r4.rstFromG-anvil'

    elif ice_grid == 'ECwISC30to60E2r1':
        grid_date = '210413'
        grid_prefix = 'seaice.ECwISC30to60E2r1'
        decomp_date = '230314'
        decomp_prefix = 'partitions/mpas-seaice.graph.info.'
        data_iceberg_file += 'Iceberg_Interannual_Merino_ECwISC30to60E2r1.nc'
        if ice_ic_mode == 'spunup':
            grid_date = '210414'
            grid_prefix = 'mpassi.ECwISC30to60E2r1.rstFromG-anvil'

    elif ice_grid == 'ECwISC30to60E3r2':
        grid_date = '20230901'
        grid_prefix = 'mpassi.ECwISC30to60E3r2'
        decomp_date = '20230901'
        decomp_prefix = 'partitions/mpas-seaice.graph.info.'
        data_iceberg_file = 'Iceberg_Climatology_Merino.ECwISC30to60E3r2.20230901.nc'
        if ice_ic_mode == 'spunup':
            grid_date = '230914'
            grid_prefix = 'mpassi.ECwISC30to60E3r2.rstFromG-chrysalis'

<<<<<<< HEAD
    elif ice_grid == 'IcoswISC30E3r4':
        grid_date = '20231120'
        grid_prefix = 'mpassi.IcoswISC30E3r4'
        decomp_date = '20231120'
        decomp_prefix = 'partitions/mpas-seaice.graph.info.'
        data_iceberg_file = 'Iceberg_Climatology_Merino.IcoswISC30E3r4.20231120.nc'
        if ice_ic_mode == 'spunup':
            grid_date = '20231121'
            grid_prefix = 'mpassi.IcoswISC30E3r4.rstFromG-chrysalis'
=======
    elif ice_grid == 'IcoswISC30E3r5':
        grid_date = '20231120'
        grid_prefix = 'mpassi.IcoswISC30E3r5'
        decomp_date = '20231120'
        decomp_prefix = 'partitions/mpas-seaice.graph.info.'
        data_iceberg_file = 'Iceberg_Climatology_Merino.IcoswISC30E3r5.20231120.nc'
        if ice_ic_mode == 'spunup':
            grid_date = '20231121'
            grid_prefix = 'mpassi.IcoswISC30E3r5.rstFromG-chrysalis'
>>>>>>> cd0473e7

    elif ice_grid == 'ICOS10':
        grid_date = '211015'
        grid_prefix = 'seaice.ICOS10'
        decomp_date = '220110'
        decomp_prefix = 'mpas-seaice.graph.info.'
        if ice_ic_mode == 'spunup':
            grid_date = '211015'
            # Below is just a placeholder
            grid_prefix = 'seaice.ICOS10_80Layer.restartFromChrysalis'


    #--------------------------------------------------------------------
    # Set the initial file
    #--------------------------------------------------------------------

    input_file = "{}/ice/mpas-seaice/{}/{}.{}.nc".format(din_loc_root, ice_mask, grid_prefix, grid_date)

    #--------------------------------------------------------------------
    # Generate input data file with stream-specified files
    #--------------------------------------------------------------------

    with open(os.path.join(casebuild, "mpassi.input_data_list"), "w") as input_list:
        input_list.write("mesh = {}\n".format(input_file))
        input_list.write("snow_data = {}/ice/mpas-seaice/general/snicar_drdt_bst_fit_60_c04262019.nc\n".format(din_loc_root))
        input_list.write("snicar_data = {}/ice/mpas-seaice/general/snicar_optics_5bnd_snow_and_aerosols.nc\n".format(din_loc_root))
        if points_file != '':
            input_list.write("points = {}/ice/mpas-seaice/{}/{}\n".format(din_loc_root, ice_mask, points_file))
        if iceberg_mode == 'data':
            input_list.write("data_iceberg = {}/ice/mpas-seaice/{}/{}\n".format(din_loc_root, ice_mask, data_iceberg_file))

    #--------------------------------------------------------------------
    # Invoke mpas build-namelist - output will go in $CASEBUILD/mpassiconf
    #--------------------------------------------------------------------

    inst_string = ""
    for inst_counter in range(1, ninst_ice + 1):

        # -----------------------------------------------------
        # determine instance string
        # -----------------------------------------------------

        inst_string = ""
        if ninst_ice > 1:
            inst_string = "_{0:04d}".format(inst_counter)

            # If multi-instance case does not have restart file, use single-case restart
            # for each instance
            if not os.path.exists(os.path.join(rundir, "rpointer.ice{}".format(inst_string))) and \
                   os.path.exists(os.path.join(rundir, "rpointer.ice")):
                safe_copy(os.path.join(rundir, "rpointer.ice"),
                          os.path.join(rundir, "rpointer.ice{}".format(inst_string)))
        stream_name_inst = f"{stream_name}{inst_string}"

        #--------------------------------------------------------------------
        # Change the initial file to a restart file for branch and hybrid runs
        #--------------------------------------------------------------------

        if run_type == 'hybrid' or run_type == 'branch':
            input_file = "{}/{}.mpassi{}.rst.{}_{}.nc".format(rundir, run_refcase, inst_string, run_refdate, run_reftod)
            expect(os.path.exists(input_file), " ERROR mpassi buildnml: missing specified restart file for branch or hybrid run: {}".format(input_file))
            restart_file = "{}/{}.mpassi{}.rst.{}_{}.nc".format(rundir, casename, inst_string, run_refdate, run_reftod)
            if not os.path.exists(restart_file):
                safe_copy(input_file, restart_file)

        # -----------------------------------------------------
        # create mpassiconf/cesm_namelist
        # -----------------------------------------------------

        if ncpl_base_period == 'year':
            config_dt = ( 3600 * 24 * 365 ) // atm_ncpl
        elif ncpl_base_period == 'day':
            config_dt = ( 3600 * 24 ) // atm_ncpl
        elif ncpl_base_period == 'hour':
            config_dt = ( 3600 ) // atm_ncpl
        else:
            logger.warning("WARNING: {} is being used".format(ncpl_base_period))

        config_dt = float(config_dt)
        infile_text = ""
        infile_text += " config_dt = {} \n".format(config_dt)

        create_namelist_infile(case,
                               "{}/user_nl_mpassi{}".format(caseroot, inst_string),
                               "{}/cesm_namelist".format(mpassiconf_dir),
                               infile_text=infile_text)

        # -----------------------------------------------------
        # call build-namelist- output will go in $CASEBUILD/mpassiconf/mpassi_in
        # -----------------------------------------------------

        sysmod =  os.path.join(srcroot, "components/mpas-seaice/bld/build-namelist")
        sysmod += " -infile {}/cesm_namelist".format(mpassiconf_dir)
        sysmod += " -caseroot {}".format(caseroot)
        sysmod += " -casebuild {}".format(casebuild)
        sysmod += " -cimeroot {}".format(cimeroot)
        sysmod += " -inst_string '{}'".format(inst_string)
        sysmod += " -decomp_prefix '{}'".format(decomp_prefix)
        sysmod += " -date_stamp '{}'".format(decomp_date)
        sysmod += " -ice_grid '{}'".format(ice_mask)
        sysmod += " -ice_ic_mode '{}'".format(ice_ic_mode)
        sysmod += " -ice_bgc '{}'".format(ice_bgc)
        sysmod += " -surface_mode '{}'".format(surface_mode)
        sysmod += " -iceberg_mode '{}'".format(iceberg_mode)
        sysmod += " -prognostic_mode '{}'".format(prognostic_mode)
        sysmod += " -column_mode '{}'".format(column_mode)
        sysmod += " -ntasks_ice '{}'".format(ntasks_ice)
        sysmod += " -ninst_ice '{}'".format(ninst_ice)

        # pass in ICE_MASK for now as a short-cut for the grid
        # at some point, we may want to pass both -- but for now this is simpler
        # also, pass in decomp_date for date_stamp, since that's the one required by the scripts

        run_cmd_no_fail(sysmod, from_dir=mpassiconf_dir)

        # -----------------------------------------------------
        # Copy resolved namelist to $RUNDIR
        # -----------------------------------------------------

        default_in_filename = "mpassi_in"
        in_filename = "{}{}".format(default_in_filename, inst_string)
        if os.path.isdir(rundir):
            safe_copy(os.path.join(mpassiconf_dir, "mpassi_in"), os.path.join(rundir, in_filename))

        # Write streams file if there isn't one in SourceMods

        if os.path.exists("{}/SourceMods/src.mpassi/{}".format(caseroot, stream_name_inst)):
            safe_copy("{}/SourceMods/src.mpassi/{}".format(caseroot, stream_name_inst), rundir)

        else:
            lines = []
            lines.append('<streams>')
            lines.append('<immutable_stream name="mesh"')
            lines.append('                  type="none"')
            if ice_grid.startswith("oRRS1"):
                lines.append('                  io_type="pnetcdf,cdf5"')
            else:
                lines.append('                  io_type="{}"'.format(ice_pio_typename))

            lines.append('                  filename_template="mesh_variables.nc" />')
            lines.append('')
            lines.append('<immutable_stream name="input"')
            lines.append('                  type="input"')
            if ice_grid.startswith("oRRS1"):
                lines.append('                  io_type="pnetcdf,cdf5"')
            else:
                lines.append('                  io_type="{}"'.format(ice_pio_typename))

            lines.append('                  filename_interval="none"')
            lines.append('                  filename_template="{}"'.format(input_file))
            lines.append('                  input_interval="initial_only" />')
            lines.append('')
            lines.append("<!--")
            lines.append("The restart stream is actually controlled via the coupler.")
            lines.append("Changing output_interval here will not have any affect on")
            lines.append("the frequency restart files are written.")
            lines.append("")
            lines.append("Changing the output_interval could cause loss of data.")
            lines.append("")
            lines.append("The output_interval is set to 1 second to ensure each restart frame has a")
            lines.append("unique file.")
            lines.append("-->")
            lines.append('')
            lines.append('<immutable_stream name="restart"')
            lines.append('                  type="input;output"')
            if ice_grid.startswith("oRRS1"):
                lines.append('                  io_type="pnetcdf,cdf5"')
            else:
                lines.append('                  io_type="{}"'.format(ice_pio_typename))

            lines.append('                  filename_template="{}.mpassi{}.rst.$Y-$M-$D_$S.nc"'.format(casename, inst_string))
            lines.append('                  filename_interval="output_interval"')
            lines.append('                  input_interval="initial_only"')
            lines.append('                  clobber_mode="truncate"')
            lines.append('                  reference_time="01-01-01_00:00:00"')
            lines.append('                  output_interval="00-00-00_00:00:01" />')
            lines.append('')

            if ice_ic_mode == 'spunup':
                lines.append('<immutable_stream name="restart_ic"')
                lines.append('                  type="input"')
                if ice_grid.startswith("oRRS1"):
                    lines.append('                  io_type="pnetcdf,cdf5"')
                else:
                    lines.append('                  io_type="{}"'.format(ice_pio_typename))

                lines.append('                  filename_template="{}"'.format(input_file))
                lines.append('                  filename_interval="none"')
                lines.append('                  input_interval="initial_only" />')
                lines.append('')

            lines.append('<stream name="output"')
            lines.append('        type="output"')
            lines.append('        io_type="{}"'.format(ice_pio_typename))
            lines.append('        filename_template="{}.mpassi{}.hist.$Y-$M-$D_$S.nc"'.format(casename, inst_string))
            lines.append('        filename_interval="00-01-00_00:00:00"')
            lines.append('        clobber_mode="truncate"')
            lines.append('        reference_time="01-01-01_00:00:00"')
            lines.append('        output_interval="none">')
            lines.append('')
            lines.append('    <stream name="mesh"/>')
            lines.append('    <var name="xtime"/>')
            lines.append('    <var name="daysSinceStartOfSim"/>')
            lines.append('    <var name="iceAreaCell"/>')
            lines.append('    <var name="iceVolumeCell"/>')
            lines.append('    <var name="snowVolumeCell"/>')
            lines.append('    <var name="uVelocityGeo"/>')
            lines.append('    <var name="vVelocityGeo"/>')
            lines.append('')
            lines.append('</stream>')
            lines.append('')
            lines.append('<immutable_stream name="LYqSixHourlyForcing"')
            lines.append('                  type="input"')
            lines.append('                  io_type="{}"'.format(ice_pio_typename))
            lines.append('                  filename_template="forcing/atmosphere_forcing_six_hourly.$Y.nc"')
            lines.append('                  filename_interval="0001-00-00_00:00:00"')
            lines.append('                  reference_time="2000-01-01_03:00:00"')
            lines.append('                  input_interval="none" />')
            lines.append('')
            lines.append('<immutable_stream name="LYqMonthlyForcing"')
            lines.append('                  type="input"')
            lines.append('                  io_type="{}"'.format(ice_pio_typename))
            lines.append('                  filename_template="forcing/atmosphere_forcing_monthly.nc"')
            lines.append('                  filename_interval="none"')
            lines.append('                  input_interval="none" />')
            lines.append('')
            lines.append('<immutable_stream name="NCARMonthlySSTForcing"')
            lines.append('                  type="input"')
            lines.append('                  io_type="{}"'.format(ice_pio_typename))
            lines.append('                  filename_template="forcing/ocean_forcing_monthly.nc"')
            lines.append('                  filename_interval="none"')
            lines.append('                  input_interval="none" />')
            lines.append('')
            lines.append('<immutable_stream name="NCARMonthlyForcing"')
            lines.append('                  type="input"')
            lines.append('                  io_type="{}"'.format(ice_pio_typename))
            lines.append('                  filename_template="forcing/ocean_forcing_monthly.nc"')
            lines.append('                  filename_interval="none"')
            lines.append('                  input_interval="none" />')
            lines.append('')
            lines.append('<immutable_stream name="StandardAerosolsInput"')
            lines.append('                  type="input"')
            lines.append('                  io_type="{}"'.format(ice_pio_typename))
            lines.append('                  filename_template="standard_optics_mpas_cice.nc"')
            lines.append('                  filename_interval="none"')
            lines.append('                  input_interval="none" />')
            lines.append('')
            lines.append('<immutable_stream name="ModalAerosolsInput"')
            lines.append('                  type="input"')
            lines.append('                  io_type="{}"'.format(ice_pio_typename))
            lines.append('                  filename_template="snicar_optics_5bnd_mam_c140303_mpas_cice.nc"')
            lines.append('                  filename_interval="none"')
            lines.append('                  input_interval="none" />')
            lines.append('')
            lines.append('<immutable_stream name="SnowAgingPropertiesInput"')
            lines.append('                  type="input"')
            lines.append('                  io_type="{}"'.format(ice_pio_typename))
            lines.append('                  filename_template="{}/ice/mpas-seaice/general/snicar_drdt_bst_fit_60_c04262019.nc"'.format(din_loc_root))
            lines.append('                  filename_interval="none"')
            lines.append('                  input_interval="initial_only" />')
            lines.append('')
            lines.append('<immutable_stream name="SnicarInput"')
            lines.append('                  type="input"')
            lines.append('                  io_type="{}"'.format(ice_pio_typename))
            lines.append('                  filename_template="{}/ice/mpas-seaice/general/snicar_optics_5bnd_snow_and_aerosols.nc"'.format(din_loc_root))
            lines.append('                  filename_interval="none"')
            lines.append('                  input_interval="initial_only" />')
            lines.append('')
            lines.append('<immutable_stream name="ISPOLDailyWOAForcing"')
            lines.append('                  type="input"')
            lines.append('                  io_type="{}"'.format(ice_pio_typename))
            lines.append('                  filename_template="{}/ice/mpas-cice/general/ISPOLDailyWOAForcing_10132022.nc"')
            lines.append('                  filename_interval="none"')
            lines.append('                  input_interval="none" />')
            lines.append('')
            lines.append('<immutable_stream name="abort_contents"')
            lines.append('                  type="none"')
            lines.append('                  filename_template="abort_variables.nc" />')
            lines.append('')
            lines.append('<stream name="abort_block"')
            lines.append('                  type="output"')
            lines.append('                  filename_template="abort_seaice_$Y-$M-$D_$h.$m.$s_block_$B.nc"')
            lines.append('                  filename_interval="none"')
            lines.append('                  clobber_mode="truncate"')
            lines.append('                  output_interval="none" >')
            lines.append('')
            lines.append('    <stream name="mesh"/>')
            lines.append('    <stream name="abort_contents"/>')
            lines.append('    <var name="daysSinceStartOfSim"/>')
            lines.append('    <var name="xtime"/>')
            lines.append('</stream>')
            lines.append('')
            lines.append('<stream name="abort"')
            lines.append('                  type="output"')
            lines.append('                  filename_template="abort_seaice_$Y-$M-$D_$h.$m.$s.nc"')
            lines.append('                  filename_interval="none"')
            lines.append('                  clobber_mode="truncate"')
            lines.append('                  output_interval="none" >')
            lines.append('')
            lines.append('    <stream name="mesh"/>')
            lines.append('    <stream name="abort_contents"/>')
            lines.append('    <var name="daysSinceStartOfSim"/>')
            lines.append('    <var name="xtime"/>')
            lines.append('</stream>')
            lines.append('')
            if iceberg_mode == 'data':
                lines.append('<stream name="dataIcebergForcing"')
                lines.append('                  type="input"')
                lines.append('                  filename_template="{}/ice/mpas-seaice/{}/{}"'.format(din_loc_root, ice_mask, data_iceberg_file))
                lines.append('                  filename_interval="none"')
                lines.append('                  input_interval="none" >')
                lines.append('')
                lines.append('    <var name="bergFreshwaterFluxData"/>')
                lines.append('    <var name="xtime"/>')
                lines.append('</stream>')
                lines.append('')

            lines.append('<stream name="highFrequencyOutput"')
            lines.append('        type="output"')
            lines.append('        io_type="{}"'.format(ice_pio_typename))
            lines.append('        filename_template="{}.mpassi{}.hist.am.highFrequencyOutput.$Y-$M-$D.nc"'.format(casename, inst_string))
            lines.append('        filename_interval="00-01-00_00:00:00"')
            lines.append('        reference_time="01-01-01_00:00:00"')
            lines.append('        output_interval="none"')
            lines.append('        clobber_mode="truncate"')
            lines.append('        packages="highFrequencyOutputAMPKG">')
            lines.append('')
            lines.append('    <var name="xtime"/>')
            lines.append('    <stream name="mesh"/>')
            lines.append('    <var name="iceAreaCellCategory1"/>')
            lines.append('</stream>')
            lines.append('')
            lines.append('<stream name="regionalStatisticsOutput"')
            lines.append('        type="output"')
            lines.append('        io_type="{}"'.format(ice_pio_typename))
            lines.append('        filename_template="{}.mpassi{}.hist.am.regionalStatistics.$Y.$M.nc"'.format(casename, inst_string))
            lines.append('        filename_interval="00-01-00_00:00:00"')
            lines.append('        reference_time="01-01-01_00:00:00"')
            lines.append('        output_interval="00-00-01_00:00:00"')
            lines.append('        clobber_mode="truncate"')
            lines.append('        packages="regionalStatisticsAMPKG">')
            lines.append('')
            lines.append('    <var name="xtime"/>')
            lines.append('    <var name="daysSinceStartOfSim"/>')
            lines.append('    <var name="totalIceArea"/>')
            lines.append('    <var name="totalIceExtent"/>')
            lines.append('    <var name="totalIceVolume"/>')
            lines.append('    <var name="totalSnowVolume"/>')
            lines.append('    <var name="totalKineticEnergy"/>')
            lines.append('    <var name="rmsIceSpeed"/>')
            lines.append('    <var name="averageAlbedo"/>')
            lines.append('    <var name="maximumIceVolume"/>')
            lines.append('    <var name="maximumIcePressure"/>')
            lines.append('</stream>')
            lines.append('')
            lines.append('<stream name="conservationCheckOutput"')
            lines.append('        type="output"')
            lines.append('        io_type="{}"'.format(ice_pio_typename))
            lines.append('        filename_template="{}.mpassi{}.hist.am.conservationCheck.$Y.nc"'.format(casename, inst_string))
            lines.append('        filename_interval="00-01-00_00:00:00"')
            lines.append('        reference_time="01-01-01_00:00:00"')
            lines.append('        output_interval="00-01-00_00:00:00"')
            lines.append('        clobber_mode="append"')
            lines.append('        packages="conservationCheckAMPKG">')
            lines.append('')
            lines.append('    <var name="xtime"/>')
            lines.append('    <var name="daysSinceStartOfSim"/>')
            lines.append('    <var name="earthArea"/>')
            lines.append('    <var name="domainArea"/>')
            lines.append('    <var name="accumulatedSeaIceArea"/>')
            lines.append('    <var name="initialEnergy"/>')
            lines.append('    <var name="finalEnergy"/>')
            lines.append('    <var name="energyChange"/>')
            lines.append('    <var name="energyChangeFlux"/>')
            lines.append('    <var name="energyConsSurfaceHeatFlux"/>')
            lines.append('    <var name="energyConsAbsorbedShortwaveFlux"/>')
            lines.append('    <var name="energyConsOceanShortwaveFlux"/>')
            lines.append('    <var name="energyConsSensibleHeatFlux"/>')
            lines.append('    <var name="energyConsLongwaveUp"/>')
            lines.append('    <var name="energyConsLongwaveDown"/>')
            lines.append('    <var name="energyConsOceanHeatFlux"/>')
            lines.append('    <var name="energyConsFreezingPotential"/>')
            lines.append('    <var name="energyConsSnowfallHeat"/>')
            lines.append('    <var name="energyConsLatentHeat"/>')
            lines.append('    <var name="netEnergyFlux"/>')
            lines.append('    <var name="absoluteEnergyError"/>')
            lines.append('    <var name="relativeEnergyError"/>')
            lines.append('    <var name="initialMass"/>')
            lines.append('    <var name="finalMass"/>')
            lines.append('    <var name="massChange"/>')
            lines.append('    <var name="massChangeFlux"/>')
            lines.append('    <var name="massConsRainfallRate"/>')
            lines.append('    <var name="massConsSnowfallRate"/>')
            lines.append('    <var name="massConsEvaporation"/>')
            lines.append('    <var name="massConsFreshWater"/>')
            lines.append('    <var name="massConsFrazilWater"/>')
            lines.append('    <var name="netMassFlux"/>')
            lines.append('    <var name="absoluteMassError"/>')
            lines.append('    <var name="relativeMassError"/>')
            lines.append('    <var name="initialSalt"/>')
            lines.append('    <var name="finalSalt"/>')
            lines.append('    <var name="saltChange"/>')
            lines.append('    <var name="saltChangeFlux"/>')
            lines.append('    <var name="saltConsOceanSaltFlux"/>')
            lines.append('    <var name="saltConsFrazilSaltFlux"/>')
            lines.append('    <var name="netSaltFlux"/>')
            lines.append('    <var name="absoluteSaltError"/>')
            lines.append('    <var name="relativeSaltError"/>')
            lines.append('    <var name="initialCarbon"/>')
            lines.append('    <var name="finalCarbon"/>')
            lines.append('    <var name="carbonChange"/>')
            lines.append('    <var name="carbonChangeFlux"/>')
            lines.append('    <var name="carbonConsOceanCarbonFlux"/>')
            lines.append('    <var name="netCarbonFlux"/>')
            lines.append('    <var name="absoluteCarbonError"/>')
            lines.append('    <var name="relativeCarbonError"/>')
            lines.append('</stream>')
            lines.append('')
            lines.append('<immutable_stream name="conservationCheckRestart"')
            lines.append('        type="input;output"')
            lines.append('        io_type="{}"'.format(ice_pio_typename))
            lines.append('        filename_template="{}.mpassi{}.rst.am.conservationCheck.$Y-$M-$D_$S.nc"'.format(casename, inst_string))
            lines.append('        filename_interval="output_interval"')
            lines.append('        clobber_mode="truncate"')
            lines.append('        packages="conservationCheckAMPKG"')
            lines.append('        input_interval="initial_only"')
            lines.append('        reference_time="01-01-01_00:00:00"')
            lines.append('        output_interval="stream:restart:output_interval">')
            lines.append('</immutable_stream>')
            lines.append('')
            lines.append('<stream name="loadBalanceOutput"')
            lines.append('        type="output"')
            lines.append('        io_type="{}"'.format(ice_pio_typename))
            lines.append('        filename_template="{}.mpassi{}.hist.am.cice_loadBalance.$Y.nc"'.format(casename, inst_string))
            lines.append('        filename_interval="00-01-00_00:00:00"')
            lines.append('        reference_time="01-01-01_00:00:00"')
            lines.append('        output_interval="00-00-00_01:00:00"')
            lines.append('        clobber_mode="truncate"')
            lines.append('        packages="loadBalanceAMPKG">')
            lines.append('')
            lines.append('    <var name="xtime"/>')
            lines.append('    <var name="nCellsProcWithSeaIce"/>')
            lines.append('    <var name="nCellsProc"/>')
            lines.append('</stream>')
            lines.append('')
            lines.append('<stream name="maximumIcePresenceOutput"')
            lines.append('        type="output"')
            lines.append('        io_type="{}"'.format(ice_pio_typename))
            lines.append('        filename_template="{}.mpassi{}.hist.am.cice_maximumIcePresence.$Y.nc"'.format(casename, inst_string))
            lines.append('        filename_interval="00-01-00_00:00:00"')
            lines.append('        reference_time="01-01-01_00:00:00"')
            lines.append('        output_interval="01-00-00_00:00:00"')
            lines.append('        clobber_mode="truncate"')
            lines.append('        packages="maximumIcePresenceAMPKG">')
            lines.append('')
            lines.append('    <var name="xtime"/>')
            lines.append('    <stream name="mesh"/>')
            lines.append('    <var name="maximumIcePresence"/>')
            lines.append('</stream>')
            lines.append('')
            lines.append('<stream name="timeSeriesStatsDailyOutput"')
            lines.append('        type="output"')
            lines.append('        precision="single"')
            lines.append('        io_type="{}"'.format(ice_pio_typename))
            lines.append('        filename_template="{}.mpassi{}.hist.am.timeSeriesStatsDaily.$Y-$M-$D.nc"'.format(casename, inst_string))
            lines.append('        filename_interval="00-01-00_00:00:00"')
            lines.append('        reference_time="01-01-01_00:00:00"')
            lines.append('        output_interval="00-00-01_00:00:00"')
            lines.append('        clobber_mode="truncate"')
            lines.append('        packages="timeSeriesStatsDailyAMPKG">')
            lines.append('')
            lines.append('    <var name="iceAreaCell"/>')
            lines.append('    <var name="iceVolumeCell"/>')
            lines.append('    <var name="snowVolumeCell"/>')
            lines.append('    <var name="uVelocityGeo"/>')
            lines.append('    <var name="vVelocityGeo"/>')
            lines.append('</stream>')
            lines.append('')
            lines.append('<stream name="timeSeriesStatsDailyRestart"')
            lines.append('        type="input;output"')
            lines.append('        io_type="{}"'.format(ice_pio_typename))
            lines.append('        filename_template="{}.mpassi{}.rst.am.timeSeriesStatsDaily.$Y-$M-$D_$S.nc"'.format(casename, inst_string))
            lines.append('        filename_interval="output_interval"')
            lines.append('        clobber_mode="truncate"')
            lines.append('        packages="timeSeriesStatsDailyAMPKG"')
            lines.append('        input_interval="none"')
            lines.append('        reference_time="01-01-01_00:00:00"')
            lines.append('        output_interval="none">')
            lines.append('</stream>')
            lines.append('')
            lines.append('<stream name="timeSeriesStatsMonthlyOutput"')
            lines.append('        type="output"')
            lines.append('        precision="single"')
            lines.append('        io_type="{}"'.format(ice_pio_typename))
            lines.append('        filename_template="{}.mpassi{}.hist.am.timeSeriesStatsMonthly.$Y-$M-$D.nc"'.format(casename, inst_string))
            lines.append('        filename_interval="00-01-00_00:00:00"')
            lines.append('        reference_time="01-01-01_00:00:00"')
            lines.append('        output_interval="00-01-00_00:00:00"')
            lines.append('        clobber_mode="truncate"')
            lines.append('        packages="timeSeriesStatsMonthlyAMPKG">')
            lines.append('')
            lines.append('    <var name="daysSinceStartOfSim"/>')
            lines.append('    <var name="icePresent"/>')
            lines.append('    <var name="iceAreaCategory"/>')
            lines.append('    <var name="iceVolumeCategory"/>')
            lines.append('    <var name="snowVolumeCategory"/>')
            lines.append('    <var name="iceAreaCell"/>')
            lines.append('    <var name="iceVolumeCell"/>')
            lines.append('    <var name="snowVolumeCell"/>')
            lines.append('    <var name="surfaceTemperatureCell"/>')
            lines.append('    <var name="uVelocityGeo"/>')
            lines.append('    <var name="vVelocityGeo"/>')
            lines.append('    <var name="shortwaveDown"/>')
            lines.append('    <var name="longwaveDown"/>')
            lines.append('    <var name="seaSurfaceTemperature"/>')
            lines.append('    <var name="seaSurfaceSalinity"/>')
            lines.append('    <var name="uOceanVelocityVertexGeo"/>')
            lines.append('    <var name="vOceanVelocityVertexGeo"/>')
            lines.append('    <var name="freezingMeltingPotential"/>')
            lines.append('    <var name="shortwaveScalingFactor"/>')
            lines.append('    <var name="airTemperature"/>')
            lines.append('    <var name="congelation"/>')
            lines.append('    <var name="frazilFormation"/>')
            lines.append('    <var name="snowiceFormation"/>')
            lines.append('    <var name="snowMelt"/>')
            lines.append('    <var name="surfaceIceMelt"/>')
            lines.append('    <var name="basalIceMelt"/>')
            lines.append('    <var name="lateralIceMelt"/>')
            lines.append('    <var name="airStressVertexUGeo"/>')
            lines.append('    <var name="airStressVertexVGeo"/>')
            lines.append('    <var name="icePressure"/>')
            lines.append('    <var name="divergence"/>')
            lines.append('    <var name="shear"/>')
            lines.append('    <var name="principalStress1Var"/>')
            lines.append('    <var name="principalStress2Var"/>')
            lines.append('    <var name="iceVolumeTendencyThermodynamics"/>')
            lines.append('    <var name="iceVolumeTendencyTransport"/>')
            lines.append('    <var name="iceAreaTendencyThermodynamics"/>')
            lines.append('    <var name="iceAreaTendencyTransport"/>')
            lines.append('    <var name="iceAgeTendencyThermodynamics"/>')
            lines.append('    <var name="iceAgeTendencyTransport"/>')
            lines.append('    <var name="iceAgeCell"/>')
            lines.append('    <var name="firstYearIceAreaCell"/>')
            lines.append('    <var name="levelIceAreaCell"/>')
            lines.append('    <var name="levelIceVolumeCell"/>')
            lines.append('    <var name="ridgedIceAreaAverage"/>')
            lines.append('    <var name="ridgedIceVolumeAverage"/>')
            lines.append('    <var name="bulkSalinity"/>')
            lines.append('    <var name="broadbandAlbedo"/>')
            lines.append('    <var name="absorbedShortwaveFluxInitialArea"/>')
            lines.append('    <var name="latentHeatFluxInitialArea"/>')
            lines.append('    <var name="sensibleHeatFluxInitialArea"/>')
            lines.append('    <var name="longwaveUpInitialArea"/>')
            lines.append('    <var name="evaporativeWaterFluxInitialArea"/>')
            lines.append('    <var name="meltPondAreaFinalArea"/>')
            lines.append('    <var name="meltPondDepthFinalArea"/>')
            lines.append('    <var name="meltPondLidThicknessFinalArea"/>')
            lines.append('    <var name="oceanHeatFlux"/>')
            lines.append('    <var name="oceanShortwaveFlux"/>')
            lines.append('    <var name="oceanFreshWaterFlux"/>')
            lines.append('    <var name="oceanSaltFlux"/>')
            lines.append('    <var name="uAirVelocity"/>')
            lines.append('    <var name="vAirVelocity"/>')
            lines.append('    <var name="snowGrainRadiusCell"/>')
            lines.append('    <var name="snowIceMassCell"/>')
            lines.append('    <var name="snowLiquidMassCell"/>')
            lines.append('    <var name="snowDensityCell"/>')
            lines.append('    <var name="snowAlbedoCell"/>')
            lines.append('    <var name="pondAlbedoCell"/>')
            lines.append('    <var name="bareIceAlbedoCell"/>')
            lines.append('    <var name="pondAreaCell"/>')
            if iceberg_mode != 'none':
                lines.append('    <var name="bergFreshwaterFlux"/>')
                lines.append('    <var name="bergLatentHeatFlux"/>')

            if ice_bgc == 'ice_bgc':
                lines.append('    <var name="totalVerticalBiologyIce"/>')
                lines.append('    <var name="totalChlorophyll"/>')
                lines.append('    <var name="primaryProduction"/>')
                lines.append('    <var name="bioShortwaveFlux"/>')
                lines.append('    <var name="netBrineHeight"/>')
                lines.append('    <var name="newlyFormedIce"/>')
                lines.append('    <var name="snowThicknessChange"/>')
                lines.append('    <var name="verticalAlgaeIceCell"/>')
                lines.append('    <var name="verticalNitrateIceCell"/>')
                lines.append('    <var name="verticalSilicateIceCell"/>')
                lines.append('    <var name="verticalAmmoniumIceCell"/>')
                lines.append('    <var name="verticalDMSIceCell"/>')
                lines.append('    <var name="verticalDMSPdIceCell"/>')
                lines.append('    <var name="verticalNonreactiveIceCell"/>')
                lines.append('    <var name="verticalHumicsIceCell"/>')
                lines.append('    <var name="verticalDissolvedIronIceCell"/>')
                lines.append('    <var name="iceEnthalpyCell"/>')
                lines.append('    <var name="iceSalinityCell"/>')
                lines.append('    <var name="oceanBioFluxes"/>')
                lines.append('    <var name="oceanBioConcentrations"/>')
                lines.append('    <var name="netNitrateUptake"/>')
                lines.append('    <var name="netAmmoniumUptake"/>')
                lines.append('    <var name="netSpecificAlgalGrowthRate"/>')

            lines.append('</stream>')
            lines.append('')

            if ice_bgc == 'ice_bgc':
                if points_file != '':
                    lines.append('<immutable_stream name="pointLocationsInput"')
                    lines.append('                  type="input"')
                    lines.append('                  filename_template="{}/ice/mpas-seaice/{}/{}"'.format(din_loc_root, ice_mask, points_file))
                    lines.append('                  input_interval="initial_only"')
                    lines.append('                  runtime_format="single_file" />')

                lines.append('')

                lines.append('<stream name="pointwiseStatsOutput"')
                lines.append('        type="output"')
                lines.append('        io_type="netcdf"')
                lines.append('        filename_template="pointwiseStats.$Y-$M-$D.nc"')
                lines.append('        filename_interval="00-01-00_00:00:00"')
                lines.append('        reference_time="01-01-01_00:00:00"')
                lines.append('        output_interval="00-00-01_00:00:00"')
                lines.append('        clobber_mode="truncate"')
                lines.append('        packages="pointwiseStatsAMPKG"')
                lines.append('        runtime_format="single_file">')

                lines.append('')

                lines.append('    <var name="pointNames"/>')
                lines.append('    <var name="pointCellGlobalID"/>')
                lines.append('    <var name="xtime"/>')
                lines.append('    <var name="latCell"/>')
                lines.append('    <var name="lonCell"/>')
                lines.append('    <var name="latPoint"/>')
                lines.append('    <var name="lonPoint"/>')
                lines.append('    <var name="xPoint"/>')
                lines.append('    <var name="yPoint"/>')
                lines.append('    <var name="zPoint"/>')
                lines.append('    <var name="totalVerticalBiologyIce"/>')
                lines.append('    <var name="brineFractionCell"/>')
                lines.append('    <var name="netBrineHeight"/>')
                lines.append('    <var name="firstYearIceAreaCell"/>')
                lines.append('    <var name="levelIceAreaCell"/>')
                lines.append('    <var name="pondAreaCell"/>')
                lines.append('    <var name="surfaceIceMelt"/>')
                lines.append('    <var name="basalIceMelt"/>')
                lines.append('    <var name="lateralIceMelt"/>')
                lines.append('    <var name="congelation"/>')
                lines.append('    <var name="snowiceFormation"/>')
                lines.append('    <var name="frazilFormation"/>')
                lines.append('    <var name="snowThicknessChange"/>')
                lines.append('    <var name="snowAlbedoCell"/>')
                lines.append('    <var name="bareIceAlbedoCell"/>')
                lines.append('    <var name="pondAlbedoCell"/>')
                lines.append('    <var name="verticalAlgaeIceCell"/>')
                lines.append('    <var name="verticalNitrateIceCell"/>')
                lines.append('    <var name="verticalSilicateIceCell"/>')
                lines.append('    <var name="verticalAmmoniumIceCell"/>')
                lines.append('    <var name="verticalDMSIceCell"/>')
                lines.append('    <var name="verticalDMSPdIceCell"/>')
                lines.append('    <var name="verticalNonreactiveIceCell"/>')
                lines.append('    <var name="verticalHumicsIceCell"/>')
                lines.append('    <var name="verticalDissolvedIronIceCell"/>')
                lines.append('    <var name="iceEnthalpyCell"/>')
                lines.append('    <var name="iceSalinityCell"/>')
                lines.append('    <var name="oceanBioFluxes"/>')
                lines.append('    <var name="oceanBioConcentrations"/>')
                lines.append('    <var name="primaryProduction"/>')
                lines.append('    <var name="netNitrateUptake"/>')
                lines.append('    <var name="netAmmoniumUptake"/>')
                lines.append('    <var name="netSpecificAlgalGrowthRate"/>')
                lines.append('    <var name="totalChlorophyll"/>')
                lines.append('    <var name="iceAreaCell"/>')
                lines.append('    <var name="iceVolumeCell"/>')
                lines.append('    <var name="snowVolumeCell"/>')
                lines.append('    <var name="iceVolumeRidged"/>')
                lines.append('    <var name="oceanShortwaveFlux"/>')
                lines.append('    <var name="shortwaveDown"/>')
                lines.append('    <var name="bioShortwaveFlux"/>')
                lines.append('    <var name="daysSinceStartOfSim"/>')
                lines.append('    <var name="seaSurfaceSalinity"/>')
                lines.append('</stream>')

            lines.append('')

            lines.append('<stream name="timeSeriesStatsMonthlyRestart"')
            lines.append('        type="input;output"')
            lines.append('        io_type="{}"'.format(ice_pio_typename))
            lines.append('        filename_template="{}.mpassi{}.rst.am.timeSeriesStatsMonthly.$Y-$M-$D_$S.nc"'.format(casename, inst_string))
            lines.append('        filename_interval="output_interval"')
            lines.append('        clobber_mode="truncate"')
            lines.append('        packages="timeSeriesStatsMonthlyAMPKG"')
            lines.append('        input_interval="none"')
            lines.append('        reference_time="01-01-01_00:00:00"')
            lines.append('        output_interval="none">')
            lines.append('</stream>')
            lines.append('')
            lines.append('<stream name="timeSeriesStatsClimatologyOutput"')
            lines.append('        type="output"')
            lines.append('        io_type="{}"'.format(ice_pio_typename))
            lines.append('        filename_template="{}.mpassi{}.hist.am.timeSeriesStatsClimatology.$Y.nc"'.format(casename, inst_string))
            lines.append('        filename_interval="00-01-00_00:00:00"')
            lines.append('        clobber_mode="truncate"')
            lines.append('        packages="timeSeriesStatsClimatologyAMPKG"')
            lines.append('        reference_time="01-01-01_00:00:00"')
            lines.append('        output_interval="10-00-00_00:00:00" >')
            lines.append('')
            lines.append('    <var name="daysSinceStartOfSim"/>')
            lines.append('    <var name="icePresent"/>')
            lines.append('    <var name="iceAreaCell"/>')
            lines.append('    <var name="iceVolumeCell"/>')
            lines.append('</stream>')
            lines.append('')
            lines.append('<stream name="timeSeriesStatsClimatologyRestart"')
            lines.append('        type="input;output"')
            lines.append('        io_type="{}"'.format(ice_pio_typename))
            lines.append('        filename_template="{}.mpassi{}.rst.am.timeSeriesStatsClimatology.$Y-$M-$D_$S.nc"'.format(casename, inst_string))
            lines.append('        filename_interval="output_interval"')
            lines.append('        clobber_mode="truncate"')
            lines.append('        packages="timeSeriesStatsClimatologyAMPKG"')
            lines.append('        input_interval="initial_only"')
            lines.append('        reference_time="01-01-01_00:00:00"')
            lines.append('        output_interval="stream:restart:output_interval">')
            lines.append('</stream>')
            lines.append('')
            lines.append('<stream name="landIceMasks"')
            lines.append('        type="input"')
            lines.append('        io_type="{}"'.format(ice_pio_typename))
            lines.append('        input_interval="initial_only"')
            lines.append('        filename_template="{}/ice/mpas-seaice/{}/{}.{}.nc">'.format(din_loc_root, ice_mask, grid_prefix, grid_date))
            lines.append('')
            lines.append('       <var name="landIceMask"/>')
            lines.append('</stream>')
            lines.append('')
            lines.append('</streams>')
            lines.append('')

            with open(os.path.join(rundir, stream_name_inst), "w") as fd:
                fd.write("\n".join(lines))

###############################################################################
def _main_func():
###############################################################################
    caseroot = parse_input(sys.argv)
    with Case(caseroot) as case:
        buildnml(case, caseroot, "mpassi")

if __name__ == "__main__":
    _main_func()<|MERGE_RESOLUTION|>--- conflicted
+++ resolved
@@ -263,7 +263,6 @@
             grid_date = '230914'
             grid_prefix = 'mpassi.ECwISC30to60E3r2.rstFromG-chrysalis'
 
-<<<<<<< HEAD
     elif ice_grid == 'IcoswISC30E3r4':
         grid_date = '20231120'
         grid_prefix = 'mpassi.IcoswISC30E3r4'
@@ -273,7 +272,7 @@
         if ice_ic_mode == 'spunup':
             grid_date = '20231121'
             grid_prefix = 'mpassi.IcoswISC30E3r4.rstFromG-chrysalis'
-=======
+
     elif ice_grid == 'IcoswISC30E3r5':
         grid_date = '20231120'
         grid_prefix = 'mpassi.IcoswISC30E3r5'
@@ -283,7 +282,6 @@
         if ice_ic_mode == 'spunup':
             grid_date = '20231121'
             grid_prefix = 'mpassi.IcoswISC30E3r5.rstFromG-chrysalis'
->>>>>>> cd0473e7
 
     elif ice_grid == 'ICOS10':
         grid_date = '211015'
