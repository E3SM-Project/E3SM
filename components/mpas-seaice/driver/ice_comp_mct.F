module ice_comp_mct

!|||||||||||||||||||||||||||||||||||||||||||||||||||||||||||||||||||||||
!BOP
! !MODULE: ice_comp_mct
! !INTERFACE:

! !DESCRIPTION:
!  This is the main driver for the Model for Predication Across Scales SEAICE Model (MPASSI).
!
! !USES:
   ! CPL modules
   use mct_mod
   use esmf
   use seq_flds_mod
   use seq_cdata_mod
   use seq_infodata_mod
   use seq_timemgr_mod
   use seq_comm_mct,      only : seq_comm_suffix, seq_comm_inst, seq_comm_name, info_taskmap_comp
   use shr_file_mod
   use shr_cal_mod,       only : shr_cal_date2ymd
   use shr_sys_mod
   use shr_taskmap_mod,   only : shr_taskmap_write
   use shr_pio_mod
   use perf_mod
   use shr_strdata_mod,   only : shr_strdata_type

   ! MPASSI driver modules
   use mpassi_cpl_indices
   use mpassi_mct_vars

   ! MPAS framework modules
   use mpas_framework
   use mpas_derived_types
   use mpas_pool_routines
   use mpas_stream_manager
   use mpas_kind_types
   use mpas_io_units
   use mpas_timekeeping
   use mpas_bootstrapping
   use mpas_dmpar
   use mpas_log
#ifdef HAVE_MOAB
   use mpas_moabmesh
   use seq_comm_mct, only: MPSIID
   use iMOAB, only: iMOAB_DefineTagStorage, iMOAB_SetDoubleTagStorage
   use shr_kind_mod    , only: cxx => SHR_KIND_CXX
   use seq_comm_mct, only:  seq_comm_compare_mb_mct
   use seq_comm_mct,      only: num_moab_exports
#endif

   use iso_c_binding, only : c_char, c_loc, c_ptr, c_int
   use mpas_c_interfacing, only : mpas_f_to_c_string, mpas_c_to_f_string

   ! MPASSI modules
   use seaice_analysis_driver
   use seaice_column, only: seaice_column_reinitialize_fluxes, & !colpkg
                            seaice_column_coupling_prep
   use seaice_icepack, only: seaice_icepack_reinitialize_fluxes, &
                             seaice_icepack_coupling_prep
   use seaice_constants, only: coupleAlarmID, &
                               seaiceFreshWaterFreezingPoint, &
                               seaiceDensityIce, &
                               seaiceDensitySnow, &
                               seaiceDensitySeaWater, &
                               seaiceGravity, &
                               seaiceLatentHeatMelting, &
                               seaiceReferenceSalinity, &
                               seaiceFrazilSalinityReduction, &
                               seaiceFrazilIcePorosity, &
                               pii

   use seaice_core
   use seaice_core_interface
   use seaice_forcing
   use seaice_initialize, only: seaice_init_post_clock_advance
   use seaice_mesh, only: seaice_latlon_vector_rotation_backward
   use seaice_time_integration
   use seaice_error, only: seaice_check_critical_error

   use ice_colpkg, only: colpkg_sea_freezing_temperature
   use icepack_intfc, only: icepack_sea_freezing_temperature

!
! !PUBLIC MEMBER FUNCTIONS:
  implicit none
  public :: ice_init_mct
  public :: ice_run_mct
  public :: ice_final_mct
  SAVE
  private                              ! By default make data private

!
! ! PUBLIC DATA:
!
! !REVISION HISTORY:
! Author: Jon Wolfe
!
!EOP
! !PRIVATE MODULE FUNCTIONS:
  private :: ice_export_mct
  private :: ice_import_mct
  private :: ice_SetGSMap_mct
  private :: ice_domain_mct
!
#ifdef HAVE_MOAB
  private :: ice_export_moab
  private :: ice_import_moab
  integer , private :: mblsize, totalmbls,totalmblr
  real (kind=RKIND) , allocatable, private :: i2x_im(:,:)
  real (kind=RKIND) , allocatable, private :: x2i_im(:,:)
  integer :: mpicom_moab  ! save it for runtime debug
#endif
! !PRIVATE MODULE VARIABLES

   integer, private :: my_task

   integer  :: nsend, nrecv

   character(len=StrKIND) :: runtype, coupleTimeStamp

   type(seq_infodata_type), pointer :: infodata
   type (iosystem_desc_t), pointer :: io_system

   integer :: iceLogUnit ! unit number for ice log

   !! MPASSI Datatypes
   type (core_type), pointer :: corelist => null()
   type (domain_type), pointer :: domain
   integer :: itimestep, ice_cpl_dt

   ! prescribed ice mode
   type(shr_strdata_type) :: &
        sdat ! prescribed data stream

!=======================================================================

contains

!***********************************************************************
!BOP
!
! !IROUTINE: ice_init_mct
!
! !INTERFACE:
  subroutine ice_init_mct( EClock, cdata_i, x2i_i, i2x_i, NLFilename )!{{{
!
! !DESCRIPTION:
! Initialize MPASSI
!
! !INPUT/OUTPUT PARAMETERS:

    type(ESMF_Clock), intent(inout) :: EClock
    type(seq_cdata), intent(inout) :: cdata_i
    type(mct_aVect), intent(inout) :: x2i_i, i2x_i
    character(len=*), optional, intent(in) :: NLFilename ! Namelist filename
!
! !REVISION HISTORY:
! Author: Jon Wolfe
!EOP
!-----------------------------------------------------------------------
!
!  local variables
!
!-----------------------------------------------------------------------

    integer :: ICEID !< task number
    integer :: mpicom_i, lsize, start_ymd, start_tod, start_year, start_day,   &
       start_month, start_hour, iyear, mpas_i_cpl_dt, pio_iotype
    integer :: shrloglev, shrlogunit
    integer :: icePossibleErrUnit !< unit number to reserve for if a err log needs to be opened

    type(mct_gsMap), pointer :: gsMap_i

    type(mct_gGrid), pointer :: dom_i

    integer :: errorCode  ! error code
    integer :: ioerr
    character(len=StrKIND) :: ioerrstr, scratchFName

    character(len=StrKIND) :: cpl_seq_option

    type (MPAS_Time_Type) :: currTime
    integer :: iam, npes, ierr, ierr_local
    integer :: iyear0, imonth0
    character(len=StrKIND)  :: starttype          ! infodata start type
    character(len=StrKIND)  :: timeStamp
    character(len=StrKIND)  :: nml_filename
    character(len=16) :: inst_suffix
    integer :: inst_index
    integer :: lbnum

    type (MPAS_Time_Type) :: alarmStartTime
    type (MPAS_TimeInterval_Type) :: alarmTimeStep
    type (block_type), pointer :: block

    type (MPAS_Pool_Type), pointer :: shortwave

    logical :: exists
    logical :: verbose_taskmap_output                ! true then use verbose task-to-node mapping format

    character(kind=c_char), dimension(StrKIND+1) :: c_filename       ! StrKIND+1 for C null-termination character
    integer(kind=c_int) :: c_comm
    integer(kind=c_int) :: c_ierr
    type (c_ptr) :: mgr_p
    character(len=StrKIND) :: mesh_stream
    character(len=StrKIND) :: mesh_filename
    character(len=StrKIND) :: mesh_filename_temp
    character(len=StrKIND) :: ref_time_temp
    character(len=StrKIND) :: filename_interval_temp
    character(kind=c_char), dimension(StrKIND+1) :: c_mesh_stream
    character(kind=c_char), dimension(StrKIND+1) :: c_mesh_filename_temp
    character(kind=c_char), dimension(StrKIND+1) :: c_ref_time_temp
    character(kind=c_char), dimension(StrKIND+1) :: c_filename_interval_temp
    character(kind=c_char), dimension(StrKIND+1) :: c_iotype
    character(len=8) :: c_inst_index ! instance number
    character(len=8) :: c_npes       ! number of pes
    type (MPAS_Time_type) :: start_time
    type (MPAS_Time_type) :: ref_time
    type (MPAS_TimeInterval_type) :: filename_interval
    type (MPAS_TimeInterval_type) :: denInterval, remInterval, zeroInterval
    integer (kind=I8KIND) :: numDivs
    character(len=StrKIND) :: start_timestamp
    character(len=StrKIND) :: iotype
    logical :: streamsExists
    integer :: mesh_iotype
    character(len=strKIND) :: caseid
    character(len=strKIND) :: model_version
    character(len=strKIND) :: username
    character(len=strKIND) :: hostname
    character(len=strKIND) :: institution
    character(len=strKIND) :: curdate
    character(len=strKIND) :: curtime
    character(len=strKIND) :: history
#ifdef HAVE_MOAB
    integer :: ierrmb, numco, tagtype, tagindex, ent_type
    character(CXX) :: tagname
#ifdef MOABCOMP
    real(r8)                 :: difference
    type(mct_list) :: temp_list
    integer :: size_list, index_list
    type(mct_string)    :: mctOStr  !
    character(CXX) :: mct_field, modelStr
#endif 

#endif
    logical, pointer :: tempLogicalConfig
    character(len=StrKIND), pointer :: tempCharConfig
    real (kind=RKIND), pointer :: tempRealConfig

    real(kind=RKIND), pointer :: &
         dayOfNextShortwaveCalculation ! needed for CESM like coupled simulations

    interface
       subroutine xml_stream_parser(xmlname, mgr_p, comm, ierr) bind(c)
          use iso_c_binding, only : c_char, c_ptr, c_int
          character(kind=c_char), dimension(*), intent(in) :: xmlname
          type (c_ptr), intent(inout) :: mgr_p
          integer(kind=c_int), intent(inout) :: comm
          integer(kind=c_int), intent(out) :: ierr
       end subroutine xml_stream_parser

       subroutine xml_stream_get_attributes(xmlname, streamname, comm, filename, ref_time, filename_interval, io_type, ierr) bind(c)
          use iso_c_binding, only : c_char, c_int
          character(kind=c_char), dimension(*), intent(in) :: xmlname
          character(kind=c_char), dimension(*), intent(in) :: streamname
          integer(kind=c_int), intent(inout) :: comm
          character(kind=c_char), dimension(*), intent(out) :: filename
          character(kind=c_char), dimension(*), intent(out) :: ref_time
          character(kind=c_char), dimension(*), intent(out) :: filename_interval
          character(kind=c_char), dimension(*), intent(out) :: io_type
          integer(kind=c_int), intent(out) :: ierr
       end subroutine xml_stream_get_attributes
    end interface


!-----------------------------------------------------------------------
!
!   setup mpassi data structures
!
!-----------------------------------------------------------------------
    allocate(corelist)
    nullify(corelist % next)

    allocate(corelist % domainlist)
    nullify(corelist % domainlist % next)

    domain => corelist % domainlist
    domain % core => corelist

    call mpas_allocate_domain(domain)

!-----------------------------------------------------------------------
!
!   set cdata pointers
!
!-----------------------------------------------------------------------
    errorCode = 0

    call seq_cdata_setptrs(cdata_i, ID=ICEID, mpicom=mpicom_i, &
         gsMap=gsMap_i, dom=dom_i, infodata=infodata)

    MPASSI_MCT_ICEID =  ICEID  ! task number
    MPASSI_MCT_gsMap_i => gsMap_i
    MPASSI_MCT_dom_i   => dom_i

    call MPI_comm_rank(mpicom_i,iam,ierr)
#if (defined _MEMTRACE)
    if(iam == 0) then
        lbnum=1
        call memmon_dump_fort('memmon.out','ice_init_mct:start::',lbnum)
    endif
#endif

!-----------------------------------------------------------------------
!
!   first initializaiton phase of mpassi
!   initialize mpassi because grid information is needed for
!   creation of GSMap_ice.
!   call mpassi initialization routines
!
!-----------------------------------------------------------------------

    call t_startf('mpassi_init')

    io_system => shr_pio_getiosys(iceid)

    pio_iotype = shr_pio_getiotype(iceid)
!    call MPAS_io_set_iotype(domain % iocontext, pio_iotype)
    call MPAS_io_unset_iotype(domain % iocontext)

    ! ----------------
    ! Set up log file information
    ! ----------------
    inst_suffix = seq_comm_suffix(iceID) ! a suffix to append to log file name
    iceLogUnit = shr_file_getUnit() ! reserve unit number for log unit
    icePossibleErrUnit = shr_file_getUnit() ! reserve unit number for possible error log file

    ! Note: In following code, a file ice_modelio.nml is queried to determine the log file name to use.
    ! This file is generated when a case is created.  The default file name in there is currently ice.log.DATE-TIME.
    if (iam==0) then
       inquire(file='ice_modelio.nml'//trim(inst_suffix),exist=exists)
       call shr_file_setio('ice_modelio.nml'//trim(inst_suffix), iceLogUnit)
    endif

    ! Store shr log unit and level so we can reassign them later when ICE control is complete
    call shr_file_getLogUnit (shrlogunit)
    call shr_file_getLogLevel(shrloglev)
    ! Set the shr log unit to be the iceLogUnit
    !  (I believe this is so that shr routines called from the ICE driver write any messages to the ICE log file.)
    call shr_file_setLogUnit(iceLogUnit)

    ! Write to iceLogUnit here, because the log module is not open yet.
    if (iam==0) write(iceLogUnit,'(a,i6)') '=== Beginning ice_init_mct: rank=',iam

    call mpas_framework_init_phase1(domain % dminfo, mpicom_i)

    ! Identify SMP nodes and process/SMP mapping for this instance
    ! (Assume that processor names are SMP node names on SMP clusters.)
    inst_index = seq_comm_inst(iceID)
    write(c_inst_index,'(i8)') inst_index

    if (info_taskmap_comp > 0) then

       if (info_taskmap_comp == 1) then
          verbose_taskmap_output = .false.
       else
          verbose_taskmap_output = .true.
       endif

       call MPI_comm_size(mpicom_i,npes,ierr)
       write(c_npes,'(i8)') npes

       if (iam==0) then
          write(iceLogUnit,'(/,3A)') &
             trim(adjustl(c_npes)), &
             ' pes participating in computation of MPAS-SEAICE instance #', &
             trim(adjustl(c_inst_index))
          call shr_sys_flush(iceLogUnit)
       endif

       call t_startf("shr_taskmap_write")
       call shr_taskmap_write(iceLogUnit, mpicom_i,                 &
                              'ICE #'//trim(adjustl(c_inst_index)), &
                              verbose=verbose_taskmap_output        )
       call t_stopf("shr_taskmap_write")

    endif

    ! Setup function pointers for MPASSI core and domain types
    call seaice_setup_core(corelist)
    call seaice_setup_domain(domain)

    ! ===========
    ! Initialize log manager
    call mpas_log_init(domain % logInfo, domain, unitNumbers=(/iceLogUnit, icePossibleErrUnit/), err=ierr)
    if ( ierr /= 0 ) then
       write(iceLogUnit,*) 'ERROR: log init failed for core ' // trim(domain % core % coreName)
       call mpas_dmpar_abort(domain % dminfo)
    end if

    ! Set core specific options here
    ! Disable output from all but the master task for E3SM!
    ! (This overrides the default set by mpas_log_init based on MPAS_DEBUG setting.)
    if (iam /= 0) then
       domain % logInfo % outputLog % isActive = .false.
    endif

    ! After core has had a chance to modify log defaults, open the output log
    call mpas_log_open(err=ierr)
    if ( ierr /= 0 ) then
       write(iceLogUnit,*) 'ERROR: log open failed for core ' // trim(domain % core % coreName)
       call mpas_dmpar_abort(domain % dminfo)
    end if
    ! ===========


    ! ----------
    ! Process namelist and streams files
    ! ----------
    ! Override the names of the stream and namelist files
    domain % namelist_filename = 'mpassi_in' // trim(inst_suffix)
    domain % streams_filename = 'streams.seaice' // trim(inst_suffix)

    ! Setup namelist variables, and read the namelist
    ierr = domain % core % setup_namelist(domain % configs, domain % namelist_filename, domain % dminfo)
    if ( ierr /= 0 ) then
       call mpas_log_write('Namelist setup failed for core ' // trim(domain % core % coreName), MPAS_LOG_CRIT)
    end if

    call mpas_framework_init_phase2(domain, io_system)

    ! Define package variables
    ierr = domain % core % define_packages(domain % packages)
    if ( ierr /= 0 ) then
       call mpas_log_write('Package definition failed for core ' // trim(domain % core % coreName), MPAS_LOG_CRIT)
    end if

    ! Setup packages (i.e. determine if they should be on or off)
    ierr = domain % core % setup_packages(domain % configs, domain % packages, domain % iocontext)
    if ( ierr /= 0 ) then
       call mpas_log_write('Package setup failed for core ' // trim(domain % core % coreName), MPAS_LOG_CRIT)
    end if

    ! Setup decompositions available for dimensions
    ierr = domain % core % setup_decompositions(domain % decompositions)
    if ( ierr /= 0 ) then
       call mpas_log_write('Decomposition setup failed for core ' // trim(domain % core % coreName), MPAS_LOG_CRIT)
    end if


    ! ----------
    ! Override namelist options based on start type
    ! ----------
    call seq_infodata_GetData( infodata, start_type=starttype)
    if (     trim(starttype) == trim(seq_infodata_start_type_start)) then
       runtype = "initial"
    else if (trim(starttype) == trim(seq_infodata_start_type_cont) ) then
       runtype = "continue"
    else if (trim(starttype) == trim(seq_infodata_start_type_brnch)) then
       runtype = "branch"
    else
       call mpas_log_write('ice_comp_mct ERROR: infodata provided unknown starttype: ' // trim(starttype), MPAS_LOG_CRIT)
    end if
    if (runtype == "initial") then ! Start up run

        ! Turn off restart
        call mpas_pool_get_config(domain % configs, "config_do_restart", tempLogicalConfig)
        tempLogicalConfig = .false.

        ! Setup start time. Will be over written later when clocks are synchronized
        call mpas_pool_get_config(domain % configs, "config_start_time", tempCharConfig)
        tempCharConfig = trim(tempCharConfig) // "0:00:00"

        ! Setup run duration. Will be ignored in coupled run, since coupler defines how long the run is.
        call mpas_pool_get_config(domain % configs, "config_run_duration", tempCharConfig)
        tempCharConfig = "0001-00-00_00:00:00"

    else if (runtype == "continue" .or. runtype == "branch") then ! Restart run or branch run

        ! Turn on restarts
        call mpas_pool_get_config(domain % configs, "config_do_restart", tempLogicalConfig)
        tempLogicalConfig = .true.
        call mpas_pool_get_config(domain % configs, "config_do_restart_bgc", tempLogicalConfig)
        tempLogicalConfig = .true.
        call mpas_pool_get_config(domain % configs, "config_do_restart_hbrine", tempLogicalConfig)
        tempLogicalConfig = .true.
        call mpas_pool_get_config(domain % configs, "config_do_restart_snow_density", tempLogicalConfig)
        tempLogicalConfig = .true.
        call mpas_pool_get_config(domain % configs, "config_do_restart_snow_grain_radius", tempLogicalConfig)
        tempLogicalConfig = .true.
        call mpas_pool_get_config(domain % configs, "config_do_restart_zsalinity", tempLogicalConfig)
        tempLogicalConfig = .true.
        call mpas_pool_get_config(domain % configs, "config_do_restart_bgc", tempLogicalConfig)
        tempLogicalConfig = .true.


        ! Set start time to be read from file
        call mpas_pool_get_config(domain % configs, "config_start_time", tempCharConfig)
        tempCharConfig = "file"

        ! Setup run duration. Will be ignored in coupled run, since coupler defines how long the run is.
        call mpas_pool_get_config(domain % configs, "config_run_duration", tempCharConfig)
        tempCharConfig = "0001-00-00_00:00:00"

    end if

    ! Setup MPASSI simulation clock
    ierr = domain % core % setup_clock(domain % clock, domain % configs)
    if ( ierr /= 0 ) then
       call mpas_log_write('Clock setup failed for core ' // trim(domain % core % coreName), MPAS_LOG_CRIT)
    end if

    call mpas_log_write('Reading streams configuration from file '//trim(domain % streams_filename))
    inquire(file=trim(domain % streams_filename), exist=streamsExists)

    if ( .not. streamsExists ) then
       call mpas_log_write('Streams file '//trim(domain % streams_filename)//' does not exist.', MPAS_LOG_CRIT)
    end if

    !
    ! Using information from the namelist, a graph.info file, and a file containing
    !    mesh fields, build halos and allocate blocks in the domain
    !
    ierr = domain % core % get_mesh_stream(domain % configs, mesh_stream)
    if ( ierr /= 0 ) then
       call mpas_log_write('Failed to find mesh stream for core ' // trim(domain % core % coreName), MPAS_LOG_CRIT)
    end if


    call mpas_f_to_c_string(domain % streams_filename, c_filename)
    call mpas_f_to_c_string(mesh_stream, c_mesh_stream)
    c_comm = domain % dminfo % comm
    call xml_stream_get_attributes(c_filename, c_mesh_stream, c_comm, &
                                   c_mesh_filename_temp, c_ref_time_temp, &
                                   c_filename_interval_temp, c_iotype, c_ierr)
    if (c_ierr /= 0) then
       call mpas_log_write('xml_stream_get_attributes failed.', MPAS_LOG_CRIT)
    end if
    call mpas_c_to_f_string(c_mesh_filename_temp, mesh_filename_temp)
    call mpas_c_to_f_string(c_ref_time_temp, ref_time_temp)
    call mpas_c_to_f_string(c_filename_interval_temp, filename_interval_temp)
    call mpas_c_to_f_string(c_iotype, iotype)

    if (trim(iotype) == 'pnetcdf') then
       mesh_iotype = MPAS_IO_PNETCDF
    else if (trim(iotype) == 'pnetcdf,cdf5') then
       mesh_iotype = MPAS_IO_PNETCDF5
    else if (trim(iotype) == 'netcdf') then
       mesh_iotype = MPAS_IO_NETCDF
    else if (trim(iotype) == 'netcdf4') then
       mesh_iotype = MPAS_IO_NETCDF4
    else
       mesh_iotype = MPAS_IO_PNETCDF
    end if

    start_time = mpas_get_clock_time(domain % clock, MPAS_START_TIME, ierr)
    if ( trim(ref_time_temp) == 'initial_time' ) then
        call mpas_get_time(start_time, dateTimeString=ref_time_temp, ierr=ierr)
    end if

    if ( trim(filename_interval_temp) == 'none' ) then
        call mpas_expand_string(ref_time_temp, -1, mesh_filename_temp, mesh_filename)
    else
        call mpas_set_time(ref_time, dateTimeString=ref_time_temp, ierr=ierr)
        call mpas_set_timeInterval(filename_interval, timeString=filename_interval_temp, ierr=ierr)
        call mpas_build_stream_filename(ref_time, start_time, filename_interval, mesh_filename_temp, -1, mesh_filename, ierr)
    end if

    ! Bootstrap framework (1). Here data structures are setup, but dimensions and arrays are not finalized.
    call mpas_log_write(' ** Attempting to bootstrap MPAS framework using stream: ' // trim(mesh_stream))
    call mpas_bootstrap_framework_phase1(domain, mesh_filename, mesh_iotype)

    !
    ! Set up run-time streams
    !
    call MPAS_stream_mgr_init(domain % streamManager, domain % ioContext, domain % clock, domain % blocklist % allFields, &
                              domain % packages, domain % blocklist % allStructs)

    ! add E3SM stream attributes to MPAS output files
    call seq_infodata_GetData(infodata, case_name=caseid, model_version=model_version, username=username, hostname=hostname)
    institution = &
         'LLNL (Lawrence Livermore National Laboratory, Livermore, CA 94550, USA); &
         &ANL (Argonne National Laboratory, Argonne, IL 60439, USA); &
         &BNL (Brookhaven National Laboratory, Upton, NY 11973, USA); &
         &LANL (Los Alamos National Laboratory, Los Alamos, NM 87545, USA); &
         &LBNL (Lawrence Berkeley National Laboratory, Berkeley, CA 94720, USA); &
         &ORNL (Oak Ridge National Laboratory, Oak Ridge, TN 37831, USA); &
         &PNNL (Pacific Northwest National Laboratory, Richland, WA 99352, USA); &
         &SNL (Sandia National Laboratories, Albuquerque, NM 87185, USA). &
         &Mailing address: LLNL Climate Program, c/o David C. Bader, &
         &Principal Investigator, L-103, 7000 East Avenue, Livermore, CA 94550, USA'
    call datetime(curdate, curtime)
    history = 'created on ' // trim(curdate) // ' ' // trim(curtime)

    call MPAS_stream_mgr_add_att(domain % streamManager, 'case', trim(caseid))
    call MPAS_stream_mgr_add_att(domain % streamManager, 'source_id', trim(model_version))
    call MPAS_stream_mgr_add_att(domain % streamManager, 'realm', 'seaIce')
    call MPAS_stream_mgr_add_att(domain % streamManager, 'product', 'model-output')
    call MPAS_stream_mgr_add_att(domain % streamManager, 'title', 'MPAS-Seaice History file information')
    call MPAS_stream_mgr_add_att(domain % streamManager, 'source', 'E3SM Sea Ice Model')
    call MPAS_stream_mgr_add_att(domain % streamManager, 'institution',trim(institution))
    call MPAS_stream_mgr_add_att(domain % streamManager, 'institution_id', 'E3SM-Project')
    call MPAS_stream_mgr_add_att(domain % streamManager, 'contact', 'e3sm-data-support@llnl.gov')
    call MPAS_stream_mgr_add_att(domain % streamManager, 'username', trim(username))
    call MPAS_stream_mgr_add_att(domain % streamManager, 'hostname', trim(hostname))

    ! Other attributes
    call add_stream_attributes(domain)

    ! overwrite MPAS attributes
    call MPAS_stream_mgr_add_att(domain % streamManager, 'history', trim(history))
    call MPAS_stream_mgr_add_att(domain % streamManager, 'Conventions', 'CF-1.7')
    call MPAS_stream_mgr_add_att(domain % streamManager, 'git_version', trim(model_version))

    ! Setup all immutable streams for the core
    ierr = domain % core % setup_immutable_streams(domain % streamManager)
    if ( ierr /= 0 ) then
       call mpas_log_write('Immutable streams setup failed for core ' // trim(domain % core % coreName), MPAS_LOG_CRIT)
    end if

    ! Parse / read all streams configuration
    mgr_p = c_loc(domain % streamManager)
    call xml_stream_parser(c_filename, mgr_p, c_comm, c_ierr)
    if (c_ierr /= 0) then
       call mpas_log_write('xml_stream_parser failed.', MPAS_LOG_CRIT)
    end if

    my_task = domain % dminfo % my_proc_id

    !
    ! Finalize the setup of blocks and fields
    !
    call mpas_bootstrap_framework_phase2(domain)

    ! Determine coupling type
    call seq_infodata_GetData(infodata, cpl_seq_option=cpl_seq_option)

    ! Determine time of next atmospheric shortwave calculation
    block => domain % blocklist
    do while (associated(block))

       call MPAS_pool_get_subpool(block % structs, "shortwave", shortwave)
       call MPAS_pool_get_array(shortwave, "dayOfNextShortwaveCalculation", dayOfNextShortwaveCalculation)
       call seq_infodata_GetData(infodata, nextsw_cday=dayOfNextShortwaveCalculation )

       ! Set dayOfNextShortwaveCalculation to -1 for continue and branch runs.
       if (trim(runtype) /= 'initial') dayOfNextShortwaveCalculation = -1
       call mpas_log_write('dayOfNextShortwaveCalculation = $r', realArgs=(/dayOfNextShortwaveCalculation/))

       block => block % next
    end do

    ! Initialize the MPASSI core
    ierr = domain % core % core_init(domain, timeStamp)
    if ( ierr /= 0 ) then
       call mpas_log_write('Core init failed for core ' // trim(domain % core % coreName), MPAS_LOG_CRIT)
    end if
#ifdef HAVE_MOAB
    call init_moab_mpas(domain, ICEID, MPSIID) ! should return MPSIID ..
    call mpas_log_write('initialized MOAB MPAS sea-ice instance... ')
#endif
!-----------------------------------------------------------------------
!
!   initialize time-stamp information
!
!-----------------------------------------------------------------------
    call t_stopf ('mpassi_init')

!-----------------------------------------------------------------------
!
!   check for consistency of mpassi and sync clock initial time
!
!-----------------------------------------------------------------------

    if (runtype == 'initial') then
       call seq_timemgr_EClockGetData(EClock, ECurrTime=currTime % t)
       call mpas_set_clock_time(domain % clock, currTime, MPAS_START_TIME, ierr)
       call mpas_set_clock_time(domain % clock, currTime, MPAS_NOW, ierr)

       currTime = mpas_get_clock_time(domain % clock, MPAS_NOW, ierr)
       call mpas_get_time(curr_time=currTime, YYYY=iyear0, MM=imonth0, ierr=ierr)
       call seq_timemgr_EClockGetData(EClock, start_ymd=start_ymd, start_tod=start_tod)
       call shr_cal_date2ymd(start_ymd,start_year,start_month,start_day)

       if (iyear0 /= start_year) then
          call mpas_log_write('iyear0=$i does not match start_year=$i', MPAS_LOG_CRIT, intArgs=(/iyear0, start_year/))
       end if
       if (imonth0 /= start_month) then
          call mpas_log_write('imonth0=$i does not match start_month=$i', MPAS_LOG_CRIT, intArgs=(/imonth0, start_month/))
       end if
    else if (runtype == 'continue' .or. runtype == 'branch') then
       call seq_timemgr_EClockGetData(EClock, ECurrTime=currTime % t)
       call mpas_set_clock_time(domain % clock, currTime, MPAS_START_TIME, ierr)
       call mpas_set_clock_time(domain % clock, currTime, MPAS_NOW, ierr)
    end if

!-----------------------------------------------------------------------
!
!   initialize MCT attribute vectors and indices
!
!-----------------------------------------------------------------------

    call t_startf ('mpassi_mct_init')

    call mpassi_cpl_indices_set()

    call ice_SetGSMap_mct( mpicom_i, ICEID, GSMap_i )
    lsize = mct_gsMap_lsize(gsMap_i, mpicom_i)

    ! Initialize mct ice domain (needs ice initialization info)
    call ice_domain_mct( lsize, gsMap_i, dom_i )

    ! Inialize mct attribute vectors

    call mct_aVect_init(x2i_i, rList=seq_flds_x2i_fields, lsize=lsize)
    call mct_aVect_zero(x2i_i)

    call mct_aVect_init(i2x_i, rList=seq_flds_i2x_fields, lsize=lsize)
    call mct_aVect_zero(i2x_i)

    nsend = mct_avect_nRattr(i2x_i)
    nrecv = mct_avect_nRattr(x2i_i)
#ifdef HAVE_MOAB
   ! initialize moab tag fields array
    mblsize = lsize
    totalmbls = mblsize * nsend ! size of the double array
    totalmblr = mblsize * nrecv ! size of the double array
    allocate (i2x_im(lsize, nsend) )
    allocate (x2i_im(lsize, nrecv) )
    i2x_im = 0._r8
    x2i_im = 0._r8
    ! define tags according to the seq_flds_i2x_fields 
    ! also zero them out
    tagtype = 1  ! dense, double
    numco = 1 !  one value per cell / entity
    ent_type = 1 ! cells
    tagname = trim(seq_flds_i2x_fields)//C_NULL_CHAR
    ierrmb = iMOAB_DefineTagStorage(MPSIID, tagname, tagtype, numco,  tagindex )
    if ( ierrmb == 1 ) then
      call mpas_log_write('cannot define tags for MOAB i2x fields ' // trim(seq_flds_i2x_fields), MPAS_LOG_ERR)
    endif
    ierrmb = iMOAB_SetDoubleTagStorage ( MPSIID, tagname, totalmbls , ent_type, i2x_im(1, 1) )
    if ( ierrmb /= 0 ) then
       call mpas_log_write('cannot set tags for MOAB i2x fields to zero' // trim(seq_flds_i2x_fields), MPAS_LOG_ERR)
    endif
    tagname = trim(seq_flds_x2i_fields)//C_NULL_CHAR
    ierrmb = iMOAB_DefineTagStorage(MPSIID, tagname, tagtype, numco,  tagindex )
    if ( ierrmb == 1 ) then
      call mpas_log_write('cannot define tags for MOAB i2x fields ' // trim(seq_flds_x2i_fields), MPAS_LOG_ERR)
    endif
    ierrmb = iMOAB_SetDoubleTagStorage ( MPSIID, tagname, totalmblr , ent_type, x2i_im(1, 1) )
    if ( ierrmb /= 0 ) then
       call mpas_log_write('cannot set tags for MOAB x2i fields to zero' // trim(seq_flds_x2i_fields), MPAS_LOG_ERR)
    endif
#endif
    

!-----------------------------------------------------------------------
!
!   initialize necessary  coupling info
!
!-----------------------------------------------------------------------

    ! set ice_cpl_dt (coupling interval in integer seconds) from the EClock
    call seq_timemgr_EClockGetData(EClock, dtime=ice_cpl_dt)
    ! convert this dt to a time interval
    call mpas_set_timeInterval(alarmTimeStep, S=ice_cpl_dt, ierr=ierr)
    call mpas_get_timeInterval(alarmTimeStep, timeString=coupleTimeStamp, ierr=ierr)
    call mpas_log_write( 'Applying ICE coupling dt (s) of: $r', intArgs=(/ice_cpl_dt/))

    ! Verify the mpas time step fits into a coupling interval
    call mpas_pool_get_config(domain % configs, 'config_dt', tempRealConfig)
    call mpas_set_timeInterval(denInterval, dt=tempRealConfig, ierr=ierr)
    call mpas_set_timeInterval(zeroInterval, S=0, ierr=ierr)
    call mpas_interval_division(start_time, alarmTimeStep, denInterval, numDivs, remInterval)

    ierr = 0

    if ( alarmTimeStep < denInterval ) then
       ierr = 1
    end if
    ierr_local = ierr
    call mpas_dmpar_max_int(domain % dminfo, ierr_local, ierr)

    if ( ierr == 1 ) then
       call mpas_log_write('Coupling interval is: ' // trim(coupleTimeStamp), MPAS_LOG_ERR)
       call mpas_log_write('ICE Model time step is: $r', MPAS_LOG_ERR, realArgs=(/tempRealConfig/))

       call mpas_log_write('The model time step cannot be longer then the coupling interval', MPAS_LOG_ERR)
       call mpas_log_write('Model is not properly configured for coupling interval.', MPAS_LOG_CRIT)
    end if

    if ( remInterval > zeroInterval ) then
       ierr = 1
    end if

    ierr_local = ierr
    call mpas_dmpar_max_int(domain % dminfo, ierr_local, ierr)

    if ( ierr == 1 ) then
       call mpas_log_write('Coupling interval is: ' // trim(coupleTimeStamp), MPAS_LOG_ERR)
       call mpas_log_write('        ICE Model time step is: $r', MPAS_LOG_ERR, realArgs=(/tempRealConfig/))
       call mpas_log_write('        These are not synchronized, so time steps will not match to coupling interval boundaries.', MPAS_LOG_ERR)
       call mpas_log_write('        Please reconfigure either the coupling interval or the time step.', MPAS_LOG_ERR)
       call mpas_log_write('Model is not properly configured for coupling interval.', MPAS_LOG_CRIT)
    end if

    ! set coupling alarm
    alarmStartTime = currTime
    call mpas_add_clock_alarm(domain % clock, coupleAlarmID, alarmStartTime, alarmTimeStep, ierr=ierr)
    call mpas_reset_clock_alarm(domain % clock, coupleAlarmID, ierr=ierr)

    ! Coupling prep
    call MPAS_pool_get_config(domain % configs, "config_column_physics_type", tempCharConfig)
    if (trim(tempCharConfig) == "icepack") then
      call seaice_icepack_coupling_prep(domain)
    else if (trim(tempCharConfig) == "column_package") then
      call seaice_column_coupling_prep(domain)
    endif ! config_column_physics_type
    
    call MPAS_pool_get_config(domain % configs, "config_use_floe_size_distribution", tempLogicalConfig)
    if (tempLogicalConfig) then
      call mpas_log_write('FloeSizeDistribution coming online soon. Turn FSD off for now.', MPAS_LOG_CRIT)    
    endif
!-----------------------------------------------------------------------
!
!   send intial state to driver
!
!-----------------------------------------------------------------------

    call ice_export_mct(i2x_i, errorCode)
    if (errorCode /= 0) then
       call mpas_log_write('Error in ice_export_mct', MPAS_LOG_CRIT)
    endif
#ifdef HAVE_MOAB
    call ice_export_moab(EClock)
#endif

    call t_stopf ('mpassi_mct_init')

    call seq_infodata_PutData( infodata, ice_prognostic=.true.)

!-----------------------------------------------------------------------
!
!   get intial state from driver
!
    call ice_import_mct(x2i_i, errorCode)  
    if (errorCode /= 0) then
       call mpas_log_write('Error in ice_import_mct', MPAS_LOG_CRIT)
    endif
!-----------------------------------------------------------------------
#ifdef HAVE_MOAB

#ifdef MOABCOMP
    mpicom_moab = mpicom_i ! save it for run method 
    ! loop over all fields in seq_flds_x2i_fields
    call mct_list_init(temp_list ,seq_flds_x2i_fields)
    size_list=mct_list_nitem (temp_list)
    ent_type = 1 ! entity type is cell for ice
    modelStr='ice init'

    do index_list = 1, size_list
      call mct_list_get(mctOStr,index_list,temp_list)
      mct_field = mct_string_toChar(mctOStr)
      tagname= trim(mct_field)//C_NULL_CHAR
      call seq_comm_compare_mb_mct(modelStr, mpicom_moab, x2i_i, mct_field,  MPSIID, tagname, ent_type, difference)
    enddo
    call mct_list_clean(temp_list)
#endif

    call ice_import_moab(Eclock)
#endif 
    

    currTime = mpas_get_clock_time(domain % clock, MPAS_NOW, ierr)
    call mpas_get_time(curr_time=currTime, dateTimeString=timeStamp, ierr=ierr)
    call mpas_log_write('Initial time ' // trim(timeStamp))

    itimestep = 0

    call seaice_analysis_compute_startup(domain, ierr)

    ! Reset all output alarms, to prevent intial time step from writing any output, unless it's ringing.
    call mpas_stream_mgr_reset_alarms(domain % streamManager, direction=MPAS_STREAM_OUTPUT, ierr=ierr)
    call mpas_stream_mgr_reset_alarms(domain % streamManager, direction=MPAS_STREAM_INPUT, ierr=ierr)

!----------------------------------------------------------------------------
!
!   Initialize ice prescribed mode
!
!----------------------------------------------------------------------------

    call ice_prescribed_init( domain, ICEID, gsmap_i, dom_i )

!----------------------------------------------------------------------------
!
!   Reset shr logging to original values
!
!----------------------------------------------------------------------------

    call shr_file_setLogUnit (shrlogunit)
    call shr_file_setLogLevel(shrloglev)

#if defined (_MEMTRACE)
    if(iam  == 0) then
        lbnum=1
        call memmon_dump_fort('memmon.out','ice_init_mct:end::',lbnum)
        call memmon_reset_addr()
    endif
#endif
    call mpas_log_write('=== Completed ice_init_mct ===', flushNow=.true.)

!-----------------------------------------------------------------------
!EOC

 end subroutine ice_init_mct!}}}

!***********************************************************************
!BOP
!
! !IROUTINE: ice_prescribed_init
!
! !INTERFACE:
  subroutine ice_prescribed_init( domain, compid, gsmap, dom )!{{{
!
! !DESCRIPTION:
! Initialize prescribed ice
!
! !USES:
    use shr_pio_mod, only: &
         shr_pio_getiotype, &
         shr_pio_getiosys
    use seq_comm_mct, only: &
         seq_comm_name
    use shr_cal_mod, only: &
         shr_cal_noleap, &
         shr_cal_gregorian
    use shr_strdata_mod, only: &
         shr_strdata_create
    use shr_kind_mod, only: &
         SHR_KIND_IN
    include 'mpif.h'
! !INPUT/OUTPUT PARAMETERS:
    type (domain_type), pointer :: &
         domain
    integer, intent(in) :: &
         compid
    type(mct_gsMap) :: &
         gsmap
    type(mct_gGrid) :: &
         dom
!
! !REVISION HISTORY:
! Author: Adrian K. Turner
!EOP
!-----------------------------------------------------------------------
!
!  local variables
!
!-----------------------------------------------------------------------

    integer(SHR_KIND_IN), parameter :: nFilesMaximum = 400 ! max number of files

    integer, pointer :: stream_year_first   ! first year in stream to use
    integer, pointer :: stream_year_last    ! last year in stream to use
    integer, pointer :: model_year_align    ! align stream_year_first
                                   ! with this model year
    character(len=strKIND), pointer :: stream_fldVarName
    character(len=strKIND), pointer :: stream_fldFileNameIn
    character(len=strKIND) :: stream_fldFileName(nFilesMaximum)
    character(len=strKIND), pointer :: stream_domTvarName
    character(len=strKIND), pointer :: stream_domXvarName
    character(len=strKIND), pointer :: stream_domYvarName
    character(len=strKIND), pointer :: stream_domAreaName
    character(len=strKIND), pointer :: stream_domMaskName
    character(len=strKIND), pointer :: stream_domFileName
    character(len=strKIND), pointer :: stream_mapread
    logical, pointer :: stream_fill ! true if data fill required

    integer :: &
         ierr, &
         iFile, &
         nFiles

    character(len=8) :: &
         fillalgo

    character(len=16) :: &
         inst_name

    integer, pointer :: &
         nCellsSolve

    Integer :: &
         nCells

    character(len=strKIND), pointer :: &
         config_calendar_type

    character(len=strKIND) :: &
         calendar_type

    logical, pointer :: &
         config_use_prescribed_ice

    call MPAS_pool_get_config(domain % configs, "config_use_prescribed_ice", config_use_prescribed_ice)
    if (config_use_prescribed_ice) then

       call mpas_pool_get_config(domain % configs, "config_prescribed_ice_stream_year_first", stream_year_first)
       call mpas_pool_get_config(domain % configs, "config_prescribed_ice_stream_year_last", stream_year_last)
       call mpas_pool_get_config(domain % configs, "config_prescribed_ice_model_year_align", model_year_align)
       call mpas_pool_get_config(domain % configs, "config_prescribed_ice_stream_fldvarname", stream_fldVarName)
       call mpas_pool_get_config(domain % configs, "config_prescribed_ice_stream_fldfilename", stream_fldFileNameIn)
       call mpas_pool_get_config(domain % configs, "config_prescribed_ice_stream_domtvarname", stream_domTvarName)
       call mpas_pool_get_config(domain % configs, "config_prescribed_ice_stream_domxvarname", stream_domXvarName)
       call mpas_pool_get_config(domain % configs, "config_prescribed_ice_stream_domyvarname", stream_domYvarName)
       call mpas_pool_get_config(domain % configs, "config_prescribed_ice_stream_domareaname", stream_domAreaName)
       call mpas_pool_get_config(domain % configs, "config_prescribed_ice_stream_dommaskname", stream_domMaskName)
       call mpas_pool_get_config(domain % configs, "config_prescribed_ice_stream_domfilename", stream_domFileName)
       call mpas_pool_get_config(domain % configs, "config_prescribed_ice_stream_mapread", stream_mapread)
       call mpas_pool_get_config(domain % configs, "config_prescribed_ice_stream_fill", stream_fill)

       ! file array
       stream_fldFileName(1) = trim(stream_fldFileNameIn)
       do iFile = 2, nFilesMaximum
          stream_fldFileName(iFile) = ' '
       end do

       ! file number
       nFiles = 0
       do iFile = 1, nFilesMaximum
          if (stream_fldFileName(iFile) /= ' ') nFiles = nFiles + 1
       end do

       ! Read shr_strdata_nml namelist
       if (stream_fill) then
          fillalgo='nn'
       else
          fillalgo='none'
       endif

       call MPAS_log_write(' ')
       call MPAS_log_write('This is the prescribed ice coverage option.')
       call MPAS_log_write('  stream_year_first  = $i', intArgs=(/stream_year_first/))
       call MPAS_log_write('  stream_year_last   = $i', intArgs=(/stream_year_last/))
       call MPAS_log_write('  model_year_align   = $i', intArgs=(/model_year_align/))
       call MPAS_log_write('  stream_fldVarName  = '//trim(stream_fldVarName))
       do iFile = 1, nFiles
          call MPAS_log_write('  stream_fldFileName = $i: '//trim(stream_fldFileName(iFile)), intArgs=(/iFile/))
       end do
       call MPAS_log_write('  stream_domTvarName = '//trim(stream_domTvarName))
       call MPAS_log_write('  stream_domXvarName = '//trim(stream_domXvarName))
       call MPAS_log_write('  stream_domYvarName = '//trim(stream_domYvarName))
       call MPAS_log_write('  stream_domFileName = '//trim(stream_domFileName))
       call MPAS_log_write('  stream_domAreaName = '//trim(stream_domAreaName))
       call MPAS_log_write('  stream_domMaskName = '//trim(stream_domMaskName))
       call MPAS_log_write('  stream_mapread     = '//trim(stream_mapread))
       call MPAS_log_write('  stream_fillalgo    = '//trim(fillalgo))
       call MPAS_log_write(' ')

       inst_name = seq_comm_name(compid)

       call MPAS_pool_get_dimension(domain % blocklist % dimensions, "nCellsSolve", nCellsSolve)
       call MPI_Allreduce(nCellsSolve, nCells, 1, MPI_Integer, MPI_SUM, domain % dminfo % comm, ierr)


       call MPAS_pool_get_config(domain % configs, "config_calendar_type", config_calendar_type)
       if (trim(config_calendar_type) == "gregorian") then
          calendar_type = shr_cal_gregorian
       else if (trim(config_calendar_type) == "noleap") then
          calendar_type = shr_cal_noleap
       else
          call MPAS_log_write("ice_prescribed_init: Unknown calendar type: "//trim(config_calendar_type))
       endif

       call shr_strdata_create( &
            sdat, &
            name = "prescribed_ice", &
            mpicom = domain % dminfo % comm, &
            compid = compid, &
            gsmap = gsmap, &
            ggrid = dom, &
            nxg = nCells, &
            nyg = 1, &
            yearFirst = stream_year_first, &
            yearLast = stream_year_last, &
            yearAlign = model_year_align, &
            offset = 0, &
            domFilePath = '', &
            domFileName = trim(stream_domFileName), &
            domTvarName = trim(stream_domTvarName), &
            domXvarName = trim(stream_domXvarName), &
            domYvarName = trim(stream_domYvarName), &
            domAreaName = trim(stream_domAreaName), &
            domMaskName = trim(stream_domMaskName), &
            filePath = '', &
            filename = stream_fldFileName(1:nFiles), &
            fldListFile = trim(stream_fldVarName), &
            fldListModel = trim(stream_fldVarName), &
            pio_subsystem = shr_pio_getiosys(inst_name), &
            pio_iotype = shr_pio_getiotype(inst_name), &
            fillalgo = trim(fillalgo), &
            calendar = trim(calendar_type), &
            mapread = trim(stream_mapread))

    endif ! config_use_prescribed_ice

  end subroutine ice_prescribed_init

!***********************************************************************
!BOP
!
! !IROUTINE: ice_run_mct
!
! !INTERFACE:
  subroutine ice_run_mct( EClock, cdata_i, x2i_i, i2x_i)!{{{

!
! !DESCRIPTION:
! Run MPASSI for one coupling interval
!
! !INPUT/OUTPUT PARAMETERS:
      type(ESMF_Clock)            , intent(inout) :: EClock
      type(seq_cdata)             , intent(inout) :: cdata_i
      type(mct_aVect)             , intent(inout) :: x2i_i
      type(mct_aVect)             , intent(inout) :: i2x_i

!! !REVISION HISTORY:
!! Author: Jon Wolfe
!!EOP
!!-----------------------------------------------------------------------
!!
!!  local variables
!!
!!-----------------------------------------------------------------------
! Variables related to E3SM coupler
      integer :: ymd, tod, ihour, iminute, isecond
      integer :: iyear, imonth, iday, curr_ymd, curr_tod
      integer :: shrloglev, shrlogunit

! Variable related to MPASSI
      type (block_type), pointer :: block
      type (MPAS_Pool_type), pointer :: &
            shortwave

      real (kind=RKIND) :: current_wallclock_time
      type (MPAS_Time_Type) :: currTime
      character(len=StrKIND) :: timeStamp, streamName, WCstring
      type (MPAS_timeInterval_type) :: timeStep
      integer :: ierr, streamDirection, iam
      logical :: streamActive, debugOn
      logical, pointer :: config_write_output_on_startup
      logical, save :: first=.true.
      character (len=StrKIND), pointer :: &
            config_restart_timestamp_name, &
            config_column_physics_type
      real(kind=RKIND), pointer :: &
            dayOfNextShortwaveCalculation ! needed for CESM like coupled simulations

#ifdef MOABCOMP
      real(r8)                 :: difference
      type(mct_list) :: temp_list
      integer :: size_list, index_list, ent_type
      type(mct_string)    :: mctOStr  !
      character(CXX) :: mct_field, modelStr, tagname
#endif 


      iam = domain % dminfo % my_proc_id

      debugOn = .false.
#ifdef MPAS_DEBUG
      debugOn = .true.
#endif

      ! Set MPAS Log module instance
      mpas_log_info => domain % logInfo
      if (debugOn) call mpas_log_write("=== Beginning ice_run_mct ===")

      call mpas_pool_get_config(domain % configs, 'config_restart_timestamp_name', config_restart_timestamp_name)
      call MPAS_pool_get_config(domain % configs, "config_column_physics_type", config_column_physics_type)

      ! Setup log information.
      call shr_file_getLogUnit (shrlogunit)
      call shr_file_getLogLevel(shrloglev)
      call shr_file_setLogUnit (iceLogUnit)

      ! reinitialize fluxes
<<<<<<< HEAD
      call seaice_column_reinitialize_fluxes(domain)
=======
      if (trim(config_column_physics_type) == "icepack") then
         call seaice_icepack_reinitialize_fluxes(domain)
      else if (trim(config_column_physics_type) == "column_package") then
         call seaice_column_reinitialize_fluxes(domain)
      endif ! config_column_physics_type

>>>>>>> 5a8ae855
      ! Import state from coupler
      call ice_import_mct(x2i_i, ierr)
#ifdef HAVE_MOAB
#ifdef MOABCOMP
    ! loop over all fields in seq_flds_x2i_fields
    call mct_list_init(temp_list ,seq_flds_x2i_fields)
    size_list=mct_list_nitem (temp_list)
    ent_type = 1 ! entity type is cell for ice
    modelStr='ice run'

    do index_list = 1, size_list
      call mct_list_get(mctOStr,index_list,temp_list)
      mct_field = mct_string_toChar(mctOStr)
      tagname= trim(mct_field)//C_NULL_CHAR
      call seq_comm_compare_mb_mct(modelStr, mpicom_moab, x2i_i, mct_field,  MPSIID, tagname, ent_type, difference)
    enddo
    call mct_list_clean(temp_list)
#endif
      call ice_import_moab(Eclock)
#endif
      

      ! Post coupling calls
      block => domain % blocklist
      do while (associated(block))

         ! Determine time of next atmospheric shortwave calculation
         call MPAS_pool_get_subpool(block % structs, "shortwave", shortwave)
         call MPAS_pool_get_array(shortwave, "dayOfNextShortwaveCalculation", dayOfNextShortwaveCalculation)
         call seq_infodata_GetData(infodata, nextsw_cday=dayOfNextShortwaveCalculation )

         ! perform post coupling operations
         call post_atmospheric_coupling(block)
         call post_oceanic_coupling(block)

         block => block % next
      end do

      ! reset coupler alarm before we start
      call mpas_reset_clock_alarm(domain % clock, coupleAlarmID, ierr=ierr)

     ! Get current time
     currTime = mpas_get_clock_time(domain % clock, MPAS_NOW, ierr)

     timeStep = mpas_get_clock_timestep(domain % clock, ierr=ierr)
     call mpas_reset_clock_alarm(domain % clock, coupleAlarmID, ierr=ierr)

     itimestep = 0  ! We may want to initialize this in init and make it a module, save variable

     ! During integration, time level 1 stores the model state at the beginning of the
     !   time step, and time level 2 stores the state advanced dt in time by timestep(...)
     do while (.not. mpas_is_alarm_ringing(domain % clock, coupleAlarmID, ierr=ierr))
        call mpas_stream_mgr_read(domain % streamManager, ierr=ierr)
        call mpas_stream_mgr_reset_alarms(domain % streamManager, direction=MPAS_STREAM_INPUT, ierr=ierr)

        itimestep = itimestep + 1
        call mpas_advance_clock(domain % clock)

        ! final initialization after clock advance
        if (first) then
           call seaice_forcing_get(domain % streamManager, domain, domain % clock, .true.)

           call seaice_init_post_clock_advance(domain, domain % clock)
           first = .false.
        else
           ! forcing
           call seaice_forcing_get(domain % streamManager, domain, domain % clock, .false.)
        endif

        currTime = mpas_get_clock_time(domain % clock, MPAS_NOW, ierr)
        call mpas_get_time(curr_time=currTime, dateTimeString=timeStamp, ierr=ierr)
        ! write time stamp on every step
        call mpas_dmpar_get_time(current_wallclock_time)
        write (WCstring,'(F18.3)') current_wallclock_time
        call mpas_log_write(trim(timeStamp) // '  WC time:' // WCstring)

        ! get prescribed ice coverage
        call ice_prescribed_run(domain, currTime)

        ! pre-timestep analysis computation
        if (debugOn) call mpas_log_write('   Starting analysis precompute', masterOnly=.true.)
        call seaice_analysis_precompute(domain, ierr)
        if (debugOn) call mpas_log_write('   Finished analysis precompute', masterOnly=.true.)

        if (debugOn) call mpas_log_write('   Starting forward update', masterOnly=.true.)
        call mpas_timer_start("time integration", .false.)
        ierr = 0
        call seaice_timestep(domain, domain % clock, itimestep)
        call mpas_timer_stop("time integration")
        if (debugOn) call mpas_log_write('   Finished forward update', masterOnly=.true.)

        ! update analysis members
        if (debugOn) call mpas_log_write('   Starting AM compute', masterOnly=.true.)
        call seaice_analysis_compute(domain, ierr)
        if (debugOn) call mpas_log_write('   Finished AM compute', masterOnly=.true.)
        if (debugOn) call mpas_log_write('   Starting AM restart', masterOnly=.true.)
        call seaice_analysis_restart(domain, ierr)
        if (debugOn) call mpas_log_write('   Finished AM restart', masterOnly=.true.)
        if (debugOn) call mpas_log_write('   Starting AM write', masterOnly=.true.)
        call seaice_analysis_write(domain, ierr)
        if (debugOn) call mpas_log_write('   Finished AM write', masterOnly=.true.)

        ! Reset the restart alarm to prevent restart files being written without the coupler requesting it.
        if (debugOn) call mpas_log_write('   Resetting restart stream alarms', masterOnly=.true.)
        call mpas_stream_mgr_begin_iteration(domain % streamManager)
        do while ( mpas_stream_mgr_get_next_stream(domain % streamManager, streamID=streamName, &
                   directionProperty=streamDirection, activeProperty=streamActive) )
           if ( streamActive .and. streamDirection == MPAS_STREAM_INPUT_OUTPUT ) then
              call mpas_stream_mgr_reset_alarms(domain % streamManager, streamID=streamName, ierr=ierr)
           end if
        end do
        if (debugOn) call mpas_log_write('   Resetting restart stream alarms complete', masterOnly=.true.)
        if (debugOn) call mpas_log_write('   Writing output streams', masterOnly=.true.)
        call mpas_stream_mgr_write(domain % streamManager, streamID='output', ierr=ierr)
        call mpas_stream_mgr_reset_alarms(domain % streamManager, streamID='output', ierr=ierr)

        call mpas_stream_mgr_write(domain % streamManager, ierr=ierr)
        call mpas_stream_mgr_reset_alarms(domain % streamManager, direction=MPAS_STREAM_OUTPUT, ierr=ierr)
        if (debugOn) call mpas_log_write('   Finished writing output streams', masterOnly=.true.)
        if (debugOn) call mpas_log_write('Completed timestep ' // trim(timeStamp))
     end do

      ! Check if coupler wants us to write a restart file.
      ! We only write restart files at the end of a coupling interval
      if (seq_timemgr_RestartAlarmIsOn(EClock)) then
         ! Write a restart file, because the coupler asked for it.
         if (debugOn) call mpas_log_write('Writing restart streams', masterOnly=.true.)
         call seaice_forcing_write_restart_times(domain)
         call mpas_stream_mgr_begin_iteration(domain % streamManager)
         do while ( mpas_stream_mgr_get_next_stream(domain % streamManager, streamID=streamName, &
                    directionProperty=streamDirection, activeProperty=streamActive) )
            if ( streamActive .and. streamDirection == MPAS_STREAM_INPUT_OUTPUT ) then
               if (debugOn) call mpas_log_write('    Writing stream: ' // trim(streamName), masterOnly=.true.)
               call mpas_stream_mgr_write(domain % streamManager, forceWriteNow=.true., streamID=streamName, iErr=iErr)
               if (debugOn) call mpas_log_write('    Finished Writing stream: ' // trim(streamName), masterOnly=.true.)
            end if
         end do

         if ( iam == 0 ) then
            open(22, file=config_restart_timestamp_name, form='formatted', status='replace')
            write(22, *) trim(timeStamp)
            close(22)
         end if
         if (debugOn) call mpas_log_write('Finished writing restart streams', masterOnly=.true.)
      end if

      ! Export state to coupler
      if (debugOn) call mpas_log_write('Exporting state', masterOnly=.true.)
      call ice_export_mct(i2x_i, ierr)
#ifdef HAVE_MOAB
      call ice_export_moab(EClock)
#endif
      if (debugOn) call mpas_log_write('Finished exporting state', masterOnly=.true.)

      ! Check if clocks are in sync
!TODO?      call check_clocks_sync(domain % clock, Eclock, ierr)
      ! Check if clocks are in sync
      currTime = mpas_get_clock_time(domain % clock, MPAS_NOW, ierr)
      call mpas_get_time(curr_time=currTime, YYYY=iyear, MM=imonth, DD=iday, H=ihour, M=iminute, S=isecond, ierr=ierr)
      call seq_timemgr_EClockGetData(EClock, curr_ymd=curr_ymd, curr_tod=curr_tod)

      ymd = iyear * 10000 + imonth * 100 + iday
      tod = ihour * 3600 + iminute * 60 + isecond
      if (.not. seq_timemgr_EClockDateInSync( EClock, ymd, tod)) then
         call mpas_log_write('MPAS ymd=$i MPAS tod=$i', MPAS_LOG_ERR, intArgs=(/ymd,tod/))
         call mpas_log_write('sync ymd=$i sync tod=$i', MPAS_LOG_ERR, intArgs=(/curr_ymd, curr_tod/))
         call mpas_log_write('Internal mpas clock not in sync with sync clock', MPAS_LOG_CRIT)
      end if

      call mpas_log_write('=== Completed coupling interval in ice_run_mct. ===', flushNow=.true.)

      ! Reset I/O logs
      call shr_file_setLogUnit (shrlogunit)
      call shr_file_setLogLevel(shrloglev)

!-----------------------------------------------------------------------
!EOC

  end subroutine ice_run_mct!}}}


!***********************************************************************
!BOP
!
! !IROUTINE: ice_prescribed_run
!
! !INTERFACE:
  subroutine ice_prescribed_run( domain, currTime )!{{{
!
! !DESCRIPTION:
! Set ice coverage for prescribed ice mode
!
! !USES:
    use shr_strdata_mod, only: &
         shr_strdata_advance
! !INPUT/OUTPUT PARAMETERS:
    type (domain_type), pointer :: &
         domain
    type (MPAS_Time_Type), intent(in) :: &
         currTime
!
! !REVISION HISTORY:
! Author: Adrian K. Turner
!EOP
!-----------------------------------------------------------------------
!
!  local variables
!
!-----------------------------------------------------------------------

    logical, pointer :: &
         config_use_prescribed_ice

    integer :: &
         mDateIn, &
         secIn, &
         YYYY, MM, DD, DoY, H, M, S, &
         ierr

    integer :: &
         n, &
         iCell

    type (block_type), pointer :: &
         block_ptr

    type (mpas_pool_type), pointer :: &
         meshPool, &
         prescribedIcePool

    integer, pointer :: &
         nCellsSolve

    real(kind=RKIND), dimension(:), pointer :: &
         iceCoverage

    type (field1DReal), pointer :: &
         iceCoverageField

    call MPAS_pool_get_config(domain % configs, "config_use_prescribed_ice", config_use_prescribed_ice)
    if (config_use_prescribed_ice) then

       call MPAS_get_time(currTime, YYYY, MM, DD, DoY, H, M, S, ierr)
       mDateIn = YYYY * 10000 + MM * 100 + DD
       secIn = H * 3600 + M * 60 + S

       call shr_strdata_advance(&
            sdat, &
            mDateIn, &
            SecIn, &
            domain % dminfo % comm, &
            'mpassi_pice')

       n = 0
       block_ptr => domain % blocklist
       do while(associated(block_ptr))

          call MPAS_pool_get_subpool(block_ptr % structs, 'mesh', meshPool)
          call MPAS_pool_get_subpool(block_ptr % structs, 'prescribed_ice', prescribedIcePool)

          call MPAS_pool_get_dimension(meshPool, 'nCellsSolve', nCellsSolve)

          call MPAS_pool_get_array(prescribedIcePool, 'iceCoverage', iceCoverage)

          iceCoverage(:) = 0.0_RKIND

          do iCell = 1, nCellsSolve
             n = n + 1
             iceCoverage(iCell) = sdat % avs(1) % rAttr(1,n)
          enddo ! iCell

          block_ptr => block_ptr % next
       end do

       call MPAS_pool_get_subpool(domain % blocklist % structs, 'prescribed_ice', prescribedIcePool)
       call MPAS_pool_get_field(prescribedIcePool, 'iceCoverage', iceCoverageField)
       call MPAS_dmpar_exch_halo_field(iceCoverageField)

    endif

  end subroutine ice_prescribed_run

!***********************************************************************
!BOP
!
! !IROUTINE: ice_final_mct
!
! !INTERFACE:
  subroutine ice_final_mct( EClock, cdata_i, x2i_i, i2x_i)!{{{

!
! !DESCRIPTION:
! Finalize MPASSI
!
! !USES:
! !ARGUMENTS:
    type(ESMF_Clock)            , intent(inout) :: EClock
    type(seq_cdata)             , intent(inout) :: cdata_i
    type(mct_aVect)             , intent(inout) :: x2i_i
    type(mct_aVect)             , intent(inout) :: i2x_i
!
! !REVISION HISTORY:
! Author: Jon Wolfe
!EOP
!BOC
!-----------------------------------------------------------------------
!
!  local variables
!
!-----------------------------------------------------------------------


    integer :: shrloglev, shrlogunit, iam
    integer :: ioerr
    character(len=StrKIND) :: ioerrstr

    integer :: ierr

!-----------------------------------------------------------------------
    iam = domain % dminfo % my_proc_id

    ! Set MPAS Log module instance
    mpas_log_info => domain % logInfo

    ! Setup I/O logs
    call shr_file_getLogUnit (shrlogunit)
    call shr_file_getLogLevel(shrloglev)
    call shr_file_setLogUnit (iceLogUnit)

    ! Finalize MPASSI
    iErr = domain % core % core_finalize(domain)
    if ( iErr /= 0 ) then
       call mpas_log_write('Core finalize failed for core ' // trim(domain % core % coreName), MPAS_LOG_CRIT)
    end if

    call mpas_timer_write()
    call MPAS_stream_mgr_finalize(domain % streamManager)

    call mpas_log_finalize(iErr)
    if ( iErr /= 0 ) then
       write(iceLogUnit,*) 'ERROR: log finalize failed for core ' // trim(domain % core % coreName)
       call mpas_dmpar_abort(domain % dminfo)
    end if

    call mpas_framework_finalize(domain % dminfo, domain, io_system)

#ifdef HAVE_MOAB
   ! deallocate moab fields array
    deallocate (i2x_im)
    deallocate (x2i_im)
#endif
    ! Reset I/O logs
    call shr_file_setLogUnit (shrlogunit)
    call shr_file_setLogLevel(shrloglev)

  end subroutine ice_final_mct!}}}

!***********************************************************************
!BOP
!IROUTINE: ice_SetGSMap_mct
! !INTERFACE:

 subroutine ice_SetGSMap_mct( mpicom_ice, ICEID, gsMap_ice )!{{{

! !DESCRIPTION:
!  This routine sets up the MPASSI grid numbering for MCT
!
! !REVISION HISTORY:
!  same as module

! !INPUT/OUTPUT PARAMETERS:

    implicit none
    integer        , intent(in)    :: mpicom_ice
    integer        , intent(in)    :: ICEID
    type(mct_gsMap), intent(inout) :: gsMap_ice

!EOP
!BOC
!-----------------------------------------------------------------------
!
!  local variables
!
!-----------------------------------------------------------------------

    integer,allocatable :: gindex(:)

    integer :: i, n, lsize, gsize, ier

    type (block_type), pointer :: block_ptr
    type (mpas_pool_type), pointer :: meshPool

    integer, dimension(:), pointer :: indexToCellID

    integer, pointer :: nCellsSolve

    ! Loop over all cells in all blocks to determine total number.
    n = 0
    block_ptr => domain % blocklist
    do while(associated(block_ptr))
      call mpas_pool_get_subpool(block_ptr % structs, 'mesh', meshPool)

      call mpas_pool_get_dimension(meshPool, 'nCellsSolve', nCellsSolve)

      n = n + nCellsSolve
      block_ptr => block_ptr % next
    end do

    ! Determine total number of cells across all processors
    lsize = n
    call mpas_dmpar_sum_int(domain % dminfo, lsize, gsize)
    allocate(gindex(lsize),stat=ier)

    ! Setup the mapping (gindex)
    n = 0
    block_ptr => domain % blocklist
    do while(associated(block_ptr))
      call mpas_pool_get_subpool(block_ptr % structs, 'mesh', meshPool)

      call mpas_pool_get_dimension(meshPool, 'nCellsSolve', nCellsSolve)

      call mpas_pool_get_array(meshPool, 'indexToCellID', indexToCellID)

      do i = 1, nCellsSolve
        n = n + 1
        gindex(n) = indexToCellID(i)
      end do
      block_ptr => block_ptr % next
    end do

    ! Init the gsMap with gindex
    call mct_gsMap_init( gsMap_ice, gindex, mpicom_ice, ICEID, lsize, gsize )

    deallocate(gindex)

!-----------------------------------------------------------------------
!EOC

  end subroutine ice_SetGSMap_mct!}}}

!***********************************************************************
!BOP
! !IROUTINE: ice_domain_mct
! !INTERFACE:

 subroutine ice_domain_mct( lsize, gsMap_i, dom_i )!{{{

! !DESCRIPTION:
!  This routine sets up the MCT domain for MPASSI
!
! !REVISION HISTORY:
!  same as module
!
! !INPUT/OUTPUT PARAMETERS:

    integer        , intent(in)    :: lsize
    type(mct_gsMap), intent(in)    :: gsMap_i
    type(mct_ggrid), intent(inout) :: dom_i

!EOP
!BOC
!-----------------------------------------------------------------------
!
!  local variables
!
!-----------------------------------------------------------------------
    integer, pointer :: idata(:)
    real(kind=RKIND), pointer :: data(:)
    real(kind=RKIND) :: r2d

    integer :: i, n, ier

    type (block_type), pointer :: block_ptr

    type (mpas_pool_type), pointer :: meshPool, oceanCouplingPool

    integer, pointer :: nCellsSolve

    real (kind=RKIND), dimension(:), pointer :: lonCell, latCell, areaCell

    integer, dimension(:), pointer :: landIceMask

    real (kind=RKIND), pointer :: sphere_radius

    r2d = 180.0_RKIND/pii

!-------------------------------------------------------------------
!
!  initialize mct domain type
!
!-------------------------------------------------------------------

    call mct_gGrid_init( GGrid=dom_i, CoordChars=trim(seq_flds_dom_coord), &
       OtherChars=trim(seq_flds_dom_other), lsize=lsize )
    call mct_aVect_zero(dom_i%data)
    allocate(data(lsize))

!-------------------------------------------------------------------
!
! Determine global gridpoint number attribute, GlobGridNum, which is set automatically by MCT
!
!-------------------------------------------------------------------

    call mct_gsMap_orderedPoints(gsMap_i, my_task, idata)
    call mct_gGrid_importIAttr(dom_i,'GlobGridNum',idata,lsize)

!-------------------------------------------------------------------
!
! Determine domain
! Initialize attribute vector with special value
!
!-------------------------------------------------------------------

    data(:) = -9999.0_R8
    call mct_gGrid_importRAttr(dom_i,"lat"  ,data,lsize)
    call mct_gGrid_importRAttr(dom_i,"lon"  ,data,lsize)
    call mct_gGrid_importRAttr(dom_i,"area" ,data,lsize)
    call mct_gGrid_importRAttr(dom_i,"aream",data,lsize)
    data(:) = 1.0_R8
    call mct_gGrid_importRAttr(dom_i,"mask",data,lsize)
    call mct_gGrid_importRAttr(dom_i,"frac",data,lsize)

!-------------------------------------------------------------------
!
! Fill in correct values for domain components
!
!-------------------------------------------------------------------

    n = 0
    block_ptr => domain % blocklist
    do while(associated(block_ptr))
       call mpas_pool_get_subpool(block_ptr % structs, 'mesh', meshPool)

       call mpas_pool_get_dimension(meshPool, 'nCellsSolve', nCellsSolve)

       call mpas_pool_get_array(meshPool, 'lonCell', lonCell)

       do i = 1, nCellsSolve
          n = n + 1
          data(n) = lonCell(i) * r2d
       end do

       block_ptr => block_ptr % next
    end do
    call mct_gGrid_importRattr(dom_i,"lon",data,lsize)

    n = 0
    block_ptr => domain % blocklist
    do while(associated(block_ptr))
       call mpas_pool_get_subpool(block_ptr % structs, 'mesh', meshPool)

       call mpas_pool_get_dimension(meshPool, 'nCellsSolve', nCellsSolve)

       call mpas_pool_get_array(meshPool, 'latCell', latCell)

       do i = 1, nCellsSolve
          n = n + 1
          data(n) = latCell(i) * r2d
       end do
       block_ptr => block_ptr % next
    end do
    call mct_gGrid_importRattr(dom_i,"lat",data,lsize)

    n = 0
    block_ptr => domain % blocklist
    do while(associated(block_ptr))
       call mpas_pool_get_subpool(block_ptr % structs, 'mesh', meshPool)

       call mpas_pool_get_dimension(meshPool, 'nCellsSolve', nCellsSolve)

       call mpas_pool_get_array(meshPool, 'areaCell', areaCell)

       call mpas_pool_get_config(meshPool, 'sphere_radius', sphere_radius)
       do i = 1, nCellsSolve
          n = n + 1
          data(n) = areaCell(i) / (sphere_radius * sphere_radius)
       end do
       block_ptr => block_ptr % next
    end do
    call mct_gGrid_importRattr(dom_i,"area",data,lsize)

    ! Build mask and frac based on landIceMask
    block_ptr => domain % blocklist
    do while ( associated(block_ptr) )
       call mpas_pool_get_subpool(block_ptr % structs, 'mesh', meshPool)
       call mpas_pool_get_subpool(block_ptr % structs, 'ocean_coupling',oceanCouplingPool)

       call mpas_pool_get_dimension(meshPool, 'nCellsSolve', nCellsSolve)

       call mpas_pool_get_array(oceanCouplingPool, 'landIceMask',landIceMask)

       if ( associated(landIceMask) ) then
          do i = 1, nCellsSolve
             if ( landIceMask(i) == 1 ) then
                data(i) = 0.0_RKIND
             else
                data(i) = 1.0_RKIND
             end if
          end do
       else
          do i = 1, nCellsSolve
             data(i) = 1.0_RKIND
          end do
       end if

       block_ptr => block_ptr % next
    end do

    call mct_gGrid_importRattr(dom_i,"mask",data,lsize)
    call mct_gGrid_importRattr(dom_i,"frac",data,lsize)

    deallocate(data)
    deallocate(idata)

!-----------------------------------------------------------------------
!EOC

  end subroutine ice_domain_mct!}}}


!***********************************************************************
!BOP
! !IROUTINE: ice_import_mct
! !INTERFACE:

 subroutine ice_import_mct(x2i_i, errorCode)!{{{

! !DESCRIPTION:
!-----------------------------------------------------------------------
!  This routine receives message from cpl7 driver
!
!    The following fields are always received from the coupler:
!
!    o  t        -- ocn layer temperature
!    o  s        -- ocn salinity
!    o  u        -- ocn u velocity
!    o  v        -- ocn v velocity
!    o  z        -- bottom atm level height
!    o  u        -- bottom atm level zon wind
!    o  v        -- bottom atm level mer wind
!    o  tbot     -- bottom atm level temp
!    o  ptem     -- bottom atm level pot temp
!    o  shum     -- bottom atm level spec hum
!    o  dens     -- bottom atm level air den
!    o  dhdx     -- ocn surface slope, zonal
!    o  dhdy     -- ocn surface slope, meridional
!    o  lwdn     -- downward lw heat flux
!    o  rain     -- prec: liquid
!    o  snow     -- prec: frozen
!    o  swndr    -- sw: nir direct  downward
!    o  swvdr    -- sw: vis direct  downward
!    o  swndf    -- sw: nir diffuse downward
!    o  swvdf    -- sw: vis diffuse downward
!    o  swnet    -- sw: net
!    o  q        -- ocn frazil heat flux(+) / melt potential(-)
!    o  frazil   -- ocn frazil mass flux
!    o  bcphidry -- Black Carbon hydrophilic dry deposition flux
!    o  bcphodry -- Black Carbon hydrophobic dry deposition flux
!    o  bcphiwet -- Black Carbon hydrophilic wet deposition flux
!    o  ocphidry -- Organic Carbon hydrophilic dry deposition flux
!    o  ocphodry -- Organic Carbon hydrophobic dry deposition flux
!    o  ocphiwet -- Organic Carbon hydrophilic wet deposition flux
!    o  dstwet1  -- Size 1 dust -- wet deposition flux
!    o  dstwet2  -- Size 2 dust -- wet deposition flux
!    o  dstwet3  -- Size 3 dust -- wet deposition flux
!    o  dstwet4  -- Size 4 dust -- wet deposition flux
!    o  dstdry1  -- Size 1 dust -- dry deposition flux
!    o  dstdry2  -- Size 2 dust -- dry deposition flux
!    o  dstdry3  -- Size 3 dust -- dry deposition flux
!    o  dstdry4  -- Size 4 dust -- dry deposition flux
!
!    The following fields are sometimes received from the coupler,
!      depending on model options:
!
!    o  algae1   --
!    o  algae2   --
!    o  algae3   --
!    o  doc1     --
!    o  doc2     --
!    o  doc3     --
!    o  dic1     --
!    o  don1     --
!    o  no3      --
!    o  sio3     --
!    o  nh4      --
!    o  dms      --
!    o  dmsp     --
!    o  docr     --
!    o  fep1     --
!    o  fep2     --
!    o  fed1     --
!    o  fed2     --
!    o  zaer1    --
!    o  zaer2    --
!    o  zaer3    --
!    o  zaer4    --
!    o  zaer5    --
!    o  zaer6    --
!
!-----------------------------------------------------------------------
!
! !REVISION HISTORY:
!  same as module

! !INPUT/OUTPUT PARAMETERS:

    type(mct_aVect), intent(inout) :: x2i_i

! !OUTPUT PARAMETERS:

   integer, intent(out) :: &
      errorCode              ! returned error code

!EOP
!BOC
!-----------------------------------------------------------------------
!
!  local variables
!
!-----------------------------------------------------------------------

   character (len=StrKIND) :: &
      label,                  &
      message

   integer ::  &
      i,n

   real (kind=RKIND) :: &
      frazilMassFlux, &
      frazilMassFluxRev

   type (block_type), pointer :: block_ptr

   type (mpas_pool_type), pointer :: &
      configs,        &
      meshPool,       &
      aerosols,       &
      atmosCoupling,  &
      oceanCoupling,  &
      biogeochemistry

   integer, pointer :: nCellsSolve

   logical, pointer :: &
      config_use_aerosols,              &
      config_use_modal_aerosols,        &
      config_use_zaerosols,             &
      config_use_column_biogeochemistry

   character(len=strKIND), pointer ::   &
      config_column_physics_type,       &
      config_thermodynamics_type,       &
      config_ocean_surface_type

   type (field1DReal), pointer ::       &
      seaSurfaceTemperatureField,       &
      seaSurfaceSalinityField,          &
      seaFreezingTemperatureField,      &
      freezingMeltingPotentialField,    &
      frazilMassAdjustField,            &
      uOceanVelocityField,              &
      vOceanVelocityField,              &
      seaSurfaceTiltUField,             &
      seaSurfaceTiltVField,             &
      airLevelHeightField,              &
      airPotentialTemperatureField,     &
      airTemperatureField,              &
      airSpecificHumidityField,         &
      airDensityField,                  &
      shortwaveVisibleDirectDownField,  &
      shortwaveVisibleDiffuseDownField, &
      shortwaveIRDirectDownField,       &
      shortwaveIRDiffuseDownField,      &
      longwaveDownField,                &
      rainfallRateField,                &
      snowfallRateField,                &
      uAirVelocityField,                &
      vAirVelocityField,                &
      oceanNitrateConcField,            &
      oceanSilicateConcField,           &
      oceanAmmoniumConcField,           &
      oceanDMSConcField,                &
      oceanDMSPConcField,               &
      oceanHumicsConcField

   type (field2DReal), pointer ::       &
      oceanAlgaeConcField,              &
      oceanDOCConcField,                &
      oceanDICConcField,                &
      oceanDONConcField,                &
      oceanParticulateIronConcField,    &
      oceanDissolvedIronConcField,      &
      oceanZAerosolConcField,           &
      atmosAerosolFluxField,            &
      atmosBlackCarbonFluxField,        &
      atmosDustFluxField

   real (kind=RKIND), dimension(:), pointer :: &
      seaSurfaceTemperature,       &
      seaSurfaceSalinity,          &
      seaFreezingTemperature,      &
      freezingMeltingPotential,    &
      frazilMassAdjust,            &
      uOceanVelocity,              &
      vOceanVelocity,              &
      seaSurfaceTiltU,             &
      seaSurfaceTiltV,             &
      airLevelHeight,              &
      airPotentialTemperature,     &
      airTemperature,              &
      airSpecificHumidity,         &
      airDensity,                  &
      shortwaveVisibleDirectDown,  &
      shortwaveVisibleDiffuseDown, &
      shortwaveIRDirectDown,       &
      shortwaveIRDiffuseDown,      &
      longwaveDown,                &
      rainfallRate,                &
      snowfallRate,                &
      uAirVelocity,                &
      vAirVelocity,                &
      oceanNitrateConc,            &
      oceanSilicateConc,           &
      oceanAmmoniumConc,           &
      oceanDMSConc,                &
      oceanDMSPConc,               &
      oceanHumicsConc,             &
      carbonToNitrogenRatioAlgae,  &
      carbonToNitrogenRatioDON,    &
      DOCPoolFractions

   real (kind=RKIND), dimension(:,:), pointer :: &
      oceanAlgaeConc,              &
      oceanDOCConc,                &
      oceanDICConc,                &
      oceanDONConc,                &
      oceanParticulateIronConc,    &
      oceanDissolvedIronConc,      &
      oceanZAerosolConc,           &
      atmosAerosolFlux,            &
      atmosBlackCarbonFlux,        &
      atmosDustFlux

!-----------------------------------------------------------------------
!
!  zero out padded cells
!
!-----------------------------------------------------------------------

   errorCode = 0

!-----------------------------------------------------------------------
!
!
!-----------------------------------------------------------------------

   n = 0
   block_ptr => domain % blocklist
   do while(associated(block_ptr))

      configs => block_ptr % configs
      call mpas_pool_get_config(configs, "config_column_physics_type", config_column_physics_type)
      call mpas_pool_get_config(configs, "config_thermodynamics_type", config_thermodynamics_type)
      call mpas_pool_get_config(configs, "config_ocean_surface_type", config_ocean_surface_type)
      call mpas_pool_get_config(configs, "config_use_aerosols", config_use_aerosols)
      call mpas_pool_get_config(configs, "config_use_modal_aerosols", config_use_modal_aerosols)
      call mpas_pool_get_config(configs, "config_use_column_biogeochemistry", config_use_column_biogeochemistry)

      call mpas_pool_get_subpool(block_ptr % structs, 'mesh', meshPool)
      call mpas_pool_get_subpool(block_ptr % structs, 'ocean_coupling', oceanCoupling)
      call mpas_pool_get_subpool(block_ptr % structs, 'atmos_coupling', atmosCoupling)

      call mpas_pool_get_dimension(meshPool, 'nCellsSolve', nCellsSolve)

      call mpas_pool_get_array(oceanCoupling, 'seaSurfaceTemperature', seaSurfaceTemperature)
      call mpas_pool_get_array(oceanCoupling, 'seaSurfaceSalinity', seaSurfaceSalinity)
      call mpas_pool_get_array(oceanCoupling, 'seaFreezingTemperature', seaFreezingTemperature)
      call mpas_pool_get_array(oceanCoupling, 'freezingMeltingPotential', freezingMeltingPotential)
      call mpas_pool_get_array(oceanCoupling, 'frazilMassAdjust', frazilMassAdjust)
      call mpas_pool_get_array(oceanCoupling, 'uOceanVelocity', uOceanVelocity)
      call mpas_pool_get_array(oceanCoupling, 'vOceanVelocity', vOceanVelocity)
      call mpas_pool_get_array(oceanCoupling, 'seaSurfaceTiltU', seaSurfaceTiltU)
      call mpas_pool_get_array(oceanCoupling, 'seaSurfaceTiltV', seaSurfaceTiltV)

      call mpas_pool_get_array(atmosCoupling, 'airLevelHeight', airLevelHeight)
      call mpas_pool_get_array(atmosCoupling, 'airPotentialTemperature', airPotentialTemperature)
      call mpas_pool_get_array(atmosCoupling, 'airTemperature', airTemperature)
      call mpas_pool_get_array(atmosCoupling, 'airSpecificHumidity', airSpecificHumidity)
      call mpas_pool_get_array(atmosCoupling, 'airDensity', airDensity)
      call mpas_pool_get_array(atmosCoupling, 'shortwaveVisibleDirectDown', shortwaveVisibleDirectDown)
      call mpas_pool_get_array(atmosCoupling, 'shortwaveVisibleDiffuseDown', shortwaveVisibleDiffuseDown)
      call mpas_pool_get_array(atmosCoupling, 'shortwaveIRDirectDown', shortwaveIRDirectDown)
      call mpas_pool_get_array(atmosCoupling, 'shortwaveIRDiffuseDown', shortwaveIRDiffuseDown)
      call mpas_pool_get_array(atmosCoupling, 'longwaveDown', longwaveDown)
      call mpas_pool_get_array(atmosCoupling, 'rainfallRate', rainfallRate)
      call mpas_pool_get_array(atmosCoupling, 'snowfallRate', snowfallRate)
      call mpas_pool_get_array(atmosCoupling, 'uAirVelocity', uAirVelocity)
      call mpas_pool_get_array(atmosCoupling, 'vAirVelocity', vAirVelocity)

      if (config_use_aerosols) then
         call mpas_pool_get_subpool(block_ptr % structs, 'aerosols', aerosols)

         call mpas_pool_get_array(aerosols, "atmosAerosolFlux", atmosAerosolFlux)
      endif

      if (config_use_column_biogeochemistry) then
         call mpas_pool_get_config(configs, "config_use_zaerosols", config_use_zaerosols)
         call mpas_pool_get_subpool(block_ptr % structs, 'biogeochemistry', biogeochemistry)

         call mpas_pool_get_array(biogeochemistry, 'oceanAlgaeConc', oceanAlgaeConc)
         call mpas_pool_get_array(biogeochemistry, 'oceanDOCConc', oceanDOCConc)
         call mpas_pool_get_array(biogeochemistry, 'oceanDICConc', oceanDICConc)
         call mpas_pool_get_array(biogeochemistry, 'oceanDONConc', oceanDONConc)
         call mpas_pool_get_array(biogeochemistry, 'oceanNitrateConc', oceanNitrateConc)
         call mpas_pool_get_array(biogeochemistry, 'oceanSilicateConc', oceanSilicateConc)
         call mpas_pool_get_array(biogeochemistry, 'oceanAmmoniumConc', oceanAmmoniumConc)
         call mpas_pool_get_array(biogeochemistry, 'oceanDMSConc', oceanDMSConc)
         call mpas_pool_get_array(biogeochemistry, 'oceanDMSPConc', oceanDMSPConc)
         call mpas_pool_get_array(biogeochemistry, 'oceanHumicsConc', oceanHumicsConc)
         call mpas_pool_get_array(biogeochemistry, 'oceanParticulateIronConc', oceanParticulateIronConc)
         call mpas_pool_get_array(biogeochemistry, 'oceanDissolvedIronConc', oceanDissolvedIronConc)
         call mpas_pool_get_array(biogeochemistry, 'oceanZAerosolConc', oceanZAerosolConc)
         call mpas_pool_get_array(biogeochemistry, 'carbonToNitrogenRatioAlgae', carbonToNitrogenRatioAlgae)
         call mpas_pool_get_array(biogeochemistry, 'carbonToNitrogenRatioDON', carbonToNitrogenRatioDON)
         call mpas_pool_get_array(biogeochemistry, 'DOCPoolFractions', DOCPoolFractions)

         if (config_use_zaerosols) then
            call mpas_pool_get_array(biogeochemistry, "atmosBlackCarbonFlux", atmosBlackCarbonFlux)
            call mpas_pool_get_array(biogeochemistry, "atmosDustFlux", atmosDustFlux)
         endif
      endif

      do i = 1, nCellsSolve
        n = n + 1
        seaSurfaceTemperature(i)       = x2i_i % rAttr(index_x2i_So_t, n)
        seaSurfaceSalinity(i)          = x2i_i % rAttr(index_x2i_So_s, n)

        if (trim(config_column_physics_type) == "icepack") then
           seaFreezingTemperature(i) = icepack_sea_freezing_temperature(seaSurfaceSalinity(i))
        else if (trim(config_column_physics_type) == "column_package") then
           seaFreezingTemperature(i) = colpkg_sea_freezing_temperature(seaSurfaceSalinity(i))
        endif ! config_column_physics_type

        uOceanVelocity(i)              = x2i_i % rAttr(index_x2i_So_u, n)
        vOceanVelocity(i)              = x2i_i % rAttr(index_x2i_So_v, n)
        seaSurfaceTiltU(i)             = x2i_i % rAttr(index_x2i_So_dhdx, n)
        seaSurfaceTiltV(i)             = x2i_i % rAttr(index_x2i_So_dhdy, n)

        if (trim(config_ocean_surface_type) == "free") then ! free surface (MPAS-O)

           ! freezingMeltingPotential(i) is the ocean energy associated with frazil formation
           ! when it is positive and frazilMassFlux is positive. Conversely, freezingMeltingPotential(i)
           ! is negative when there is the melting potential in which case frazilMassFlux is zero.

           freezingMeltingPotential(i) = x2i_i % rAttr(index_x2i_Fioo_q, n)

           frazilMassFlux              = x2i_i % rAttr(index_x2i_Fioo_frazil, n)

           ! Now determine the sea ice mass associated with the frazil heat flux given when
           ! freezingMeltingPotential(i) is positive. This produces a revised mass flux, given
           ! in frazilMassFluxRev for the given sea surface salinity. The resulting difference
           ! is assigned to frazilMassAdjust(i) which is exported to the ocean in the subsequent
           ! coupling step as a freshwater and salt flux. This step is required to balance mass
           ! and heat with the ocean.

           call frazil_mass(freezingMeltingPotential(i), frazilMassFluxRev, seaSurfaceSalinity(i))

           frazilMassAdjust(i) = frazilMassFlux-frazilMassFluxRev

        else ! non-free surface (SOM)

           freezingMeltingPotential(i) = x2i_i % rAttr(index_x2i_Fioo_q, n)

        endif

        airLevelHeight(i)              = x2i_i % rAttr(index_x2i_Sa_z, n)
        airPotentialTemperature(i)     = x2i_i % rAttr(index_x2i_Sa_ptem, n)
        airTemperature(i)              = x2i_i % rAttr(index_x2i_Sa_tbot, n)
        airSpecificHumidity(i)         = x2i_i % rAttr(index_x2i_Sa_shum, n)
        airDensity(i)                  = x2i_i % rAttr(index_x2i_Sa_dens, n)
        shortwaveVisibleDirectDown(i)  = x2i_i % rAttr(index_x2i_Faxa_swvdr, n)
        shortwaveVisibleDiffuseDown(i) = x2i_i % rAttr(index_x2i_Faxa_swvdf, n)
        shortwaveIRDirectDown(i)       = x2i_i % rAttr(index_x2i_Faxa_swndr, n)
        shortwaveIRDiffuseDown(i)      = x2i_i % rAttr(index_x2i_Faxa_swndf, n)
        longwaveDown(i)                = x2i_i % rAttr(index_x2i_Faxa_lwdn, n)
        rainfallRate(i)                = x2i_i % rAttr(index_x2i_Faxa_rain, n)
        snowfallRate(i)                = x2i_i % rAttr(index_x2i_Faxa_snow, n)
        uAirVelocity(i)                = x2i_i % rAttr(index_x2i_Sa_u, n)
        vAirVelocity(i)                = x2i_i % rAttr(index_x2i_Sa_v, n)

        ! set aerosols, if configured
        if (config_use_aerosols) then
           if (config_use_modal_aerosols) then
              atmosAerosolFlux(1,i) = x2i_i % rAttr(index_x2i_Faxa_bcphodry, n) &
                                    + x2i_i % rAttr(index_x2i_Faxa_bcphidry, n)
              atmosAerosolFlux(2,i) = x2i_i % rAttr(index_x2i_Faxa_bcphiwet, n)
              ! combine all the dust into one category
              atmosAerosolFlux(3,i) = x2i_i % rAttr(index_x2i_Faxa_dstwet1, n) &
                                    + x2i_i % rAttr(index_x2i_Faxa_dstwet2, n) &
                                    + x2i_i % rAttr(index_x2i_Faxa_dstwet3, n) &
                                    + x2i_i % rAttr(index_x2i_Faxa_dstwet4, n) &
                                    + x2i_i % rAttr(index_x2i_Faxa_dstdry1, n) &
                                    + x2i_i % rAttr(index_x2i_Faxa_dstdry2, n) &
                                    + x2i_i % rAttr(index_x2i_Faxa_dstdry3, n) &
                                    + x2i_i % rAttr(index_x2i_Faxa_dstdry4, n)
           else
              atmosAerosolFlux(1,i) = x2i_i % rAttr(index_x2i_Faxa_bcphodry, n)
              atmosAerosolFlux(2,i) = x2i_i % rAttr(index_x2i_Faxa_bcphidry, n) &
                                    + x2i_i % rAttr(index_x2i_Faxa_bcphiwet, n)
              ! combine all the dust into one category
              atmosAerosolFlux(3,i) = x2i_i % rAttr(index_x2i_Faxa_dstwet1, n) &
                                    + x2i_i % rAttr(index_x2i_Faxa_dstwet2, n) &
                                    + x2i_i % rAttr(index_x2i_Faxa_dstwet3, n) &
                                    + x2i_i % rAttr(index_x2i_Faxa_dstwet4, n) &
                                    + x2i_i % rAttr(index_x2i_Faxa_dstdry1, n) &
                                    + x2i_i % rAttr(index_x2i_Faxa_dstdry2, n) &
                                    + x2i_i % rAttr(index_x2i_Faxa_dstdry3, n) &
                                    + x2i_i % rAttr(index_x2i_Faxa_dstdry4, n)
           endif
        endif

        ! import biogeochemistry fields, if configured
        if (config_use_column_biogeochemistry) then
           oceanAlgaeConc(1,i)           = x2i_i % rAttr(index_x2i_So_algae1, n)
           oceanAlgaeConc(2,i)           = x2i_i % rAttr(index_x2i_So_algae2, n)
           oceanAlgaeConc(3,i)           = 0.0_RKIND !x2i_i % rAttr(index_x2i_So_algae3, n)
           oceanDOCConc(1,i)             = x2i_i % rAttr(index_x2i_So_doc1, n) * DOCPoolFractions(1)
           oceanDOCConc(2,i)             = x2i_i % rAttr(index_x2i_So_doc2, n) * DOCPoolFractions(2)
           oceanDOCConc(3,i)             = 0.0_RKIND
           oceanDICConc(1,i)             = x2i_i % rAttr(index_x2i_So_dic1, n)
           oceanDONConc(1,i)             = x2i_i % rAttr(index_x2i_So_doc3, n) * DOCPoolFractions(3) &
              /carbonToNitrogenRatioDON(1)
           oceanNitrateConc(i)           = x2i_i % rAttr(index_x2i_So_no3, n)
           oceanSilicateConc(i)          = x2i_i % rAttr(index_x2i_So_sio3, n)
           oceanAmmoniumConc(i)          = x2i_i % rAttr(index_x2i_So_nh4, n)
           oceanDMSConc(i)               = x2i_i % rAttr(index_x2i_So_dms, n)
           oceanDMSPConc(i)              = x2i_i % rAttr(index_x2i_So_dmsp, n)
           oceanHumicsConc(i)            = x2i_i % rAttr(index_x2i_So_docr, n)
           oceanParticulateIronConc(1,i) = x2i_i % rAttr(index_x2i_So_fep1, n)
           oceanParticulateIronConc(2,i) = x2i_i % rAttr(index_x2i_So_fep2, n)
           oceanDissolvedIronConc(1,i)   = x2i_i % rAttr(index_x2i_So_fed1, n)
           oceanDissolvedIronConc(2,i)   = x2i_i % rAttr(index_x2i_So_fed2, n)
           oceanZAerosolConc(1,i)        = 0.0_RKIND !x2i_i % rAttr(index_x2i_So_zaer1, n)
           oceanZAerosolConc(2,i)        = 0.0_RKIND !x2i_i % rAttr(index_x2i_So_zaer2, n)
           oceanZAerosolConc(3,i)        = 0.0_RKIND !x2i_i % rAttr(index_x2i_So_zaer3, n)
           oceanZAerosolConc(4,i)        = 0.0_RKIND !x2i_i % rAttr(index_x2i_So_zaer4, n)
           oceanZAerosolConc(5,i)        = 0.0_RKIND !x2i_i % rAttr(index_x2i_So_zaer5, n)
           oceanZAerosolConc(6,i)        = 0.0_RKIND !x2i_i % rAttr(index_x2i_So_zaer6, n)
           ! set aerosols, if configured
           if (config_use_zaerosols) then
              if (config_use_modal_aerosols) then
                 atmosBlackCarbonFlux(1,i) = x2i_i % rAttr(index_x2i_Faxa_bcphodry, n) &
                                           + x2i_i % rAttr(index_x2i_Faxa_bcphidry, n)
                 atmosBlackCarbonFlux(2,i) = x2i_i % rAttr(index_x2i_Faxa_bcphiwet, n)
                 ! combine wet and dry dust
                 atmosDustFlux(1,i) = x2i_i % rAttr(index_x2i_Faxa_dstwet1, n) &
                                    + x2i_i % rAttr(index_x2i_Faxa_dstdry1, n)
                 atmosDustFlux(2,i) = x2i_i % rAttr(index_x2i_Faxa_dstwet2, n) &
                                    + x2i_i % rAttr(index_x2i_Faxa_dstdry2, n)
                 atmosDustFlux(3,i) = x2i_i % rAttr(index_x2i_Faxa_dstwet3, n) &
                                    + x2i_i % rAttr(index_x2i_Faxa_dstdry3, n)
                 atmosDustFlux(4,i) = x2i_i % rAttr(index_x2i_Faxa_dstwet4, n) &
                                    + x2i_i % rAttr(index_x2i_Faxa_dstdry4, n)
              else
                 atmosBlackCarbonFlux(1,i) = x2i_i % rAttr(index_x2i_Faxa_bcphodry, n)
                 atmosBlackCarbonFlux(2,i) = x2i_i % rAttr(index_x2i_Faxa_bcphidry, n) &
                                           + x2i_i % rAttr(index_x2i_Faxa_bcphiwet, n)
                 ! combine wet and dry dust
                 atmosDustFlux(1,i) = x2i_i % rAttr(index_x2i_Faxa_dstwet1, n) &
                                    + x2i_i % rAttr(index_x2i_Faxa_dstdry1, n)
                 atmosDustFlux(2,i) = x2i_i % rAttr(index_x2i_Faxa_dstwet2, n) &
                                    + x2i_i % rAttr(index_x2i_Faxa_dstdry2, n)
                 atmosDustFlux(3,i) = x2i_i % rAttr(index_x2i_Faxa_dstwet3, n) &
                                    + x2i_i % rAttr(index_x2i_Faxa_dstdry3, n)
                 atmosDustFlux(4,i) = x2i_i % rAttr(index_x2i_Faxa_dstwet4, n) &
                                    + x2i_i % rAttr(index_x2i_Faxa_dstdry4, n)
              endif
           endif
        endif
      end do

!-----------------------------------------------------------------------
!
!  unit conversions and any manipulation of coupled fields
!
!-----------------------------------------------------------------------
      do i = 1, nCellsSolve

        seaSurfaceTemperature(i)  = seaSurfaceTemperature(i) - seaiceFreshWaterFreezingPoint

        if (config_use_column_biogeochemistry) then
           ! convert from mmol C/m^3 to mmol N/m^3
           oceanAlgaeConc(1,i)           = oceanAlgaeConc(1,i) / carbonToNitrogenRatioAlgae(1)
           oceanAlgaeConc(2,i)           = oceanAlgaeConc(2,i) / carbonToNitrogenRatioAlgae(2)
           oceanAlgaeConc(3,i)           = oceanAlgaeConc(3,i) / carbonToNitrogenRatioAlgae(3)
           ! convert from mmol Fe/m^3 to umol Fe/m^3
           oceanParticulateIronConc(1,i) = oceanParticulateIronConc(1,i) * 1000._RKIND
           oceanParticulateIronConc(2,i) = oceanParticulateIronConc(2,i) * 1000._RKIND
           oceanDissolvedIronConc(1,i)   = oceanDissolvedIronConc(1,i)   * 1000._RKIND
           oceanDissolvedIronConc(2,i)   = oceanDissolvedIronConc(2,i)   * 1000._RKIND
        endif
      end do

      block_ptr => block_ptr % next
   end do

   call mpas_pool_get_subpool(domain % blocklist % structs, 'ocean_coupling', oceanCoupling)
   call mpas_pool_get_subpool(domain % blocklist % structs, 'atmos_coupling', atmosCoupling)

   call mpas_pool_get_field(oceanCoupling, 'seaSurfaceTemperature', seaSurfaceTemperatureField)
   call mpas_pool_get_field(oceanCoupling, 'seaSurfaceSalinity', seaSurfaceSalinityField)
   call mpas_pool_get_field(oceanCoupling, 'seaFreezingTemperature', seaFreezingTemperatureField)
   call mpas_pool_get_field(oceanCoupling, 'freezingMeltingPotential', freezingMeltingPotentialField)
   call mpas_pool_get_field(oceanCoupling, 'frazilMassAdjust', frazilMassAdjustField)
   call mpas_pool_get_field(oceanCoupling, 'uOceanVelocity', uOceanVelocityField)
   call mpas_pool_get_field(oceanCoupling, 'vOceanVelocity', vOceanVelocityField)
   call mpas_pool_get_field(oceanCoupling, 'seaSurfaceTiltU', seaSurfaceTiltUField)
   call mpas_pool_get_field(oceanCoupling, 'seaSurfaceTiltV', seaSurfaceTiltVField)

   call mpas_pool_get_field(atmosCoupling, 'airLevelHeight', airLevelHeightField)
   call mpas_pool_get_field(atmosCoupling, 'airPotentialTemperature', airPotentialTemperatureField)
   call mpas_pool_get_field(atmosCoupling, 'airTemperature', airTemperatureField)
   call mpas_pool_get_field(atmosCoupling, 'airSpecificHumidity', airSpecificHumidityField)
   call mpas_pool_get_field(atmosCoupling, 'airDensity', airDensityField)
   call mpas_pool_get_field(atmosCoupling, 'shortwaveVisibleDirectDown', shortwaveVisibleDirectDownField)
   call mpas_pool_get_field(atmosCoupling, 'shortwaveVisibleDiffuseDown', shortwaveVisibleDiffuseDownField)
   call mpas_pool_get_field(atmosCoupling, 'shortwaveIRDirectDown', shortwaveIRDirectDownField)
   call mpas_pool_get_field(atmosCoupling, 'shortwaveIRDiffuseDown', shortwaveIRDiffuseDownField)
   call mpas_pool_get_field(atmosCoupling, 'longwaveDown', longwaveDownField)
   call mpas_pool_get_field(atmosCoupling, 'rainfallRate', rainfallRateField)
   call mpas_pool_get_field(atmosCoupling, 'snowfallRate', snowfallRateField)
   call mpas_pool_get_field(atmosCoupling, 'uAirVelocity', uAirVelocityField)
   call mpas_pool_get_field(atmosCoupling, 'vAirVelocity', vAirVelocityField)

   if (config_use_aerosols) then
      call mpas_pool_get_subpool(domain % blocklist % structs, 'aerosols', aerosols)

      call mpas_pool_get_field(aerosols, "atmosAerosolFlux", atmosAerosolFluxField)
   endif

   if (config_use_column_biogeochemistry) then
      call mpas_pool_get_subpool(domain % blocklist % structs, 'biogeochemistry', biogeochemistry)

      call mpas_pool_get_field(biogeochemistry, 'oceanAlgaeConc', oceanAlgaeConcField)
      call mpas_pool_get_field(biogeochemistry, 'oceanDOCConc', oceanDOCConcField)
      call mpas_pool_get_field(biogeochemistry, 'oceanDICConc', oceanDICConcField)
      call mpas_pool_get_field(biogeochemistry, 'oceanDONConc', oceanDONConcField)
      call mpas_pool_get_field(biogeochemistry, 'oceanNitrateConc', oceanNitrateConcField)
      call mpas_pool_get_field(biogeochemistry, 'oceanSilicateConc', oceanSilicateConcField)
      call mpas_pool_get_field(biogeochemistry, 'oceanAmmoniumConc', oceanAmmoniumConcField)
      call mpas_pool_get_field(biogeochemistry, 'oceanDMSConc', oceanDMSConcField)
      call mpas_pool_get_field(biogeochemistry, 'oceanDMSPConc', oceanDMSPConcField)
      call mpas_pool_get_field(biogeochemistry, 'oceanHumicsConc', oceanHumicsConcField)
      call mpas_pool_get_field(biogeochemistry, 'oceanParticulateIronConc', oceanParticulateIronConcField)
      call mpas_pool_get_field(biogeochemistry, 'oceanDissolvedIronConc', oceanDissolvedIronConcField)
      call mpas_pool_get_field(biogeochemistry, 'oceanZAerosolConc', oceanZAerosolConcField)
      if (config_use_zaerosols) then
         call mpas_pool_get_field(biogeochemistry, "atmosBlackCarbonFlux", atmosBlackCarbonFluxField)
         call mpas_pool_get_field(biogeochemistry, "atmosDustFlux", atmosDustFluxField)
      endif
   endif

   call mpas_dmpar_exch_halo_field(seaSurfaceTemperatureField)
   call mpas_dmpar_exch_halo_field(seaSurfaceSalinityField)
   call mpas_dmpar_exch_halo_field(seaFreezingTemperatureField)
   call mpas_dmpar_exch_halo_field(freezingMeltingPotentialField)
   call mpas_dmpar_exch_halo_field(frazilMassAdjustField)
   call mpas_dmpar_exch_halo_field(uOceanVelocityField)
   call mpas_dmpar_exch_halo_field(vOceanVelocityField)
   call mpas_dmpar_exch_halo_field(seaSurfaceTiltUField)
   call mpas_dmpar_exch_halo_field(seaSurfaceTiltVField)

   call mpas_dmpar_exch_halo_field(airLevelHeightField)
   call mpas_dmpar_exch_halo_field(airPotentialTemperatureField)
   call mpas_dmpar_exch_halo_field(airTemperatureField)
   call mpas_dmpar_exch_halo_field(airSpecificHumidityField)
   call mpas_dmpar_exch_halo_field(airDensityField)
   call mpas_dmpar_exch_halo_field(shortwaveVisibleDirectDownField)
   call mpas_dmpar_exch_halo_field(shortwaveVisibleDiffuseDownField)
   call mpas_dmpar_exch_halo_field(shortwaveIRDirectDownField)
   call mpas_dmpar_exch_halo_field(shortwaveIRDiffuseDownField)
   call mpas_dmpar_exch_halo_field(longwaveDownField)
   call mpas_dmpar_exch_halo_field(rainfallRateField)
   call mpas_dmpar_exch_halo_field(snowfallRateField)
   call mpas_dmpar_exch_halo_field(uAirVelocityField)
   call mpas_dmpar_exch_halo_field(vAirVelocityField)

   if (config_use_aerosols) then
      call mpas_dmpar_exch_halo_field(atmosAerosolFluxField)
   endif

   if (config_use_column_biogeochemistry) then
      call mpas_dmpar_exch_halo_field(oceanAlgaeConcField)
      call mpas_dmpar_exch_halo_field(oceanDOCConcField)
      call mpas_dmpar_exch_halo_field(oceanDICConcField)
      call mpas_dmpar_exch_halo_field(oceanDONConcField)
      call mpas_dmpar_exch_halo_field(oceanNitrateConcField)
      call mpas_dmpar_exch_halo_field(oceanSilicateConcField)
      call mpas_dmpar_exch_halo_field(oceanAmmoniumConcField)
      call mpas_dmpar_exch_halo_field(oceanDMSConcField)
      call mpas_dmpar_exch_halo_field(oceanDMSPConcField)
      call mpas_dmpar_exch_halo_field(oceanHumicsConcField)
      call mpas_dmpar_exch_halo_field(oceanParticulateIronConcField)
      call mpas_dmpar_exch_halo_field(oceanDissolvedIronConcField)
      call mpas_dmpar_exch_halo_field(oceanZAerosolConcField)
      if (config_use_zaerosols) then
         call mpas_dmpar_exch_halo_field(atmosBlackCarbonFluxField)
         call mpas_dmpar_exch_halo_field(atmosDustFluxField)
      endif
   endif

! REVISION HISTORY:
! Revised Andrew Roberts May 2021
!-----------------------------------------------------------------------
!EOC

 end subroutine ice_import_mct!}}}
!***********************************************************************
!BOP
! !IROUTINE: ice_export_mct
! !INTERFACE:

 subroutine ice_export_mct(i2x_i, errorCode)   !{{{

! !DESCRIPTION:
!  This routine calls the routines necessary to send MPASSI fields to
!  the CCSM cpl7 driver
!
! !REVISION HISTORY:
!  same as module
!
! !INPUT/OUTPUT PARAMETERS:

   type(mct_aVect)   , intent(inout) :: i2x_i

! !OUTPUT PARAMETERS:

   integer, intent(out) :: &
      errorCode              ! returned error code

!EOP
!BOC
!-----------------------------------------------------------------------
!
!  local variables
!
!-----------------------------------------------------------------------

   integer ::  &
      i, n

   real(kind=RKIND) :: &
      ailohi,          &
      Tsrf,            &
      tauxa,           &
      tauya,           &
      tauxo,           &
      tauyo,           &
      basalPressure

   type (block_type), pointer :: &
      block_ptr

   type (mpas_pool_type), pointer :: &
      configs,          &
      meshPool,         &
      tracersAggregate, &
      velocitySolver,   &
      shortwave,        &
      atmosCoupling,    &
      oceanCoupling,    &
      atmosFluxes,      &
      oceanFluxes,      &
      icebergFluxes,    &
      biogeochemistry

   integer, pointer :: &
      nCellsSolve

   logical, pointer :: &
      config_rotate_cartesian_grid,      &
      config_use_topo_meltponds,         &
      config_use_column_biogeochemistry, &
      config_use_column_shortwave,       &
      config_use_data_icebergs

   real(kind=RKIND), pointer :: &
      sphere_radius

   real (kind=RKIND), dimension(:), pointer :: &
      latCell,                     &
      lonCell,                     &
      xCell,                       &
      yCell,                       &
      zCell,                       &
      iceAreaCell,                 &
      iceVolumeCell,               &
      snowVolumeCell,              &
      pondDepthCell,               &
      pondLidThicknessCell,        &
      pondAreaCell,                &
      surfaceTemperatureCell,      &
      airStressCellU,              &
      airStressCellV,              &
      oceanStressCellU,            &
      oceanStressCellV,            &
      albedoVisibleDirectCell,     &
      albedoIRDirectCell,          &
      albedoVisibleDiffuseCell,    &
      albedoIRDiffuseCell,         &
      atmosReferenceSpeed10m,      &
      atmosReferenceTemperature2m, &
      atmosReferenceHumidity2m,    &
      latentHeatFlux,              &
      sensibleHeatFlux,            &
      longwaveUp,                  &
      evaporativeWaterFlux,        &
      absorbedShortwaveFlux,       &
      oceanHeatFlux,               &
      oceanShortwaveFlux,          &
      oceanFreshWaterFlux,         &
      oceanSaltFlux,               &
      frazilMassAdjust,            &
      bergFreshwaterFlux,          &
      bergLatentHeatFlux,          &
      oceanNitrateFlux,            &
      oceanSilicateFlux,           &
      oceanAmmoniumFlux,           &
      oceanDMSFlux,                &
      oceanDMSPpFlux,              &
      oceanDMSPdFlux,              &
      oceanHumicsFlux,             &
      carbonToNitrogenRatioAlgae,  &
      carbonToNitrogenRatioDON

   real (kind=RKIND), dimension(:,:), pointer :: &
      oceanAlgaeFlux,              &
      oceanDOCFlux,                &
      oceanDICFlux,                &
      oceanDONFlux,                &
      oceanParticulateIronFlux,    &
      oceanDissolvedIronFlux

!-----------------------------------------------------------------------

   errorCode = 0
   n = 0
   i2x_i % rAttr(: ,:) = 0.0_RKIND
   block_ptr => domain % blocklist
   do while(associated(block_ptr))

      configs => block_ptr % configs
      call MPAS_pool_get_config(configs, "config_rotate_cartesian_grid", config_rotate_cartesian_grid)
      call MPAS_pool_get_config(configs, "config_use_topo_meltponds", config_use_topo_meltponds)
      call MPAS_pool_get_config(configs, "config_use_column_biogeochemistry", config_use_column_biogeochemistry)
      call MPAS_pool_get_config(configs, "config_use_column_shortwave", config_use_column_shortwave)
      call MPAS_pool_get_config(configs, "config_use_data_icebergs", config_use_data_icebergs)

      call MPAS_pool_get_subpool(block_ptr % structs, 'mesh', meshPool)
      call MPAS_pool_get_subpool(block_ptr % structs, "tracers_aggregate", tracersAggregate)
      call MPAS_pool_get_subpool(block_ptr % structs, "velocity_solver", velocitySolver)
      call MPAS_pool_get_subpool(block_ptr % structs, "shortwave", shortwave)
      call MPAS_pool_get_subpool(block_ptr % structs, 'atmos_coupling', atmosCoupling)
      call MPAS_pool_get_subpool(block_ptr % structs, 'ocean_coupling', oceanCoupling)
      call MPAS_pool_get_subpool(block_ptr % structs, "atmos_fluxes", atmosFluxes)
      call MPAS_pool_get_subpool(block_ptr % structs, "ocean_fluxes", oceanFluxes)

      call MPAS_pool_get_dimension(meshPool, 'nCellsSolve', nCellsSolve)
      call MPAS_pool_get_config(meshPool, "sphere_radius", sphere_radius)
      call MPAS_pool_get_array(meshPool, "latCell", latCell)
      call MPAS_pool_get_array(meshPool, "lonCell", lonCell)
      call MPAS_pool_get_array(meshPool, "xCell", xCell)
      call MPAS_pool_get_array(meshPool, "yCell", yCell)
      call MPAS_pool_get_array(meshPool, "zCell", zCell)

      call MPAS_pool_get_array(tracersAggregate, 'iceAreaCell', iceAreaCell)
      call MPAS_pool_get_array(tracersAggregate, 'iceVolumeCell', iceVolumeCell)
      call MPAS_pool_get_array(tracersAggregate, 'snowVolumeCell', snowVolumeCell)
      call MPAS_pool_get_array(tracersAggregate, 'pondDepthCell', pondDepthCell)
      call MPAS_pool_get_array(tracersAggregate, 'pondLidThicknessCell', pondLidThicknessCell)
      call MPAS_pool_get_array(tracersAggregate, 'pondAreaCell', pondAreaCell)
      call MPAS_pool_get_array(tracersAggregate, 'surfaceTemperatureCell', surfaceTemperatureCell)

      call MPAS_pool_get_array(velocitySolver, 'airStressCellU', airStressCellU)
      call MPAS_pool_get_array(velocitySolver, 'airStressCellV', airStressCellV)
      call MPAS_pool_get_array(velocitySolver, 'oceanStressCellU', oceanStressCellU)
      call MPAS_pool_get_array(velocitySolver, 'oceanStressCellV', oceanStressCellV)

      call MPAS_pool_get_array(shortwave, 'albedoVisibleDirectCell', albedoVisibleDirectCell)
      call MPAS_pool_get_array(shortwave, 'albedoIRDirectCell', albedoIRDirectCell)
      call MPAS_pool_get_array(shortwave, 'albedoVisibleDiffuseCell', albedoVisibleDiffuseCell)
      call MPAS_pool_get_array(shortwave, 'albedoIRDiffuseCell', albedoIRDiffuseCell)
      call MPAS_pool_get_array(shortwave, 'absorbedShortwaveFlux', absorbedShortwaveFlux)

      call MPAS_pool_get_array(atmosCoupling, 'atmosReferenceSpeed10m', atmosReferenceSpeed10m)
      call MPAS_pool_get_array(atmosCoupling, 'atmosReferenceTemperature2m', atmosReferenceTemperature2m)
      call MPAS_pool_get_array(atmosCoupling, 'atmosReferenceHumidity2m', atmosReferenceHumidity2m)

      call MPAS_pool_get_array(oceanCoupling, 'frazilMassAdjust', frazilMassAdjust)

      call MPAS_pool_get_array(atmosFluxes, 'latentHeatFlux', latentHeatFlux)
      call MPAS_pool_get_array(atmosFluxes, 'sensibleHeatFlux', sensibleHeatFlux)
      call MPAS_pool_get_array(atmosFluxes, 'longwaveUp', longwaveUp)
      call MPAS_pool_get_array(atmosFluxes, 'evaporativeWaterFlux', evaporativeWaterFlux)

      call MPAS_pool_get_array(oceanFluxes, 'oceanHeatFlux', oceanHeatFlux)
      call MPAS_pool_get_array(oceanFluxes, 'oceanShortwaveFlux', oceanShortwaveFlux)
      call MPAS_pool_get_array(oceanFluxes, 'oceanFreshWaterFlux', oceanFreshWaterFlux)
      call MPAS_pool_get_array(oceanFluxes, 'oceanSaltFlux', oceanSaltFlux)

      if (config_use_data_icebergs) then
         call MPAS_pool_get_subpool(block_ptr % structs, "berg_fluxes", icebergFluxes)

         call MPAS_pool_get_array(icebergFluxes, "bergFreshwaterFlux", bergFreshwaterFlux)
         call MPAS_pool_get_array(icebergFluxes, "bergLatentHeatFlux", bergLatentHeatFlux)
      endif

      if (config_use_column_biogeochemistry) then
         call mpas_pool_get_subpool(block_ptr % structs, 'biogeochemistry', biogeochemistry)

         call mpas_pool_get_array(biogeochemistry, 'oceanAlgaeFlux', oceanAlgaeFlux)
         call mpas_pool_get_array(biogeochemistry, 'oceanDOCFlux', oceanDOCFlux)
         call mpas_pool_get_array(biogeochemistry, 'oceanDICFlux', oceanDICFlux)
         call mpas_pool_get_array(biogeochemistry, 'oceanDONFlux', oceanDONFlux)
         call mpas_pool_get_array(biogeochemistry, 'oceanNitrateFlux', oceanNitrateFlux)
         call mpas_pool_get_array(biogeochemistry, 'oceanSilicateFlux', oceanSilicateFlux)
         call mpas_pool_get_array(biogeochemistry, 'oceanAmmoniumFlux', oceanAmmoniumFlux)
         call mpas_pool_get_array(biogeochemistry, 'oceanDMSFlux', oceanDMSFlux)
         call mpas_pool_get_array(biogeochemistry, 'oceanDMSPpFlux', oceanDMSPpFlux)
         call mpas_pool_get_array(biogeochemistry, 'oceanDMSPdFlux', oceanDMSPdFlux)
         call mpas_pool_get_array(biogeochemistry, 'oceanHumicsFlux', oceanHumicsFlux)
         call mpas_pool_get_array(biogeochemistry, 'oceanParticulateIronFlux', oceanParticulateIronFlux)
         call mpas_pool_get_array(biogeochemistry, 'oceanDissolvedIronFlux', oceanDissolvedIronFlux)
         call mpas_pool_get_array(biogeochemistry, 'carbonToNitrogenRatioAlgae', carbonToNitrogenRatioAlgae)
         call mpas_pool_get_array(biogeochemistry, 'carbonToNitrogenRatioDON', carbonToNitrogenRatioDON)
      endif

      do i = 1, nCellsSolve
         n = n + 1

         ! ice fraction
         ailohi = min(iceAreaCell(i), 1.0_RKIND)

         !TODO: CICE has a check for ailohi < 0

         ! surface temperature
         Tsrf = seaiceFreshWaterFreezingPoint + surfaceTemperatureCell(i)

         ! basal pressure
         if ( ailohi > 0.0_RKIND ) then
            call basal_pressure(&
                 basalPressure,           &
                 iceVolumeCell(i),        &
                 snowVolumeCell(i),       &
                 pondDepthCell(i),        &
                 pondLidThicknessCell(i), &
                 pondAreaCell(i),         &
                 config_use_topo_meltponds)
         endif

         ! wind stress  (on T-grid:  convert to lat-lon)
         call seaice_latlon_vector_rotation_backward(&
              tauxa,             &
              tauya,             &
              airStressCellU(i), &
              airStressCellV(i), &
              latCell(i),        &
              lonCell(i),        &
              xCell(i),          &
              yCell(i),          &
              zCell(i),          &
              sphere_radius,     &
              config_rotate_cartesian_grid)

         ! ice/ocean stress (on POP T-grid:  convert to lat-lon)
         call seaice_latlon_vector_rotation_backward(&
              tauxo,                &
              tauyo,                &
              -oceanStressCellU(i), &
              -oceanStressCellV(i), &
              latCell(i),           &
              lonCell(i),           &
              xCell(i),             &
              yCell(i),             &
              zCell(i),             &
              sphere_radius,        &
              config_rotate_cartesian_grid)

         !-------states--------------------
         i2x_i % rAttr(index_i2x_Si_ifrac ,n)    = ailohi

         if (config_use_data_icebergs) then
            i2x_i % rAttr(index_i2x_Fioi_bergw,n) = bergFreshwaterFlux(i)
            i2x_i % rAttr(index_i2x_Fioi_bergh,n) = bergLatentHeatFlux(i)
         endif

         if ( ailohi > 0.0_RKIND ) then

            !-------states--------------------
            i2x_i % rAttr(index_i2x_Si_t     ,n)  = Tsrf
            i2x_i % rAttr(index_i2x_Si_bpress,n)  = basalPressure
            i2x_i % rAttr(index_i2x_Si_u10   ,n)  = atmosReferenceSpeed10m(i)
            i2x_i % rAttr(index_i2x_Si_u10withgusts,n) = atmosReferenceSpeed10m(i)
            i2x_i % rAttr(index_i2x_Si_tref  ,n)  = atmosReferenceTemperature2m(i)
            i2x_i % rAttr(index_i2x_Si_qref  ,n)  = atmosReferenceHumidity2m(i)
            i2x_i % rAttr(index_i2x_Si_snowh ,n)  = snowVolumeCell(i) / ailohi
            i2x_i % rAttr(index_i2x_Si_ithick,n)  = iceVolumeCell(i) / ailohi

            !--- a/i fluxes computed by ice
            i2x_i % rAttr(index_i2x_Faii_taux ,n) = tauxa
            i2x_i % rAttr(index_i2x_Faii_tauy ,n) = tauya
            i2x_i % rAttr(index_i2x_Faii_lat  ,n) = latentHeatFlux(i)
            i2x_i % rAttr(index_i2x_Faii_sen  ,n) = sensibleHeatFlux(i)
            i2x_i % rAttr(index_i2x_Faii_lwup ,n) = longwaveUp(i)
            i2x_i % rAttr(index_i2x_Faii_evap ,n) = evaporativeWaterFlux(i)
            i2x_i % rAttr(index_i2x_Faii_swnet,n) = absorbedShortwaveFlux(i)
            i2x_i % rAttr(index_i2x_Faii_evap ,n) = evaporativeWaterFlux(i)

            if (config_use_column_shortwave) then
               i2x_i % rAttr(index_i2x_Si_avsdr ,n)  = albedoVisibleDirectCell(i)
               i2x_i % rAttr(index_i2x_Si_anidr ,n)  = albedoIRDirectCell(i)
               i2x_i % rAttr(index_i2x_Si_avsdf ,n)  = albedoVisibleDiffuseCell(i)
               i2x_i % rAttr(index_i2x_Si_anidf ,n)  = albedoIRDiffuseCell(i)

               i2x_i % rAttr(index_i2x_Faii_swnet,n) = absorbedShortwaveFlux(i)
            endif

            ! i/o fluxes computed by ice, as well as additional freshwater and salt calculated at the last
            ! coupling import and needed to grow sea ice from frazil passed from the ocean model in the
            ! field frazilMassAdjust.
            i2x_i % rAttr(index_i2x_Fioi_melth,n) = oceanHeatFlux(i)
            i2x_i % rAttr(index_i2x_Fioi_swpen,n) = oceanShortwaveFlux(i)
            i2x_i % rAttr(index_i2x_Fioi_meltw,n) = oceanFreshWaterFlux(i) + frazilMassAdjust(i)/ailohi
            i2x_i % rAttr(index_i2x_Fioi_salt ,n) = oceanSaltFlux(i) + seaiceReferenceSalinity*0.001_RKIND*frazilMassAdjust(i)/ailohi
            i2x_i % rAttr(index_i2x_Fioi_taux ,n) = tauxo
            i2x_i % rAttr(index_i2x_Fioi_tauy ,n) = tauyo

            ! export biogeochemistry fields, if configured
            if (config_use_column_biogeochemistry) then
               ! convert from mmol N/m^3 to mmol C/m^3
               i2x_i % rAttr(index_i2x_Fioi_algae1,n) = oceanAlgaeFlux(1,i) * carbonToNitrogenRatioAlgae(1)
               i2x_i % rAttr(index_i2x_Fioi_algae2,n) = oceanAlgaeFlux(2,i) * carbonToNitrogenRatioAlgae(2)
               i2x_i % rAttr(index_i2x_Fioi_algae3,n) = oceanAlgaeFlux(3,i) * carbonToNitrogenRatioAlgae(3)
               i2x_i % rAttr(index_i2x_Fioi_doc1  ,n) = oceanDOCFlux(1,i)
               i2x_i % rAttr(index_i2x_Fioi_doc2  ,n) = oceanDOCFlux(2,i)
               i2x_i % rAttr(index_i2x_Fioi_doc3  ,n) = oceanDONFlux(1,i) * carbonToNitrogenRatioDON(1)
               i2x_i % rAttr(index_i2x_Fioi_dic1  ,n) = oceanDICFlux(1,i)
               i2x_i % rAttr(index_i2x_Fioi_don1  ,n) = oceanDONFlux(1,i)
               i2x_i % rAttr(index_i2x_Fioi_no3   ,n) = oceanNitrateFlux(i)
               i2x_i % rAttr(index_i2x_Fioi_sio3  ,n) = oceanSilicateFlux(i)
               i2x_i % rAttr(index_i2x_Fioi_nh4   ,n) = oceanAmmoniumFlux(i)
               i2x_i % rAttr(index_i2x_Fioi_dms   ,n) = oceanDMSFlux(i)
               i2x_i % rAttr(index_i2x_Fioi_dmspp ,n) = oceanDMSPpFlux(i)
               i2x_i % rAttr(index_i2x_Fioi_dmspd ,n) = oceanDMSPdFlux(i)
               i2x_i % rAttr(index_i2x_Fioi_docr  ,n) = oceanHumicsFlux(i)
               ! convert from umol Fe/m^3 to mmol Fe/m^3
               i2x_i % rAttr(index_i2x_Fioi_fep1  ,n) = oceanParticulateIronFlux(1,i) / 1000._RKIND
               i2x_i % rAttr(index_i2x_Fioi_fep2  ,n) = oceanParticulateIronFlux(2,i) / 1000._RKIND
               i2x_i % rAttr(index_i2x_Fioi_fed1  ,n) = oceanDissolvedIronFlux(1,i) / 1000._RKIND
               i2x_i % rAttr(index_i2x_Fioi_fed2  ,n) = oceanDissolvedIronFlux(2,i) / 1000._RKIND
            endif
         endif
      enddo

      block_ptr => block_ptr % next
   enddo

! REVISION HISTORY:
! Revised Andrew Roberts May 2021
!-----------------------------------------------------------------------
!EOC

 end subroutine ice_export_mct!}}}

   subroutine add_stream_attributes(domain)!{{{

      type (domain_type), intent(inout) :: domain

      type (MPAS_Pool_iterator_type) :: itr
      integer, pointer :: intAtt
      logical, pointer :: logAtt
      character (len=StrKIND), pointer :: charAtt
      real (kind=RKIND), pointer :: realAtt
      character (len=StrKIND) :: histAtt

      integer :: local_ierr

      if (domain % dminfo % nProcs < 10) then
          write(histAtt, '(A,I1,A,A,A)') 'mpirun -n ', domain % dminfo % nProcs, ' ./', trim(domain % core % coreName), '_model'
      else if (domain % dminfo % nProcs < 100) then
          write(histAtt, '(A,I2,A,A,A)') 'mpirun -n ', domain % dminfo % nProcs, ' ./', trim(domain % core % coreName), '_model'
      else if (domain % dminfo % nProcs < 1000) then
          write(histAtt, '(A,I3,A,A,A)') 'mpirun -n ', domain % dminfo % nProcs, ' ./', trim(domain % core % coreName), '_model'
      else if (domain % dminfo % nProcs < 10000) then
          write(histAtt, '(A,I4,A,A,A)') 'mpirun -n ', domain % dminfo % nProcs, ' ./', trim(domain % core % coreName), '_model'
      else if (domain % dminfo % nProcs < 100000) then
          write(histAtt, '(A,I5,A,A,A)') 'mpirun -n ', domain % dminfo % nProcs, ' ./', trim(domain % core % coreName), '_model'
      else
          write(histAtt, '(A,I6,A,A,A)') 'mpirun -n ', domain % dminfo % nProcs, ' ./', trim(domain % core % coreName), '_model'
      end if


      call MPAS_stream_mgr_add_att(domain % streamManager, 'on_a_sphere', domain % on_a_sphere)
      call MPAS_stream_mgr_add_att(domain % streamManager, 'sphere_radius', domain % sphere_radius)
      call MPAS_stream_mgr_add_att(domain % streamManager, 'model_name', domain % core % modelName)
      call MPAS_stream_mgr_add_att(domain % streamManager, 'core_name', domain % core % coreName)
      ! DWJ 10/01/2014: Eventually add the real history attribute, for now (due to length restrictions)
      ! add a shortened version.
!     call MPAS_stream_mgr_add_att(domain % streamManager, 'history', domain % history)
      call MPAS_stream_mgr_add_att(domain % streamManager, 'history', histAtt)
      call MPAS_stream_mgr_add_att(domain % streamManager, 'Conventions', domain % core % Conventions)
      call MPAS_stream_mgr_add_att(domain % streamManager, 'parent_id', domain % parent_id)
      call MPAS_stream_mgr_add_att(domain % streamManager, 'mesh_spec', domain % mesh_spec)
      call MPAS_stream_mgr_add_att(domain % streamManager, 'git_version', domain % core % git_version)

      call mpas_pool_begin_iteration(domain % configs)

      do while (mpas_pool_get_next_member(domain % configs, itr))

         if ( itr % memberType == MPAS_POOL_CONFIG) then

            if ( itr % dataType == MPAS_POOL_REAL ) then
               call mpas_pool_get_config(domain % configs, itr % memberName, realAtt)
               call MPAS_stream_mgr_add_att(domain % streamManager, itr % memberName, realAtt, ierr=local_ierr)
            else if ( itr % dataType == MPAS_POOL_INTEGER ) then
               call mpas_pool_get_config(domain % configs, itr % memberName, intAtt)
               call MPAS_stream_mgr_add_att(domain % streamManager, itr % memberName, intAtt, ierr=local_ierr)
            else if ( itr % dataType == MPAS_POOL_CHARACTER ) then
               call mpas_pool_get_config(domain % configs, itr % memberName, charAtt)
               call MPAS_stream_mgr_add_att(domain % streamManager, itr % memberName, charAtt, ierr=local_ierr)
            else if ( itr % dataType == MPAS_POOL_LOGICAL ) then
               call mpas_pool_get_config(domain % configs, itr % memberName, logAtt)
               if (logAtt) then
                  call MPAS_stream_mgr_add_att(domain % streamManager, itr % memberName, 'YES', ierr=local_ierr)
               else
                  call MPAS_stream_mgr_add_att(domain % streamManager, itr % memberName, 'NO', ierr=local_ierr)
               end if
            end if

          end if
      end do

   end subroutine add_stream_attributes!}}}

!***********************************************************************
!BOP
!
! !IROUTINE: basal_pressure
!
! !INTERFACE:
   subroutine basal_pressure(basalPressure,  iceVolumeCell,  snowVolumeCell,  pondDepthCell, &
                             pondLidThicknessCell,  pondAreaCell, config_use_topo_meltponds)!{{{
!
! !DESCRIPTION:
! Calculate basal pressure for a cell
!

! !INPUT PARAMETERS:
      real (kind=RKIND), intent(in)  :: iceVolumeCell
      real (kind=RKIND), intent(in)  :: snowVolumeCell
      real (kind=RKIND), intent(in)  :: pondDepthCell
      real (kind=RKIND), intent(in)  :: pondLidThicknessCell
      real (kind=RKIND), intent(in)  :: pondAreaCell
      logical,           intent(in)  :: config_use_topo_meltponds

! !OUTPUT PARAMETERS:
      real (kind=RKIND), intent(out) :: basalPressure

!EOP
!BOC
!-----------------------------------------------------------------------
!
!  local variables
!
!-----------------------------------------------------------------------
   real(kind=RKIND) :: &
      seaIceSpecificMass

   ! sea ice and snow specific mass
   seaIceSpecificMass = &
      iceVolumeCell  * seaiceDensityIce + &
      snowVolumeCell * seaiceDensitySnow

   ! only topo ponds have real pond volume
   if (config_use_topo_meltponds) then

      ! add pond specific weight
      seaIceSpecificMass = seaIceSpecificMass + &
         pondDepthCell        * pondAreaCell * seaiceDensitySeaWater + &
         pondLidThicknessCell * pondAreaCell * seaiceDensityIce

   endif ! config_use_topo_meltponds

   ! convert specific mass to pressure at sea ice base
   basalPressure = seaIceSpecificMass * seaiceGravity

!-----------------------------------------------------------------------
!EOC

   end subroutine basal_pressure!}}}

!***********************************************************************
!BOP
!
! !IROUTINE: frazil_mass
!
! !INTERFACE
   subroutine frazil_mass(freezingPotential, frazilMassFlux, seaSurfaceSalinity)
!
! !DESCRIPTION:
! Calculate frazil mass based on on the sea surface salinity, and frazil heat flux
! from the ocean, otherwise referred to as to as the freeze-melt potential. When
! freezingPotential is positive, it gives the heat flux, according to the ocean model
! associated with the frazil mass passed from the ocean.  This function calculates
! the frazil mass based on the freezingPotential according to sea ice model thermodynamics,
!
! !USES:
      use ice_mushy_physics, only:  &
         liquidus_temperature_mush, &
         enthalpy_mush

      use icepack_intfc, only:  &
         icepack_liquidus_temperature, &
         icepack_enthalpy_mush

! !INPUT PARAMETERS:
      real (kind=RKIND),      intent(in)   :: freezingPotential
      real (kind=RKIND),      intent(in)   :: seaSurfaceSalinity

! !OUTPUT PARAMETERS:
      real (kind=RKIND),      intent(out)  :: frazilMassFlux

      character(len=strKIND), pointer   :: config_thermodynamics_type
      character(len=strKIND), pointer   :: config_column_physics_type

!EOP
!BOC
!-----------------------------------------------------------------------
!
!  local variables
!
!-----------------------------------------------------------------------
   real(kind=RKIND) :: &
      Si0new,          &
      Ti,              &
      qi0new,          &
      vi0new

   call MPAS_pool_get_config(domain % configs, "config_thermodynamics_type", config_thermodynamics_type)             
   call MPAS_pool_get_config(domain % configs, "config_column_physics_type", config_column_physics_type)             

   if (freezingPotential > 0.0_RKIND) then

      if (trim(config_thermodynamics_type) == "mushy") then  ! mushy
         if (seaSurfaceSalinity > 2.0_RKIND * seaiceFrazilSalinityReduction) then
             Si0new = seaSurfaceSalinity - seaiceFrazilSalinityReduction
         else
             Si0new = seaSurfaceSalinity**2 / (4.0_RKIND*seaiceFrazilSalinityReduction)
         endif

         if (trim(config_column_physics_type) == "icepack") then
            Ti = icepack_liquidus_temperature(Si0new/seaiceFrazilIcePorosity)
            qi0new = icepack_enthalpy_mush(Ti, Si0new)
         else if (trim(config_column_physics_type) == "column_package") then
            Ti = liquidus_temperature_mush(Si0new/seaiceFrazilIcePorosity)
            qi0new = enthalpy_mush(Ti, Si0new)
         endif ! config_column_physics_type

      else
         qi0new = -seaiceDensityIce*seaiceLatentHeatMelting
      endif    ! ktherm

      frazilMassFlux = -freezingPotential*seaiceDensityIce/qi0new

   else

      frazilMassFlux = 0.0_RKIND

   endif

! REVISION HISTORY:
! Revised Andrew Roberts May 2021
!-----------------------------------------------------------------------
!EOC

   end subroutine frazil_mass!}}}

!***********************************************************************
!BOP
!
! !IROUTINE: datetime
!
! !INTERFACE:
   subroutine datetime(cdate, ctime)
!
! !DESCRIPTION:
! Calculate current date and time for metadata history
!
! !USES:

! !INPUT PARAMETERS:
      character(len=*), intent(out) :: cdate
      character(len=*), intent(out) :: ctime

! !OUTPUT PARAMETERS:
!EOP
!-----------------------------------------------------------------------
!
!  local variables
!
!-----------------------------------------------------------------------
      character(len=strKIND) :: date
      character(len=strKIND) :: time
      character(len=strKIND) :: zone
      integer, dimension(8) :: values

      call date_and_time (date, time, zone, values)

      cdate = ""
      cdate(1:2) = date(5:6)
      cdate(3:3) = '/'
      cdate(4:5) = date(7:8)
      cdate(6:6) = '/'
      cdate(7:8) = date(3:4)

      ctime = ""
      ctime(1:2) = time(1:2)
      ctime(3:3) = ':'
      ctime(4:5) = time(3:4)
      ctime(6:6) = ':'
      ctime(7:8) = time(5:6)

!-----------------------------------------------------------------------
!EOC

   end subroutine datetime!}}}

#ifdef HAVE_MOAB
   subroutine ice_export_moab(EClock)
!BOP

   ! !DESCRIPTION:
   !  This routine calls the routines necessary to send MPASSI fields to MOAB coupler
   !
     use iMOAB,  only       : iMOAB_SetDoubleTagStorage, iMOAB_WriteMesh
   !EOP
   !BOC
   type(ESMF_Clock) , intent(inout) :: EClock    ! Input synchronization clock from driver
   !-----------------------------------------------------------------------
   !
   !  local variables
   !
   !-----------------------------------------------------------------------

      integer ::  &
         i, n

      real(kind=RKIND) :: &
         ailohi,          &
         Tsrf,            &
         tauxa,           &
         tauya,           &
         tauxo,           &
         tauyo,           &
         basalPressure

      type (block_type), pointer :: &
         block_ptr

      type (mpas_pool_type), pointer :: &
         configs,          &
         meshPool,         &
         tracersAggregate, &
         velocitySolver,   &
         shortwave,        &
         atmosCoupling,    &
         oceanCoupling,    &
         atmosFluxes,      &
         oceanFluxes,      &
         icebergFluxes,    &
         biogeochemistry

      integer, pointer :: &
         nCellsSolve

      logical, pointer :: &
         config_rotate_cartesian_grid,      &
         config_use_topo_meltponds,         &
         config_use_column_biogeochemistry, &
         config_use_column_shortwave,       &
         config_use_data_icebergs

      real(kind=RKIND), pointer :: &
         sphere_radius

      real (kind=RKIND), dimension(:), pointer :: &
         latCell,                     &
         lonCell,                     &
         xCell,                       &
         yCell,                       &
         zCell,                       &
         iceAreaCell,                 &
         iceVolumeCell,               &
         snowVolumeCell,              &
         pondDepthCell,               &
         pondLidThicknessCell,        &
         pondAreaCell,                &
         surfaceTemperatureCell,      &
         airStressCellU,              &
         airStressCellV,              &
         oceanStressCellU,            &
         oceanStressCellV,            &
         albedoVisibleDirectCell,     &
         albedoIRDirectCell,          &
         albedoVisibleDiffuseCell,    &
         albedoIRDiffuseCell,         &
         atmosReferenceSpeed10m,      &
         atmosReferenceTemperature2m, &
         atmosReferenceHumidity2m,    &
         latentHeatFlux,              &
         sensibleHeatFlux,            &
         longwaveUp,                  &
         evaporativeWaterFlux,        &
         absorbedShortwaveFlux,       &
         oceanHeatFlux,               &
         oceanShortwaveFlux,          &
         oceanFreshWaterFlux,         &
         oceanSaltFlux,               &
         frazilMassAdjust,            &
         bergFreshwaterFlux,          &
         bergLatentHeatFlux,          &
         oceanNitrateFlux,            &
         oceanSilicateFlux,           &
         oceanAmmoniumFlux,           &
         oceanDMSFlux,                &
         oceanDMSPpFlux,              &
         oceanDMSPdFlux,              &
         oceanHumicsFlux,             &
         carbonToNitrogenRatioAlgae,  &
         carbonToNitrogenRatioDON

      real (kind=RKIND), dimension(:,:), pointer :: &
         oceanAlgaeFlux,              &
         oceanDOCFlux,                &
         oceanDICFlux,                &
         oceanDONFlux,                &
         oceanParticulateIronFlux,    &
         oceanDissolvedIronFlux

      integer :: ent_type, ierr, cur_ice_stepno
      character(len=32), parameter :: sub = 'ice_export_moab'
   
      character(len=100) :: outfile, wopts, localmeshfile, lnum
      character(CXX) :: tagname
   !----------------------------------------------------------------------- 
      call shr_file_setLogUnit (iceLogUnit)
      n = 0
      i2x_im(: ,:) = 0.0_RKIND
      block_ptr => domain % blocklist
      do while(associated(block_ptr))
   
         configs => block_ptr % configs
         call MPAS_pool_get_config(configs, "config_rotate_cartesian_grid", config_rotate_cartesian_grid)
         call MPAS_pool_get_config(configs, "config_use_topo_meltponds", config_use_topo_meltponds)
         call MPAS_pool_get_config(configs, "config_use_column_biogeochemistry", config_use_column_biogeochemistry)
         call MPAS_pool_get_config(configs, "config_use_column_shortwave", config_use_column_shortwave)
         call MPAS_pool_get_config(configs, "config_use_data_icebergs", config_use_data_icebergs)
   
         call MPAS_pool_get_subpool(block_ptr % structs, 'mesh', meshPool)
         call MPAS_pool_get_subpool(block_ptr % structs, "tracers_aggregate", tracersAggregate)
         call MPAS_pool_get_subpool(block_ptr % structs, "velocity_solver", velocitySolver)
         call MPAS_pool_get_subpool(block_ptr % structs, "shortwave", shortwave)
         call MPAS_pool_get_subpool(block_ptr % structs, 'atmos_coupling', atmosCoupling)
         call MPAS_pool_get_subpool(block_ptr % structs, 'ocean_coupling', oceanCoupling)
         call MPAS_pool_get_subpool(block_ptr % structs, "atmos_fluxes", atmosFluxes)
         call MPAS_pool_get_subpool(block_ptr % structs, "ocean_fluxes", oceanFluxes)
   
         call MPAS_pool_get_dimension(meshPool, 'nCellsSolve', nCellsSolve)
         call MPAS_pool_get_config(meshPool, "sphere_radius", sphere_radius)
         call MPAS_pool_get_array(meshPool, "latCell", latCell)
         call MPAS_pool_get_array(meshPool, "lonCell", lonCell)
         call MPAS_pool_get_array(meshPool, "xCell", xCell)
         call MPAS_pool_get_array(meshPool, "yCell", yCell)
         call MPAS_pool_get_array(meshPool, "zCell", zCell)
   
         call MPAS_pool_get_array(tracersAggregate, 'iceAreaCell', iceAreaCell)
         call MPAS_pool_get_array(tracersAggregate, 'iceVolumeCell', iceVolumeCell)
         call MPAS_pool_get_array(tracersAggregate, 'snowVolumeCell', snowVolumeCell)
         call MPAS_pool_get_array(tracersAggregate, 'pondDepthCell', pondDepthCell)
         call MPAS_pool_get_array(tracersAggregate, 'pondLidThicknessCell', pondLidThicknessCell)
         call MPAS_pool_get_array(tracersAggregate, 'pondAreaCell', pondAreaCell)
         call MPAS_pool_get_array(tracersAggregate, 'surfaceTemperatureCell', surfaceTemperatureCell)
   
         call MPAS_pool_get_array(velocitySolver, 'airStressCellU', airStressCellU)
         call MPAS_pool_get_array(velocitySolver, 'airStressCellV', airStressCellV)
         call MPAS_pool_get_array(velocitySolver, 'oceanStressCellU', oceanStressCellU)
         call MPAS_pool_get_array(velocitySolver, 'oceanStressCellV', oceanStressCellV)
   
         call MPAS_pool_get_array(shortwave, 'albedoVisibleDirectCell', albedoVisibleDirectCell)
         call MPAS_pool_get_array(shortwave, 'albedoIRDirectCell', albedoIRDirectCell)
         call MPAS_pool_get_array(shortwave, 'albedoVisibleDiffuseCell', albedoVisibleDiffuseCell)
         call MPAS_pool_get_array(shortwave, 'albedoIRDiffuseCell', albedoIRDiffuseCell)
         call MPAS_pool_get_array(shortwave, 'absorbedShortwaveFlux', absorbedShortwaveFlux)
   
         call MPAS_pool_get_array(atmosCoupling, 'atmosReferenceSpeed10m', atmosReferenceSpeed10m)
         call MPAS_pool_get_array(atmosCoupling, 'atmosReferenceTemperature2m', atmosReferenceTemperature2m)
         call MPAS_pool_get_array(atmosCoupling, 'atmosReferenceHumidity2m', atmosReferenceHumidity2m)
   
         call MPAS_pool_get_array(oceanCoupling, 'frazilMassAdjust', frazilMassAdjust)
   
         call MPAS_pool_get_array(atmosFluxes, 'latentHeatFlux', latentHeatFlux)
         call MPAS_pool_get_array(atmosFluxes, 'sensibleHeatFlux', sensibleHeatFlux)
         call MPAS_pool_get_array(atmosFluxes, 'longwaveUp', longwaveUp)
         call MPAS_pool_get_array(atmosFluxes, 'evaporativeWaterFlux', evaporativeWaterFlux)
   
         call MPAS_pool_get_array(oceanFluxes, 'oceanHeatFlux', oceanHeatFlux)
         call MPAS_pool_get_array(oceanFluxes, 'oceanShortwaveFlux', oceanShortwaveFlux)
         call MPAS_pool_get_array(oceanFluxes, 'oceanFreshWaterFlux', oceanFreshWaterFlux)
         call MPAS_pool_get_array(oceanFluxes, 'oceanSaltFlux', oceanSaltFlux)
   
         if (config_use_data_icebergs) then
            call MPAS_pool_get_subpool(block_ptr % structs, "berg_fluxes", icebergFluxes)
   
            call MPAS_pool_get_array(icebergFluxes, "bergFreshwaterFlux", bergFreshwaterFlux)
            call MPAS_pool_get_array(icebergFluxes, "bergLatentHeatFlux", bergLatentHeatFlux)
         endif
   
         if (config_use_column_biogeochemistry) then
            call mpas_pool_get_subpool(block_ptr % structs, 'biogeochemistry', biogeochemistry)
   
            call mpas_pool_get_array(biogeochemistry, 'oceanAlgaeFlux', oceanAlgaeFlux)
            call mpas_pool_get_array(biogeochemistry, 'oceanDOCFlux', oceanDOCFlux)
            call mpas_pool_get_array(biogeochemistry, 'oceanDICFlux', oceanDICFlux)
            call mpas_pool_get_array(biogeochemistry, 'oceanDONFlux', oceanDONFlux)
            call mpas_pool_get_array(biogeochemistry, 'oceanNitrateFlux', oceanNitrateFlux)
            call mpas_pool_get_array(biogeochemistry, 'oceanSilicateFlux', oceanSilicateFlux)
            call mpas_pool_get_array(biogeochemistry, 'oceanAmmoniumFlux', oceanAmmoniumFlux)
            call mpas_pool_get_array(biogeochemistry, 'oceanDMSFlux', oceanDMSFlux)
            call mpas_pool_get_array(biogeochemistry, 'oceanDMSPpFlux', oceanDMSPpFlux)
            call mpas_pool_get_array(biogeochemistry, 'oceanDMSPdFlux', oceanDMSPdFlux)
            call mpas_pool_get_array(biogeochemistry, 'oceanHumicsFlux', oceanHumicsFlux)
            call mpas_pool_get_array(biogeochemistry, 'oceanParticulateIronFlux', oceanParticulateIronFlux)
            call mpas_pool_get_array(biogeochemistry, 'oceanDissolvedIronFlux', oceanDissolvedIronFlux)
            call mpas_pool_get_array(biogeochemistry, 'carbonToNitrogenRatioAlgae', carbonToNitrogenRatioAlgae)
            call mpas_pool_get_array(biogeochemistry, 'carbonToNitrogenRatioDON', carbonToNitrogenRatioDON)
         endif
   
         do i = 1, nCellsSolve
            n = n + 1
   
            ! ice fraction
            ailohi = min(iceAreaCell(i), 1.0_RKIND)
   
            !TODO: CICE has a check for ailohi < 0
   
            ! surface temperature
            Tsrf = seaiceFreshWaterFreezingPoint + surfaceTemperatureCell(i)
   
            ! basal pressure
            if ( ailohi > 0.0_RKIND ) then
               call basal_pressure(&
                     basalPressure,           &
                     iceVolumeCell(i),        &
                     snowVolumeCell(i),       &
                     pondDepthCell(i),        &
                     pondLidThicknessCell(i), &
                     pondAreaCell(i),         &
                     config_use_topo_meltponds)
            endif
   
            ! wind stress  (on T-grid:  convert to lat-lon)
            call seaice_latlon_vector_rotation_backward(&
                  tauxa,             &
                  tauya,             &
                  airStressCellU(i), &
                  airStressCellV(i), &
                  latCell(i),        &
                  lonCell(i),        &
                  xCell(i),          &
                  yCell(i),          &
                  zCell(i),          &
                  sphere_radius,     &
                  config_rotate_cartesian_grid)
   
            ! ice/ocean stress (on POP T-grid:  convert to lat-lon)
            call seaice_latlon_vector_rotation_backward(&
                  tauxo,                &
                  tauyo,                &
                  -oceanStressCellU(i), &
                  -oceanStressCellV(i), &
                  latCell(i),           &
                  lonCell(i),           &
                  xCell(i),             &
                  yCell(i),             &
                  zCell(i),             &
                  sphere_radius,        &
                  config_rotate_cartesian_grid)
         
            !-------states-------------------- 
            i2x_im(n, index_i2x_Si_ifrac)    = ailohi
   
            if (config_use_data_icebergs) then
               i2x_im(n, index_i2x_Fioi_bergw) = bergFreshwaterFlux(i)
               i2x_im(n, index_i2x_Fioi_bergh) = bergLatentHeatFlux(i)
            endif
   
            if ( ailohi > 0.0_RKIND ) then
   
               !-------states-------------------- 
               i2x_im(n, index_i2x_Si_t)  = Tsrf
               i2x_im(n, index_i2x_Si_bpress)  = basalPressure
               i2x_im(n, index_i2x_Si_u10)  = atmosReferenceSpeed10m(i)
               i2x_im(n, index_i2x_Si_tref)  = atmosReferenceTemperature2m(i)
               i2x_im(n, index_i2x_Si_qref)  = atmosReferenceHumidity2m(i)
               i2x_im(n, index_i2x_Si_snowh)  = snowVolumeCell(i) / ailohi
   
               !--- a/i fluxes computed by ice
               i2x_im(n, index_i2x_Faii_taux) = tauxa
               i2x_im(n, index_i2x_Faii_tauy) = tauya
               i2x_im(n, index_i2x_Faii_lat ) = latentHeatFlux(i)
               i2x_im(n, index_i2x_Faii_sen ) = sensibleHeatFlux(i)
               i2x_im(n, index_i2x_Faii_lwup) = longwaveUp(i)
               i2x_im(n, index_i2x_Faii_evap) = evaporativeWaterFlux(i)
               i2x_im(n, index_i2x_Faii_swnet) = absorbedShortwaveFlux(i)
               i2x_im(n, index_i2x_Faii_evap) = evaporativeWaterFlux(i)
   
               if (config_use_column_shortwave) then
                  i2x_im(n, index_i2x_Si_avsdr)  = albedoVisibleDirectCell(i)
                  i2x_im(n, index_i2x_Si_anidr)  = albedoIRDirectCell(i)
                  i2x_im(n, index_i2x_Si_avsdf)  = albedoVisibleDiffuseCell(i)
                  i2x_im(n, index_i2x_Si_anidf)  = albedoIRDiffuseCell(i)
   
                  i2x_im(n, index_i2x_Faii_swnet) = absorbedShortwaveFlux(i)
               endif
   
               ! i/o fluxes computed by ice, as well as additional freshwater and salt calculated at the last 
               ! coupling import and needed to grow sea ice from frazil passed from the ocean model in the
               ! field frazilMassAdjust.
               i2x_im(n, index_i2x_Fioi_melth) = oceanHeatFlux(i)
               i2x_im(n, index_i2x_Fioi_swpen) = oceanShortwaveFlux(i)
               i2x_im(n, index_i2x_Fioi_meltw) = oceanFreshWaterFlux(i) + frazilMassAdjust(i)/ailohi
               i2x_im(n, index_i2x_Fioi_salt ) = oceanSaltFlux(i) + ice_ref_salinity*p001*frazilMassAdjust(i)/ailohi
               i2x_im(n, index_i2x_Fioi_taux ) = tauxo
               i2x_im(n, index_i2x_Fioi_tauy ) = tauyo
   
               ! export biogeochemistry fields, if configured
               if (config_use_column_biogeochemistry) then
                  ! convert from mmol N/m^3 to mmol C/m^3
                  i2x_im(n, index_i2x_Fioi_algae1) = oceanAlgaeFlux(1,i) * carbonToNitrogenRatioAlgae(1)
                  i2x_im(n, index_i2x_Fioi_algae2) = oceanAlgaeFlux(2,i) * carbonToNitrogenRatioAlgae(2)
                  i2x_im(n, index_i2x_Fioi_algae3) = oceanAlgaeFlux(3,i) * carbonToNitrogenRatioAlgae(3)
                  i2x_im(n, index_i2x_Fioi_doc1  ) = oceanDOCFlux(1,i)
                  i2x_im(n, index_i2x_Fioi_doc2  ) = oceanDOCFlux(2,i)
                  i2x_im(n, index_i2x_Fioi_doc3  ) = oceanDOCFlux(3,i) !JW set to 0?
                  i2x_im(n, index_i2x_Fioi_dic1  ) = oceanDICFlux(1,i)
                  i2x_im(n, index_i2x_Fioi_don1  ) = oceanDONFlux(1,i)
                  i2x_im(n, index_i2x_Fioi_no3   ) = oceanNitrateFlux(i)
                  i2x_im(n, index_i2x_Fioi_sio3  ) = oceanSilicateFlux(i)
                  i2x_im(n, index_i2x_Fioi_nh4   ) = oceanAmmoniumFlux(i)
                  i2x_im(n, index_i2x_Fioi_dms   ) = oceanDMSFlux(i)
                  i2x_im(n, index_i2x_Fioi_dmspp ) = oceanDMSPpFlux(i)
                  i2x_im(n, index_i2x_Fioi_dmspd ) = oceanDMSPdFlux(i)
                  i2x_im(n, index_i2x_Fioi_docr  ) = oceanHumicsFlux(i)
                  ! convert from umol Fe/m^3 to mmol Fe/m^3
                  i2x_im(n, index_i2x_Fioi_fep1  ) = oceanParticulateIronFlux(1,i) / 1000._RKIND
                  i2x_im(n, index_i2x_Fioi_fep2  ) = oceanParticulateIronFlux(2,i) / 1000._RKIND
                  i2x_im(n, index_i2x_Fioi_fed1  ) = oceanDissolvedIronFlux(1,i) / 1000._RKIND
                  i2x_im(n, index_i2x_Fioi_fed2  ) = oceanDissolvedIronFlux(2,i) / 1000._RKIND
               endif
            endif
         enddo
   
         block_ptr => block_ptr % next
      enddo

      ent_type = 1 ! cells
      !  set all tags in one method
      tagname = trim(seq_flds_i2x_fields)//C_NULL_CHAR
      ierr = iMOAB_SetDoubleTagStorage ( MPSIID, tagname, totalmbls , ent_type, i2x_im(1, 1) )
      if ( ierr /= 0 ) then
         write(iceLogUnit,*) 'Fail to set MOAB fields '
      endif
      
      call seq_timemgr_EClockGetData( EClock, stepno=cur_ice_stepno )
#ifdef MOABDEBUG
      write(lnum,"(I0.2)")cur_ice_stepno
      outfile = 'ice_export_'//trim(lnum)//'.h5m'//C_NULL_CHAR
      wopts   = 'PARALLEL=WRITE_PART'//C_NULL_CHAR
      ierr = iMOAB_WriteMesh(MPSIID, outfile, wopts)
#endif
   end subroutine ice_export_moab
!***********************************************************************
!BOP
! !IROUTINE: ice_import_moab
! !INTERFACE:

 subroutine ice_import_moab(Eclock)!{{{

! !DESCRIPTION:
!-----------------------------------------------------------------------
!  This routine receives message from cpl7 driver
!
!    The following fields are always received from the coupler:
!
!    o  t        -- ocn layer temperature
!    o  s        -- ocn salinity
!    o  u        -- ocn u velocity
!    o  v        -- ocn v velocity
!    o  z        -- bottom atm level height
!    o  u        -- bottom atm level zon wind
!    o  v        -- bottom atm level mer wind
!    o  tbot     -- bottom atm level temp
!    o  pbot     -- bottom atm level pressure
!    o  ptem     -- bottom atm level pot temp
!    o  shum     -- bottom atm level spec hum
!    o  dens     -- bottom atm level air den
!    o  dhdx     -- ocn surface slope, zonal
!    o  dhdy     -- ocn surface slope, meridional
!    o  lwdn     -- downward lw heat flux
!    o  rain     -- prec: liquid 
!    o  snow     -- prec: frozen 
!    o  swndr    -- sw: nir direct  downward
!    o  swvdr    -- sw: vis direct  downward
!    o  swndf    -- sw: nir diffuse downward
!    o  swvdf    -- sw: vis diffuse downward
!    o  swnet    -- sw: net
!    o  q        -- ocn frazil heat flux(+) / melt potential(-)
!    o  frazil   -- ocn frazil mass flux 
!    o  bcphidry -- Black Carbon hydrophilic dry deposition flux
!    o  bcphodry -- Black Carbon hydrophobic dry deposition flux
!    o  bcphiwet -- Black Carbon hydrophilic wet deposition flux
!    o  ocphidry -- Organic Carbon hydrophilic dry deposition flux
!    o  ocphodry -- Organic Carbon hydrophobic dry deposition flux
!    o  ocphiwet -- Organic Carbon hydrophilic dry deposition flux
!    o  dstwet1  -- Size 1 dust -- wet deposition flux
!    o  dstwet2  -- Size 2 dust -- wet deposition flux
!    o  dstwet3  -- Size 3 dust -- wet deposition flux
!    o  dstwet4  -- Size 4 dust -- wet deposition flux
!    o  dstdry1  -- Size 1 dust -- dry deposition flux
!    o  dstdry2  -- Size 2 dust -- dry deposition flux
!    o  dstdry3  -- Size 3 dust -- dry deposition flux
!    o  dstdry4  -- Size 4 dust -- dry deposition flux
! 
!    The following fields are sometimes received from the coupler,
!      depending on model options:
! 
!    o  algae1   --
!    o  algae2   --
!    o  algae3   --
!    o  doc1     --
!    o  doc2     --
!    o  doc3     --
!    o  dic1     --
!    o  don1     --
!    o  no3      --
!    o  sio3     --
!    o  nh4      --
!    o  dms      --
!    o  dmsp     --
!    o  docr     --
!    o  fep1     --
!    o  fep2     --
!    o  fed1     --
!    o  fed2     --
!    o  zaer1    --
!    o  zaer2    --
!    o  zaer3    --
!    o  zaer4    --
!    o  zaer5    --
!    o  zaer6    --
! 
!-----------------------------------------------------------------------
!
! !REVISION HISTORY:
!  same as module
     use iMOAB,  only       : iMOAB_GetDoubleTagStorage, iMOAB_WriteMesh

    type(ESMF_Clock)            , intent(inout) :: EClock

!EOP
!BOC
!-----------------------------------------------------------------------
!
!  local variables
!
!-----------------------------------------------------------------------

   character (len=StrKIND) :: &
      label,                  &
      message
 
   integer ::  &
      i,n

   real (kind=RKIND) :: &
      frazilMassFlux, &
      frazilMassFluxRev

   type (block_type), pointer :: block_ptr

   type (mpas_pool_type), pointer :: &
      configs,        &
      meshPool,       &
      aerosols,       &
      atmosCoupling,  &
      oceanCoupling,  &
      biogeochemistry

   integer, pointer :: nCellsSolve

   logical, pointer :: &
      config_use_aerosols,              &
      config_use_modal_aerosols,        &
      config_use_zaerosols,             &
      config_use_column_biogeochemistry

   character(len=strKIND), pointer ::   &
      config_thermodynamics_type,       &
      config_ocean_surface_type

   type (field1DReal), pointer ::       &
      seaSurfaceTemperatureField,       &
      seaSurfaceSalinityField,          &
      seaFreezingTemperatureField,      &
      freezingMeltingPotentialField,    &
      frazilMassAdjustField,            &
      uOceanVelocityField,              &
      vOceanVelocityField,              &
      seaSurfaceTiltUField,             &
      seaSurfaceTiltVField,             &
      airLevelHeightField,              &
      airPotentialTemperatureField,     &
      airTemperatureField,              &
      airSpecificHumidityField,         &
      airDensityField,                  &
      shortwaveVisibleDirectDownField,  &
      shortwaveVisibleDiffuseDownField, &
      shortwaveIRDirectDownField,       &
      shortwaveIRDiffuseDownField,      &
      longwaveDownField,                &
      rainfallRateField,                &
      snowfallRateField,                &
      uAirVelocityField,                &
      vAirVelocityField,                &
      oceanNitrateConcField,            &
      oceanSilicateConcField,           &
      oceanAmmoniumConcField,           &
      oceanDMSConcField,                &
      oceanDMSPConcField,               &
      oceanHumicsConcField

   type (field2DReal), pointer ::       &
      oceanAlgaeConcField,              &
      oceanDOCConcField,                &
      oceanDICConcField,                &
      oceanDONConcField,                &
      oceanParticulateIronConcField,    &
      oceanDissolvedIronConcField,      &
      oceanZAerosolConcField,           &
      atmosAerosolFluxField,            &
      atmosBlackCarbonFluxField,        &
      atmosDustFluxField

   real (kind=RKIND), dimension(:), pointer :: &
      seaSurfaceTemperature,       &
      seaSurfaceSalinity,          &
      seaFreezingTemperature,      &
      freezingMeltingPotential,    &
      frazilMassAdjust,            &
      uOceanVelocity,              &
      vOceanVelocity,              &
      seaSurfaceTiltU,             &
      seaSurfaceTiltV,             &
      airLevelHeight,              &
      airPotentialTemperature,     &
      airTemperature,              &
      airSpecificHumidity,         &
      airDensity,                  &
      shortwaveVisibleDirectDown,  &
      shortwaveVisibleDiffuseDown, &
      shortwaveIRDirectDown,       &
      shortwaveIRDiffuseDown,      &
      longwaveDown,                &
      rainfallRate,                &
      snowfallRate,                &
      uAirVelocity,                &
      vAirVelocity,                &
      oceanNitrateConc,            &
      oceanSilicateConc,           &
      oceanAmmoniumConc,           &
      oceanDMSConc,                &
      oceanDMSPConc,               &
      oceanHumicsConc,             &
      carbonToNitrogenRatioAlgae,  &
      carbonToNitrogenRatioDON

   real (kind=RKIND), dimension(:,:), pointer :: &
      oceanAlgaeConc,              &
      oceanDOCConc,                &
      oceanDICConc,                &
      oceanDONConc,                &
      oceanParticulateIronConc,    &
      oceanDissolvedIronConc,      &
      oceanZAerosolConc,           &
      atmosAerosolFlux,            &
      atmosBlackCarbonFlux,        &
      atmosDustFlux
   character(CXX) :: tagname
   integer        :: ierr, ent_type
   integer :: cur_ice_stepno
#ifdef MOABDEBUG
    character*100 outfile, wopts, lnum
#endif

    call seq_timemgr_EClockGetData( EClock, stepno=cur_ice_stepno )
#ifdef MOABDEBUG
    write(lnum,"(I0.2)")cur_ice_stepno
    outfile = 'IceImp_'//trim(lnum)//'.h5m'//C_NULL_CHAR
    wopts   = 'PARALLEL=WRITE_PART'//C_NULL_CHAR
    ierr = iMOAB_WriteMesh(MPSIID, outfile, wopts)
    if (ierr > 0 )  then
       write(iceLogUnit,*) 'Fail to write ice state '
    endif
#endif   
!----------------------------------------------------------------------- 
!
!  zero out padded cells 
!
!-----------------------------------------------------------------------


!-----------------------------------------------------------------------
!
!
!-----------------------------------------------------------------------

   n = 0
   x2i_im(: ,:) = 0.0_RKIND

   ent_type = 1 ! cells
  !  set all tags in one method
   tagname = trim(seq_flds_x2i_fields)//C_NULL_CHAR
   ierr = iMOAB_GetDoubleTagStorage ( MPSIID, tagname, totalmblr , ent_type, x2i_im(1, 1) )
   if ( ierr /= 0 ) then
      write(iceLogUnit,*) 'Fail to get seq_flds_x2i_fields '
   endif
   block_ptr => domain % blocklist
   do while(associated(block_ptr))

      configs => block_ptr % configs
      call mpas_pool_get_config(configs, "config_thermodynamics_type", config_thermodynamics_type)
      call mpas_pool_get_config(configs, "config_ocean_surface_type", config_ocean_surface_type)
      call mpas_pool_get_config(configs, "config_use_aerosols", config_use_aerosols)
      call mpas_pool_get_config(configs, "config_use_modal_aerosols", config_use_modal_aerosols)
      call mpas_pool_get_config(configs, "config_use_column_biogeochemistry", config_use_column_biogeochemistry)

      call mpas_pool_get_subpool(block_ptr % structs, 'mesh', meshPool)
      call mpas_pool_get_subpool(block_ptr % structs, 'ocean_coupling', oceanCoupling)
      call mpas_pool_get_subpool(block_ptr % structs, 'atmos_coupling', atmosCoupling)

      call mpas_pool_get_dimension(meshPool, 'nCellsSolve', nCellsSolve)

      call mpas_pool_get_array(oceanCoupling, 'seaSurfaceTemperature', seaSurfaceTemperature)
      call mpas_pool_get_array(oceanCoupling, 'seaSurfaceSalinity', seaSurfaceSalinity)
      call mpas_pool_get_array(oceanCoupling, 'seaFreezingTemperature', seaFreezingTemperature)
      call mpas_pool_get_array(oceanCoupling, 'freezingMeltingPotential', freezingMeltingPotential)
      call mpas_pool_get_array(oceanCoupling, 'frazilMassAdjust', frazilMassAdjust)
      call mpas_pool_get_array(oceanCoupling, 'uOceanVelocity', uOceanVelocity)
      call mpas_pool_get_array(oceanCoupling, 'vOceanVelocity', vOceanVelocity)
      call mpas_pool_get_array(oceanCoupling, 'seaSurfaceTiltU', seaSurfaceTiltU)
      call mpas_pool_get_array(oceanCoupling, 'seaSurfaceTiltV', seaSurfaceTiltV)

      call mpas_pool_get_array(atmosCoupling, 'airLevelHeight', airLevelHeight)
      call mpas_pool_get_array(atmosCoupling, 'airPotentialTemperature', airPotentialTemperature)
      call mpas_pool_get_array(atmosCoupling, 'airTemperature', airTemperature)
      call mpas_pool_get_array(atmosCoupling, 'airSpecificHumidity', airSpecificHumidity)
      call mpas_pool_get_array(atmosCoupling, 'airDensity', airDensity)
      call mpas_pool_get_array(atmosCoupling, 'shortwaveVisibleDirectDown', shortwaveVisibleDirectDown)
      call mpas_pool_get_array(atmosCoupling, 'shortwaveVisibleDiffuseDown', shortwaveVisibleDiffuseDown)
      call mpas_pool_get_array(atmosCoupling, 'shortwaveIRDirectDown', shortwaveIRDirectDown)
      call mpas_pool_get_array(atmosCoupling, 'shortwaveIRDiffuseDown', shortwaveIRDiffuseDown)
      call mpas_pool_get_array(atmosCoupling, 'longwaveDown', longwaveDown)
      call mpas_pool_get_array(atmosCoupling, 'rainfallRate', rainfallRate)
      call mpas_pool_get_array(atmosCoupling, 'snowfallRate', snowfallRate)
      call mpas_pool_get_array(atmosCoupling, 'uAirVelocity', uAirVelocity)
      call mpas_pool_get_array(atmosCoupling, 'vAirVelocity', vAirVelocity)

      if (config_use_aerosols) then
         call mpas_pool_get_subpool(block_ptr % structs, 'aerosols', aerosols)

         call mpas_pool_get_array(aerosols, "atmosAerosolFlux", atmosAerosolFlux)
      endif

      if (config_use_column_biogeochemistry) then
         call mpas_pool_get_config(configs, "config_use_zaerosols", config_use_zaerosols)
         call mpas_pool_get_subpool(block_ptr % structs, 'biogeochemistry', biogeochemistry)

         call mpas_pool_get_array(biogeochemistry, 'oceanAlgaeConc', oceanAlgaeConc)
         call mpas_pool_get_array(biogeochemistry, 'oceanDOCConc', oceanDOCConc)
         call mpas_pool_get_array(biogeochemistry, 'oceanDICConc', oceanDICConc)
         call mpas_pool_get_array(biogeochemistry, 'oceanDONConc', oceanDONConc)
         call mpas_pool_get_array(biogeochemistry, 'oceanNitrateConc', oceanNitrateConc)
         call mpas_pool_get_array(biogeochemistry, 'oceanSilicateConc', oceanSilicateConc)
         call mpas_pool_get_array(biogeochemistry, 'oceanAmmoniumConc', oceanAmmoniumConc)
         call mpas_pool_get_array(biogeochemistry, 'oceanDMSConc', oceanDMSConc)
         call mpas_pool_get_array(biogeochemistry, 'oceanDMSPConc', oceanDMSPConc)
         call mpas_pool_get_array(biogeochemistry, 'oceanHumicsConc', oceanHumicsConc)
         call mpas_pool_get_array(biogeochemistry, 'oceanParticulateIronConc', oceanParticulateIronConc)
         call mpas_pool_get_array(biogeochemistry, 'oceanDissolvedIronConc', oceanDissolvedIronConc)
         call mpas_pool_get_array(biogeochemistry, 'oceanZAerosolConc', oceanZAerosolConc)
         call mpas_pool_get_array(biogeochemistry, 'carbonToNitrogenRatioAlgae', carbonToNitrogenRatioAlgae)
         call mpas_pool_get_array(biogeochemistry, 'carbonToNitrogenRatioDON', carbonToNitrogenRatioDON)
         if (config_use_zaerosols) then
            call mpas_pool_get_array(biogeochemistry, "atmosBlackCarbonFlux", atmosBlackCarbonFlux)
            call mpas_pool_get_array(biogeochemistry, "atmosDustFlux", atmosDustFlux)
         endif
      endif

      do i = 1, nCellsSolve
        n = n + 1
        seaSurfaceTemperature(i)       = x2i_im(n,index_x2i_So_t)
        seaSurfaceSalinity(i)          = x2i_im(n,index_x2i_So_s)

        seaFreezingTemperature(i) = colpkg_sea_freezing_temperature(seaSurfaceSalinity(i))

        uOceanVelocity(i)              = x2i_im(n,index_x2i_So_u)
        vOceanVelocity(i)              = x2i_im(n,index_x2i_So_v)
        seaSurfaceTiltU(i)             = x2i_im(n,index_x2i_So_dhdx)
        seaSurfaceTiltV(i)             = x2i_im(n,index_x2i_So_dhdy)

        if (trim(config_ocean_surface_type) == "free") then ! free surface (MPAS-O)
        
           ! freezingMeltingPotential(i) is the ocean energy associated with frazil formation 
           ! when it is positive and frazilMassFlux is positive. Conversely, freezingMeltingPotential(i)
           ! is negative when there is the melting potential in which case frazilMassFlux is zero.

           freezingMeltingPotential(i) = x2i_im(n,index_x2i_Fioo_q)

           frazilMassFlux              = x2i_im(n,index_x2i_Fioo_frazil)

           ! Now determine the sea ice mass associated with the frazil heat flux given when
           ! freezingMeltingPotential(i) is positive. This produces a revised mass flux, given 
           ! in frazilMassFluxRev for the given sea surface salinity. The resulting difference
           ! is assigned to frazilMassAdjust(i) which is exported to the ocean in the subsequent
           ! coupling step as a freshwater and salt flux. This step is required to balance mass
           ! and heat with the ocean.

           call frazil_mass(freezingMeltingPotential(i), frazilMassFluxRev, seaSurfaceSalinity(i), &
                                   config_thermodynamics_type)

           frazilMassAdjust(i) = frazilMassFlux-frazilMassFluxRev 

        else ! non-free surface (SOM)

           freezingMeltingPotential(i) = x2i_im(n,index_x2i_Fioo_q)

        endif

        airLevelHeight(i)              = x2i_im(n,index_x2i_Sa_z)
        airPotentialTemperature(i)     = x2i_im(n,index_x2i_Sa_ptem)
        airTemperature(i)              = x2i_im(n,index_x2i_Sa_tbot)
        airSpecificHumidity(i)         = x2i_im(n,index_x2i_Sa_shum)
        airDensity(i)                  = x2i_im(n,index_x2i_Sa_dens)
        shortwaveVisibleDirectDown(i)  = x2i_im(n,index_x2i_Faxa_swvdr)
        shortwaveVisibleDiffuseDown(i) = x2i_im(n,index_x2i_Faxa_swvdf)
        shortwaveIRDirectDown(i)       = x2i_im(n,index_x2i_Faxa_swndr)
        shortwaveIRDiffuseDown(i)      = x2i_im(n,index_x2i_Faxa_swndf)
        longwaveDown(i)                = x2i_im(n,index_x2i_Faxa_lwdn)
        rainfallRate(i)                = x2i_im(n,index_x2i_Faxa_rain)
        snowfallRate(i)                = x2i_im(n,index_x2i_Faxa_snow)
        uAirVelocity(i)                = x2i_im(n,index_x2i_Sa_u)
        vAirVelocity(i)                = x2i_im(n,index_x2i_Sa_v)

        ! set aerosols, if configured
        if (config_use_aerosols) then
           if (config_use_modal_aerosols) then
              atmosAerosolFlux(1,i) = x2i_im(n,index_x2i_Faxa_bcphodry) &
                                    + x2i_im(n,index_x2i_Faxa_bcphidry)
              atmosAerosolFlux(2,i) = x2i_im(n,index_x2i_Faxa_bcphiwet)
              ! combine all the dust into one category
              atmosAerosolFlux(3,i) = x2i_im(n,index_x2i_Faxa_dstwet1) &
                                    + x2i_im(n,index_x2i_Faxa_dstwet2) &
                                    + x2i_im(n,index_x2i_Faxa_dstwet3) &
                                    + x2i_im(n,index_x2i_Faxa_dstwet4) &
                                    + x2i_im(n,index_x2i_Faxa_dstdry1) &
                                    + x2i_im(n,index_x2i_Faxa_dstdry2) &
                                    + x2i_im(n,index_x2i_Faxa_dstdry3) &
                                    + x2i_im(n,index_x2i_Faxa_dstdry4)
           else
              atmosAerosolFlux(1,i) = x2i_im(n,index_x2i_Faxa_bcphodry)
              atmosAerosolFlux(2,i) = x2i_im(n,index_x2i_Faxa_bcphidry) &
                                    + x2i_im(n,index_x2i_Faxa_bcphiwet)
              ! combine all the dust into one category
              atmosAerosolFlux(3,i) = x2i_im(n,index_x2i_Faxa_dstwet1) &
                                    + x2i_im(n,index_x2i_Faxa_dstwet2) &
                                    + x2i_im(n,index_x2i_Faxa_dstwet3) &
                                    + x2i_im(n,index_x2i_Faxa_dstwet4) &
                                    + x2i_im(n,index_x2i_Faxa_dstdry1) &
                                    + x2i_im(n,index_x2i_Faxa_dstdry2) &
                                    + x2i_im(n,index_x2i_Faxa_dstdry3) &
                                    + x2i_im(n,index_x2i_Faxa_dstdry4)
           endif
        endif

        ! import biogeochemistry fields, if configured
        if (config_use_column_biogeochemistry) then
           oceanAlgaeConc(1,i)           = x2i_im(n,index_x2i_So_algae1)
           oceanAlgaeConc(2,i)           = x2i_im(n,index_x2i_So_algae2)
           oceanAlgaeConc(3,i)           = x2i_im(n,index_x2i_So_algae3)
           oceanDOCConc(1,i)             = x2i_im(n,index_x2i_So_doc1)
           oceanDOCConc(2,i)             = x2i_im(n,index_x2i_So_doc2)
           oceanDOCConc(3,i)             = 0.0_RKIND
           oceanDICConc(1,i)             = x2i_im(n,index_x2i_So_dic1) !JW not used, set to 0?
           oceanDONConc(1,i)             = x2i_im(n,index_x2i_So_don1)
           oceanNitrateConc(i)           = x2i_im(n,index_x2i_So_no3)
           oceanSilicateConc(i)          = x2i_im(n,index_x2i_So_sio3)
           oceanAmmoniumConc(i)          = x2i_im(n,index_x2i_So_nh4)
           oceanDMSConc(i)               = x2i_im(n,index_x2i_So_dms)
           oceanDMSPConc(i)              = x2i_im(n,index_x2i_So_dmsp)
           oceanHumicsConc(i)            = x2i_im(n,index_x2i_So_docr)
           oceanParticulateIronConc(1,i) = x2i_im(n,index_x2i_So_fep1)
           oceanParticulateIronConc(2,i) = x2i_im(n,index_x2i_So_fep2)
           oceanDissolvedIronConc(1,i)   = x2i_im(n,index_x2i_So_fed1)
           oceanDissolvedIronConc(2,i)   = x2i_im(n,index_x2i_So_fed2)
           oceanZAerosolConc(1,i)        = 0.0_RKIND
           oceanZAerosolConc(2,i)        = 0.0_RKIND
           oceanZAerosolConc(3,i)        = 0.0_RKIND
           oceanZAerosolConc(4,i)        = 0.0_RKIND
           oceanZAerosolConc(5,i)        = 0.0_RKIND
           oceanZAerosolConc(6,i)        = 0.0_RKIND
           ! set aerosols, if configured
           if (config_use_zaerosols) then
              if (config_use_modal_aerosols) then
                 atmosBlackCarbonFlux(1,i) = x2i_im(n,index_x2i_Faxa_bcphodry) &
                                           + x2i_im(n,index_x2i_Faxa_bcphidry)
                 atmosBlackCarbonFlux(2,i) = x2i_im(n,index_x2i_Faxa_bcphiwet)
                 ! combine wet and dry dust
                 atmosDustFlux(1,i) = x2i_im(n,index_x2i_Faxa_dstwet1) &
                                    + x2i_im(n,index_x2i_Faxa_dstdry1)
                 atmosDustFlux(2,i) = x2i_im(n,index_x2i_Faxa_dstwet2) &
                                    + x2i_im(n,index_x2i_Faxa_dstdry2)
                 atmosDustFlux(3,i) = x2i_im(n,index_x2i_Faxa_dstwet3) &
                                    + x2i_im(n,index_x2i_Faxa_dstdry3)
                 atmosDustFlux(4,i) = x2i_im(n,index_x2i_Faxa_dstwet4) &
                                    + x2i_im(n,index_x2i_Faxa_dstdry4)
              else
                 atmosBlackCarbonFlux(1,i) = x2i_im(n,index_x2i_Faxa_bcphodry)
                 atmosBlackCarbonFlux(2,i) = x2i_im(n,index_x2i_Faxa_bcphidry) &
                                           + x2i_im(n,index_x2i_Faxa_bcphiwet)
                 ! combine wet and dry dust
                 atmosDustFlux(1,i) = x2i_im(n,index_x2i_Faxa_dstwet1) &
                                    + x2i_im(n,index_x2i_Faxa_dstdry1)
                 atmosDustFlux(2,i) = x2i_im(n,index_x2i_Faxa_dstwet2) &
                                    + x2i_im(n,index_x2i_Faxa_dstdry2)
                 atmosDustFlux(3,i) = x2i_im(n,index_x2i_Faxa_dstwet3) &
                                    + x2i_im(n,index_x2i_Faxa_dstdry3)
                 atmosDustFlux(4,i) = x2i_im(n,index_x2i_Faxa_dstwet4) &
                                    + x2i_im(n,index_x2i_Faxa_dstdry4)
              endif
           endif
        endif
      end do

!----------------------------------------------------------------------- 
!
!  unit conversions and any manipulation of coupled fields
!
!-----------------------------------------------------------------------
      do i = 1, nCellsSolve

        seaSurfaceTemperature(i)  = seaSurfaceTemperature(i) - seaiceFreshWaterFreezingPoint

        if (config_use_column_biogeochemistry) then
           ! convert from mmol C/m^3 to mmol N/m^3
           oceanAlgaeConc(1,i)           = oceanAlgaeConc(1,i) / carbonToNitrogenRatioAlgae(1)
           oceanAlgaeConc(2,i)           = oceanAlgaeConc(2,i) / carbonToNitrogenRatioAlgae(2)
           oceanAlgaeConc(3,i)           = oceanAlgaeConc(3,i) / carbonToNitrogenRatioAlgae(3)
           ! convert from mmol Fe/m^3 to umol Fe/m^3
           oceanParticulateIronConc(1,i) = oceanParticulateIronConc(1,i) * 1000._RKIND
           oceanParticulateIronConc(2,i) = oceanParticulateIronConc(2,i) * 1000._RKIND
           oceanDissolvedIronConc(1,i)   = oceanDissolvedIronConc(1,i)   * 1000._RKIND
           oceanDissolvedIronConc(2,i)   = oceanDissolvedIronConc(2,i)   * 1000._RKIND
        endif
      end do

      block_ptr => block_ptr % next
   end do

   call mpas_pool_get_subpool(domain % blocklist % structs, 'ocean_coupling', oceanCoupling)
   call mpas_pool_get_subpool(domain % blocklist % structs, 'atmos_coupling', atmosCoupling)

   call mpas_pool_get_field(oceanCoupling, 'seaSurfaceTemperature', seaSurfaceTemperatureField)
   call mpas_pool_get_field(oceanCoupling, 'seaSurfaceSalinity', seaSurfaceSalinityField)
   call mpas_pool_get_field(oceanCoupling, 'seaFreezingTemperature', seaFreezingTemperatureField)
   call mpas_pool_get_field(oceanCoupling, 'freezingMeltingPotential', freezingMeltingPotentialField)
   call mpas_pool_get_field(oceanCoupling, 'frazilMassAdjust', frazilMassAdjustField)
   call mpas_pool_get_field(oceanCoupling, 'uOceanVelocity', uOceanVelocityField)
   call mpas_pool_get_field(oceanCoupling, 'vOceanVelocity', vOceanVelocityField)
   call mpas_pool_get_field(oceanCoupling, 'seaSurfaceTiltU', seaSurfaceTiltUField)
   call mpas_pool_get_field(oceanCoupling, 'seaSurfaceTiltV', seaSurfaceTiltVField)

   call mpas_pool_get_field(atmosCoupling, 'airLevelHeight', airLevelHeightField)
   call mpas_pool_get_field(atmosCoupling, 'airPotentialTemperature', airPotentialTemperatureField)
   call mpas_pool_get_field(atmosCoupling, 'airTemperature', airTemperatureField)
   call mpas_pool_get_field(atmosCoupling, 'airSpecificHumidity', airSpecificHumidityField)
   call mpas_pool_get_field(atmosCoupling, 'airDensity', airDensityField)
   call mpas_pool_get_field(atmosCoupling, 'shortwaveVisibleDirectDown', shortwaveVisibleDirectDownField)
   call mpas_pool_get_field(atmosCoupling, 'shortwaveVisibleDiffuseDown', shortwaveVisibleDiffuseDownField)
   call mpas_pool_get_field(atmosCoupling, 'shortwaveIRDirectDown', shortwaveIRDirectDownField)
   call mpas_pool_get_field(atmosCoupling, 'shortwaveIRDiffuseDown', shortwaveIRDiffuseDownField)
   call mpas_pool_get_field(atmosCoupling, 'longwaveDown', longwaveDownField)
   call mpas_pool_get_field(atmosCoupling, 'rainfallRate', rainfallRateField)
   call mpas_pool_get_field(atmosCoupling, 'snowfallRate', snowfallRateField)
   call mpas_pool_get_field(atmosCoupling, 'uAirVelocity', uAirVelocityField)
   call mpas_pool_get_field(atmosCoupling, 'vAirVelocity', vAirVelocityField)

   if (config_use_aerosols) then
      call mpas_pool_get_subpool(domain % blocklist % structs, 'aerosols', aerosols)

      call mpas_pool_get_field(aerosols, "atmosAerosolFlux", atmosAerosolFluxField)
   endif

   if (config_use_column_biogeochemistry) then
      call mpas_pool_get_subpool(domain % blocklist % structs, 'biogeochemistry', biogeochemistry)

      call mpas_pool_get_field(biogeochemistry, 'oceanAlgaeConc', oceanAlgaeConcField)
      call mpas_pool_get_field(biogeochemistry, 'oceanDOCConc', oceanDOCConcField)
      call mpas_pool_get_field(biogeochemistry, 'oceanDICConc', oceanDICConcField)
      call mpas_pool_get_field(biogeochemistry, 'oceanDONConc', oceanDONConcField)
      call mpas_pool_get_field(biogeochemistry, 'oceanNitrateConc', oceanNitrateConcField)
      call mpas_pool_get_field(biogeochemistry, 'oceanSilicateConc', oceanSilicateConcField)
      call mpas_pool_get_field(biogeochemistry, 'oceanAmmoniumConc', oceanAmmoniumConcField)
      call mpas_pool_get_field(biogeochemistry, 'oceanDMSConc', oceanDMSConcField)
      call mpas_pool_get_field(biogeochemistry, 'oceanDMSPConc', oceanDMSPConcField)
      call mpas_pool_get_field(biogeochemistry, 'oceanHumicsConc', oceanHumicsConcField)
      call mpas_pool_get_field(biogeochemistry, 'oceanParticulateIronConc', oceanParticulateIronConcField)
      call mpas_pool_get_field(biogeochemistry, 'oceanDissolvedIronConc', oceanDissolvedIronConcField)
      call mpas_pool_get_field(biogeochemistry, 'oceanZAerosolConc', oceanZAerosolConcField)
      if (config_use_zaerosols) then
         call mpas_pool_get_field(biogeochemistry, "atmosBlackCarbonFlux", atmosBlackCarbonFluxField)
         call mpas_pool_get_field(biogeochemistry, "atmosDustFlux", atmosDustFluxField)
      endif
   endif

   call mpas_dmpar_exch_halo_field(seaSurfaceTemperatureField)
   call mpas_dmpar_exch_halo_field(seaSurfaceSalinityField)
   call mpas_dmpar_exch_halo_field(seaFreezingTemperatureField)
   call mpas_dmpar_exch_halo_field(freezingMeltingPotentialField)
   call mpas_dmpar_exch_halo_field(frazilMassAdjustField)
   call mpas_dmpar_exch_halo_field(uOceanVelocityField)
   call mpas_dmpar_exch_halo_field(vOceanVelocityField)
   call mpas_dmpar_exch_halo_field(seaSurfaceTiltUField)
   call mpas_dmpar_exch_halo_field(seaSurfaceTiltVField)

   call mpas_dmpar_exch_halo_field(airLevelHeightField)
   call mpas_dmpar_exch_halo_field(airPotentialTemperatureField)
   call mpas_dmpar_exch_halo_field(airTemperatureField)
   call mpas_dmpar_exch_halo_field(airSpecificHumidityField)
   call mpas_dmpar_exch_halo_field(airDensityField)
   call mpas_dmpar_exch_halo_field(shortwaveVisibleDirectDownField)
   call mpas_dmpar_exch_halo_field(shortwaveVisibleDiffuseDownField)
   call mpas_dmpar_exch_halo_field(shortwaveIRDirectDownField)
   call mpas_dmpar_exch_halo_field(shortwaveIRDiffuseDownField)
   call mpas_dmpar_exch_halo_field(longwaveDownField)
   call mpas_dmpar_exch_halo_field(rainfallRateField)
   call mpas_dmpar_exch_halo_field(snowfallRateField)
   call mpas_dmpar_exch_halo_field(uAirVelocityField)
   call mpas_dmpar_exch_halo_field(vAirVelocityField)

   if (config_use_aerosols) then
      call mpas_dmpar_exch_halo_field(atmosAerosolFluxField)
   endif

   if (config_use_column_biogeochemistry) then
      call mpas_dmpar_exch_halo_field(oceanAlgaeConcField)
      call mpas_dmpar_exch_halo_field(oceanDOCConcField)
      call mpas_dmpar_exch_halo_field(oceanDICConcField)
      call mpas_dmpar_exch_halo_field(oceanDONConcField)
      call mpas_dmpar_exch_halo_field(oceanNitrateConcField)
      call mpas_dmpar_exch_halo_field(oceanSilicateConcField)
      call mpas_dmpar_exch_halo_field(oceanAmmoniumConcField)
      call mpas_dmpar_exch_halo_field(oceanDMSConcField)
      call mpas_dmpar_exch_halo_field(oceanDMSPConcField)
      call mpas_dmpar_exch_halo_field(oceanHumicsConcField)
      call mpas_dmpar_exch_halo_field(oceanParticulateIronConcField)
      call mpas_dmpar_exch_halo_field(oceanDissolvedIronConcField)
      call mpas_dmpar_exch_halo_field(oceanZAerosolConcField)
      if (config_use_zaerosols) then
         call mpas_dmpar_exch_halo_field(atmosBlackCarbonFluxField)
         call mpas_dmpar_exch_halo_field(atmosDustFluxField)
      endif
   endif

! REVISION HISTORY:
!-----------------------------------------------------------------------
!EOC

 end subroutine ice_import_moab!}}}
#endif
end module ice_comp_mct

!|||||||||||||||||||||||||||||||||||||||||||||||||||||||||||||||||||||||<|MERGE_RESOLUTION|>--- conflicted
+++ resolved
@@ -1187,16 +1187,12 @@
       call shr_file_setLogUnit (iceLogUnit)
 
       ! reinitialize fluxes
-<<<<<<< HEAD
-      call seaice_column_reinitialize_fluxes(domain)
-=======
       if (trim(config_column_physics_type) == "icepack") then
          call seaice_icepack_reinitialize_fluxes(domain)
       else if (trim(config_column_physics_type) == "column_package") then
          call seaice_column_reinitialize_fluxes(domain)
       endif ! config_column_physics_type
 
->>>>>>> 5a8ae855
       ! Import state from coupler
       call ice_import_mct(x2i_i, ierr)
 #ifdef HAVE_MOAB
@@ -3339,7 +3335,7 @@
                i2x_im(n, index_i2x_Fioi_melth) = oceanHeatFlux(i)
                i2x_im(n, index_i2x_Fioi_swpen) = oceanShortwaveFlux(i)
                i2x_im(n, index_i2x_Fioi_meltw) = oceanFreshWaterFlux(i) + frazilMassAdjust(i)/ailohi
-               i2x_im(n, index_i2x_Fioi_salt ) = oceanSaltFlux(i) + ice_ref_salinity*p001*frazilMassAdjust(i)/ailohi
+               i2x_im(n, index_i2x_Fioi_salt ) = oceanSaltFlux(i) + seaiceReferenceSalinity*0.001_RKIND*frazilMassAdjust(i)/ailohi
                i2x_im(n, index_i2x_Fioi_taux ) = tauxo
                i2x_im(n, index_i2x_Fioi_tauy ) = tauyo
    
@@ -3745,8 +3741,7 @@
            ! coupling step as a freshwater and salt flux. This step is required to balance mass
            ! and heat with the ocean.
 
-           call frazil_mass(freezingMeltingPotential(i), frazilMassFluxRev, seaSurfaceSalinity(i), &
-                                   config_thermodynamics_type)
+           call frazil_mass(freezingMeltingPotential(i), frazilMassFluxRev, seaSurfaceSalinity(i))
 
            frazilMassAdjust(i) = frazilMassFlux-frazilMassFluxRev 
 
