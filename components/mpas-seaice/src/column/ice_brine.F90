--- conflicted
+++ resolved
@@ -315,13 +315,9 @@
                           brine_rho,    ibrine_rho, drho)
 
       do k= 2, nblyr+1
-<<<<<<< HEAD
          ikin(k) = k_o*iphin(k)**exp_h
          if (hbr_old .GT. puny) iDin(k) = iphin(k)*Dm/hbr_old**2
-=======
-         ikin(k) = k_o*iphin(k)**exp_h 
-         if (hbr_old .GT. c0) iDin(k) = iphin(k)*Dm/hbr_old**2  
->>>>>>> f56a156d
+
          if (hbr_old .GE. Ra_c) &
             iDin(k) = iDin(k) &
                     + l_sk*ikin(k)*gravit/viscos_dynamic*drho(k)/hbr_old**2
