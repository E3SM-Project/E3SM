--- conflicted
+++ resolved
@@ -727,14 +727,10 @@
 void shoc_pblintd_init_pot_f(Int shcol, Int nlev, Real* thl, Real* ql, Real* q, Real* thv);
 void compute_shoc_mix_shoc_length_f(Int nlev, Int shcol, Real* tke, Real* brunt,
                                     Real* tscale, Real* zt_grid, Real* l_inf, Real* shoc_mix);
-<<<<<<< HEAD
-
+void check_tke_f(Int shcol, Int nlev, Real* tke);
 void linear_interp_f(Int km1, Int km2, Int ncol, Real* x1, Real* y1, Real* x2, Real minthresh, Real* y2);
+
 } // end _f function decls
-=======
-void check_tke_f(Int shcol, Int nlev, Real* tke);
-}
->>>>>>> 106dcead
 
 }  // namespace shoc
 }  // namespace scream
