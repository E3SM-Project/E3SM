--- conflicted
+++ resolved
@@ -503,11 +503,7 @@
     real(kind=c_real) , intent(inout), dimension(shcol, nlev) :: rino
   end subroutine pblintd_surf_temp_f
 
-<<<<<<< HEAD
-  subroutine pblintd_check_pblh_f(shcol, nlev, nlevi, z, ustar, check, pblh) bind(C)
-=======
   subroutine pblintd_check_pblh_f(shcol, nlev, nlevi, npbl, z, ustar, check, pblh) bind(C)
->>>>>>> 50862571
     use iso_c_binding
 
     integer(kind=c_int) , value, intent(in) :: shcol, nlev, nlevi, npbl
