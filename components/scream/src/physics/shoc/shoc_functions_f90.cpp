--- conflicted
+++ resolved
@@ -884,24 +884,6 @@
   ekat::device_to_host<int,1>({thv}, {shcol}, {nlev}, inout_views, true);
 }
 
-<<<<<<< HEAD
-void check_tke_f(Int shcol, Int nlev, Real* tke)
-{
-  using SHOC       = Functions<Real, DefaultDevice>;
-  using Spack      = typename SHOC::Spack;
-  using view_2d    = typename SHOC::view_2d<Spack>;
-  using KT         = typename SHOC::KT;
-  using ExeSpace   = typename KT::ExeSpace;
-  using MemberType = typename SHOC::MemberType;
-
-  Kokkos::Array<view_2d, 1> temp_2d_d;
-
-  // Sync to device
-  ekat::host_to_device({tke}, shcol, nlev, temp_2d_d, true);
-
-  view_2d
-    tke_d(temp_2d_d[0]);
-=======
 void compute_shoc_mix_shoc_length_f(Int nlev, Int shcol, Real* tke, Real* brunt, Real* tscale,
                                     Real* zt_grid, Real* l_inf, Real* shoc_mix)
 {
@@ -935,23 +917,12 @@
     brunt_d   (temp_2d_d[1]),
     zt_grid_d (temp_2d_d[2]),
     shoc_mix_d  (temp_2d_d[3]);
->>>>>>> f2a017fc
 
   const Int nk_pack = ekat::npack<Spack>(nlev);
   const auto policy = ekat::ExeSpaceUtils<ExeSpace>::get_default_team_policy(shcol, nk_pack);
   Kokkos::parallel_for(policy, KOKKOS_LAMBDA(const MemberType& team) {
     const Int i = team.league_rank();
 
-<<<<<<< HEAD
-    const auto tke_s   = ekat::subview(tke_d, i);
-
-    SHOC::check_tke(team, nlev, tke_s);
-  });
-
-  // Sync back to host
-  Kokkos::Array<view_2d, 1> inout_views = {tke_d};
-  ekat::device_to_host<int,1>({tke}, {shcol}, {nlev}, inout_views, true);
-=======
     const Scalar tscale_s{tscale_d(i)[0]};
     const Scalar l_inf_s {l_inf_d(i)[0]};
 
@@ -967,7 +938,38 @@
   // Sync back to host
   Kokkos::Array<view_2d, 1> inout_views = {shoc_mix_d};
   ekat::device_to_host<int,1>({shoc_mix}, {shcol}, {nlev}, inout_views, true);
->>>>>>> f2a017fc
+}
+
+void check_tke_f(Int shcol, Int nlev, Real* tke)
+{
+  using SHOC       = Functions<Real, DefaultDevice>;
+  using Spack      = typename SHOC::Spack;
+  using view_2d    = typename SHOC::view_2d<Spack>;
+  using KT         = typename SHOC::KT;
+  using ExeSpace   = typename KT::ExeSpace;
+  using MemberType = typename SHOC::MemberType;
+
+  Kokkos::Array<view_2d, 1> temp_2d_d;
+
+  // Sync to device
+  ekat::host_to_device({tke}, shcol, nlev, temp_2d_d, true);
+
+  view_2d
+    tke_d(temp_2d_d[0]);
+
+  const Int nk_pack = ekat::npack<Spack>(nlev);
+  const auto policy = ekat::ExeSpaceUtils<ExeSpace>::get_default_team_policy(shcol, nk_pack);
+  Kokkos::parallel_for(policy, KOKKOS_LAMBDA(const MemberType& team) {
+    const Int i = team.league_rank();
+
+    const auto tke_s   = ekat::subview(tke_d, i);
+
+    SHOC::check_tke(team, nlev, tke_s);
+  });
+
+  // Sync back to host
+  Kokkos::Array<view_2d, 1> inout_views = {tke_d};
+  ekat::device_to_host<int,1>({tke}, {shcol}, {nlev}, inout_views, true);
 }
 
 } // namespace shoc
