#include "p3_functions_f90.hpp"

#include "share/scream_assert.hpp"
#include "share/util/scream_utils.hpp"
#include "share/util/scream_kokkos_utils.hpp"
#include "share/scream_pack_kokkos.hpp"
#include "p3_f90.hpp"

#include <random>

using scream::Real;
using scream::Int;

//
// A C++ interface to micro_p3 fortran calls and vice versa
//

extern "C" {

void p3_init_a_c(Real* itab, Real* itabcol);

void find_lookuptable_indices_1a_c(Int* dumi, Int* dumjj, Int* dumii, Int* dumzz,
                                   Real* dum1, Real* dum4, Real* dum5, Real* dum6,
                                   Real qitot, Real nitot, Real qirim, Real rhop);

void find_lookuptable_indices_1b_c(Int* dumj, Real* dum3, Real qr, Real nr);

void access_lookup_table_c(Int dumjj, Int dumii, Int dumi, Int index,
                           Real dum1, Real dum4, Real dum5, Real* proc);

void access_lookup_table_coll_c(Int dumjj, Int dumii, Int dumj, Int dumi, Int index,
                                Real dum1, Real dum3, Real dum4, Real dum5, Real* proc);

void back_to_cell_average_c(Real lcldm_, Real rcldm_, Real icldm_,
                            Real* qcacc_, Real* qrevp_, Real* qcaut_,
                            Real* ncacc_, Real* ncslf_, Real* ncautc_,
                            Real* nrslf_, Real* nrevp_, Real* ncautr_,
                            Real* qcnuc_, Real* ncnuc_, Real* qisub_,
                            Real* nrshdr_, Real* qcheti_, Real* qrcol_,
                            Real* qcshd_, Real* qimlt_, Real* qccol_,
                            Real* qrheti_, Real* nimlt_, Real* nccol_,
                            Real* ncshdc_, Real* ncheti_, Real* nrcol_,
                            Real* nislf_, Real* qidep_, Real* nrheti_,
                            Real* nisub_, Real* qinuc_, Real* ninuc_,
                            Real* qiberg_);

void cloud_water_conservation_c(Real qc, Real qcnuc, Real dt, Real* qcaut, Real* qcacc, Real* qccol,
  Real* qcheti, Real* qcshd, Real* qiberg, Real* qisub, Real* qidep);

void rain_water_conservation_c(Real qr, Real qcaut, Real qcacc, Real qimlt, Real qcshd,
  Real dt, Real* qrevp, Real* qrcol, Real* qrheti);

void ice_water_conservation_c(Real qitot, Real qidep, Real qinuc, Real qiberg, Real qrcol, Real qccol,
  Real qrheti, Real qcheti, Real dt, Real* qisub, Real* qimlt);

void get_cloud_dsd2_c(Real qc, Real* nc, Real* mu_c, Real rho, Real* nu, Real* lamc,
                      Real* cdist, Real* cdist1, Real lcldm);

void get_rain_dsd2_c(Real qr, Real* nr, Real* mu_r, Real* lamr, Real* cdistr, Real* logn0r, Real rcldm);

void calc_rime_density_c(Real t, Real rhofaci, Real f1pr02, Real acn,
                         Real lamc, Real mu_c, Real qc_incld, Real qccol,
                         Real* vtrmi1, Real* rhorime_c);

void cldliq_immersion_freezing_c(Real t, Real lamc, Real mu_c, Real cdist1,
                                 Real qc_incld, Real* qcheti, Real* ncheti);

void rain_immersion_freezing_c(Real t, Real lamr, Real mu_r, Real cdistr,
                               Real qr_incld, Real* qrheti, Real* nrheti);

void droplet_self_collection_c(Real rho, Real inv_rho, Real qc_incld, Real mu_c,
                               Real nu, Real ncautc, Real* ncacc);

void cloud_rain_accretion_c(Real rho, Real inv_rho, Real qc_incld, Real nc_incld,
                            Real qr_incld, Real* qcacc, Real* ncacc);

void cloud_water_autoconversion_c(Real rho, Real qc_incld, Real nc_incld, Real* qcaut, Real* ncautc, Real* ncautr);

void impose_max_total_ni_c(Real* nitot_local, Real max_total_Ni, Real inv_rho_local);

void calc_first_order_upwind_step_c(Int kts, Int kte, Int kdir, Int kbot, Int k_qxtop, Real dt_sub, Real* rho, Real* inv_rho, Real* inv_dzq, Int num_arrays, Real** fluxes, Real** vs, Real** qnx);

void generalized_sedimentation_c(Int kts, Int kte, Int kdir, Int k_qxtop, Int* k_qxbot, Int kbot, Real Co_max,
                                 Real* dt_left, Real* prt_accum, Real* inv_dzq, Real* inv_rho, Real* rho,
                                 Int num_arrays, Real** vs, Real** fluxes, Real** qnx);
void cloud_sedimentation_c(
  Int kts, Int kte, Int ktop, Int kbot, Int kdir,
  Real* qc_incld, Real* rho, Real* inv_rho, Real* lcldm, Real* acn, Real* inv_dzq,
  Real dt, Real odt, bool log_predictNc,
  Real* qc, Real* nc, Real* nc_incld, Real* mu_c, Real* lamc, Real* prt_liq, Real* qc_tend, Real* nc_tend);

void ice_sedimentation_c(
  Int kts, Int kte, Int ktop, Int kbot, Int kdir,
  Real* rho, Real* inv_rho, Real* rhofaci, Real* icldm, Real* inv_dzq,
  Real dt, Real odt,
  Real* qitot, Real* qitot_incld, Real* nitot, Real* qirim, Real* qirim_incld, Real* birim, Real* birim_incld,
  Real* nitot_incld, Real* prt_sol, Real* qi_tend, Real* ni_tend);

void rain_sedimentation_c(
  Int kts, Int kte, Int ktop, Int kbot, Int kdir,
  Real* qr_incld, Real* rho, Real* inv_rho, Real* rhofacr, Real* rcldm, Real* inv_dzq,
  Real dt, Real odt,
  Real* qr, Real* nr, Real* nr_incld, Real* mu_r, Real* lamr, Real* prt_liq, Real* rflx, Real* qr_tend, Real* nr_tend);

void calc_bulk_rho_rime_c(Real qi_tot, Real* qi_rim, Real* bi_rim, Real* rho_rime);

void homogeneous_freezing_c(
  Int kts, Int kte, Int ktop, Int kbot, Int kdir,
  Real* t, Real* exner, Real* xlf,
  Real* qc, Real* nc, Real* qr, Real* nr, Real* qitot, Real* nitot, Real* qirim, Real* birim, Real* th);

void  update_prognostic_ice_c(
  Real qcheti, Real qccol, Real qcshd,  Real nccol,  Real ncheti, Real ncshdc,
  Real qrcol,  Real nrcol, Real qrheti, Real nrheti, Real nrshdr,
  Real qimlt, Real nimlt, Real qisub, Real qidep, Real qinuc, Real ninuc,
  Real nislf, Real nisub, Real qiberg, Real exner, Real xxls, Real xlf,
  bool log_predictNc, bool log_wetgrowth, Real dt, Real nmltratio,
  Real rhorime_c, Real* th, Real* qv, Real* qitot, Real* nitot, Real* qirim,
  Real* birim, Real* qc, Real* nc, Real* qr, Real* nr);

void update_prognostic_liquid_c(
  Real qcacc, Real ncacc, Real qcaut, Real ncautc, Real qcnuc, Real ncautr,
  Real ncslf, Real  qrevp, Real nrevp, Real nrslf , bool log_predictNc,
  Real inv_rho, Real exner, Real xxlv, Real dt, Real* th, Real* qv,
  Real* qc, Real* nc, Real* qr, Real* nr);

void compute_rain_fall_velocity_c(Real qr_incld, Real rcldm, Real rhofacr,
                                  Real* nr, Real* nr_incld, Real* mu_r, Real* lamr, Real* V_qr, Real* V_nr);

void ice_cldliq_collection_c(Real rho, Real temp, Real rhofaci, Real f1pr04,
                             Real qitot_incld,Real qc_incld, Real nitot_incld, Real nc_incld,
                             Real* qccol, Real* nccol, Real* qcshd, Real* ncshdc);

void ice_rain_collection_c(Real rho, Real temp, Real rhofaci, Real logn0r, Real f1pr07, Real f1pr08,
                           Real qitot_incld, Real nitot_incld, Real qr_incld, Real* qrcol, Real* nrcol);


void ice_self_collection_c(Real rho, Real rhofaci, Real f1pr03, Real eii,
                           Real qirim_incld, Real qitot_incld, Real nitot_incld, Real* nislf);
}

namespace scream {
namespace p3 {

// helper functions
namespace {

template <size_t N>
void gen_random_data(const std::array<std::pair<Real, Real>, N>& ranges,
                     const std::array<Real**, N>& ptrs,
                     Real* data, Int nk)
{
  Int offset = 0;
  std::default_random_engine generator;

  for (size_t i = 0; i < N; ++i) {
    std::uniform_real_distribution<Real> data_dist(ranges[i].first, ranges[i].second);
    *ptrs[i] = data + offset;
    offset += nk;
    for(Int k = 0; k < nk; ++k) {
      (*ptrs[i])[k] = data_dist(generator);
    }
  }
}

}

//
// In all C++ -> Fortran bridge functions you should see p3_init(true). P3 needs
// to be initialized since most of its function depend on global tables to be
// populated. The 'true' argument is to set p3 to use its fortran implementations
// instead of calling back to C++. We want this behavior since it doesn't make much
// sense for C++ to bridge over to fortran only to have fortran bridge back to C++.
// If the client wanted the C++ implementation, they should just call it directly.
//

void p3_init_a(P3InitAFortranData& d)
{
  p3_init(true); // need to initialize p3 first so that tables are loaded
  p3_init_a_c(d.itab.data(), d.itabcol.data());
}

void find_lookuptable_indices_1a(LookupIceData& d)
{
  p3_init(true); // need to initialize p3 first so that tables are loaded
  find_lookuptable_indices_1a_c(&d.dumi, &d.dumjj, &d.dumii, &d.dumzz,
                                &d.dum1, &d.dum4, &d.dum5, &d.dum6,
                                d.qitot, d.nitot, d.qirim, d.rhop);
}

void find_lookuptable_indices_1b(LookupIceDataB& d)
{
  p3_init(true);
  find_lookuptable_indices_1b_c(&d.dumj, &d.dum3, d.qr, d.nr);
}

void access_lookup_table(AccessLookupTableData& d)
{
  p3_init(true); // need to initialize p3 first so that tables are loaded
  access_lookup_table_c(d.lid.dumjj, d.lid.dumii, d.lid.dumi, d.index,
                        d.lid.dum1, d.lid.dum4, d.lid.dum5, &d.proc);
}

void access_lookup_table_coll(AccessLookupTableCollData& d)
{
  p3_init(true); // need to initialize p3 first so that tables are loaded
  access_lookup_table_coll_c(d.lid.dumjj, d.lid.dumii, d.lidb.dumj, d.lid.dumi, d.index,
                             d.lid.dum1, d.lidb.dum3, d.lid.dum4, d.lid.dum5, &d.proc);
}

<<<<<<< HEAD
BackToCellAverageData::BackToCellAverageData()
{
  // Populate the struct with numbers between 0 and 1.
  std::default_random_engine generator;
  std::uniform_real_distribution<Real> data_dist(0.0, 1.0);
  lcldm = data_dist(generator);
  rcldm = data_dist(generator);
  icldm = data_dist(generator);
  qcacc = data_dist(generator);
  qrevp = data_dist(generator);
  qcaut = data_dist(generator);
  ncacc = data_dist(generator);
  ncslf = data_dist(generator);
  ncautc = data_dist(generator);
  nrslf = data_dist(generator);
  nrevp = data_dist(generator);
  ncautr = data_dist(generator);
  qcnuc = data_dist(generator);
  ncnuc = data_dist(generator);
  qisub = data_dist(generator);
  nrshdr = data_dist(generator);
  qcheti = data_dist(generator);
  qrcol = data_dist(generator);
  qcshd = data_dist(generator);
  qimlt = data_dist(generator);
  qccol = data_dist(generator);
  qrheti = data_dist(generator);
  nimlt = data_dist(generator);
  nccol = data_dist(generator);
  ncshdc = data_dist(generator);
  ncheti = data_dist(generator);
  nrcol = data_dist(generator);
  nislf = data_dist(generator);
  qidep = data_dist(generator);
  nrheti = data_dist(generator);
  nisub = data_dist(generator);
  qinuc = data_dist(generator);
  ninuc = data_dist(generator);
  qiberg = data_dist(generator);
}

void back_to_cell_average(BackToCellAverageData& d)
{
  p3_init(true);
  back_to_cell_average_c(d.lcldm, d.rcldm, d.icldm, &d.qcacc, &d.qrevp,
    &d.qcaut, &d.ncacc, &d.ncslf, &d.ncautc, &d.nrslf, &d.nrevp, &d.ncautr,
    &d.qcnuc, &d.ncnuc, &d.qisub, &d.nrshdr, &d.qcheti, &d.qrcol, &d.qcshd,
    &d.qimlt, &d.qccol, &d.qrheti, &d.nimlt, &d.nccol, &d.ncshdc, &d.ncheti,
    &d.nrcol, &d.nislf, &d.qidep, &d.nrheti, &d.nisub, &d.qinuc, &d.ninuc,
    &d.qiberg);
=======
void calc_rime_density(CalcRimeDensityData& d)
{
  p3_init(true);
  calc_rime_density_c(d.t, d.rhofaci, d.f1pr02, d.acn, d.lamc, d.mu_c,
                      d.qc_incld, d.qccol, &d.vtrmi1, &d.rhorime_c);
>>>>>>> 0c0bbac2
}

void cldliq_immersion_freezing(CldliqImmersionFreezingData& d)
{
  p3_init(true);
  cldliq_immersion_freezing_c(d.t, d.lamc, d.mu_c, d.cdist1, d.qc_incld,
                              &d.qcheti, &d.ncheti);
}

void droplet_self_collection(DropletSelfCollectionData& d)
{
  p3_init(true);
  droplet_self_collection_c(d.rho, d.inv_rho, d.qc_incld, d.mu_c, d.nu, d.ncautc,
                            &d.ncslf);
}

void rain_immersion_freezing(RainImmersionFreezingData& d)
{
  p3_init(true);
  rain_immersion_freezing_c(d.t, d.lamr, d.mu_r, d.cdistr, d.qr_incld,
                            &d.qrheti, &d.nrheti);
}

void cloud_rain_accretion(CloudRainAccretionData& d)
{
  p3_init(true);
  cloud_rain_accretion_c(d.rho, d.inv_rho, d.qc_incld, d.nc_incld, d.qr_incld,
                         &d.qcacc, &d.ncacc);
}

void cloud_water_conservation(CloudWaterConservationData& d){
  p3_init(true);
  cloud_water_conservation_c(d.qc, d.qcnuc, d.dt, &d.qcaut, &d.qcacc, &d.qccol, &d.qcheti,
  &d.qcshd, &d.qiberg, &d.qisub, &d.qidep);
}

void rain_water_conservation(RainWaterConservationData& d){
  p3_init(true);
  rain_water_conservation_c(d.qr, d.qcaut, d.qcacc, d.qimlt, d.qcshd, d.dt, &d.qrevp, &d.qrcol, &d.qrheti);
}

void ice_water_conservation(IceWaterConservationData& d){
  p3_init(true);
  ice_water_conservation_c(d.qitot, d.qidep, d.qinuc, d.qiberg, d.qrcol, d.qccol, d.qrheti,
    d.qcheti, d.dt, &d.qisub, &d.qimlt);
}

void cloud_water_autoconversion(CloudWaterAutoconversionData & d){
  p3_init(true);
  cloud_water_autoconversion_c(d.rho, d.qc_incld, d.nc_incld, &d.qcaut, &d.ncautc, &d.ncautr);
}

void impose_max_total_Ni(ImposeMaxTotalNiData& d){
  p3_init(true);
  impose_max_total_ni_c(&d.nitot_local, d.max_total_Ni, d.inv_rho_local);
}

void get_cloud_dsd2(GetCloudDsd2Data& d)
{
  p3_init(true);
  Real nc_in = d.nc_in;
  get_cloud_dsd2_c(d.qc, &nc_in, &d.mu_c, d.rho, &d.nu, &d.lamc, &d.cdist, &d.cdist1, d.lcldm);
  d.nc_out = nc_in;
}

void get_rain_dsd2(GetRainDsd2Data& d)
{
  p3_init(true);
  Real nr_in = d.nr_in;
  get_rain_dsd2_c(d.qr, &nr_in, &d.mu_r, &d.lamr, &d.cdistr, &d.logn0r, d.rcldm);
  d.nr_out = nr_in;
}

void ice_cldliq_collection(IceCldliqCollectionData& d)
{
  p3_init(true);
  ice_cldliq_collection_c(d.rho, d.temp, d.rhofaci, d.f1pr04,
                          d.qitot_incld, d.qc_incld, d.nitot_incld, d.nc_incld,
                          &d.qccol, &d.nccol, &d.qcshd, &d.ncshdc);
}

void ice_rain_collection(IceRainCollectionData& d)
{
  p3_init(true);
  ice_rain_collection_c(d.rho, d.temp, d.rhofaci, d.logn0r, d.f1pr07, d.f1pr08,
                        d.qitot_incld, d.nitot_incld, d.qr_incld,
                        &d.qrcol, &d.nrcol);
}

void ice_self_collection(IceSelfCollectionData& d)
{
  p3_init(true);
  ice_self_collection_c(d.rho, d.rhofaci, d.f1pr03, d.eii, d.qirim_incld,
                        d.qitot_incld, d.nitot_incld,
                        &d.nislf);
}


  void  update_prognostic_ice(P3UpdatePrognosticIceData& d){
    p3_init(true);
    update_prognostic_ice_c(d.qcheti, d.qccol, d.qcshd,  d.nccol,  d.ncheti, d.ncshdc,
            		    d.qrcol,  d.nrcol, d.qrheti, d.nrheti, d.nrshdr,
			    d.qimlt,  d.nimlt, d.qisub,  d.qidep,  d.qinuc,  d.ninuc,
			    d.nislf,  d.nisub, d.qiberg, d.exner,  d.xxls,   d.xlf,
			    d.log_predictNc,  d.log_wetgrowth,    d.dt,     d.nmltratio,
			    d.rhorime_c,      &d.th,    &d.qv,    &d.qitot, &d.nitot, &d.qirim,
			    &d.birim,         &d.qc,    &d.nc,    &d.qr, &d.nr);
  }

void  update_prognostic_liquid(P3UpdatePrognosticLiqData& d){
  p3_init(true);
  update_prognostic_liquid_c(d.qcacc, d.ncacc, d.qcaut, d.ncautc, d.qcnuc, d.ncautr,
			      d.ncslf, d. qrevp, d.nrevp, d.nrslf , d.log_predictNc,
			      d.inv_rho, d.exner, d.xxlv, d.dt, &d.th, &d.qv,
			      &d.qc, &d.nc, &d.qr, &d.nr);
  }

CalcUpwindData::CalcUpwindData(
  Int kts_, Int kte_, Int kdir_, Int kbot_, Int k_qxtop_, Int num_arrays_, Real dt_sub_,
  std::pair<Real, Real> rho_range, std::pair<Real, Real> inv_dzq_range,
  std::pair<Real, Real> vs_range, std::pair<Real, Real> qnx_range) :
  kts(kts_), kte(kte_), kdir(kdir_), kbot(kbot_), k_qxtop(k_qxtop_), num_arrays(num_arrays_), dt_sub(dt_sub_),
  m_nk((kte_ - kts_) + 1),
  m_data( (3 + num_arrays_*3) * m_nk, 0.0),
  m_ptr_data(num_arrays_*3)
{
  Int offset = 0;

  rho     = m_data.data();
  inv_rho = rho + (offset+=m_nk);
  inv_dzq = rho + (offset+=m_nk);

  fluxes = m_ptr_data.data();
  vs     = fluxes + num_arrays;
  qnx    = vs + num_arrays;

  for (Int i = 0; i < num_arrays; ++i) {
    fluxes[i]  = rho + (offset+=m_nk);
    vs[i]      = rho + (offset+=m_nk);
    qnx[i]     = rho + (offset+=m_nk);
  }

  std::default_random_engine generator;
  std::uniform_real_distribution<Real>
    rho_dist(rho_range.first, rho_range.second),
    inv_dzq_dist(inv_dzq_range.first, inv_dzq_range.second),
    vs_dist(vs_range.first, vs_range.second),
    qnx_dist(qnx_range.first, qnx_range.second);

  for (Int k = 0; k < m_nk; ++k) {
    rho[k]     = rho_dist(generator);
    inv_rho[k] = 1 / rho[k];
    inv_dzq[k] = inv_dzq_dist(generator);

    for (Int i = 0; i < num_arrays; ++i) {
      vs    [i][k] = vs_dist(generator);
      qnx   [i][k] = qnx_dist(generator);
    }
  }
}

CalcUpwindData::CalcUpwindData(const CalcUpwindData& rhs) :
  kts(rhs.kts), kte(rhs.kte), kdir(rhs.kdir), kbot(rhs.kbot), k_qxtop(rhs.k_qxtop), num_arrays(rhs.num_arrays), dt_sub(rhs.dt_sub),
  m_nk(rhs.m_nk),
  m_data(rhs.m_data),
  m_ptr_data(rhs.m_ptr_data.size())
{
  Int offset = 0;

  rho     = m_data.data();
  inv_rho = rho + (offset+=m_nk);
  inv_dzq = rho + (offset+=m_nk);

  fluxes = m_ptr_data.data();
  vs     = fluxes + num_arrays;
  qnx    = vs + num_arrays;

  for (Int i = 0; i < num_arrays; ++i) {
    fluxes[i] = rho + (offset+=m_nk);
    vs[i]     = rho + (offset+=m_nk);
    qnx[i]    = rho + (offset+=m_nk);
  }
}

void calc_first_order_upwind_step(CalcUpwindData& d)
{
  p3_init(true);
  calc_first_order_upwind_step_c(d.kts, d.kte, d.kdir, d.kbot, d.k_qxtop, d.dt_sub, d.rho, d.inv_rho, d.inv_dzq, d.num_arrays, d.fluxes, d.vs, d.qnx);
}

GenSedData::GenSedData(
  Int kts_, Int kte_, Int kdir_, Int k_qxtop_, Int k_qxbot_, Int kbot_, Real Co_max_, Real dt_left_,
  Real prt_accum_, Int num_arrays_,
  std::pair<Real, Real> rho_range, std::pair<Real, Real> inv_dzq_range,
  std::pair<Real, Real> vs_range, std::pair<Real, Real> qnx_range) :
  CalcUpwindData(kts_, kte_, kdir_, kbot_, k_qxtop_, num_arrays_, 0.0, rho_range, inv_dzq_range, vs_range, qnx_range),
  Co_max(Co_max_), k_qxbot(k_qxbot_), dt_left(dt_left_), prt_accum(prt_accum_)
{ }

void generalized_sedimentation(GenSedData& d)
{
  p3_init(true);
  generalized_sedimentation_c(d.kts, d.kte, d.kdir, d.k_qxtop, &d.k_qxbot, d.kbot, d.Co_max,
                              &d.dt_left, &d.prt_accum, d.inv_dzq, d.inv_rho, d.rho,
                              d.num_arrays, d.vs, d.fluxes, d.qnx);
}

CloudSedData::CloudSedData(
  Int kts_, Int kte_, Int ktop_, Int kbot_, Int kdir_,
  Real dt_, Real odt_, bool log_predictNc_, Real prt_liq_,
  const std::array< std::pair<Real, Real>, NUM_ARRAYS >& ranges) :
  kts(kts_), kte(kte_), ktop(ktop_), kbot(kbot_), kdir(kdir_),
  dt(dt_), odt(odt_), log_predictNc(log_predictNc_), prt_liq(prt_liq_),
  m_nk((kte_ - kts_) + 1),
  m_data( NUM_ARRAYS * m_nk, 0.0)
{
  std::array<Real**, NUM_ARRAYS> ptrs =
    {&qc_incld, &rho, &inv_rho, &lcldm, &acn, &inv_dzq, &qc, &nc, &nc_incld, &mu_c, &lamc, &qc_tend, &nc_tend};
  gen_random_data(ranges, ptrs, m_data.data(), m_nk);

  // overwrite inv_rho
  for (Int k = 0; k < m_nk; ++k) {
    inv_rho[k] = 1 / rho[k];
  }
}

CloudSedData::CloudSedData(const CloudSedData& rhs) :
  kts(rhs.kts), kte(rhs.kte), ktop(rhs.ktop), kbot(rhs.kbot), kdir(rhs.kdir),
  dt(rhs.dt), odt(rhs.odt), log_predictNc(rhs.log_predictNc), prt_liq(rhs.prt_liq),
  m_nk(rhs.m_nk),
  m_data(rhs.m_data)
{
  Int offset = 0;
  Real* data_begin = m_data.data();

  Real** ptrs[NUM_ARRAYS] =
    {&qc_incld, &rho, &inv_rho, &lcldm, &acn, &inv_dzq, &qc, &nc, &nc_incld, &mu_c, &lamc, &qc_tend, &nc_tend};

  for (size_t i = 0; i < NUM_ARRAYS; ++i) {
    *ptrs[i] = data_begin + offset;
    offset += m_nk;
  }
}

void cloud_sedimentation(CloudSedData& d)
{
  p3_init(true);
  cloud_sedimentation_c(d.kts, d.kte, d.ktop, d.kbot, d.kdir,
                        d.qc_incld, d.rho, d.inv_rho, d.lcldm, d.acn, d.inv_dzq,
                        d.dt, d.odt, d.log_predictNc,
                        d.qc, d.nc, d.nc_incld, d.mu_c, d.lamc, &d.prt_liq, d.qc_tend, d.nc_tend);
}

IceSedData::IceSedData(
  Int kts_, Int kte_, Int ktop_, Int kbot_, Int kdir_,
  Real dt_, Real odt_, Real prt_sol_,
  const std::array< std::pair<Real, Real>, NUM_ARRAYS >& ranges) :
  kts(kts_), kte(kte_), ktop(ktop_), kbot(kbot_), kdir(kdir_),
  dt(dt_), odt(odt_), prt_sol(prt_sol_),
  m_nk((kte_ - kts_) + 1),
  m_data( NUM_ARRAYS * m_nk, 0.0)
{
  std::array<Real**, NUM_ARRAYS> ptrs =
    {&rho, &inv_rho, &rhofaci, &icldm, &inv_dzq, &qitot, &qitot_incld, &nitot, &nitot_incld, &qirim, &qirim_incld,
     &birim, &birim_incld, &qi_tend, &ni_tend};
  gen_random_data(ranges, ptrs, m_data.data(), m_nk);

  // overwrite inv_rho
  for (Int k = 0; k < m_nk; ++k) {
    inv_rho[k] = 1 / rho[k];
  }
}

IceSedData::IceSedData(const IceSedData& rhs) :
  kts(rhs.kts), kte(rhs.kte), ktop(rhs.ktop), kbot(rhs.kbot), kdir(rhs.kdir),
  dt(rhs.dt), odt(rhs.odt), prt_sol(rhs.prt_sol),
  m_nk(rhs.m_nk),
  m_data(rhs.m_data)
{
  Int offset = 0;
  Real* data_begin = m_data.data();

  Real** ptrs[NUM_ARRAYS] =
    {&rho, &inv_rho, &rhofaci, &icldm, &inv_dzq, &qitot, &qitot_incld, &nitot, &nitot_incld, &qirim, &qirim_incld,
     &birim, &birim_incld, &qi_tend, &ni_tend};

  for (size_t i = 0; i < NUM_ARRAYS; ++i) {
    *ptrs[i] = data_begin + offset;
    offset += m_nk;
  }
}

void ice_sedimentation(IceSedData& d)
{
  p3_init(true);
  ice_sedimentation_c(d.kts, d.kte, d.ktop, d.kbot, d.kdir,
                      d.rho, d.inv_rho, d.rhofaci, d.icldm, d.inv_dzq, d.dt, d.odt,
                      d.qitot, d.qitot_incld, d.nitot, d.qirim, d.qirim_incld, d.birim, d.birim_incld, d.nitot_incld,
                      &d.prt_sol, d.qi_tend, d.ni_tend);
}

RainSedData::RainSedData(
  Int kts_, Int kte_, Int ktop_, Int kbot_, Int kdir_,
  Real dt_, Real odt_, Real prt_liq_,
  const std::array< std::pair<Real, Real>, NUM_ARRAYS >& ranges) :
  kts(kts_), kte(kte_), ktop(ktop_), kbot(kbot_), kdir(kdir_),
  dt(dt_), odt(odt_), prt_liq(prt_liq_),
  m_nk((kte_ - kts_) + 1),
  m_data( NUM_ARRAYS * m_nk + 1 /*extra real at end for rflx*/, 0.0)
{
  // harmless to leave last rflx value set to 0.0
  std::array<Real**, NUM_ARRAYS> ptrs =
    {&rho, &inv_rho, &rhofacr, &rcldm, &inv_dzq, &qr_incld,
     &qr, &nr, &nr_incld, &mu_r, &lamr, &qr_tend, &nr_tend, &rflx};
  gen_random_data(ranges, ptrs, m_data.data(), m_nk);

  // overwrite inv_rho
  for (Int k = 0; k < m_nk; ++k) {
    inv_rho[k] = 1 / rho[k];
  }
}

RainSedData::RainSedData(const RainSedData& rhs) :
  kts(rhs.kts), kte(rhs.kte), ktop(rhs.ktop), kbot(rhs.kbot), kdir(rhs.kdir),
  dt(rhs.dt), odt(rhs.odt), prt_liq(rhs.prt_liq),
  m_nk(rhs.m_nk),
  m_data(rhs.m_data)
{
  Int offset = 0;
  Real* data_begin = m_data.data();

  Real** ptrs[NUM_ARRAYS] =
    {&rho, &inv_rho, &rhofacr, &rcldm, &inv_dzq, &qr_incld,
     &qr, &nr, &nr_incld, &mu_r, &lamr, &qr_tend, &nr_tend, &rflx};

  for (size_t i = 0; i < NUM_ARRAYS; ++i) {
    *ptrs[i] = data_begin + offset;
    offset += m_nk;
  }
}

void rain_sedimentation(RainSedData& d)
{
  p3_init(true);
  rain_sedimentation_c(d.kts, d.kte, d.ktop, d.kbot, d.kdir,
                       d.qr_incld, d.rho, d.inv_rho, d.rhofacr, d.rcldm, d.inv_dzq,
                       d.dt, d.odt,
                       d.qr, d.nr, d.nr_incld, d.mu_r, d.lamr, &d.prt_liq, d.rflx, d.qr_tend, d.nr_tend);
}

void calc_bulk_rho_rime(CalcBulkRhoRimeData& d)
{
  p3_init(true);
  calc_bulk_rho_rime_c(d.qi_tot, &d.qi_rim, &d.bi_rim, &d.rho_rime);
}

HomogeneousFreezingData::HomogeneousFreezingData(
  Int kts_, Int kte_, Int ktop_, Int kbot_, Int kdir_,
  const std::array< std::pair<Real, Real>, NUM_ARRAYS >& ranges) :
  kts(kts_), kte(kte_), ktop(ktop_), kbot(kbot_), kdir(kdir_),
  m_nk((kte_ - kts_) + 1),
  m_data( NUM_ARRAYS * m_nk, 0.0)
{
  std::array<Real**, NUM_ARRAYS> ptrs =
    {&t, &exner, &xlf, &qc, &nc, &qr, &nr, &qitot, &nitot, &qirim, &birim, &th};
  gen_random_data(ranges, ptrs, m_data.data(), m_nk);
}

HomogeneousFreezingData::HomogeneousFreezingData(const HomogeneousFreezingData& rhs) :
  kts(rhs.kts), kte(rhs.kte), ktop(rhs.ktop), kbot(rhs.kbot), kdir(rhs.kdir),
  m_nk(rhs.m_nk),
  m_data(rhs.m_data)
{
  Int offset = 0;
  Real* data_begin = m_data.data();

  Real** ptrs[NUM_ARRAYS] =
    {&t, &exner, &xlf, &qc, &nc, &qr, &nr, &qitot, &nitot, &qirim, &birim, &th};

  for (size_t i = 0; i < NUM_ARRAYS; ++i) {
    *ptrs[i] = data_begin + offset;
    offset += m_nk;
  }
}

void homogeneous_freezing(HomogeneousFreezingData& d)
{
  p3_init(true);
  homogeneous_freezing_c(d.kts, d.kte, d.ktop, d.kbot, d.kdir,
                         d.t, d.exner, d.xlf,
                         d.qc, d.nc, d.qr, d.nr, d.qitot, d.nitot, d.qirim, d.birim, d.th);
}

void compute_rain_fall_velocity(ComputeRainFallVelocityData& d)
{
  p3_init(true);
  compute_rain_fall_velocity_c(d.qr_incld, d.rcldm, d.rhofacr,
                               &d.nr, &d.nr_incld, &d.mu_r, &d.lamr, &d.V_qr, &d.V_nr);
}

std::shared_ptr<P3GlobalForFortran::Views> P3GlobalForFortran::s_views;

const P3GlobalForFortran::Views& P3GlobalForFortran::get()
{
  if (!P3GlobalForFortran::s_views) {
    P3GlobalForFortran::s_views = std::make_shared<Views>();
    P3F::init_kokkos_ice_lookup_tables(s_views->m_itab, s_views->m_itabcol);
    P3F::init_kokkos_tables(s_views->m_vn_table, s_views->m_vm_table, s_views->m_mu_r_table, s_views->m_dnu);
  }
  return *P3GlobalForFortran::s_views;
}

void P3GlobalForFortran::deinit()
{
  P3GlobalForFortran::s_views = nullptr;
}

void find_lookuptable_indices_1a_f(Int* dumi, Int* dumjj, Int* dumii, Int* dumzz,
                                   Real* dum1, Real* dum4, Real* dum5, Real* dum6,
                                   Real qitot_, Real nitot_, Real qirim_, Real rhop_)
{
  using P3F = Functions<Real, DefaultDevice>;
  using TableIce = typename P3F::TableIce;

  typename P3F::Smask qiti_gt_small(qitot_ > P3F::C::QSMALL);
  typename P3F::Spack qitot(qitot_), nitot(nitot_), qirim(qirim_), rhop(rhop_);
  typename P3F::view_1d<TableIce> t_d("t_h", 1);
  auto t_h = Kokkos::create_mirror_view(t_d);
  Kokkos::parallel_for(1, KOKKOS_LAMBDA(const Int&) {
    P3F::lookup_ice(qiti_gt_small, qitot, nitot, qirim, rhop, t_d(0));
  });
  Kokkos::deep_copy(t_h, t_d);
  auto& t = t_h(0);

  // adjust for 1-based indexing
  *dumi  = t.dumi[0]  + 1;
  *dumjj = t.dumjj[0] + 1;
  *dumii = t.dumii[0] + 1;
  *dumzz = t.dumzz[0] + 1;

  *dum1 = t.dum1[0];
  *dum4 = t.dum4[0];
  *dum5 = t.dum5[0];
  *dum6 = t.dum6[0];
}

void find_lookuptable_indices_1b_f(Int* dumj, Real* dum3, Real qr_, Real nr_)
{
  using P3F = Functions<Real, DefaultDevice>;
  using TableRain = typename P3F::TableRain;

  // we can assume fortran would not be calling this routine if qiti_gt_small was not true
  typename P3F::Smask qiti_gt_small(true);

  typename P3F::Spack qr(qr_), nr(nr_);
  typename P3F::view_1d<TableRain> t_d("t_h", 1);
  auto t_h = Kokkos::create_mirror_view(t_d);
  Kokkos::parallel_for(1, KOKKOS_LAMBDA(const Int&) {
    P3F::lookup_rain(qiti_gt_small, qr, nr, t_d(0));
  });
  Kokkos::deep_copy(t_h, t_d);
  auto& t = t_h(0);

  // adjust for 1-based indexing
  *dumj = t.dumj[0] + 1;

  *dum3 = t.dum3[0];
}

void access_lookup_table_f(Int dumjj, Int dumii, Int dumi, Int index,
                           Real dum1, Real dum4, Real dum5, Real* proc)
{
  using P3F = Functions<Real, DefaultDevice>;

  // we can assume fortran would not be calling this routine if qiti_gt_small was not true
  typename P3F::Smask qiti_gt_small(true);
  typename P3F::TableIce t;

  // Adjust for 0-based indexing
  t.dumi  = dumi  - 1;
  t.dumjj = dumjj - 1;
  t.dumii = dumii - 1;

  int adjusted_index = index - 1;

  t.dum1 = dum1;
  t.dum4 = dum4;
  t.dum5 = dum5;

  auto itab = P3GlobalForFortran::itab();
  Real result;
  Kokkos::parallel_reduce(1, KOKKOS_LAMBDA(const Int&, Real& value) {
    value = P3F::apply_table_ice(qiti_gt_small, adjusted_index, itab, t)[0];
  }, result);
  *proc = result;
}

void access_lookup_table_coll_f(Int dumjj, Int dumii, Int dumj, Int dumi, Int index,
                                Real dum1, Real dum3, Real dum4, Real dum5, Real* proc)
{
  using P3F = Functions<Real, DefaultDevice>;

  // we can assume fortran would not be calling this routine if qiti_gt_small was not true
  typename P3F::Smask qiti_gt_small(true);

  typename P3F::TableIce ti;
  typename P3F::TableRain tr;

  // Adjust for 0-based indexing
  ti.dumi  = dumi  - 1;
  ti.dumjj = dumjj - 1;
  ti.dumii = dumii - 1;
  tr.dumj  = dumj  - 1;

  int adjusted_index = index - 1;

  ti.dum1 = dum1;
  ti.dum4 = dum4;
  ti.dum5 = dum5;
  tr.dum3 = dum3;

  auto itabcol = P3GlobalForFortran::itabcol();
  Real result;
  Kokkos::parallel_reduce(1, KOKKOS_LAMBDA(const Int&, Real& value) {
    value = P3F::apply_table_coll(qiti_gt_small, adjusted_index, itabcol, ti, tr)[0];
  }, result);
  *proc = result;
}

void get_cloud_dsd2_f(Real qc_, Real* nc_, Real* mu_c_, Real rho_, Real* nu_, Real* lamc_,
                      Real* cdist_, Real* cdist1_, Real lcldm_)
{
  using P3F = Functions<Real, DefaultDevice>;

  typename P3F::Smask qc_gt_small(qc_ > P3F::C::QSMALL);
  typename P3F::view_1d<Real> t_d("t_d", 6);
  auto t_h = Kokkos::create_mirror_view(t_d);

  Real local_nc = *nc_;
  const auto dnu = P3GlobalForFortran::dnu();
  Kokkos::parallel_for(1, KOKKOS_LAMBDA(const Int&) {
    typename P3F::Spack qc(qc_), nc(local_nc), rho(rho_), lcldm(lcldm_);
    typename P3F::Spack mu_c, nu, lamc, cdist, cdist1;

    P3F::get_cloud_dsd2(qc_gt_small, qc, nc, mu_c, rho, nu, dnu, lamc, cdist, cdist1, lcldm);

    t_d(0) = nc[0];
    t_d(1) = mu_c[0];
    t_d(2) = nu[0];
    t_d(3) = lamc[0];
    t_d(4) = cdist[0];
    t_d(5) = cdist1[0];
  });
  Kokkos::deep_copy(t_h, t_d);

  *nc_     = t_h(0);
  *mu_c_   = t_h(1);
  *nu_     = t_h(2);
  *lamc_   = t_h(3);
  *cdist_  = t_h(4);
  *cdist1_ = t_h(5);
}

void get_rain_dsd2_f(Real qr_, Real* nr_, Real* mu_r_, Real* lamr_, Real* cdistr_, Real* logn0r_, Real rcldm_)
{
  using P3F = Functions<Real, DefaultDevice>;

  typename P3F::Smask qr_gt_small(qr_ > P3F::C::QSMALL);
  typename P3F::view_1d<Real> t_d("t_d", 5);
  auto t_h = Kokkos::create_mirror_view(t_d);
  Real local_nr = *nr_;

  Kokkos::parallel_for(1, KOKKOS_LAMBDA(const Int&) {
    typename P3F::Spack qr(qr_), rcldm(rcldm_), nr(local_nr);
    typename P3F::Spack lamr, mu_r, cdistr, logn0r;

    P3F::get_rain_dsd2(qr_gt_small, qr, nr, mu_r, lamr, cdistr, logn0r, rcldm);

    t_d(0) = nr[0];
    t_d(1) = mu_r[0];
    t_d(2) = lamr[0];
    t_d(3) = cdistr[0];
    t_d(4) = logn0r[0];
  });
  Kokkos::deep_copy(t_h, t_d);

  *nr_     = t_h(0);
  *mu_r_   = t_h(1);
  *lamr_   = t_h(2);
  *cdistr_ = t_h(3);
  *logn0r_ = t_h(4);
}

void update_prognostic_ice_f( Real qcheti_, Real qccol_, Real qcshd_,  Real nccol_,  Real ncheti_, Real ncshdc_,
                              Real qrcol_,  Real nrcol_, Real qrheti_, Real nrheti_, Real nrshdr_,
                              Real qimlt_, Real nimlt_, Real qisub_, Real qidep_, Real qinuc_, Real ninuc_,
                              Real nislf_, Real nisub_, Real qiberg_, Real exner_, Real xxls_, Real xlf_,
                              bool log_predictNc_, bool log_wetgrowth_, Real dt_, Real nmltratio_,
                              Real rhorime_c_, Real* th_, Real* qv_, Real* qitot_, Real* nitot_, Real* qirim_,
                              Real* birim_, Real* qc_, Real* nc_, Real* qr_, Real* nr_)
{
  using P3F = Functions<Real, DefaultDevice>;

  typename P3F::view_1d<Real> t_d("t_h", 10);
  auto t_h = Kokkos::create_mirror_view(t_d);

  Real local_th    = *th_;
  Real local_qv	   = *qv_;
  Real local_qc	   = *qc_;
  Real local_nc	   = *nc_;
  Real local_qr	   = *qr_;
  Real local_nr	   = *nr_;
  Real local_qitot = *qitot_;
  Real local_nitot = *nitot_;
  Real local_qirim = *qirim_;
  Real local_birim = *birim_;

  Kokkos::parallel_for(1, KOKKOS_LAMBDA(const Int&) {
      typename P3F::Spack qcheti(qcheti_), qccol(qccol_),qcshd(qcshd_),  nccol(nccol_),
	ncheti(ncheti_),  ncshdc(ncshdc_),  qrcol(qrcol_),  nrcol(nrcol_),  qrheti(qrheti_),
	nrheti(nrheti_),  nrshdr(nrshdr_),  qimlt(qimlt_),  nimlt(nimlt_),  qisub(qisub_),
	qidep(qidep_),  qinuc(qinuc_),  ninuc(ninuc_),  nislf(nislf_),  nisub(nisub_),
	qiberg(qiberg_),  exner(exner_),  xlf(xlf_),  xxls(xxls_),  nmltratio(nmltratio_),
	rhorime_c(rhorime_c_);
      bool log_predictNc(log_predictNc_), log_wetgrowth(log_wetgrowth_);
      typename P3F::Scalar dt(dt_);

      typename P3F::Spack th(local_th), qv(local_qv), qc(local_qc), nc(local_nc), qr(local_qr),
	nr(local_nr), qitot(local_qitot), nitot(local_nitot), qirim(local_qirim), birim(local_birim);

      P3F::update_prognostic_ice(qcheti, qccol, qcshd, nccol, ncheti,ncshdc,
				 qrcol,   nrcol,  qrheti,  nrheti,  nrshdr,
				 qimlt,  nimlt,  qisub,  qidep,  qinuc,  ninuc,
				 nislf,  nisub,  qiberg,  exner,  xxls,  xlf,
				 log_predictNc, log_wetgrowth,  dt,  nmltratio,
				 rhorime_c, th, qv, qitot, nitot, qirim,
				 birim, qc, nc, qr, nr);


      t_d(0) = th[0];
      t_d(1) = qv[0];
      t_d(2) = qitot[0];
      t_d(3) = nitot[0];
      t_d(4) = qirim[0];
      t_d(5) = birim[0];
      t_d(6) = qc[0];
      t_d(7) = nc[0];
      t_d(8) = qr[0];
      t_d(9) = nr[0];
    });
  Kokkos::deep_copy(t_h, t_d);

  *th_    = t_h(0);
  *qv_    = t_h(1);
  *qitot_ = t_h(2);
  *nitot_ = t_h(3);
  *qirim_ = t_h(4);
  *birim_ = t_h(5);
  *qc_    = t_h(6);
  *nc_    = t_h(7);
  *qr_    = t_h(8);
  *nr_    = t_h(9);
}

void update_prognostic_liquid_f(Real qcacc_, Real ncacc_, Real qcaut_, Real ncautc_, Real qcnuc_, Real ncautr_,
				Real ncslf_, Real  qrevp_, Real nrevp_, Real nrslf_, bool log_predictNc_,
				Real inv_rho_, Real exner_, Real xxlv_, Real dt_, Real* th_, Real* qv_,
				Real* qc_, Real* nc_, Real* qr_, Real* nr_)

{
  using P3F = Functions<Real, DefaultDevice>;

  typename P3F::view_1d<Real> t_d("t_h", 6);
  auto t_h = Kokkos::create_mirror_view(t_d);

  Real local_th = *th_;
  Real local_qv = *qv_;
  Real local_qc = *qc_;
  Real local_nc = *nc_;
  Real local_qr = *qr_;
  Real local_nr = *nr_;

  Kokkos::parallel_for(1, KOKKOS_LAMBDA(const Int&) {
      typename P3F::Spack qcacc(qcacc_), ncacc(ncacc_), qcaut(qcaut_), ncautc(ncautc_), qcnuc(qcnuc_),
	ncautr(ncautr_), ncslf(ncslf_),  qrevp( qrevp_), nrevp(nrevp_), nrslf(nrslf_), inv_rho(inv_rho_),
	exner(exner_), xxlv(xxlv_);

      bool log_predictNc(log_predictNc_);

      typename P3F::Scalar dt(dt_);

      typename P3F::Spack th(local_th), qv(local_qv), qc(local_qc), nc(local_nc), qr(local_qr), nr(local_nr);

      P3F::update_prognostic_liquid(qcacc, ncacc, qcaut, ncautc, qcnuc, ncautr,
				    ncslf,  qrevp, nrevp, nrslf , log_predictNc,
				    inv_rho, exner, xxlv, dt, th, qv,
				    qc, nc, qr, nr);

      t_d(0) = th[0];
      t_d(1) = qv[0];
      t_d(2) = qc[0];
      t_d(3) = nc[0];
      t_d(4) = qr[0];
      t_d(5) = nr[0];
    });
  Kokkos::deep_copy(t_h, t_d);

  *th_    = t_h(0);
  *qv_    = t_h(1);
  *qc_    = t_h(2);
  *nc_    = t_h(3);
  *qr_    = t_h(4);
  *nr_    = t_h(5);
}

template <int N, typename T>
Kokkos::Array<T*, N> ptr_to_arr(T** data)
{
  Kokkos::Array<T*, N> result;
  for (int i = 0; i < N; ++i) result[i] = data[i];

  return result;
}

template <int N>
void calc_first_order_upwind_step_f_impl(
  Int kts, Int kte, Int kdir, Int kbot, Int k_qxtop, Real dt_sub,
  Real* rho, Real* inv_rho, Real* inv_dzq,
  Real** fluxes, Real** vs, Real** qnx)
{
  using P3F  = Functions<Real, DefaultDevice>;

  using Spack = typename P3F::Spack;
  using view_1d = typename P3F::view_1d<Spack>;
  using KT = typename P3F::KT;
  using ExeSpace = typename KT::ExeSpace;
  using MemberType = typename P3F::MemberType;
  using view_1d_ptr_array = typename P3F::view_1d_ptr_array<Spack, N>;
  using uview_1d = typename P3F::uview_1d<Spack>;

  scream_require_msg(kts == 1, "kts must be 1, got " << kts);

  // Adjust for 0-based indexing
  kts -= 1;
  kte -= 1;
  kbot -= 1;
  k_qxtop -= 1;

  const Int nk = (kte - kts) + 1;

  // Setup views
  Kokkos::Array<view_1d, 3> temp_d;
  Kokkos::Array<view_1d, N> fluxes_d, vs_d, qnx_d;

  pack::host_to_device({rho, inv_rho, inv_dzq}, nk, temp_d);

  view_1d rho_d(temp_d[0]), inv_rho_d(temp_d[1]), inv_dzq_d(temp_d[2]);

  pack::host_to_device(ptr_to_arr<N>((const Real**)fluxes), nk, fluxes_d);
  pack::host_to_device(ptr_to_arr<N>((const Real**)vs)    , nk, vs_d);
  pack::host_to_device(ptr_to_arr<N>((const Real**)qnx)   , nk, qnx_d);

  // Call core function from kernel
  auto policy = util::ExeSpaceUtils<ExeSpace>::get_default_team_policy(1, nk);
  Kokkos::parallel_for(policy, KOKKOS_LAMBDA(const MemberType& team) {
    view_1d_ptr_array fluxes_ptr, vs_ptr, qnx_ptr;
    for (int i = 0; i < N; ++i) {
      fluxes_ptr[i] = (uview_1d*)(&fluxes_d[i]);
      vs_ptr[i]     = (uview_1d*)(&vs_d[i]);
      qnx_ptr[i]    = (uview_1d*)(&qnx_d[i]);
    }
    uview_1d urho_d(rho_d), uinv_rho_d(inv_rho_d), uinv_dzq_d(inv_dzq_d);
    P3F::calc_first_order_upwind_step<N>(urho_d, uinv_rho_d, uinv_dzq_d, team, nk, kbot, k_qxtop, kdir, dt_sub, fluxes_ptr, vs_ptr, qnx_ptr);
  });

  // Sync back to host
  pack::device_to_host(ptr_to_arr<N>(fluxes), nk, fluxes_d);
  pack::device_to_host(ptr_to_arr<N>(qnx), nk, qnx_d);
}

template <int N>
void generalized_sedimentation_f_impl(
  Int kts, Int kte, Int kdir, Int k_qxtop, Int* k_qxbot, Int kbot, Real Co_max,
  Real* dt_left, Real* prt_accum, Real* inv_dzq, Real* inv_rho, Real* rho,
  Real** vs, Real** fluxes, Real** qnx)
{
  using P3F  = Functions<Real, DefaultDevice>;

  using Spack = typename P3F::Spack;
  using Singlep = typename pack::Pack<Real, 1>;
  using view_1d = typename P3F::view_1d<Spack>;
  using view_1ds = typename P3F::view_1d<Singlep>;
  using KT = typename P3F::KT;
  using ExeSpace = typename KT::ExeSpace;
  using MemberType = typename P3F::MemberType;
  using view_1d_ptr_array = typename P3F::view_1d_ptr_array<Spack, N>;
  using uview_1d = typename P3F::uview_1d<Spack>;

  scream_require_msg(kts == 1, "kts must be 1, got " << kts);

  // Adjust for 0-based indexing
  kts -= 1;
  kte -= 1;
  kbot -= 1;
  k_qxtop -= 1;
  *k_qxbot -= 1;

  const Int nk = (kte - kts) + 1;

  // Set up views
  Kokkos::Array<view_1d, 3> temp_d;
  Kokkos::Array<view_1d, N> fluxes_d, vs_d, qnx_d;
  Kokkos::Array<view_1ds, 1> scalar_temp;
  std::vector<Real> scalars = {*prt_accum, *dt_left, static_cast<Real>(*k_qxbot)};

  pack::host_to_device({rho, inv_rho, inv_dzq}, nk, temp_d);
  pack::host_to_device({scalars.data()}, scalars.size(), scalar_temp);

  view_1d rho_d(temp_d[0]), inv_rho_d(temp_d[1]), inv_dzq_d(temp_d[2]);
  view_1ds scalars_d(scalar_temp[0]);

  pack::host_to_device(ptr_to_arr<N>((const Real**)fluxes), nk, fluxes_d);
  pack::host_to_device(ptr_to_arr<N>((const Real**)vs)    , nk, vs_d);
  pack::host_to_device(ptr_to_arr<N>((const Real**)qnx)   , nk, qnx_d);

  // Call core function from kernel
  auto policy = util::ExeSpaceUtils<ExeSpace>::get_default_team_policy(1, nk);
  Kokkos::parallel_for(policy, KOKKOS_LAMBDA(const MemberType& team) {
    view_1d_ptr_array fluxes_ptr, vs_ptr, qnx_ptr;
    for (int i = 0; i < N; ++i) {
      fluxes_ptr[i] = (uview_1d*)(&fluxes_d[i]);
      vs_ptr[i]     = (uview_1d*)(&vs_d[i]);
      qnx_ptr[i]    = (uview_1d*)(&qnx_d[i]);
    }
    uview_1d urho_d(rho_d), uinv_rho_d(inv_rho_d), uinv_dzq_d(inv_dzq_d);

    // Each thread needs their own copy, like we expect in the main program, or else we will hit
    // data race issues
    Real prt_accum_k = scalars_d(0)[0];
    Real dt_left_k   = scalars_d(1)[0];
    Int k_qxbot_k    = static_cast<int>(scalars_d(2)[0]);

    P3F::generalized_sedimentation<N>(urho_d, uinv_rho_d, uinv_dzq_d, team, nk, k_qxtop, k_qxbot_k, kbot, kdir, Co_max, dt_left_k, prt_accum_k, fluxes_ptr, vs_ptr, qnx_ptr);

    scalars_d(0)[0] = prt_accum_k;
    scalars_d(1)[0] = dt_left_k;
    scalars_d(2)[0] = k_qxbot_k;
  });

  // Sync back to host
  pack::device_to_host(ptr_to_arr<N>(fluxes), nk, fluxes_d);
  pack::device_to_host(ptr_to_arr<N>(qnx), nk, qnx_d);
  pack::device_to_host({scalars.data()}, scalars.size(), scalar_temp);

  // Set scalars
  *prt_accum = scalars[0];
  *dt_left   = scalars[1];
  *k_qxbot   = scalars[2] + 1;
}

void calc_first_order_upwind_step_f(
  Int kts, Int kte, Int kdir, Int kbot, Int k_qxtop, Real dt_sub,
  Real* rho, Real* inv_rho, Real* inv_dzq,
  Int num_arrays, Real** fluxes, Real** vs, Real** qnx)
{
  if (num_arrays == 1) {
    calc_first_order_upwind_step_f_impl<1>(kts, kte, kdir, kbot, k_qxtop, dt_sub, rho, inv_rho, inv_dzq, fluxes, vs, qnx);
  }
  else if (num_arrays == 2) {
    calc_first_order_upwind_step_f_impl<2>(kts, kte, kdir, kbot, k_qxtop, dt_sub, rho, inv_rho, inv_dzq, fluxes, vs, qnx);
  }
  else if (num_arrays == 4) {
    calc_first_order_upwind_step_f_impl<4>(kts, kte, kdir, kbot, k_qxtop, dt_sub, rho, inv_rho, inv_dzq, fluxes, vs, qnx);
  }
  else {
    scream_require_msg(false, "Unsupported num arrays in bridge calc_first_order_upwind_step_f: " << num_arrays);
  }
}

void generalized_sedimentation_f(
  Int kts, Int kte, Int kdir, Int k_qxtop, Int* k_qxbot, Int kbot, Real Co_max,
  Real* dt_left, Real* prt_accum, Real* inv_dzq, Real* inv_rho, Real* rho,
  Int num_arrays, Real** vs, Real** fluxes, Real** qnx)
{
  if (num_arrays == 1) {
    generalized_sedimentation_f_impl<1>(kts, kte, kdir, k_qxtop, k_qxbot, kbot, Co_max, dt_left, prt_accum,
                                        inv_dzq, inv_rho, rho, vs, fluxes, qnx);
  }
  else if (num_arrays == 2) {
    generalized_sedimentation_f_impl<2>(kts, kte, kdir, k_qxtop, k_qxbot, kbot, Co_max, dt_left, prt_accum,
                                        inv_dzq, inv_rho, rho, vs, fluxes, qnx);
  }
  else if (num_arrays == 4) {
    generalized_sedimentation_f_impl<4>(kts, kte, kdir, k_qxtop, k_qxbot, kbot, Co_max, dt_left, prt_accum,
                                        inv_dzq, inv_rho, rho, vs, fluxes, qnx);
  }
  else {
    scream_require_msg(false, "Unsupported num arrays in bridge calc_first_order_upwind_step_f: " << num_arrays);
  }
}

void cloud_sedimentation_f(
  Int kts, Int kte, Int ktop, Int kbot, Int kdir,
  Real* qc_incld, Real* rho, Real* inv_rho, Real* lcldm, Real* acn, Real* inv_dzq,
  Real dt, Real odt, bool log_predictNc,
  Real* qc, Real* nc, Real* nc_incld, Real* mu_c, Real* lamc, Real* prt_liq, Real* qc_tend, Real* nc_tend)
{
  using P3F  = Functions<Real, DefaultDevice>;

  using Spack = typename P3F::Spack;
  using view_1d = typename P3F::view_1d<Spack>;
  using KT = typename P3F::KT;
  using ExeSpace = typename KT::ExeSpace;
  using MemberType = typename P3F::MemberType;
  using uview_1d = typename P3F::uview_1d<Spack>;

  scream_require_msg(kts == 1, "kts must be 1, got " << kts);

  // Adjust for 0-based indexing
  kts -= 1;
  kte -= 1;
  ktop -= 1;
  kbot -= 1;

  const Int nk = (kte - kts) + 1;

  // Set up views
  const auto dnu = P3GlobalForFortran::dnu();

  Kokkos::Array<view_1d, CloudSedData::NUM_ARRAYS> temp_d;

  pack::host_to_device({qc_incld, rho, inv_rho, lcldm, acn, inv_dzq, qc, nc, nc_incld, mu_c, lamc, qc_tend, nc_tend},
                       nk, temp_d);

  view_1d
    qc_incld_d(temp_d[0]),
    rho_d     (temp_d[1]),
    inv_rho_d (temp_d[2]),
    lcldm_d   (temp_d[3]),
    acn_d     (temp_d[4]),
    inv_dzq_d (temp_d[5]),
    qc_d      (temp_d[6]),
    nc_d      (temp_d[7]),
    nc_incld_d(temp_d[8]),
    mu_c_d    (temp_d[9]),
    lamc_d    (temp_d[10]),
    qc_tend_d (temp_d[11]),
    nc_tend_d (temp_d[12]);

  // Call core function from kernel
  auto policy = util::ExeSpaceUtils<ExeSpace>::get_default_team_policy(1, nk);
  WorkspaceManager<Spack> wsm(rho_d.extent(0), 4, policy);
  Kokkos::parallel_reduce(policy, KOKKOS_LAMBDA(const MemberType& team, Real& prt_liq_k) {

    uview_1d
      uqc_incld_d(temp_d[0]),
      urho_d     (temp_d[1]),
      uinv_rho_d (temp_d[2]),
      ulcldm_d   (temp_d[3]),
      uacn_d     (temp_d[4]),
      uinv_dzq_d (temp_d[5]),
      uqc_d      (temp_d[6]),
      unc_d      (temp_d[7]),
      unc_incld_d(temp_d[8]),
      umu_c_d    (temp_d[9]),
      ulamc_d    (temp_d[10]),
      uqc_tend_d (temp_d[11]),
      unc_tend_d (temp_d[12]);

    P3F::cloud_sedimentation(
      uqc_incld_d, urho_d, uinv_rho_d, ulcldm_d, uacn_d, uinv_dzq_d, dnu,
      team, wsm.get_workspace(team),
      nk, ktop, kbot, kdir, dt, odt, log_predictNc,
      uqc_d, unc_d, unc_incld_d, umu_c_d, ulamc_d, uqc_tend_d, unc_tend_d,
      prt_liq_k);

  }, *prt_liq);

  // Sync back to host
  Kokkos::Array<view_1d, 7> inout_views = {qc_d, nc_d, nc_incld_d, mu_c_d, lamc_d, qc_tend_d, nc_tend_d};
  pack::device_to_host({qc, nc, nc_incld, mu_c, lamc, qc_tend, nc_tend}, nk, inout_views);
}

void ice_sedimentation_f(
  Int kts, Int kte, Int ktop, Int kbot, Int kdir,
  Real* rho, Real* inv_rho, Real* rhofaci, Real* icldm, Real* inv_dzq,
  Real dt, Real odt,
  Real* qitot, Real* qitot_incld, Real* nitot, Real* qirim, Real* qirim_incld, Real* birim, Real* birim_incld,
  Real* nitot_incld, Real* prt_sol, Real* qi_tend, Real* ni_tend)
{
  using P3F  = Functions<Real, DefaultDevice>;

  using Spack      = typename P3F::Spack;
  using view_1d    = typename P3F::view_1d<Spack>;
  using KT         = typename P3F::KT;
  using ExeSpace   = typename KT::ExeSpace;
  using MemberType = typename P3F::MemberType;
  using uview_1d   = typename P3F::uview_1d<Spack>;

  scream_require_msg(kts == 1, "kts must be 1, got " << kts);

  // Adjust for 0-based indexing
  kts  -= 1;
  kte  -= 1;
  ktop -= 1;
  kbot -= 1;

  const Int nk = (kte - kts) + 1;

  // Set up views
  Kokkos::Array<view_1d, IceSedData::NUM_ARRAYS> temp_d;

  pack::host_to_device({rho, inv_rho, rhofaci, icldm, inv_dzq, qitot, qitot_incld, nitot, qirim, qirim_incld, birim, birim_incld, nitot_incld, qi_tend, ni_tend},
                       nk, temp_d);

  view_1d
    rho_d        (temp_d[0]),
    inv_rho_d    (temp_d[1]),
    rhofaci_d    (temp_d[2]),
    icldm_d      (temp_d[3]),
    inv_dzq_d    (temp_d[4]),
    qitot_d      (temp_d[5]),
    qitot_incld_d(temp_d[6]),
    nitot_d      (temp_d[7]),
    qirim_d      (temp_d[8]),
    qirim_incld_d(temp_d[9]),
    birim_d      (temp_d[10]),
    birim_incld_d(temp_d[11]),
    nitot_incld_d(temp_d[12]),
    qi_tend_d    (temp_d[13]),
    ni_tend_d    (temp_d[14]);

  // Call core function from kernel
  auto itab = P3GlobalForFortran::itab();
  auto policy = util::ExeSpaceUtils<ExeSpace>::get_default_team_policy(1, nk);
  WorkspaceManager<Spack> wsm(rho_d.extent(0), 6, policy);
  Real my_prt_sol = 0;
  Kokkos::parallel_reduce(policy, KOKKOS_LAMBDA(const MemberType& team, Real& prt_sol_k) {

    uview_1d
      urho_d        (temp_d[0]),
      uinv_rho_d    (temp_d[1]),
      urhofaci_d    (temp_d[2]),
      uicldm_d      (temp_d[3]),
      uinv_dzq_d    (temp_d[4]),
      uqitot_d      (temp_d[5]),
      uqitot_incld_d(temp_d[6]),
      unitot_d      (temp_d[7]),
      uqirim_d      (temp_d[8]),
      uqirim_incld_d(temp_d[9]),
      ubirim_d      (temp_d[10]),
      ubirim_incld_d(temp_d[11]),
      unitot_incld_d(temp_d[12]),
      uqi_tend_d    (temp_d[13]),
      uni_tend_d    (temp_d[14]);

    P3F::ice_sedimentation(
      urho_d, uinv_rho_d, urhofaci_d, uicldm_d, uinv_dzq_d,
      team, wsm.get_workspace(team),
      nk, ktop, kbot, kdir, dt, odt,
      uqitot_d, uqitot_incld_d, unitot_d, unitot_incld_d, uqirim_d, uqirim_incld_d, ubirim_d, ubirim_incld_d,
      uqi_tend_d, uni_tend_d, itab,
      prt_sol_k);

  }, my_prt_sol);
  *prt_sol += my_prt_sol;

  // Sync back to host
  Kokkos::Array<view_1d, 10> inout_views = {qitot_d, qitot_incld_d, nitot_d, nitot_incld_d, qirim_d, qirim_incld_d,
                                            birim_d, birim_incld_d, qi_tend_d, ni_tend_d};
  pack::device_to_host({qitot, qitot_incld, nitot, nitot_incld, qirim, qirim_incld, birim, birim_incld, qi_tend, ni_tend}, nk, inout_views);
}

void rain_sedimentation_f(
  Int kts, Int kte, Int ktop, Int kbot, Int kdir,
  Real* qr_incld, Real* rho, Real* inv_rho, Real* rhofacr, Real* rcldm, Real* inv_dzq,
  Real dt, Real odt,
  Real* qr, Real* nr, Real* nr_incld, Real* mu_r, Real* lamr, Real* prt_liq, Real* rflx, Real* qr_tend, Real* nr_tend)
{
  using P3F  = Functions<Real, DefaultDevice>;

  using Spack      = typename P3F::Spack;
  using view_1d    = typename P3F::view_1d<Spack>;
  using KT         = typename P3F::KT;
  using ExeSpace   = typename KT::ExeSpace;
  using MemberType = typename P3F::MemberType;
  using uview_1d   = typename P3F::uview_1d<Spack>;

  scream_require_msg(kts == 1, "kts must be 1, got " << kts);

  // Adjust for 0-based indexing
  kts  -= 1;
  kte  -= 1;
  ktop -= 1;
  kbot -= 1;

  const Int nk = (kte - kts) + 1;

  // Set up views
  Kokkos::Array<view_1d, RainSedData::NUM_ARRAYS> temp_d;
  Kokkos::Array<size_t, RainSedData::NUM_ARRAYS> sizes;
  for (int i = 0; i < RainSedData::NUM_ARRAYS; ++i) sizes[i] = nk;
  sizes[RainSedData::NUM_ARRAYS - 1] = nk+1;

  pack::host_to_device({qr_incld, rho, inv_rho, rhofacr, rcldm, inv_dzq, qr, nr, nr_incld, mu_r, lamr, qr_tend, nr_tend, rflx},
                       sizes, temp_d);

  view_1d
    qr_incld_d   (temp_d[0]),
    rho_d        (temp_d[1]),
    inv_rho_d    (temp_d[2]),
    rhofacr_d    (temp_d[3]),
    rcldm_d      (temp_d[4]),
    inv_dzq_d    (temp_d[5]),
    qr_d         (temp_d[6]),
    nr_d         (temp_d[7]),
    nr_incld_d   (temp_d[8]),
    mu_r_d       (temp_d[9]),
    lamr_d       (temp_d[10]),
    qr_tend_d    (temp_d[11]),
    nr_tend_d    (temp_d[12]),
    rflx_d       (temp_d[13]);

  // Call core function from kernel
  auto vn_table = P3GlobalForFortran::vn_table();
  auto vm_table = P3GlobalForFortran::vm_table();
  auto policy = util::ExeSpaceUtils<ExeSpace>::get_default_team_policy(1, nk);
  WorkspaceManager<Spack> wsm(rho_d.extent(0), 4, policy);
  Real my_prt_liq = 0;
  Kokkos::parallel_reduce(policy, KOKKOS_LAMBDA(const MemberType& team, Real& prt_liq_k) {

    uview_1d
      uqr_incld_d   (temp_d[0]),
      urho_d        (temp_d[1]),
      uinv_rho_d    (temp_d[2]),
      urhofacr_d    (temp_d[3]),
      urcldm_d      (temp_d[4]),
      uinv_dzq_d    (temp_d[5]),
      uqr_d         (temp_d[6]),
      unr_d         (temp_d[7]),
      unr_incld_d   (temp_d[8]),
      umu_r_d       (temp_d[9]),
      ulamr_d       (temp_d[10]),
      uqr_tend_d    (temp_d[11]),
      unr_tend_d    (temp_d[12]),
      urflx_d       (temp_d[13]);

    P3F::rain_sedimentation(
      urho_d, uinv_rho_d, urhofacr_d, urcldm_d, uinv_dzq_d, uqr_incld_d,
      team, wsm.get_workspace(team), vn_table, vm_table,
      nk, ktop, kbot, kdir, dt, odt,
      uqr_d, unr_d, unr_incld_d, umu_r_d, ulamr_d, urflx_d, uqr_tend_d, unr_tend_d,
      prt_liq_k);

  }, my_prt_liq);
  *prt_liq += my_prt_liq;

  // Sync back to host
  Kokkos::Array<size_t, 8> sizes_out;
  for (int i = 0; i < 8; ++i) sizes_out[i] = nk;
  sizes_out[7] = nk+1;

  Kokkos::Array<view_1d, 8> inout_views = {qr_d, nr_d, nr_incld_d, mu_r_d, lamr_d, qr_tend_d, nr_tend_d, rflx_d};
  pack::device_to_host({qr, nr, nr_incld, mu_r, lamr, qr_tend, nr_tend, rflx}, sizes_out, inout_views);
}

<<<<<<< HEAD
void back_to_cell_average_f(Real lcldm_, Real rcldm_, Real icldm_,
                            Real* qcacc_, Real* qrevp_, Real* qcaut_,
                            Real* ncacc_, Real* ncslf_, Real* ncautc_,
                            Real* nrslf_, Real* nrevp_, Real* ncautr_,
                            Real* qcnuc_, Real* ncnuc_, Real* qisub_,
                            Real* nrshdr_, Real* qcheti_, Real* qrcol_,
                            Real* qcshd_, Real* qimlt_, Real* qccol_,
                            Real* qrheti_, Real* nimlt_, Real* nccol_,
                            Real* ncshdc_, Real* ncheti_, Real* nrcol_,
                            Real* nislf_, Real* qidep_, Real* nrheti_,
                            Real* nisub_, Real* qinuc_, Real* ninuc_,
                            Real* qiberg_)
{
  using P3F = Functions<Real, DefaultDevice>;

  typename P3F::view_1d<Real> t_d("t_h", 31);
  auto t_h = Kokkos::create_mirror_view(t_d);

  Real local_qcacc = *qcacc_;
  Real local_qrevp = *qrevp_;
  Real local_qcaut = *qcaut_;
  Real local_ncacc = *ncacc_;
  Real local_ncslf = *ncslf_;
  Real local_ncautc = *ncautc_;
  Real local_nrslf = *nrslf_;
  Real local_nrevp = *nrevp_;
  Real local_ncautr = *ncautr_;
  Real local_qcnuc = *qcnuc_;
  Real local_ncnuc = *ncnuc_;
  Real local_qisub = *qisub_;
  Real local_nrshdr = *nrshdr_;
  Real local_qcheti = *qcheti_;
  Real local_qrcol = *qrcol_;
  Real local_qcshd = *qcshd_;
  Real local_qimlt = *qimlt_;
  Real local_qccol = *qccol_;
  Real local_qrheti = *qrheti_;
  Real local_nimlt = *nimlt_;
  Real local_nccol = *nccol_;
  Real local_ncshdc = *ncshdc_;
  Real local_ncheti = *ncheti_;
  Real local_nrcol = *nrcol_;
  Real local_nislf = *nislf_;
  Real local_qidep = *qidep_;
  Real local_nrheti = *nrheti_;
  Real local_nisub = *nisub_;
  Real local_qinuc = *qinuc_;
  Real local_ninuc = *ninuc_;
  Real local_qiberg = *qiberg_;

  Kokkos::parallel_for(1, KOKKOS_LAMBDA(const Int&) {
    typename P3F::Spack lcldm(lcldm_), rcldm(rcldm_), icldm(icldm_),
      qcacc(local_qcacc), qrevp(local_qrevp), qcaut(local_qcaut), ncacc(local_ncacc),
      ncslf(local_ncslf), ncautc(local_ncautc), nrslf(local_nrslf), nrevp(local_nrevp),
      ncautr(local_ncautr), qcnuc(local_qcnuc), ncnuc(local_ncnuc), qisub(local_qisub),
      nrshdr(local_nrshdr), qcheti(local_qcheti), qrcol(local_qrcol), qcshd(local_qcshd),
      qimlt(local_qimlt), qccol(local_qccol), qrheti(local_qrheti), nimlt(local_nimlt),
      nccol(local_nccol), ncshdc(local_ncshdc), ncheti(local_ncheti), nrcol(local_nrcol),
      nislf(local_nislf), qidep(local_qidep), nrheti(local_nrheti), nisub(local_nisub),
      qinuc(local_qinuc), ninuc(local_ninuc), qiberg(local_qiberg);

    P3F::back_to_cell_average(lcldm, rcldm, icldm, qcacc, qrevp, qcaut,
      ncacc, ncslf, ncautc, nrslf, nrevp, ncautr, qcnuc, ncnuc, qisub,
      nrshdr, qcheti, qrcol, qcshd, qimlt, qccol, qrheti, nimlt, nccol,
      ncshdc, ncheti, nrcol, nislf, qidep, nrheti, nisub, qinuc, ninuc,
      qiberg);

    t_d(0) = qcacc[0];
    t_d(1) = qrevp[0];
    t_d(2) = qcaut[0];
    t_d(3) = ncacc[0];
    t_d(4) = ncslf[0];
    t_d(5) = ncautc[0];
    t_d(6) = nrslf[0];
    t_d(7) = nrevp[0];
    t_d(8) = ncautr[0];
    t_d(9) = qcnuc[0];
    t_d(10) = ncnuc[0];
    t_d(11) = qisub[0];
    t_d(12) = nrshdr[0];
    t_d(13) = qcheti[0];
    t_d(14) = qrcol[0];
    t_d(15) = qcshd[0];
    t_d(16) = qimlt[0];
    t_d(17) = qccol[0];
    t_d(18) = qrheti[0];
    t_d(19) = nimlt[0];
    t_d(20) = nccol[0];
    t_d(21) = ncshdc[0];
    t_d(22) = ncheti[0];
    t_d(23) = nrcol[0];
    t_d(24) = nislf[0];
    t_d(25) = qidep[0];
    t_d(26) = nrheti[0];
    t_d(27) = nisub[0];
    t_d(28) = qinuc[0];
    t_d(29) = ninuc[0];
    t_d(30) = qiberg[0];

  });
  Kokkos::deep_copy(t_h, t_d);

  *qcacc_ = t_h(0);
  *qrevp_ = t_h(1);
  *qcaut_ = t_h(2);
  *ncacc_ = t_h(3);
  *ncslf_ = t_h(4);
  *ncautc_ = t_h(5);
  *nrslf_ = t_h(6);
  *nrevp_ = t_h(7);
  *ncautr_ = t_h(8);
  *qcnuc_ = t_h(9);
  *ncnuc_ = t_h(10);
  *qisub_ = t_h(11);
  *nrshdr_ = t_h(12);
  *qcheti_ = t_h(13);
  *qrcol_ = t_h(14);
  *qcshd_ = t_h(15);
  *qimlt_ = t_h(16);
  *qccol_ = t_h(17);
  *qrheti_ = t_h(18);
  *nimlt_ = t_h(19);
  *nccol_ = t_h(20);
  *ncshdc_ = t_h(21);
  *ncheti_ = t_h(22);
  *nrcol_ = t_h(23);
  *nislf_ = t_h(24);
  *qidep_ = t_h(25);
  *nrheti_ = t_h(26);
  *nisub_ = t_h(27);
  *qinuc_ = t_h(28);
  *ninuc_ = t_h(29);
  *qiberg_ = t_h(30);
=======
void calc_rime_density_f(
  Real t_, Real rhofaci_, Real f1pr02_, Real acn_, Real lamc_, Real mu_c_,
  Real qc_incld_, Real qccol_, Real* vtrmi1_, Real* rhorime_c_)
{
  using P3F = Functions<Real, DefaultDevice>;

  typename P3F::view_1d<Real> t_d("t_h", 2);
  auto t_h = Kokkos::create_mirror_view(t_d);
  Real local_vtrmi1 = *vtrmi1_;
  Real local_rhorime_c = *rhorime_c_;

  Kokkos::parallel_for(1, KOKKOS_LAMBDA(const Int&) {
      typename P3F::Spack t(t_), rhofaci(rhofaci_), f1pr02(f1pr02_), acn(acn_),
                          lamc(lamc_), mu_c(mu_c_), qc_incld(qc_incld_),
                          qccol(qccol_), vtrmi1(local_vtrmi1),
                          rhorime_c(local_rhorime_c);
      P3F::calc_rime_density(t, rhofaci, f1pr02, acn, lamc, mu_c, qc_incld,
                             qccol, vtrmi1, rhorime_c);

      t_d(0) = vtrmi1[0];
      t_d(1) = rhorime_c[0];

    });
  Kokkos::deep_copy(t_h, t_d);

  *vtrmi1_ = t_h(0);
  *rhorime_c_ = t_h(1);
>>>>>>> 0c0bbac2
}

void cldliq_immersion_freezing_f(
  Real t_, Real lamc_, Real mu_c_, Real cdist1_, Real qc_incld_,
  Real* qcheti_, Real* ncheti_)
{
  using P3F = Functions<Real, DefaultDevice>;

  typename P3F::view_1d<Real> t_d("t_h", 2);
  auto t_h = Kokkos::create_mirror_view(t_d);
  Real local_qcheti = *qcheti_;
  Real local_ncheti = *ncheti_;

  Kokkos::parallel_for(1, KOKKOS_LAMBDA(const Int&) {
      typename P3F::Spack t(t_), lamc(lamc_), mu_c(mu_c_), cdist1(cdist1_),
                          qc_incld(qc_incld_), qcheti(local_qcheti), ncheti(local_ncheti);
      P3F::cldliq_immersion_freezing(t, lamc, mu_c, cdist1, qc_incld,
                                     qcheti, ncheti);

      t_d(0) = qcheti[0];
      t_d(1) = ncheti[0];

    });
  Kokkos::deep_copy(t_h, t_d);

  *qcheti_ = t_h(0);
  *ncheti_ = t_h(1);
}

void rain_immersion_freezing_f(
  Real t_, Real lamr_, Real mu_r_, Real cdistr_, Real qr_incld_,
  Real* qrheti_, Real* nrheti_)
{
  using P3F = Functions<Real, DefaultDevice>;

  typename P3F::view_1d<Real> t_d("t_h", 2);
  auto t_h = Kokkos::create_mirror_view(t_d);
  Real local_qrheti = *qrheti_;
  Real local_nrheti = *nrheti_;

  Kokkos::parallel_for(1, KOKKOS_LAMBDA(const Int&) {
      typename P3F::Spack t(t_), lamr(lamr_), mu_r(mu_r_),
                          cdistr(cdistr_), qr_incld(qr_incld_),
                          qrheti(local_qrheti), nrheti(local_nrheti);
      P3F::rain_immersion_freezing(t, lamr, mu_r, cdistr, qr_incld,
                                   qrheti, nrheti);

      t_d(0) = qrheti[0];
      t_d(1) = nrheti[0];
    });
  Kokkos::deep_copy(t_h, t_d);

  *qrheti_ = t_h(0);
  *nrheti_ = t_h(1);
}

void droplet_self_collection_f(
  Real rho_, Real inv_rho_, Real qc_incld_, Real mu_c_, Real nu_,
  Real ncautc_, Real* ncslf_)
{
  using P3F = Functions<Real, DefaultDevice>;

  typename P3F::view_1d<Real> t_d("t_h", 2);
  auto t_h = Kokkos::create_mirror_view(t_d);
  Real local_ncslf = *ncslf_;

  Kokkos::parallel_for(1, KOKKOS_LAMBDA(const Int&) {
      typename P3F::Spack rho(rho_), inv_rho(inv_rho_), qc_incld(qc_incld_),
                          mu_c(mu_c_), nu(nu_), ncautc(ncautc_),
                          ncslf(local_ncslf);
      P3F::droplet_self_collection(rho, inv_rho, qc_incld, mu_c, nu, ncautc,
                                   ncslf);

      t_d(0) = ncslf[0];
    });
  Kokkos::deep_copy(t_h, t_d);

  *ncslf_ = t_h(0);
}

void cloud_rain_accretion_f(
  Real rho_, Real inv_rho_, Real qc_incld_, Real nc_incld_, Real qr_incld_,
  Real* qcacc_, Real* ncacc_)
{
  using P3F = Functions<Real, DefaultDevice>;

  typename P3F::view_1d<Real> t_d("t_h", 2);
  auto t_h = Kokkos::create_mirror_view(t_d);
  Real local_qcacc = *qcacc_;
  Real local_ncacc = *ncacc_;

  Kokkos::parallel_for(1, KOKKOS_LAMBDA(const Int&) {
      typename P3F::Spack rho(rho_), inv_rho(inv_rho_), qc_incld(qc_incld_),
                          nc_incld(nc_incld_), qr_incld(qr_incld_),
                          qcacc(local_qcacc), ncacc(local_ncacc);
      P3F::cloud_rain_accretion(rho, inv_rho, qc_incld, nc_incld, qr_incld,
                                qcacc, ncacc);

      t_d(0) = qcacc[0];
      t_d(1) = ncacc[0];

    });
  Kokkos::deep_copy(t_h, t_d);

  *qcacc_ = t_h(0);
  *ncacc_ = t_h(1);
}

void cloud_water_autoconversion_f(
  Real rho_, Real qc_incld_, Real nc_incld_, Real* qcaut_, Real* ncautc_, Real* ncautr_)
{
  using P3F = Functions<Real, DefaultDevice>;

  typename P3F::view_1d<Real> t_d("t_h", 3);
  auto t_h = Kokkos::create_mirror_view(t_d);
  Real local_qcaut = *qcaut_;
  Real local_ncautc = *ncautc_;
  Real local_ncautr = *ncautr_;

  Kokkos::parallel_for(1, KOKKOS_LAMBDA(const Int&) {
      typename P3F::Spack rho(rho_), qc_incld(qc_incld_), nc_incld(nc_incld_), qcaut(local_qcaut), ncautc(local_ncautc), ncautr(local_ncautr);
      P3F::cloud_water_autoconversion(rho, qc_incld, nc_incld, qcaut, ncautc, ncautr);

      t_d(0) = qcaut[0];
      t_d(1) = ncautc[0];
      t_d(2) = ncautr[0];

    });
  Kokkos::deep_copy(t_h, t_d);

  *qcaut_ = t_h(0);
  *ncautc_ = t_h(1);
  *ncautr_ = t_h(2);
}

void impose_max_total_ni_f(Real* nitot_local_, Real max_total_Ni_, Real inv_rho_local_)
{
  using P3F = Functions<Real, DefaultDevice>; 
  using Spack   = typename P3F::Spack;
  using view_1d = typename P3F::view_1d<Real>;


  view_1d t_d("t_h", 1); 
  auto t_h = Kokkos::create_mirror_view(t_d); 
  
  Real local_nitot_local = *nitot_local_; 

  Kokkos::parallel_for(1, KOKKOS_LAMBDA(const Int&) {
    Spack nitot_local(local_nitot_local); 
    Spack max_total_Ni(max_total_Ni_); 
    Spack inv_rho_local(inv_rho_local_);

    P3F::impose_max_total_Ni(nitot_local, max_total_Ni, inv_rho_local);
    t_d(0) = nitot_local[0];
  });

  Kokkos::deep_copy(t_h, t_d);

  *nitot_local_ = t_h(0); 
}

void calc_bulk_rho_rime_f(Real qi_tot_, Real* qi_rim_, Real* bi_rim_, Real* rho_rime_)
{
  using P3F  = Functions<Real, DefaultDevice>;

  using Spack   = typename P3F::Spack;
  using Smask   = typename P3F::Smask;
  using view_1d = typename P3F::view_1d<Real>;

  Real local_qi_rim = *qi_rim_, local_bi_rim = *bi_rim_;
  view_1d t_d("t_d", 3);
  const auto t_h = Kokkos::create_mirror_view(t_d);

  Kokkos::parallel_for(1, KOKKOS_LAMBDA(const Int&) {
    Smask qi_gt_small(qi_tot_ > P3F::C::QSMALL);
    Spack qi_tot(qi_tot_), qi_rim(local_qi_rim), bi_rim(local_bi_rim);

    const auto result = P3F::calc_bulk_rho_rime(qi_gt_small, qi_tot, qi_rim, bi_rim);
    t_d(0) = qi_rim[0];
    t_d(1) = bi_rim[0];
    t_d(2) = result[0];
  });
  Kokkos::deep_copy(t_h, t_d);

  *qi_rim_   = t_h(0);
  *bi_rim_   = t_h(1);
  *rho_rime_ = t_h(2);
}

void homogeneous_freezing_f(
  Int kts, Int kte, Int ktop, Int kbot, Int kdir,
  Real* t, Real* exner, Real* xlf,
  Real* qc, Real* nc, Real* qr, Real* nr, Real* qitot, Real* nitot, Real* qirim, Real* birim, Real* th)
{
  using P3F  = Functions<Real, DefaultDevice>;

  using Spack      = typename P3F::Spack;
  using view_1d    = typename P3F::view_1d<Spack>;
  using KT         = typename P3F::KT;
  using ExeSpace   = typename KT::ExeSpace;
  using MemberType = typename P3F::MemberType;
  using uview_1d   = typename P3F::uview_1d<Spack>;

  scream_require_msg(kts == 1, "kts must be 1, got " << kts);

  // Adjust for 0-based indexing
  kts  -= 1;
  kte  -= 1;
  ktop -= 1;
  kbot -= 1;

  const Int nk = (kte - kts) + 1;

  // Set up views
  Kokkos::Array<view_1d, HomogeneousFreezingData::NUM_ARRAYS> temp_d;

  pack::host_to_device({t, exner, xlf, qc, nc, qr, nr, qitot, nitot, qirim, birim, th},
                       nk, temp_d);

  view_1d
    t_d    (temp_d[0]),
    exner_d(temp_d[1]),
    xlf_d  (temp_d[2]),
    qc_d   (temp_d[3]),
    nc_d   (temp_d[4]),
    qr_d   (temp_d[5]),
    nr_d   (temp_d[6]),
    qitot_d(temp_d[7]),
    nitot_d(temp_d[8]),
    qirim_d(temp_d[9]),
    birim_d(temp_d[10]),
    th_d   (temp_d[11]);

  // Call core function from kernel
  auto policy = util::ExeSpaceUtils<ExeSpace>::get_default_team_policy(1, nk);
  Kokkos::parallel_for(policy, KOKKOS_LAMBDA(const MemberType& team) {

    uview_1d
      ut_d    (temp_d[0]),
      uexner_d(temp_d[1]),
      uxlf_d  (temp_d[2]),
      uqc_d   (temp_d[3]),
      unc_d   (temp_d[4]),
      uqr_d   (temp_d[5]),
      unr_d   (temp_d[6]),
      uqitot_d(temp_d[7]),
      unitot_d(temp_d[8]),
      uqirim_d(temp_d[9]),
      ubirim_d(temp_d[10]),
      uth_d   (temp_d[11]);

    P3F::homogeneous_freezing(
      ut_d, uexner_d, uxlf_d,
      team,
      nk, ktop, kbot, kdir,
      uqc_d, unc_d, uqr_d, unr_d, uqitot_d, unitot_d, uqirim_d, ubirim_d, uth_d);
  });

  // Sync back to host
  Kokkos::Array<view_1d, 9> inout_views = {qc_d, nc_d, qr_d, nr_d, qitot_d, nitot_d, qirim_d, birim_d, th_d};

  pack::device_to_host({qc, nc, qr, nr, qitot, nitot, qirim, birim, th}, nk, inout_views);
}

void compute_rain_fall_velocity_f(Real qr_incld_, Real rcldm_, Real rhofacr_,
                                  Real* nr_, Real* nr_incld_, Real* mu_r_, Real* lamr_, Real* V_qr_, Real* V_nr_)
{
  using P3F  = Functions<Real, DefaultDevice>;

  using Spack   = typename P3F::Spack;
  using Smask   = typename P3F::Smask;
  using view_1d = typename P3F::view_1d<Real>;

  Real local_nr = *nr_, local_nr_incld = *nr_incld_;
  view_1d t_d("t_d", 6);
  const auto t_h = Kokkos::create_mirror_view(t_d);

  const auto vn_table = P3GlobalForFortran::vn_table();
  const auto vm_table = P3GlobalForFortran::vm_table();
  Kokkos::parallel_for(1, KOKKOS_LAMBDA(const Int&) {
    Smask qr_gt_small(qr_incld_ > P3F::C::QSMALL);
    Spack qr_incld(qr_incld_), rcldm(rcldm_), rhofacr(rhofacr_), nr(local_nr), nr_incld(local_nr_incld),
      mu_r, lamr, V_qr, V_nr;

    P3F::compute_rain_fall_velocity(qr_gt_small, vn_table, vm_table,
                                    qr_incld, rcldm, rhofacr, nr, nr_incld, mu_r, lamr, V_qr, V_nr);
    t_d(0) = nr[0];
    t_d(1) = nr_incld[0];
    t_d(2) = mu_r[0];
    t_d(3) = lamr[0];
    t_d(4) = V_qr[0];
    t_d(5) = V_nr[0];
  });
  Kokkos::deep_copy(t_h, t_d);

  *nr_       = t_h(0);
  *nr_incld_ = t_h(1);
  *mu_r_     = t_h(2);
  *lamr_     = t_h(3);
  *V_qr_     = t_h(4);
  *V_nr_     = t_h(5);
}

void ice_cldliq_collection_f(Real rho_, Real temp_, Real rhofaci_, Real f1pr04_,
                             Real qitot_incld_,Real qc_incld_, Real nitot_incld_, Real nc_incld_,
                             Real* qccol_, Real* nccol_, Real* qcshd_, Real* ncshdc_)
{
  using P3F  = Functions<Real, DefaultDevice>;

  using Spack   = typename P3F::Spack;
  using view_1d = typename P3F::view_1d<Real>;

  view_1d t_d("t_d", 4);
  const auto t_h = Kokkos::create_mirror_view(t_d);

  Kokkos::parallel_for(1, KOKKOS_LAMBDA(const Int&) {

    Spack rho{rho_}, temp{temp_}, rhofaci{rhofaci_}, f1pr04{f1pr04_}, qitot_incld{qitot_incld_},
          qc_incld{qc_incld_}, nitot_incld{nitot_incld_}, nc_incld{nc_incld_};
    Spack qccol{0.}, nccol{0.}, qcshd{0.}, ncshdc{0.};

    P3F::ice_cldliq_collection(rho, temp, rhofaci, f1pr04, qitot_incld, qc_incld, nitot_incld, nc_incld,
                               qccol, nccol, qcshd, ncshdc);

    t_d(0) = qccol[0];
    t_d(1) = nccol[0];
    t_d(2) = qcshd[0];
    t_d(3) = ncshdc[0];
  });

  Kokkos::deep_copy(t_h, t_d);

  *qccol_     = t_h(0);
  *nccol_     = t_h(1);
  *qcshd_     = t_h(2);
  *ncshdc_    = t_h(3);

}



void ice_rain_collection_f(Real rho_, Real temp_, Real rhofaci_, Real logn0r_, Real f1pr07_, Real f1pr08_,
                           Real qitot_incld_, Real nitot_incld_, Real qr_incld_, Real* qrcol_, Real* nrcol_)
{
  using P3F  = Functions<Real, DefaultDevice>;

  using Spack   = typename P3F::Spack;
  using view_1d = typename P3F::view_1d<Real>;

  view_1d t_d("t_d", 2);
  const auto t_h = Kokkos::create_mirror_view(t_d);

  Kokkos::parallel_for(1, KOKKOS_LAMBDA(const Int&) {

    Spack rho{rho_}, temp{temp_}, rhofaci{rhofaci_}, logn0r{logn0r_}, f1pr07{f1pr07_}, f1pr08{f1pr08_},
          qitot_incld{qitot_incld_}, qr_incld{qr_incld_}, nitot_incld{nitot_incld_};
    Spack qrcol{0.}, nrcol{0.};

    P3F::ice_rain_collection(rho, temp, rhofaci, logn0r, f1pr07, f1pr08,
                             qitot_incld, nitot_incld, qr_incld,
                             qrcol, nrcol);

    t_d(0) = qrcol[0];
    t_d(1) = nrcol[0];
  });

  Kokkos::deep_copy(t_h, t_d);

  *qrcol_     = t_h(0);
  *nrcol_     = t_h(1);
}


void ice_self_collection_f(Real rho_, Real rhofaci_, Real f1pr03_, Real eii_,
                           Real qirim_incld_, Real qitot_incld_, Real nitot_incld_, Real* nislf_)
{
  using P3F  = Functions<Real, DefaultDevice>;

  using Spack   = typename P3F::Spack;
  using view_1d = typename P3F::view_1d<Real>;

  view_1d t_d("t_d", 1);
  const auto t_h = Kokkos::create_mirror_view(t_d);

  Kokkos::parallel_for(1, KOKKOS_LAMBDA(const Int&) {

    Spack rho{rho_}, rhofaci{rhofaci_}, f1pr03{f1pr03_}, eii{eii_}, qirim_incld{qirim_incld_},
          qitot_incld{qitot_incld_}, nitot_incld{nitot_incld_};
    Spack nislf{0.};

    P3F::ice_self_collection(rho, rhofaci, f1pr03, eii, qirim_incld, qitot_incld, nitot_incld,
                             nislf);

    t_d(0) = nislf[0];
  });

  Kokkos::deep_copy(t_h, t_d);

  *nislf_     = t_h(0);

}



// Cuda implementations of std math routines are not necessarily BFB
// with the host.
template <typename ScalarT, typename DeviceT>
struct CudaWrap
{
  using Scalar = ScalarT;

  static Scalar cxx_pow(Scalar base, Scalar exp)
  {
    Scalar result;
    Kokkos::parallel_reduce(1, KOKKOS_LAMBDA(const Int&, Scalar& value) {
        value = std::pow(base, exp);
    }, result);

    return result;
  }

#define cuda_wrap_single_arg(wrap_name, func_call)      \
static Scalar wrap_name(Scalar input) {                 \
  Scalar result;                                        \
  Kokkos::parallel_reduce(1, KOKKOS_LAMBDA(const Int&, Scalar& value) { \
    value = func_call(input);                                         \
  }, result);                                                         \
  return result;                                                      \
}

  cuda_wrap_single_arg(cxx_gamma, std::tgamma)
  cuda_wrap_single_arg(cxx_sqrt, std::sqrt)
  cuda_wrap_single_arg(cxx_cbrt, std::cbrt)
  cuda_wrap_single_arg(cxx_log, std::log)
  cuda_wrap_single_arg(cxx_log10, std::log10)
  cuda_wrap_single_arg(cxx_exp, std::exp)

#undef cuda_wrap_single_arg
};

Real cxx_pow(Real base, Real exp)
{
#ifdef KOKKOS_ENABLE_CUDA
  return CudaWrap<Real, DefaultDevice>::cxx_pow(base, exp);
#else
  return std::pow(base, exp);
#endif
}

Real cxx_gamma(Real input)
{
#ifdef KOKKOS_ENABLE_CUDA
  return CudaWrap<Real, DefaultDevice>::cxx_gamma(input);
#else
  return std::tgamma(input);
#endif
}

Real cxx_cbrt(Real input)
{
#ifdef KOKKOS_ENABLE_CUDA
  return CudaWrap<Real, DefaultDevice>::cxx_cbrt(input);
#else
  return std::cbrt(input);
#endif
}

Real cxx_sqrt(Real input)
{
#ifdef KOKKOS_ENABLE_CUDA
  return CudaWrap<Real, DefaultDevice>::cxx_sqrt(input);
#else
  return std::sqrt(input);
#endif
}

Real cxx_log(Real input)
{
#ifdef KOKKOS_ENABLE_CUDA
  return CudaWrap<Real, DefaultDevice>::cxx_log(input);
#else
  return std::log(input);
#endif
}

Real cxx_log10(Real input)
{
#ifdef KOKKOS_ENABLE_CUDA
  return CudaWrap<Real, DefaultDevice>::cxx_log10(input);
#else
  return std::log10(input);
#endif
}

Real cxx_exp(Real input)
{
#ifdef KOKKOS_ENABLE_CUDA
  return CudaWrap<Real, DefaultDevice>::cxx_exp(input);
#else
  return std::exp(input);
#endif
}

void cloud_water_conservation_f(Real qc_, Real qcnuc_, Real dt, Real* qcaut_, Real* qcacc_, Real* qccol_,
  Real* qcheti_, Real* qcshd_, Real* qiberg_, Real* qisub_, Real* qidep_)
  {
    using P3F = Functions<Real, HostDevice>;
    using Spack   = typename P3F::Spack;

    Spack qc(qc_), qcnuc(qcnuc_), qcaut(*qcaut_), qcacc(*qcacc_), qccol(*qccol_), qcheti(*qcheti_);
    Spack qcshd(*qcshd_), qiberg(*qiberg_), qisub(*qisub_), qidep(*qidep_);

    P3F::cloud_water_conservation(qc, qcnuc, dt, qcaut, qcacc, qccol, qcheti, qcshd, qiberg, qisub, qidep);
    *qcaut_ = qcaut[0];
    *qcacc_ = qcacc[0];
    *qccol_ = qccol[0];
    *qcheti_ = qcheti[0];
    *qcshd_ = qcshd[0];
    *qiberg_ = qiberg[0];
    *qisub_ = qisub[0];
    *qidep_ = qidep[0];
  }

void rain_water_conservation_f(Real qr_, Real qcaut_, Real qcacc_, Real qimlt_, Real qcshd_,
  Real dt, Real* qrevp_, Real* qrcol_, Real* qrheti_)
  {
    using P3F = Functions<Real, HostDevice>;
    using Spack   = typename P3F::Spack;

    Spack qr(qr_), qcaut(qcaut_), qcacc(qcacc_), qimlt(qimlt_), qcshd(qcshd_), qrevp(*qrevp_);
    Spack qrcol(*qrcol_), qrheti(*qrheti_);

    P3F::rain_water_conservation(qr, qcaut, qcacc, qimlt, qcshd, dt, qrevp, qrcol, qrheti);
    *qrevp_ = qrevp[0];
    *qrcol_ = qrcol[0];
    *qrheti_ = qrheti[0];
  }

void ice_water_conservation_f(Real qitot_, Real qidep_, Real qinuc_, Real qiberg_, Real qrcol_, Real qccol_,
  Real qrheti_, Real qcheti_, Real dt, Real* qisub_, Real* qimlt_)
{
    using P3F = Functions<Real, HostDevice>;
    using Spack   = typename P3F::Spack;
    
    Spack qitot(qitot_), qidep(qidep_), qinuc(qinuc_), qiberg(qiberg_), qrcol(qrcol_), qccol(qccol_);
    Spack qrheti(qrheti_), qcheti(qcheti_), qisub(*qisub_), qimlt(*qimlt_);

    P3F::ice_water_conservation(qitot, qidep, qinuc, qiberg, qrcol, qccol, qrheti, qcheti, dt, qisub, qimlt);
    *qisub_ = qisub[0];
    *qimlt_ = qimlt[0];

}

} // namespace p3
} // namespace scream<|MERGE_RESOLUTION|>--- conflicted
+++ resolved
@@ -208,7 +208,6 @@
                              d.lid.dum1, d.lidb.dum3, d.lid.dum4, d.lid.dum5, &d.proc);
 }
 
-<<<<<<< HEAD
 BackToCellAverageData::BackToCellAverageData()
 {
   // Populate the struct with numbers between 0 and 1.
@@ -259,13 +258,13 @@
     &d.qimlt, &d.qccol, &d.qrheti, &d.nimlt, &d.nccol, &d.ncshdc, &d.ncheti,
     &d.nrcol, &d.nislf, &d.qidep, &d.nrheti, &d.nisub, &d.qinuc, &d.ninuc,
     &d.qiberg);
-=======
+}
+
 void calc_rime_density(CalcRimeDensityData& d)
 {
   p3_init(true);
   calc_rime_density_c(d.t, d.rhofaci, d.f1pr02, d.acn, d.lamc, d.mu_c,
                       d.qc_incld, d.qccol, &d.vtrmi1, &d.rhorime_c);
->>>>>>> 0c0bbac2
 }
 
 void cldliq_immersion_freezing(CldliqImmersionFreezingData& d)
@@ -1432,7 +1431,6 @@
   pack::device_to_host({qr, nr, nr_incld, mu_r, lamr, qr_tend, nr_tend, rflx}, sizes_out, inout_views);
 }
 
-<<<<<<< HEAD
 void back_to_cell_average_f(Real lcldm_, Real rcldm_, Real icldm_,
                             Real* qcacc_, Real* qrevp_, Real* qcaut_,
                             Real* ncacc_, Real* ncslf_, Real* ncautc_,
@@ -1566,7 +1564,8 @@
   *qinuc_ = t_h(28);
   *ninuc_ = t_h(29);
   *qiberg_ = t_h(30);
-=======
+}
+
 void calc_rime_density_f(
   Real t_, Real rhofaci_, Real f1pr02_, Real acn_, Real lamc_, Real mu_c_,
   Real qc_incld_, Real qccol_, Real* vtrmi1_, Real* rhorime_c_)
@@ -1594,7 +1593,6 @@
 
   *vtrmi1_ = t_h(0);
   *rhorime_c_ = t_h(1);
->>>>>>> 0c0bbac2
 }
 
 void cldliq_immersion_freezing_f(
