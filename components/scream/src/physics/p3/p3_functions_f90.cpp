--- conflicted
+++ resolved
@@ -2939,10 +2939,6 @@
   *bm_incld_  = t_h(7);
 }
 
-<<<<<<< HEAD
-void cloud_water_conservation_f(Real qc_, Real dt, Real* qcaut_, Real* qcacc_, Real* qccol_,
-  Real* qcheti_, Real* qcshd_, Real* qiberg_, Real* qisub_, Real* qidep_)
-=======
 // Cuda implementations of std math routines are not necessarily BFB
 // with the host.
 template <typename ScalarT, typename DeviceT>
@@ -3044,7 +3040,6 @@
 
 void cloud_water_conservation_f(Real qc_, Real dt, Real* qc2qr_autoconv_tend_, Real* qc2qr_accret_tend_, Real* qc2qi_collect_tend_,
   Real* qc2qi_hetero_freeze_tend_, Real* qc2qr_ice_shed_tend_, Real* qc2qi_berg_tend_, Real* qi2qv_sublim_tend_, Real* qv2qi_vapdep_tend_)
->>>>>>> d3d083d7
 {
   using P3F = Functions<Real, HostDevice>;
   using Spack   = typename P3F::Spack;
