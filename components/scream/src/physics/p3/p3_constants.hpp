--- conflicted
+++ resolved
@@ -43,11 +43,8 @@
   static constexpr Scalar CONS2       = 4.*PIOV3*RHOW;
   static constexpr Scalar CONS3       =  1.0/(CONS2*1.562500000000000e-14); // 1./(CONS2*pow(25.e-6,3.0));
   static constexpr Scalar QSMALL      = 1.e-14;
-<<<<<<< HEAD
   static constexpr Scalar QTENDSMALL = 1e-20;
-=======
   static constexpr Scalar BSMALL      = 1.e-15;
->>>>>>> faf45964
   static constexpr Scalar NSMALL      = 1.e-16;
   static constexpr Scalar P0          = 100000.0;        // reference pressure, Pa
   static constexpr Scalar RD          = 287.15;          // gas constant for dry air, J/kg/K
