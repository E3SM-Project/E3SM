--- conflicted
+++ resolved
@@ -150,17 +150,10 @@
     const auto range_pack = scream::pack::range<IntSmallPack>(k*Spack::n);
     const auto range_mask = range_pack < nk;
 
-<<<<<<< HEAD
-    rho(k)     = pdel(k)/dzq(k) / g;
-    inv_rho(k) = 1 / rho(k);
-    qvs(k)     = physics::qv_sat(t(k), pres(k), false);
-    qvi(k)     = physics::qv_sat(t(k), pres(k), true);
-=======
     rho(k)          = dpres(k)/dz(k) / g;
     inv_rho(k)      = 1 / rho(k);
     qv_sat_l(k)     = physics::qv_sat(t(k), pres(k), 0);
     qv_sat_i(k)     = physics::qv_sat(t(k), pres(k), 1);
->>>>>>> d3d083d7
 
     qv_supersat_i(k) = qv(k) / qv_sat_i(k) - 1;
 
