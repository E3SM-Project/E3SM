--- conflicted
+++ resolved
@@ -486,7 +486,45 @@
 
   end subroutine update_prognostic_ice_c
 
-<<<<<<< HEAD
+  subroutine ice_cldliq_collection_c(rho, temp, rhofaci, f1pr04, qitot_incld, qc_incld, nitot_incld, &
+                                     nc_incld, qccol, nccol, qcshd, ncshdc) bind(C)
+    use micro_p3, only: ice_cldliq_collection
+
+    ! arguments:
+    real(kind=c_real), value, intent(in) :: rho, temp, rhofaci, f1pr04
+    real(kind=c_real), value, intent(in) :: qitot_incld, qc_incld, nitot_incld, nc_incld
+    real(kind=c_real), intent(out) :: qccol, nccol, qcshd, ncshdc
+
+    call ice_cldliq_collection(rho, temp, rhofaci, f1pr04, qitot_incld, qc_incld, nitot_incld, &
+                               nc_incld, qccol, nccol, qcshd, ncshdc)
+  end subroutine ice_cldliq_collection_c
+
+  subroutine ice_rain_collection_c(rho, temp, rhofaci, logn0r, f1pr07, f1pr08, &
+                                   qitot_incld, nitot_incld, qr_incld, qrcol, nrcol) bind(C)
+    use micro_p3, only: ice_rain_collection
+
+    ! arguments:
+    real(kind=c_real), value, intent(in) :: rho, temp, rhofaci, logn0r, f1pr07, f1pr08
+    real(kind=c_real), value, intent(in) :: qitot_incld, nitot_incld, qr_incld
+    real(kind=c_real), intent(out) :: qrcol, nrcol
+
+    call ice_rain_collection(rho, temp, rhofaci, logn0r, f1pr07, f1pr08,  &
+                             qitot_incld, nitot_incld, qr_incld, qrcol, nrcol)
+  end subroutine ice_rain_collection_c
+
+  subroutine ice_self_collection_c(rho, rhofaci, f1pr03, eii, qirim_incld, &
+                                   qitot_incld, nitot_incld, nislf) bind(C)
+    use micro_p3, only: ice_self_collection
+
+    ! arguments:
+    real(kind=c_real), value, intent(in) :: rho, rhofaci, f1pr03, eii, qirim_incld
+    real(kind=c_real), value, intent(in) :: qitot_incld, nitot_incld
+    real(kind=c_real), intent(out) :: nislf
+
+    call ice_self_collection(rho, rhofaci, f1pr03, eii, qirim_incld, &
+                             qitot_incld, nitot_incld, nislf)
+  end subroutine ice_self_collection_c
+
   subroutine  update_prognostic_liquid_c(qcacc, ncacc, qcaut,ncautc, qcnuc, ncautr, ncslf, &
        qrevp, nrevp, nrslf, log_predictNc, inv_rho, exner, xxlv, dt, th, qv, qc, nc, qr, nr) bind(C)
     use micro_p3, only: update_prognostic_liquid
@@ -505,45 +543,5 @@
        qrevp, nrevp, nrslf, log_predictNc, inv_rho, exner, xxlv, dt, th, qv, qc, nc, qr, nr)
 
   end subroutine update_prognostic_liquid_c
-=======
-  subroutine ice_cldliq_collection_c(rho, temp, rhofaci, f1pr04, qitot_incld, qc_incld, nitot_incld, &
-                                     nc_incld, qccol, nccol, qcshd, ncshdc) bind(C)
-    use micro_p3, only: ice_cldliq_collection
-
-    ! arguments:
-    real(kind=c_real), value, intent(in) :: rho, temp, rhofaci, f1pr04
-    real(kind=c_real), value, intent(in) :: qitot_incld, qc_incld, nitot_incld, nc_incld
-    real(kind=c_real), intent(out) :: qccol, nccol, qcshd, ncshdc
-
-    call ice_cldliq_collection(rho, temp, rhofaci, f1pr04, qitot_incld, qc_incld, nitot_incld, &
-                               nc_incld, qccol, nccol, qcshd, ncshdc)
-  end subroutine ice_cldliq_collection_c
-
-  subroutine ice_rain_collection_c(rho, temp, rhofaci, logn0r, f1pr07, f1pr08, &
-                                   qitot_incld, nitot_incld, qr_incld, qrcol, nrcol) bind(C)
-    use micro_p3, only: ice_rain_collection
-
-    ! arguments:
-    real(kind=c_real), value, intent(in) :: rho, temp, rhofaci, logn0r, f1pr07, f1pr08
-    real(kind=c_real), value, intent(in) :: qitot_incld, nitot_incld, qr_incld
-    real(kind=c_real), intent(out) :: qrcol, nrcol
-
-    call ice_rain_collection(rho, temp, rhofaci, logn0r, f1pr07, f1pr08,  &
-                             qitot_incld, nitot_incld, qr_incld, qrcol, nrcol)
-  end subroutine ice_rain_collection_c
-
-  subroutine ice_self_collection_c(rho, rhofaci, f1pr03, eii, qirim_incld, &
-                                   qitot_incld, nitot_incld, nislf) bind(C)
-    use micro_p3, only: ice_self_collection
-
-    ! arguments:
-    real(kind=c_real), value, intent(in) :: rho, rhofaci, f1pr03, eii, qirim_incld
-    real(kind=c_real), value, intent(in) :: qitot_incld, nitot_incld
-    real(kind=c_real), intent(out) :: nislf
-
-    call ice_self_collection(rho, rhofaci, f1pr03, eii, qirim_incld, &
-                             qitot_incld, nitot_incld, nislf)
-  end subroutine ice_self_collection_c
->>>>>>> 7acc53fe
 
 end module micro_p3_iso_c