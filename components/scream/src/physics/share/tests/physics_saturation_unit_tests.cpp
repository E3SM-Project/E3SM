--- conflicted
+++ resolved
@@ -93,25 +93,15 @@
     const Spack sat_ice_fp  = physics::polysvp1(temps, true);
     const Spack sat_liq_fp  = physics::polysvp1(temps, false);
     //last argument "0" of qv_sat function below forces qv_sat to call "polysvp1"
-<<<<<<< HEAD
-    const Spack mix_ice_fr = physics::qv_sat(temps, pres, true,  Smask(false), 0);
-    const Spack mix_liq_fr = physics::qv_sat(temps, pres, false, Smask(false), 0);
-=======
-    Spack mix_ice_fr = physics::qv_sat(temps, pres, true, physics::Polysvp1);
-    Spack mix_liq_fr = physics::qv_sat(temps, pres, false,physics::Polysvp1);
->>>>>>> 5cc8a77c
+    Spack mix_ice_fr = physics::qv_sat(temps, pres, true, Smask(true), physics::Polysvp1);
+    Spack mix_liq_fr = physics::qv_sat(temps, pres, false,Smask(true), physics::Polysvp1);
 
     //Get values from MurphyKoop_svp and qv_sat (qv_sat calls MurphyKoop_svp here) to test against "expected" values
     const Spack sat_ice_mkp   = physics::MurphyKoop_svp(temps, true);
     const Spack sat_liq_mkp   = physics::MurphyKoop_svp(temps, false);
     //last argument "1" of qv_sat function below forces qv_sat to call "MurphyKoop_svp"
-<<<<<<< HEAD
-    const Spack mix_ice_mkr  = physics::qv_sat(temps, pres, true,  Smask(false), 1);
-    const Spack mix_liq_mkr  = physics::qv_sat(temps, pres, false, Smask(false), 1);
-=======
-    Spack mix_ice_mkr  = physics::qv_sat(temps, pres, true, physics::MurphyKoop);
-    Spack mix_liq_mkr  = physics::qv_sat(temps, pres, false,physics::MurphyKoop);
->>>>>>> 5cc8a77c
+    Spack mix_ice_mkr  = physics::qv_sat(temps, pres, true,  Smask(true), physics::MurphyKoop);
+    Spack mix_liq_mkr  = physics::qv_sat(temps, pres, false, Smask(true), physics::MurphyKoop);
 
     //Set error tolerances
     //--------------------------------------
