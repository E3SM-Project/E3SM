--- conflicted
+++ resolved
@@ -8,24 +8,6 @@
 my ($CASEROOT) = @ARGV;
 chdir "${CASEROOT}";
 
-<<<<<<< HEAD
-my $CIMEROOT		= `./xmlquery  CIMEROOT		-value`;
-my $CASEROOT		= `./xmlquery  CASEROOT		-value`;
-my $CASEBUILD		= `./xmlquery  CASEBUILD	-value`;
-my $COMPSET		= `./xmlquery  COMPSET		-value`;
-my $SRCROOT		= `./xmlquery  SRCROOT		-value`;
-my $OBJROOT		= `./xmlquery  OBJROOT		-value`;
-my $SCRIPTSROOT		= `./xmlquery  SCRIPTSROOT	-value`;
-my $COMP_INTERFACE	= `./xmlquery  COMP_INTERFACE	-value`;
-my $DIN_LOC_ROOT	= `./xmlquery  DIN_LOC_ROOT	-value`;
-my $ICE_GRID		= `./xmlquery  ICE_GRID		-value`;
-my $ICE_MASK		= `./xmlquery  MASK_GRID	-value`;
-my $IC_MODE		= `./xmlquery  MPASCICE_IC_MODE -value`;
-my $ICE_BGC		= `./xmlquery  MPASCICE_BGC	-value`;
-my $NTASKS_ICE		= `./xmlquery  NTASKS_ICE	-value`;
-my $ICE_PIO_TYPENAME	= `./xmlquery  ICE_PIO_TYPENAME	-value`;
-#my $NINST_ICE       = `./xmlquery  NINST_ICE		-value`;
-=======
 my $CIMEROOT		= `./xmlquery  CIMEROOT			-value`;
 my $CASEROOT		= `./xmlquery  CASEROOT			-value`;
 my $CASEBUILD		= `./xmlquery  CASEBUILD		-value`;
@@ -38,11 +20,11 @@
 my $ICE_GRID		= `./xmlquery  ICE_GRID			-value`;
 my $ICE_MASK		= `./xmlquery  MASK_GRID		-value`;
 my $IC_MODE		= `./xmlquery  MPASCICE_IC_MODE 	-value`;
+my $ICE_BGC		= `./xmlquery  MPASCICE_BGC		-value`;
 my $SURFACE_MODE	= `./xmlquery  MPASCICE_SURFACE_MODE	-value`;
 my $NTASKS_ICE		= `./xmlquery  NTASKS_ICE		-value`;
 my $ICE_PIO_TYPENAME	= `./xmlquery  ICE_PIO_TYPENAME		-value`;
 #my $NINST_ICE       = `./xmlquery  NINST_ICE			-value`;
->>>>>>> 8775ee4c
 my $NINST_ICE		= 1; # Change if you want multiple instances... though this isn't coded yet.
 my $RUNDIR		= `./xmlquery  RUNDIR			-value`;
 my $STREAM_NAME		= 'streams.cice';
@@ -226,11 +208,8 @@
 	$sysmod .= " -date_stamp '$decomp_date'";
 	$sysmod .= " -ice_grid '$ICE_MASK'";
 	$sysmod .= " -ic_mode '$IC_MODE'";
-<<<<<<< HEAD
 	$sysmod .= " -ice_bgc '$ICE_BGC'";
-=======
 	$sysmod .= " -surface_mode '$SURFACE_MODE'";
->>>>>>> 8775ee4c
 
     # pass in ICE_MASK for now as a short-cut for the grid
     # at some point, we may want to pass both -- but for now this is simpler
