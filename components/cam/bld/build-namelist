--- conflicted
+++ resolved
@@ -1175,44 +1175,6 @@
 	    [qw(pom_c4 bc_c4)],
 	    );	
       
-<<<<<<< HEAD
-	@mode_num_src  = qw(A A A A);
-	@mode_spec_src = (
-	    [qw(A A A A A A)],
-	    [qw(A A A)],
-	    [qw(A A A)],
-	    [qw(A A)],
-	    );
-    }
-    else{
-	@mode_spec     = (
-            [qw(so4_a1 pom_a1 soa_a1 bc_a1 dst_a1 ncl_a1)],
-            [qw(so4_a2 soa_a2 ncl_a2)],
-            [qw(dst_a3 ncl_a3 so4_a3 bc_a3 pom_a3 soa_a3)],
-            [qw(pom_a4 bc_a4)],
-            );
-        @mode_spec_type = (
-            [qw(sulfate p-organic s-organic black-c dust seasalt)],
-            [qw(sulfate s-organic seasalt)],
-            [qw(dust seasalt sulfate black-c p-organic s-organic)],
-            [qw(p-organic black-c)],
-            );
-        @mode_spec_cw  = (
-            [qw(so4_c1 pom_c1 soa_c1 bc_c1 dst_c1 ncl_c1)],
-            [qw(so4_c2 soa_c2 ncl_c2)],
-            [qw(dst_c3 ncl_c3 so4_c3 bc_c3 pom_c3 soa_c3)],
-            [qw(pom_c4 bc_c4)],
-            );
-
-        @mode_num_src  = qw(A A A A);
-        @mode_spec_src = (
-            [qw(A A A A A A)],
-            [qw(A A A)],
-            [qw(A A A A A A)],
-            [qw(A A)],
-            );
-    }
-=======
     @mode_num_src  = qw(A A A A);
     @mode_spec_src = (
 	[qw(A A A A A A A)],
@@ -1260,7 +1222,6 @@
 	[qw(A A A)],
 	[qw(A A A)],
 	);
->>>>>>> 8719c33e
      
   } elsif($aero_modes eq '7mode') { 
 
