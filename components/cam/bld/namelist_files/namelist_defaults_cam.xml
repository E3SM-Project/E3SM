--- conflicted
+++ resolved
@@ -1212,9 +1212,7 @@
 <srf_flux_avg eddy_scheme="HBR"      >0</srf_flux_avg>
 <srf_flux_avg eddy_scheme="diag_TKE" >0</srf_flux_avg>
 <srf_flux_avg eddy_scheme="CLUBB_SGS">0</srf_flux_avg>
-<<<<<<< HEAD
 <srf_flux_avg eddy_scheme="SHOC_SGS">0</srf_flux_avg>
-=======
 <srf_flux_avg use_MMF="1"          >1</srf_flux_avg>
 
 <!-- MMF CRM mean state acceleration -->
@@ -1227,7 +1225,6 @@
 <use_crm_accel    use_MMF="1" MMF_microphysics_scheme="m2005">.false.</use_crm_accel>
 <crm_accel_uv     use_MMF="1" MMF_microphysics_scheme="m2005">.false.</crm_accel_uv>
 <crm_accel_factor use_MMF="1">2</crm_accel_factor>
->>>>>>> 85c6db00
 
 <!-- Cloud fraction -->
 <cldfrc_freeze_dry             >.true.</cldfrc_freeze_dry>
@@ -1658,13 +1655,8 @@
 <se_tstep dyn_target="theta-l" hgrid="ne240np4">  40 </se_tstep>
 <se_tstep dyn_target="theta-l" hgrid="ne256np4">  40 </se_tstep>
 <se_tstep dyn_target="theta-l" hgrid="ne512np4">  20 </se_tstep>
-<<<<<<< HEAD
 <se_tstep dyn_target="theta-l" hgrid="ne1024np4"> 9.375 </se_tstep>
-=======
-<se_tstep dyn_target="theta-l" hgrid="ne1024np4"> 10 </se_tstep>
 <se_tstep dyn_target="theta-l" hgrid="ne0np4_northamericax4v1"> 75 </se_tstep>
->>>>>>> 85c6db00
-
 
 <!-- old interface, used by preqx.  timesteps controlled by se_nsplit, rsplit, qsplit -->
 <!-- se_tstep, dt_remap_factor, dt_tracer_factor set to -1 -->
