#!/usr/bin/env perl
#-----------------------------------------------------------------------------------------------
#
# configure
#
#
# This utility allows the CAM user to specify compile-time configuration
# options via a commandline interface.  The output from configure is a
# Makefile and a cache file that contains all configuration parameters
# required to produce the Makefile.  A subsequent invocation of configure
# can use the cache file as input (via the -defaults argument) to reproduce
# the CAM configuration contained in it.  Note that when a cache file is
# used to set default values only the model parameters are used.  The
# parameters that are platform dependent (e.g., compiler options, library
# locations, etc) are ignored.
#
# As the build time configurable options of CAM are changed, this script
# must also be changed.  Thus configure is maintained under revision
# control in the CAM source tree and it is assumed that only the version of
# configure in the source tree will be used to build CAM.  Thus we assume
# that the root of the source tree can be derived from the location of this
# script.
#
# configure has an optional test mode to check that the Fortran90 compiler
# works and that external references to the netCDF and MPI libraries can be
# resolved at link time.
#
#
# Date        Contributor         Modification
# -----------------------------------------------------------------------------------------------------
# 2012-09-10  Fischer             Use MCT configure script, and build as seperate library.
# 2011-08-18  Eaton               Produce a config.h file needed by the latest PIO and MCT source.
#
# 2011-08-05  Fischer             Set number of instances when running cam stand alone.  Otherwise use
#                                 values set by CESM1 scripts.
#
# 2010-01-22  Kay, Eaton          Added COSP simulator option.
#
# 2008-09-22  Edwards             Removed obsolete macros DYN_STATE_INTERFACE and LSMLON, LSMLAT
#
# 2008-08-26  Edwards             Added support for external pnetcdf library (-pnc_inc and -pnc_lib) as
#                                 well as PIO support for Spectral Element dycore
#
# 2008-07-30  Eaton               Revise the default calculation of nadv.  Add new option to specify
#                                 the number of test tracers.  Add new option to specify a non-default
#                                 microphysics option.
#
# 2007-04-13  Eaton               Restore the commandline option -phys so that it can be used with the
#                                 adiabatic and ideal physics options.
#
# 2007-03-04  Eaton               The script has been refactored to move the generic configuration file
#                                 functionality into a separate module (Build::Config).
#
# 2006-09-14  Eaton               Add support for linking to external ESMF library.
#                                 Deprecate interactive mode.
#
# 2006-02-14  Eaton               Remove -cam_cfg option and CAM_CFGDIR environment variable: require all
#                                 configuration files to be in the same directory as the configure script.
#                                 Remove -cam_root option and CAM_ROOT environment variable: require
#                                 configure to be located in the CAM src tree.
#                                 Modifications for CCSM build: delete setting of locations for all
#                                 external include/mod/lib directories.  These are only needed for the
#                                 CAM Makefile which is not produced when doing a CCSM build.
#                                 Remove -esmf_* options.  This was used with the ESMF prototype
#                                 library which is no longer supported.  Will re-implement ESMF options
#                                 when we start linking the new ESMF library.
#
# 2005-05-05  Eaton               Add -lapack_libdir option to specify directory that contains
#                                 lapack and blas libraries.  Can also set LAPACK_LIBDIR environment
#                                 variable.  Currently only used by waccm_mozart on IBM.
#
# 2004-12-01  Eaton               Add phys option waccm.  Because this must be consistent
#                                 with the -chem option, remove commandline option -phys.
#                                 phys="waccm" is needed so that WACCM specific initial files
#                                 can be present in DefaultCAMEXPNamelist.xml.
#
# 2004-11-15  Eaton               Add -chem options waccm_ghg or waccm_mozart.  Remove old code
#                                 for ccm366 and lsm options.
#
# 2002-05-03  Brian Eaton         Original version
#-----------------------------------------------------------------------------------------------

use strict;
#use warnings;
#use diagnostics;

use Cwd;
use English;
use Getopt::Long;
use IO::File;
use IO::Handle;

use FindBin qw($Bin);
use lib "$Bin/perl5lib";
use Build::ChemPreprocess qw(chem_preprocess chem_number_adv);
use File::Copy;

#-----------------------------------------------------------------------------------------------

sub usage {
    die <<EOF;
SYNOPSIS
     configure [options]
OPTIONS
     User supplied values are denoted in angle brackets (<>).  Any value that contains
     white-space must be quoted.  Long option names may be supplied with either single
     or double leading dashes.  A consequence of this is that single letter options may
     NOT be bundled.

  Options used to determine the CAM model configuration.  These options will have an
  effect whether running CAM as part of CCSM or running in a CAM standalone mode:

     -[no]age_of_air_trcs Switch on [off] age of air tracers. Default: on for waccm_phys, otherwise off
     -carma <name>      Build CAM with specified CARMA microphysics model
                        [ none | bc_strat | cirrus | cirrus_dust | dust | meteor_impact | 
                          meteor_smoke | mixed_sulfate | pmc | pmc_sulfate | sea_salt | sulfate | tholin |
                          test_detrain | test_growth | test_passive | test_radiative | test_swelling |
                          test_tracers, test_tracers2].
                        Default: none.
     -chem <name>       Build CAM with specified prognostic chemistry package 
                        [ waccm_mozart | waccmx_mozart | waccm_mozart_sulfur | waccm_mozart_mam3 | waccm_sc | 
			  waccm_sc_mam3 | waccm_tsmlt | waccm_tsmlt_mam3 | waccm_tsmlt_sulfur |
                          trop_mozart | trop_mozart_mam3 | trop_mozart_soa | trop_strat_soa | trop_ghg | trop_bam |
                          trop_mam3 | trop_mam4 | trop_mam4_resus | trop_mam4_resus_soag | trop_mam4_mom | 
			  trop_mam7 | trop_mam9 | super_fast_llnl | super_fast_llnl_mam3 |
                          linoz_mam3 | linoz_mam4_resus | linoz_mam4_resus_soag |
			  linoz_mam4_resus_mom | linoz_mam4_resus_mom_soag |
                          trop_strat_soa | trop_strat_mam3 | trop_strat_mam7 | none ].  Default: trop_mam3.
     -clubb_sgs         Turns on CLUBB_SGS
     -clubb_opts <list> Comma separated list of CLUBB options to turn on/off.  By default they are all off.  Current
                        options are: clubb_do_adv(Advect CLUBB moments), clubb_do_deep(CLUBB does the deep convection) 
     -co2_cycle         This option is meant to be used with the -ccsm_seq option.  It modifies the
                        CAM configuration by increasing the number of advected constituents by 4.
     -comp_intf         Specify the component interfaces [mct | esmf] (default: mct).
     -cppdefs <string>  A string of user specified CPP defines.  Appended to
                        Makefile defaults.  E.g. -cppdefs '-DVAR1 -DVAR2'
     -dyn <name>        Build CAM with specified dynamical core [eul | sld | fv | se].
     -edit_chem_mech    Invokes CAMCHEM_EDITOR to allow the user to edit the chemistry mechanism file
     -hgrid <name>      Specify horizontal grid.  Use nlatxnlon for spectral grids;
                        dlatxdlon for fv grids (dlat and dlon are the grid cell size
			in degrees for latitude and longitude respectively); nexnp for
                        se grids.
     -max_n_rad_cnst <n> Maximum number of constituents that are either radiatively
                        active, or in any single diagnostic list for the radiation.    
     -microphys <name>  Specify the microphysics option [mg1 | mg1.5 | mg2 | rk].
     -nadv <n>          Set total number of advected species to <n>.
     -nadv_tt <n>       Set number of advected test tracers <n>.
     -nlev <n>          Set number of levels to <n>.
     -offline_dyn       Switch enables the use of offline driver for FV dycore.
     -pbl <name>        Specify the PBL option [uw | hb | hbr].
     -pcols <n>         Set maximum number of columns in a chunk to <n>.
     -pergro            Switch enables building CAM for perturbation growth tests.
     -phys <name>       Physics option [cam3 | cam4 | cam5 | cam5.4 | ideal | adiabatic].  Default: cam5.4
     -prog_species <list>Comma-separate list of prognostic mozart species packages.
                        Currently available: DST,SSLT,SO4,GHG,OC,BC,CARBON16
     -psubcols <n>      Maximum number of sub-columns in a run - set to 1 if not using sub-columns (default)
     -rad <name>        Specify the radiation package [rrtmg | rrtmgp | camrt]
     -res <name>        Specify horizontal grid.  ***DEPRECATED***  Use the -hgrid option.
     -unicon            Switch to turn on the UNICON scheme. Default: off.
     -usr_mech_infile   Path and file name of the user supplied chemistry mechanism file.
     -waccm_phys        Switch enables the use of WACCM physics in any chemistry configuration.
                        The user does not need to set this if one of the waccm chemistry options
                        is chosen.
     -waccmx            Build CAM/WACCM with WACCM upper Thermosphere/Ionosphere extended package


  Options relevent to SCAM mode:

     -camiop            Configure CAM to generate an IOP file that can be used to drive SCAM.
                        This switch only works with the Eulerian dycore.
     -scam              Compiles model in single column mode.  Only works with Eulerian dycore.

  CAM parallelization:

     -[no]smp           Switch on [off] SMP parallelism.
     -[no]spmd          Switch on [off] SPMD parallelism.

  CAM parallelization when running standalone with CICE:

     -cice_bsizex <n>   Size of cice block in first horizontal dimension.
     -cice_bsizey <n>   Size of cice block in second horizontal dimension.
     -cice_maxblocks <n> Max number of cice blocks per processor.
     -cice_decomptype <type> Either "cartesian", "spacecurve"," rake", or "roundrobin".
                        *** Note ***
                        Either set all of -cice_bsizex, -cice_bsizey, -cice_maxblocks and cice_decomptype
                        or set -ntasks and/or -nthreads which are used to determine defaults for the
                        cice decomposition.
                        ************
     -ntasks <n>        Number of MPI tasks.  Setting ntasks > 0 implies -spmd.  Use -nospmd to turn off
                        linking with an MPI library.  To configure for pure MPI specify "-ntasks N -nosmp".
                        ntasks is used to determine default grid decompositions.  Currently only used by CICE.
     -nthreads <n>      Number of OMP threads per process.  Setting nthreads > 0 implies -smp.  Use -nosmp to
                        turn off compilation of OMP directives.  For pure OMP set "-nthreads N -nospmd"
                        nthreads is used to determine default grid decompositions.  Currently only used by CICE.

  Configure options:

     -cache <file>      Name of output cache file (default: config_cache.xml).
     -cachedir <file>   Name of directory where output cache file is written (default: CAM build directory).
     -ccsm_seq          Switch to specify that CAM is being built from within sequential CCSM scripts.
     -help [or -h]      Print usage to STDOUT.
     -silent [or -s]    Turns on silent mode - only fatal messages issued.
     -test              Switch on testing of Fortran compiler and external libraries.
     -verbose [or -v]   Turn on verbose echoing of settings made by configure.
     -version           Echo the CVS tag name used to check out this CAM distribution.

  Options for surface components used in standalone CAM mode:

     -ice <name>        Build CAM with sea ice model [cice | sice | none ]. Default: cice.
     -ocn <name>        Build CAM with ocean model [docn | dom | socn | aquaplanet | pop | mpaso]. Default: docn.
     -lnd <name>        Build CAM with land model [clm | slnd | none]. Default: clm.
     -rof <name>        Build CAM with runoff model [rtm | srof | none]. Default: rtm.

  Options for building CAM via standalone scripts:

     -cam_bld <dir>     Directory where CAM will be built.  This is where configure will write the
                        output files it generates (Makefile, Filepath, etc...)
     -cam_exe <name>    Name of the CAM executable (default: cam).
     -cam_exedir <dir>  Directory where CAM executable will be created (default: CAM build directory).
     -cc <name>         User specified C compiler (linux only).  Overrides Makefile default.
     -cflags <string>   A string of user specified C compiler options.  Appended to
                        Makefile defaults.
     -cosp              Enable the COSP simulator.
     -debug             Switch to turn on building CAM with debugging compiler options.
     -bc_dep_to_snow_updates  Switch on new treatment of BC/dust deposition to ice/snoe
     -rain_evap_to_coarse_aero   Switch to turn on BC, POM and SOA in the MAM3 and MAM4 coarse mode (mam mode 3)
     -defaults <file>   Specify a configuration file which will be used to supply defaults instead of
                        one of the config_files/defaults_*.xml files.  This file is used to specify model
                        configuration parameters only.  Parameters relating to the build which
                        are system dependent will be ignored.
     -cosp_libdir <dir> Directory containing COSP library.
     -esmf_libdir <dir> Directory containing ESMF library and esmf.mk file.
     -fc <name>         User specified Fortran compiler.  Overrides Makefile default.
     -fc_type <name>    Type of Fortran compiler [pgi | intel | gnu | pathscale
                        | xlf | nag].  This argument is used in conjunction
                        with the -fc argument when the name of the fortran
                        compiler refers to a wrapper script (e.g., mpif90
                        or ftn).  In this case the user needs to specify
                        the type of Fortran compiler that is being invoked
                        by the wrapper script.  Default: pgi
     -fflags <string>   A string of user specified Fortran compiler flags.  Appended to
                        Makefile defaults.  See -fopt to override optimization flags.
     -fopt <string>     A string of user specified Fortran compiler optimization flags.  
                        Overrides Makefile defaults.
     -gmake <name>      Name of the GNU make program on your system.  Supply the absolute
                        pathname if the program is not in your path (or fix your path).
     -lapack_libdir <dir>  
                        Directory containing LAPACK library.
     -ldflags <string>  A string of user specified load options.  Appended to
                        Makefile defaults.
     -linker <name>     User specified linker.  Overrides Makefile default of \$(FC).
     -mct_libdir <dir>  Directory containing MCT library.  Default: build the library from source
                        in a subdirectory of \$cam_bld.
     -mpi_inc <dir>     Directory containing MPI include files.
     -mpi_lib <dir>     Directory containing MPI library.
     -nc_inc <dir>      Directory containing netCDF include files.
     -nc_lib <dir>      Directory containing netCDF library.
     -nc_mod <dir>      Directory containing netCDF module files.
     -pnc_inc <dir>     Directory containing PnetCDF include files.
     -pnc_lib <dir>     Directory containing PnetCDF library.
     -target_os         Override the os setting for cross platform compilation [aix | darwin | dec_osf |
                        irix | linux | solaris | super-ux | unicosmp | bgl | bgp | bgq].
			Default: OS on which configure is executing as defined by the
                        perl \$OSNAME variable.
     -usr_src <dir1>[,<dir2>[,<dir3>[...]]]
                        Directories containing user source code.
EOF
}

#-----------------------------------------------------------------------------------------------
# Setting autoflush (an IO::Handle method) on STDOUT helps in debugging.  It forces the test
# descriptions to be printed to STDOUT before the error messages start.

*STDOUT->autoflush();                  

#-----------------------------------------------------------------------------------------------
# Set the directory that contains the CAM configuration scripts.  If the configure command was
# issued using a relative or absolute path, that path is in $ProgDir.  Otherwise assume the
# command was issued from the current working directory.

(my $ProgName = $0) =~ s!(.*)/!!;      # name of this script
my $ProgDir = $1;                      # name of directory containing this script -- may be a
                                       # relative or absolute path, or null if the script is in
                                       # the user's PATH
my $cwd = getcwd();                    # current working directory
my $cfgdir;                            # absolute pathname of directory that contains this script
if ($ProgDir) { 
    $cfgdir = absolute_path($ProgDir);
} else {
    $cfgdir = $cwd;
}

#-----------------------------------------------------------------------------------------------
# Save commandline
my $commandline = "$cfgdir/configure @ARGV";

#-----------------------------------------------------------------------------------------------
# Parse command-line options.
my %opts = (
	    cache       => "config_cache.xml",
	    );
GetOptions(
    "age_of_air_trcs!"          => \$opts{'age_of_air_trcs'},
    "cache=s"                   => \$opts{'cache'},
    "cachedir=s"                => \$opts{'cachedir'},
    "carma=s"                   => \$opts{'carma'},
    "cam_bld=s"                 => \$opts{'cam_bld'},
    "cam_exe=s"                 => \$opts{'cam_exe'},
    "cam_exedir=s"              => \$opts{'cam_exedir'},
    "camiop"                    => \$opts{'camiop'},
    "cc=s"                      => \$opts{'cc'},
    "ccsm_seq"                  => \$opts{'ccsm_seq'},
    "cflags=s"                  => \$opts{'cflags'},
    "chem=s"                    => \$opts{'chem'},
    "cice_bsizex=s"             => \$opts{'cice_bsizex'},
    "cice_bsizey=s"             => \$opts{'cice_bsizey'},
    "cice_maxblocks=s"          => \$opts{'cice_maxblocks'},
    "cice_decomptype=s"         => \$opts{'cice_decomptype'},
    "clubb_sgs"                 => \$opts{'clubb_sgs'},
    "clubb_opts=s"              => \$opts{'clubb_opts'},
    "co2_cycle"                 => \$opts{'co2_cycle'},
    "comp_intf=s"               => \$opts{'comp_intf'},
    "cosp"                      => \$opts{'cosp'},
    "cppdefs=s"                 => \$opts{'cppdefs'},
    "debug"                     => \$opts{'debug'},
    "rain_evap_to_coarse_aero"  => \$opts{'rain_evap_to_coarse_aero'},
    "bc_dep_to_snow_updates"    => \$opts{'bc_dep_to_snow_updates'},
    "defaults=s"                => \$opts{'defaults'},
    "dyn=s"                     => \$opts{'dyn'},
    "dyn_target=s"              => \$opts{'dyn_target'},
    "edit_chem_mech"            => \$opts{'edit_chem_mech'},
    "waccm_phys"                => \$opts{'waccm_phys'},
    "offline_dyn"               => \$opts{'offline_dyn'},
    "waccmx"                    => \$opts{'waccmx'},
    "cosp_libdir=s"             => \$opts{'cosp_libdir'},
    "esmf_libdir=s"             => \$opts{'esmf_libdir'},
    "mct_libdir=s"              => \$opts{'mct_libdir'},
    "fc=s"                      => \$opts{'fc'},
    "fc_type=s"                 => \$opts{'fc_type'},
    "fflags=s"                  => \$opts{'fflags'},
    "fopt=s"                    => \$opts{'fopt'},
    "gmake=s"                   => \$opts{'gmake'},
    "h|help"                    => \$opts{'help'},
    "hgrid=s"                   => \$opts{'hgrid'},
    "ice=s"                     => \$opts{'ice'},
    "lapack_libdir=s"           => \$opts{'lapack_libdir'},
    "ldflags=s"                 => \$opts{'ldflags'},
    "linker=s"                  => \$opts{'linker'},
    "lnd=s"                     => \$opts{'lnd'},
    "max_n_rad_cnst=s"          => \$opts{'max_n_rad_cnst'},
    "microphys=s"               => \$opts{'microphys'},
    "mpi_inc=s"                 => \$opts{'mpi_inc'},
    "mpi_lib=s"                 => \$opts{'mpi_lib'},
    "nadv=s"                    => \$opts{'nadv'},
    "nadv_tt=s"                 => \$opts{'nadv_tt'},
    "nc_inc=s"                  => \$opts{'nc_inc'},
    "nc_lib=s"                  => \$opts{'nc_lib'},
    "nc_mod=s"                  => \$opts{'nc_mod'},
    "nlev=s"                    => \$opts{'nlev'},
    "ntasks=s"                  => \$opts{'ntasks'},
    "nthreads=s"                => \$opts{'nthreads'},
    "ocn=s"                     => \$opts{'ocn'},
    "pbl=s"                     => \$opts{'pbl'},
    "pcols=s"                   => \$opts{'pcols'},
    "p|pergro"                  => \$opts{'pergro'},
    "phys=s"                    => \$opts{'phys'},
    "pnc_inc=s"                 => \$opts{'pnc_inc'},
    "pnc_lib=s"                 => \$opts{'pnc_lib'},
    "prog_species=s"            => \$opts{'prog_species'},
    "psubcols=s"                => \$opts{'psubcols'},
    "rad=s"                     => \$opts{'rad'},
    "res=s"                     => \$opts{'res'},
    "rof=s"                     => \$opts{'rof'},
    "scam"                      => \$opts{'scam'},
    "s|silent"                  => \$opts{'silent'},
    "smp!"                      => \$opts{'smp'},
    "spmd!"                     => \$opts{'spmd'},
    "target_os=s"               => \$opts{'target_os'},
    "test"                      => \$opts{'test'},
    "unicon"                    => \$opts{'unicon'},
    "usr_mech_infile=s"         => \$opts{'usr_mech_infile'},
    "usr_src=s"                 => \$opts{'usr_src'},
    "v|verbose"                 => \$opts{'verbose'},
    "version"                   => \$opts{'version'},
)  or usage();

# Give usage message.
usage() if $opts{'help'};

# Echo version info.
version($cfgdir) if $opts{'version'};    

# Check for unparsed argumentss
if (@ARGV) {
    print "ERROR: unrecognized arguments: @ARGV\n";
    usage();
}

# Define 3 print levels:
# 0 - only issue fatal error messages
# 1 - only informs what files are created (default)
# 2 - verbose
my $print = 1;
if ($opts{'silent'})  { $print = 0; }
if ($opts{'verbose'}) { $print = 2; }
my $eol = "\n";

my %cfg = ();           # build configuration

#-----------------------------------------------------------------------------------------------
# Make sure we can find required perl modules and configuration files.
# Look for them in the directory that contains the configure script.

# Check for the configuration definition file.
my $config_def_file = "config_files/definition.xml";
(-f "$cfgdir/$config_def_file")  or  die <<"EOF";
** Cannot find configuration definition file \"$config_def_file\" in directory \"$cfgdir\" **
EOF

# Since the chemistry package plays a role in determining the configuration
# defaults, it must be decided which chemistry package is used before
# initializing the configuration object.  But the default chemistry depends
# on the physics package.  So we start by setting the physics package.

# The default physics package is cam5.4.  Physics packages >=cam5 use chemistry packages
# that include modal aerosols, i.e., the -chem value matches /_mam/.  If the chem_pkg
# name doesn't match /_mam/ then set the default physics package to cam4.
my $phys_pkg = 'cam5.4';
if (defined $opts{'chem'} and $opts{'chem'} !~ /_mam/) {$phys_pkg = 'cam4';}

if (defined $opts{'phys'}) {
    $phys_pkg = lc($opts{'phys'});
}

if ($print>=2) { print "Physics package: $phys_pkg$eol"; }

# Next set the default chemistry package.
my $chem_pkg = 'trop_mam4';
if (defined $opts{'prog_species'}) {
    $chem_pkg = 'none';
}

# Change the default if user has specified a non-default physics package.
if ($phys_pkg =~ m/^ideal$|^adiabatic$|^cam[34]$/) {
    $chem_pkg = 'none';
}
elsif ($phys_pkg eq 'cam5') {
    $chem_pkg = 'trop_mam3';
}

# Allow the user to override the default chemistry via the commandline.
if (defined $opts{'chem'}) {
    $chem_pkg = lc($opts{'chem'});

    # But do some consistency checks...

    # If the user has specified adiabatic or ideal physics...
    if ($phys_pkg eq 'ideal' or $phys_pkg eq 'adiabatic') {

	# the only valid chemistry option is 'none'
	if ($chem_pkg ne 'none') {
	    die "configure ERROR: -phys is set to $opts{'phys'}.\n".
		"                 -chem can only be set to 'none'.\n";
	}
    }
    elsif ($phys_pkg eq 'cam3' or $phys_pkg eq 'cam4') {
        # The modal aerosols are not valid with cam3 or cam4 physics
	if ($chem_pkg =~ /_mam/) {
            die "configure ERROR: -phys is set for cam3 or cam4 physics.\n".
		"                 -chem cannot be set to a modal aerosol option.\n";
	}
    }
}

if ($print>=2) { print "Chemistry package: $chem_pkg$eol"; }

# The configuration defaults file overrides the generic defaults in the configuration
# definition file.  The -defaults argument has precedence for setting the configuration
# defaults file.  If -defaults is not used, the file is determined by the chemistry package,
# or if no chemistry, by the dynamics package.
my $config_defaults_file;
if    ($opts{'defaults'})                    {$config_defaults_file = $opts{'defaults'}}
elsif ($opts{'waccmx'})                      {$config_defaults_file = 'config_files/defaults_waccmx.xml'}
elsif ($chem_pkg =~ /waccm_/) {
    if ($phys_pkg eq 'cam4')                 {$config_defaults_file = 'config_files/defaults_waccm.xml'}
    else                                     {$config_defaults_file = 'config_files/defaults_waccm5.xml'}
}
elsif ($opts{'dyn'}  eq 'eul')               {$config_defaults_file = 'config_files/defaults_eul.xml'}
elsif ($opts{'dyn'}  eq 'sld')               {$config_defaults_file = 'config_files/defaults_sld.xml'}
elsif ($opts{'dyn'}  eq 'se')                {$config_defaults_file = 'config_files/defaults_se.xml'}
else                                         {$config_defaults_file = 'config_files/defaults_fv.xml'}
(-f "$cfgdir/$config_defaults_file")  or  die <<"EOF";
** Cannot find configuration defaults file \"$config_defaults_file\" in directory \"$cfgdir\" **
EOF

# Horizontal grid and spectral resolution parameters.
my $horiz_grid_file = 'config_files/horiz_grid.xml';
(-f "$cfgdir/$horiz_grid_file")  or  die <<"EOF";
** Cannot find horizonal grid parameters file \"$horiz_grid_file\" in directory \"$cfgdir\" **
EOF

# System defaults (currently for spmd and smp settings)
my $sys_defaults_file = 'config_files/sys_defaults.xml';
(-f "$cfgdir/$sys_defaults_file")  or  die <<"EOF";
** Cannot find system defaults file \"$sys_defaults_file\" in directory \"$cfgdir\" **
EOF

# The XML::Lite module is required to parse the XML configuration files.
(-f "$cfgdir/perl5lib/XML/Lite.pm")  or  die <<"EOF";
** Cannot find perl module \"XML/Lite.pm\" in directory \"$cfgdir/perl5lib\" **
EOF

# The Build::Config module provides utilities to store and manipulate the configuration.
(-f "$cfgdir/perl5lib/Build/Config.pm")  or  die <<"EOF";
** Cannot find perl module \"Build/Config.pm\" in directory \"$cfgdir/perl5lib\" **
EOF

if ($print>=2) { print "CAM configuration script directory: $cfgdir$eol"; }
if ($print>=2) { print "Configuration defaults file: $config_defaults_file$eol"; }

#-----------------------------------------------------------------------------------------------
# Add $cfgdir/perl5lib to the list of paths that Perl searches for modules
unshift @INC, "$cfgdir/perl5lib";
unshift @INC, "$cfgdir";
require XML::Lite;
require Build::Config;

# Initialize the configuration.  The $config_def_file provides the definition of a CAM
# configuration, and the $config_defaults_file provides default values for a specific CAM
# configuration.   $cfg_ref is a reference to the new configuration object.
my $cfg_ref = Build::Config->new("$cfgdir/$config_def_file", "$cfgdir/$config_defaults_file");

#-----------------------------------------------------------------------------------------------
# Building from within ccsm scripts?
my $ccsm_seq = (defined $opts{'ccsm_seq'}) ? 1 : 0;
$cfg_ref->set('ccsm_seq', $ccsm_seq);

# Note that when building within the CCSM scripts the CAM Makefile is not written
# since the CCSM build does not use it.  Many of the checks to ensure that a working
# CAM Makefile is produced are disabled when the ccsm option is set.  Use the $cam_build
# variable to turn on CAM specific tests.
my $cam_build = 1;
if (($ccsm_seq)) {
    $cam_build = 0;
}

#-----------------------------------------------------------------------------------------------
# CAM root directory.  
my $cam_root = absolute_path("$cfgdir/../../..");

if (-d "$cam_root/components/cam/src") {
    $cfg_ref->set('cam_root', $cam_root);
} else {
    die <<"EOF";
** Invalid CAM root directory: $cam_root
** 
** The CAM root directory must contain the subdirectory components/cam/src/.
** It is derived from "config_dir/../../.." where config_dir is the
** directory in the CAM distribution that contains the configuration
** scripts.
EOF
}

if ($print>=2) { print "CAM root directory: $cam_root$eol"; }

#-----------------------------------------------------------------------------------------------
# CAM build directory.
my $cam_bld;
if (defined $opts{'cam_bld'}) {
    $cam_bld = absolute_path($opts{'cam_bld'});
}
else { # use default value
    $cam_bld = absolute_path($cfg_ref->get('cam_bld'));
}

if (-d $cam_bld or mkdirp($cam_bld)) {
    # If the build directory exists or can be made then set the value...
    $cfg_ref->set('cam_bld', $cam_bld);
}
else {
    die <<"EOF";
** Could not create the specified CAM build directory: $cam_bld
EOF
}

if ($print>=2) { print "CAM build directory: $cam_bld$eol"; }

#-----------------------------------------------------------------------------------------------
# CAM install directory.
my $cam_exedir;
if (defined $opts{'cam_exedir'}) {
    $cam_exedir = absolute_path($opts{'cam_exedir'});
}
else { # use default value
    $cam_exedir = absolute_path($cfg_ref->get('cam_exedir'));
}

if ($cam_build) {

    if (-d $cam_exedir or mkdirp($cam_exedir)) {
	# If the install directory exists or can be made then set the value...
	$cfg_ref->set('cam_exedir', $cam_exedir);
    } else {
	die <<"EOF";
** Could not create the specified CAM installation directory: $cam_exedir
EOF
    }

    if ($print>=2) { print "CAM executable will be created in: $cam_exedir$eol"; }
}

#-----------------------------------------------------------------------------------------------
# User source directories.
my $usr_src = '';
if (defined $opts{'usr_src'}) {
    my @dirs = split ',', $opts{'usr_src'};
    my @adirs;
    while ( my $dir = shift @dirs ) {
	if (-d "$dir") {
	    push @adirs, absolute_path($dir);
	} else {
	    die "** User source directory does not exist: $dir\n";
	}
    }
    $usr_src = join ',', @adirs;
    $cfg_ref->set('usr_src', $usr_src);
}

if ($print>=2) { print "User source directories: $usr_src$eol"; }

#-----------------------------------------------------------------------------------------------
# configuration cache directory and file.
my $config_cache_dir;
my $config_cache_file;
if (defined $opts{'cachedir'}) {
    $config_cache_dir = absolute_path($opts{'cachedir'});
}
else {
    $config_cache_dir = $cfg_ref->get('cam_bld');
}

if (-d $config_cache_dir or mkdirp($config_cache_dir)) {
    $config_cache_file = "$config_cache_dir/$opts{'cache'}";
} else {
    die <<"EOF";
** Could not create the specified directory for configuration cache file: $config_cache_dir
EOF
}

if ($print>=2) { print "Configuration cache file: $config_cache_file$eol"; }

#-----------------------------------------------------------------------------------------------
# Platform properties ##########################################################################
#-----------------------------------------------------------------------------------------------

#-----------------------------------------------------------------------------------------------
# Determine target OS -- allow cross compilation only if target_os is specified on commandline.
my $target_os = $OSNAME;
if (defined $opts{'target_os'}) {
    $target_os = $opts{'target_os'};
}
$cfg_ref->set('target_os', $target_os);

if ($print>=2) { print "Target OS: $target_os$eol"; }

#-----------------------------------------------------------------------------------------------
# Read system defaults file.
my %sys_defaults = get_sys_defaults("$cfgdir/$sys_defaults_file", $target_os);

#-----------------------------------------------------------------------------------------------
# SPMD
my $spmd_val = (defined $opts{'spmd'}) ? $opts{'spmd'} : $sys_defaults{'spmd'};

# Check whether ntasks specified.
my $ntasks;
if (defined $opts{'ntasks'}) {
    $cfg_ref->set('ntasks', $opts{'ntasks'});
    $ntasks = $opts{'ntasks'};

    # Check for legal ntasks value
    if ($ntasks < 1) {
	die "ERROR: ntasks value < 1: ntasks= $ntasks $eol";
    }
    else {
	# a positive value of ntasks implies -spmd
	$spmd_val = 1;
    }
}

$cfg_ref->set('spmd', $spmd_val);
my $spmd = $spmd_val ? 'ON': 'OFF';

if ($print>=2) { print "SPMD parallelism: $spmd$eol";}
if ($print>=2 and $ntasks) { print "Number of MPI tasks: $ntasks$eol";}

#-----------------------------------------------------------------------------------------------
# SMP
my $smp_val = (defined $opts{'smp'}) ? $opts{'smp'} : $sys_defaults{'smp'};

# Check whether nthreads specified.
my $nthreads;
if (defined $opts{'nthreads'}) {
    $cfg_ref->set('nthreads', $opts{'nthreads'});
    $nthreads = $opts{'nthreads'};

    # Check for legal nthreads value
    if ($nthreads < 1) {
	die "ERROR: nthreads value < 1: nthreads= $nthreads $eol";
    }
    else {
	# a positive value of nthreads implies -smp
	$smp_val = 1;
    }
}

$cfg_ref->set('smp', $smp_val);
my $smp = $smp_val ? 'ON': 'OFF';

if ($print>=2) { print "SMP parallelism: $smp$eol";}
if ($print>=2 and $nthreads) { print "Number of OMP threads: $nthreads$eol";}

#-----------------------------------------------------------------------------------------------
# Determine which packages/component to include  ###############################################
#-----------------------------------------------------------------------------------------------

#-----------------------------------------------------------------------------------------------
# Component interfaces
if (defined $opts{'comp_intf'}) {
    $cfg_ref->set('comp_intf', lc($opts{'comp_intf'}) );
}
my $comp_intf = $cfg_ref->get('comp_intf');

if ($print>=2) { print "Component interface: $comp_intf$eol"; }

#-----------------------------------------------------------------------------------------------
# Physics package
# The physics package is determined before the configuration object is initialized.
# So add it to the config object now.
$cfg_ref->set('phys', $phys_pkg);

#-----------------------------------------------------------------------------------------------
# Dynamics package, override homme and set to se
if (defined $opts{'dyn'}) {
    if ($opts{'dyn'} eq "homme"){
      $cfg_ref->set('dyn', "se" );
      print "+------------------------------------------------+\n";
      print  "|                                               |\n";
      print  "|WARNING: -dyn homme is no longer valid, please |\n";
      print  "|          use -dyn se instead.                 |\n";
      print  "|                                               |\n";
      print  "|       Automatically switching to se.          |\n";
      print  "|                                               |\n";
      print "+------------------------------------------------+\n";
    } else {
      $cfg_ref->set('dyn', lc($opts{'dyn'}) );
    }
}

my $dyn_pkg = $cfg_ref->get('dyn');

if ($print>=2) { print "Dynamics package: $dyn_pkg$eol"; }


# offline driver
if (defined $opts{'offline_dyn'}) {
    $cfg_ref->set('offline_dyn', $opts{'offline_dyn'});
}
my $offline_dyn = $cfg_ref->get('offline_dyn');

# offline driver only runs with FV dycore
if ( ($offline_dyn) and ($dyn_pkg ne 'fv') ) {
    die <<"EOF";
** ERROR: Offline driver only applicable to the FV dycore.
EOF
}

#-----------------------------------------------------------------------------------------------
# Test tracer package
if (defined $opts{'nadv_tt'}) {
    $cfg_ref->set('nadv_tt', $opts{'nadv_tt'});
}
my $ttrac_nadv = $cfg_ref->get('nadv_tt');

if ($print>=2) { print "Number of user requested test tracers: $ttrac_nadv$eol"; }


#-----------------------------------------------------------------------------------------------
# Radiatively active constituents.
if (defined $opts{'max_n_rad_cnst'}) {
    $cfg_ref->set('max_n_rad_cnst', $opts{'max_n_rad_cnst'});
}
my $max_n_rad_cnst = $cfg_ref->get('max_n_rad_cnst');

if ($print>=2) { print "Maximum radiatively active tracers: $max_n_rad_cnst$eol"; }

#-----------------------------------------------------------------------------------------------
# Chemistry package
# The chemistry package is determined before the configuration object is initialized.
# So add it to the config object now.
$cfg_ref->set('chem', $chem_pkg);

# waccm physics
if (defined $opts{'waccm_phys'}) {
    $cfg_ref->set('waccm_phys', $opts{'waccm_phys'});
}
my $waccm_phys = $cfg_ref->get('waccm_phys');


# WACCM only runs with FV dycore
if ( ($waccm_phys) and ($dyn_pkg ne 'fv') and ($dyn_pkg ne 'se') ) {
    die <<"EOF";
** ERROR: WACCM physics only runs with FV or Spectral Element as the dycore.
EOF
}

# WACCM includes 4 age of air tracers by default
if ($chem_pkg =~ /waccm_mozart/ or $chem_pkg =~ /waccmx_mozart/ or $chem_pkg =~ /waccm_tsmlt/) {
    $cfg_ref->set('age_of_air_trcs', 1);
}

# Allow user to override WACCM default, or turn on the age of air tracers
# in non-WACCM runs.
if (defined $opts{'age_of_air_trcs'}) {
    $cfg_ref->set('age_of_air_trcs', $opts{'age_of_air_trcs'});
}
my $age_of_air_trcs = $cfg_ref->get('age_of_air_trcs') ? "ON" : "OFF";

if ($print>=2) { print "Age of air tracer package: $age_of_air_trcs$eol"; }

# waccmx option
if (defined $opts{'waccmx'}) {
    $cfg_ref->set('waccmx', $opts{'waccmx'});
}
my $waccmx = $cfg_ref->get('waccmx');

# Use new treatment of BC/dust deposition to ice/snow?
my $bc_dep_to_snow_updates_opt = (defined $opts{'bc_dep_to_snow_updates'}) ? 1 : 0;
$cfg_ref->set('bc_dep_to_snow_updates', $bc_dep_to_snow_updates_opt);
my $bc_dep_to_snow_updates = $bc_dep_to_snow_updates_opt ? 1:0;

if ($print>=2) { print "Is bc_dep_to_snow_updates active (0-NO; 1-YES)?: $bc_dep_to_snow_updates$eol"; }

# Use "rain_evap_to_coarse_aero" in MAM3 or MAM4? [BSINGH -  For extra coarse mode species for BC, POM and SOA]
my $rain_evap_to_coarse_aero_opt = (defined $opts{'rain_evap_to_coarse_aero'}) ? 1 : 0;
$cfg_ref->set('rain_evap_to_coarse_aero', $rain_evap_to_coarse_aero_opt);
my $rain_evap_to_coarse_aero = $rain_evap_to_coarse_aero_opt ? 1:0;

if ($print>=2) { print "Is rain_evap_to_coarse_aero active (0-NO; 1-YES)?: $rain_evap_to_coarse_aero$eol"; }


#-----------------------------------------------------------------------------------------------

# Prognostic species package(s)
if (defined $opts{'prog_species'}) {
    $cfg_ref->set('prog_species', $opts{'prog_species'});
    if ($chem_pkg ne 'none'){
	die "ERROR: chem and prog_species cannot be both specified.\n";
      }
}
if (defined $opts{'edit_chem_mech'}) {
    $cfg_ref->set('edit_chem_mech', $opts{'edit_chem_mech'});
}
if (defined $opts{'usr_mech_infile'}) {
    $cfg_ref->set('usr_mech_infile', $opts{'usr_mech_infile'});
}

#-----------------------------------------------------------------------------------------------
# Prognostic aerosol/GHG package(s)
my $prog_species = $cfg_ref->get('prog_species');

if (($waccm_phys) and ($chem_pkg eq 'none') and !($prog_species)) {
    die <<"EOF";
** ERROR: WACCM physics only runs with chemistry.
EOF
}

#-----------------------------------------------------------------------------------------------
# Biogeochemistry option
if (defined $opts{'co2_cycle'}) {
    $cfg_ref->set('co2_cycle', $opts{'co2_cycle'});
}
my $co2_cycle = $cfg_ref->get('co2_cycle');

if ($co2_cycle and $print>=2) { print "co2_cycle option: ON$eol"; }

#-----------------------------------------------------------------------------------------------
# Micro-physics package

# The default for the current physics package is:
my $microphys_pkg = 'mg1';

#Set the default microphysics package for CLUBB to mg2
if (defined $opts{'clubb_sgs'}) {
    $microphys_pkg = 'mg2';
}

# But if the physics package is adiabatic, ideal, cam3, cam4, change the default
if ($phys_pkg =~ m/^ideal$|^adiabatic$|^cam[34]$/) {
    $microphys_pkg = 'rk';
}
elsif ($phys_pkg eq 'cam5' and !defined $opts{'clubb_sgs'}) {
    $microphys_pkg = 'mg1';
}

# Allow the user to override the default via the commandline.
if (defined $opts{'microphys'}) {
    $microphys_pkg = lc($opts{'microphys'});

    # Alias mg -> mg1 for backwards compatibility
    if ($microphys_pkg eq 'mg') {
        $microphys_pkg = 'mg1';
    }
}

$cfg_ref->set('microphys', $microphys_pkg);

if ($print>=2) { print "Microphysics package: $microphys_pkg$eol"; }

#-----------------------------------------------------------------------------------------------
# CARMA sectional microphysics package
# The default for the current physics package is:
my  $carma_pkg = 'none';

# Allow the user to override the default via the commandline.
if (defined $opts{'carma'}) {
    $carma_pkg = lc($opts{'carma'});
  
    if ($print>=2 and ($carma_pkg ne 'none')) { print "Using CARMA for the microphysical model $carma_pkg.$eol"; }
}

if ($carma_pkg =~ m/cirrus/i) {
    unless ($microphys_pkg =~ /^mg/) {
	die <<"EOF";
**    ERROR: microphysics package set to: $microphys_pkg
**    The CARMA cirrus model only works with MG microphysics.
EOF
    }
}

$cfg_ref->set('carma', $carma_pkg);

#-----------------------------------------------------------------------------------------------
# CLUBB

if (defined $opts{'clubb_sgs'}) {
    $cfg_ref->set('clubb_sgs', $opts{'clubb_sgs'});
}
my $clubb_sgs = $cfg_ref->get('clubb_sgs');

# consistency checks...

# CLUBB_SGS only works with mg microphysics
if ($clubb_sgs and $microphys_pkg !~ m/^mg/) {
    die <<"EOF";
**    ERROR: microphysics package set to: $microphys_pkg
**    CLUBB_SGS only works with MG microphysics.
EOF
}

#-----------------------------------------------------------------------------------------------
# Break apart CLUBB options into separate fields

if (defined $opts{'clubb_opts'}) {
     my @clubb_temp_opts = split /,/, $opts{'clubb_opts'};
     foreach (@clubb_temp_opts) {     
        $cfg_ref->set("$_", '1');
     }
}
my $clubb_do_deep = $cfg_ref->get('clubb_do_deep');
my $clubb_do_adv = $cfg_ref->get('clubb_do_adv');
if ($print>=2) { print "clubb_do_deep=',$clubb_do_deep,$eol"; }
if ($print>=2) { print "clubb_do_adv=',$clubb_do_adv,$eol"; }

#-----------------------------------------------------------------------------------------------
# Macro-physics package

# Set default
my $macrophys_pkg = 'park';
if ($phys_pkg =~ /cam[34]/) {$macrophys_pkg = 'rk';}
elsif ($phys_pkg =~ /ideal|adiabatic/) {$macrophys_pkg = 'none';}
if ($clubb_sgs == 1) {
  $macrophys_pkg = 'clubb_sgs';
}

$cfg_ref->set('macrophys', $macrophys_pkg);

if ($print>=2) { print "Macrophysics package: $macrophys_pkg$eol"; }


#-----------------------------------------------------------------------------------------------
# PBL package

# Set default:
my $pbl_pkg = 'uw';
if ($phys_pkg =~ m/ideal|adiabatic|cam3|cam4/) {
    $pbl_pkg = 'hb';
}
if ($clubb_sgs == 1) {
  $pbl_pkg = 'clubb_sgs';
}

# Allow the user to override the default via the commandline.
if (defined $opts{'pbl'}) {
    $pbl_pkg = lc($opts{'pbl'});
}

# consistency checks...

# UW PBL only works with mg microphysics
if ($pbl_pkg =~ m/uw/i) {
    unless ($microphys_pkg =~ /^mg/) {
	die <<"EOF";
**    ERROR: microphysics package set to: $microphys_pkg
**    The UW PBL scheme only works with MG microphysics.
EOF
    }
}

$cfg_ref->set('pbl', $pbl_pkg);

if ($print>=2) { print "Using $pbl_pkg PBL scheme.$eol"; }

#-----------------------------------------------------------------------------------------------
# UNICON

if (defined $opts{'unicon'}) {
    $cfg_ref->set('unicon', $opts{'unicon'});
}
my $unicon = $cfg_ref->get('unicon');

# consistency checks...

# UNICON assumes park macrophysics, uw pbl, and mg microphysics
if ($unicon and
    ($macrophys_pkg ne 'park' or $pbl_pkg ne 'uw' or $microphys_pkg !~ m/^mg/) ) {
    die <<"EOF";
**    ERROR: UNICON assumes macrophys='park', pbl='uw', microphys='mg*'.  Current values are:
**    macrophys: $macrophys_pkg, pbl: $pbl_pkg, microphys: $microphys_pkg.
EOF
}

if ($unicon and $print>=2) { print "Using UNICON scheme.$eol"; }

#-----------------------------------------------------------------------------------------------
# Radiation package

# Set default
my $rad_pkg = 'rrtmg';
if ($phys_pkg =~ m/^ideal$|^adiabatic$|^cam[34]$/) {
    $rad_pkg = 'camrt';
}

# Allow the user to override the default via the commandline.
if (defined $opts{'rad'}) {
    $rad_pkg = lc($opts{'rad'});
}

# consistency checks...

if ($rad_pkg eq 'camrt') {

    # The camrt radiation doesn't work with the modal aerosols
    if ($chem_pkg =~ /_mam/) {
        die "configure ERROR: radiation package: $rad_pkg is not compatible\n".
            "                 with aerosol package $chem_pkg\n";
    }
} elsif ($rad_pkg eq 'rrtmg' or $rad_pkg eq 'rrtmgp') {

    # The rrtmg package doesn't work with the CAM3 prescribed aerosols
    if ($phys_pkg eq 'cam3') {
        die "configure ERROR: radiation package: $rad_pkg is not compatible\n".
            "                 with physics package $phys_pkg\n";
    }
}

$cfg_ref->set('rad', $rad_pkg);

if ($print>=2) { print "Radiation package: $rad_pkg$eol"; }

#-----------------------------------------------------------------------------------------------
# Option to build the COSP simulator
if (defined $opts{'cosp'}) {
    $cfg_ref->set('cosp', $opts{'cosp'});
}
my $cosp = $cfg_ref->get('cosp');

if ($cosp and $print>=2) { print "COSP simulator enabled$eol"; }

#-----------------------------------------------------------------------------------------------
# Ocean model
my $ocn_pkg = 'docn';
# If the physics package is adiabatic, or ideal, change the default
if ($phys_pkg =~ m/ideal|adiabatic/) {
    $ocn_pkg = 'socn';
} 

# Allow the user to override the default via the commandline.
if (defined $opts{'ocn'}) {
    $ocn_pkg = lc($opts{'ocn'});
}

$cfg_ref->set('ocn', $ocn_pkg);

if ($print>=2) { print "Ocean package: $ocn_pkg$eol"; }

#-----------------------------------------------------------------------------------------------
# Land model 
my $lnd_pkg = 'clm';
# If the physics package is adiabatic, or ideal, change the default
if ($phys_pkg =~ m/ideal|adiabatic/) {
    $lnd_pkg = 'slnd';
}
elsif ($ocn_pkg eq 'aquaplanet') {
    $lnd_pkg = 'slnd';
} 

# If building for CESM then do nothing for land component
if ($ccsm_seq) {
    $lnd_pkg = 'none';
}

# Allow the user to override the default via the commandline.
if (defined $opts{'lnd'}) {
    $lnd_pkg = lc($opts{'lnd'});
}


$cfg_ref->set('lnd', $lnd_pkg);

if ($print>=2) { print "Land package: $lnd_pkg$eol"; }

#-----------------------------------------------------------------------------------------------
# Sea ice model
my $ice_pkg = 'cice';
# If the physics package is adiabatic, ideal, or cam3, change the default
if ($phys_pkg =~ m/ideal|adiabatic/) {
    $ice_pkg = 'sice';
}
elsif ($ocn_pkg eq 'aquaplanet') {
    $ice_pkg = 'sice';
}

# If building for CESM then do nothing for sea ice component
if ($ccsm_seq) {
    $ice_pkg = 'none';
}

# Allow the user to override the default via the commandline.
if (defined $opts{'ice'}) {
    $ice_pkg = lc($opts{'ice'});
}

$cfg_ref->set('ice', $ice_pkg);

if ($print>=2) { print "Sea ice package: $ice_pkg$eol"; }

#-----------------------------------------------------------------------------------------------
# Runoff model
my $rof_pkg = 'rtm';
# If the physics package is adiabatic, or ideal, change the default
if ($phys_pkg =~ m/ideal|adiabatic/) {
    $rof_pkg = 'srof';
}
elsif ($ocn_pkg eq 'aquaplanet') {
    $rof_pkg = 'srof';
}
# If building for CESM then do nothing for runoff component
if ($ccsm_seq) {
    $rof_pkg = 'none';
}

# Allow the user to override the default via the commandline.
if (defined $opts{'rof'}) {
    $rof_pkg = lc($opts{'rof'});
}


$cfg_ref->set('rof', $rof_pkg);

if ($print>=2) { print "Runoff package: $rof_pkg$eol"; }

#-----------------------------------------------------------------------------------------------
# Use modifications for perturbation growth testing?
if (defined $opts{'pergro'}) {
    $cfg_ref->set('pergro', $opts{'pergro'});
}
my $pergro = $cfg_ref->get('pergro') ? "ON" : "OFF";

if ($print>=2) { print "Perturbation growth testing: $pergro$eol"; }

#-----------------------------------------------------------------------------------------------
# Single column mode
if (defined $opts{'scam'}) {
    $cfg_ref->set('scam', 1);
}
my $scam = $cfg_ref->get('scam') ? "ON" : "OFF";

# Currently only Eulerian and Spectral Element dycores support SCM
if ($scam eq 'ON' and $dyn_pkg ne 'eul' and $dyn_pkg ne 'se') {
    die <<"EOF";
**  ERROR: SCAM mode only works with Eulerian dycore or Spectral Element dycore.
**         Requested dycore is: $dyn_pkg
EOF
}

# Check that model is configured for serial execution.  Note that configuring with spmd
# and running with 1 task doesn't work because the EUL dycore expects at least 2 tasks.
# The model should run if built for threading.
if ($scam eq 'ON' and $dyn_pkg eq 'eul' and $spmd ne 'OFF') {
    die <<"EOF";
**  ERROR: SCAM mode assumes a serial build.
**         Requested parallel modes are: spmd=$spmd  smp=$smp
EOF
}

if ($print>=2) { print "CAM single column mode (SCAM): $scam$eol"; }

#-----------------------------------------------------------------------------------------------
# Generate IOP
if (defined $opts{'camiop'}) {
    $cfg_ref->set('camiop', 1);
}
my $camiop = $cfg_ref->get('camiop') ? "ON" : "OFF";

# The only dycore supported in CAMIOP mode is Eulerian
if ($camiop eq 'ON' and $dyn_pkg ne 'eul') {
    die <<"EOF";
**  ERROR: CAMIOP mode only works with Eulerian dycore.
**         Requested dycore is: $dyn_pkg
EOF
}

if ($print>=2) { print "Produce IOP file for SCAM: $camiop$eol"; }

#-----------------------------------------------------------------------------------------------
# Horizontal grid parameters
if (defined $opts{'hgrid'}) {
    $cfg_ref->set('hgrid', $opts{'hgrid'});
}
elsif (defined $opts{'res'}) {
    $cfg_ref->set('hgrid', $opts{'res'});
}
my $hgrid = $cfg_ref->get('hgrid');

# set_horiz_grid sets the parameters for specific dycore/hgrid combinations.
set_horiz_grid("$cfgdir/$horiz_grid_file", $cfg_ref);

if ($print>=2) { print "Horizontal grid specifier: $hgrid$eol"; }

#-----------------------------------------------------------------------------------------------
# Maximum number of columns in a chunk.
if (defined $opts{'pcols'}) {
    $cfg_ref->set('pcols', $opts{'pcols'});
}
my $pcols = $cfg_ref->get('pcols');

# Override PCOLS setting if configuring for SCAM
if ($scam eq 'ON') {
    $pcols = 1;
    $cfg_ref->set('pcols', $pcols);
}

# Check valid value of pcols
unless ( $pcols >= 1 ) {
    die <<"EOF";
** ERROR: invalid chunk size: $pcols
EOF
}

if ($print>=2) { print "Maximum number of columns in a chunk: $pcols$eol"; }

#-----------------------------------------------------------------------------------------------
# Maximum number of sub-columns in a chunk.
if (defined $opts{'psubcols'}) {
    $cfg_ref->set('psubcols', $opts{'psubcols'});
}
my $psubcols = $cfg_ref->get('psubcols');

# Check valid value of psubcols
unless ( $psubcols >= 1 ) {
    die <<"EOF";
** ERROR: invalid size for sub-columns: $psubcols
EOF
}

if ($print>=2) { print "Maximum number of sub-columns per column: $psubcols$eol"; }
#-----------------------------------------------------------------------------------------------
# Number of vertical levels
if (defined $opts{'nlev'}) {
    $cfg_ref->set('nlev', $opts{'nlev'});
}
else {

    # The default nlev value for waccm comes from the defaults_waccm*.xml files.
    # Otherwise set it here:
    if ($chem_pkg !~ m/waccm/i) {

        # Set the default value nlev=30.  This will be used for ideal and
        # adiabatic physics as well as cam5.  We may change this to 32 once
        # IC files are available.
        $cfg_ref->set('nlev', 30);
        
	if ($phys_pkg eq 'cam3' or $phys_pkg eq 'cam4') {
	    $cfg_ref->set('nlev', 26);
	}
        elsif ($phys_pkg eq 'cam5.4') {
	    $cfg_ref->set('nlev', 32);
        }
    }

}
my $nlev = $cfg_ref->get('nlev');

# Check valid value of nlev
unless ( $nlev >= 1 ) {
    die <<"EOF";
** ERROR: invalid number of vertical levels: $nlev
EOF
}

if ($print>=2) { print "Number of vertical levels: $nlev$eol"; }

#------------------------------------------------------------------------------------------------
# chemistry preprocessor.... 
#  -- avoid using the chem_preprocessor unless it's required
#------------------------------------------------------------------------------------------------
my $chem_nadv = 0;
my $chem_cppdefs = '';
my $chem_src_dir = '';

if (($rain_evap_to_coarse_aero == 1) && ($chem_pkg eq 'trop_mam4')) {
    $chem_pkg = 'trop_mam4_resus'
}
if ($rain_evap_to_coarse_aero == 1 && ($chem_pkg eq 'trop_mam4_mom')) {
    $chem_pkg = 'trop_mam4_resus_mom'
}

if (!$prog_species) {
  $chem_src_dir = "$cam_root/components/cam/src/chemistry/pp_$chem_pkg";
  $cfg_ref->set('chem_src_dir', $chem_src_dir);
}

if (($chem_pkg ne 'none') || ($prog_species)) {

    # customize chemistry
    my $edit_chem_mech = $cfg_ref->get('edit_chem_mech');
    my $usr_mech_infile = $cfg_ref->get('usr_mech_infile');
    my $prog_species = $cfg_ref->get('prog_species');
    
    my $customize = $prog_species || $edit_chem_mech || $usr_mech_infile;

    if ($customize) {
        my $chem_proc_src ;
        $chem_proc_src = "$cam_bld/chem_proc/source";
	$cfg_ref->set('chem_proc_src', $chem_proc_src) ;
	my $fc_type;
        if (defined $ENV{COMPILER}) {
	    $fc_type = $ENV{COMPILER};
	} elsif (defined $opts{'fc_type'}) { 
	    $fc_type = $opts{'fc_type'};
	}
	($chem_nadv) = chem_preprocess($cfg_ref,$print,$fc_type);
    } else {
       # copy over chem docs
	copy("$chem_src_dir/chem_mech.doc",$cam_bld) or die "copy failed $! \n";
	copy("$chem_src_dir/chem_mech.in" ,$cam_bld) or die "copy failed $! \n";
        ($chem_nadv) = chem_number_adv($chem_src_dir);
    } 

}
if ($chem_pkg =~ '_mam3') {
    $chem_cppdefs = ' -DMODAL_AERO -DMODAL_AERO_3MODE ';
} elsif ($chem_pkg =~ '_mam4_mom' || $chem_pkg =~ '_mam4_resus_mom' ) {
    $chem_cppdefs = ' -DMODAL_AERO -DMODAL_AERO_4MODE_MOM ';
} elsif ($chem_pkg =~ '_mam4' ) {
    $chem_cppdefs = ' -DMODAL_AERO -DMODAL_AERO_4MODE ';
} elsif ($chem_pkg =~ '_mam7') {
    $chem_cppdefs = ' -DMODAL_AERO -DMODAL_AERO_7MODE ';
} elsif ($chem_pkg =~ '_mam9') {
    $chem_cppdefs = ' -DMODAL_AERO -DMODAL_AERO_9MODE ';
}

if ($bc_dep_to_snow_updates == 1) {
    $chem_cppdefs = "$chem_cppdefs  -DMODAL_AER"
}

if ($rain_evap_to_coarse_aero == 1 && ($chem_pkg =~ '_mam3' || $chem_pkg =~ '_mam4' || $chem_pkg eq 'trop_mam4_resus' || $chem_pkg eq 'trop_mam4_resus_soag' || $chem_pkg eq 'trop_mam4_resus_mom')) {
    $chem_cppdefs = "$chem_cppdefs  -DRAIN_EVAP_TO_COARSE_AERO "
}

my $carma_nadv = 0;
my $carma_cppdefs = '';


# CARMA sectional microphysics
#
# New CARMA models need to define the number of advected constituents.
#
# New CARMA models that want to do dry depostion need to provide the ccp_def PROGSSLT, so that
# clm will return aerodynamic resistances and surface friction velocity.
if ($carma_pkg eq 'bc_strat') {
    $carma_nadv = 1;
}
elsif ($carma_pkg eq 'cirrus') {
    $carma_nadv = 84;
}
elsif ($carma_pkg eq 'cirrus_dust') {
    $carma_nadv = 140;
}
elsif ($carma_pkg eq 'dust') {
    $carma_nadv = 16;
}
elsif ($carma_pkg eq 'meteor_impact') {
    $carma_nadv = 42;
}
elsif ($carma_pkg eq 'meteor_smoke') {
    $carma_nadv = 28;
}
elsif ($carma_pkg eq 'mixed_sulfate') {
    $carma_nadv = 84;
}
elsif ($carma_pkg eq 'pmc') {
    $carma_nadv = 84;
}
elsif ($carma_pkg eq 'pmc_sulfate') {
    $carma_nadv = 140;
}
elsif ($carma_pkg eq 'sea_salt') {
    $carma_nadv = 16;
}
elsif ($carma_pkg eq 'sulfate') {
    $carma_nadv = 30;
}
elsif ($carma_pkg eq 'tholin') {
    $carma_nadv = 40;
}
elsif ($carma_pkg eq 'test_detrain') {
    $carma_nadv = 66;
}
elsif ($carma_pkg eq 'test_growth') {
    $carma_nadv = 32;
}
elsif ($carma_pkg eq 'test_passive') {
    $carma_nadv = 16;
}
elsif ($carma_pkg eq 'test_radiative') {
    $carma_nadv = 16;
}
elsif ($carma_pkg eq 'test_swelling') {
    $carma_nadv = 48;
}
elsif ($carma_pkg eq 'test_tracers') {
    $carma_nadv = 372;
}
elsif ($carma_pkg eq 'test_tracers2') {
    $carma_nadv = 434;
}


#-----------------------------------------------------------------------------------------------
# Number of advected constituents
my $nadv;
if (defined $opts{'nadv'}) {
    $cfg_ref->set('nadv', $opts{'nadv'});
}
else {

    # If the user hasn't specified the number of advected constituents via the -nadv
    # commandline arg, then determine the default number.

    # There is always at least one advected constituent, the specific humidity, even
    # if it's set to zero which is the case for adiabatic or ideal physics.
    $nadv = 1;

    # If neither adiabatic nor ideal physics are used, then accumulate advected constituents
    # from the moist physics and chemistry processes.

    unless ($phys_pkg eq 'ideal' or $phys_pkg eq 'adiabatic') {

        # Microphysics parameterization
        if ($microphys_pkg eq 'rk') {
            $nadv += 2;
            if ($print>=2) { print "Advected constituents added by $microphys_pkg microphysics: 2$eol"; }
        }
        elsif ($microphys_pkg =~ /^mg1/) {
            $nadv += 4;
            if ($print>=2) { print "Advected constituents added by $microphys_pkg microphysics: 4$eol"; }
        }
        elsif ($microphys_pkg =~/^mg2/) {
            $nadv += 8;
            if ($print>=2) { print "Advected constituents added by $microphys_pkg microphysics: 8$eol"; }
        }

	if ($clubb_do_adv) {
	    $nadv += 9;
            if ($print>=2) { print "Advected constituents added by $microphys_pkg microphysics: 8$eol"; }
	}

        # co2_cycle
        if ($co2_cycle) {
            $nadv += 4;
            if ($print>=2) { print "Advected constituents added by co2_cycle: 4$eol"; }
        }

        # Chemistry package:
        $nadv += $chem_nadv;
        if ($print>=2) { print "Advected constituents added by chemistry $chem_pkg: $chem_nadv$eol"; }
  
        # CARMA package:
        if ($carma_nadv > 0) {
            $nadv += $carma_nadv;
            if ($print>=2) { print "Advected constituents added by CARMA model $carma_pkg: $carma_nadv$eol"; }
        }

        # UNICON tracers
        if ($unicon) {
            $nadv += 5;
            if ($print>=2) { print "Advected constituents added by UNICON: 5$eol"; }
        }

    }

    # Add in specified test tracers.  These may be present with adiabatic or ideal physics.
    $nadv += $ttrac_nadv;
    if ($print>=2 and $ttrac_nadv) { print "Advected constituents added by test tracer package: $ttrac_nadv$eol"; }

    if ($age_of_air_trcs eq "ON") { 
	$nadv += 4;
        if ($print>=2) { print "Advected constituents added by the age of air tracer package: 4$eol"; }
    }

    $cfg_ref->set('nadv', $nadv);
}

$nadv = $cfg_ref->get('nadv');
if ($print>=2) { print "Total advected constituents: $nadv$eol"; }

#-----------------------------------------------------------------------------------------------
# Setup the CICE build

my $cice_cppdefs = '';
my $cice_decomp = '';

if ($ice_pkg eq 'cice') {

    # Get the CAM grid
    my $hgrid     = $cfg_ref->get('hgrid');
    my $nx        = $cfg_ref->get('nlon');
    my $ny        = $cfg_ref->get('nlat');
    my $scam_mode = $cfg_ref->get('scam');

    # Set the CICE decomposition
    my $bsizex;
    my $bsizey;
    my $maxblocks;
    my $decomptype;

    # First, check to see if user has specified it.
    my $cice_decomp_params = 0;

    if (defined $opts{'cice_bsizex'}) {
	$bsizex = $opts{'cice_bsizex'};
	++$cice_decomp_params;
    }
    if (defined $opts{'cice_bsizey'}) {
	$bsizey = $opts{'cice_bsizey'};
	++$cice_decomp_params;
    }
    if (defined $opts{'cice_maxblocks'}) {
	$maxblocks = $opts{'cice_maxblocks'};
	++$cice_decomp_params;
    }

    if (defined $opts{'cice_decomptype'}) {
       $decomptype = $opts{'cice_decomptype'};
       ++$cice_decomp_params;
    }

    # Check that if the user has specified any of the decomp parameters,
    # they must all be specified.
    if ($cice_decomp_params) {
	unless ($cice_decomp_params == 4) {
	    die <<"EOF";
**    ERROR: If any of the CICE decomposition parameters are specified, then they
**    must all be specified.  The settings were:
**    cice_bsizex=$bsizex cice_bsizey=$bsizey cice_maxblocks=$maxblocks cice_decomptype=$decomptype
EOF
        }
       $cice_decomp = "-nx $nx -ny $ny -bsizex $bsizex -bsizey $bsizey ".
           "-maxblocks $maxblocks -decomptype $decomptype";
    }
    # Special case: SCAM
    elsif ($scam_mode) {
       $cice_decomp = "-nx 1 -ny 1 -bsizex 1 -bsizey 1 ".
           "-maxblocks 1 -decomptype 'cartesian'";
    }
    else {

	# User hasn't specified CICE decomp so get default values.

	# The defaults depend on the total number of execution threads available.  These must
	# be specified by the user.
	my $cice_ntasks;
	my $cice_nthreads;

	if ($spmd eq 'OFF'  and  $smp eq 'OFF') {

	    # serial case:
	    $cice_ntasks   = 1;
	    $cice_nthreads = 1;
	}
	elsif ($spmd eq 'OFF' and $smp eq 'ON') {

	    # OMP only -- user must define nthreads
	    if (defined $nthreads) {
		$cice_ntasks   = 1;
		$cice_nthreads = $nthreads;
	    }
	    else {
		die <<"EOF";
**    ERROR: If CICE decomposition parameters are not specified, then
**    -nthreads must be specified to determine a default decomposition
**    for a pure OMP run.  The setting was:  nthreads=$nthreads
EOF
	    }
	}
	elsif ($spmd eq 'ON' and $smp eq 'OFF') {

	    # MPI only -- user must define ntasks
	    if (defined $ntasks) {
		$cice_ntasks   = $ntasks;
		$cice_nthreads = 1;
	    }
	    else {
		die <<"EOF";
**    ERROR: If CICE decomposition parameters are not specified, then
**    -ntasks must be specified to determine a default decomposition
**    for a pure MPI run.  The setting was:  ntasks=$ntasks
EOF
	    }
	}
	elsif ($spmd eq 'ON' and $smp eq 'ON') {

	    # Hybrid -- user must define both ntasks and nthreads
	    if (defined $ntasks and defined $nthreads) {
		$cice_ntasks   = $ntasks;
		$cice_nthreads = $nthreads;
	    }
	    else {
		die <<"EOF";
**    ERROR: If CICE decomposition parameters are not specified, then
**    -ntasks and -nthreads must be specified to determine a default decomposition
**    for a hybrid run.  The settings were:  ntasks=$ntasks  nthreads=$nthreads
EOF
	    }
	}

	# Workaround for bug in cice configure.  In tag cice4_0_20130320 calling the
        # configure script with -ntasks and -nthreads arguments is not giving the same 
        # decomp as when generate_cice_decomp.pl is called with those same args.  So
	# for now we need to call generate_cice_decomp.pl directly.
        #$cice_decomp = "-nx $nx -ny $ny -ntasks $cice_ntasks -nthreads $cice_nthreads";

	my $cice_gen_decomp = 
	    "$cam_root/components/cice/bld/generate_cice_decomp.pl ".
	    "-ccsmroot $cam_root -res $hgrid -nproc $cice_ntasks -thrds $cice_nthreads -nx $nx -ny $ny";

	my $cice_decomp_str = `$cice_gen_decomp`;
	my @decomp = split " ", $cice_decomp_str;

	$cice_decomp = "-nx $nx -ny $ny -bsizex $decomp[2] -bsizey $decomp[3] ".
           "-maxblocks $decomp[4] -decomptype $decomp[5]";

    }

    my $cice_config  = "$cam_root/components/cice/bld/configure";

    # Run the CICE configure.  In CAM standalone mode the CICE code is being built
    # by using the CAM Makefile.  The CICE configure is only supplying the CPP defines
    # that need to be included in the Makefile.

    # For now write the CICE config_cache file to the same location as CAM's
    my $cice_config_cache_file = "config_cache_cice.xml";
    $cfg_ref->set('cice_config_cache_dir', $config_cache_dir);
    $cfg_ref->set('cice_config_cache_file', $cice_config_cache_file);

    my $cice_config_commandline = "$cice_config -hgrid $hgrid -cice_mode prescribed -ntr_aero 0 ".
	"$cice_decomp -cache $cice_config_cache_file -cachedir $config_cache_dir";

    print "Issuing command to the CICE configure utility:\n  $cice_config_commandline\n";

    system($cice_config_commandline) == 0  or die "configure: CICE configure returned: $?\n";

    # The CICE configure writes CPP defines to the file CICE_cppdefs
    $cice_cppdefs = `cat CICE_cppdefs`;
    $cice_cppdefs =~ s/^\s+//;
    $cice_cppdefs =~ s/\s+$//;
    $cice_cppdefs = " $cice_cppdefs ";

}

#-----------------------------------------------------------------------------------------------
# Makefile configuration #######################################################################
#-----------------------------------------------------------------------------------------------

#-----------------------------------------------------------------------------------------------
# Name of CAM executable.
if (defined $opts{'cam_exe'}) {
    $cfg_ref->set('cam_exe', $opts{'cam_exe'});
}
my $cam_exe = $cfg_ref->get('cam_exe');

if ($print>=2) { print "Name of CAM executable: $cam_exe$eol"; }

#-----------------------------------------------------------------------------------------------
# Set default Fortran and C compilers
my $fc = '';
my $fc_type = '';
my $cc = '';

if ($target_os eq 'aix') {
    if ($spmd eq 'ON') {
	$fc = 'mpxlf95_r';
    }
    else {
	$fc = 'xlf95_r';
    }
    $fc_type = 'xlf';
    $cc = 'mpcc_r';
}
elsif ($target_os eq 'linux') {
    $fc='pgf95';
}
elsif ($target_os eq 'darwin') {

    my $uname_m = `uname -m`;
    if ($uname_m =~ /ppc/) {

	if ($spmd eq 'ON') {
	    $fc = 'mpxlf95_r;'
	}
	else {
	    $fc = 'xlf95_r';
	}
	$fc_type = 'xlf';
	$cc = 'xlc';
    }
    else {
	$fc = 'ifort';
	$cc = 'gcc';
    }
}
elsif ($target_os eq 'bgl') {
    $fc = 'blrts_xlf95';
    $cc = 'blrts_xlc';
}
elsif ($target_os eq 'bgp') {
    $fc = 'mpixlf95_r';
    $cc = 'mpixlc_r';
}
elsif ($target_os eq 'bgq') {
    $fc = 'mpixlf2003_r';
    $cc = 'mpixlc_r';
}

# User override for Fortran compiler
if (defined $opts{'fc'}) { $fc = $opts{'fc'}; }

if ($fc) {
    $cfg_ref->set('fc', $fc);
    if ($print>=2) { print "Fortran compiler: $fc$eol"; }
}
else {
    # If no default or user specification for Fortran compiler then die.
    die "Default for Fortran compiler not found.  Specify using the '-fc' argument.$eol";
}

# fc_type is used to identify the type of fortran compiler when it is being invoked
# using a generic name such as mpif90 or ftn.  This is currently only used in the Linux
# section of the Makefile.

if    ($fc =~ /pgf/)    { $fc_type = 'pgi'; }
elsif ($fc =~ /ifort/)  { $fc_type = 'intel'; }
elsif ($fc =~ /^nag/)    { $fc_type = 'nag'; }
elsif ($fc =~ /path/)   { $fc_type = 'pathscale'; }
elsif ($fc =~ /gfort/)  { $fc_type = 'gnu'; }
elsif ($fc =~ /xlf/)    { $fc_type = 'xlf'; }

# User override for Fortran compiler type
if (defined $opts{'fc_type'}) { $fc_type = $opts{'fc_type'}; }

if ($fc_type) {
    $cfg_ref->set('fc_type', $fc_type);
    if ($print>=2) { print "Fortran compiler type: $fc_type$eol"; }
}
else {

    # The Linux section of the Makefile depends on the FC_TYPE macro.  Fail if
    # target_os is linux and fc_type hasn't been set.
    if ($target_os eq 'linux') {
	die "Fortran compiler type must be set on Linux platform.  Specify using the '-fc_type' argument.$eol";
    }
}

# If a default hasn't been set yet for CC then set one now.
if ($cc eq '') {

    # On platforms where the programming environment is set up using a package managing
    # tool like "module" or "dotkit" then the compilers are invoked using scripts with
    # generic names like "ftn" and "cc".  The following code to set the default CC
    # compiler recognizes this special case:

    if ($fc eq 'ftn') {

	$cc = 'cc';

    }
    elsif ($fc eq 'mpif90') {

	$cc = 'mpicc';

    }
    else {

	# Set default C compiler based on fc_type
	if    ($fc_type eq 'pgi')       { $cc = 'pgcc'; }
	elsif ($fc_type eq 'intel')     { $cc = 'icc'; }
        elsif ($fc_type eq 'nag')       { $cc = 'gcc'; }
	elsif ($fc_type eq 'pathscale') { $cc = 'pathcc'; }
	elsif ($fc_type eq 'gnu')       { $cc = 'gcc'; }
	elsif ($fc_type eq 'xlf')       { $cc = 'xlc'; }
    }
}

# User override for C compiler
if (defined $opts{'cc'}) { $cc = $opts{'cc'}; }

# If the C compiler has not been set yet...
unless ($cc) { $cc = 'cc';}

$cfg_ref->set('cc', $cc);
if ($print>=2) { print "C compiler: $cc$eol"; }


#-----------------------------------------------------------------------------------------------
# Allow override of Makefile default linker
my $linker = '';
if (defined $opts{'linker'}) {
    $linker = $opts{'linker'};
}
$cfg_ref->set('linker', $linker);

if ($linker and $print>=2) { print "Setting linker to: $linker$eol"; }

#-----------------------------------------------------------------------------------------------
# Use compiler debugging options?
my $debug_opt = (defined $opts{'debug'}) ? 1 : 0;
$cfg_ref->set('debug', $debug_opt);
my $debug = $debug_opt ? 'ON': 'OFF';

if ($print>=2) { print "Compiler debugging options: $debug$eol"; }

#-----------------------------------------------------------------------------------------------
# Append to Makefile default C compiler options
my $cflags = '';
if (defined $opts{'cflags'}) {
    $cflags = $opts{'cflags'};
}
$cfg_ref->set('cflags', $cflags);

if ($cflags and $print>=2) { print "Setting additional C compiler options: \'$cflags\'$eol"; }

#-----------------------------------------------------------------------------------------------
# Append to Makefile default Fortran compiler options
my $fflags = '';
if (defined $opts{'fflags'}) {
    $fflags = $opts{'fflags'};
}
$cfg_ref->set('fflags', $fflags);

if ($fflags and $print>=2) { print "Setting additional Fortran compiler options: \'$fflags\'$eol"; }

#-----------------------------------------------------------------------------------------------
# Fortran compiler optimization overrides Makefile defaults
my $fopt = '';
if (defined $opts{'fopt'}) {
    $fopt = $opts{'fopt'};
}
$cfg_ref->set('fopt', $fopt);

if ($fopt and $print>=2) { print "Override default Fortran optimization flags with: \'$fopt\'$eol"; }

#-----------------------------------------------------------------------------------------------
# Load options appended to Makefile defaults
my $ldflags = '';
my $usr_ldflags = '';
if (defined $opts{'ldflags'}) {
    $ldflags     = $opts{'ldflags'};
    # Save off the user specification to pass to the MCT configure
    $usr_ldflags = $opts{'ldflags'};
}
$cfg_ref->set('ldflags', $ldflags);

if ($ldflags and $print>=2) { print "Load options appended to Makefile defaults: \'$ldflags\'$eol"; }

#-----------------------------------------------------------------------------------------------
# For the CPP tokens, start with the defaults (from defaults file) and append the specifications
# from the commandline.  That way the user can override defaults since the commandline versions
# occur last.
my $usr_cppdefs = $cfg_ref->get('cppdefs');
if (defined $opts{'cppdefs'}) {
    $usr_cppdefs .= " $opts{'cppdefs'}";
}
$cfg_ref->set('cppdefs', $usr_cppdefs);

if ($usr_cppdefs and $print>=2) { print "Default and user CPP definitions: \'$usr_cppdefs\'$eol";}

# The following CPP macro definitions are used to implement the compile-time options.  They are
# determined by the configuration parameters that have been set above.  They will be appended to
# the CPP definitions that were explicitly set in the defaults file or by the user on the commandline.
my $cfg_cppdefs = ' ';

# Fortran name mangling
if ($cam_build) {
    if ( $fc_type eq 'xlf') {
	$cfg_cppdefs .= " -DFORTRAN_SAME";
    }
    else {
	$cfg_cppdefs .= " -DFORTRANUNDERSCORE";
    }
}

# cpl7 defines
# currently the only BGC scenario implemented is CO2A.  This must be set to
# allocate fields so that the land listens to the atmosphere to recieve the
# surface layer CO2 value.
$cfg_cppdefs .= " -DCO2A";

# Building for CLM
$cfg_cppdefs .= " -DMAXPATCH_PFT=numpft+1 -DLSMLAT=1 -DLSMLON=1";

# Building for perturbation growth tests
if ($pergro eq "ON") { $cfg_cppdefs .= " -DPERGRO"; }

# Configure CAM to produce IOP files for SCAM
if ($camiop eq 'ON') { $cfg_cppdefs .= " -DBFB_CAM_SCAM_IOP"; }

# Resolution parameters for rectangular lat/lon grids
my $nlon = $cfg_ref->get('nlon');
my $nlat = $cfg_ref->get('nlat');
$cfg_cppdefs .= " -DPLON=$nlon -DPLAT=$nlat";


# Parameters for multiple instances
if (!$ccsm_seq){
    $cfg_cppdefs .= " -DNUM_COMP_INST_ATM=1 -DNUM_COMP_INST_LND=1 -DNUM_COMP_INST_OCN=1 -DNUM_COMP_INST_ICE=1 -DNUM_COMP_INST_GLC=1 -DNUM_COMP_INST_ROF=1 -DNUM_COMP_INST_WAV=1";
}

# Resolution parameters for spectral element cubed sphere grids.
# F2003 definition turns on standard-conforming method of causing edge
# buffers to overlap. This method works in all CAM compilers, but fails
# on some older compilers used by HOMME standalone.
if ($dyn_pkg eq 'se') {
    my $csnp = $cfg_ref->get('csnp');
    $cfg_cppdefs .= " -DNP=$csnp -DNC=4 -DHAVE_F2003_PTR_BND_REMAP";
    if ($smp eq 'ON') {
      $cfg_cppdefs .= " -DHORIZ_OPENMP"
    }
}

# Resolution parameters for vertical grid, number of constituents, chunk size
my $nlev = $cfg_ref->get('nlev');
my $nadv = $cfg_ref->get('nadv');
my $pcols = $cfg_ref->get('pcols');
my $psubcols = $cfg_ref->get('psubcols');
$cfg_cppdefs .= " -DPLEV=$nlev -DPCNST=$nadv -DPCOLS=$pcols -DPSUBCOLS=$psubcols";

# Radiatively active constituent number
$cfg_cppdefs .= " -DN_RAD_CNST=$max_n_rad_cnst";

# Spectral truncation parameters
my $trm = $cfg_ref->get('trm');
my $trn = $cfg_ref->get('trn');
my $trk = $cfg_ref->get('trk');
$cfg_cppdefs .= " -DPTRM=$trm -DPTRN=$trn -DPTRK=$trk";

# FV dycore
if ($dyn_pkg eq 'fv') { $cfg_cppdefs .= " -DSTAGGERED "; }

# offline driver for FV dycore
if ($offline_dyn) { $cfg_cppdefs .= ' -DOFFLINE_DYN'; }

# Spectral Element dycore
if($dyn_pkg eq 'se'){
    if ($spmd eq 'ON'){	$cfg_cppdefs .=" -D_MPI"; }
    $cfg_cppdefs .= " -DCAM  -D_WK_GRAD -D_PRIM ";
}

# CICE ice model
$cfg_cppdefs .= $cice_cppdefs;

# -DSPMD only added for CESM build.  The CAM Makefile has a separate SPMD macro.
if ( ($ccsm_seq) and ($spmd eq 'ON') ) { $cfg_cppdefs .= " -DSPMD"; }

# Chem CPP defs
$cfg_cppdefs .= $chem_cppdefs;

# CARMA CPP defs
$cfg_cppdefs .= $carma_cppdefs;

#WACCM-X extended thermosphere/ionosphere model
if ($waccmx) { $cfg_cppdefs .= ' -DWACCMX'; }

# PIO
if ($cam_build) {
    $cfg_cppdefs .= " -D_USEBOX";
}

# COSP simulator
if ($cosp) { $cfg_cppdefs .= ' -DUSE_COSP'; }

# CLUBB, hardcode CLUBB precision to kind=8
if ($clubb_sgs == 1) {
    $cfg_cppdefs .= ' -DCLUBB_SGS';
    $cfg_cppdefs .= ' -DCLUBB_CAM';
    $cfg_cppdefs .= ' -DNO_LAPACK_ISNAN';
    $cfg_cppdefs .= " -DCLUBB_REAL_TYPE=dp";
}

# UNICON
if ($unicon) { $cfg_cppdefs .= ' -DUSE_UNICON'; }

# GPTL Timing library
# The GPTL configure script in timing/gptl/suggestions may help
# if modifications are needed here.
$cfg_cppdefs .= ' -DHAVE_VPRINTF -DHAVE_TIMES -DHAVE_GETTIMEOFDAY -DHAVE_COMM_F2C';
unless ($target_os eq 'aix' or $target_os =~ 'bg' or $target_os eq 'darwin') { 
    $cfg_cppdefs .= ' -DHAVE_NANOTIME -DBIT64 -DHAVE_SLASHPROC';
}
if ($clubb_do_deep == 1) {
  $cfg_cppdefs .= ' -DCLUBBND_CAM';
}

#-----------------------------------------------------------------------------------------------
# External libraries ###########################################################################
#-----------------------------------------------------------------------------------------------

#-----------------------------------------------------------------------------------------------
# NetCDF include
my $nc_inc = '';
if ($cam_build) {
    if (defined $opts{'nc_inc'}) {
	$nc_inc = $opts{'nc_inc'};
    }
    elsif (defined $ENV{INC_NETCDF}) {
	$nc_inc = $ENV{INC_NETCDF};
    }

    $cfg_ref->set('nc_inc', $nc_inc);

    if ($nc_inc and $print>=2) { print "Will look for NetCDF include file in: $nc_inc$eol"; }
}

# NetCDF library
my $nc_lib = '';
my $nc_ldflags = '';
if ($cam_build) {
    if (defined $opts{'nc_lib'}) {
	$nc_lib = $opts{'nc_lib'};
    }
    elsif (defined $ENV{LIB_NETCDF}) {
	$nc_lib = $ENV{LIB_NETCDF};
    }

    $cfg_ref->set('nc_lib', $nc_lib);
    if ($nc_lib and $print>=2) { print "Will look for netCDF library in: $nc_lib$eol"; }

    # If the location of the NetCDF libraries has not been specified, then
    # assume the compiler wrapper script is providing the information.
    # Otherwise we attempt to set the necessary link arguments in the
    # nc_ldflags variable.  To deal with the case where nf-config is present
    # but returns incorrect settings, one option is to *not* set nc_lib (so
    # the code below does not try to invoke nf-config or nc-config)
    # and just use the generic ldflags from the commandline.

    if ($nc_lib ne '') {
	if (-f "$nc_lib/../bin/nf-config") {
	    $nc_ldflags = `$nc_lib/../bin/nf-config --flibs`;
	    chomp $nc_ldflags;
	    if ($?) { 
		print "Encountered error in nf-config --flibs call.\n";
		$nc_ldflags = '';
	    }
	}
	elsif (-f "$nc_lib/../bin/nc-config") {
	    $nc_ldflags = `$nc_lib/../bin/nc-config --flibs`;
	    chomp $nc_ldflags;
	    if ($?) {
		print "Encountered error in nc-config --flibs call.\n";
		$nc_ldflags = '';
	    }
	}

	# If the nf-config or nc-config scripts were not found, or if they
	# returned an error status, then try default link args.
	unless ($nc_ldflags) {
	    $nc_ldflags = "-L$nc_lib -lnetcdf -lnetcdff";
	}

	# Set rpath for shared libs.  First check whether the nf-config or
	# nc-config script has already set an arg to be passed to the linker.
	if ($nc_ldflags !~ m/-Wl/) {
	    if ($fc_type eq 'nag') {
		$nc_ldflags .= " -Wl,-Wl,,-rpath -Wl,-Wl,,$nc_lib";
	    }
	    else {
		$nc_ldflags .= " -Wl,-rpath -Wl,$nc_lib";
	    }
	}

    }

    $cfg_ref->set('nc_ldflags', $nc_ldflags);
    if ($nc_ldflags and $print>=2) { print "Link flags for netCDF library: $nc_ldflags$eol"; }

    # PIO Support
    $cfg_cppdefs .= " -D_NETCDF  ";
}

# NetCDF module files
my $nc_mod = '';
if ($cam_build) {
    if (defined $opts{'nc_mod'}) {
	$nc_mod = $opts{'nc_mod'};
    }
    elsif (defined $ENV{MOD_NETCDF}) {
	$nc_mod = $ENV{MOD_NETCDF};
    }

    # check for the mod files in the user specified location
    if ($nc_mod and (-f "$nc_mod/netcdf.mod"    or -f "$nc_mod/NETCDF.mod")
                and (-f "$nc_mod/typesizes.mod" or -f "$nc_mod/TYPESIZES.mod") ) {
    }
    # if not there check in the netcdf lib directory
    elsif ($nc_lib and (-f "$nc_lib/netcdf.mod"    or -f "$nc_lib/NETCDF.mod")
                   and (-f "$nc_lib/typesizes.mod" or -f "$nc_lib/TYPESIZES.mod") ) { 
	$nc_mod = $nc_lib;
    } 
    # then check in the netcdf include directory
    elsif ($nc_inc and (-f "$nc_inc/netcdf.mod"    or -f "$nc_inc/NETCDF.mod")
                   and (-f "$nc_inc/typesizes.mod" or -f "$nc_inc/TYPESIZES.mod") ) { 
	$nc_mod = $nc_inc;
    }
    else {
	$nc_mod = '';
    }
    $cfg_ref->set('nc_mod', $nc_mod);

    if ($nc_mod and $print>=2) { print "Found netCDF module files in: $nc_mod$eol"; }
}

# PNetCDF include
my $pnc_inc = '';
if ($cam_build) {
    if (defined $opts{'pnc_inc'}) {
      $pnc_inc = $opts{'pnc_inc'};
    }
    elsif (defined $ENV{INC_PNETCDF}) {
      $pnc_inc = $ENV{INC_PNETCDF};
    }
    else {
      $pnc_inc = '/usr/local/include';
    }

    if (-f "$pnc_inc/pnetcdf.inc") {
      $cfg_ref->set('pnc_inc', $pnc_inc);
      if ($print>=2) { print "Found PnetCDF include file in: $pnc_inc$eol"; }
    }else{
      undef $pnc_inc;
    }
}

# PNetCDF library
my $pnc_lib = '';
if ($cam_build) {
    if (defined $opts{'pnc_lib'}) {
      $pnc_lib = $opts{'pnc_lib'};
    }
    elsif (defined $ENV{LIB_PNETCDF}) {
      $pnc_lib = $ENV{LIB_PNETCDF};
    }
    else {
      $pnc_lib = '/usr/local/lib';
    }

    if (-f "$pnc_lib/libpnetcdf.a" and $spmd eq 'ON') {
      $cfg_ref->set('pnc_lib', $pnc_lib);
      if ($print>=2) { print "Found PnetCDF library in: $pnc_lib$eol"; }
      # PIO Support
      $cfg_cppdefs .= " -D_PNETCDF ";
    }else{
      undef $pnc_lib;
    }
}

#-----------------------------------------------------------------------------------------------
# LAPACK library
my $lapack_libdir = '';
if ($cam_build) {
    if (defined $opts{'lapack_libdir'}) {
	$lapack_libdir = $opts{'lapack_libdir'};
    }
    elsif (defined $ENV{LAPACK_LIBDIR}) {
	$lapack_libdir = $ENV{LAPACK_LIBDIR};
    }

    if ($lapack_libdir ne '') {
        if (-f "$lapack_libdir/liblapack.a") {
            $cfg_ref->set('lapack_libdir', $lapack_libdir);
        }
        elsif (-f "$lapack_libdir/liblapack.so") {
            $cfg_ref->set('lapack_libdir', $lapack_libdir);
        }
        elsif (-f "$lapack_libdir/liblapack.dylib") {
            $cfg_ref->set('lapack_libdir', $lapack_libdir);
        }
	else {
	    die <<"EOF";
** Cannot find liblapack.a in specified directory: $lapack_libdir
** 
** The LAPACK library directory is determined from the following set of options listed
** from highest to lowest precedence:
** * by the command-line option -lapack_libdir
** * by the environment variable LAPACK_LIBDIR
EOF
        }
    }

    if ($lapack_libdir and $print>=2) { print "Found LAPACK library in: $lapack_libdir$eol"; }
}

#-----------------------------------------------------------------------------------------------
# ESSL library -- add this library to the LDFLAGS for CAMChem when we're on an AIX system.
#                 Assume that the xlf compiler is used to link.
if ($cam_build) {
    if ($chem_pkg and $target_os eq 'aix') {
	my $ldflags = $cfg_ref->get('ldflags');
	$ldflags .= " -lessl";
	$cfg_ref->set('ldflags', $ldflags);
    }
}

#-----------------------------------------------------------------------------------------------
# MPI
# Only check for the MPI include or library files if the user has explicitly specified
# where to look.  Often the Fortran compiler knows where to look for these files and so
# not specifying them is the best strategy.
my $mpi_inc = '';
my $mpi_lib = '';
my $mpi_lib_name = '';
if ($cam_build and $spmd eq 'ON') {

    # MPI include
    if (defined $opts{'mpi_inc'}) {
	$mpi_inc = $opts{'mpi_inc'};
    }
    elsif (defined $ENV{INC_MPI}) {
	$mpi_inc = $ENV{INC_MPI};
    }

    if ($mpi_inc eq '' or -f "$mpi_inc/mpif.h") {
	$cfg_ref->set('mpi_inc', $mpi_inc);
    }
    else {
	die <<"EOF";
** Cannot find mpif.h in specified directory: $mpi_inc
** 
** The MPI include directory is determined from the following set of options listed
** from highest to lowest precedence:
** * by the command-line option -mpi_inc
** * by the environment variable INC_MPI
EOF
    }

    if ($mpi_inc and $print>=2) { print "Found MPI include file in: $mpi_inc$eol"; }

    # MPI library
    if (defined $opts{'mpi_lib'}) {
	$mpi_lib = $opts{'mpi_lib'};
    }
    elsif (defined $ENV{LIB_MPI}) {
	$mpi_lib = $ENV{LIB_MPI};
    }

    if ($mpi_lib eq '') {
	$cfg_ref->set('mpi_lib', $mpi_lib);
	$cfg_ref->set('mpi_lib_name', '');
    }
    elsif (-f "$mpi_lib/libmpi.a" or -f "$mpi_lib/libmpi.so") {
	$cfg_ref->set('mpi_lib', $mpi_lib);
	$cfg_ref->set('mpi_lib_name', 'mpi');
    }
    elsif (-f "$mpi_lib/libmpich.a") {
	$cfg_ref->set('mpi_lib', $mpi_lib);
	$cfg_ref->set('mpi_lib_name', 'mpich');
	if (-f  "$mpi_lib/../bin/mpich2version") {
	    $cfg_cppdefs .= " -DNO_SIZEOF";
	} else {
	    $cfg_cppdefs .= " -DNO_MPI2 -DNO_MPIMOD -DNO_SIZEOF";
	}
    }
    else {
	die <<"EOF";
** Cannot find libmpi.a, libmpi.so or libmpich.a in specified directory: $mpi_lib
** 
** The MPI library directory is determined from the following set of options listed
** from highest to lowest precedence:
** * by the command-line option -mpi_lib
** * by the environment variable LIB_MPI
EOF
    }

    if ($mpi_lib and $print>=2) { print "Found MPI library in: $mpi_lib$eol"; }

}

#-----------------------------------------------------------------------------------------------
# ESMF library.

my $esmf_libdir = '';
if (defined $opts{'esmf_libdir'}) {
    $esmf_libdir = $opts{'esmf_libdir'};
}
elsif (defined $ENV{ESMF_LIBDIR}) {
    $esmf_libdir = $ENV{ESMF_LIBDIR};
}

if ($cam_build and $esmf_libdir) {

    # Check that both the library and the esmf.mk file are found.  Makefile macros
    # defined in esmf.mk are referenced by the Makefile.
    if ( (-f "$esmf_libdir/libesmf.a" or -f "$esmf_libdir/libesmf.so") and -f "$esmf_libdir/esmf.mk" ) {
	$cfg_ref->set('esmf_libdir', $esmf_libdir);

        $cfg_cppdefs .= " -DUSE_ESMF_LIB";

	if ($print>=2 ) { print "Found ESMF library in: $esmf_libdir$eol"; }
    }
    else {
	die <<"EOF";
** Cannot find libesmf.a, libesmf.so, or esmf.mk in specified directory: $esmf_libdir
** 
** The ESMF library directory is determined from the following set of options listed
** from highest to lowest precedence:
** * by the command-line option -esmf_libdir
** * by the environment variable ESMF_LIBDIR
EOF
    }

}

#-----------------------------------------------------------------------------------------------
# CPP defines to put on Makefile

my $make_cppdefs = "$usr_cppdefs $cfg_cppdefs";

if ($print>=2) { print "CPP definitions set by configure: \'$cfg_cppdefs\'$eol"; }


#-----------------------------------------------------------------------------------------------
# COSP library.
if ($cosp) {

    # Set the directory used to build cosp.  Add location and library name
    # to the user specified load flags.
    my $cosp_libdir = '';
    if (defined $opts{'cosp_libdir'}) {
      $cosp_libdir = $opts{'cosp_libdir'};
    } else
    {
	$cosp_libdir = "$cam_bld/cosp";
    } 

    $cfg_ref->set('cosp_libdir', "$cosp_libdir");

    my $ldflags = $cfg_ref->get('ldflags');
    $ldflags .= " -L$cosp_libdir -lcosp ";
    $cfg_ref->set('ldflags', $ldflags);

    # create the build directory for cosp
    my $bld_dir = $cosp_libdir;
    unless (-d $bld_dir or mkdirp($bld_dir)) {
        die "** Could not create the cosp build directory: $bld_dir\n";
    }

    # Create the COSP Makefile from a template and copy it into the cosp bld directory
    write_cosp_makefile("$cfgdir/../src/physics/cosp/Makefile.cospinline.in", "$cosp_libdir/Makefile");
    if ($print) { print "creating $cosp_libdir/Makefile\n"; }
}


#-----------------------------------------------------------------------------------------------
# MCT library.
# Only build MCT as a separate library if doing a CAM standalone build.
# If -mct_libdir is specified, then check for existing libs and build
# only if necessary.  Note that separate versions of the lib must be built
# for parallel and serial use.

if ($cam_build) {

    my $mct_libdir = "$cam_bld/mct";
    if (defined $opts{'mct_libdir'}) {
        $mct_libdir = $opts{'mct_libdir'};
    }
    elsif (defined $ENV{MCT_LIBDIR}) {
        $mct_libdir = $ENV{MCT_LIBDIR};
    }

    # strip a trailing slash
    $mct_libdir =~ s!/$!!;

    # modify the name of the serial version so it can be made in the same
    # directory as the parallel version
    if ($spmd eq 'OFF') {
	$mct_libdir .= '-serial';
    }
    $cfg_ref->set('mct_libdir', $mct_libdir);

    my $ldflags = $cfg_ref->get('ldflags');
    $ldflags .= " -L$mct_libdir/mct -lmct -L$mct_libdir/mpeu -lmpeu ";
    if ($spmd eq 'OFF') { 
      $ldflags .= " -L$mct_libdir/mpi-serial -lmpi-serial ";
    }
    $cfg_ref->set('ldflags', $ldflags);
   
    # Check whether the MCT libs already exist.  The MCT configuration here is 
    # set up to build mct, mpeu, and mpi-serial libs.  So either they all should
    # exist, or non of them should exist.  Otherwise it's an error.
    my $libs_exist = 0;
    my $libs_expected = 2;
    if (-f "$mct_libdir/mct/libmct.a" or 
	-f "$mct_libdir/mct/libmct.so") {++$libs_exist;}
    if (-f "$mct_libdir/mpeu/libmpeu.a" or 
	-f "$mct_libdir/mpeu/libmpeu.so") {++$libs_exist;}
    if ($spmd eq 'OFF') {
	$libs_expected = 3;
	if (-f "$mct_libdir/mpi-serial/libmpi-serial.a" or
	    -f "$mct_libdir/mpi-serial/libmpi-serial.so") {++$libs_exist;}
    }

    my $build_mct;
    if ($libs_exist == 0) {
	$build_mct = 1;
    }
    elsif ($libs_exist == $libs_expected) {
	$build_mct = 0;
    }
    else {
	die <<"EOF";
** The MCT build in $mct_libdir is incomplete.  Remove the contents of
   $mct_libdir and run the CAM configure script again. **
EOF
    }


    if ($build_mct) {

	# If the libdirs do not exist then create them.
	if (! -d "$mct_libdir/mct") {
	    mkdirp("$mct_libdir/mct") or
		die "** Could not create the mct build directory: $mct_libdir/mct\n";
	}
	if (! -d "$mct_libdir/mpeu") {
	    mkdirp("$mct_libdir/mpeu") or
		die "** Could not create the mct build directory: $mct_libdir/mpeu\n";
	}

	if ($spmd eq 'OFF') {
	    # The mpi-serial lib is only built when the mct and mpeu libs are configured
	    # to run in a serial mode (with the --enable-mpiserial option).
	    if (! -d "$mct_libdir/mpi-serial") {
		mkdirp("$mct_libdir/mpi-serial") or
		    die "** Could not create the mct build directory: $mct_libdir/mpi-serial\n";
	    }
	}

	system("cp $cam_root/cime/src/externals/mct/Makefile $mct_libdir/.") == 0
	    or die "Unable to copy mct top level Makefile\n";
	system("cp $cam_root/cime/src/externals/mct/mct/Makefile $mct_libdir/mct/.") == 0
	    or die "Unable to copy mct Makefile\n";
	system("cp $cam_root/cime/src/externals/mct/mpeu/Makefile $mct_libdir/mpeu/.") == 0
	    or die "Unable to copy mpeu Makefile\n";
	if ($spmd eq 'OFF') {
	    system("cp $cam_root/cime/src/externals/mct/mpi-serial/Makefile $mct_libdir/mpi-serial/.") == 0
		or die "Unable to copy mpi-serial Makefile\n";
	    system("cp $cam_root/cime/src/externals/mct/mpi-serial/mpif.h $mct_libdir/mpi-serial/.") == 0
		or die "Unable to copy mpi-serial/mpif.h \n";
	    system("cp $cam_root/cime/src/externals/mct/mpi-serial/mpi.h $mct_libdir/mpi-serial/.") == 0
		or die "Unable to copy mpi-serial/mpi.h\n";
	}

	my $mct_quiet = '> /dev/null 2>&1';
	if ($print >= 2) {$mct_quiet = '';}

	my $mct_debug = '';
	if ($debug eq 'ON') {$mct_debug = '--enable-debugging';}

	my $mpi_serial = '--enable-mpiserial';
	if ($spmd eq 'ON') {$mpi_serial = '';}

	my $mpi_hdr = '';
	if ($spmd eq 'ON') {
	    if ($mpi_inc) {$mpi_hdr = "MPIHEADER=-I$mpi_inc"; }
	}

	# Set F[C]FLAGS for MCT for compilers where the defaults won't work.
	# Blank string does nothing, letting MCT's configure decide.
	my $mct_flags_str = " ";
	my $mct_ldflags   = " ";
	if ($fc_type eq "nag") {
	    # Take options from CESM's Machines directory.
	    $mct_flags_str = " -O2 -kind=byte -wmismatch=mpi_send,mpi_recv,mpi_bcast,".
		"mpi_allreduce,mpi_reduce,mpi_isend,mpi_irecv,mpi_irsend,mpi_rsend,mpi_gatherv,".
		"mpi_gather,mpi_scatterv,mpi_allgather,mpi_alltoallv,mpi_file_read_all,".
		"mpi_file_write_all,mpibcast,mpiscatterv ";
	    if ($debug eq 'ON') { $mct_flags_str .= " -g -gline -time -f95 -C=all "; }

	    # Set to both FFLAGS and FCFLAGS to ensure all files use this.
	    $mct_flags_str = " FFLAGS=\"$mct_flags_str\" ".
                             "FCFLAGS=\"$mct_flags_str\" ";

	    # This workaround tells gcc how to link to the NAG runtime,
	    # which is the only way to run MCT's configure with runtime
	    # checks enabled.
	    # Note that this hard-codes the NAG path, and libf53, for NAG 5.3.1.
	    if ($debug eq 'ON') {
		$mct_flags_str .= " CFLAGS=\" -g -Wl,--as-needed,--allow-shlib-undefined\" ";
		$mct_flags_str .= " LIBS=\" -L/usr/local/nag/lib/NAG_Fortran -lf53 \" ";
	    }
	}
	elsif ($fc_type eq "pgi") {

	    # 11 Feb 2014: This is a workaround for a problem with PGI-13
	    # on the CGD cluster when pgf90 is invoked by the openmpi
	    # version of mpif90 (undefined omp_set_schedule in pgf90rtl lib)
	    $mct_ldflags = "-Wl,--allow-shlib-undefined ";
	}

	$mct_ldflags = "LDFLAGS=\'$mct_ldflags\' ";

	my $cfg_cmnd = "$cam_root/cime/src/externals/mct/configure FC=$fc CC=$cc ".
	    "$mct_flags_str --srcdir=$cam_root/cime/src/externals/mct $mpi_hdr ".
	    "$mpi_serial $mct_debug $mct_quiet $mct_ldflags ";

	chdir $mct_libdir      or die "FAILURE: cd to $mct_libdir\n";
	system($cfg_cmnd) == 0 or die "FAILURE: MCT configure\n";
        chdir $cam_bld         or die "FAILURE: cd to $cam_bld\n";

	if ($print) {print "MCT configure is done.\n";}
    }
    else {
	if ($print) {print "Using MCT libs in $mct_libdir.\n";}
    }
}


#-----------------------------------------------------------------------------------------------
# Write configuration files ####################################################################
#-----------------------------------------------------------------------------------------------

my $fp_filename      = 'Filepath';             # name of output filepath file
my $cpp_filename     = 'CCSM_cppdefs';         # name of output file for cam's cppdefs in ccsm

# Write the filepath file.
write_filepath("$cam_bld/$fp_filename", $cfg_ref);
if ($print) { print "creating $cam_bld/$fp_filename\n"; }

if (($ccsm_seq)) {

    # Write the file for cam's cppdefs needed in ccsm.
    write_cppdefs("$cam_bld/$cpp_filename", $make_cppdefs, $cfg_ref);
    if ($print) { print "creating $cam_bld/$cpp_filename\n"; }

} else {

    # Write the Makefile.
    write_makefile("$cfgdir/Makefile.in", "$cam_bld/Makefile", $cfg_ref, $make_cppdefs);
    if ($print) { print "creating $cam_bld/Makefile\n"; }

    # Write the config.h file for PIO and MCT
    write_config_h("$cam_bld/config.h");
    if ($print) { print "creating $cam_bld/config.h\n"; }

}

# Write the configuration cache file.
$cfg_ref->write_file($config_cache_file, $commandline);
if ($print) { print "creating $config_cache_file\n"; }

#-----------------------------------------------------------------------------------------------
# Finished unless testing requested ############################################################
#-----------------------------------------------------------------------------------------------
unless ($cam_build and $opts{'test'}) {
    if ($print) { print "CAM configure done.\n"; }
    exit;
}

# create a subdirectory of the current directory for testing
my $test_dir = "$cam_bld/configure-tests";
unless (-d $test_dir or mkdirp($test_dir)) {
    die <<"EOF";
** Could not create the testing directory: $test_dir
EOF
}
chdir( $test_dir ) || die <<"EOF";
** Trouble changing directory to $test_dir
**
EOF

# check for GNU make in the user's path
if ($print) { print "Looking for a valid GNU make... "; }
my @makenames = qw(gmake gnumake make);
if ($opts{'gmake'}) { unshift @makenames, $opts{'gmake'}; }
my $gmake = get_gmake(@makenames);
if ($gmake) {
    if ($print) { print "using $gmake$eol"; }
} else {
    print "\n".
          "** Cannot find a valid GNU make.  Tried:\n".
          "@makenames\n";
    die "The name of GNU make on your system can be specified to configure via\n".
	"the -gmake option.  Make sure this\n".
	"name is in your path (add the appropriate directory to your PATH\n".
	"environment variable) or specify an absolute pathname.\n";
}

# The CAM Makefile requires a Filepath file.  To run the tests construct a Filepath file
# that contains only the test directory.
write_tests_filepath($test_dir);

# Test for Fortran 90 compatible compiler
if ($print) { print "Testing for Fortran 90 compatible compiler... "; }
my $fc = check_fc($gmake, "$cam_bld/Makefile");
if ($fc) {
    if ($print) { print "using $fc$eol"; }
}

# Test NetCDF library
if ($print) { print "Test linking to NetCDF library... "; }
if (check_netcdf($gmake, "$cam_bld/Makefile")==0) { if ($print) { print "ok$eol"; } }

# Test MPI library
if ($spmd eq 'ON') {
    if ($print) { print "Test linking to MPI library... "; }
    if (check_mpi($gmake, "$cam_bld/Makefile")==0) { if ($print) { print "ok$eol"; } }
}

# Test ESMF library
if ($esmf_libdir) {
    if ($print) { print "Test linking to ESMF library... "; }
    if (check_esmf($gmake, "$cam_bld/Makefile")==0) { if ($print) { print "ok$eol"; } }
}

#-----------------------------------------------------------------------------------------------
# Done testing.
chdir( $cwd ) || die <<"EOF";
** Trouble changing directory back to $cwd
**
EOF
if ($print) { print "CAM configure done.\n"; }
exit;

#-----------------------------------------------------------------------------------------------
# REALLY FINISHED ##############################################################################
#-----------------------------------------------------------------------------------------------

sub write_filepath
{
    my ($file, $cfg_ref) = @_;
    my  $fh = new IO::File;

    $fh->open(">$file") or die "** can't open filepath file: $file\n";

    # configuration parameters used to determine paths
    my $cam_root      = $cfg_ref->get('cam_root');
    my $usr_src       = $cfg_ref->get('usr_src');
    my $chem_proc_src = $cfg_ref->get('chem_proc_src');
    my $chem_src_dir  = $cfg_ref->get('chem_src_dir');
    my $chem          = $cfg_ref->get('chem');
    my $waccm_phys    = $cfg_ref->get('waccm_phys');
    my $waccmx        = $cfg_ref->get('waccmx');
    my $carma         = $cfg_ref->get('carma');
    my $rad           = $cfg_ref->get('rad');
    my $dyn           = $cfg_ref->get('dyn');
    my $cppdefs       = $cfg_ref->get('cppdefs');
    my $cosp          = $cfg_ref->get('cosp');
    my $spmd          = $cfg_ref->get('spmd');
    my $esmf_libdir   = $cfg_ref->get('esmf_libdir');
    my $ocn           = $cfg_ref->get('ocn');
    my $lnd           = $cfg_ref->get('lnd');
    my $ice           = $cfg_ref->get('ice');
    my $rof           = $cfg_ref->get('rof');

    # Root directory
    my $camsrcdir = "$cam_root/components";

    # Component interface specifier
    my $comp_intf = $cfg_ref->get('comp_intf');

    # Start writing paths to the file.  *** Order is important ***  The
    # sequence of paths will be used to set the GNU Makefile's VPATH macro
    # which tells make where to search for dependencies.

    # User specified source directories.
    if ($usr_src  =~ /\S+/) {
	my @dirs = split ',', $usr_src;
	while ( my $dir = shift @dirs ) {
	    print $fh "$dir\n";
        }
    }

    # CESM has a standard source mods location.
    if ($ccsm_seq) {
	my $CASEROOT = "$ENV{'CASEROOT'}";
	print $fh "$CASEROOT/SourceMods/src.cam\n";
    }

    # offline unit driver (defaults to stub)
    print $fh "$camsrcdir/cam/src/unit_drivers\n";

    if ($carma ne 'none') {
	# This directory needs to precede physics/cam/ to replace
	# the CARMA stub package with CARMA. Putting it first allows
	# any CAM file to be overridden by a particular CARMA model.
	print $fh "$camsrcdir/cam/src/physics/carma/models/$carma\n";
	print $fh "$camsrcdir/cam/src/physics/carma/cam\n";
	print $fh "$camsrcdir/cam/src/physics/carma/base\n";
    }

    # CAM chemistry, dynamics, physics, control and shared utilities.
    if ($chem_proc_src) {
        print $fh "$chem_proc_src\n";
    }
    if ($chem_src_dir) {
        print $fh "$chem_src_dir\n";
    }
    if ($chem =~ /_mam/) {
	print $fh "$camsrcdir/cam/src/chemistry/modal_aero\n";
    } else {
	print $fh "$camsrcdir/cam/src/chemistry/bulk_aero\n";
    }
    print $fh "$camsrcdir/cam/src/chemistry/aerosol\n";
    print $fh "$camsrcdir/cam/src/chemistry/mozart\n";
    if ($waccm_phys) {
	print $fh "$camsrcdir/cam/src/physics/waccm\n";
    }

    if ($waccmx) {
        print $fh "$camsrcdir/cam/src/physics/waccmx\n";
    }

    print $fh "$camsrcdir/cam/src/chemistry/utils\n";

    # Add source code directories for selected radiation package
    if ($rad eq 'rrtmg') {
        print $fh "$camsrcdir/cam/src/physics/rrtmg\n";
        print $fh "$camsrcdir/cam/src/physics/rrtmg/ext/rrtmg_mcica\n";
        print $fh "$camsrcdir/cam/src/physics/rrtmg/ext/rrtmg_lw\n";
        print $fh "$camsrcdir/cam/src/physics/rrtmg/ext/rrtmg_sw\n";
    } elsif ($rad eq 'rrtmgp') {
        print $fh "$camsrcdir/cam/src/physics/rrtmgp\n";
        print $fh "$camsrcdir/cam/src/physics/rrtmgp/external/rte\n";
        print $fh "$camsrcdir/cam/src/physics/rrtmgp/external/rte/kernels\n";
        print $fh "$camsrcdir/cam/src/physics/rrtmgp/external/rrtmgp\n";
        print $fh "$camsrcdir/cam/src/physics/rrtmgp/external/rrtmgp/kernels\n";
        print $fh "$camsrcdir/cam/src/physics/rrtmgp/external/extensions\n";
        print $fh "$camsrcdir/cam/src/physics/rrtmgp/external/extensions/rng\n";
    } elsif ($rad eq 'camrt') {
        print $fh "$camsrcdir/cam/src/physics/camrt\n";
    }

    print $fh "$camsrcdir/cam/src/physics/cam\n";
    if ($clubb_sgs eq '1') {
       print $fh "$camsrcdir/cam/src/physics/clubb\n";
       print $fh "$camsrcdir/cam/src/physics/silhs\n";
    }

    print $fh "$camsrcdir/cam/src/dynamics/$dyn\n";
    if($dyn eq 'se') {
      print $fh "$camsrcdir/homme/src/share\n";
      if ($opts{'dyn_target'} eq 'preqx') {
        print $fh "$camsrcdir/homme/src/preqx\n";
        print $fh "$camsrcdir/homme/src/preqx/share\n";
      } 
      elsif($opts{'dyn_target'} eq 'preqx_acc') {
        print $fh "$camsrcdir/homme/src/preqx_acc\n";
        print $fh "$camsrcdir/homme/src/preqx/share\n";
      }
<<<<<<< HEAD
      elsif($opts{'dyn_target'} eq 'theta-l') {
              print $fh "$camsrcdir/homme/src/theta-l\n";
=======
      elsif ($opts{'dyn_target'} eq 'preqx_kokkos') {
        print $fh "$camsrcdir/homme/src/share/cxx\n";
        print $fh "$camsrcdir/homme/src/share/cxx/mpi\n";
        print $fh "$camsrcdir/homme/src/preqx_kokkos\n";
>>>>>>> a6bb9a51
      }
    }

    # Parallelization utilies
    if ($dyn eq 'fv' or $cppdefs =~ /MODCM_DP_TRANSPOSE/) {
	print $fh "$camsrcdir/cam/src/utils/pilgrim\n";
    }

    # Advective transport
    if ($dyn eq 'eul' or $dyn eq 'sld') {
	print $fh "$camsrcdir/cam/src/advection/slt\n";
    }

    print $fh "$camsrcdir/cam/src/cpl\n";
    print $fh "$camsrcdir/cam/src/control\n";
    print $fh "$camsrcdir/cam/src/utils\n";

    if ($cam_build) {

	# These paths are only needed for CAM standalone builds

	print $fh "$cam_root/cime/src/externals/pio/pio\n";

	unless ($esmf_libdir) { 
	    print $fh "$cam_root/cime/src/share/esmf_wrf_timemgr\n";
	}

	# Sequential Driver
	print $fh "$cam_root/cime/src/drivers/mct/main\n";
	print $fh "$cam_root/cime/src/drivers/mct/shr\n";
	if ($comp_intf eq 'esmf') {
	    print $fh "$cam_root/cime/src/drivers/mct/shr_esmf\n";
	}

	# Ocean package.
	if ($ocn eq 'dom') {
	    print $fh "$camsrcdir/cam/src/utils/cam_dom\n";
	}
	elsif ($ocn eq 'docn') {
	    print $fh "$cam_root/cime/src/components/data_comps/docn\n";
	}
	elsif ($ocn eq 'aquaplanet') {
	    print $fh "$camsrcdir/cam/src/utils/cam_aqua\n";
	    print $fh "$camsrcdir/cam/src/utils/cam_aqua/cpl\n";
	}
	elsif ($ocn eq 'socn') {
	    print $fh "$cam_root/cime/src/components/stub_comps/socn/cpl\n";
	}

	# Land package
	if ($lnd eq 'clm') {
#	    print $fh "$camsrcdir/clm/src/cpl\n";
	    print $fh "$camsrcdir/clm/src_clm40/main\n";
	    print $fh "$camsrcdir/clm/src_clm40/biogeochem\n";
	    print $fh "$camsrcdir/clm/src_clm40/biogeophys\n";
	}
	elsif ($lnd eq 'slnd') {
	    print $fh "$cam_root/cime/src/components/stub_comps/slnd/cpl\n";
	}

	# Sea ice package
	if ($ice eq 'sice') {
	    print $fh "$cam_root/cime/src/components/stub_comps/sice/cpl\n";
	}
	elsif ($ice eq 'cice') {
	    print $fh "$camsrcdir/cice/src/drivers/cesm\n";
            print $fh "$camsrcdir/cice/src/mpi\n";
	    print $fh "$camsrcdir/cice/src/source\n";
	    print $fh "$camsrcdir/cice/src/io_pio\n";
	}

	# Land ice package
	print $fh "$cam_root/cime/src/components/stub_comps/sglc/cpl\n";

        # Runoff package
        if ($rof eq 'rtm') {
	    print $fh "$camsrcdir/rtm/src/cpl\n";
            print $fh "$camsrcdir/rtm/src/riverroute\n";
        }
        elsif ($rof eq 'srof') {
            print $fh "$cam_root/cime/src/components/stub_comps/srof/cpl\n";
        }

	# Wave package
	print $fh "$cam_root/cime/src/components/stub_comps/swav/cpl\n";

        # Share utilities
	print $fh "$cam_root/cime/src/share/util\n";
	print $fh "$cam_root/cime/src/share/include\n";
    }

    $fh->close;
}

#-------------------------------------------------------------------------------

sub write_cppdefs
{
    my ($file, $make_cppdefs, $cfg_ref) = @_;
    my  $fh = new IO::File;

    my $dyn           = $cfg_ref->get('dyn');

    print "Writing CPPDEFS for CAM in $file, with $dyn and $opts{'dyn_target'}\n";

    $fh->open(">$file") or die "** can't open cpp defs file: $file\n";

    print $fh "$make_cppdefs";

    if ($dyn eq "se" and $opts{"dyn_target"} eq "preqx_cxx") {
	print $fh " -DUSE_KOKKOS_KERNELS "
    }

    print $fh "\n";

    $fh->close;
}

#-------------------------------------------------------------------------------

sub write_makefile
{
    # Add macro definitions to the beginning of the Makefile
    # in the CAM configuration script directory

    my ($file_in, $file_out, $cfg_ref, $make_cppdefs) = @_;
    my  $fh_in = new IO::File;
    my  $fh_out = new IO::File;

    $fh_out->open(">$file_out") or die "** can't open file: $file_out\n";

    # configuration parameters
    my $target_os    = $cfg_ref->get('target_os');
    my $cam_root     = $cfg_ref->get('cam_root');
    my $cam_exe      = $cfg_ref->get('cam_exe');
    my $cam_exedir   = $cfg_ref->get('cam_exedir');
    my $nc_inc       = $cfg_ref->get('nc_inc');
    my $nc_lib       = $cfg_ref->get('nc_lib');
    my $nc_mod       = $cfg_ref->get('nc_mod');
    my $mpi_inc      = $cfg_ref->get('mpi_inc');
    my $mpi_lib      = $cfg_ref->get('mpi_lib');
    my $mpi_lib_name = $cfg_ref->get('mpi_lib_name');
    my $debug        = $cfg_ref->get('debug') ? 'TRUE' : 'FALSE';
    my $spmd         = $cfg_ref->get('spmd') ? 'TRUE' : 'FALSE';
    my $smp          = $cfg_ref->get('smp') ? 'TRUE' : 'FALSE';
    my $fc           = $cfg_ref->get('fc');
    my $fc_type      = $cfg_ref->get('fc_type');
    my $cc           = $cfg_ref->get('cc');
    my $linker       = $cfg_ref->get('linker');
    my $cflags       = $cfg_ref->get('cflags');
    my $fflags       = $cfg_ref->get('fflags');
    my $fopt         = $cfg_ref->get('fopt');
    my $ldflags      = $cfg_ref->get('ldflags');
    my $cosp_libdir  = $cfg_ref->get('cosp_libdir');
    my $mct_libdir   = $cfg_ref->get('mct_libdir');

    # map between local os names ($OSNAME) and names which are
    # used in the Makefile (return value from "uname -s" command).
    my %uname_map = ( 'aix'      => 'AIX',
		      'darwin'   => 'Darwin',
		      'dec_osf'  => 'OSF1',
		      'es'       => 'ES',
		      'irix'     => 'IRIX64',
		      'linux'    => 'Linux',
		      'solaris'  => 'SunOS',
		      'super-ux' => 'SUPER-UX',
		      'unicosmp' => 'UNICOS/mp',
                      'bgl'      => 'BGL',
                      'bgp'      => 'BGP',
                      'bgq'      => 'BGQ',
		      );

    print $fh_out  <<"EOF";
# Make macros for CAM.

UNAMES       := $uname_map{$target_os}
ROOTDIR      := $cam_root
EXENAME      := $cam_exe
MODEL_EXEDIR := $cam_exedir
INC_NETCDF   := $nc_inc
LIB_NETCDF   := $nc_lib
NC_LDFLAGS   := $nc_ldflags
MOD_NETCDF   := $nc_mod
INC_PNETCDF  := $pnc_inc
LIB_PNETCDF  := $pnc_lib
INC_MPI      := $mpi_inc
LIB_MPI      := $mpi_lib
MPI_LIB_NAME := $mpi_lib_name
LAPACK_LIBDIR:= $lapack_libdir
ESMF_LIBDIR  := $esmf_libdir
DEBUG        := $debug
SPMD         := $spmd
SMP          := $smp
FC           := $fc
FC_TYPE      := $fc_type
CC           := $cc
USER_LINKER  := $linker
USER_CPPDEFS := $make_cppdefs
USER_CFLAGS  := $cflags
USER_FFLAGS  := $fflags
F_OPTIMIZATION_OVERRIDE := $fopt
USER_LDFLAGS := $ldflags
COSP_LIBDIR  := $cosp_libdir
MCT_LIBDIR   := $mct_libdir
GPTL_SRCDIR  := $cam_root/cime/src/externals/gptl
TIMING_SRCDIR := $cam_root/cime/src/share/timing

EOF

    # Copy the "template" makefile to the new makefile.
    $fh_in->open("<$file_in") or die "** can't open file: $file_in\n";
    while (<$fh_in>) {
	print $fh_out $_;
    }

    $fh_out->close;
    $fh_in->close;
}

#-------------------------------------------------------------------------------

sub write_cosp_makefile
{

    my ($file_in, $file_out) = @_;
    my  $fh_in = new IO::File;
    my  $fh_out = new IO::File;

    $fh_out->open(">$file_out") or die "** can't open file: $file_out\n";

    print $fh_out  <<"EOF";


CAM_BLD    := $cam_bld
COSP_PATH  := $cam_root/components/cam/src/physics/cosp
ISCCP_PATH := $cam_root/components/cam/src/physics/icarus-scops
RS_PATH    := $cam_root/components/cam/src/physics/cosp/quickbeam
CS_PATH    := $cam_root/components/cam/src/physics/cosp/actsim
LLNL_PATH  := $cam_root/components/cam/src/physics/cosp/llnl
MISR_PATH  := $cam_root/components/cam/src/physics/cosp/MISR_simulator
MODIS_PATH := $cam_root/components/cam/src/physics/cosp/MODIS_simulator

EOF

    # Copy the "template" makefile to the new makefile.
    $fh_in->open("<$file_in") or die "** can't open file: $file_in\n";
    while (<$fh_in>) {
	print $fh_out $_;
    }

    $fh_out->close;
    $fh_in->close;
}


#-------------------------------------------------------------------------------

sub write_config_h
{
    my ($file) = @_;
    my  $fh = new IO::File;

    $fh->open(">$file") or die "** can't open config.h file for PIO and MCT: $file\n";

    print $fh <<"EOF";
#ifdef FORTRAN_SAME
#define FC_FUNC(name,NAME) name
#elif FORTRANUNDERSCORE
#define FC_FUNC(name,NAME) name ##_
#elif FORTRANDOUBLEUNDERSCORE
#define FC_FUNC(name,NAME)  name ##__
#endif
EOF

    $fh->close;
}

#-------------------------------------------------------------------------------

sub set_horiz_grid
{
    # Set the parameters for the specified dycore and horizontal grid.  The
    # parameters are read from an input file, and if no dycore/grid matches are
    # found then issue error message.
    # This routine uses the configuration defined at the package level ($cfg_ref).

    my ($hgrid_file, $cfg_ref) = @_;
    my $xml = XML::Lite->new( $hgrid_file );
    my $root = $xml->root_element();

    # Check for valid root node
    my $name = $root->get_name();
    $name eq "config_horiz_grid" or die
	"file $hgrid_file is not a horizontal grid parameters file\n";

    # Get dycore/grid from the package's configuration
    my $dyn_pkg = $cfg_ref->get('dyn');
    my $hgrid   = $cfg_ref->get('hgrid');

    # Special case -- If running a PERGRO test with the SLD dycore, use the
    #                 spectral truncation parameters appropriate for the EUL
    #                 dycore.  Implement this case by overriding the local
    #                 value of $dyn_pkg.
    my $pergro = $cfg_ref->get('pergro');
    if ( $pergro and ($dyn_pkg eq 'sld') ) { $dyn_pkg = 'eul'; }

    # Read the grid parameters from $hgrid_file.
    my @e = $xml->elements_by_name( "horiz_grid" );
    my %a = ();

    # Search for matching dycore/grid.
    my $found = 0;
  HGRID:
    while ( my $e = shift @e ) {
	%a = $e->get_attributes();
	if ( $dyn_pkg eq $a{'dyn'} and $hgrid eq $a{'hgrid'} ) {
	    $found = 1;
	    last HGRID;
	}
    }

    # Die unless search was successful.
    unless ($found) { die "set_horiz_grid: no match for dycore $dyn_pkg and hgrid $hgrid\n"; }

    # Set parameter values -- dycore specific.
    if ( $dyn_pkg =~ m/eul|sld/ ) {
	$cfg_ref->set('nlat', $a{'nlat'});
	$cfg_ref->set('nlon', $a{'nlon'});
	$cfg_ref->set('trm',  $a{'m'});
	$cfg_ref->set('trn',  $a{'n'});
	$cfg_ref->set('trk',  $a{'k'});
    }
    elsif ( $dyn_pkg eq 'fv' ) {
	$cfg_ref->set('nlat', $a{'nlat'});
	$cfg_ref->set('nlon', $a{'nlon'});
    }
    elsif ( $dyn_pkg eq 'fvcubed' ) {
        $cfg_ref->set('csnp', $a{'csnp'});
    }
    elsif ( $dyn_pkg eq 'se' ) {
	$cfg_ref->set('csne', $a{'csne'});
	$cfg_ref->set('csnp', $a{'csnp'});
	# needed for cice configure script.  sets nlat=1 and nlon=ncol
	$cfg_ref->set('nlat', 1);
	$cfg_ref->set('nlon', $a{'ncol'});
    }

    # Override resolution settings to configure for SCAM mode.  The override is needed
    # because in SCAM mode the -hgrid option is used to specify the resolution of default
    # datasets from which single data columns are extracted.
    my $scam = $cfg_ref->get('scam');
    if ($scam) {
	$cfg_ref->set('nlat', 1);
	$cfg_ref->set('nlon', 1);
	$cfg_ref->set('trm',  1);
	$cfg_ref->set('trn',  1);
	$cfg_ref->set('trk',  1);
    }

}

#-------------------------------------------------------------------------------

sub get_sys_defaults
{
    my ($file, $os) = @_;
    my $xml = XML::Lite->new( $file );
    my $root = $xml->root_element();
    my $e;          # xml element
    my %a;          # element attributes
    my %sys = ();   # return values

    # Check for valid root node
    my $name = $root->get_name();
    $name eq "system_defaults" or die
	"file $file is not a system defaults file\n";

    # SPMD
    $e = $xml->elements_by_name( "spmd" );
    %a = $e->get_attributes();
    $sys{'spmd'} = $a{$os};

    # SMP
    $e = $xml->elements_by_name( "smp" );
    %a = $e->get_attributes();
    $sys{'smp'} = $a{$os};

    return %sys;
}

#-------------------------------------------------------------------------------

sub absolute_path {
#
# Convert a pathname into an absolute pathname, expanding any . or .. characters.
# Assumes pathnames refer to a local filesystem.
# Assumes the directory separator is "/".
#
  my $path = shift;
  my $cwd = getcwd();  # current working directory
  my $abspath;         # resulting absolute pathname

# Strip off any leading or trailing whitespace.  (This pattern won't match if
# there's embedded whitespace.
  $path =~ s!^\s*(\S*)\s*$!$1!;

# Convert relative to absolute path.

  if ($path =~ m!^\.$!) {          # path is "."
      return $cwd;
  } elsif ($path =~ m!^\./!) {     # path starts with "./"
      $path =~ s!^\.!$cwd!;
  } elsif ($path =~ m!^\.\.$!) {   # path is ".."
      $path = "$cwd/..";
  } elsif ($path =~ m!^\.\./!) {   # path starts with "../"
      $path = "$cwd/$path";
  } elsif ($path =~ m!^[^/]!) {    # path starts with non-slash character
      $path = "$cwd/$path";
  }

  my ($dir, @dirs2);
  my @dirs = split "/", $path, -1;   # The -1 prevents split from stripping trailing nulls
                                     # This enables correct processing of the input "/".

  # Remove any "" that are not leading.
  for (my $i=0; $i<=$#dirs; ++$i) {
      if ($i == 0 or $dirs[$i] ne "") {
	  push @dirs2, $dirs[$i];
      }
  }
  @dirs = ();

  # Remove any "."
  foreach $dir (@dirs2) {
      unless ($dir eq ".") {
	  push @dirs, $dir;
      }
  }
  @dirs2 = ();

  # Remove the "subdir/.." parts.
  foreach $dir (@dirs) {
    if ( $dir !~ /^\.\.$/ ) {
        push @dirs2, $dir;
    } else {
        pop @dirs2;   # remove previous dir when current dir is ..
    }
  }
  if ($#dirs2 == 0 and $dirs2[0] eq "") { return "/"; }
  $abspath = join '/', @dirs2;
  return( $abspath );
}

#-------------------------------------------------------------------------------

sub subst_env_path {
#
# Substitute for any environment variables contained in a pathname.
# Assumes the directory separator is "/".
#
  my $path = shift;
  my $newpath;         # resulting pathname

# Strip off any leading or trailing whitespace.  (This pattern won't match if
# there's embedded whitespace.
  $path =~ s!^\s*(\S*)\s*$!$1!;

  my ($dir, @dirs2);
  my @dirs = split "/", $path, -1;   # The -1 prevents split from stripping trailing nulls
                                     # This enables correct processing of the input "/".

  foreach $dir (@dirs) {
    if ( $dir =~ /^\$(.+)$/ ) {
        push @dirs2, $ENV{$1};
    } else {
        push @dirs2, $dir;
    }
  }
  $newpath = join '/', @dirs2;
  return( $newpath );
}

#-------------------------------------------------------------------------------

sub mkdirp {
    my ($dir) = @_;
    my (@dirs) = split /\//, $dir;
    my (@subdirs, $path);

    # if $dir is absolute pathname then @dirs will start with ""
    if ($dirs[0] eq "") { push @subdirs, shift @dirs; }  

    while ( @dirs ) { # check that each subdir exists and mkdir if it doesn't
	push @subdirs, shift @dirs;
	$path = join '/', @subdirs;
	unless (-d $path or mkdir($path, 0777)) { return 0; }
    }
    return 1;
}

#-------------------------------------------------------------------------------

sub get_gmake {

# check for a valid version of GNU make in the user's path

    my @makenames = @_;
    my ($make, $retval);

    foreach $make (@makenames) {
	$retval = `$make -v 2>&1`;
	return $make if ($retval =~ /GNU Make/);
    }
    return;
}

#-------------------------------------------------------------------------------

sub write_tests_filepath
{
    my ($test_dir) = @_;
    my  $fh = new IO::File;

    $fh->open(">Filepath") or die "** can't open file: $test_dir/Filepath\n";

    print $fh "$test_dir\n";

    $fh->close;
}

#-------------------------------------------------------------------------------

sub run_test
{
    # Return true if the test should be run after a successful build.
    # Note that this function is depending on the main package variables
    # main::$spmd and main:: $target_os.

    # Default is to try running a test that's been successfully built.
    my $result = 1;

    # But don't attempt to run a test if...
    if ( $spmd eq 'ON'                     # SPMD is enabled
	 or $target_os ne $OSNAME          # cross compilation
	 ) {$result = 0;}

    return $result;
}

#-------------------------------------------------------------------------------

sub check_fc {

# Create a "hello world" test code in Fortran 90 syntax to check the compiler.
# If successful then the name of the compiler used is returned.

    my ($gmake, $makefile) = @_;
    my $fh = new IO::File;
    my $file = 'test_fc.F90';

    # create test program
    $fh->open(">$file") or die "** can't open file: $file\n";
    print $fh  <<"EOF";
module m1
   private
   public :: hello
contains
subroutine hello()
   implicit none
   print *, 'hello world'
end subroutine hello
end module m1
program main
   use m1, only: hello
   implicit none
   call hello
end program main
EOF
    $fh->close;

    # Build the test_fc target in the CAM Makefile
    my $cmd = "$gmake -f $makefile test_fc 2>&1";
    my $out = `$cmd`;
    my $cmd_error = $CHILD_ERROR;
    my $test_output = "Issued the command:\n$cmd\n\nThe output was:\n$out\n";

    if ($cmd_error) { 
	die "**** FAILED ****\n$test_output";
    } elsif ($print>=2) {
	print "**** PASS ****\n$test_output";
    }

    # search make output for name of Fortran compiler -- Assume that the Makefile
    # rule has the syntax "$(FC) -c ..."
    $out =~ m{ ^\s*      # leading whitespace
	       (\w+)     # 1st word (name of compiler)
	       \s+       # followed by one or more spaces
	       -c        # and the -c option
	       \s   
	     }xm;

    my $fc_compiler_name = $1;

    if (run_test()) {
	# Run test_fc.
	my $cmd = "./test_fc";
	my $out = `$cmd`;
	my $cmd_error = $CHILD_ERROR;
	my $test_output = "Issued the command:\n$cmd\n\nThe output was:\n$out\n";

	if ($cmd_error) { 
	    die "**** FAILED ****\n$test_output";
	} elsif ($print>=2) {
	    print "**** PASS ****\n$test_output";
	}
    }

    # clean-up (Srcfiles and Depends are created by the makefile)
    unlink 'test_fc.F90', 'test_fc.o', 'test_fc', 'Depends', 'Srcfiles', glob("[Mm]1.[Mm][Oo][Dd]");

    return $fc_compiler_name;
}

#-------------------------------------------------------------------------------

sub check_netcdf {

# Create a test code that has an external reference to the netCDF library
# and check that the Makefile can build it.  Returns 0 on success.

    my ($gmake, $makefile) = @_;
    my $fh = new IO::File;
    my $file = 'test_nc.F90';

    # create test program
    $fh->open(">$file") or die "** can't open file: $file\n";
    print $fh  <<"EOF";
program main
   use netcdf
   implicit none
   integer :: ncid, ret
   ret = nf90_create('foo.nc', NF90_CLOBBER, ncid)
   if ( ret == NF90_NOERR ) then
      print *, 'created foo.nc'
   else
      print *, nf90_strerror( ret )
   end if
end program main
EOF
    $fh->close;

    # Build the test_nc target in the CAM Makefile
    my $cmd = "$gmake -f $makefile test_nc 2>&1";
    my $out = `$cmd`;
    my $cmd_error = $CHILD_ERROR;
    my $test_output = "Issued the command:\n$cmd\n\nThe output was:\n$out\n";

    if ($cmd_error) { 
	die "**** FAILED ****\n$test_output";
    } elsif ($print>=2) {
	print "**** PASS ****\n$test_output";
    }

    if (run_test()) {
	# Run test_nc.
	my $cmd = "./test_nc";
	my $out = `$cmd`;
	my $cmd_error = $CHILD_ERROR;
	my $test_output = "Issued the command:\n$cmd\n\nThe output was:\n$out\n";

	if ($cmd_error) { 
	    die "**** FAILED ****\n$test_output";
	} elsif ($print>=2) {
	    print "**** PASS ****\n$test_output";
	}
    }

    # clean-up
    unlink 'test_nc.F90', 'test_nc.o', 'test_nc', 'foo.nc', 'Depends', 'Srcfiles';

    return 0;
}

#-------------------------------------------------------------------------------

sub check_mpi {

# Create a test code that has an external reference to the MPI library
# and check that the Makefile can build it.  Returns 0 on success.

    my ($gmake, $makefile) = @_;
    my $fh = new IO::File;
    my $file = 'test_mpi.F90';

    # create the test program
    $fh->open(">$file") or die "** can't open file: $file\n";
    print $fh  <<"EOF";
      program test_mpi
      implicit none
#include <mpif.h>
      integer :: ierr
      call mpi_init(ierr)
      if ( ierr == MPI_SUCCESS ) then
         print *, 'successfully called mpi_init'
      else
         print *, 'ERROR returned from mpi_init'
      end if
      end program test_mpi
EOF
    $fh->close;

    # Build the test_mpi target in the CAM Makefile
    my $cmd = "$gmake -f $makefile test_mpi 2>&1";
    my $out = `$cmd`;
    my $cmd_error = $CHILD_ERROR;
    my $test_output = "Issued the command:\n$cmd\n\nThe output was:\n$out\n";

    if ($cmd_error) { 
	die "**** FAILED ****\n$test_output";
    } elsif ($print>=2) {
	print "**** PASS ****\n$test_output";
    }

    if (run_test()) {
	# Run test_mpi.
	my $cmd = "./test_mpi";
	my $out = `$cmd`;
	my $cmd_error = $CHILD_ERROR;
	my $test_output = "Issued the command:\n$cmd\n\nThe output was:\n$out\n";

	if ($cmd_error) { 
	    die "**** FAILED ****\n$test_output";
	} elsif ($print>=2) {
	    print "**** PASS ****\n$test_output";
	}
    }

    # clean-up
    unlink 'test_mpi.F90', 'test_mpi.o', 'test_mpi', 'Depends', 'Srcfiles';

    return 0;
}

#-------------------------------------------------------------------------------

sub check_esmf {

# Create a test code that has an external reference to the ESMF library
# and check that the Makefile can build it.  Returns 0 on success.

    my ($gmake, $makefile) = @_;
    my $fh = new IO::File;
    my $file = 'test_esmf.F90';

    # create the test program
    $fh->open(">$file") or die "** can't open file: $file\n";
    print $fh  <<"EOF";
      program test_esmf
      use ESMF
      implicit none
      integer :: ierr

      ! Writes a log called ESMF_LogFile to bld/configure-tests
      call ESMF_Initialize(rc=ierr,logkindflag=ESMF_LOGKIND_SINGLE)

      if ( ierr == ESMF_SUCCESS ) then
         print *, 'successfully called ESMF_Initialize'
      else
         print *, 'ERROR returned from ESMF_Initialize'
      end if

      ! Close the log file in order to flush it
      call ESMF_Finalize(rc=ierr)

      end program test_esmf
EOF
    $fh->close;

    # Build the test_esmf target in the CAM Makefile
    my $cmd = "$gmake -f $makefile test_esmf 2>&1";
    my $out = `$cmd`;
    my $cmd_error = $CHILD_ERROR;
    my $test_output = "Issued the command:\n$cmd\n\nThe output was:\n$out\n";

    if ($cmd_error) { 
	die "**** FAILED ****\n$test_output";
    } elsif ($print>=2) {
	print "**** PASS ****\n$test_output";
    }

    if (run_test()) {
	# Run test_esmf.
	$cmd = "./test_esmf";
	my $out = `$cmd`;
	my $cmd_error = $CHILD_ERROR;
	my $test_output = "Issued the command:\n$cmd\n\nThe output was:\n$out\n";


	if ($cmd_error) { 
	    die "**** FAILED ****\n$test_output";
	} elsif ($print>=2) {
	    print "**** PASS ****\n$test_output";
	}
    }

    # clean-up
    unlink 'test_esmf.F90', 'test_esmf.o', 'test_esmf', 'Depends', 'Srcfiles';

    return 0;
}
#-------------------------------------------------------------------------------

#-------------------------------------------------------------------------------

sub version {
# The version is found in CAM's ChangeLog file.
# $cfgdir is set by the configure script to the name of its directory.

    my ($cfgdir) = @_;

    my $logfile = "$cfgdir/../doc/ChangeLog";

    my $fh = IO::File->new($logfile, '<') or die "** can't open ChangeLog file: $logfile\n";

    while (my $line = <$fh>) {

	if ($line =~ /^Tag name:\s*(\w+)/ ) {
	    print "$1\n";
	    exit;
	}
    }

}


#-------------------------------------------------------------------------------

sub print_hash {
    my %h = @_;
    my ($k, $v);
    while ( ($k,$v) = each %h ) { print "$k => $v\n"; }
}
<|MERGE_RESOLUTION|>--- conflicted
+++ resolved
@@ -2796,15 +2796,13 @@
         print $fh "$camsrcdir/homme/src/preqx_acc\n";
         print $fh "$camsrcdir/homme/src/preqx/share\n";
       }
-<<<<<<< HEAD
       elsif($opts{'dyn_target'} eq 'theta-l') {
               print $fh "$camsrcdir/homme/src/theta-l\n";
-=======
+      }
       elsif ($opts{'dyn_target'} eq 'preqx_kokkos') {
         print $fh "$camsrcdir/homme/src/share/cxx\n";
         print $fh "$camsrcdir/homme/src/share/cxx/mpi\n";
         print $fh "$camsrcdir/homme/src/preqx_kokkos\n";
->>>>>>> a6bb9a51
       }
     }
 
