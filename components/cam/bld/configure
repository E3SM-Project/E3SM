--- conflicted
+++ resolved
@@ -1355,13 +1355,9 @@
 }
 if ($chem_pkg =~ '_mam3') {
     $chem_cppdefs = ' -DMODAL_AERO -DMODAL_AERO_3MODE ';
-<<<<<<< HEAD
 } elsif ($chem_pkg =~ '_mam4_mom') {
     $chem_cppdefs = ' -DMODAL_AERO -DMODAL_AERO_4MODE_MOM ';
-} elsif ($chem_pkg =~ '_mam4' || $chem_pkg == 'trop_mam4_resus') {
-=======
 } elsif ($chem_pkg =~ '_mam4' || $chem_pkg eq 'trop_mam4_resus') {
->>>>>>> 7d5e9236
     $chem_cppdefs = ' -DMODAL_AERO -DMODAL_AERO_4MODE ';
 } elsif ($chem_pkg =~ '_mam7') {
     $chem_cppdefs = ' -DMODAL_AERO -DMODAL_AERO_7MODE ';
