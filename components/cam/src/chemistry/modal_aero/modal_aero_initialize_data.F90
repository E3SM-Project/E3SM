--- conflicted
+++ resolved
@@ -316,13 +316,9 @@
        pi = 4._r8*atan(1._r8)    
 
        call phys_getopts(convproc_do_gas_out = convproc_do_gas, &
-<<<<<<< HEAD
-            convproc_do_aer_out = convproc_do_aer) 
-=======
             convproc_do_aer_out = convproc_do_aer, &
             mam_amicphys_optaa_out = mam_amicphys_optaa ) 
        
->>>>>>> 5caba47a
 
        ! Mode specific properties.
        do m = 1, ntot_amode
