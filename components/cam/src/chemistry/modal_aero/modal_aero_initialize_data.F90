--- conflicted
+++ resolved
@@ -208,9 +208,6 @@
        xname_spectype(:nspec_amode(7),7)  = (/ 'dust      ', 'sulfate   ', 'ammonium  ' /)
 #endif
 
-<<<<<<< HEAD
-    species_class(:pcnst) = spec_class_undefined
-=======
 #if ( defined MODAL_AERO_9MODE )
        ! mode 8 (accumulation marine) species
        xname_massptr(:nspec_amode(8),8)   = (/ 'mpoly_a8', 'mprot_a8', 'mlip_a8 ' /)
@@ -225,7 +222,6 @@
     if(convproc_do_aer .or. convproc_do_gas) then
        species_class(:pcnst) = spec_class_undefined
     endif
->>>>>>> 8719c33e
 
     do m = 1, ntot_amode
 
