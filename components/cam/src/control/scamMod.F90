module scamMod
!----------------------------------------------------------------------- 
!BOP
!
! !MODULE: scamMod
! 
! !DESCRIPTION: 
! scam specific routines and data
!
! !USES:
!
  use shr_kind_mod, only: r8 => shr_kind_r8, i8 => shr_kind_i8
  use pmgrid,       only: plon,plev,plevp,plat
  use wrap_nf
  use cam_logfile,  only: iulog
  use time_manager, only: get_nstep,timemgr_time_inc,&
                          get_start_date,get_curr_date,&
                          timemgr_init,get_curr_calday,&
                          is_first_step
  use shr_scam_mod, only: shr_scam_GetCloseLatLon
  use constituents, only: readtrace, cnst_get_ind, pcnst, cnst_name
  use string_utils, only: to_lower
  use cam_abortutils,   only: endrun
  use phys_control, only: phys_getopts
  use dycore, only: dycore_is
!
  implicit none

  private    ! By default all data is public to this module
!
! !PUBLIC INTERFACES:
!
  public scam_clm_default_opts    ! SCAM default run-time options for CLM
  public scam_default_opts        ! SCAM default run-time options 
  public scam_setopts             ! SCAM run-time options 
  public setiopupdate
  public readiopdata         

!
! !PUBLIC MODULE DATA:
!
  real(r8), public ::  pressure_levels(plev)
  real(r8), public ::  scmlat   ! input namelist latitude for scam
  real(r8), public ::  scmlon   ! input namelist longitude for scam

  real(r8), allocatable, public :: scm_dgnum( : ),scm_std( : ),&
                                   scm_num( :), scm_div(:,:)

  integer, parameter :: num_switches = 20
  integer, parameter :: max_path_len = 128

  logical, public ::  single_column         ! Using IOP file or not
  logical, public ::  use_iop               ! Using IOP file or not
  logical, public ::  use_analysis
  logical, public ::  use_saveinit
  logical, public ::  use_pert_init         ! perturb initial values
  logical, public ::  use_pert_frc          ! perturb forcing 
  logical, public ::  scm_diurnal_avg       ! If using diurnal averaging or not
  logical, public ::  scm_crm_mode          ! column radiation mode
  logical, public ::  use_userdata
  logical, public ::  isrestart             ! If this is a restart step or not
  logical, public ::  switch(num_switches)  ! Logical flag settings from GUI
  logical, public ::  l_uvphys              ! If true, update u/v after TPHYS
  logical, public ::  l_uvadvect            ! If true, T, U & V will be passed to SLT
  logical, public ::  l_conv                ! use flux divergence terms for T and q?     
  logical, public ::  l_divtr               ! use flux divergence terms for constituents?
  logical, public ::  l_diag                ! do we want available diagnostics?

  integer, public ::  error_code            ! Error code from netCDF reads
  integer, public ::  initTimeIdx
  integer, public ::  seedval
  integer :: closelatidx,closelonidx,latid,lonid,levid,timeid
  real(r8):: closelat,closelon

  character*(max_path_len), public ::  modelfile
  character*(max_path_len), public ::  analysisfile
  character*(max_path_len), public ::  sicfile
  character*(max_path_len), public ::  userfile
  character*(max_path_len), public ::  sstfile
  character*(max_path_len), public ::  lsmpftfile
  character*(max_path_len), public ::  pressfile
  character*(max_path_len), public ::  topofile
  character*(max_path_len), public ::  ozonefile
  character*(max_path_len), public ::  iopfile
  character*(max_path_len), public ::  absemsfile
  character*(max_path_len), public ::  aermassfile
  character*(max_path_len), public ::  aeropticsfile
  character*(max_path_len), public ::  timeinvfile
  character*(max_path_len), public ::  lsmsurffile
  character*(max_path_len), public ::  lsminifile

  real(r8), public ::  fixmascam
  real(r8), public ::  betacam
  real(r8), public ::  alphacam(pcnst)
  real(r8), public ::  dqfxcam(plon,plev,pcnst)

  real(r8), public ::      divq3d(plev,pcnst)  ! 3D q advection
  real(r8), public ::      divt3d(plev)        ! 3D T advection
  real(r8), public ::      vertdivq(plev,pcnst)! vertical q advection
  real(r8), public ::      vertdivt(plev)      ! vertical T advection
  real(r8), public ::      ptend               ! surface pressure tendency
  real(r8), public ::      qdiff(plev)         ! model minus observed humidity
  real(r8), public ::      qobs(plev)          ! actual W.V. Mixing ratio
  real(r8), public ::      cldliqobs(plev)     ! actual W.V. Mixing ratio
  real(r8), public ::      cldiceobs(plev)     ! actual W.V. Mixing ratio
  real(r8), public ::      numliqobs(plev)     ! actual 
  real(r8), public ::      numiceobs(plev)     ! actual 
  real(r8), public ::      precobs(1)          ! observed precipitation 
  real(r8), public ::      lhflxobs(1)         ! observed surface latent heat flux 
  real(r8), public ::      shflxobs(1)         ! observed surface sensible heat flux
  real(r8), public ::      heat_glob_scm(1)    ! global energy fixer 
  real(r8), public ::      q1obs(plev)         ! observed apparent heat source
  real(r8), public ::      q2obs(plev)         ! observed apparent heat sink
  real(r8), public ::      tdiff(plev)         ! model minus observed temp 
  real(r8), public ::      tground(1)          ! ground temperature
  real(r8), public ::      tobs(plev)          ! actual temperature
  real(r8), public ::      psobs
  real(r8), public ::      tsair(1)            ! air temperature at the surface
  real(r8), public ::      udiff(plev)         ! model minus observed uwind
  real(r8), public ::      uobs(plev)          ! actual u wind
  real(r8), public ::      vdiff(plev)         ! model minus observed vwind
  real(r8), public ::      vobs(plev)          ! actual v wind
  real(r8), public ::      cldobs(plev)        ! observed cld
  real(r8), public ::      clwpobs(plev)       ! observed clwp
  real(r8), public ::      aldirobs(1)         ! observed aldir
  real(r8), public ::      aldifobs(1)         ! observed aldif
  real(r8), public ::      asdirobs(1)         ! observed asdir
  real(r8), public ::      asdifobs(1)         ! observed asdif

  real(r8), public ::      wfld(plev)          ! Vertical motion (slt)
  real(r8), public ::      wfldh(plevp)        ! Vertical motion (slt)
  real(r8), public ::      divq(plev,pcnst)    ! Divergence of moisture
  real(r8), public ::      divt(plev)          ! Divergence of temperature
  real(r8), public ::      divu(plev)          ! Horiz Divergence of E/W
  real(r8), public ::      divv(plev)          ! Horiz Divergence of N/S
                                               ! mo_drydep algorithm
					       
  real(r8), public ::  scm_relaxation_low      ! lowest level to apply relaxation
  real(r8), public ::  scm_relaxation_high     ! highest level to apply relaxation					       
					       
  real(r8), public, pointer :: loniop(:)
  real(r8), public, pointer :: latiop(:)
!
  integer, public ::     iopTimeIdx            ! index into iop dataset
  integer, public ::     steplength            ! Length of time-step
  integer, public ::     base_date             ! Date in (yyyymmdd) of start time
  integer, public ::     base_secs             ! Time of day of start time (sec)

  logical*4, public ::  doiopupdate   ! do we need to read next iop timepoint
  logical*4, public ::  have_divq     ! dataset contains divq 
  logical*4, public ::  have_divt     ! dataset contains divt
  logical*4, public ::  have_divq3d   ! dataset contains divq3d 
  logical*4, public ::  have_vertdivt ! dataset contains vertdivt
  logical*4, public ::  have_vertdivq ! dataset contains vertdivq 
  logical*4, public ::  have_divt3d   ! dataset contains divt3d
  logical*4, public ::  have_divu     ! dataset contains divu
  logical*4, public ::  have_divv     ! dataset contains divv 
  logical*4, public ::  have_omega    ! dataset contains omega
  logical*4, public ::  have_phis     ! dataset contains phis
  logical*4, public ::  have_ptend    ! dataset contains ptend
  logical*4, public ::  have_ps       ! dataset contains ps
  logical*4, public ::  have_q        ! dataset contains q
  logical*4, public ::  have_q1       ! dataset contains Q1
  logical*4, public ::  have_q2       ! dataset contains Q2
  logical*4, public ::  have_prec     ! dataset contains prec 
  logical*4, public ::  have_lhflx    ! dataset contains lhflx 
  logical*4, public ::  have_shflx    ! dataset contains shflx
  logical*4, public ::  have_t        ! dataset contains t
  logical*4, public ::  have_tg       ! dataset contains tg
  logical*4, public ::  have_tsair    ! dataset contains tsair
  logical*4, public ::  have_u        ! dataset contains u 
  logical*4, public ::  have_v        ! dataset contains v 
  logical*4, public ::  have_cld      ! dataset contains cld
  logical*4, public ::  have_cldliq   ! dataset contains cldliq
  logical*4, public ::  have_cldice   ! dataset contains cldice
  logical*4, public ::  have_numliq   ! dataset contains numliq
  logical*4, public ::  have_numice   ! dataset contains numice
  logical*4, public ::  have_clwp     ! dataset contains clwp
  logical*4, public ::  have_aldir    ! dataset contains aldir
  logical*4, public ::  have_aldif    ! dataset contains aldif
  logical*4, public ::  have_asdir    ! dataset contains asdir
  logical*4, public ::  have_asdif    ! dataset contains asdif
  logical*4, public ::  scm_iop_srf_prop   ! use the specified surface properties
  logical*4, public ::  scm_relaxation! use relaxation
  logical*4, public ::  scm_observed_aero ! use observed aerosols in SCM file
  logical*4, public ::  swrad_off     ! turn off SW radiation (assume night)
  logical*4, public ::  lwrad_off     ! turn off LW radiation
  logical*4, public ::  precip_off    ! turn off precipitation processes
  logical*4, public ::  use_camiop    ! use cam generated forcing 
  logical*4, public ::  use_3dfrc     ! use 3d forcing
  logical*4, public ::  have_heat_glob ! dataset contains global energy fixer

  character(len=200), public ::  scm_clubb_iop_name   ! IOP name for CLUBB

!=======================================================================
  contains
!=======================================================================

!
!-----------------------------------------------------------------------
!


subroutine scam_default_opts( scmlat_out,scmlon_out,iopfile_out, &
	single_column_out,scm_iop_srf_prop_out, scm_relaxation_out, &
	scm_relaxation_low_out, scm_relaxation_high_out, &
        scm_diurnal_avg_out, scm_crm_mode_out, scm_observed_aero_out, &
	swrad_off_out, lwrad_off_out, precip_off_out, scm_clubb_iop_name_out)
!-----------------------------------------------------------------------
   real(r8), intent(out), optional :: scmlat_out,scmlon_out
   character*(max_path_len), intent(out), optional ::  iopfile_out
   logical, intent(out), optional ::  single_column_out
   logical, intent(out), optional ::  scm_iop_srf_prop_out
   logical, intent(out), optional ::  scm_relaxation_out
   logical, intent(out), optional ::  scm_diurnal_avg_out
   logical, intent(out), optional ::  scm_crm_mode_out
   logical, intent(out), optional ::  scm_observed_aero_out
   logical, intent(out), optional ::  swrad_off_out
   logical, intent(out), optional ::  lwrad_off_out
   logical, intent(out), optional ::  precip_off_out
   real(r8), intent(out), optional ::  scm_relaxation_low_out
   real(r8), intent(out), optional ::  scm_relaxation_high_out   
   character(len=*), intent(out), optional ::  scm_clubb_iop_name_out

   if ( present(scmlat_out) )           scmlat_out     = -999._r8
   if ( present(scmlon_out) )           scmlon_out     = -999._r8
   if ( present(iopfile_out) )          iopfile_out    = ''
   if ( present(single_column_out) )    single_column_out  = .false.
   if ( present(scm_iop_srf_prop_out) )scm_iop_srf_prop_out  = .false.
   if ( present(scm_relaxation_out) )   scm_relaxation_out  = .false.
   if ( present(scm_relaxation_low_out) ) scm_relaxation_low_out = 1050.0_r8
   if ( present(scm_relaxation_high_out) ) scm_relaxation_high_out = 0.e3_r8   
   if ( present(scm_diurnal_avg_out) )  scm_diurnal_avg_out = .false.
   if ( present(scm_crm_mode_out) )     scm_crm_mode_out  = .false.
   if ( present(scm_observed_aero_out)) scm_observed_aero_out = .false.
   if ( present(swrad_off_out))         swrad_off_out = .false.
   if ( present(lwrad_off_out))         lwrad_off_out = .false.
   if ( present(precip_off_out))        precip_off_out = .false.
   if ( present(scm_clubb_iop_name_out) ) scm_clubb_iop_name_out  = ' '

end subroutine scam_default_opts

subroutine scam_setopts( scmlat_in, scmlon_in,iopfile_in,single_column_in, &
                         scm_iop_srf_prop_in, scm_relaxation_in, &
			 scm_relaxation_low_in, scm_relaxation_high_in, &
                         scm_diurnal_avg_in, scm_crm_mode_in, scm_observed_aero_in, &
			 swrad_off_in, lwrad_off_in, precip_off_in, scm_clubb_iop_name_in)
!-----------------------------------------------------------------------
  real(r8), intent(in), optional       :: scmlon_in, scmlat_in
  character*(max_path_len), intent(in), optional :: iopfile_in
  logical, intent(in), optional        :: single_column_in
  logical, intent(in), optional        :: scm_iop_srf_prop_in
  logical, intent(in), optional        :: scm_relaxation_in
  logical, intent(in), optional        :: scm_diurnal_avg_in
  logical, intent(in), optional        :: scm_crm_mode_in
  logical, intent(in), optional        :: scm_observed_aero_in
  logical, intent(in), optional        :: swrad_off_in
  logical, intent(in), optional        :: lwrad_off_in
  logical, intent(in), optional        :: precip_off_in
  character(len=*), intent(in), optional :: scm_clubb_iop_name_in
  real(r8), intent(in), optional       :: scm_relaxation_low_in
  real(r8), intent(in), optional       :: scm_relaxation_high_in  
  integer ncid,latdimid,londimid,latsiz,lonsiz,latid,lonid,ret,i
  integer latidx,lonidx
  real(r8) ioplat,ioplon
  
  if (present (single_column_in ) ) then 
     single_column=single_column_in
  endif

  if (present (scm_iop_srf_prop_in)) then
     scm_iop_srf_prop=scm_iop_srf_prop_in
  endif
  
  if (present (scm_relaxation_in)) then
     scm_relaxation=scm_relaxation_in
  endif
  
  if (present (scm_relaxation_low_in)) then
     scm_relaxation_low=scm_relaxation_low_in
  endif  
  
  if (present (scm_relaxation_high_in)) then
     scm_relaxation_high=scm_relaxation_high_in
  endif   
  
  if (present (scm_diurnal_avg_in)) then
     scm_diurnal_avg=scm_diurnal_avg_in
  endif
  
  if (present (scm_crm_mode_in)) then
     scm_crm_mode=scm_crm_mode_in
  endif

  if (present (scm_observed_aero_in)) then
     scm_observed_aero=scm_observed_aero_in
  endif

  if (present (swrad_off_in)) then
     swrad_off=swrad_off_in
  endif

  if (present (lwrad_off_in)) then
     lwrad_off=lwrad_off_in
  endif
  
  if (present (precip_off_in)) then
     precip_off=precip_off_in
  endif

  if (present (scm_clubb_iop_name_in)) then
     scm_clubb_iop_name=scm_clubb_iop_name_in
  endif

  if (present (iopfile_in)) then
     iopfile=trim(iopfile_in)
  endif

  if( single_column) then
     
     if (plon /= 1 .or. plat /=1 ) then 
        call endrun('SCAM_SETOPTS: must compile model for SCAM mode when namelist parameter single_column is .true.')
     endif
     
     if (present (iopfile_in)) then
        iopfile=trim(iopfile_in)
        if (iopfile.ne."") then 
           use_iop = .true.
        else
           call endrun('SCAM_SETOPTS: must specify IOP file for single column mode')
        endif
        call wrap_open (iopfile, NF90_NOWRITE, ncid)
	
	if ( nf90_inquire_attribute( ncid, NF90_GLOBAL, 'CAM_GENERATED_FORCING', attnum=i ).EQ. NF90_NOERR ) then
           use_camiop = .true.
        else
           use_camiop = .false.
        endif
	
	if (dycore_is('SE') .and. use_camiop) then
	  call wrap_inq_dimid( ncid, 'ncol', londimid   )
	  call wrap_inq_dimlen( ncid, londimid, lonsiz   )
	  latsiz=lonsiz
	else 
	  call wrap_inq_dimid( ncid, 'lon', londimid   )
          call wrap_inq_dimid( ncid, 'lat', latdimid   )
          call wrap_inq_dimlen( ncid, londimid, lonsiz   )
          call wrap_inq_dimlen( ncid, latdimid, latsiz   )
	endif

        call wrap_inq_varid( ncid, 'lon', lonid   )
        call wrap_inq_varid( ncid, 'lat', latid   )

        if (present (scmlat_in) .and. present (scmlon_in) )then
           scmlat=scmlat_in
           scmlon=scmlon_in
           if( scmlat .lt. -90._r8 .or. scmlat .gt. 90._r8) then
              call endrun('SCAM_SETOPTS: SCMLAT must be between -90. and 90. degrees.')
           elseif( scmlon .lt. 0._r8 .or. scmlon .gt. 360._r8) then
              call endrun('SCAM_SETOPTS: SCMLON must be between 0. and 360. degrees.')
           else
              if (latsiz==1 .and. lonsiz==1) then
                 ret = nf90_get_var(ncid, lonid, ioplon)
                 if (ret/=NF90_NOERR) then
                    call endrun('SCAM_SETOPTS: error reading longitude variable from iopfile')
                 end if
                 ret = nf90_get_var(ncid, latid, ioplat)
                 if (ret/=NF90_NOERR) then
                    call endrun('SCAM_SETOPTS: error reading latitude variable from iopfile')
                 end if
!!$                 if (ioplon-scmlon.gt.5.) then
!!$                    write(iulog,*)'WARNING: SCMLON/SCMLAT specified in namelist is different'
!!$                    write(iulog,*)'from the IOP file lat,lon by more than 5 degrees'
!!$                    write(iulog,*)'Using specified SCMLAT and SCMLON for all boundary data'
!!$                 endif
                 call shr_scam_GetCloseLatLon(ncid,scmlat,scmlon,ioplat,ioplon,latidx,lonidx)
<<<<<<< HEAD
                 if (ioplon.lt.0) ioplon=ioplon+360._r8
=======
                 if (ioplon.lt. 0._r8) ioplon=ioplon+360._r8
>>>>>>> 1eeef1de
                 scmlat=ioplat
                 scmlon=ioplon
                 write(iulog,*)'For CAM Generated IOP using closest dataset lat and lon'
              else
                 if (use_camiop) then
                    call shr_scam_GetCloseLatLon(ncid,scmlat,scmlon,ioplat,ioplon,latidx,lonidx)
                    scmlat=ioplat
                    scmlon=ioplon
                    write(iulog,*)'For CAM Generated IOP using closest dataset lat and lon'
                 endif
              endif
           endif
        else   
           call endrun('namelist variables SCMLAT and SCMLON must be specified for single column mode')
        endif
     endif
!!jt fix this for crm
!!jt   if(scm_crm_modes) then
!!jt      iyear_AD_out     = (base_date-mod(base_date,10000))/10000 ! year AD to calculate the orbital parameters for.
!!jt   else
!!jt      iyear_AD_out     = 1950
!!jt   end if

  else
     if (plon ==1 .and. plat ==1) then 
        call endrun('SCAM_SETOPTS: single_column namelist option must be set to true when running in single column mode')
     endif
  endif


end subroutine scam_setopts
!
!-----------------------------------------------------------------------
!

subroutine scam_clm_default_opts( pftfile_out, srffile_out, inifile_out )
!-----------------------------------------------------------------------
   character(len=*), intent(out) :: pftfile_out
   character(len=*), intent(out) :: srffile_out
   character(len=*), intent(out) :: inifile_out

   pftfile_out = lsmpftfile
   inifile_out = lsminifile
   srffile_out = lsmsurffile
end subroutine scam_clm_default_opts

subroutine setiopupdate

!-----------------------------------------------------------------------
!   
! Open and read netCDF file to extract time information
!
!---------------------------Code history--------------------------------
!
! Written by John Truesdale    August, 1996
! 
!-----------------------------------------------------------------------
  implicit none
#if ( defined RS6000 )
  implicit automatic (a-z)
#endif

!------------------------------Locals-----------------------------------

   integer NCID,i
   integer tsec_varID, time_dimID
   integer, allocatable :: tsec(:)
   integer  ntime
   integer bdate, bdate_varID
   integer STATUS
   integer next_date, next_sec, last_date, last_sec
   integer :: ncsec,ncdate                      ! current time of day,date
   integer :: yr, mon, day                      ! year, month, and day component
   integer :: start_ymd,start_tod
   logical :: doiter
   save tsec, ntime, bdate
   save last_date, last_sec
!------------------------------------------------------------------------------

   if ( get_nstep() .eq. 0 ) then
!     
!     Open  IOP dataset
!     
      STATUS = NF90_OPEN( iopfile, NF90_NOWRITE, NCID )
!     
!     Read time (tsec) variable 
!     
      STATUS = NF90_INQ_VARID( NCID, 'tsec', tsec_varID )
      if ( STATUS .NE. NF90_NOERR ) write(iulog,*)'ERROR - setiopupdate.F:', &
         'Cant get variable ID for tsec'

      STATUS = NF90_INQ_VARID( NCID, 'bdate', bdate_varID )
      if ( STATUS .NE. NF90_NOERR ) then
         STATUS = NF90_INQ_VARID( NCID, 'basedate', bdate_varID )
         if ( STATUS .NE. NF90_NOERR )         &
            write(iulog,*)'ERROR - setiopupdate.F:Cant get variable ID for bdate'
      endif

      STATUS = NF90_INQ_DIMID( NCID, 'time', time_dimID )
      if ( STATUS .NE. NF90_NOERR )  then
         STATUS = NF90_INQ_DIMID( NCID, 'tsec', time_dimID )
         if ( STATUS .NE. NF90_NOERR )  then
            write(iulog,* )'ERROR - setiopupdate.F:Could not find variable dim ID for time'
            STATUS = NF90_CLOSE ( NCID )
            return
         end if
      end if

      if ( STATUS .NE. NF90_NOERR )  &
         write(iulog,*)'ERROR - setiopupdate.F:Cant get variable dim ID for time'

      STATUS = NF90_INQUIRE_DIMENSION( NCID, time_dimID, len=ntime )
      if ( STATUS .NE. NF90_NOERR )then
         write(iulog,*)'ERROR - setiopupdate.F:Cant get time dimlen'
      endif

      if (.not.allocated(tsec)) allocate(tsec(ntime))

      STATUS = NF90_GET_VAR( NCID, tsec_varID, tsec )
      if ( STATUS .NE. NF90_NOERR )then
         write(iulog,*)'ERROR - setiopupdate.F:Cant get variable tsec'
      endif
      STATUS = NF90_GET_VAR( NCID, bdate_varID, bdate )
      if ( STATUS .NE. NF90_NOERR )then
         write(iulog,*)'ERROR - setiopupdate.F:Cant get variable bdate'
      endif
!     Close the netCDF file
      STATUS = NF90_CLOSE( NCID )
!     
!     determine the last date in the iop dataset
!     
      call timemgr_time_inc(bdate, 0, last_date, last_sec, inc_s=tsec(ntime))
!     
!     set the iop dataset index
!    
      iopTimeIdx=0
      do i=1,ntime           ! set the first ioptimeidx
         call timemgr_time_inc(bdate, 0, next_date, next_sec, inc_s=tsec(i))
         call get_start_date(yr,mon,day,start_tod)
         start_ymd = yr*10000 + mon*100 + day

         if ( start_ymd .gt. next_date .or. (start_ymd .eq. next_date &
            .and. start_tod .ge. next_sec)) then
            iopTimeIdx = i
         endif
      enddo

      call get_curr_date(yr,mon,day,ncsec)
      ncdate=yr*10000 + mon*100 + day

      if (iopTimeIdx == 0.or.iopTimeIdx .ge. ntime) then
         call timemgr_time_inc(bdate, 0, next_date, next_sec, inc_s=tsec(1))
         write(iulog,*) 'Error::setiopupdate: Current model time does not fall within IOP period'
         write(iulog,*) ' Current CAM Date is ',ncdate,' and ',ncsec,' seconds'
         write(iulog,*) ' IOP start is        ',next_date,' and ',next_sec,'seconds'
         write(iulog,*) ' IOP end is          ',last_date,' and ',last_sec,'seconds'
         call endrun
      endif

      doiopupdate = .true.

!------------------------------------------------------------------------------
!     Check if iop data needs to be updated and set doiopupdate accordingly
!------------------------------------------------------------------------------
   else                      ! endstep > 1

!      call timemgr_time_inc(bdate, 0, next_date, next_sec,
!      inc_s=tsec(iopTimeIdx+1))

! call a second time
!      call timemgr_time_inc(bdate, 0, next_date2, next_sec2,
!      inc_s2=tsec(iopTimeIdx+2))

      call get_curr_date(yr, mon, day, ncsec)
      ncdate = yr*10000 + mon*100 + day

      doiopupdate = .false.
      iopTimeIdx = iopTimeIdx
      i=0
      doiter=.true.
      do while(doiter)
        call timemgr_time_inc(bdate, 0, next_date, next_sec,inc_s=tsec(iopTimeIdx+i+1))
        if (ncdate .gt. next_date .or. (ncdate .eq. next_date &
          .and. ncsec .ge. next_sec)) then

          doiopupdate=.true.
          i=i+1
          iopTimeIdx=iopTimeIdx+1
        else
          doiter=.false.
        endif
      enddo
      
      ! Check to make sure we didn't overshoot at the last 
      !  IOP timestep.  
      if (iopTimeIdx .gt. ntime) then
        iopTimeIdx = ntime
      endif      

      if (doiopupdate) then

          write(iulog,*) 'iopTimeIdx =', iopTimeIdx
          write(iulog,*) 'nstep = ',get_nstep()
          write(iulog,*) 'ncdate=',ncdate,' ncsec=',ncsec
          write(iulog,*) 'next_date=',next_date,' next_sec=',next_sec
          write(iulog,*)'******* do iop update'
      endif

   endif                     ! if (endstep .eq. 0 )
!
!     make sure we're
!     not going past end of iop data
!
   if ( ncdate .gt. last_date .or. (ncdate .eq. last_date &
      .and. ncsec .gt. last_sec))  then
      if ( .not. use_userdata ) then
         write(iulog,*)'ERROR - setiopupdate.c:Reached the end of the time varient dataset'
         stop
      else
         doiopupdate = .false.
      end if
   endif

#if DEBUG > 1
   write(iulog,*)'iop time index = ' , ioptimeidx
#endif

   return

end subroutine setiopupdate

  subroutine readiopdata(iop_update_surface,hyam,hybm)

!-----------------------------------------------------------------------
!     
!     Open and read netCDF file containing initial IOP  conditions
!     
!---------------------------Code history--------------------------------
!     
!     Written by J.  Truesdale    August, 1996, revised January, 1998
!     
!-----------------------------------------------------------------------
        use comsrf
        use ppgrid, only: begchunk, endchunk
        use getinterpnetcdfdata
        use shr_sys_mod,      only: shr_sys_flush
        use error_messages, only : handle_ncerr
        use netcdf
        use shr_const_mod, only : SHR_CONST_PI
!-----------------------------------------------------------------------
   implicit none
#if ( defined RS6000 )
   implicit automatic ( a-z )
#endif
!------------------------------Locals-----------------------------------
!     
   logical, intent(in) :: iop_update_surface
   integer NCID, status
   integer time_dimID, lev_dimID,lev_varID,mod_dimID,&
           mod_varID,sps_varID,sps_dimID
   integer tsec_varID, bdate_varID,varid
   integer i,j, ie
   integer nlev, nmod, nsps
   integer total_levs

   integer bdate, ntime, thelev
   integer, allocatable :: tsec(:)
   integer k, m
   integer icldliq,icldice
   integer inumliq,inumice

   logical have_srf              ! value at surface is available
   logical fill_ends             ! 
   logical have_cnst(pcnst)
   real(r8), allocatable :: dplevs( : )
   integer, allocatable :: dmods( : )
   real(r8), intent(in) :: hyam(plev), hybm(plev)
   real(r8) dummy
   real(r8) lat,xlat
   real(r8) srf(1)                  ! value at surface
   real(r8) pmid(plev)  ! pressure at model levels (time n)
   real(r8) pint(plevp) ! pressure at model interfaces (n  )
   real(r8) pdel(plev)  ! pdel(k)   = pint  (k+1)-pint  (k)
   real(r8) weight
   real(r8) tmpdata(1)
   real(r8) coldata(plev)
   real(r8) ps_surf, thelat, thelon, the_clat
   integer strt4(4),cnt4(4)
   character(len=16) :: lowername
   real(r8), parameter :: rad2deg = 180.0_r8/SHR_CONST_PI

!   type(dyn_export_t), intent(inout) :: dyn_out

   fill_ends= .false.

!   t1f = Timelevel%n0
!     
!     Open IOP dataset
!     
  call handle_ncerr( nf90_open (iopfile, 0, ncid),&
       'readiopdata.F90', __LINE__)

!
!     if the dataset is a CAM generated dataset set use_camiop to true
!       CAM IOP datasets have a global attribute called CAM_GENERATED_IOP      
!
   if ( nf90_inquire_attribute( ncid, NF90_GLOBAL, 'CAM_GENERATED_FORCING',attnum=i ).EQ. NF90_NOERR ) then
      use_camiop = .true.
   else
      use_camiop = .false.
   endif

!=====================================================================
!     
!     Read time variables


   status = nf90_inq_dimid (ncid, 'time', time_dimID )
   if (status /= NF90_NOERR) then
      status = nf90_inq_dimid (ncid, 'tsec', time_dimID )
      if (status /= NF90_NOERR) then
         write(iulog,* )'ERROR - readiopdata.F:Could not find dimension ID for time/tsec'
         status = NF90_CLOSE ( ncid )
         call endrun
      end if
   end if

   call handle_ncerr( nf90_inquire_dimension( ncid, time_dimID, len=ntime ),&
         'readiopdata.F90', __LINE__)

   allocate(tsec(ntime))

   status = nf90_inq_varid (ncid, 'tsec', tsec_varID )
   call handle_ncerr( nf90_get_var (ncid, tsec_varID, tsec),&
           'readiopdata.F90', __LINE__)

   status = nf90_inq_varid (ncid, 'nbdate', bdate_varID )
   if (status /= NF90_NOERR) then
      status = nf90_inq_varid (ncid, 'bdate', bdate_varID )
      if (status /= NF90_NOERR) then
         write(iulog,* )'ERROR - readiopdata.F:Could not find variable ID for bdate'
         status = NF90_CLOSE ( ncid )
         call endrun
      end if
   end if
   call handle_ncerr( nf90_get_var (ncid, bdate_varID, bdate),&
        'readiopdata.F90', __LINE__)

!     
!======================================================
!     read level data
!     
   status = NF90_INQ_DIMID( ncid, 'lev', lev_dimID )
   if ( status .ne. nf90_noerr ) then
      write(iulog,* )'ERROR - readiopdata.F:Could not find variable dim ID  for lev'
      status = NF90_CLOSE ( ncid )
      return
   end if

   call handle_ncerr( nf90_inquire_dimension( ncid, lev_dimID, len=nlev ),&
         'readiopdata.F90', __LINE__)

   allocate(dplevs(nlev+1))

   status = NF90_INQ_VARID( ncid, 'lev', lev_varID )
   if ( status .ne. nf90_noerr ) then
      write(iulog,* )'ERROR - readiopdata.F:Could not find variable ID for lev'
      status = NF90_CLOSE ( ncid )
      return
   end if

   call handle_ncerr( nf90_get_var (ncid, lev_varID, dplevs(:nlev)),&
                    'readiopdata.F90', __LINE__)

! =====================================================
!     read observed aersol data

 if(scm_observed_aero .and. .not. iop_update_surface) then
   status = NF90_INQ_DIMID( ncid, 'mod', mod_dimID )
   if ( status .ne. nf90_noerr ) then
      write(iulog,* )'ERROR - readiopdata.F:Could not find variable dim ID  for lev'
      status = NF90_CLOSE ( ncid )
      return
   end if

   call handle_ncerr( nf90_inquire_dimension( ncid, mod_dimID, len=nmod ),&
         'readiopdata.F90', __LINE__)

   status = NF90_INQ_DIMID( ncid, 'sps', sps_dimID )
   if ( status .ne. nf90_noerr ) then
      write(iulog,* )'ERROR - readiopdata.F:Could not find variable dim ID  for sps'
      status = NF90_CLOSE ( ncid )
      return
   end if

   call handle_ncerr( nf90_inquire_dimension( ncid, sps_dimID, len=nsps ),&
         'readiopdata.F90', __LINE__)

   if (.not.allocated(dmods)) then
      allocate(dmods(nmod))
      dmods=-999
   end if
   if (.not.allocated(scm_num)) then
      allocate(scm_num(nmod))
      scm_num= 1.0e30_R8
   end if
   if (.not.allocated(scm_dgnum)) then
      allocate(scm_dgnum(nmod))
      scm_dgnum= 1.0e30_R8
   end if
   if (.not.allocated(scm_std)) then
      allocate(scm_std(nmod))
      scm_std= 1.0e30_R8
   end if
   if (.not.allocated(scm_div)) then
      allocate(scm_div(nmod,nsps))
      scm_div= 1.0e30_R8
   end if

  status = NF90_INQ_VARID( ncid, 'mod', mod_varID )
   if ( status .ne. nf90_noerr ) then
      write(iulog,* )'ERROR - readiopdata.F:Could not find variable ID for mode'
      status = NF90_CLOSE ( ncid )
      return
   end if

   call handle_ncerr( nf90_get_var (ncid, mod_varID, dmods(:nmod)),&
                    'readiopdata.F90', __LINE__)

status = NF90_INQ_VARID( ncid, 'scm_num', mod_varID )
   if ( status .ne. nf90_noerr ) then
      write(iulog,* )'ERROR - readiopdata.F:Could not find variable ID for mode'
      status = NF90_CLOSE ( ncid )
      return
   end if

   call handle_ncerr( nf90_get_var (ncid, mod_varID, scm_num(:nmod)),&
                    'readiopdata.F90', __LINE__)

status = NF90_INQ_VARID( ncid, 'scm_diam', mod_varID )
   if ( status .ne. nf90_noerr ) then
      write(iulog,* )'ERROR - readiopdata.F:Could not find variable ID for mode'
      status = NF90_CLOSE ( ncid )
      return
   end if

   call handle_ncerr( nf90_get_var (ncid, mod_varID, scm_dgnum(:nmod)),&
                    'readiopdata.F90', __LINE__)

status = NF90_INQ_VARID( ncid, 'scm_std', mod_varID )
   if ( status .ne. nf90_noerr ) then
      write(iulog,* )'ERROR - readiopdata.F:Could not find variable ID for mode'
      status = NF90_CLOSE ( ncid )
      return
   end if

   call handle_ncerr( nf90_get_var (ncid, mod_varID, scm_std(:nmod)),&
                    'readiopdata.F90', __LINE__)

status = NF90_INQ_VARID( ncid, 'scm_accum_div', sps_varID )
   if ( status .ne. nf90_noerr ) then
      write(iulog,* )'ERROR - readiopdata.F:Could not find variable ID for mode'
      status = NF90_CLOSE ( ncid )
      return
   end if

   call handle_ncerr( nf90_get_var (ncid, sps_varID, scm_div(1,:nsps)),&
                    'readiopdata.F90', __LINE__)


status = NF90_INQ_VARID( ncid, 'scm_aitken_div', sps_varID )
   if ( status .ne. nf90_noerr ) then
      write(iulog,* )'ERROR - readiopdata.F:Could not find variable ID for mode'
      status = NF90_CLOSE ( ncid )
      return
   end if

   call handle_ncerr( nf90_get_var (ncid, sps_varID, scm_div(2,:nsps)),&
                    'readiopdata.F90', __LINE__)

status = NF90_INQ_VARID( ncid, 'scm_coarse_div', sps_varID )
   if ( status .ne. nf90_noerr ) then
      write(iulog,* )'ERROR - readiopdata.F:Could not find variable ID for mode'
      status = NF90_CLOSE ( ncid )
      return
   end if

   call handle_ncerr( nf90_get_var (ncid, sps_varID, scm_div(3,:nsps)),&
                    'readiopdata.F90', __LINE__)

endif !scm_observed_aero 
!======================================================================
!
!CAM generated forcing already has pressure on millibars
!
   if (.not. use_camiop) then
!
!     convert pressure to millibars ( lev is expressed in pascals in iop
!     datasets )
!
      do i=1,nlev
         dplevs( i ) = dplevs( i )/100._r8
      end do
   endif

   call shr_scam_GetCloseLatLon(ncid,scmlat,scmlon,closelat,closelon,closelatidx,closelonidx)

   lonid = 0
   latid = 0
   levid = 0
   timeid = 0

   call wrap_inq_dimid(ncid, 'lat', latid)
   call wrap_inq_dimid(ncid, 'lon', lonid)
   call wrap_inq_dimid(ncid, 'lev', levid)
   call wrap_inq_dimid(ncid, 'time', timeid)

   if (dycore_is('SE') .and. use_camiop) then
     strt4(1) = closelonidx
     strt4(2) = iopTimeIdx
     strt4(3) = 1
   else 
     strt4(1) = closelonidx
     strt4(2) = closelatidx
     strt4(3) = iopTimeIdx
   endif      

   strt4(4) = 1
   cnt4(1)  = 1
   cnt4(2)  = 1
   cnt4(3)  = 1
   cnt4(4)  = 1

   if (.not. iop_update_surface) then

     status = nf90_inq_varid( ncid, 'Ps', varid   )
     if ( status .ne. nf90_noerr ) then
       have_ps = .false.
       write(iulog,*)'Could not find variable Ps'
       if ( .not. use_userdata ) then
         status = NF90_CLOSE( ncid )
         return
       else
         if ( get_nstep() .eq. 0 ) write(iulog,*) 'Using value from Analysis Dataset'
       endif
     else
       !+ PAB, check the time levels for all variables
       status = nf90_get_var(ncid, varid, psobs, strt4)
       have_ps = .true.
     endif

!  for reproducing CAM output don't do interpolation.
!  the most expedient way of doing this is to set      
!  the dataset pressure levels to the current
!  scam model levels
        
     if ( use_camiop ) then
       do i = 1, plev
         dplevs( i ) = 1000.0_r8 * hyam( i ) + psobs * hybm( i ) / 100.0_r8
       end do
     endif

!     add the surface pressure to the pressure level data, so that
!     surface boundary condition will be set properly,
!     making sure that it is the highest pressure in the array.
!

     total_levs = nlev+1
     dplevs(nlev+1) = psobs/100.0_r8 ! ps is expressed in pascals
     do i= nlev, 1, -1
       if ( dplevs(i) .GT. psobs/100.0_r8) then
         total_levs = i
         dplevs(i) = psobs/100.0_r8
       end if
     end do
     if (.not. use_camiop ) then
       nlev = total_levs
     endif
     if ( nlev .eq. 1 ) then
       write(iulog,*) 'Error - Readiopdata.F: Ps too low!'
       return
     endif

!=====================================================================


     status =  nf90_inq_varid( ncid, 'Tsair', varid   )
     if ( status .ne. nf90_noerr ) then
       have_tsair = .false.
     else
       call wrap_get_vara_realx (ncid,varid,strt4,cnt4,tsair)
       have_tsair = .true.
     endif

!
!      read in Tobs  For cam generated iop readin small t to avoid confusion
!      with capital T defined in cam
!

!!!!!!!force fill_end to be .true in getinterpncdata () for temperature !!!!!!!!
     if ( use_camiop ) then
       call getinterpncdata( ncid, scmlat, scmlon, ioptimeidx,'t', have_tsair, &
          tsair(1), .true. , scm_crm_mode, &
          dplevs, nlev, psobs, hyam, hybm, tobs, status )
     else
       call getinterpncdata( ncid, scmlat, scmlon, ioptimeidx,'T', have_tsair, &
          tsair(1), .true. , scm_crm_mode, &
          dplevs, nlev, psobs, hyam, hybm, tobs, status )
     endif
     if ( status .ne. nf90_noerr ) then
       have_t = .false.
       write(iulog,*)'Could not find variable T'
       if ( .not. use_userdata ) then
         status = NF90_CLOSE( ncid )
         return
       else
         write(iulog,*) 'Using value from Analysis Dataset'
       endif
!     
!     set T3 to Tobs on first time step
!     
     else
       have_t = .true.
     endif

     status = nf90_inq_varid( ncid, 'qsrf', varid   )
     if ( status .ne. nf90_noerr ) then
       have_srf = .false.
     else
       status = nf90_get_var(ncid, varid, srf(1), strt4)
       have_srf = .true.
     endif
!
!!!!!!!force fill_end to be .true in getinterpncdata () for humidity!!!!!!!!
     call getinterpncdata( ncid, scmlat, scmlon, ioptimeidx,  'q', have_srf, &
       srf(1), .true., scm_crm_mode, &
       dplevs, nlev,psobs, hyam, hybm, qobs, status )
     if ( status .ne. nf90_noerr ) then
       have_q = .false.
       write(iulog,*)'Could not find variable q'
       if ( .not. use_userdata ) then
         status = nf90_close( ncid )
         return
       else
         write(iulog,*) 'Using values from Analysis Dataset'
       endif
     else
       have_q=.true.
     endif

     call getinterpncdata( ncid, scmlat, scmlon, ioptimeidx,  'cld', .false., &
       dummy, fill_ends, scm_crm_mode, dplevs, nlev,psobs, hyam, hybm, cldobs, status )
     if ( status .ne. nf90_noerr ) then
       have_cld = .false.
     else
       have_cld = .true.
     endif

     call getinterpncdata( ncid, scmlat, scmlon, ioptimeidx,  'clwp', .false., &
       dummy, fill_ends, scm_crm_mode, dplevs, nlev,psobs, hyam, hybm, clwpobs, status )
     if ( status .ne. nf90_noerr ) then
       have_clwp = .false.
     else
       have_clwp = .true.
     endif

!
!       read divq (horizontal advection)
!      
     status = nf90_inq_varid( ncid, 'divqsrf', varid   )
     if ( status .ne. nf90_noerr ) then
       have_srf = .false.
     else
       status = nf90_get_var(ncid, varid, srf(1), strt4)
       have_srf = .true.
     endif

     call getinterpncdata( ncid, scmlat, scmlon, ioptimeidx, &
        'divq', have_srf, srf(1), fill_ends, scm_crm_mode, &
        dplevs, nlev,psobs, hyam, hybm, divq(:,1), status )
     if ( status .ne. nf90_noerr ) then
       have_divq = .false.
     else
       have_divq = .true.
     endif

!
!     read vertdivq if available
!
     status = nf90_inq_varid( ncid, 'vertdivqsrf', varid   )
     if ( status .ne. nf90_noerr ) then
       have_srf = .false.
     else
       status = nf90_get_var(ncid, varid, srf(1), strt4)
       have_srf = .true.
     endif

     call getinterpncdata( ncid, scmlat, scmlon, ioptimeidx, 'vertdivq', &
        have_srf, srf(1), fill_ends, scm_crm_mode, &
        dplevs, nlev,psobs, hyam, hybm, vertdivq(:,1), status )
     if ( status .ne. nf90_noerr ) then
       have_vertdivq = .false.
     else
       have_vertdivq = .true.
     endif

     status = nf90_inq_varid( ncid, 'vertdivqsrf', varid   )
     if ( status .ne. nf90_noerr ) then
       have_srf = .false.
     else
       status = nf90_get_var(ncid, varid, srf(1), strt4)
       have_srf = .true.
     endif

!
!   add calls to get dynamics tendencies for all prognostic consts
!
     do m = 1, pcnst

       call getinterpncdata( ncid, scmlat, scmlon, ioptimeidx, trim(cnst_name(m))//'_dten', &
         have_srf, srf(1), fill_ends, scm_crm_mode, &
         dplevs, nlev,psobs, hyam, hybm, divq3d(:,m), status )
       if ( status .ne. nf90_noerr ) then
         have_cnst(m) = .false.
         divq3d(1:,m)=0._r8
       else
         have_cnst(m) = .true.
       endif

       call getinterpncdata( ncid, scmlat, scmlon, ioptimeidx, trim(cnst_name(m))//'_dqfx', &
         have_srf, srf(1), fill_ends, scm_crm_mode, &
         dplevs, nlev,psobs, hyam, hybm, coldata, status )
       if ( STATUS .NE. NF90_NOERR ) then
         dqfxcam=0._r8
       else
         dqfxcam(1,:,m)=coldata(:)
       endif

       call getinterpncdata( ncid, scmlat, scmlon, ioptimeidx, trim(cnst_name(m))//'_alph', &
          have_srf, srf(1), fill_ends, scm_crm_mode, &
         dplevs, nlev,psobs, hyam, hybm, tmpdata, status )
       if ( status .ne. nf90_noerr ) then
!         have_cnst(m) = .false.
         alphacam(m)=0._r8
       else
         alphacam(m)=tmpdata(1)
!        have_cnst(m) = .true.
       endif

     end do


     call cnst_get_ind('NUMLIQ', inumliq, abort=.false.)
     if ( inumliq > 0 ) then
       have_srf = .false.
       call getinterpncdata( ncid, scmlat, scmlon, ioptimeidx, 'NUMLIQ', &
         have_srf, srf(1), fill_ends, scm_crm_mode, &
         dplevs, nlev,psobs, hyam, hybm, numliqobs, status )
       if ( status .ne. nf90_noerr ) then
         have_numliq = .false.
       else
         have_numliq = .true.
       endif
     end if

     call cnst_get_ind('CLDLIQ', icldliq)

     have_srf = .false.
     call getinterpncdata( ncid, scmlat, scmlon, ioptimeidx, 'CLDLIQ', &
       have_srf, srf(1), fill_ends, scm_crm_mode, &
       dplevs, nlev,psobs, hyam, hybm, cldliqobs, status )
     if ( status .ne. nf90_noerr ) then
       have_cldliq = .false.
     else
       have_cldliq = .true.
     endif

     call cnst_get_ind('CLDICE', icldice)

     call getinterpncdata( ncid, scmlat, scmlon, ioptimeidx, 'CLDICE', &
       have_srf, srf(1), fill_ends, scm_crm_mode, &
       dplevs, nlev,psobs, hyam, hybm, cldiceobs, status )
     if ( status .ne. nf90_noerr ) then
       have_cldice = .false.
     else
       have_cldice = .true.
     endif

     call cnst_get_ind('NUMICE', inumice, abort=.false.)
     if ( inumice > 0 ) then
        have_srf = .false.

        call getinterpncdata( ncid, scmlat, scmlon, ioptimeidx, 'NUMICE', &
          have_srf, srf(1), fill_ends, scm_crm_mode, &
          dplevs, nlev,psobs, hyam, hybm, numiceobs, status )
       if ( status .ne. nf90_noerr ) then
         have_numice = .false.
       else
         have_numice = .true.
       endif
     end if

!
!       read divu (optional field)
!      
     status = nf90_inq_varid( ncid, 'divusrf', varid   )
     if ( status .ne. nf90_noerr ) then
       have_srf = .false.
     else
       status = nf90_get_var(ncid, varid, srf(1), strt4)
       have_srf = .true.
     endif

     call getinterpncdata( ncid, scmlat, scmlon, ioptimeidx, 'divu', &
       have_srf, srf(1), fill_ends, scm_crm_mode, &
       dplevs, nlev,psobs, hyam, hybm, divu, status )
     if ( status .ne. nf90_noerr ) then
       have_divu = .false.
     else
       have_divu = .true.
     endif
!
!       read divv (optional field)
!      
     status = nf90_inq_varid( ncid, 'divvsrf', varid   )
     if ( status .ne. nf90_noerr ) then
       have_srf = .false.
     else
       status = nf90_get_var(ncid, varid, srf(1), strt4)
       have_srf = .true.
     endif

     call getinterpncdata( ncid, scmlat, scmlon, ioptimeidx, 'divv', &
       have_srf, srf(1), fill_ends, scm_crm_mode, &
       dplevs, nlev,psobs, hyam, hybm, divv, status )
     if ( status .ne. nf90_noerr ) then
       have_divv = .false.
     else
       have_divv = .true.
     endif
!
!       read divt (optional field)
!      
     status = nf90_inq_varid( ncid, 'divtsrf', varid   )
     if ( status .ne. nf90_noerr ) then
       have_srf = .false.
     else
       status = nf90_get_var(ncid, varid, srf(1), strt4)
       have_srf = .true.
     endif

     call getinterpncdata( ncid, scmlat, scmlon, ioptimeidx, &
       'divT', have_srf, srf(1), fill_ends, scm_crm_mode, &
       dplevs, nlev,psobs, hyam, hybm, divt, status )
     if ( status .ne. nf90_noerr ) then
       have_divt = .false.
     else
       have_divt = .true.
     endif

!
!     read vertdivt if available
!
     status = nf90_inq_varid( ncid, 'vertdivTsrf', varid   )
     if ( status .ne. nf90_noerr ) then
       have_srf = .false.
     else
       status = nf90_get_var(ncid, varid, srf(1), strt4)
       have_srf = .true.
     endif

     call getinterpncdata( ncid, scmlat, scmlon, ioptimeidx, 'vertdivT', &
       have_srf, srf(1), fill_ends, scm_crm_mode, &
       dplevs, nlev,psobs, hyam, hybm, vertdivt, status )
     if ( status .ne. nf90_noerr ) then
       have_vertdivt = .false.
     else
       have_vertdivt = .true.
     endif
!
!       read divt3d (combined vertical/horizontal advection)
!      (optional field)

     status = nf90_inq_varid( ncid, 'divT3dsrf', varid   )
     if ( status .ne. nf90_noerr ) then
       have_srf = .false.
     else
       status = nf90_get_var(ncid, varid, srf(1), strt4)
       have_srf = .true.
     endif

     call getinterpncdata( ncid, scmlat, scmlon, ioptimeidx, 'divT3d', &
       have_srf, srf(1), fill_ends, scm_crm_mode, &
       dplevs, nlev,psobs, hyam, hybm, divt3d, status )
     if ( status .ne. nf90_noerr ) then
       have_divt3d = .false.
     else
       have_divt3d = .true.
     endif

     status = nf90_inq_varid( ncid, 'Ptend', varid   )
     if ( status .ne. nf90_noerr ) then
       have_ptend = .false.
       write(iulog,*)'Could not find variable Ptend. Setting to zero'
       ptend = 0.0_r8
     else
       status = nf90_get_var(ncid, varid, srf(1), strt4)
       have_ptend = .true.
       ptend= srf(1)
     endif

     call getinterpncdata( ncid, scmlat, scmlon, ioptimeidx, &
       'omega', .true., ptend, fill_ends, scm_crm_mode, &
       dplevs, nlev,psobs, hyam, hybm, wfld, status )
     if ( status .ne. nf90_noerr ) then
       have_omega = .false.
       write(iulog,*)'Could not find variable omega'
       if ( .not. use_userdata ) then
         status = nf90_close( ncid )
         return
       else
         write(iulog,*) 'Using value from Analysis Dataset'
       endif
     else
       have_omega = .true.
     endif

     call plevs0(1    ,plon   ,plev    ,psobs   ,pint,pmid ,pdel)
     call shr_sys_flush( iulog )
!
! Build interface vector for the specified omega profile
! (weighted average in pressure of specified level values)
!
     wfldh(1) = 0.0_r8

     do k=2,plev
       weight = (pint(k) - pmid(k-1))/(pmid(k) - pmid(k-1))
       wfldh(k) = (1.0_r8 - weight)*wfld(k-1) + weight*wfld(k)
     end do

     wfldh(plevp) = 0.0_r8


     status = nf90_inq_varid( ncid, 'usrf', varid   )
     if ( status .ne. nf90_noerr ) then
       have_srf = .false.
     else
       call wrap_get_vara_realx (ncid,varid,strt4,cnt4,srf)
       have_srf = .true.
     endif

!!!!!!!force fill_end to be .true in getinterpncdata () for u-wind !!!!!!!!
     call getinterpncdata( ncid, scmlat, scmlon, ioptimeidx, &
       'u', have_srf, srf(1), .true. , scm_crm_mode, &
       dplevs, nlev,psobs, hyam, hybm, uobs, status )
     if ( status .ne. nf90_noerr ) then
       have_u = .false.
     else
       have_u = .true.
     endif

     status = nf90_inq_varid( ncid, 'vsrf', varid   )
     if ( status .ne. nf90_noerr ) then
       have_srf = .false.
     else
       call wrap_get_vara_realx (ncid,varid,strt4,cnt4,srf)
       have_srf = .true.
     endif

!!!!!!!force fill_end to be .true in getinterpncdata () for v-wind !!!!!!!!
     call getinterpncdata( ncid, scmlat, scmlon, ioptimeidx, &
       'v', have_srf, srf(1), .true. , scm_crm_mode, &
       dplevs, nlev,psobs, hyam, hybm, vobs, status )
     if ( status .ne. nf90_noerr ) then
       have_v = .false.
     else
       have_v = .true.
     endif
     call shr_sys_flush( iulog )

     status = nf90_inq_varid( ncid, 'Prec', varid   )
     if ( status .ne. nf90_noerr ) then
       have_prec = .false.
     else
       call wrap_get_vara_realx (ncid,varid,strt4,cnt4,precobs)
       have_prec = .true.
     endif

     call getinterpncdata( ncid, scmlat, scmlon, ioptimeidx, 'Q1', &
       .false., dummy, fill_ends, scm_crm_mode, & ! datasets don't contain Q1 at surface
       dplevs, nlev,psobs, hyam, hybm, q1obs, status )
     if ( status .ne. nf90_noerr ) then
       have_q1 = .false.
     else
       have_q1 = .true.
     endif

     call getinterpncdata( ncid, scmlat, scmlon, ioptimeidx, 'Q2', &
        .false., dummy, fill_ends, scm_crm_mode, & ! datasets don't contain Q2 at surface
        dplevs, nlev,psobs, hyam, hybm, q1obs, status )
     if ( status .ne. nf90_noerr ) then
       have_q2 = .false.
     else
       have_q2 = .true.
     endif

!  Test for BOTH 'lhflx' and 'lh' without overwriting 'have_lhflx'.  
!  Analagous changes made for the surface heat flux

     call shr_sys_flush( iulog )

!
!     fill in 3d forcing variables if we have both horizontal
!     and vertical components, but not the 3d
!
     if ( .not. have_cnst(1) .and. have_divq .and. have_vertdivq ) then
       do k=1,plev
         do m=1,pcnst
           divq3d(k,m) = divq(k,m) + vertdivq(k,m)
         enddo
       enddo
       have_divq3d = .true.
     endif

     if ( .not. have_divt3d .and. have_divt .and. have_vertdivt ) then
       write(iulog,*) 'Don''t have divt3d - using divt and vertdivt'
       do k=1,plev
         divt3d(k) = divt(k) + vertdivt(k)
        enddo
        have_divt3d = .true.
     endif
!
!     make sure that use_3dfrc flag is set to true if we only have
!     3d forcing available
!
!   if ( .not. have_divt .or. .not. have_divq ) then
     if (have_divt3d .or. have_divq3d) then
       use_3dfrc = .true.
     endif
     call shr_sys_flush( iulog )

!   status =  nf90_inq_varid( ncid, 'CLAT', varid   )
!   if ( status .eq. nf90_noerr ) then
!      call wrap_get_vara_realx (ncid,varid,strt4,cnt4,clat)
!      clat_p(1)=clat(1)
!      latdeg(1) = clat(1)*45._r8/atan(1._r8)
!   endif

     status =  nf90_inq_varid( ncid, 'beta', varid   )
     if ( status .ne. nf90_noerr ) then
       betacam = 0._r8
     else
       status = nf90_get_var(ncid, varid, srf(1), strt4)
       betacam=srf(1)
     endif

     status =  nf90_inq_varid( ncid, 'fixmas', varid   )
     if ( status .ne. nf90_noerr ) then
       fixmascam=1.0_r8
     else
       status = nf90_get_var(ncid, varid, srf(1), strt4)
       fixmascam=srf(1)
     endif
   
   else ! if read in surface information
   
     status = nf90_inq_varid( ncid, 'Tg', varid   )
     if (status .ne. nf90_noerr) then
       write(iulog,*)'Could not find variable Tg'
       if ( have_tsair ) then
         write(iulog,*) 'Using Tsair'
         tground = tsair     ! use surface value from T field
       else
         write(iulog,*) 'Using T at lowest level'
         tground = tobs(plev) 
       endif
     else
       call wrap_get_vara_realx (ncid,varid,strt4,cnt4,tground)
       have_tg = .true.
     endif
     
     ! If camiop is used, then need to read in the global
     !   energy fixer
     if (use_camiop) then 
       status = nf90_inq_varid( ncid, 'heat_glob', varid   )
       if (status .ne. nf90_noerr) then
         have_heat_glob = .false.
       else
         call wrap_get_vara_realx (ncid,varid,strt4,cnt4,heat_glob_scm)
         have_heat_glob = .true.
       endif
     endif
   
     status = nf90_inq_varid( ncid, 'lhflx', varid   )
     if ( status .ne. nf90_noerr ) then
       status = nf90_inq_varid( ncid, 'lh', varid   )
       if ( status .ne. nf90_noerr ) then
         have_lhflx = .false.
       else
         call wrap_get_vara_realx (ncid,varid,strt4,cnt4,lhflxobs)
         have_lhflx = .true.
       endif
     else
       call wrap_get_vara_realx (ncid,varid,strt4,cnt4,lhflxobs)
       have_lhflx = .true.
     endif

     status = nf90_inq_varid( ncid, 'shflx', varid   )
     if ( status .ne. nf90_noerr ) then
       status = nf90_inq_varid( ncid, 'sh', varid   )
       if ( status .ne. nf90_noerr ) then
         have_shflx = .false.
       else
         call wrap_get_vara_realx (ncid,varid,strt4,cnt4,shflxobs)
         have_shflx = .true.
       endif
     else
       call wrap_get_vara_realx (ncid,varid,strt4,cnt4,shflxobs)
       have_shflx = .true.
     endif
     
   endif

   call shr_sys_flush( iulog )

   status = nf90_close( ncid )
   call shr_sys_flush( iulog )
   status = nf90_close( ncid )
   call shr_sys_flush( iulog )

   deallocate(dplevs,tsec)

   return
end subroutine readiopdata


end module scamMod<|MERGE_RESOLUTION|>--- conflicted
+++ resolved
@@ -374,11 +374,7 @@
 !!$                    write(iulog,*)'Using specified SCMLAT and SCMLON for all boundary data'
 !!$                 endif
                  call shr_scam_GetCloseLatLon(ncid,scmlat,scmlon,ioplat,ioplon,latidx,lonidx)
-<<<<<<< HEAD
-                 if (ioplon.lt.0) ioplon=ioplon+360._r8
-=======
                  if (ioplon.lt. 0._r8) ioplon=ioplon+360._r8
->>>>>>> 1eeef1de
                  scmlat=ioplat
                  scmlon=ioplon
                  write(iulog,*)'For CAM Generated IOP using closest dataset lat and lon'
