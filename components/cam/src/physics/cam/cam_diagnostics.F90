module cam_diagnostics

!---------------------------------------------------------------------------------
! Module to compute a variety of diagnostics quantities for history files
!---------------------------------------------------------------------------------

use shr_kind_mod,  only: r8 => shr_kind_r8
use camsrfexch,    only: cam_in_t, cam_out_t
use physics_types, only: physics_state, physics_tend
use ppgrid,        only: pcols, pver, pverp, begchunk, endchunk
use physics_buffer, only: physics_buffer_desc, pbuf_add_field, dtype_r8, dyn_time_lvls, &
                          pbuf_get_field, pbuf_get_index, pbuf_old_tim_idx



use cam_history,   only: outfld, write_inithist, hist_fld_active
use constituents,  only: pcnst, cnst_name, cnst_longname, cnst_cam_outfld, ptendnam, dmetendnam, apcnst, bpcnst, &
                         cnst_get_ind
use chemistry,     only: chem_is
use dycore,        only: dycore_is
use phys_control,  only: phys_getopts
use wv_saturation, only: qsat, qsat_water, svp_ice
use time_manager,  only: is_first_step

use cam_abortutils,    only: endrun

implicit none
private
save

! Public interfaces

public :: &
   diag_register,      &! register pbuf space
   diag_init,          &! initialization
   diag_allocate,      &! allocate memory for module variables
   diag_deallocate,    &! deallocate memory for module variables
   diag_conv_tend_ini, &! initialize convective tendency calcs
   diag_phys_writeout, &! output diagnostics of the dynamics
   diag_phys_tend_writeout, & ! output physics tendencies
   diag_state_b4_phys_write,& ! output state before physics execution
   diag_conv,          &! output diagnostics of convective processes
   diag_surf,          &! output diagnostics of the surface
   diag_export,        &! output export state
   diag_physvar_ic,    &
   diag_readnl          ! read namelist options

logical, public :: inithist_all = .false. ! Flag to indicate set of fields to be 
                                          ! included on IC file
                                          !  .false.  include only required fields
                                          !  .true.   include required *and* optional fields

! Private data

integer :: dqcond_num                     ! number of constituents to compute convective
character(len=16) :: dcconnam(pcnst)      ! names of convection tendencies
                                          ! tendencies for
real(r8), allocatable :: dtcond(:,:,:)    ! temperature tendency due to convection
type dqcond_t
   real(r8), allocatable :: cnst(:,:,:)   ! constituent tendency due to convection
end type dqcond_t
type(dqcond_t), allocatable :: dqcond(:)

character(len=8) :: diag_cnst_conv_tend = 'q_only' ! output constituent tendencies due to convection
                                                   ! 'none', 'q_only' or 'all'

logical          :: history_amwg                   ! output the variables used by the AMWG diag package
logical          :: history_verbose                ! produce verbose history output
logical          :: history_vdiag                  ! output the variables used by the AMWG variability diag package
logical          :: history_eddy                   ! output the eddy variables
logical          :: history_budget                 ! output tendencies and state variables for CAM4
                                                   ! temperature, water vapor, cloud ice and cloud
                                                   ! liquid budgets.
integer          :: history_budget_histfile_num    ! output history file number for budget fields

!Physics buffer indices
integer  ::      qcwat_idx  = 0 
integer  ::      tcwat_idx  = 0 
integer  ::      lcwat_idx  = 0 
integer  ::      cld_idx    = 0 
integer  ::      concld_idx = 0 
integer  ::      tke_idx    = 0 
integer  ::      kvm_idx    = 0 
integer  ::      kvh_idx    = 0 
integer  ::      cush_idx   = 0 
integer  ::      t_ttend_idx = 0

integer  ::      prec_dp_idx  = 0
integer  ::      snow_dp_idx  = 0
integer  ::      prec_sh_idx  = 0
integer  ::      snow_sh_idx  = 0
integer  ::      prec_sed_idx = 0
integer  ::      snow_sed_idx = 0
integer  ::      prec_pcw_idx = 0
integer  ::      snow_pcw_idx = 0


integer :: tpert_idx=-1, qpert_idx=-1, pblh_idx=-1
logical :: prog_modal_aero 
contains

! ===============================================================================

subroutine diag_register
    
   ! Request physics buffer space for fields that persist across timesteps.
   call pbuf_add_field('T_TTEND', 'global', dtype_r8, (/pcols,pver,dyn_time_lvls/), t_ttend_idx)

end subroutine diag_register

!===============================================================================

subroutine diag_readnl(nlfile)
  use namelist_utils,  only: find_group_name
  use units,           only: getunit, freeunit
  use mpishorthand
  use spmd_utils,      only: masterproc

  character(len=*), intent(in) :: nlfile  ! filepath for file containing namelist input

  ! Local variables
  integer :: unitn, ierr
  character(len=*), parameter :: subname = 'diag_readnl'

  namelist /cam_diag_opts/ diag_cnst_conv_tend
  !-----------------------------------------------------------------------------

  if (masterproc) then
      unitn = getunit()
      open( unitn, file=trim(nlfile), status='old' )
      call find_group_name(unitn, 'cam_diag_opts', status=ierr)
      if (ierr == 0) then
         read(unitn, cam_diag_opts, iostat=ierr)
         if (ierr /= 0) then
            call endrun(subname // ':: ERROR reading namelist')
         end if
      end if
      close(unitn)
      call freeunit(unitn)
   end if

#ifdef SPMD
   ! Broadcast namelist variables
   call mpibcast(diag_cnst_conv_tend, len(diag_cnst_conv_tend), mpichar,  0, mpicom)
#endif
   
end subroutine diag_readnl

!================================================================================================

subroutine diag_init()

  ! Declare the history fields for which this module contains outfld calls.

   use cam_history,        only: addfld, horiz_only, add_default
   use constituent_burden, only: constituent_burden_init
   use cam_control_mod,    only: moist_physics, ideal_phys
   use tidal_diag,         only: tidal_diag_init 

   integer :: k, m
   ! Note - this is a duplication of information in ice_constants 
   ! Cannot put in a use statement if want to swap ice models to cice4
   integer, parameter :: plevmx = 4       ! number of subsurface levels
   character(len=8), parameter :: tsnam(plevmx) = (/ 'TS1', 'TS2', 'TS3', 'TS4' /)
   integer :: ixcldice, ixcldliq ! constituent indices for cloud liquid and ice water.
   integer :: ierr

   call phys_getopts(prog_modal_aero_out = prog_modal_aero )

   ! outfld calls in diag_phys_writeout

   call addfld ('NSTEP',horiz_only,    'A','timestep','Model timestep')
   call addfld ('PHIS',horiz_only,    'I','m2/s2','Surface geopotential')

   call addfld ('PS',horiz_only,    'A','Pa','Surface pressure')
   call addfld ('T',(/ 'lev' /), 'A','K','Temperature')
   call addfld ('U',(/ 'lev' /), 'A','m/s','Zonal wind')
   call addfld ('V',(/ 'lev' /), 'A','m/s','Meridional wind')
   call addfld (cnst_name(1),(/ 'lev' /), 'A','kg/kg',cnst_longname(1))

   ! State before physics
   call addfld ('TBP',(/ 'lev' /), 'A','K','Temperature (before physics)'       )
   call addfld (bpcnst(1) ,(/ 'lev' /), 'A','kg/kg',cnst_longname(1)//' (before physics)')
   ! State after physics
   call addfld ('TAP',(/ 'lev' /), 'A','K','Temperature (after physics)'       )
   call addfld ('UAP',(/ 'lev' /), 'A','m/s','Zonal wind (after physics)'        )
   call addfld ('VAP',(/ 'lev' /), 'A','m/s','Meridional wind (after physics)'   )
   call addfld (apcnst(1) ,(/ 'lev' /), 'A','kg/kg',cnst_longname(1)//' (after physics)')
   if ( dycore_is('LR') .or. dycore_is('SE') ) then
      call addfld ('TFIX',horiz_only,    'A'     ,'K/s','T fixer (T equivalent of Energy correction)')
      call addfld ('PTTEND_RESID',(/ 'lev' /), 'A'     ,'K/s',&
                   'T-tendency due to BAB kluge at end of tphysac (diagnostic not part of T-budget)' )
   end if
   call addfld ('TTEND_TOT',(/ 'lev' /), 'A','K/s' ,'Total temperature tendency'   )
  
   ! column burdens for all constituents except water vapor
   call constituent_burden_init

   call addfld ('Z3',(/ 'lev' /), 'A','m','Geopotential Height (above sea level)')
   call addfld ('Z1000',horiz_only,    'A','m','Geopotential Z at 1000 mbar pressure surface')
   call addfld ('Z975',horiz_only,    'A','m','Geopotential Z at 975 mbar pressure surface')
   call addfld ('Z950',horiz_only,    'A','m','Geopotential Z at 950 mbar pressure surface')
   call addfld ('Z925',horiz_only,    'A','m','Geopotential Z at 925 mbar pressure surface')
   call addfld ('Z900',horiz_only,    'A','m','Geopotential Z at 900 mbar pressure surface')
   call addfld ('Z850',horiz_only,    'A','m','Geopotential Z at 850 mbar pressure surface')
   call addfld ('Z800',horiz_only,    'A','m','Geopotential Z at 800 mbar pressure surface')
   call addfld ('Z700',horiz_only,    'A','m','Geopotential Z at 700 mbar pressure surface')
   call addfld ('Z600',horiz_only,    'A','m','Geopotential Z at 600 mbar pressure surface')
   call addfld ('Z500',horiz_only,    'A','m','Geopotential Z at 500 mbar pressure surface')
   call addfld ('Z400',horiz_only,    'A','m','Geopotential Z at 400 mbar pressure surface')
   call addfld ('Z300',horiz_only,    'A','m','Geopotential Z at 300 mbar pressure surface')
   call addfld ('Z200',horiz_only,    'A','m','Geopotential Z at 200 mbar pressure surface')
   call addfld ('Z100',horiz_only,    'A','m','Geopotential Z at 100 mbar pressure surface')
   call addfld ('Z050',horiz_only,    'A','m','Geopotential Z at 50 mbar pressure surface')

   call addfld ('ZZ',(/ 'lev' /), 'A','m2','Eddy height variance' )
   call addfld ('VZ',(/ 'lev' /), 'A','m2/s','Meridional transport of geopotential energy')
   call addfld ('VT',(/ 'lev' /), 'A','K m/s   ','Meridional heat transport')
   call addfld ('VU',(/ 'lev' /), 'A','m2/s2','Meridional flux of zonal momentum' )
   call addfld ('VV',(/ 'lev' /), 'A','m2/s2','Meridional velocity squared' )

   if(prog_modal_aero) then !Only for prognostic aerosols
      call addfld ('bc_a1_2',(/ 'lev' /), 'A','kg2/kg2','bc_a1 squared')
      call addfld ('dst_a1_2',(/ 'lev' /), 'A','kg2/kg2','dst_a1 squared')
      call addfld ('dst_a3_2',(/ 'lev' /), 'A','kg2/kg2','dst_a3 squared')
      call addfld ('ncl_a1_2',(/ 'lev' /), 'A','kg2/kg2','ncl_a1 squared')
      call addfld ('ncl_a2_2',(/ 'lev' /), 'A','kg2/kg2','ncl_a2 squared')
      call addfld ('ncl_a3_2',(/ 'lev' /), 'A','kg2/kg2','ncl_a3 squared')
      call addfld ('so4_a1_2',(/ 'lev' /), 'A','kg2/kg2','so4_a1 squared')
      call addfld ('so4_a2_2',(/ 'lev' /), 'A','kg2/kg2','so4_a2 squared')
      call addfld ('so4_a3_2',(/ 'lev' /), 'A','kg2/kg2','so4_a3 squared')
      call addfld ('soa_a1_2',(/ 'lev' /), 'A','kg2/kg2','soa_a1 squared')
      call addfld ('soa_a2_2',(/ 'lev' /), 'A','kg2/kg2','soa_a2 squared')
      call addfld ('pom_a1_2',(/ 'lev' /), 'A','kg2/kg2','pom_a1 squared')
      call addfld ('Vbc_a1',(/ 'lev' /), 'A','m/skg/kg','Meridional bc_a1 transport')
      call addfld ('Vdst_a1',(/ 'lev' /), 'A','m/skg/kg','Meridional dst_a1 transport')
      call addfld ('Vdst_a3',(/ 'lev' /), 'A','m/skg/kg','Meridional dst_a3 transport')
      call addfld ('Vncl_a1',(/ 'lev' /), 'A','m/skg/kg','Meridional ncl_a1 transport')
      call addfld ('Vncl_a2',(/ 'lev' /), 'A','m/skg/kg','Meridional ncl_a2 transport')
      call addfld ('Vncl_a3',(/ 'lev' /), 'A','m/skg/kg','Meridional ncl_a3 transport')
      call addfld ('Vso4_a1',(/ 'lev' /), 'A','m/skg/kg','Meridional so4_a1 transport')
      call addfld ('Vso4_a2',(/ 'lev' /), 'A','m/skg/kg','Meridional so4_a2 transport')
      call addfld ('Vso4_a3',(/ 'lev' /), 'A','m/skg/kg','Meridional so4_a3 transport')
      call addfld ('Vsoa_a1',(/ 'lev' /), 'A','m/skg/kg','Meridional soa_a1 transport')
      call addfld ('Vsoa_a2',(/ 'lev' /), 'A','m/skg/kg','Meridional soa_a2 transport')
      call addfld ('Vpom_a1',(/ 'lev' /), 'A','m/skg/kg','Meridional pom_a1 transport')
   endif
   call addfld ('VQ',(/ 'lev' /), 'A','m/skg/kg','Meridional water transport')
   call addfld ('QQ',(/ 'lev' /), 'A','kg2/kg2','Eddy moisture variance')
   call addfld ('OMEGAV',(/ 'lev' /) ,'A','m Pa/s2 ','Vertical flux of meridional momentum' )
   call addfld ('OMGAOMGA',(/ 'lev' /) ,'A','Pa2/s2','Vertical flux of vertical momentum' )
   call addfld ('OMEGAQ',(/ 'lev' /) ,'A','kgPa/kgs','Vertical water transport' )

   call addfld ('UU',(/ 'lev' /), 'A','m2/s2','Zonal velocity squared' )
   call addfld ('WSPEED',(/ 'lev' /), 'X','m/s','Horizontal total wind speed maximum' )
   call addfld ('WSPDSRFMX',horiz_only,    'X','m/s','Horizontal total wind speed maximum at the surface' )
   call addfld ('WSPDSRFAV',horiz_only,    'A','m/s','Horizontal total wind speed average at the surface' )

   call addfld ('OMEGA',(/ 'lev' /), 'A','Pa/s','Vertical velocity (pressure)')
   call addfld ('OMEGAT',(/ 'lev' /), 'A','K Pa/s  ','Vertical heat flux' )
   call addfld ('OMEGAU',(/ 'lev' /), 'A','m Pa/s2 ','Vertical flux of zonal momentum' )
   call addfld ('OMEGA1000',horiz_only,    'A','Pa/s','Vertical velocity at 1000 mbar pressure surface')
   call addfld ('OMEGA975',horiz_only,    'A','Pa/s','Vertical velocity at 975 mbar pressure surface')
   call addfld ('OMEGA950',horiz_only,    'A','Pa/s','Vertical velocity at 950 mbar pressure surface')
   call addfld ('OMEGA925',horiz_only,    'A','Pa/s','Vertical velocity at 925 mbar pressure surface')
   call addfld ('OMEGA900',horiz_only,    'A','Pa/s','Vertical velocity at 900 mbar pressure surface')
   call addfld ('OMEGA850',horiz_only,    'A','Pa/s','Vertical velocity at 850 mbar pressure surface')
   call addfld ('OMEGA800',horiz_only,    'A','Pa/s','Vertical velocity at 800 mbar pressure surface')
   call addfld ('OMEGA700',horiz_only,    'A','Pa/s','Vertical velocity at 700 mbar pressure surface')
   call addfld ('OMEGA600',horiz_only,    'A','Pa/s','Vertical velocity at 600 mbar pressure surface')
   call addfld ('OMEGA500',horiz_only,    'A','Pa/s','Vertical velocity at 500 mbar pressure surface')
   call addfld ('OMEGA400',horiz_only,    'A','Pa/s','Vertical velocity at 400 mbar pressure surface')
   call addfld ('OMEGA300',horiz_only,    'A','Pa/s','Vertical velocity at 300 mbar pressure surface')
   call addfld ('OMEGA200',horiz_only,    'A','Pa/s','Vertical velocity at 200 mbar pressure surface')
   call addfld ('OMEGA100',horiz_only,    'A','Pa/s','Vertical velocity at 100 mbar pressure surface')
   call addfld ('OMEGABOT',horiz_only,    'A','Pa/s','Lowest model level vertical velocity')

   call addfld ('RH1000',horiz_only,    'A','%','Relative humidity at 1000 mbar pressure surface')
   call addfld ('RH975',horiz_only,    'A','%','Relative humidity at 975 mbar pressure surface')
   call addfld ('RH950',horiz_only,    'A','%','Relative humidity at 950 mbar pressure surface')
   call addfld ('RH925',horiz_only,    'A','%','Relative humidity at 925 mbar pressure surface')
   call addfld ('RH900',horiz_only,    'A','%','Relative humidity at 900 mbar pressure surface')
   call addfld ('RH850',horiz_only,    'A','%','Relative humidity at 850 mbar pressure surface')
   call addfld ('RH800',horiz_only,    'A','%','Relative humidity at 800 mbar pressure surface')
   call addfld ('RH700',horiz_only,    'A','%','Relative humidity at 700 mbar pressure surface')
   call addfld ('RH600',horiz_only,    'A','%','Relative humidity at 600 mbar pressure surface')
   call addfld ('RH500',horiz_only,    'A','%','Relative humidity at 500 mbar pressure surface')
   call addfld ('RH400',horiz_only,    'A','%','Relative humidity at 400 mbar pressure surface')
   call addfld ('RH300',horiz_only,    'A','%','Relative humidity at 300 mbar pressure surface')
   call addfld ('RH200',horiz_only,    'A','%','Relative humidity at 200 mbar pressure surface')
   call addfld ('RH100',horiz_only,    'A','%','Relative humidity at 100 mbar pressure surface')
   call addfld ('RHBOT',horiz_only,    'A','%','Lowest model level relative humidity')

   call addfld ('MQ',(/ 'lev' /), 'A','kg/m2','Water vapor mass in layer')
   call addfld ('TMQ',horiz_only,    'A','kg/m2','Total (vertically integrated) precipitable water')
   call addfld ('TUQ',horiz_only,    'A','kg/m/s','Total (vertically integrated) zonal water flux')
   call addfld ('TVQ',horiz_only,    'A','kg/m/s','Total (vertically integrated) meridional water flux')
   call addfld ('TUH',horiz_only,    'A','W/m',   'Total (vertically integrated) zonal MSE flux')
   call addfld ('TVH',horiz_only,    'A','W/m',   'Total (vertically integrated) meridional MSE flux')
   call addfld ('DTENDTH', horiz_only, 'A', 'W/m2',   'Dynamic Tendency of Total (vertically integrated) moist static energy')
   call addfld ('DTENDTQ', horiz_only, 'A', 'kg/m2/s','Dynamic Tendency of Total (vertically integrated) specific humidity')
   call addfld ('RELHUM',(/ 'lev' /), 'A','percent','Relative humidity')
   call addfld ('RHW',(/ 'lev' /), 'A','percent'   ,'Relative humidity with respect to liquid')
   call addfld ('RHI',(/ 'lev' /), 'A','percent'   ,'Relative humidity with respect to ice')
   call addfld ('RHCFMIP',(/ 'lev' /), 'A','percent' ,'Relative humidity with respect to water above 273 K, ice below 273 K')
   call addfld ('PSL',horiz_only,    'A','Pa','Sea level pressure')

   call addfld ('T850',horiz_only,    'A','K','Temperature at 850 mbar pressure surface')
   call addfld ('T500',horiz_only,    'A','K','Temperature at 500 mbar pressure surface')
   call addfld ('T300',horiz_only,    'A','K','Temperature at 300 mbar pressure surface')
   call addfld ('T200',horiz_only,    'A','K','Temperature at 200 mbar pressure surface')
   call addfld ('Q850',horiz_only,    'A','kg/kg','Specific Humidity at 850 mbar pressure surface')
   call addfld ('Q500',horiz_only,    'A','kg/kg','Specific Humidity at 500 mbar pressure surface')
   call addfld ('Q200',horiz_only,    'A','kg/kg','Specific Humidity at 200 mbar pressure surface')
   call addfld ('U1000',horiz_only,    'A','m/s','Zonal wind at 1000 mbar pressure surface')
   call addfld ('U975',horiz_only,    'A','m/s','Zonal wind at 975 mbar pressure surface')
   call addfld ('U950',horiz_only,    'A','m/s','Zonal wind at 950 mbar pressure surface')
   call addfld ('U925',horiz_only,    'A','m/s','Zonal wind at 925 mbar pressure surface')
   call addfld ('U900',horiz_only,    'A','m/s','Zonal wind at 900 mbar pressure surface')
   call addfld ('U850',horiz_only,    'A','m/s','Zonal wind at 850 mbar pressure surface')
   call addfld ('U800',horiz_only,    'A','m/s','Zonal wind at 800 mbar pressure surface')
   call addfld ('U700',horiz_only,    'A','m/s','Zonal wind at 700 mbar pressure surface')
   call addfld ('U600',horiz_only,    'A','m/s','Zonal wind at 600 mbar pressure surface')
   call addfld ('U500',horiz_only,    'A','m/s','Zonal wind at 500 mbar pressure surface')
   call addfld ('U400',horiz_only,    'A','m/s','Zonal wind at 400 mbar pressure surface')
   call addfld ('U300',horiz_only,    'A','m/s','Zonal wind at 300 mbar pressure surface')
   call addfld ('U250',horiz_only,    'A','m/s','Zonal wind at 250 mbar pressure surface')
   call addfld ('U200',horiz_only,    'A','m/s','Zonal wind at 200 mbar pressure surface')
   call addfld ('U100',horiz_only,    'A','m/s','Zonal wind at 100 mbar pressure surface')
   call addfld ('U010',horiz_only,    'A','m/s','Zonal wind at  10 mbar pressure surface')
   call addfld ('V1000',horiz_only,    'A','m/s','Meridional wind at 1000 mbar pressure surface')
   call addfld ('V975',horiz_only,    'A','m/s','Meridional wind at 975 mbar pressure surface')
   call addfld ('V950',horiz_only,    'A','m/s','Meridional wind at 950 mbar pressure surface')
   call addfld ('V925',horiz_only,    'A','m/s','Meridional wind at 925 mbar pressure surface')
   call addfld ('V900',horiz_only,    'A','m/s','Meridional wind at 900 mbar pressure surface')
   call addfld ('V850',horiz_only,    'A','m/s','Meridional wind at 850 mbar pressure surface')
   call addfld ('V800',horiz_only,    'A','m/s','Meridional wind at 800 mbar pressure surface')
   call addfld ('V700',horiz_only,    'A','m/s','Meridional wind at 700 mbar pressure surface')
   call addfld ('V600',horiz_only,    'A','m/s','Meridional wind at 600 mbar pressure surface')
   call addfld ('V500',horiz_only,    'A','m/s','Meridional wind at 500 mbar pressure surface')
   call addfld ('V400',horiz_only,    'A','m/s','Meridional wind at 400 mbar pressure surface')
   call addfld ('V300',horiz_only,    'A','m/s','Meridional wind at 300 mbar pressure surface')
   call addfld ('V250',horiz_only,    'A','m/s','Meridional wind at 250 mbar pressure surface')
   call addfld ('V200',horiz_only,    'A','m/s','Meridional wind at 200 mbar pressure surface')
   call addfld ('V100',horiz_only,    'A','m/s','Meridional wind at 100 mbar pressure surface')

   call addfld ('TT',(/ 'lev' /), 'A','K2','Eddy temperature variance' )

   call addfld ('UBOT',horiz_only,    'A','m/s','Lowest model level zonal wind')
   call addfld ('VBOT',horiz_only,    'A','m/s','Lowest model level meridional wind')
   call addfld ('QBOT',horiz_only,    'A','kg/kg','Lowest model level water vapor mixing ratio')
   call addfld ('ZBOT',horiz_only,    'A','m','Lowest model level height')

   call addfld ('ATMEINT',horiz_only, 'A','J/m2','Vertically integrated total atmospheric energy ')

   call addfld ('T1000',horiz_only,   'A','K','Temperature at 1000 mbar pressure surface')
   call addfld ('T975',horiz_only,   'A','K','Temperature at 975 mbar pressure surface')   
   call addfld ('T950',horiz_only,   'A','K','Temperature at 950 mbar pressure surface')   
   call addfld ('T925',horiz_only,   'A','K','Temperature at 925 mbar pressure surface')   
   call addfld ('T900',horiz_only,   'A','K','Temperature at 900 mbar pressure surface')   
   call addfld ('T800',horiz_only,   'A','K','Temperature at 800 mbar pressure surface')   
   call addfld ('T700',horiz_only,   'A','K','Temperature at 700 mbar pressure surface')
   call addfld ('T600',horiz_only,   'A','K','Temperature at 600 mbar pressure surface')
   call addfld ('T400',horiz_only,   'A','K','Temperature at 400 mbar pressure surface')
   call addfld ('T100',horiz_only,   'A','K','Temperature at 100 mbar pressure surface')
   call addfld ('T010',horiz_only,   'A','K','Temperature at 10 mbar pressure surface')
   call addfld ('Q1000',horiz_only,   'A','kg/kg','Specific Humidity at 1000 mbar pressure surface')   
   call addfld ('Q975',horiz_only,   'A','kg/kg','Specific Humidity at 975 mbar pressure surface')
   call addfld ('Q950',horiz_only,   'A','kg/kg','Specific Humidity at 950 mbar pressure surface')
   call addfld ('Q925',horiz_only,   'A','kg/kg','Specific Humidity at 925 mbar pressure surface')
   call addfld ('Q900',horiz_only,   'A','kg/kg','Specific Humidity at 900 mbar pressure surface')
   call addfld ('Q800',horiz_only,   'A','kg/kg','Specific Humidity at 800 mbar pressure surface')
   call addfld ('Q700',horiz_only,   'A','kg/kg','Specific Humidity at 700 mbar pressure surface')
   call addfld ('Q600',horiz_only,   'A','kg/kg','Specific Humidity at 600 mbar pressure surface')
   call addfld ('Q400',horiz_only,   'A','kg/kg','Specific Humidity at 400 mbar pressure surface')
   call addfld ('Q300',horiz_only,   'A','kg/kg','Specific Humidity at 300 mbar pressure surface')
   call addfld ('Q100',horiz_only,   'A','kg/kg','Specific Humidity at 100 mbar pressure surface')

   call addfld ('T7001000',horiz_only,   'A','K','Temperature difference 700 mb - 1000 mb')
   call addfld ('TH7001000',horiz_only,   'A','K','Theta difference 700 mb - 1000 mb')
   call addfld ('THE7001000',horiz_only,   'A','K','ThetaE difference 700 mb - 1000 mb')

   call addfld ('T8501000',horiz_only,   'A','K','Temperature difference 850 mb - 1000 mb')
   call addfld ('TH8501000',horiz_only,   'A','K','Theta difference 850 mb - 1000 mb')   
   call addfld ('THE8501000',horiz_only,   'A','K','ThetaE difference 850 mb - 1000 mb')
   call addfld ('T9251000',horiz_only,   'A','K','Temperature difference 925 mb - 1000 mb') 
   call addfld ('TH9251000',horiz_only,   'A','K','Theta difference 925 mb - 1000 mb')   
   call addfld ('THE9251000',horiz_only,   'A','K','ThetaE difference 925 mb - 1000 mb') 

   call addfld ('U90M',horiz_only,    'A','m/s','Zonal wind at turbine hub height (90m above surface)')
   call addfld ('V90M',horiz_only,    'A','m/s','Meridional wind at turbine hub height (90m above surface)')

   ! This field is added by radiation when full physics is used
   if ( ideal_phys )then
      call addfld('QRS', (/ 'lev' /), 'A', 'K/s', 'Solar heating rate')
   end if
 
   ! ----------------------------
   ! determine default variables
   ! ----------------------------
   call phys_getopts(history_amwg_out   = history_amwg    , &
                     history_verbose_out  = history_verbose  , &
                     history_vdiag_out  = history_vdiag   , &
                     history_eddy_out   = history_eddy    , &
                     history_budget_out = history_budget  , &
                     history_budget_histfile_num_out = history_budget_histfile_num)

   if (history_amwg) then
      call add_default ('PHIS    '  , 1, ' ')
      call add_default ('PS      '  , 1, ' ')
      call add_default ('T       '  , 1, ' ')
      call add_default ('U       '  , 1, ' ')
      call add_default ('V       '  , 1, ' ')
      call add_default (cnst_name(1), 1, ' ')
      call add_default ('Z3      '  , 1, ' ')
      call add_default ('OMEGA   '  , 1, ' ')
      call add_default ('VT      ', 1, ' ')
      call add_default ('VU      ', 1, ' ')
      call add_default ('VV      ', 1, ' ')
      call add_default ('VQ      ', 1, ' ')

      if(prog_modal_aero .and. history_verbose) then !Only for prognostic aerosols
         call add_default ('Vbc_a1  ', 1, ' ')
         call add_default ('Vdst_a1 ', 1, ' ')
         call add_default ('Vdst_a3 ', 1, ' ')
         call add_default ('Vncl_a1 ', 1, ' ')
         call add_default ('Vncl_a2 ', 1, ' ')
         call add_default ('Vncl_a3 ', 1, ' ')
         call add_default ('Vso4_a1 ', 1, ' ')
         call add_default ('Vso4_a2 ', 1, ' ')
         call add_default ('Vso4_a3 ', 1, ' ')
         call add_default ('Vsoa_a1 ', 1, ' ')
         call add_default ('Vsoa_a2 ', 1, ' ')
         call add_default ('Vpom_a1 ', 1, ' ')
      endif
      call add_default ('UU      ', 1, ' ')
      call add_default ('OMEGAT  ', 1, ' ')
      if(prog_modal_aero .and. history_verbose) then !Only for prognostic aerosols
         call add_default ('bc_a1_2 ', 1, ' ')
         call add_default ('dst_a1_2', 1, ' ')
         call add_default ('dst_a3_2', 1, ' ')
         call add_default ('ncl_a1_2', 1, ' ')
         call add_default ('ncl_a2_2', 1, ' ')
         call add_default ('ncl_a3_2', 1, ' ')
         call add_default ('so4_a1_2', 1, ' ')
         call add_default ('so4_a2_2', 1, ' ')
         call add_default ('so4_a3_2', 1, ' ')
         call add_default ('soa_a1_2', 1, ' ')
         call add_default ('soa_a2_2', 1, ' ')
         call add_default ('pom_a1_2', 1, ' ')
      endif
      call add_default ('TMQ     ', 1, ' ')
      call add_default ('PSL     ', 1, ' ')
      if (moist_physics) then
         call add_default ('RELHUM  ', 1, ' ')
      end if

      ! For Tier 1b global water cycle diagostics
      call add_default ('TUQ      ', 1, ' ')
      call add_default ('TVQ      ', 1, ' ')
      call add_default ('TUH      ', 1, ' ')
      call add_default ('TVH      ', 1, ' ')
      call add_default ('DTENDTQ', 1, ' ')
      call add_default ('DTENDTH', 1, ' ')
   end if
   
   if (history_vdiag) then
     call add_default ('U200', 2, ' ')
     call add_default ('V200', 2, ' ')
     call add_default ('U850', 2, ' ')
     call add_default ('U200', 3, ' ')
     call add_default ('U850', 3, ' ')
     call add_default ('OMEGA500', 3, ' ')
   end if

   if (history_eddy) then
      call add_default ('VT      ', 1, ' ')
      call add_default ('VU      ', 1, ' ')
      call add_default ('VV      ', 1, ' ')
      call add_default ('VQ      ', 1, ' ')
      call add_default ('UU      ', 1, ' ')
      call add_default ('OMEGAT  ', 1, ' ')
      call add_default ('OMEGAQ  ', 1, ' ')
      call add_default ('OMEGAU  ', 1, ' ')
      call add_default ('OMEGAV  ', 1, ' ')
   endif

   if ( history_budget ) then
      call add_default ('PHIS    '  , history_budget_histfile_num, ' ')
      call add_default ('PS      '  , history_budget_histfile_num, ' ')
      call add_default ('T       '  , history_budget_histfile_num, ' ')
      call add_default ('U       '  , history_budget_histfile_num, ' ')
      call add_default ('V       '  , history_budget_histfile_num, ' ')
      call add_default (cnst_name(1), history_budget_histfile_num, ' ')
      call add_default ('TTEND_TOT' , history_budget_histfile_num, ' ')

      ! State before physics (FV)
      call add_default ('TBP     '  , history_budget_histfile_num, ' ')
      call add_default (bpcnst(1)   , history_budget_histfile_num, ' ')
      ! State after physics (FV)
      call add_default ('TAP     '  , history_budget_histfile_num, ' ')
      call add_default ('UAP     '  , history_budget_histfile_num, ' ')
      call add_default ('VAP     '  , history_budget_histfile_num, ' ')
      call add_default (apcnst(1)   , history_budget_histfile_num, ' ')
      if ( dycore_is('LR') .or. dycore_is('SE') ) then
         call add_default ('TFIX    '    , history_budget_histfile_num, ' ')
         call add_default ('PTTEND_RESID', history_budget_histfile_num, ' ')
      end if
   end if

   ! This field is added by radiation when full physics is used
   if ( ideal_phys )then
      call add_default('QRS     ', 1, ' ')
   end if

   !!!!!!!!!!!!!!!!!!!!!!!!!!!!!!!!!!!!!!!!!!!!!!!
   ! Exit here for adiabatic/ideal physics cases !
   !!!!!!!!!!!!!!!!!!!!!!!!!!!!!!!!!!!!!!!!!!!!!!!
   if (.not. moist_physics) return


   call addfld ('PDELDRY',(/ 'lev' /), 'A','Pa','Dry pressure difference between levels')
   call addfld ('PSDRY',horiz_only,    'A','Pa','Surface pressure')

   if (chem_is('waccm_ghg') .or. chem_is('waccm_mozart') .or. chem_is('waccm_mozart_mam3')) then
      call add_default ('PS      ', 2, ' ')
      call add_default ('T       ', 2, ' ')
   end if

   ! outfld calls in diag_conv

   call cnst_get_ind('CLDLIQ', ixcldliq)
   call cnst_get_ind('CLDICE', ixcldice)
   call addfld ('DTCOND',(/ 'lev' /), 'A','K/s','T tendency - moist processes')
   call addfld ('DTCOND_24_COS',(/ 'lev' /), 'A','K/s','T tendency - moist processes 24hr. cos coeff.')
   call addfld ('DTCOND_24_SIN',(/ 'lev' /), 'A','K/s','T tendency - moist processes 24hr. sin coeff.')
   call addfld ('DTCOND_12_COS',(/ 'lev' /), 'A','K/s','T tendency - moist processes 12hr. cos coeff.')
   call addfld ('DTCOND_12_SIN',(/ 'lev' /), 'A','K/s','T tendency - moist processes 12hr. sin coeff.')

   ! determine number of constituents for which convective tendencies must be computed
   if (history_budget) then
      dqcond_num = pcnst
   else
      if (diag_cnst_conv_tend == 'none')   dqcond_num = 0
      if (diag_cnst_conv_tend == 'q_only') dqcond_num = 1
      if (diag_cnst_conv_tend == 'all')    dqcond_num = pcnst
   end if

   do m = 1, dqcond_num
      dcconnam(m) = 'DC'//cnst_name(m)
   end do

   if (diag_cnst_conv_tend == 'q_only' .or. diag_cnst_conv_tend == 'all' .or. history_budget) then
      call addfld (dcconnam(1),(/ 'lev' /),'A', 'kg/kg/s',trim(cnst_name(1))//' tendency due to moist processes')
      if ( diag_cnst_conv_tend == 'q_only' .or. diag_cnst_conv_tend == 'all' ) then
         call add_default (dcconnam(1),                           1, ' ')
      end if
      if( history_budget ) then
         call add_default (dcconnam(1), history_budget_histfile_num, ' ')
      end if
      if (diag_cnst_conv_tend == 'all' .or. history_budget) then
         do m = 2, pcnst
            call addfld (dcconnam(m),(/ 'lev' /),'A', 'kg/kg/s',trim(cnst_name(m))//' tendency due to moist processes')
            if( diag_cnst_conv_tend == 'all' ) then
               call add_default (dcconnam(m),                           1, ' ')
            end if
            if( history_budget .and. (m == ixcldliq .or. m == ixcldice) ) then
               call add_default (dcconnam(m), history_budget_histfile_num, ' ')
            end if
         end do
      end if
   end if

   call addfld ('PRECL',horiz_only,    'A','m/s','Large-scale (stable) precipitation rate (liq + ice)'                )
   call addfld ('PRECC',horiz_only,    'A','m/s','Convective precipitation rate (liq + ice)'                          )
   call addfld ('PRECT',horiz_only,    'A','m/s','Total (convective and large-scale) precipitation rate (liq + ice)'  )
   call addfld ('PREC_PCW',horiz_only,    'A','m/s','LS_pcw precipitation rate')
   call addfld ('PREC_zmc',horiz_only,    'A','m/s','CV_zmc precipitation rate')
   call addfld ('PRECTMX',horiz_only,    'X','m/s','Maximum (convective and large-scale) precipitation rate (liq+ice)'  )
   call addfld ('PRECSL',horiz_only,    'A','m/s','Large-scale (stable) snow rate (water equivalent)'                  )
   call addfld ('PRECSC',horiz_only,    'A','m/s','Convective snow rate (water equivalent)'                            )
   call addfld ('PRECCav',horiz_only,    'A','m/s','Average large-scale precipitation (liq + ice)'                      )
   call addfld ('PRECLav',horiz_only,    'A','m/s','Average convective precipitation  (liq + ice)'                      )

   ! outfld calls in diag_surf

   call addfld ('SHFLX',horiz_only,    'A','W/m2','Surface sensible heat flux')
   call addfld ('LHFLX',horiz_only,    'A','W/m2','Surface latent heat flux')
   call addfld ('QFLX',horiz_only,    'A','kg/m2/s','Surface water flux')

   call addfld ('TAUX',horiz_only,    'A','N/m2','Zonal surface stress')
   call addfld ('TAUY',horiz_only,    'A','N/m2','Meridional surface stress')
   call addfld ('TREFHT',horiz_only,    'A','K','Reference height temperature')
   call addfld ('TREFHTMN',horiz_only,    'M','K','Minimum reference height temperature over output period')
   call addfld ('TREFHTMX',horiz_only,    'X','K','Maximum reference height temperature over output period')
   call addfld ('QREFHT',horiz_only,    'A','kg/kg','Reference height humidity')
   call addfld ('U10',horiz_only,    'A','m/s','10m wind speed')
   call addfld ('RHREFHT',horiz_only,    'A','fraction','Reference height relative humidity')

   call addfld ('LANDFRAC',horiz_only,    'A','fraction','Fraction of sfc area covered by land')
   call addfld ('ICEFRAC',horiz_only,    'A','fraction','Fraction of sfc area covered by sea-ice')
   call addfld ('OCNFRAC',horiz_only,    'A','fraction','Fraction of sfc area covered by ocean')

   call addfld ('TREFMNAV',horiz_only,    'A','K','Average of TREFHT daily minimum')
   call addfld ('TREFMXAV',horiz_only,    'A','K','Average of TREFHT daily maximum')

   call addfld ('TS',horiz_only,    'A','K','Surface temperature (radiative)')
   call addfld ('TSMN',horiz_only,    'M','K','Minimum surface temperature over output period')
   call addfld ('TSMX',horiz_only,    'X','K','Maximum surface temperature over output period')
   call addfld ('SNOWHLND',horiz_only,    'A','m','Water equivalent snow depth')
   call addfld ('SNOWHICE',horiz_only,    'A','m','Snow depth over ice', fill_value = 1.e30_r8)
   call addfld ('TBOT',horiz_only,    'A','K','Lowest model level temperature')

   call addfld ('ASDIR',       horiz_only,    'A',   '1','albedo: shortwave, direct')
   call addfld ('ASDIF',       horiz_only,    'A',   '1','albedo: shortwave, diffuse')
   call addfld ('ALDIR',       horiz_only,    'A',   '1','albedo: longwave, direct')
   call addfld ('ALDIF',       horiz_only,    'A',   '1','albedo: longwave, diffuse')
   call addfld ('SST',       horiz_only,    'A',     'K','sea surface temperature')

   ! defaults
   if (history_amwg) then
       call add_default ('DTCOND  ', 1, ' ')
       call add_default ('PRECL   ', 1, ' ')
       call add_default ('PRECC   ', 1, ' ')
       call add_default ('PRECSL  ', 1, ' ')
       call add_default ('PRECSC  ', 1, ' ')
       call add_default ('SHFLX   ', 1, ' ')
       call add_default ('LHFLX   ', 1, ' ')
       call add_default ('QFLX    ', 1, ' ')
       call add_default ('TAUX    ', 1, ' ')
       call add_default ('TAUY    ', 1, ' ')
       call add_default ('TREFHT  ', 1, ' ')
       call add_default ('LANDFRAC', 1, ' ')
       call add_default ('OCNFRAC ', 1, ' ')
       call add_default ('QREFHT  ', 1, ' ')
       call add_default ('U10     ', 1, ' ')
       call add_default ('ICEFRAC ', 1, ' ')
       call add_default ('TS      ', 1, ' ')
       call add_default ('TSMN    ', 1, ' ')
       call add_default ('TSMX    ', 1, ' ')
       call add_default ('SNOWHLND', 1, ' ')
       call add_default ('SNOWHICE', 1, ' ')
    endif

    call add_default ('OMEGA500', 1, ' ')
    call add_default ('TH7001000', 1, ' ')

    if (history_vdiag) then
        call add_default ('PRECT   ', 2, ' ')
        call add_default ('PRECT   ', 3, ' ')
        call add_default ('PRECT   ', 4, ' ')
    end if

   ! outfld calls in diag_phys_tend_writeout

   call addfld ('PTTEND'   ,(/ 'lev' /), 'A','K/s','T total physics tendency'                             )
   call addfld (ptendnam(       1),(/ 'lev' /), 'A',  'kg/kg/s',trim(cnst_name(       1))//' total physics tendency '      )
   call addfld (ptendnam(ixcldliq),(/ 'lev' /), 'A',  'kg/kg/s',trim(cnst_name(ixcldliq))//' total physics tendency '      )
   call addfld (ptendnam(ixcldice),(/ 'lev' /), 'A',  'kg/kg/s',trim(cnst_name(ixcldice))//' total physics tendency '      )
   if ( dycore_is('LR') )then
      call addfld (dmetendnam(       1),(/ 'lev' /), 'A','kg/kg/s', &
           trim(cnst_name(       1))//' dme adjustment tendency (FV) ')
      call addfld (dmetendnam(ixcldliq),(/ 'lev' /), 'A','kg/kg/s', &
           trim(cnst_name(ixcldliq))//' dme adjustment tendency (FV) ')
      call addfld (dmetendnam(ixcldice),(/ 'lev' /), 'A','kg/kg/s', &
           trim(cnst_name(ixcldice))//' dme adjustment tendency (FV) ')
   end if

   if ( history_budget ) then
      call add_default ('PTTEND'          , history_budget_histfile_num, ' ')
      call add_default (ptendnam(       1), history_budget_histfile_num, ' ')
      call add_default (ptendnam(ixcldliq), history_budget_histfile_num, ' ')
      call add_default (ptendnam(ixcldice), history_budget_histfile_num, ' ')
      if ( dycore_is('LR') )then
         call add_default(dmetendnam(1)       , history_budget_histfile_num, ' ')
         call add_default(dmetendnam(ixcldliq), history_budget_histfile_num, ' ')
         call add_default(dmetendnam(ixcldice), history_budget_histfile_num, ' ')
      end if
      if( history_budget_histfile_num > 1 ) then
         call add_default ('DTCOND  '         , history_budget_histfile_num, ' ')
      end if
   end if

   ! outfld calls in diag_physvar_ic

   call addfld ('QCWAT&IC',(/ 'lev' /), 'I','kg/kg','q associated with cloud water'                   )
   call addfld ('TCWAT&IC',(/ 'lev' /), 'I','kg/kg','T associated with cloud water'                   )
   call addfld ('LCWAT&IC',(/ 'lev' /), 'I','kg/kg','Cloud water (ice + liq'                          )
   call addfld ('CLOUD&IC',(/ 'lev' /), 'I','fraction','Cloud fraction'                                  )
   call addfld ('CONCLD&IC',(/ 'lev' /), 'I','fraction','Convective cloud fraction'                      )
   call addfld ('TKE&IC',(/ 'ilev' /),'I','m2/s2','Turbulent Kinetic Energy'                        )
   call addfld ('CUSH&IC',horiz_only,    'I','m','Convective Scale Height'                         )
   call addfld ('KVH&IC',(/ 'ilev' /),'I','m2/s','Vertical diffusion diffusivities (heat/moisture)')
   call addfld ('KVM&IC',(/ 'ilev' /),'I','m2/s','Vertical diffusion diffusivities (momentum)'     )
   call addfld ('PBLH&IC',horiz_only,    'I','m','PBL height'                                      )
   call addfld ('TPERT&IC',horiz_only,    'I','K','Perturbation temperature (eddies in PBL)'        )
   call addfld ('QPERT&IC',horiz_only,    'I','kg/kg','Perturbation specific humidity (eddies in PBL)'  )
   call addfld ('TBOT&IC',horiz_only,    'I','K','Lowest model level temperature'                  )


   ! Initial file - Optional fields

   if (inithist_all) then
      call add_default ('CONCLD&IC  ',0, 'I')
      call add_default ('QCWAT&IC   ',0, 'I')
      call add_default ('TCWAT&IC   ',0, 'I')
      call add_default ('LCWAT&IC   ',0, 'I')
      call add_default ('PBLH&IC    ',0, 'I')
      call add_default ('TPERT&IC   ',0, 'I')
      call add_default ('QPERT&IC   ',0, 'I')
      call add_default ('CLOUD&IC   ',0, 'I')
      call add_default ('TKE&IC     ',0, 'I')
      call add_default ('CUSH&IC    ',0, 'I')
      call add_default ('KVH&IC     ',0, 'I')
      call add_default ('KVM&IC     ',0, 'I')
      call add_default ('TBOT&IC    ',0, 'I')
   end if

   ! CAM export state 
   call addfld('a2x_BCPHIWET', horiz_only, 'A', 'kg/m2/s', 'wetdep of hydrophilic black carbon')
   call addfld('a2x_BCPHIDRY', horiz_only, 'A', 'kg/m2/s', 'drydep of hydrophilic black carbon')
   call addfld('a2x_BCPHODRY', horiz_only, 'A', 'kg/m2/s', 'drydep of hydrophobic black carbon')
   call addfld('a2x_OCPHIWET', horiz_only, 'A', 'kg/m2/s', 'wetdep of hydrophilic organic carbon')
   call addfld('a2x_OCPHIDRY', horiz_only, 'A', 'kg/m2/s', 'drydep of hydrophilic organic carbon')
   call addfld('a2x_OCPHODRY', horiz_only, 'A', 'kg/m2/s', 'drydep of hydrophobic organic carbon')
   call addfld('a2x_DSTWET1', horiz_only, 'A',  'kg/m2/s', 'wetdep of dust (bin1)')
   call addfld('a2x_DSTDRY1', horiz_only, 'A',  'kg/m2/s', 'drydep of dust (bin1)')
   call addfld('a2x_DSTWET2', horiz_only, 'A',  'kg/m2/s', 'wetdep of dust (bin2)')
   call addfld('a2x_DSTDRY2', horiz_only, 'A',  'kg/m2/s', 'drydep of dust (bin2)')
   call addfld('a2x_DSTWET3', horiz_only, 'A',  'kg/m2/s', 'wetdep of dust (bin3)')
   call addfld('a2x_DSTDRY3', horiz_only, 'A',  'kg/m2/s', 'drydep of dust (bin3)')
   call addfld('a2x_DSTWET4', horiz_only, 'A',  'kg/m2/s', 'wetdep of dust (bin4)')
   call addfld('a2x_DSTDRY4', horiz_only, 'A',  'kg/m2/s', 'drydep of dust (bin4)')

   !---------------------------------------------------------
   ! CAM history fields for CAM-DOM/CAM-CSIM 
   !---------------------------------------------------------

   ! CAM-DOM history fields
#ifdef COUP_DOM
   call addfld ('TSOCN&IC',horiz_only,    'I','m','Ocean tempertare')
   call add_default ('TSOCN&IC   ',0, 'I')
#endif

  ! CAM-CSIM history fields

  do k=1,plevmx
     call addfld (tsnam(k),horiz_only,'A','K',tsnam(k)//' subsoil temperature')
  end do
  call addfld ('SICTHK'   ,horiz_only,'A','m','Sea ice thickness')
  call addfld ('TSICE'   ,horiz_only,'A','K','Ice temperature')
  do k = 1,plevmx
     call addfld (trim(tsnam(k))//'&IC',horiz_only,'I','K',tsnam(k)//' subsoil temperature')
  end do
  call addfld ('SICTHK&IC',horiz_only,'I','m','Sea ice thickness'                      )
  call addfld ('TSICE&IC',horiz_only,'I','K','Ice temperature'                        )
  call addfld ('SNOWHICE&IC',horiz_only,'I','m','Water equivalent snow depth'            )
  call addfld ('ICEFRAC&IC',horiz_only,'I','fraction','Fraction of sfc area covered by sea-ice')
  call addfld ('TSICERAD&IC',horiz_only,'I','K','Radiatively equivalent ice temperature' )
  do k = 1,plevmx
     call add_default(trim(tsnam(k))//'&IC',0, 'I')
  end do
  call add_default ('SICTHK&IC  ',0, 'I')
  call add_default ('TSICE&IC   ',0, 'I')
  call add_default ('SNOWHICE&IC',0, 'I')
  call add_default ('ICEFRAC&IC ',0, 'I')
  if (inithist_all) then
     call add_default ('TSICERAD&IC',0, 'I')
  end if

  !---------------------------------------------------------
  ! WACCM diagnostic history fields 
  !---------------------------------------------------------

  if (chem_is('waccm_ghg') .or. chem_is('waccm_mozart') .or. chem_is('waccm_mozart_mam3')) then

    ! create history variables for fourier coefficients of the diurnal 
    ! and semidiurnal tide in T, U, V, and Z3

    call tidal_diag_init() 

  endif

  qcwat_idx  = pbuf_get_index('QCWAT',ierr)
  tcwat_idx  = pbuf_get_index('TCWAT',ierr)
  lcwat_idx  = pbuf_get_index('LCWAT',ierr)
  cld_idx    = pbuf_get_index('CLD')
  concld_idx = pbuf_get_index('CONCLD')
  
  tke_idx  = pbuf_get_index('tke')
  kvm_idx  = pbuf_get_index('kvm')
  kvh_idx  = pbuf_get_index('kvh')
  cush_idx = pbuf_get_index('cush')
  
  pblh_idx  = pbuf_get_index('pblh')
  tpert_idx = pbuf_get_index('tpert')
  qpert_idx = pbuf_get_index('qpert',ierr)

  prec_dp_idx  = pbuf_get_index('PREC_DP') 
  snow_dp_idx  = pbuf_get_index('SNOW_DP') 
  prec_sh_idx  = pbuf_get_index('PREC_SH')
  snow_sh_idx  = pbuf_get_index('SNOW_SH')
  prec_sed_idx = pbuf_get_index('PREC_SED')
  snow_sed_idx = pbuf_get_index('SNOW_SED')
  prec_pcw_idx = pbuf_get_index('PREC_PCW')
  snow_pcw_idx = pbuf_get_index('SNOW_PCW')

end subroutine diag_init

!===============================================================================

subroutine diag_allocate()
   use infnan, only: nan, assignment(=)

   ! Allocate memory for module variables.
   ! Done at the begining of a physics step at same point as the pbuf allocate for
   ! variables with "physpkg" scope.

   ! Local variables
   character(len=*), parameter :: sub = 'diag_allocate'
   integer :: i, istat

   allocate(dtcond(pcols,pver,begchunk:endchunk), stat=istat)
   if ( istat /= 0 ) call endrun (sub//': ERROR: allocate failed')
   dtcond = nan

   if (dqcond_num > 0) then
      allocate(dqcond(dqcond_num))
      do i = 1, dqcond_num
         allocate(dqcond(i)%cnst(pcols,pver,begchunk:endchunk), stat=istat)
         if ( istat /= 0 ) call endrun (sub//': ERROR: allocate failed')
         dqcond(i)%cnst = nan
      end do
   end if

end subroutine diag_allocate

!===============================================================================

subroutine diag_deallocate()

! Deallocate memory for module variables.
! Done at the end of a physics step at same point as the pbuf deallocate for
! variables with "physpkg" scope.

! Local variables
   character(len=*), parameter :: sub = 'diag_deallocate'
   integer :: i, istat

   deallocate(dtcond, stat=istat)
   if ( istat /= 0 ) call endrun (sub//': ERROR: deallocate failed')

   if (dqcond_num > 0) then
      do i = 1, dqcond_num
         deallocate(dqcond(i)%cnst, stat=istat)
         if ( istat /= 0 ) call endrun (sub//': ERROR: deallocate failed')
      end do
      deallocate(dqcond, stat=istat)
      if ( istat /= 0 ) call endrun (sub//': ERROR: deallocate failed')
   end if

end subroutine diag_deallocate
!===============================================================================

subroutine diag_conv_tend_ini(state,pbuf)

! Initialize convective tendency calcs.

   
! Argument:

   type(physics_state), intent(in) :: state
   
   type(physics_buffer_desc), pointer :: pbuf(:)

! Local variables:

   integer :: i, k, m, lchnk, ncol
   real(r8), pointer, dimension(:,:) :: t_ttend

   lchnk = state%lchnk
   ncol  = state%ncol

   do k = 1, pver
      do i = 1, ncol
         dtcond(i,k,lchnk) = state%s(i,k)
      end do
   end do

   do m = 1, dqcond_num
      do k = 1, pver
         do i = 1, ncol
            dqcond(m)%cnst(i,k,lchnk) = state%q(i,k,m)
         end do
      end do
   end do

   !! initialize to pbuf T_TTEND to temperature at first timestep
   if (is_first_step()) then
      do m = 1, dyn_time_lvls
         call pbuf_get_field(pbuf, t_ttend_idx, t_ttend, start=(/1,1,m/), kount=(/pcols,pver,1/))
         t_ttend(:ncol,:) = state%t(:ncol,:)
      end do
   end if

end subroutine diag_conv_tend_ini
!===============================================================================

  subroutine diag_phys_writeout(state, psl)

!----------------------------------------------------------------------- 
! 
! Purpose: record dynamics variables on physics grid
!
!-----------------------------------------------------------------------
    use physconst,          only: gravit, rga, rair, cpair, latvap, rearth, pi, cappa
    use time_manager,       only: get_nstep
    use interpolate_data,   only: vertinterp, vertinterpz
    use constituent_burden, only: constituent_burden_comp
    use cam_control_mod,    only: moist_physics
    use co2_cycle,          only: c_i, co2_transport

    use tidal_diag,         only: tidal_diag_write
!-----------------------------------------------------------------------
!
! Arguments
!
   type(physics_state), intent(inout) :: state
   real(r8), optional , intent(out)   :: psl(pcols) 
!
!---------------------------Local workspace-----------------------------
!
    real(r8) ftem(pcols,pver) ! temporary workspace
    real(r8) ftem1(pcols,pver) ! another temporary workspace
    real(r8) ftem2(pcols,pver) ! another temporary workspace
    real(r8) psl_tmp(pcols)   ! Sea Level Pressure
    real(r8) z3(pcols,pver)   ! geo-potential height
    real(r8) p_surf(pcols)    ! data interpolated to a pressure surface
    real(r8) p_surf_t1(pcols)    ! data interpolated to a pressure surface
    real(r8) p_surf_t2(pcols)    ! data interpolated to a pressure surface
    real(r8) p_surf_q1(pcols)    ! data interpolated to a pressure surface    
    real(r8) p_surf_q2(pcols)    ! data interpolated to a pressure surface        
    real(r8) tem2(pcols,pver) ! temporary workspace
    real(r8) timestep(pcols)  ! used for outfld call
    real(r8) esl(pcols,pver)   ! saturation vapor pressures 
    real(r8) esi(pcols,pver)   ! 
    real(r8) dlon(pcols)      ! width of grid cell (meters)
    integer  plon             ! number of longitudes

    integer i, k, m, lchnk, ncol, nstep
!
!-----------------------------------------------------------------------
!
    lchnk = state%lchnk
    ncol  = state%ncol

    ! Output NSTEP for debugging
    nstep = get_nstep()
    timestep(:ncol) = nstep
    call outfld ('NSTEP   ',timestep, pcols, lchnk)

    call outfld('T       ',state%t , pcols   ,lchnk   )
    call outfld('PS      ',state%ps, pcols   ,lchnk   )
    call outfld('U       ',state%u , pcols   ,lchnk   )
    call outfld('V       ',state%v , pcols   ,lchnk   )
    do m=1,pcnst
       if ( cnst_cam_outfld(m) ) then
          call outfld(cnst_name(m),state%q(1,1,m),pcols ,lchnk )
       end if
    end do

    if (co2_transport()) then
       do m = 1,4
          call outfld(trim(cnst_name(c_i(m)))//'_BOT', state%q(1,pver,c_i(m)), pcols, lchnk)
       end do
    end if

    ! column burdens of all constituents except water vapor
    call constituent_burden_comp(state)

    if ( moist_physics) then
       call outfld('PDELDRY ',state%pdeldry, pcols, lchnk)
       call outfld('PSDRY',   state%psdry,   pcols, lchnk) 
    end if

    call outfld('PHIS    ',state%phis,    pcols,   lchnk     )



#if (defined E3SM_SCM_REPLAY )
    call outfld('phis    ',state%phis,    pcols,   lchnk     )
#endif

!
! Add height of surface to midpoint height above surface 
!
    do k = 1, pver
       z3(:ncol,k) = state%zm(:ncol,k) + state%phis(:ncol)*rga
    end do
    call outfld('Z3      ',z3,pcols,lchnk)
!           
! Output Z3 on pressure surfaces
!
    if (hist_fld_active('Z1000')) then
       call vertinterp(ncol, pcols, pver, state%pmid, 100000._r8, z3, p_surf)
       call outfld('Z1000    ', p_surf, pcols, lchnk)
    end if
    if (hist_fld_active('Z975')) then
       call vertinterp(ncol, pcols, pver, state%pmid, 97500._r8, z3, p_surf)
       call outfld('Z975    ', p_surf, pcols, lchnk)
    end if
    if (hist_fld_active('Z950')) then
       call vertinterp(ncol, pcols, pver, state%pmid, 95000._r8, z3, p_surf)
       call outfld('Z950    ', p_surf, pcols, lchnk)
    end if
    if (hist_fld_active('Z925')) then
       call vertinterp(ncol, pcols, pver, state%pmid, 92500._r8, z3, p_surf)
       call outfld('Z925    ', p_surf, pcols, lchnk)
    end if
    if (hist_fld_active('Z900')) then
       call vertinterp(ncol, pcols, pver, state%pmid, 90000._r8, z3, p_surf)
       call outfld('Z900    ', p_surf, pcols, lchnk)
    end if
    if (hist_fld_active('Z850')) then
       call vertinterp(ncol, pcols, pver, state%pmid, 85000._r8, z3, p_surf)
       call outfld('Z850    ', p_surf, pcols, lchnk)
    end if
    if (hist_fld_active('Z800')) then
       call vertinterp(ncol, pcols, pver, state%pmid, 80000._r8, z3, p_surf)
       call outfld('Z800    ', p_surf, pcols, lchnk)
    end if
    if (hist_fld_active('Z700')) then
       call vertinterp(ncol, pcols, pver, state%pmid, 70000._r8, z3, p_surf)
       call outfld('Z700    ', p_surf, pcols, lchnk)
    end if
    if (hist_fld_active('Z600')) then
       call vertinterp(ncol, pcols, pver, state%pmid, 60000._r8, z3, p_surf)
       call outfld('Z600    ', p_surf, pcols, lchnk)
    end if
    if (hist_fld_active('Z500')) then
       call vertinterp(ncol, pcols, pver, state%pmid, 50000._r8, z3, p_surf)
       call outfld('Z500    ', p_surf, pcols, lchnk)
    end if
    if (hist_fld_active('Z400')) then
       call vertinterp(ncol, pcols, pver, state%pmid, 40000._r8, z3, p_surf)
       call outfld('Z400    ', p_surf, pcols, lchnk)
    end if
    if (hist_fld_active('Z300')) then
       call vertinterp(ncol, pcols, pver, state%pmid, 30000._r8, z3, p_surf)
       call outfld('Z300    ', p_surf, pcols, lchnk)
    end if
    if (hist_fld_active('Z200')) then
       call vertinterp(ncol, pcols, pver, state%pmid, 20000._r8, z3, p_surf)
       call outfld('Z200    ', p_surf, pcols, lchnk)
    end if
    if (hist_fld_active('Z100')) then
       call vertinterp(ncol, pcols, pver, state%pmid, 10000._r8, z3, p_surf)
       call outfld('Z100    ', p_surf, pcols, lchnk)
    end if
    if (hist_fld_active('Z050')) then
       call vertinterp(ncol, pcols, pver, state%pmid,  5000._r8, z3, p_surf)
       call outfld('Z050    ', p_surf, pcols, lchnk)
    end if
!
! Quadratic height fiels Z3*Z3
!
    ftem(:ncol,:) = z3(:ncol,:)*z3(:ncol,:)
    call outfld('ZZ      ',ftem,pcols,lchnk)

    ftem(:ncol,:) = z3(:ncol,:)*state%v(:ncol,:)*gravit
    call outfld('VZ      ',ftem,  pcols,lchnk)
!
! Meridional advection fields
!
    ftem(:ncol,:) = state%v(:ncol,:)*state%t(:ncol,:)
    call outfld ('VT      ',ftem    ,pcols   ,lchnk     )

    ftem(:ncol,:) = state%v(:ncol,:)*state%q(:ncol,:,1)
    call outfld ('VQ      ',ftem    ,pcols   ,lchnk     )
    if(prog_modal_aero) then !Only for prognostic aerosols
       ftem(:ncol,:) = state%v(:ncol,:)*state%q(:ncol,:,14)
       call outfld ('Vbc_a1  ',ftem    ,pcols   ,lchnk     )
       
       ftem(:ncol,:) = state%v(:ncol,:)*state%q(:ncol,:,15)
       call outfld ('Vdst_a1 ',ftem    ,pcols   ,lchnk     )
       
       ftem(:ncol,:) = state%v(:ncol,:)*state%q(:ncol,:,22)
       call outfld ('Vdst_a3 ',ftem    ,pcols   ,lchnk     )
       
       ftem(:ncol,:) = state%v(:ncol,:)*state%q(:ncol,:,16)
       call outfld ('Vncl_a1 ',ftem    ,pcols   ,lchnk     )
       
       ftem(:ncol,:) = state%v(:ncol,:)*state%q(:ncol,:,20)
       call outfld ('Vncl_a2 ',ftem    ,pcols   ,lchnk     )
       
       ftem(:ncol,:) = state%v(:ncol,:)*state%q(:ncol,:,23)
       call outfld ('Vncl_a3 ',ftem    ,pcols   ,lchnk     )
       
       ftem(:ncol,:) = state%v(:ncol,:)*state%q(:ncol,:,11)
       call outfld ('Vso4_a1 ',ftem    ,pcols   ,lchnk     )
       
       ftem(:ncol,:) = state%v(:ncol,:)*state%q(:ncol,:,18)
       call outfld ('Vso4_a2 ',ftem    ,pcols   ,lchnk     )
       
       ftem(:ncol,:) = state%v(:ncol,:)*state%q(:ncol,:,24)
       call outfld ('Vso4_a3 ',ftem    ,pcols   ,lchnk     )
       
       ftem(:ncol,:) = state%v(:ncol,:)*state%q(:ncol,:,13)
       call outfld ('Vsoa_a1 ',ftem    ,pcols   ,lchnk     )
       
       ftem(:ncol,:) = state%v(:ncol,:)*state%q(:ncol,:,19)
       call outfld ('Vsoa_a2 ',ftem    ,pcols   ,lchnk     )
       
       ftem(:ncol,:) = state%v(:ncol,:)*state%q(:ncol,:,12)
       call outfld ('Vpom_a1 ',ftem    ,pcols   ,lchnk     )
    endif

    ftem(:ncol,:) = state%q(:ncol,:,1)*state%q(:ncol,:,1)
    call outfld ('QQ      ',ftem    ,pcols   ,lchnk     )

    if(prog_modal_aero) then !Only for prognostic aerosols
       ftem(:ncol,:) = state%q(:ncol,:,14)*state%q(:ncol,:,14)
       call outfld ('bc_a1_2 ',ftem    ,pcols   ,lchnk     )
       
       ftem(:ncol,:) = state%q(:ncol,:,15)*state%q(:ncol,:,15)
       call outfld ('dst_a1_2',ftem    ,pcols   ,lchnk     )
       
       ftem(:ncol,:) = state%q(:ncol,:,22)*state%q(:ncol,:,22)
       call outfld ('dst_a3_2',ftem    ,pcols   ,lchnk     )
       
       ftem(:ncol,:) = state%q(:ncol,:,16)*state%q(:ncol,:,16)
       call outfld ('ncl_a1_2',ftem    ,pcols   ,lchnk     )
       
       ftem(:ncol,:) = state%q(:ncol,:,20)*state%q(:ncol,:,20)
       call outfld ('ncl_a2_2',ftem    ,pcols   ,lchnk     )
       
       ftem(:ncol,:) = state%q(:ncol,:,23)*state%q(:ncol,:,23)
       call outfld ('ncl_a3_2',ftem    ,pcols   ,lchnk     )
       
       ftem(:ncol,:) = state%q(:ncol,:,11)*state%q(:ncol,:,11)
       call outfld ('so4_a1_2',ftem    ,pcols   ,lchnk     )
       
       ftem(:ncol,:) = state%q(:ncol,:,18)*state%q(:ncol,:,18)
       call outfld ('so4_a2_2',ftem    ,pcols   ,lchnk     )
       
       ftem(:ncol,:) = state%q(:ncol,:,24)*state%q(:ncol,:,24)
       call outfld ('so4_a3_2',ftem    ,pcols   ,lchnk     )
       
       ftem(:ncol,:) = state%q(:ncol,:,13)*state%q(:ncol,:,13)
       call outfld ('soa_a1_2',ftem    ,pcols   ,lchnk     )
       
       ftem(:ncol,:) = state%q(:ncol,:,19)*state%q(:ncol,:,19)
       call outfld ('soa_a2_2',ftem    ,pcols   ,lchnk     )
       
       ftem(:ncol,:) = state%q(:ncol,:,12)*state%q(:ncol,:,12)
       call outfld ('pom_a1_2',ftem    ,pcols   ,lchnk     )
    endif

    ftem(:ncol,:) = state%v(:ncol,:)**2
    call outfld ('VV      ',ftem    ,pcols   ,lchnk     )

    ftem(:ncol,:) = state%v(:ncol,:) * state%u(:ncol,:)
    call outfld ('VU      ',ftem    ,pcols   ,lchnk     )

! zonal advection

    ftem(:ncol,:) = state%u(:ncol,:)**2
    call outfld ('UU      ',ftem    ,pcols   ,lchnk     )

! Wind speed
    ftem(:ncol,:) = sqrt( state%u(:ncol,:)**2 + state%v(:ncol,:)**2)
    call outfld ('WSPEED  ',ftem    ,pcols   ,lchnk     )
    call outfld ('WSPDSRFMX',ftem(:,pver)   ,pcols   ,lchnk     )
    call outfld ('WSPDSRFAV',ftem(:,pver)   ,pcols   ,lchnk     ) 

! Vertical velocity and advection

    call outfld('OMEGA   ',state%omega,    pcols,   lchnk     )

#if (defined E3SM_SCM_REPLAY )
    call outfld('omega   ',state%omega,    pcols,   lchnk     )
#endif

    ftem(:ncol,:) = state%omega(:ncol,:)*state%t(:ncol,:)
    call outfld('OMEGAT  ',ftem,    pcols,   lchnk     )
    ftem(:ncol,:) = state%omega(:ncol,:)*state%u(:ncol,:)
    call outfld('OMEGAU  ',ftem,    pcols,   lchnk     )
    ftem(:ncol,:) = state%omega(:ncol,:)*state%v(:ncol,:)
    call outfld('OMEGAV  ',ftem,    pcols,   lchnk     )
    ftem(:ncol,:) = state%omega(:ncol,:)*state%q(:ncol,:,1)
    call outfld('OMEGAQ  ',ftem,    pcols,   lchnk     )
    ftem(:ncol,:) = state%omega(:ncol,:)*state%omega(:ncol,:)
    call outfld('OMGAOMGA',ftem,    pcols,   lchnk     )
!
! Output omega at 850 and 500 mb pressure levels
!
    if (hist_fld_active('OMEGA1000')) then
       call vertinterp(ncol, pcols, pver, state%pmid, 100000._r8, state%omega, p_surf)
       call outfld('OMEGA1000', p_surf, pcols, lchnk)
    end if
    if (hist_fld_active('OMEGA975')) then
       call vertinterp(ncol, pcols, pver, state%pmid, 97500._r8, state%omega, p_surf)
       call outfld('OMEGA975', p_surf, pcols, lchnk)
    end if
    if (hist_fld_active('OMEGA950')) then
       call vertinterp(ncol, pcols, pver, state%pmid, 95000._r8, state%omega, p_surf)
       call outfld('OMEGA950', p_surf, pcols, lchnk)
    end if
    if (hist_fld_active('OMEGA925')) then
       call vertinterp(ncol, pcols, pver, state%pmid, 92500._r8, state%omega, p_surf)
       call outfld('OMEGA925', p_surf, pcols, lchnk)
    end if
    if (hist_fld_active('OMEGA900')) then
       call vertinterp(ncol, pcols, pver, state%pmid, 90000._r8, state%omega, p_surf)
       call outfld('OMEGA900', p_surf, pcols, lchnk)
    end if
    if (hist_fld_active('OMEGA850')) then
       call vertinterp(ncol, pcols, pver, state%pmid, 85000._r8, state%omega, p_surf)
       call outfld('OMEGA850', p_surf, pcols, lchnk)
    end if
    if (hist_fld_active('OMEGA800')) then
       call vertinterp(ncol, pcols, pver, state%pmid, 80000._r8, state%omega, p_surf)
       call outfld('OMEGA800', p_surf, pcols, lchnk)
    end if
    if (hist_fld_active('OMEGA700')) then
       call vertinterp(ncol, pcols, pver, state%pmid, 70000._r8, state%omega, p_surf)
       call outfld('OMEGA700', p_surf, pcols, lchnk)
    end if
    if (hist_fld_active('OMEGA600')) then
       call vertinterp(ncol, pcols, pver, state%pmid, 60000._r8, state%omega, p_surf)
       call outfld('OMEGA600', p_surf, pcols, lchnk)
    end if
    if (hist_fld_active('OMEGA500')) then
       call vertinterp(ncol, pcols, pver, state%pmid, 50000._r8, state%omega, p_surf)
       call outfld('OMEGA500', p_surf, pcols, lchnk)
    end if
    if (hist_fld_active('OMEGA400')) then
       call vertinterp(ncol, pcols, pver, state%pmid, 40000._r8, state%omega, p_surf)
       call outfld('OMEGA400', p_surf, pcols, lchnk)
    end if
    if (hist_fld_active('OMEGA300')) then
       call vertinterp(ncol, pcols, pver, state%pmid, 30000._r8, state%omega, p_surf)
       call outfld('OMEGA300', p_surf, pcols, lchnk)
    end if
    if (hist_fld_active('OMEGA200')) then
       call vertinterp(ncol, pcols, pver, state%pmid, 20000._r8, state%omega, p_surf)
       call outfld('OMEGA200', p_surf, pcols, lchnk)
    end if
    if (hist_fld_active('OMEGA100')) then
       call vertinterp(ncol, pcols, pver, state%pmid, 10000._r8, state%omega, p_surf)
       call outfld('OMEGA100', p_surf, pcols, lchnk)
    end if
    if (hist_fld_active('OMEGABOT')) then
       call outfld('OMEGABOT', state%omega(:,pver), pcols, lchnk)
    end if
!     
! Mass of q, by layer and vertically integrated
!
    ftem(:ncol,:) = state%q(:ncol,:,1) * state%pdel(:ncol,:) * rga
    call outfld ('MQ      ',ftem    ,pcols   ,lchnk     )

    do k=2,pver
       ftem(:ncol,1) = ftem(:ncol,1) + ftem(:ncol,k)
    end do
    call outfld ('TMQ     ',ftem, pcols   ,lchnk     )
!
! Mass of vertically integrated q flux
!
    ftem(:ncol,:) = state%u(:ncol,:)*state%q(:ncol,:,1)*state%pdel(:ncol,:)*rga
    do k=2,pver
       ftem(:ncol,1) = ftem(:ncol,1) + ftem(:ncol,k)
    end do
    call outfld ('TUQ     ',ftem, pcols   ,lchnk     )

    ftem(:ncol,:) = state%v(:ncol,:)*state%q(:ncol,:,1)*state%pdel(:ncol,:)*rga
    do k=2,pver
       ftem(:ncol,1) = ftem(:ncol,1) + ftem(:ncol,k)
    end do
    call outfld ('TVQ     ',ftem, pcols   ,lchnk     )

!
! Mass of vertically integrated MSE flux
!
    ftem(:ncol,:) = state%u(:ncol,:)*(state%s(:ncol,:)+latvap*state%q(:ncol,:,1))*state%pdel(:ncol,:)*rga
    do k=2,pver
       ftem(:ncol,1) = ftem(:ncol,1) + ftem(:ncol,k)
    end do
    call outfld ('TUH     ',ftem, pcols   ,lchnk     )

    ftem(:ncol,:) = state%v(:ncol,:)*(state%s(:ncol,:)+latvap*state%q(:ncol,:,1))*state%pdel(:ncol,:)*rga
    do k=2,pver
       ftem(:ncol,1) = ftem(:ncol,1) + ftem(:ncol,k)
    end do
    call outfld ('TVH     ',ftem, pcols   ,lchnk     )

    if (moist_physics) then

       ! Relative humidity
       if (hist_fld_active('RELHUM')) then
          call qsat(state%t(:ncol,:), state%pmid(:ncol,:), &
               tem2(:ncol,:), ftem(:ncol,:))
          ftem(:ncol,:) = state%q(:ncol,:,1)/ftem(:ncol,:)*100._r8
          call outfld ('RELHUM  ',ftem    ,pcols   ,lchnk     )
       end if

       ! ftem defined above assuming RELHUM in one of the history tape
       if (hist_fld_active('RH1000')) then
          call vertinterp(ncol, pcols, pver, state%pmid, 100000._r8, ftem, p_surf)
          call outfld('RH1000', p_surf, pcols, lchnk)
       end if
       if (hist_fld_active('RH975')) then
          call vertinterp(ncol, pcols, pver, state%pmid, 97500._r8, ftem, p_surf)
          call outfld('RH975', p_surf, pcols, lchnk)
       end if
       if (hist_fld_active('RH950')) then
          call vertinterp(ncol, pcols, pver, state%pmid, 95000._r8, ftem, p_surf)
          call outfld('RH950', p_surf, pcols, lchnk)
       end if
       if (hist_fld_active('RH925')) then
          call vertinterp(ncol, pcols, pver, state%pmid, 92500._r8, ftem, p_surf)
          call outfld('RH925', p_surf, pcols, lchnk)
       end if
       if (hist_fld_active('RH900')) then
          call vertinterp(ncol, pcols, pver, state%pmid, 90000._r8, ftem, p_surf)
          call outfld('RH900', p_surf, pcols, lchnk)
       end if
       if (hist_fld_active('RH850')) then
          call vertinterp(ncol, pcols, pver, state%pmid, 85000._r8, ftem, p_surf)
          call outfld('RH850', p_surf, pcols, lchnk)
       end if
       if (hist_fld_active('RH800')) then
          call vertinterp(ncol, pcols, pver, state%pmid, 80000._r8, ftem, p_surf)
          call outfld('RH800', p_surf, pcols, lchnk)
       end if
       if (hist_fld_active('RH700')) then
          call vertinterp(ncol, pcols, pver, state%pmid, 70000._r8, ftem, p_surf)
          call outfld('RH700', p_surf, pcols, lchnk)
       end if
       if (hist_fld_active('RH600')) then
          call vertinterp(ncol, pcols, pver, state%pmid, 60000._r8, ftem, p_surf)
          call outfld('RH600', p_surf, pcols, lchnk)
       end if
       if (hist_fld_active('RH500')) then
          call vertinterp(ncol, pcols, pver, state%pmid, 50000._r8, ftem, p_surf)
          call outfld('RH500', p_surf, pcols, lchnk)
       end if
       if (hist_fld_active('RH400')) then
          call vertinterp(ncol, pcols, pver, state%pmid, 40000._r8, ftem, p_surf)
          call outfld('RH400', p_surf, pcols, lchnk)
       end if
       if (hist_fld_active('RH300')) then
          call vertinterp(ncol, pcols, pver, state%pmid, 30000._r8, ftem, p_surf)
          call outfld('RH300', p_surf, pcols, lchnk)
       end if
       if (hist_fld_active('RH200')) then
          call vertinterp(ncol, pcols, pver, state%pmid, 20000._r8, ftem, p_surf)
          call outfld('RH200', p_surf, pcols, lchnk)
       end if
       if (hist_fld_active('RH100')) then
          call vertinterp(ncol, pcols, pver, state%pmid, 10000._r8, ftem, p_surf)
          call outfld('RH100', p_surf, pcols, lchnk)
       end if
       if (hist_fld_active('RHBOT')) then
          call outfld('RHBOT', ftem(:,pver), pcols, lchnk)
       end if

       if (hist_fld_active('RHW') .or. hist_fld_active('RHI') .or. hist_fld_active('RHCFMIP') ) then
	  
          ! RH w.r.t liquid (water)
          call qsat_water (state%t(:ncol,:), state%pmid(:ncol,:), &
               esl(:ncol,:), ftem(:ncol,:))
          ftem(:ncol,:) = state%q(:ncol,:,1)/ftem(:ncol,:)*100._r8
          call outfld ('RHW  ',ftem    ,pcols   ,lchnk     )

          ! Convert to RHI (ice)
          do i=1,ncol
             do k=1,pver
                esi(i,k)=svp_ice(state%t(i,k))
                ftem1(i,k)=ftem(i,k)*esl(i,k)/esi(i,k)
             end do
          end do
          call outfld ('RHI  ',ftem1    ,pcols   ,lchnk     )

	  ! use temperature to decide if you populate with ftem (liquid, above 0 C) or ftem1 (ice, below 0 C)

	  ftem2(:ncol,:)=ftem(:ncol,:)

          do i=1,ncol
             do k=1,pver
		if (state%t(i,k) .gt. 273) then
                   ftem2(i,k)=ftem(i,k)  !!wrt water
 		else
                   ftem2(i,k)=ftem1(i,k) !!wrt ice
		end if
             end do
          end do
          
          call outfld ('RHCFMIP  ',ftem2    ,pcols   ,lchnk     )

       end if

    end if
!
! Sea level pressure
!
    if (present(psl) .or. hist_fld_active('PSL')) then
       call cpslec (ncol, state%pmid, state%phis, state%ps, state%t,psl_tmp, gravit, rair) 
       call outfld ('PSL     ',psl_tmp  ,pcols, lchnk     )
       if (present(psl)) then	
          psl(:ncol) = psl_tmp(:ncol)
       end if
    end if
!
! Output T,q,u,v fields on pressure surfaces
!
    if (hist_fld_active('T975')) then
       call vertinterp(ncol, pcols, pver, state%pmid, 97500._r8, state%t, p_surf)
       call outfld('T975    ', p_surf, pcols, lchnk )
    end if
    if (hist_fld_active('T950')) then
       call vertinterp(ncol, pcols, pver, state%pmid, 95000._r8, state%t, p_surf)
       call outfld('T950    ', p_surf, pcols, lchnk )
    end if
    if (hist_fld_active('T900')) then
       call vertinterp(ncol, pcols, pver, state%pmid, 90000._r8, state%t, p_surf)
       call outfld('T900    ', p_surf, pcols, lchnk )
    end if
    if (hist_fld_active('T850')) then
       call vertinterp(ncol, pcols, pver, state%pmid, 85000._r8, state%t, p_surf)
       call outfld('T850    ', p_surf, pcols, lchnk )
    end if
    if (hist_fld_active('T800')) then
       call vertinterp(ncol, pcols, pver, state%pmid, 80000._r8, state%t, p_surf)
       call outfld('T800    ', p_surf, pcols, lchnk )
    end if
    if (hist_fld_active('T600')) then
       call vertinterp(ncol, pcols, pver, state%pmid, 60000._r8, state%t, p_surf)
       call outfld('T600    ', p_surf, pcols, lchnk )
    end if
    if (hist_fld_active('T500')) then
       call vertinterp(ncol, pcols, pver, state%pmid, 50000._r8, state%t, p_surf)
       call outfld('T500    ', p_surf, pcols, lchnk )
    end if
    if (hist_fld_active('T400')) then
       call vertinterp(ncol, pcols, pver, state%pmid, 40000._r8, state%t, p_surf)
       call outfld('T400    ', p_surf, pcols, lchnk )
    end if
    if (hist_fld_active('T300')) then
       call vertinterp(ncol, pcols, pver, state%pmid, 30000._r8, state%t, p_surf)
       call outfld('T300    ', p_surf, pcols, lchnk )
    end if
    if (hist_fld_active('T200')) then
       call vertinterp(ncol, pcols, pver, state%pmid, 20000._r8, state%t, p_surf)
       call outfld('T200    ', p_surf, pcols, lchnk )
    end if
    if (hist_fld_active('T100')) then
       call vertinterp(ncol, pcols, pver, state%pmid, 10000._r8, state%t, p_surf)
       call outfld('T100    ', p_surf, pcols, lchnk )
    end if
    if (hist_fld_active('Q975')) then
       call vertinterp(ncol, pcols, pver, state%pmid, 97500._r8, state%q(1,1,1), p_surf)
       call outfld('Q975    ', p_surf, pcols, lchnk )
    end if
    if (hist_fld_active('Q950')) then
       call vertinterp(ncol, pcols, pver, state%pmid, 95000._r8, state%q(1,1,1), p_surf)
       call outfld('Q950    ', p_surf, pcols, lchnk )
    end if
    if (hist_fld_active('Q900')) then
       call vertinterp(ncol, pcols, pver, state%pmid, 90000._r8, state%q(1,1,1), p_surf)
       call outfld('Q900    ', p_surf, pcols, lchnk )
    end if
    if (hist_fld_active('Q850')) then
       call vertinterp(ncol, pcols, pver, state%pmid, 85000._r8, state%q(1,1,1), p_surf)
       call outfld('Q850    ', p_surf, pcols, lchnk )
    end if
    if (hist_fld_active('Q800')) then
       call vertinterp(ncol, pcols, pver, state%pmid, 80000._r8, state%q(1,1,1), p_surf)
       call outfld('Q800    ', p_surf, pcols, lchnk )
    end if
    if (hist_fld_active('Q700')) then
       call vertinterp(ncol, pcols, pver, state%pmid, 70000._r8, state%q(1,1,1), p_surf)
       call outfld('Q700    ', p_surf, pcols, lchnk )
    end if
    if (hist_fld_active('Q600')) then
       call vertinterp(ncol, pcols, pver, state%pmid, 60000._r8, state%q(1,1,1), p_surf)
       call outfld('Q600    ', p_surf, pcols, lchnk )
    end if
    if (hist_fld_active('Q500')) then
       call vertinterp(ncol, pcols, pver, state%pmid, 50000._r8, state%q(1,1,1), p_surf)
       call outfld('Q500    ', p_surf, pcols, lchnk )
    end if
    if (hist_fld_active('Q400')) then
       call vertinterp(ncol, pcols, pver, state%pmid, 40000._r8, state%q(1,1,1), p_surf)
       call outfld('Q400    ', p_surf, pcols, lchnk )
    end if
    if (hist_fld_active('Q300')) then
       call vertinterp(ncol, pcols, pver, state%pmid, 30000._r8, state%q(1,1,1), p_surf)
       call outfld('Q300    ', p_surf, pcols, lchnk )
    end if
    if (hist_fld_active('Q200')) then
       call vertinterp(ncol, pcols, pver, state%pmid, 20000._r8, state%q(1,1,1), p_surf)
       call outfld('Q200    ', p_surf, pcols, lchnk )
    end if
    if (hist_fld_active('Q100')) then
       call vertinterp(ncol, pcols, pver, state%pmid, 10000._r8, state%q(1,1,1), p_surf)
       call outfld('Q100    ', p_surf, pcols, lchnk )
    end if
    if (hist_fld_active('U1000')) then
       call vertinterp(ncol, pcols, pver, state%pmid, 100000._r8, state%u, p_surf)
       call outfld('U1000   ', p_surf, pcols, lchnk )
    end if
    if (hist_fld_active('U975')) then
       call vertinterp(ncol, pcols, pver, state%pmid, 97500._r8, state%u, p_surf)
       call outfld('U975    ', p_surf, pcols, lchnk )
    end if
    if (hist_fld_active('U950')) then
       call vertinterp(ncol, pcols, pver, state%pmid, 95000._r8, state%u, p_surf)
       call outfld('U950    ', p_surf, pcols, lchnk )
    end if
    if (hist_fld_active('U925')) then
       call vertinterp(ncol, pcols, pver, state%pmid, 92500._r8, state%u, p_surf)
       call outfld('U925    ', p_surf, pcols, lchnk )
    end if
    if (hist_fld_active('U900')) then
       call vertinterp(ncol, pcols, pver, state%pmid, 90000._r8, state%u, p_surf)
       call outfld('U900    ', p_surf, pcols, lchnk )
    end if
    if (hist_fld_active('U850')) then
       call vertinterp(ncol, pcols, pver, state%pmid, 85000._r8, state%u, p_surf)
       call outfld('U850    ', p_surf, pcols, lchnk )
    end if
    if (hist_fld_active('U800')) then
       call vertinterp(ncol, pcols, pver, state%pmid, 80000._r8, state%u, p_surf)
       call outfld('U800    ', p_surf, pcols, lchnk )
    end if
    if (hist_fld_active('U700')) then
       call vertinterp(ncol, pcols, pver, state%pmid, 70000._r8, state%u, p_surf)
       call outfld('U700    ', p_surf, pcols, lchnk )
    end if
    if (hist_fld_active('U600')) then
       call vertinterp(ncol, pcols, pver, state%pmid, 60000._r8, state%u, p_surf)
       call outfld('U600    ', p_surf, pcols, lchnk )
    end if
    if (hist_fld_active('U500')) then
       call vertinterp(ncol, pcols, pver, state%pmid, 50000._r8, state%u, p_surf)
       call outfld('U500    ', p_surf, pcols, lchnk )
    end if
    if (hist_fld_active('U400')) then
       call vertinterp(ncol, pcols, pver, state%pmid, 40000._r8, state%u, p_surf)
       call outfld('U400    ', p_surf, pcols, lchnk )
    end if
    if (hist_fld_active('U300')) then
       call vertinterp(ncol, pcols, pver, state%pmid, 30000._r8, state%u, p_surf)
       call outfld('U300    ', p_surf, pcols, lchnk )
    end if
    if (hist_fld_active('U250')) then
       call vertinterp(ncol, pcols, pver, state%pmid, 25000._r8, state%u, p_surf)
       call outfld('U250    ', p_surf, pcols, lchnk )
    end if
    if (hist_fld_active('U200')) then
       call vertinterp(ncol, pcols, pver, state%pmid, 20000._r8, state%u, p_surf)
       call outfld('U200    ', p_surf, pcols, lchnk )
    end if
    if (hist_fld_active('U100')) then
       call vertinterp(ncol, pcols, pver, state%pmid, 10000._r8, state%u, p_surf)
       call outfld('U100    ', p_surf, pcols, lchnk )
    end if
    if (hist_fld_active('U010')) then
       call vertinterp(ncol, pcols, pver, state%pmid,  1000._r8, state%u, p_surf)
       call outfld('U010    ', p_surf, pcols, lchnk )
    end if
    if (hist_fld_active('V1000')) then
       call vertinterp(ncol, pcols, pver, state%pmid, 100000._r8, state%v, p_surf)
       call outfld('V1000   ', p_surf, pcols, lchnk )
    end if
    if (hist_fld_active('V975')) then
       call vertinterp(ncol, pcols, pver, state%pmid, 97500._r8, state%v, p_surf)
       call outfld('V975    ', p_surf, pcols, lchnk )
    end if
    if (hist_fld_active('V950')) then
       call vertinterp(ncol, pcols, pver, state%pmid, 95000._r8, state%v, p_surf)
       call outfld('V950    ', p_surf, pcols, lchnk )
    end if
    if (hist_fld_active('V925')) then
       call vertinterp(ncol, pcols, pver, state%pmid, 92500._r8, state%v, p_surf)
       call outfld('V925    ', p_surf, pcols, lchnk )
    end if
    if (hist_fld_active('V900')) then
       call vertinterp(ncol, pcols, pver, state%pmid, 90000._r8, state%v, p_surf)
       call outfld('V900    ', p_surf, pcols, lchnk )
    end if
    if (hist_fld_active('V850')) then
       call vertinterp(ncol, pcols, pver, state%pmid, 85000._r8, state%v, p_surf)
       call outfld('V850    ', p_surf, pcols, lchnk )
    end if
    if (hist_fld_active('V800')) then
       call vertinterp(ncol, pcols, pver, state%pmid, 80000._r8, state%v, p_surf)
       call outfld('V800    ', p_surf, pcols, lchnk )
    end if
    if (hist_fld_active('V700')) then
       call vertinterp(ncol, pcols, pver, state%pmid, 70000._r8, state%v, p_surf)
       call outfld('V700    ', p_surf, pcols, lchnk )
    end if
    if (hist_fld_active('V600')) then
       call vertinterp(ncol, pcols, pver, state%pmid, 60000._r8, state%v, p_surf)
       call outfld('V600    ', p_surf, pcols, lchnk )
    end if
    if (hist_fld_active('V500')) then
       call vertinterp(ncol, pcols, pver, state%pmid, 50000._r8, state%v, p_surf)
       call outfld('V500    ', p_surf, pcols, lchnk )
    end if
    if (hist_fld_active('V400')) then
       call vertinterp(ncol, pcols, pver, state%pmid, 40000._r8, state%v, p_surf)
       call outfld('V400    ', p_surf, pcols, lchnk )
    end if
    if (hist_fld_active('V300')) then
       call vertinterp(ncol, pcols, pver, state%pmid, 30000._r8, state%v, p_surf)
       call outfld('V300    ', p_surf, pcols, lchnk )
    end if
    if (hist_fld_active('V250')) then
       call vertinterp(ncol, pcols, pver, state%pmid, 25000._r8, state%v, p_surf)
       call outfld('V250    ', p_surf, pcols, lchnk )
    end if
    if (hist_fld_active('V200')) then
       call vertinterp(ncol, pcols, pver, state%pmid, 20000._r8, state%v, p_surf)
       call outfld('V200    ', p_surf, pcols, lchnk )
    end if
    if (hist_fld_active('U90M')) then
       call vertinterpz(ncol, pcols, pver, state%zm, 90._r8, state%u, p_surf)
       call outfld('U90M    ', p_surf, pcols, lchnk )
    end if
    if (hist_fld_active('V90M')) then
       call vertinterpz(ncol, pcols, pver, state%zm, 90._r8, state%v, p_surf)
       call outfld('V90M    ', p_surf, pcols, lchnk )
<<<<<<< HEAD
=======
    endif
    if (hist_fld_active('V100')) then
       call vertinterp(ncol, pcols, pver, state%pmid, 10000._r8, state%v, p_surf)
       call outfld('V100    ', p_surf, pcols, lchnk )
>>>>>>> a3be468b
    end if

    ftem(:ncol,:) = state%t(:ncol,:)*state%t(:ncol,:)
    call outfld('TT      ',ftem    ,pcols   ,lchnk   )
!
! Output U, V, T, Q, P and Z at bottom level
!
    call outfld ('UBOT    ', state%u(1,pver)  ,  pcols, lchnk)
    call outfld ('VBOT    ', state%v(1,pver)  ,  pcols, lchnk)
    call outfld ('QBOT    ', state%q(1,pver,1),  pcols, lchnk)
    call outfld ('ZBOT    ', state%zm(1,pver) , pcols, lchnk)

! Total energy of the atmospheric column for atmospheric heat storage calculations

    !! temporary variable to get surface geopotential in dimensions of (ncol,pver)
    do k=1,pver
      ftem1(:ncol,k)=state%phis(:ncol)  !! surface geopotential in units (m2/s2)
    end do

    !! calculate sum of sensible, kinetic, latent, and surface geopotential energy
    !! E=CpT+PHIS+Lv*q+(0.5)*(u^2+v^2)
    ftem(:ncol,:) = (cpair*state%t(:ncol,:) +  ftem1(:ncol,:) + latvap*state%q(:ncol,:,1) + &
         0.5_r8*(state%u(:ncol,:)**2+state%v(:ncol,:)**2))*(state%pdel(:ncol,:)/gravit)
    !! vertically integrate
    do k=2,pver       
	ftem(:ncol,1) = ftem(:ncol,1) + ftem(:ncol,k)
    end do
    call outfld ('ATMEINT   ',ftem(:ncol,1)  ,pcols   ,lchnk     )

!! Boundary layer atmospheric stability, temperature, water vapor diagnostics

    if (hist_fld_active('T1000')      .or. &
        hist_fld_active('T9251000')   .or. & 
        hist_fld_active('TH9251000')  .or. &
        hist_fld_active('THE9251000') .or. &
        hist_fld_active('T8501000')   .or. &
        hist_fld_active('TH8501000')  .or. &
        hist_fld_active('THE8501000') .or. &
        hist_fld_active('T7001000')   .or. &
        hist_fld_active('TH7001000')  .or. &
        hist_fld_active('THE7001000')) then
       call vertinterp(ncol, pcols, pver, state%pmid, 100000._r8, state%t, p_surf_t1)
    end if

    if (hist_fld_active('T925')       .or. &
        hist_fld_active('T9251000')   .or. & 
        hist_fld_active('TH9251000')  .or. &
        hist_fld_active('THE9251000')) then
       call vertinterp(ncol, pcols, pver, state%pmid, 92500._r8, state%t, p_surf_t2)
    end if

    if (hist_fld_active('Q1000')      .or. &
        hist_fld_active('THE9251000') .or. &
        hist_fld_active('THE8501000') .or. &
        hist_fld_active('THE7001000')) then
       call vertinterp(ncol, pcols, pver, state%pmid, 100000._r8, state%q(1,1,1), p_surf_q1)
    end if

    if (hist_fld_active('Q925')       .or. &
        hist_fld_active('THE9251000')) then
       call vertinterp(ncol, pcols, pver, state%pmid, 92500._r8, state%q(1,1,1), p_surf_q2)
    end if

    !!! at 1000 mb and 925 mb
    if (hist_fld_active('T1000')) then
       call outfld('T1000    ', p_surf_t1, pcols, lchnk )
    end if

    if (hist_fld_active('T925')) then
       call outfld('T925    ', p_surf_t2, pcols, lchnk )
    end if

    if (hist_fld_active('Q1000')) then
       call outfld('Q1000    ', p_surf_q1, pcols, lchnk ) 
    end if

    if (hist_fld_active('Q925')) then
       call outfld('Q925    ', p_surf_q2, pcols, lchnk )  
    end if

    if (hist_fld_active('T9251000')) then
       p_surf = p_surf_t2-p_surf_t1  
       call outfld('T9251000    ', p_surf, pcols, lchnk ) 
    end if

    if (hist_fld_active('TH9251000')) then
       p_surf = (p_surf_t2*(1000.0_r8/925.0_r8)**cappa)-(p_surf_t1*(1.0_r8)**cappa)   
       call outfld('TH9251000    ', p_surf, pcols, lchnk )    
    end if

    if (hist_fld_active('THE9251000')) then
       p_surf = (p_surf_t2*(1000.0_r8/925.0_r8)**cappa)*exp((2500000.0_r8*p_surf_q2)/(1004.0_r8*p_surf_t2))- &
            (p_surf_t1*(1.0_r8)**cappa)*exp((2500000.0_r8*p_surf_q1)/(1004.0_r8*p_surf_t1))  
       call outfld('THE9251000    ', p_surf, pcols, lchnk )
    end if

    if (hist_fld_active('T8501000')  .or. &
        hist_fld_active('TH8501000') .or. &
        hist_fld_active('THE8501000')) then
       call vertinterp(ncol, pcols, pver, state%pmid, 85000._r8, state%t, p_surf_t2)
    end if

    !!! at 1000 mb and 850 mb
    if (hist_fld_active('T8501000')) then
       p_surf = p_surf_t2-p_surf_t1  
       call outfld('T8501000    ', p_surf, pcols, lchnk ) 
    end if

    if (hist_fld_active('TH8501000')) then
       p_surf = (p_surf_t2*(1000.0_r8/850.0_r8)**cappa)-(p_surf_t1*(1.0_r8)**cappa)   
       call outfld('TH8501000    ', p_surf, pcols, lchnk )   
    end if

    if (hist_fld_active('THE8501000')) then
       call vertinterp(ncol, pcols, pver, state%pmid, 85000._r8, state%q(1,1,1), p_surf_q2)
       p_surf = (p_surf_t2*(1000.0_r8/850.0_r8)**cappa)*exp((2500000.0_r8*p_surf_q2)/(1004.0_r8*p_surf_t2))- &
            (p_surf_t1*(1.0_r8)**cappa)*exp((2500000.0_r8*p_surf_q1)/(1004.0_r8*p_surf_t1))  
       call outfld('THE8501000    ', p_surf, pcols, lchnk ) 
    end if

    if (hist_fld_active('T7001000')  .or. &
        hist_fld_active('TH7001000') .or. &
        hist_fld_active('T700') .or. &
        hist_fld_active('THE7001000')) then
       call vertinterp(ncol, pcols, pver, state%pmid, 70000._r8, state%t, p_surf_t2)
    end if

   !!! at 700 mb
    if (hist_fld_active('T700')) then
       call outfld('T700    ', p_surf_t2, pcols, lchnk )
    end if

    !!! at 1000 mb and 700 mb
    if (hist_fld_active('T7001000')) then
       p_surf = p_surf_t2-p_surf_t1
       call outfld('T7001000    ', p_surf, pcols, lchnk )
    end if

    if (hist_fld_active('TH7001000')) then
       p_surf = (p_surf_t2*(1000.0_r8/700.0_r8)**cappa)-(p_surf_t1*(1.0_r8)**cappa)
       call outfld('TH7001000    ', p_surf, pcols, lchnk )
    end if

    if (hist_fld_active('THE7001000')) then
       call vertinterp(ncol, pcols, pver, state%pmid, 70000._r8, state%q(1,1,1), p_surf_q2)
       p_surf = (p_surf_t2*(1000.0_r8/700.0_r8)**cappa)*exp((2500000.0_r8*p_surf_q2)/(1004.0_r8*p_surf_t2))- &
            (p_surf_t1*(1.0_r8)**cappa)*exp((2500000.0_r8*p_surf_q1)/(1004.0_r8*p_surf_t1))
       call outfld('THE7001000    ', p_surf, pcols, lchnk )
    end if

    if (hist_fld_active('T010')) then
       call vertinterp(ncol, pcols, pver, state%pmid, 1000._r8, state%t, p_surf)
       call outfld('T010           ', p_surf, pcols, lchnk )
    end if


  !---------------------------------------------------------
  ! WACCM tidal diagnostics 
  !---------------------------------------------------------

  if (chem_is('waccm_ghg') .or. chem_is('waccm_mozart') .or. chem_is('waccm_mozart_mam3')) then

    call tidal_diag_write(state) 

  endif

    return
  end subroutine diag_phys_writeout
!===============================================================================

subroutine diag_conv(state, ztodt, pbuf)

!----------------------------------------------------------------------- 
! 
! Output diagnostics associated with all convective processes.
!
!-----------------------------------------------------------------------
   use physconst,     only: cpair
   use tidal_diag,    only: get_tidal_coeffs

! Arguments:

   real(r8),            intent(in) :: ztodt   ! timestep for computing physics tendencies
   type(physics_state), intent(in) :: state
   type(physics_buffer_desc), pointer :: pbuf(:)

! convective precipitation variables
   real(r8), pointer :: prec_dp(:)                 ! total precipitation   from ZM convection
   real(r8), pointer :: snow_dp(:)                 ! snow from ZM   convection
   real(r8), pointer :: prec_sh(:)                 ! total precipitation   from Hack convection
   real(r8), pointer :: snow_sh(:)                 ! snow from   Hack   convection
   real(r8), pointer :: prec_sed(:)                ! total precipitation   from ZM convection
   real(r8), pointer :: snow_sed(:)                ! snow from ZM   convection
   real(r8), pointer :: prec_pcw(:)                ! total precipitation   from Hack convection
   real(r8), pointer :: snow_pcw(:)                ! snow from Hack   convection

! Local variables:
   
   integer :: i, k, m, lchnk, ncol

   real(r8) :: rtdt

   real(r8):: precc(pcols)                ! convective precip rate
   real(r8):: precl(pcols)                ! stratiform precip rate
   real(r8):: snowc(pcols)                ! convective snow rate
   real(r8):: snowl(pcols)                ! stratiform snow rate
   real(r8):: prect(pcols)                ! total (conv+large scale) precip rate
   real(r8) :: dcoef(4)                   ! for tidal component of T tend

   lchnk = state%lchnk
   ncol  = state%ncol

   rtdt = 1._r8/ztodt

   call pbuf_get_field(pbuf, prec_dp_idx, prec_dp)
   call pbuf_get_field(pbuf, snow_dp_idx, snow_dp)
   call pbuf_get_field(pbuf, prec_sh_idx, prec_sh)
   call pbuf_get_field(pbuf, snow_sh_idx, snow_sh)
   call pbuf_get_field(pbuf, prec_sed_idx, prec_sed)
   call pbuf_get_field(pbuf, snow_sed_idx, snow_sed)
   call pbuf_get_field(pbuf, prec_pcw_idx, prec_pcw)
   call pbuf_get_field(pbuf, snow_pcw_idx, snow_pcw)

! Precipitation rates (multi-process)
   precc(:ncol) = prec_dp(:ncol)  + prec_sh(:ncol)
   precl(:ncol) = prec_sed(:ncol) + prec_pcw(:ncol)
   snowc(:ncol) = snow_dp(:ncol)  + snow_sh(:ncol)
   snowl(:ncol) = snow_sed(:ncol) + snow_pcw(:ncol)
   prect(:ncol) = precc(:ncol)    + precl(:ncol)

   call outfld('PRECC   ', precc, pcols, lchnk )
   call outfld('PRECL   ', precl, pcols, lchnk )
   call outfld('PREC_PCW', prec_pcw,pcols   ,lchnk )
   call outfld('PREC_zmc', prec_dp ,pcols   ,lchnk )
   call outfld('PRECSC  ', snowc, pcols, lchnk )
   call outfld('PRECSL  ', snowl, pcols, lchnk )
   call outfld('PRECT   ', prect, pcols, lchnk )
   call outfld('PRECTMX ', prect, pcols, lchnk )

   call outfld('PRECLav ', precl, pcols, lchnk )
   call outfld('PRECCav ', precc, pcols, lchnk )

#if ( defined E3SM_SCM_REPLAY )
   call outfld('Prec   ' , prect, pcols, lchnk )
#endif

   ! Total convection tendencies.

   do k = 1, pver
      do i = 1, ncol
         dtcond(i,k,lchnk) = (state%s(i,k) - dtcond(i,k,lchnk))*rtdt / cpair
      end do
   end do
   call outfld('DTCOND  ', dtcond(:,:,lchnk), pcols, lchnk)

   ! output tidal coefficients
   call get_tidal_coeffs( dcoef )
   call outfld( 'DTCOND_24_SIN', dtcond(:ncol,:,lchnk)*dcoef(1), ncol, lchnk )
   call outfld( 'DTCOND_24_COS', dtcond(:ncol,:,lchnk)*dcoef(2), ncol, lchnk )
   call outfld( 'DTCOND_12_SIN', dtcond(:ncol,:,lchnk)*dcoef(3), ncol, lchnk )
   call outfld( 'DTCOND_12_COS', dtcond(:ncol,:,lchnk)*dcoef(4), ncol, lchnk )

   do m = 1, dqcond_num
      if ( cnst_cam_outfld(m) ) then
         do k = 1, pver
            do i = 1, ncol
               dqcond(m)%cnst(i,k,lchnk) = (state%q(i,k,m) - dqcond(m)%cnst(i,k,lchnk))*rtdt
            end do
         end do
         call outfld(dcconnam(m), dqcond(m)%cnst(:,:,lchnk), pcols, lchnk)
      end if
   end do

end subroutine diag_conv

!===============================================================================

subroutine diag_surf (cam_in, cam_out, ps, trefmxav, trefmnav )

!----------------------------------------------------------------------- 
! 
! Purpose: record surface diagnostics
!
!-----------------------------------------------------------------------

   use time_manager,     only: is_end_curr_day
   use co2_cycle,        only: c_i, co2_transport
   use constituents,     only: sflxnam

!-----------------------------------------------------------------------
!
! Input arguments
!
    type(cam_in_t),  intent(in) :: cam_in
    type(cam_out_t), intent(in) :: cam_out

    real(r8), intent(inout) :: trefmnav(pcols) ! daily minimum tref  
    real(r8), intent(inout) :: trefmxav(pcols) ! daily maximum tref

    real(r8), intent(in)    :: ps(pcols)       ! Surface pressure.
!
!---------------------------Local workspace-----------------------------
!
    integer :: i, k, m      ! indexes
    integer :: lchnk        ! chunk identifier
    integer :: ncol         ! longitude dimension
    real(r8) tem2(pcols)    ! temporary workspace
    real(r8) ftem(pcols)    ! temporary workspace
!
!-----------------------------------------------------------------------
!
    lchnk = cam_in%lchnk
    ncol  = cam_in%ncol

    call outfld('SHFLX',    cam_in%shf,       pcols, lchnk)
    call outfld('LHFLX',    cam_in%lhf,       pcols, lchnk)
    call outfld('QFLX',     cam_in%cflx(1,1), pcols, lchnk)

    call outfld('TAUX',     cam_in%wsx,       pcols, lchnk)
    call outfld('TAUY',     cam_in%wsy,       pcols, lchnk)
    call outfld('TREFHT  ', cam_in%tref,      pcols, lchnk)
    call outfld('TREFHTMX', cam_in%tref,      pcols, lchnk)
    call outfld('TREFHTMN', cam_in%tref,      pcols, lchnk)
    call outfld('QREFHT',   cam_in%qref,      pcols, lchnk)
    call outfld('U10',      cam_in%u10,       pcols, lchnk)
! 
! Calculate and output reference height RH (RHREFHT)

   call qsat(cam_in%tref(:ncol), ps(:ncol), tem2(:ncol), ftem(:ncol))
       ftem(:ncol) = cam_in%qref(:ncol)/ftem(:ncol)*100._r8

      
    call outfld('RHREFHT',   ftem,      pcols, lchnk)


#if (defined E3SM_SCM_REPLAY )
    call outfld('shflx   ',cam_in%shf,   pcols,   lchnk)
    call outfld('lhflx   ',cam_in%lhf,   pcols,   lchnk)
    call outfld('trefht  ',cam_in%tref,  pcols,   lchnk)
    call outfld('Tg', cam_in%ts, pcols, lchnk)
    call outfld('Tsair',cam_in%ts, pcols, lchnk)
#endif
!
! Ouput ocn and ice fractions
!
    call outfld('LANDFRAC', cam_in%landfrac, pcols, lchnk)
    call outfld('ICEFRAC',  cam_in%icefrac,  pcols, lchnk)
    call outfld('OCNFRAC',  cam_in%ocnfrac,  pcols, lchnk)
!
! Compute daily minimum and maximum of TREF
!
    do i = 1,ncol
       trefmxav(i) = max(cam_in%tref(i),trefmxav(i))
       trefmnav(i) = min(cam_in%tref(i),trefmnav(i))
    end do
    if (is_end_curr_day()) then
       call outfld('TREFMXAV', trefmxav,pcols,   lchnk     )
       call outfld('TREFMNAV', trefmnav,pcols,   lchnk     )
       trefmxav(:ncol) = -1.0e36_r8
       trefmnav(:ncol) =  1.0e36_r8
    endif

    call outfld('TBOT',     cam_out%tbot,     pcols, lchnk)
    call outfld('TS',       cam_in%ts,        pcols, lchnk)
    call outfld('TSMN',     cam_in%ts,        pcols, lchnk)
    call outfld('TSMX',     cam_in%ts,        pcols, lchnk)
    call outfld('SNOWHLND', cam_in%snowhland, pcols, lchnk)
    call outfld('SNOWHICE', cam_in%snowhice,  pcols, lchnk)
    call outfld('ASDIR',    cam_in%asdir,     pcols, lchnk)
    call outfld('ASDIF',    cam_in%asdif,     pcols, lchnk)
    call outfld('ALDIR',    cam_in%aldir,     pcols, lchnk)
    call outfld('ALDIF',    cam_in%aldif,     pcols, lchnk)
    call outfld('SST',      cam_in%sst,       pcols, lchnk)

    if (co2_transport()) then
       do m = 1,4
          call outfld(sflxnam(c_i(m)), cam_in%cflx(:,c_i(m)), pcols, lchnk)
       end do
    end if

end subroutine diag_surf

!===============================================================================

subroutine diag_export(cam_out)

!----------------------------------------------------------------------- 
! 
! Purpose: Write export state to history file
!
!-----------------------------------------------------------------------

   ! arguments
   type(cam_out_t), intent(inout) :: cam_out

   ! Local variables:
   integer :: lchnk        ! chunk identifier
   logical :: atm_dep_flux ! true ==> sending deposition fluxes to coupler.
                           ! Otherwise, set them to zero.
   !-----------------------------------------------------------------------

   lchnk = cam_out%lchnk

   call phys_getopts(atm_dep_flux_out=atm_dep_flux)

   if (.not. atm_dep_flux) then
      ! set the fluxes to zero before outfld and sending them to the
      ! coupler
      cam_out%bcphiwet = 0.0_r8
      cam_out%bcphidry = 0.0_r8
      cam_out%bcphodry = 0.0_r8
      cam_out%ocphiwet = 0.0_r8
      cam_out%ocphidry = 0.0_r8
      cam_out%ocphodry = 0.0_r8
      cam_out%dstwet1  = 0.0_r8
      cam_out%dstdry1  = 0.0_r8
      cam_out%dstwet2  = 0.0_r8
      cam_out%dstdry2  = 0.0_r8
      cam_out%dstwet3  = 0.0_r8
      cam_out%dstdry3  = 0.0_r8
      cam_out%dstwet4  = 0.0_r8
      cam_out%dstdry4  = 0.0_r8
   end if

   call outfld('a2x_BCPHIWET', cam_out%bcphiwet, pcols, lchnk)
   call outfld('a2x_BCPHIDRY', cam_out%bcphidry, pcols, lchnk)
   call outfld('a2x_BCPHODRY', cam_out%bcphodry, pcols, lchnk)
   call outfld('a2x_OCPHIWET', cam_out%ocphiwet, pcols, lchnk)
   call outfld('a2x_OCPHIDRY', cam_out%ocphidry, pcols, lchnk)
   call outfld('a2x_OCPHODRY', cam_out%ocphodry, pcols, lchnk)
   call outfld('a2x_DSTWET1',  cam_out%dstwet1,  pcols, lchnk)
   call outfld('a2x_DSTDRY1',  cam_out%dstdry1,  pcols, lchnk)
   call outfld('a2x_DSTWET2',  cam_out%dstwet2,  pcols, lchnk)
   call outfld('a2x_DSTDRY2',  cam_out%dstdry2,  pcols, lchnk)
   call outfld('a2x_DSTWET3',  cam_out%dstwet3,  pcols, lchnk)
   call outfld('a2x_DSTDRY3',  cam_out%dstdry3,  pcols, lchnk)
   call outfld('a2x_DSTWET4',  cam_out%dstwet4,  pcols, lchnk)
   call outfld('a2x_DSTDRY4',  cam_out%dstdry4,  pcols, lchnk)

end subroutine diag_export

!#######################################################################

   subroutine diag_physvar_ic (lchnk,  pbuf, cam_out, cam_in)
!
!---------------------------------------------
!
! Purpose: record physics variables on IC file
!
!---------------------------------------------
!

!
! Arguments
!
   integer       , intent(in) :: lchnk  ! chunk identifier
   type(physics_buffer_desc), pointer :: pbuf(:)
   
   type(cam_out_t), intent(inout) :: cam_out
   type(cam_in_t),  intent(inout) :: cam_in 
!
!---------------------------Local workspace-----------------------------
!
   integer  :: k                 ! indices
   integer  :: itim_old          ! indices

   real(r8), pointer, dimension(:,:) :: cwat_var
   real(r8), pointer, dimension(:,:) :: conv_var_3d
   real(r8), pointer, dimension(:  ) :: conv_var_2d
   real(r8), pointer :: tpert(:), pblh(:), qpert(:)
!
!-----------------------------------------------------------------------
!
   if( write_inithist() ) then

      !
      ! Associate pointers with physics buffer fields
      !
      itim_old = pbuf_old_tim_idx()

      if (qcwat_idx > 0) then
         call pbuf_get_field(pbuf, qcwat_idx, cwat_var, start=(/1,1,itim_old/), kount=(/pcols,pver,1/) )
         call outfld('QCWAT&IC   ',cwat_var, pcols,lchnk)
      end if

      if (tcwat_idx > 0) then
         call pbuf_get_field(pbuf, tcwat_idx,  cwat_var, start=(/1,1,itim_old/), kount=(/pcols,pver,1/) )
         call outfld('TCWAT&IC   ',cwat_var, pcols,lchnk)
      end if

      if (lcwat_idx > 0) then
         call pbuf_get_field(pbuf, lcwat_idx,  cwat_var, start=(/1,1,itim_old/), kount=(/pcols,pver,1/) )
         call outfld('LCWAT&IC   ',cwat_var, pcols,lchnk)
      end if

      call pbuf_get_field(pbuf, cld_idx,    cwat_var, start=(/1,1,itim_old/), kount=(/pcols,pver,1/) )
      call outfld('CLOUD&IC   ',cwat_var, pcols,lchnk)

      call pbuf_get_field(pbuf, concld_idx, cwat_var, start=(/1,1,itim_old/), kount=(/pcols,pver,1/) )
      call outfld('CONCLD&IC   ',cwat_var, pcols,lchnk)

      call pbuf_get_field(pbuf, tke_idx, conv_var_3d)
      call outfld('TKE&IC    ',conv_var_3d, pcols,lchnk)

      call pbuf_get_field(pbuf, kvm_idx,  conv_var_3d)
      call outfld('KVM&IC    ',conv_var_3d, pcols,lchnk)

      call pbuf_get_field(pbuf, kvh_idx,  conv_var_3d)
      call outfld('KVH&IC    ',conv_var_3d, pcols,lchnk)
 
      call pbuf_get_field(pbuf, cush_idx, conv_var_2d ,(/1,itim_old/),  (/pcols,1/))
      call outfld('CUSH&IC   ',conv_var_2d, pcols,lchnk)

      if (qpert_idx > 0) then 
         call pbuf_get_field(pbuf, qpert_idx, qpert)
         call outfld('QPERT&IC   ', qpert, pcols, lchnk)
      end if

      call pbuf_get_field(pbuf, pblh_idx,  pblh)
      call outfld('PBLH&IC    ', pblh,  pcols, lchnk)

      call pbuf_get_field(pbuf, tpert_idx, tpert)
      call outfld('TPERT&IC   ', tpert, pcols, lchnk)

      ! The following is only needed for cam-csim
      call outfld('TBOT&IC    ', cam_out%tbot, pcols, lchnk)
   end if

   end subroutine diag_physvar_ic


!#######################################################################

subroutine diag_phys_tend_writeout(state, pbuf,  tend, ztodt, tmp_q, tmp_cldliq, tmp_cldice, &
                                   tmp_t, qini, cldliqini, cldiceini)

   !---------------------------------------------------------------
   !
   ! Purpose:  Dump physics tendencies for moisture and temperature
   !
   !---------------------------------------------------------------

   use check_energy,    only: check_energy_get_integrals
   use physconst,       only: cpair
   
   ! Arguments

   type(physics_state), intent(in   ) :: state 
   
   type(physics_buffer_desc), pointer :: pbuf(:)
   type(physics_tend ), intent(in   ) :: tend
   real(r8)           , intent(in   ) :: ztodt                  ! physics timestep
   real(r8)           , intent(inout) :: tmp_q     (pcols,pver) ! As input, holds pre-adjusted tracers (FV)
   real(r8)           , intent(inout) :: tmp_cldliq(pcols,pver) ! As input, holds pre-adjusted tracers (FV)
   real(r8)           , intent(inout) :: tmp_cldice(pcols,pver) ! As input, holds pre-adjusted tracers (FV)
   real(r8)           , intent(inout) :: tmp_t     (pcols,pver) ! holds last physics_updated T (FV)
   real(r8)           , intent(in   ) :: qini      (pcols,pver) ! tracer fields at beginning of physics
   real(r8)           , intent(in   ) :: cldliqini (pcols,pver) ! tracer fields at beginning of physics
   real(r8)           , intent(in   ) :: cldiceini (pcols,pver) ! tracer fields at beginning of physics

   !---------------------------Local workspace-----------------------------

   integer  :: m      ! constituent index
   integer  :: lchnk  ! chunk index
   integer  :: ncol   ! number of columns in chunk
   real(r8) :: ftem2(pcols     ) ! Temporary workspace for outfld variables
   real(r8) :: ftem3(pcols,pver) ! Temporary workspace for outfld variables
   real(r8) :: rtdt
   real(r8) :: heat_glob         ! global energy integral (FV only)
   integer  :: ixcldice, ixcldliq! constituent indices for cloud liquid and ice water.
   ! CAM pointers to get variables from the physics buffer
   real(r8), pointer, dimension(:,:) :: t_ttend  
   integer  :: itim_old

   !-----------------------------------------------------------------------

   lchnk = state%lchnk
   ncol  = state%ncol
   rtdt  = 1._r8/ztodt
   call cnst_get_ind('CLDLIQ', ixcldliq)
   call cnst_get_ind('CLDICE', ixcldice)

   ! Dump out post-physics state (FV only)

   if (dycore_is('LR') .or. dycore_is('SE')) then
      tmp_t(:ncol,:pver) = (tmp_t(:ncol,:pver) - state%t(:ncol,:pver))/ztodt
      call outfld('PTTEND_RESID', tmp_t, pcols, lchnk   )
   end if
   call outfld('TAP', state%t, pcols, lchnk   )
   call outfld('UAP', state%u, pcols, lchnk   )
   call outfld('VAP', state%v, pcols, lchnk   )

   if ( cnst_cam_outfld(       1) ) call outfld (apcnst(       1), state%q(1,1,       1), pcols, lchnk)
   if ( cnst_cam_outfld(ixcldliq) ) call outfld (apcnst(ixcldliq), state%q(1,1,ixcldliq), pcols, lchnk)
   if ( cnst_cam_outfld(ixcldice) ) call outfld (apcnst(ixcldice), state%q(1,1,ixcldice), pcols, lchnk)

   ! T-tendency due to FV Energy fixer (remove from total physics tendency diagnostic)

   if (dycore_is('LR') .or. dycore_is('SE')) then
      call check_energy_get_integrals( heat_glob_out=heat_glob )
      ftem2(:ncol)  = heat_glob/cpair
      call outfld('TFIX', ftem2, pcols, lchnk   )
      ftem3(:ncol,:pver)  = tend%dtdt(:ncol,:pver) - heat_glob/cpair
   else
      ftem3(:ncol,:pver)  = tend%dtdt(:ncol,:pver)
   end if

   ! Total physics tendency for Temperature

   call outfld('PTTEND',ftem3, pcols, lchnk )

   ! Tendency for dry mass adjustment of q (valid for FV only)

   if (dycore_is('LR')) then
      tmp_q     (:ncol,:pver) = (state%q(:ncol,:pver,       1) - tmp_q     (:ncol,:pver))*rtdt
      tmp_cldliq(:ncol,:pver) = (state%q(:ncol,:pver,ixcldliq) - tmp_cldliq(:ncol,:pver))*rtdt
      tmp_cldice(:ncol,:pver) = (state%q(:ncol,:pver,ixcldice) - tmp_cldice(:ncol,:pver))*rtdt
      if ( cnst_cam_outfld(       1) ) call outfld (dmetendnam(       1), tmp_q     , pcols, lchnk)
      if ( cnst_cam_outfld(ixcldliq) ) call outfld (dmetendnam(ixcldliq), tmp_cldliq, pcols, lchnk)
      if ( cnst_cam_outfld(ixcldice) ) call outfld (dmetendnam(ixcldice), tmp_cldice, pcols, lchnk)
   end if

   ! Total physics tendency for moisture and other tracers

   if ( cnst_cam_outfld(       1) ) then
      ftem3(:ncol,:pver) = (state%q(:ncol,:pver,       1) - qini     (:ncol,:pver) )*rtdt
      call outfld (ptendnam(       1), ftem3, pcols, lchnk)
   end if
   if ( cnst_cam_outfld(ixcldliq) ) then
      ftem3(:ncol,:pver) = (state%q(:ncol,:pver,ixcldliq) - cldliqini(:ncol,:pver) )*rtdt
      call outfld (ptendnam(ixcldliq), ftem3, pcols, lchnk)
   end if
   if ( cnst_cam_outfld(ixcldice) ) then
      ftem3(:ncol,:pver) = (state%q(:ncol,:pver,ixcldice) - cldiceini(:ncol,:pver) )*rtdt
      call outfld (ptendnam(ixcldice), ftem3, pcols, lchnk)
   end if

   ! Total (physics+dynamics, everything!) tendency for Temperature

   !! get temperature stored in physics buffer
   itim_old = pbuf_old_tim_idx()
   call pbuf_get_field(pbuf, t_ttend_idx, t_ttend, start=(/1,1,itim_old/), kount=(/pcols,pver,1/))

   !! calculate and outfld the total temperature tendency
   ftem3(:ncol,:) = (state%t(:ncol,:) - t_ttend(:ncol,:))/ztodt
   call outfld('TTEND_TOT', ftem3, pcols, lchnk)

   !! update physics buffer with this time-step's temperature
   t_ttend(:ncol,:) = state%t(:ncol,:)

end subroutine diag_phys_tend_writeout

!#######################################################################

   subroutine diag_state_b4_phys_write (state)
!
!---------------------------------------------------------------
!
! Purpose:  Dump state just prior to executing physics
!
!---------------------------------------------------------------
!
! Arguments
!
   type(physics_state), intent(in) :: state 
!
!---------------------------Local workspace-----------------------------
!
   integer :: ixcldice, ixcldliq ! constituent indices for cloud liquid and ice water.
   integer :: lchnk              ! chunk index
!
!-----------------------------------------------------------------------
!
   lchnk = state%lchnk

   call cnst_get_ind('CLDLIQ', ixcldliq)
   call cnst_get_ind('CLDICE', ixcldice)
   call outfld('TBP', state%t, pcols, lchnk   )
   if ( cnst_cam_outfld(       1) ) call outfld (bpcnst(       1), state%q(1,1,       1), pcols, lchnk)
   if ( cnst_cam_outfld(ixcldliq) ) call outfld (bpcnst(ixcldliq), state%q(1,1,ixcldliq), pcols, lchnk)
   if ( cnst_cam_outfld(ixcldice) ) call outfld (bpcnst(ixcldice), state%q(1,1,ixcldice), pcols, lchnk)

   end subroutine diag_state_b4_phys_write

end module cam_diagnostics<|MERGE_RESOLUTION|>--- conflicted
+++ resolved
@@ -1632,13 +1632,10 @@
     if (hist_fld_active('V90M')) then
        call vertinterpz(ncol, pcols, pver, state%zm, 90._r8, state%v, p_surf)
        call outfld('V90M    ', p_surf, pcols, lchnk )
-<<<<<<< HEAD
-=======
     endif
     if (hist_fld_active('V100')) then
        call vertinterp(ncol, pcols, pver, state%pmid, 10000._r8, state%v, p_surf)
        call outfld('V100    ', p_surf, pcols, lchnk )
->>>>>>> a3be468b
     end if
 
     ftem(:ncol,:) = state%t(:ncol,:)*state%t(:ncol,:)
