--- conflicted
+++ resolved
@@ -185,13 +185,10 @@
    call addfld ('tropopause_m',horiz_only,    'A',' m  ','tropopause level in meters', flag_xyfill=.true.)
    call addfld ('ABSORB',(/ 'lev' /),    'A','/m','Aerosol absorption', flag_xyfill=.true.)
    call addfld ('AODVIS',horiz_only,    'A','  ','Aerosol optical depth 550 nm', flag_xyfill=.true.)
-<<<<<<< HEAD
    call addfld ('AODALL',horiz_only,    'A','  ','AOD 550 nm for all time and species', flag_xyfill=.true.)
-=======
    call addfld ('AODVIS2',horiz_only,    'A','  ','Aerosol optical depth 550 nm', flag_xyfill=.true.)
    call addfld ('REGIONALCLOUD',horiz_only,    'A','  ','Aerosol optical depth count',flag_xyfill=.true.)
    call addfld ('CLOUDFREECLOUD',horiz_only,    'A','  ','Aerosol optical depth count', flag_xyfill=.true.)
->>>>>>> 007f667c
    call addfld ('AODUV',horiz_only,    'A','  ','Aerosol optical depth 350 nm', flag_xyfill=.true.)  
    call addfld ('AODNIR',horiz_only,    'A','  ','Aerosol optical depth 850 nm', flag_xyfill=.true.) 
    call addfld ('AODABS',horiz_only,    'A','  ','Aerosol absorption optical depth 550 nm', flag_xyfill=.true.)
@@ -238,13 +235,10 @@
       call add_default ('AODDUST1'     , 1, ' ')
       call add_default ('AODDUST3'     , 1, ' ')
       call add_default ('AODVIS'       , 1, ' ')
-<<<<<<< HEAD
       call add_default ('AODALL'       , 1, ' ')
-=======
       call add_default ('AODVIS2'       , 1, ' ')
       call add_default ('REGIONALCLOUD'       , 1, ' ')
       call add_default ('CLOUDFREECLOUD'       , 1, ' ')
->>>>>>> 007f667c
       call add_default ('BURDEN1'      , 1, ' ')
       call add_default ('BURDEN2'      , 1, ' ')
       call add_default ('BURDEN3'      , 1, ' ')
@@ -268,17 +262,15 @@
    if (history_aero_optics) then 
       call add_default ('AODDUST1'     , 1, ' ')
       call add_default ('AODDUST3'     , 1, ' ')
+      call add_default ('ABSORB'       , 1, ' ')
       call add_default ('AODMODE1'     , 1, ' ')
       call add_default ('AODMODE2'     , 1, ' ')
       call add_default ('AODMODE3'     , 1, ' ')
       call add_default ('AODVIS'       , 1, ' ')
-<<<<<<< HEAD
       call add_default ('AODALL'       , 1, ' ')
-=======
       call add_default ('AODVIS2'       , 1, ' ')
       call add_default ('REGIONALCLOUD'       , 1, ' ')
       call add_default ('CLOUDFREECLOUD'       , 1, ' ')
->>>>>>> 007f667c
       call add_default ('AODUV'        , 1, ' ')
       call add_default ('AODNIR'       , 1, ' ')
       call add_default ('AODABS'       , 1, ' ')
@@ -378,30 +370,24 @@
               'Aerosol absorption', flag_xyfill=.true.)
          call addfld ('AODVIS'//diag(ilist),       horiz_only, 'A','  ', &
               'Aerosol optical depth 550 nm', flag_xyfill=.true.)
-<<<<<<< HEAD
          call addfld ('AODALL'//diag(ilist),       horiz_only, 'A','  ', &
               'AOD 550 nm all time', flag_xyfill=.true.)
-=======
          call addfld ('AODVIS2'//diag(ilist),       horiz_only, 'A','  ', &
               'Aerosol optical depth 550 nm', flag_xyfill=.true.)
          call addfld ('REGIONALCLOUD'//diag(ilist),       horiz_only, 'A','  ', &
               'Aerosol optical depth count', flag_xyfill=.true.)
          call addfld ('CLOUDFREECLOUD'//diag(ilist),       horiz_only, 'A','  ', &
               'Aerosol optical depth count', flag_xyfill=.true.)
->>>>>>> 007f667c
          call addfld ('AODABS'//diag(ilist),       horiz_only, 'A','  ', &
               'Aerosol absorption optical depth 550 nm', flag_xyfill=.true.)
          
          call add_default ('EXTINCT'//diag(ilist), 1, ' ')
          call add_default ('ABSORB'//diag(ilist),  1, ' ')
          call add_default ('AODVIS'//diag(ilist),  1, ' ')
-<<<<<<< HEAD
          call add_default ('AODALL'//diag(ilist),  1, ' ')
-=======
          call add_default ('AODVIS2'//diag(ilist),  1, ' ')
          call add_default ('REGIONALCLOUD'//diag(ilist),  1, ' ')
          call add_default ('CLOUDFREECLOUD'//diag(ilist),  1, ' ')
->>>>>>> 007f667c
          call add_default ('AODABS'//diag(ilist),  1, ' ')
          
       end if
@@ -489,13 +475,10 @@
    real(r8) :: extinct(pcols,pver), tropopause_m(pcols)
    real(r8) :: absorb(pcols,pver)
    real(r8) :: aodvis(pcols)               ! extinction optical depth
-<<<<<<< HEAD
    real(r8) :: aodall(pcols)               ! extinction optical depth
-=======
    real(r8) :: aodvis2(pcols)
    real(r8) :: regionalcloud(pcols)
    real(r8) :: cloudfreecloud(pcols)
->>>>>>> 007f667c
    real(r8) :: aodabs(pcols)               ! absorption optical depth
 
    real(r8) :: aodabsbc(pcols)             ! absorption optical depth of BC
@@ -591,13 +574,10 @@
    extinct(1:ncol,:)     = 0.0_r8
    absorb(1:ncol,:)      = 0.0_r8
    aodvis(1:ncol)        = 0.0_r8
-<<<<<<< HEAD
    aodall(1:ncol)        = 0.0_r8
-=======
    aodvis2(1:ncol)       = 0.0_r8
    regionalcloud(1:ncol) = 0.0_r8
    cloudfreecloud(1:ncol)       = 0.0_r8
->>>>>>> 007f667c
    aodabs(1:ncol)        = 0.0_r8
    burdendust(:ncol)     = 0.0_r8
    burdenso4(:ncol)      = 0.0_r8
@@ -919,9 +899,7 @@
                   absorb(i,k)  = absorb(i,k) + pabs(i)*air_density(i,k)                 
 !===================LSJ=========
                   aodvis(i)    = aodvis(i) + dopaer(i)
-<<<<<<< HEAD
                   aodall(i)    = aodall(i) + dopaer(i)
-=======
                   regionalcloud(i) = regionalcloud(i) + 1
                   if (cltot_pub(i) < 0.95) then
                   aodvis2(i)    = aodvis2(i) + dopaer(i)
@@ -930,7 +908,6 @@
                   aodvis2 (i)   = fillvalue
                   endif
 !===================LSJ=========
->>>>>>> 007f667c
                   aodabs(i)    = aodabs(i) + pabs(i)*mass(i,k)
                   aodmode(i)   = aodmode(i) + dopaer(i)
                   ssavis(i)    = ssavis(i) + dopaer(i)*palb(i)
@@ -1167,13 +1144,10 @@
    call outfld('tropopause_m', tropopause_m, pcols, lchnk)
    call outfld('ABSORB'//diag(list_idx),   absorb,  pcols, lchnk)
    call outfld('AODVIS'//diag(list_idx),   aodvis,  pcols, lchnk)
-<<<<<<< HEAD
    call outfld('AODALL'//diag(list_idx),   aodall,  pcols, lchnk)
-=======
    call outfld('AODVIS2'//diag(list_idx),   aodvis2,  pcols, lchnk)
    call outfld('REGIONALCLOUD'//diag(list_idx),   regionalcloud,  pcols, lchnk)
    call outfld('CLOUDFREECLOUD'//diag(list_idx),   cloudfreecloud,  pcols, lchnk)
->>>>>>> 007f667c
    call outfld('AODABS'//diag(list_idx),   aodabs,  pcols, lchnk)
 
    ! These diagnostics are output only for climate list
