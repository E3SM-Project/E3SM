--- conflicted
+++ resolved
@@ -278,22 +278,11 @@
       call add_default ('SSAVIS'       , 1, ' ')
       call add_default ('EXTINCT'      , 1, ' ')
   end if
-<<<<<<< variant A
- if (cam_chempkg_is('trop_mam4').or.cam_chempkg_is('trop_mam4_resus').or.cam_chempkg_is('trop_mam7').or.cam_chempkg_is('trop_strat_mam7')) then
+ if (cam_chempkg_is('trop_mam4').or.cam_chempkg_is('trop_mam4_resus').or.cam_chempkg_is('trop_mam4_mom').or.cam_chempkg_is('trop_mam4_resus_mom').or.cam_chempkg_is('trop_mam7').or.cam_chempkg_is('trop_mam9').or.cam_chempkg_is('trop_strat_mam7')) then
      call addfld ('AODDUST4',horiz_only,    'A','  ','Aerosol optical depth 550 nm model 4 from dust', flag_xyfill=.true.)     
      call addfld ('AODMODE4',horiz_only,    'A','  ','Aerosol optical depth 550 nm mode 4', flag_xyfill=.true.)
      call addfld ('BURDEN4',horiz_only,    'A','kg/m2','Aerosol burden mode 4', flag_xyfill=.true.)
->>>>>>> variant B
-  if (cam_chempkg_is('trop_mam4').or.cam_chempkg_is('trop_mam4_resus').or.cam_chempkg_is('trop_mam4_mom').or.cam_chempkg_is('trop_mam4_resus_mom').or.cam_chempkg_is('trop_mam7').or.cam_chempkg_is('trop_mam9').or.cam_chempkg_is('trop_strat_mam7')) then
-     call addfld ('AODDUST4','  ',1,    'A','Aerosol optical depth 550 nm model 4 from dust',phys_decomp, flag_xyfill=.true.)     
-     call addfld ('AODMODE4','  ',1,    'A','Aerosol optical depth 550 nm mode 4',phys_decomp, flag_xyfill=.true.)
-     call addfld ('BURDEN4','kg/m2',1,    'A','Aerosol burden mode 4',phys_decomp, flag_xyfill=.true.)
-####### Ancestor
-  if (cam_chempkg_is('trop_mam4').or.cam_chempkg_is('trop_mam4_resus').or.cam_chempkg_is('trop_mam7').or.cam_chempkg_is('trop_strat_mam7')) then
-     call addfld ('AODDUST4','  ',1,    'A','Aerosol optical depth 550 nm model 4 from dust',phys_decomp, flag_xyfill=.true.)     
-     call addfld ('AODMODE4','  ',1,    'A','Aerosol optical depth 550 nm mode 4',phys_decomp, flag_xyfill=.true.)
-     call addfld ('BURDEN4','kg/m2',1,    'A','Aerosol burden mode 4',phys_decomp, flag_xyfill=.true.)
-======= end
+
 
      if (history_aero_optics) then
         call add_default ('AODDUST4', 1, ' ')
@@ -301,8 +290,7 @@
         call add_default ('BURDEN4' , 1, ' ')
      end if
   end if
-<<<<<<< variant A
-   if (cam_chempkg_is('trop_mam7').or.cam_chempkg_is('trop_strat_mam7')) then      
+   if (cam_chempkg_is('trop_mam7').or.cam_chempkg_is('trop_mam9').or.cam_chempkg_is('trop_strat_mam7')) then      
       call addfld ('AODDUST5',horiz_only,    'A','  ','Aerosol optical depth 550 nm model 5 from dust', flag_xyfill=.true.)
       call addfld ('AODDUST6',horiz_only,    'A','  ','Aerosol optical depth 550 nm model 6 from dust', flag_xyfill=.true.)
       call addfld ('AODDUST7',horiz_only,    'A','  ','Aerosol optical depth 550 nm model 7 from dust', flag_xyfill=.true.)
@@ -312,29 +300,7 @@
       call addfld ('BURDEN5',horiz_only,    'A','kg/m2','Aerosol burden mode 5', flag_xyfill=.true.)
       call addfld ('BURDEN6',horiz_only,    'A','kg/m2','Aerosol burden mode 6', flag_xyfill=.true.)
       call addfld ('BURDEN7',horiz_only,    'A','kg/m2','Aerosol burden mode 7', flag_xyfill=.true.)
->>>>>>> variant B
-   if (cam_chempkg_is('trop_mam7').or.cam_chempkg_is('trop_mam9').or.cam_chempkg_is('trop_strat_mam7')) then      
-      call addfld ('AODDUST5','  ',1,    'A','Aerosol optical depth 550 nm model 5 from dust',phys_decomp, flag_xyfill=.true.)
-      call addfld ('AODDUST6','  ',1,    'A','Aerosol optical depth 550 nm model 6 from dust',phys_decomp, flag_xyfill=.true.)
-      call addfld ('AODDUST7','  ',1,    'A','Aerosol optical depth 550 nm model 7 from dust',phys_decomp, flag_xyfill=.true.)
-      call addfld ('AODMODE5','  ',1,    'A','Aerosol optical depth 550 nm mode 5',phys_decomp, flag_xyfill=.true.)
-      call addfld ('AODMODE6','  ',1,    'A','Aerosol optical depth 550 nm mode 6',phys_decomp, flag_xyfill=.true.)
-      call addfld ('AODMODE7','  ',1,    'A','Aerosol optical depth 550 nm mode 7',phys_decomp, flag_xyfill=.true.)
-      call addfld ('BURDEN5','kg/m2',1,    'A','Aerosol burden mode 5',phys_decomp, flag_xyfill=.true.)
-      call addfld ('BURDEN6','kg/m2',1,    'A','Aerosol burden mode 6',phys_decomp, flag_xyfill=.true.)
-      call addfld ('BURDEN7','kg/m2',1,    'A','Aerosol burden mode 7',phys_decomp, flag_xyfill=.true.)
-####### Ancestor
-   if (cam_chempkg_is('trop_mam7').or.cam_chempkg_is('trop_strat_mam7')) then      
-      call addfld ('AODDUST5','  ',1,    'A','Aerosol optical depth 550 nm model 5 from dust',phys_decomp, flag_xyfill=.true.)
-      call addfld ('AODDUST6','  ',1,    'A','Aerosol optical depth 550 nm model 6 from dust',phys_decomp, flag_xyfill=.true.)
-      call addfld ('AODDUST7','  ',1,    'A','Aerosol optical depth 550 nm model 7 from dust',phys_decomp, flag_xyfill=.true.)
-      call addfld ('AODMODE5','  ',1,    'A','Aerosol optical depth 550 nm mode 5',phys_decomp, flag_xyfill=.true.)
-      call addfld ('AODMODE6','  ',1,    'A','Aerosol optical depth 550 nm mode 6',phys_decomp, flag_xyfill=.true.)
-      call addfld ('AODMODE7','  ',1,    'A','Aerosol optical depth 550 nm mode 7',phys_decomp, flag_xyfill=.true.)
-      call addfld ('BURDEN5','kg/m2',1,    'A','Aerosol burden mode 5',phys_decomp, flag_xyfill=.true.)
-      call addfld ('BURDEN6','kg/m2',1,    'A','Aerosol burden mode 6',phys_decomp, flag_xyfill=.true.)
-      call addfld ('BURDEN7','kg/m2',1,    'A','Aerosol burden mode 7',phys_decomp, flag_xyfill=.true.)
-======= end
+
       if (history_aero_optics) then 
          call add_default ('AODDUST5', 1, ' ')
          call add_default ('AODDUST6', 1, ' ')
