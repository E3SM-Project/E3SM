module modal_aer_opt

! parameterizes aerosol coefficients using chebychev polynomial
! parameterize aerosol radiative properties in terms of
! surface mode wet radius and wet refractive index

! Ghan and Zaveri, JGR 2007.

! uses Wiscombe's (1979) mie scattering code


use shr_kind_mod,      only: r8 => shr_kind_r8, shr_kind_cl
use ppgrid,            only: pcols, pver, pverp
use constituents,      only: pcnst
use spmd_utils,        only: masterproc
use phys_control,      only: cam_chempkg_is
use ref_pres,          only: top_lev => clim_modal_aero_top_lev
use physconst,         only: rhoh2o, rga, rair
use radconstants,      only: nswbands, nlwbands, idx_sw_diag, idx_uv_diag, idx_nir_diag
use rad_constituents,  only: n_diag, rad_cnst_get_call_list, rad_cnst_get_info, rad_cnst_get_aer_mmr, &
                             rad_cnst_get_aer_props, rad_cnst_get_mode_props
use physics_types,     only: physics_state

use physics_buffer, only : pbuf_get_index,physics_buffer_desc, pbuf_get_field
use pio,               only: file_desc_t, var_desc_t, pio_inq_dimlen, pio_inq_dimid, pio_inq_varid, &
                             pio_get_var, pio_nowrite, pio_closefile
use cam_pio_utils,     only: cam_pio_openfile
use cam_history,       only: phys_decomp, addfld, add_default, outfld
use cam_history_support, only: fillvalue
use cam_logfile,       only: iulog
use perf_mod,          only: t_startf, t_stopf
use cam_abortutils,        only: endrun

use modal_aero_wateruptake, only: modal_aero_wateruptake_dr
use modal_aero_calcsize,    only: modal_aero_calcsize_diag

implicit none
private
save

public :: modal_aer_opt_readnl, modal_aer_opt_init, modal_aero_sw, modal_aero_lw


character(len=*), parameter :: unset_str = 'UNSET'

! Namelist variables:
character(shr_kind_cl)      :: modal_optics_file = unset_str   ! full pathname for modal optics dataset
character(shr_kind_cl)      :: water_refindex_file = unset_str ! full pathname for water refractive index dataset

! Dimension sizes in coefficient arrays used to parameterize aerosol radiative properties
! in terms of refractive index and wet radius
integer, parameter :: ncoef=5, prefr=7, prefi=10

real(r8) :: xrmin, xrmax

! refractive index for water read in read_water_refindex
complex(r8) :: crefwsw(nswbands) ! complex refractive index for water visible
complex(r8) :: crefwlw(nlwbands) ! complex refractive index for water infrared

! physics buffer indices
integer :: dgnumwet_idx = -1
integer :: qaerwat_idx  = -1

character(len=4) :: diag(0:n_diag) = (/'    ','_d1 ','_d2 ','_d3 ','_d4 ','_d5 ', &
                                       '_d6 ','_d7 ','_d8 ','_d9 ','_d10'/)

!===============================================================================
CONTAINS
!===============================================================================

subroutine modal_aer_opt_readnl(nlfile)

   use namelist_utils,  only: find_group_name
   use units,           only: getunit, freeunit
   use mpishorthand

   character(len=*), intent(in) :: nlfile  ! filepath for file containing namelist input

   ! Local variables
   integer :: unitn, ierr
   character(len=*), parameter :: subname = 'modal_aer_opt_readnl'

   namelist /modal_aer_opt_nl/ water_refindex_file
   !-----------------------------------------------------------------------------

   if (masterproc) then
      unitn = getunit()
      open( unitn, file=trim(nlfile), status='old' )
      call find_group_name(unitn, 'modal_aer_opt_nl', status=ierr)
      if (ierr == 0) then
         read(unitn, modal_aer_opt_nl, iostat=ierr)
         if (ierr /= 0) then
            call endrun(subname // ':: ERROR reading namelist')
         end if
      end if
      close(unitn)
      call freeunit(unitn)
   end if

#ifdef SPMD
   call mpibcast(water_refindex_file, len(water_refindex_file), mpichar, 0, mpicom)
#endif


end subroutine modal_aer_opt_readnl

!===============================================================================

subroutine modal_aer_opt_init()

   use ioFileMod,        only: getfil
   use phys_control,     only: phys_getopts

   ! Local variables

   integer  :: i, m
   real(r8) :: rmmin, rmmax       ! min, max aerosol surface mode radius treated (m)
   character(len=256) :: locfile
   
   logical           :: history_amwg            ! output the variables used by the AMWG diag package
   logical           :: history_aero_optics     ! output aerosol optics diagnostics

   logical :: call_list(0:n_diag)
   integer :: ilist, nmodes, m_ncoef, m_prefr, m_prefi
   integer :: errcode

   character(len=*), parameter :: routine='modal_aer_opt_init'
   !----------------------------------------------------------------------------

   rmmin = 0.01e-6_r8
   rmmax = 25.e-6_r8
   xrmin = log(rmmin)
   xrmax = log(rmmax)

   ! Check that dimension sizes in the coefficient arrays used to
   ! parameterize aerosol radiative properties are consistent between this
   ! module and the mode physprop files.
   call rad_cnst_get_call_list(call_list)
   do ilist = 0, n_diag
      if (call_list(ilist)) then
         call rad_cnst_get_info(ilist, nmodes=nmodes)
         do m = 1, nmodes
            call rad_cnst_get_mode_props(ilist, m, ncoef=m_ncoef, prefr=m_prefr, prefi=m_prefi)
            if (m_ncoef /= ncoef .or. m_prefr /= prefr .or. m_prefi /= prefi) then
               write(iulog,*) routine//': ERROR - file and module values do not match:'
               write(iulog,*) '   ncoef:', ncoef, m_ncoef
               write(iulog,*) '   prefr:', prefr, m_prefr
               write(iulog,*) '   prefi:', prefi, m_prefi
               call endrun(routine//': ERROR - file and module values do not match')
            end if
         end do
      end if
   end do

   ! Initialize physics buffer indices for dgnumwet and qaerwat.  Note the implicit assumption
   ! that the loops over modes in the optics calculations will use the values for dgnumwet and qaerwat
   ! that are set in the aerosol_wet_intr code.
   dgnumwet_idx = pbuf_get_index('DGNUMWET',errcode)
   if (errcode < 0) then
      call endrun(routine//' ERROR: cannot find physics buffer field DGNUMWET')
   end if
   qaerwat_idx  = pbuf_get_index('QAERWAT')
   if (errcode < 0) then
      call endrun(routine//' ERROR: cannot find physics buffer field QAERWAT')
   end if

   call getfil(water_refindex_file, locfile)
   call read_water_refindex(locfile)
   if (masterproc) write(iulog,*) "modal_aer_opt_init: read water refractive index file:", trim(locfile)

   call phys_getopts(history_amwg_out        = history_amwg, &
                     history_aero_optics_out = history_aero_optics )

   ! Add diagnostic fields to history output.

   call addfld ('EXTINCT','/m  ',pver,    'A','Aerosol extinction',phys_decomp, flag_xyfill=.true.)
   call addfld ('ABSORB','/m  ',pver,    'A','Aerosol absorption',phys_decomp, flag_xyfill=.true.)
   call addfld ('AODVIS','  ',1,    'A','Aerosol optical depth 550 nm',phys_decomp, flag_xyfill=.true.)
   call addfld ('AODUV','  ',1,    'A','Aerosol optical depth 350 nm',phys_decomp, flag_xyfill=.true.)  
   call addfld ('AODNIR','  ',1,    'A','Aerosol optical depth 850 nm',phys_decomp, flag_xyfill=.true.) 
   call addfld ('AODABS','  ',1,    'A','Aerosol absorption optical depth 550 nm',phys_decomp, flag_xyfill=.true.)
   call addfld ('AODMODE1','  ',1,    'A','Aerosol optical depth 550 nm mode 1'           ,phys_decomp, flag_xyfill=.true.)
   call addfld ('AODMODE2','  ',1,    'A','Aerosol optical depth 550 nm mode 2'           ,phys_decomp, flag_xyfill=.true.)
   call addfld ('AODMODE3','  ',1,    'A','Aerosol optical depth 550 nm mode 3'           ,phys_decomp, flag_xyfill=.true.)
   call addfld ('AODDUST1','  ',1,    'A','Aerosol optical depth 550 nm model 1 from dust',phys_decomp, flag_xyfill=.true.)
   call addfld ('AODDUST2','  ',1,    'A','Aerosol optical depth 550 nm model 2 from dust',phys_decomp, flag_xyfill=.true.)
   call addfld ('AODDUST3','  ',1,    'A','Aerosol optical depth 550 nm model 3 from dust',phys_decomp, flag_xyfill=.true.)
   call addfld ('AODDUST','  ',1,    'A','Aerosol optical depth 550 nm from dust',phys_decomp, flag_xyfill=.true.)
   call addfld ('AODSO4','  ',1,    'A','Aerosol optical depth 550 nm from SO4',phys_decomp, flag_xyfill=.true.)
   call addfld ('AODPOM','  ',1,    'A','Aerosol optical depth 550 nm from POM',phys_decomp, flag_xyfill=.true.)
   call addfld ('AODSOA','  ',1,    'A','Aerosol optical depth 550 nm from SOA',phys_decomp, flag_xyfill=.true.)
   call addfld ('AODBC','  ',1,    'A','Aerosol optical depth 550 nm from BC',phys_decomp, flag_xyfill=.true.)
   call addfld ('AODSS','  ',1,    'A','Aerosol optical depth 550 nm from seasalt',phys_decomp, flag_xyfill=.true.)

#if ( defined MODAL_AERO_4MODE_MOM )
   call addfld ('AODMOM','  ',1,    'A','Aerosol optical depth 550 nm from marine organic',phys_decomp, flag_xyfill=.true.)
#elif ( defined MODAL_AERO_9MODE )
   call addfld ('AODPOLY','  ',1,    'A','Aerosol optical depth 550 nm from marine poly',phys_decomp, flag_xyfill=.true.)
   call addfld ('AODPROT','  ',1,    'A','Aerosol optical depth 550 nm from marine prot',phys_decomp, flag_xyfill=.true.)
   call addfld ('AODLIP','  ',1,    'A','Aerosol optical depth 550 nm from marine lip',phys_decomp, flag_xyfill=.true.)
#endif

   call addfld ('AODABSBC','  ',1, 'A','Aerosol absorption optical depth 550 nm from BC',phys_decomp, flag_xyfill=.true.)
   call addfld ('BURDEN1','kg/m2'      ,1,  'A','Aerosol burden mode 1'      ,phys_decomp, flag_xyfill=.true.)
   call addfld ('BURDEN2','kg/m2'      ,1,  'A','Aerosol burden mode 2'      ,phys_decomp, flag_xyfill=.true.)
   call addfld ('BURDEN3','kg/m2'      ,1,  'A','Aerosol burden mode 3'      ,phys_decomp, flag_xyfill=.true.)
   call addfld ('BURDENDUST','kg/m2'   ,1,  'A','Dust aerosol burden'        ,phys_decomp, flag_xyfill=.true.)
   call addfld ('BURDENSO4','kg/m2'    ,1,  'A','Sulfate aerosol burden'     ,phys_decomp, flag_xyfill=.true.)
   call addfld ('BURDENPOM','kg/m2'    ,1,  'A','POM aerosol burden'         ,phys_decomp, flag_xyfill=.true.)
   call addfld ('BURDENSOA','kg/m2'    ,1,  'A','SOA aerosol burden'         ,phys_decomp, flag_xyfill=.true.)
   call addfld ('BURDENBC','kg/m2'     ,1,  'A','Black carbon aerosol burden',phys_decomp, flag_xyfill=.true.)
   call addfld ('BURDENSEASALT','kg/m2',1,  'A','Seasalt aerosol burden'     ,phys_decomp, flag_xyfill=.true.)
#if ( defined MODAL_AERO_4MODE_MOM )
   call addfld ('BURDENMOM','kg/m2'    ,1,  'A','Marine organic aerosol burden',phys_decomp, flag_xyfill=.true.)
#elif ( defined MODAL_AERO_9MODE )
   call addfld ('BURDENPOLY','kg/m2'   ,1,  'A','Marine polysaccharide aerosol burden',phys_decomp, flag_xyfill=.true.)
   call addfld ('BURDENPROT','kg/m2'   ,1,  'A','Marine protein aerosol burden',phys_decomp, flag_xyfill=.true.)
   call addfld ('BURDENLIP','kg/m2'    ,1,  'A','Marine lipid aerosol burden'  ,phys_decomp, flag_xyfill=.true.)
#endif
   call addfld ('SSAVIS','  ',1,    'A','Aerosol singel-scatter albedo',phys_decomp, flag_xyfill=.true.)

 
   if (history_amwg) then 
      call add_default ('AODDUST1'     , 1, ' ')
      call add_default ('AODDUST3'     , 1, ' ')
      call add_default ('AODVIS'       , 1, ' ')
      call add_default ('BURDEN1'      , 1, ' ')
      call add_default ('BURDEN2'      , 1, ' ')
      call add_default ('BURDEN3'      , 1, ' ')
      call add_default ('BURDENDUST'   , 1, ' ')
      call add_default ('BURDENSO4'    , 1, ' ')
      call add_default ('BURDENPOM'    , 1, ' ')
      call add_default ('BURDENSOA'    , 1, ' ')
      call add_default ('BURDENBC'     , 1, ' ')
      call add_default ('BURDENSEASALT', 1, ' ')
#if ( defined MODAL_AERO_4MODE_MOM )
      call add_default ('BURDENMOM', 1, ' ')
#elif ( defined MODAL_AERO_9MODE )
      call add_default ('BURDENPOLY', 1, ' ')
      call add_default ('BURDENPROT', 1, ' ')
      call add_default ('BURDENLIP', 1, ' ')
#endif
   end if

   if (history_aero_optics) then 
      call add_default ('AODDUST1'     , 1, ' ')
      call add_default ('AODDUST3'     , 1, ' ')
      call add_default ('ABSORB'       , 1, ' ')
      call add_default ('AODMODE1'     , 1, ' ')
      call add_default ('AODMODE2'     , 1, ' ')
      call add_default ('AODMODE3'     , 1, ' ')
      call add_default ('AODVIS'       , 1, ' ')
      call add_default ('AODUV'        , 1, ' ')
      call add_default ('AODNIR'       , 1, ' ')
      call add_default ('AODABS'       , 1, ' ')
      call add_default ('AODABSBC'     , 1, ' ')
      call add_default ('AODDUST'      , 1, ' ')
      call add_default ('AODSO4'       , 1, ' ')
      call add_default ('AODPOM'       , 1, ' ')
      call add_default ('AODSOA'       , 1, ' ')
      call add_default ('AODBC'        , 1, ' ')
      call add_default ('AODSS'        , 1, ' ')
      call add_default ('BURDEN1'      , 1, ' ')
      call add_default ('BURDEN2'      , 1, ' ')
      call add_default ('BURDEN3'      , 1, ' ')
      call add_default ('BURDENDUST'   , 1, ' ')
      call add_default ('BURDENSO4'    , 1, ' ')
      call add_default ('BURDENPOM'    , 1, ' ')
      call add_default ('BURDENSOA'    , 1, ' ')
      call add_default ('BURDENBC'     , 1, ' ')
      call add_default ('BURDENSEASALT', 1, ' ')
#if ( defined MODAL_AERO_4MODE_MOM )
      call add_default ('BURDENMOM'    , 1, ' ')
#elif ( defined MODAL_AERO_9MODE )
      call add_default ('BURDENPOLY'   , 1, ' ')
      call add_default ('BURDENPROT'   , 1, ' ')
      call add_default ('BURDENLIP'    , 1, ' ')
#endif
      call add_default ('SSAVIS'       , 1, ' ')
      call add_default ('EXTINCT'      , 1, ' ')
  end if
<<<<<<< HEAD
  if (cam_chempkg_is('trop_mam4').or.cam_chempkg_is('trop_mam4_mom').or.cam_chempkg_is('trop_mam7').or.cam_chempkg_is('trop_mam9').or.cam_chempkg_is('trop_strat_mam7')) then
=======
  if (cam_chempkg_is('trop_mam4').or.cam_chempkg_is('trop_mam4_resus').or.cam_chempkg_is('trop_mam7').or.cam_chempkg_is('trop_strat_mam7')) then
>>>>>>> 4738dc81
     call addfld ('AODDUST4','  ',1,    'A','Aerosol optical depth 550 nm model 4 from dust',phys_decomp, flag_xyfill=.true.)     
     call addfld ('AODMODE4','  ',1,    'A','Aerosol optical depth 550 nm mode 4',phys_decomp, flag_xyfill=.true.)
     call addfld ('BURDEN4','kg/m2',1,    'A','Aerosol burden mode 4',phys_decomp, flag_xyfill=.true.)

     if (history_aero_optics) then
        call add_default ('AODDUST4', 1, ' ')
        call add_default ('AODMODE4', 1, ' ')
        call add_default ('BURDEN4' , 1, ' ')
     end if
  end if
   if (cam_chempkg_is('trop_mam7').or.cam_chempkg_is('trop_mam9').or.cam_chempkg_is('trop_strat_mam7')) then      
      call addfld ('AODDUST5','  ',1,    'A','Aerosol optical depth 550 nm model 5 from dust',phys_decomp, flag_xyfill=.true.)
      call addfld ('AODDUST6','  ',1,    'A','Aerosol optical depth 550 nm model 6 from dust',phys_decomp, flag_xyfill=.true.)
      call addfld ('AODDUST7','  ',1,    'A','Aerosol optical depth 550 nm model 7 from dust',phys_decomp, flag_xyfill=.true.)
      call addfld ('AODMODE5','  ',1,    'A','Aerosol optical depth 550 nm mode 5',phys_decomp, flag_xyfill=.true.)
      call addfld ('AODMODE6','  ',1,    'A','Aerosol optical depth 550 nm mode 6',phys_decomp, flag_xyfill=.true.)
      call addfld ('AODMODE7','  ',1,    'A','Aerosol optical depth 550 nm mode 7',phys_decomp, flag_xyfill=.true.)
      call addfld ('BURDEN5','kg/m2',1,    'A','Aerosol burden mode 5',phys_decomp, flag_xyfill=.true.)
      call addfld ('BURDEN6','kg/m2',1,    'A','Aerosol burden mode 6',phys_decomp, flag_xyfill=.true.)
      call addfld ('BURDEN7','kg/m2',1,    'A','Aerosol burden mode 7',phys_decomp, flag_xyfill=.true.)
      if (history_aero_optics) then 
         call add_default ('AODDUST5', 1, ' ')
         call add_default ('AODDUST6', 1, ' ')
         call add_default ('AODDUST7', 1, ' ')        
         call add_default ('AODMODE5', 1, ' ')
         call add_default ('AODMODE6', 1, ' ')
         call add_default ('AODMODE7', 1, ' ')         
         call add_default ('BURDEN5', 1, ' ')
         call add_default ('BURDEN6', 1, ' ')
         call add_default ('BURDEN7', 1, ' ')
      end if
   end if
   if (cam_chempkg_is('trop_mam9')) then
      call addfld ('AODMODE8','  '  ,1,    'A','Aerosol optical depth 550 nm mode 8',phys_decomp, flag_xyfill=.true.)
      call addfld ('AODMODE9','  '  ,1,    'A','Aerosol optical depth 550 nm mode 9',phys_decomp, flag_xyfill=.true.)
      call addfld ('BURDEN8','kg/m2',1,    'A','Aerosol burden mode 8',phys_decomp, flag_xyfill=.true.)
      call addfld ('BURDEN9','kg/m2',1,    'A','Aerosol burden mode 9',phys_decomp, flag_xyfill=.true.)
      if (history_aero_optics) then 
         call add_default ('AODMODE8', 1, ' ')
         call add_default ('AODMODE9', 1, ' ')
         call add_default ('BURDEN8', 1, ' ')
         call add_default ('BURDEN9', 1, ' ')
      end if
   end if

   do ilist = 1, n_diag
      if (call_list(ilist)) then
         
         call addfld ('EXTINCT'//diag(ilist),'/m  ', pver, 'A', &
              'Aerosol extinction',phys_decomp, flag_xyfill=.true.)
         call addfld ('ABSORB'//diag(ilist),'/m  ',  pver, 'A', &
              'Aerosol absorption',phys_decomp, flag_xyfill=.true.)
         call addfld ('AODVIS'//diag(ilist),'  ',       1, 'A', &
              'Aerosol optical depth 550 nm',phys_decomp, flag_xyfill=.true.)
         call addfld ('AODABS'//diag(ilist),'  ',       1, 'A', &
              'Aerosol absorption optical depth 550 nm',phys_decomp, flag_xyfill=.true.)
         
         call add_default ('EXTINCT'//diag(ilist), 1, ' ')
         call add_default ('ABSORB'//diag(ilist),  1, ' ')
         call add_default ('AODVIS'//diag(ilist),  1, ' ')
         call add_default ('AODABS'//diag(ilist),  1, ' ')
         
      end if
   end do

end subroutine modal_aer_opt_init

!===============================================================================

subroutine modal_aero_sw(list_idx, state, pbuf, nnite, idxnite, &
                         tauxar, wa, ga, fa)

   ! calculates aerosol sw radiative properties

   integer,             intent(in) :: list_idx       ! index of the climate or a diagnostic list
   type(physics_state), intent(in), target :: state          ! state variables
   
   type(physics_buffer_desc), pointer :: pbuf(:)
   integer,             intent(in) :: nnite          ! number of night columns
   integer,             intent(in) :: idxnite(nnite) ! local column indices of night columns

   real(r8), intent(out) :: tauxar(pcols,0:pver,nswbands) ! layer extinction optical depth
   real(r8), intent(out) :: wa(pcols,0:pver,nswbands)     ! layer single-scatter albedo
   real(r8), intent(out) :: ga(pcols,0:pver,nswbands)     ! asymmetry factor
   real(r8), intent(out) :: fa(pcols,0:pver,nswbands)     ! forward scattered fraction

   ! Local variables
   integer :: i, ifld, isw, k, l, m, nc, ns
   integer :: lchnk                    ! chunk id
   integer :: ncol                     ! number of active columns in the chunk
   integer :: nmodes
   integer :: nspec
   integer :: istat

   real(r8) :: mass(pcols,pver)        ! layer mass
   real(r8) :: air_density(pcols,pver) ! (kg/m3)

   real(r8),    pointer :: specmmr(:,:)        ! species mass mixing ratio
   real(r8)             :: specdens            ! species density (kg/m3)
   complex(r8), pointer :: specrefindex(:)     ! species refractive index
   character*32         :: spectype            ! species type
   real(r8)             :: hygro_aer           ! 

   real(r8), pointer :: dgnumwet(:,:)     ! number mode wet diameter
   real(r8), pointer :: qaerwat(:,:)      ! aerosol water (g/g)

   real(r8), pointer :: dgnumdry_m(:,:,:) ! number mode dry diameter for all modes
   real(r8), pointer :: dgnumwet_m(:,:,:) ! number mode wet diameter for all modes
   real(r8), pointer :: qaerwat_m(:,:,:)  ! aerosol water (g/g) for all modes
   real(r8), pointer :: wetdens_m(:,:,:)  ! 

   real(r8) :: sigma_logr_aer         ! geometric standard deviation of number distribution
   real(r8) :: radsurf(pcols,pver)    ! aerosol surface mode radius
   real(r8) :: logradsurf(pcols,pver) ! log(aerosol surface mode radius)
   real(r8) :: cheb(ncoef,pcols,pver)

   real(r8)    :: refr(pcols)     ! real part of refractive index
   real(r8)    :: refi(pcols)     ! imaginary part of refractive index
   complex(r8) :: crefin(pcols)   ! complex refractive index
   real(r8), pointer :: refrtabsw(:,:) ! table of real refractive indices for aerosols
   real(r8), pointer :: refitabsw(:,:) ! table of imag refractive indices for aerosols
   real(r8), pointer :: extpsw(:,:,:,:) ! specific extinction
   real(r8), pointer :: abspsw(:,:,:,:) ! specific absorption
   real(r8), pointer :: asmpsw(:,:,:,:) ! asymmetry factor

   real(r8) :: vol(pcols)      ! volume concentration of aerosol specie (m3/kg)
   real(r8) :: dryvol(pcols)   ! volume concentration of aerosol mode (m3/kg)
   real(r8) :: watervol(pcols) ! volume concentration of water in each mode (m3/kg)
   real(r8) :: wetvol(pcols)   ! volume concentration of wet mode (m3/kg)

   integer  :: itab(pcols), jtab(pcols)
   real(r8) :: ttab(pcols), utab(pcols)
   real(r8) :: cext(pcols,ncoef), cabs(pcols,ncoef), casm(pcols,ncoef)
   real(r8) :: pext(pcols)     ! parameterized specific extinction (m2/kg)
   real(r8) :: specpext(pcols) ! specific extinction (m2/kg)
   real(r8) :: dopaer(pcols)   ! aerosol optical depth in layer
   real(r8) :: pabs(pcols)     ! parameterized specific absorption (m2/kg)
   real(r8) :: pasm(pcols)     ! parameterized asymmetry factor
   real(r8) :: palb(pcols)     ! parameterized single scattering albedo

   ! Diagnostics
   real(r8) :: extinct(pcols,pver)
   real(r8) :: absorb(pcols,pver)
   real(r8) :: aodvis(pcols)               ! extinction optical depth
   real(r8) :: aodabs(pcols)               ! absorption optical depth

   real(r8) :: aodabsbc(pcols)             ! absorption optical depth of BC

   real(r8) :: ssavis(pcols)
   real(r8) :: dustvol(pcols)              ! volume concentration of dust in aerosol mode (m3/kg)

   real(r8) :: burden(pcols)
   real(r8) :: burdendust(pcols), burdenso4(pcols), burdenbc(pcols), &
               burdenpom(pcols), burdensoa(pcols), burdenseasalt(pcols)
#if ( defined MODAL_AERO_4MODE_MOM )
   real(r8) :: burdenmom(pcols)
#elif ( defined MODAL_AERO_9MODE )
   real(r8) :: burdenpoly(pcols), burdenprot(pcols), burdenlip(pcols)
#endif

   real(r8) :: aodmode(pcols)
   real(r8) :: dustaodmode(pcols)          ! dust aod in aerosol mode

   real(r8) :: specrefr, specrefi
   real(r8) :: scatdust(pcols), scatso4(pcols), scatbc(pcols), &
               scatpom(pcols), scatsoa(pcols), scatseasalt(pcols)
#if ( defined MODAL_AERO_4MODE_MOM )
   real(r8) :: scatmom(pcols)
#elif ( defined MODAL_AERO_9MODE )
   real(r8) :: scatpoly(pcols), scatprot(pcols), scatlip(pcols)
#endif
   real(r8) :: absdust(pcols), absso4(pcols), absbc(pcols), &
               abspom(pcols), abssoa(pcols), absseasalt(pcols)
#if ( defined MODAL_AERO_4MODE_MOM )
   real(r8) :: absmom(pcols)
#elif ( defined MODAL_AERO_9MODE )
   real(r8) :: abspoly(pcols), absprot(pcols), abslip(pcols)
#endif
   real(r8) :: hygrodust(pcols), hygroso4(pcols), hygrobc(pcols), &
               hygropom(pcols), hygrosoa(pcols), hygroseasalt(pcols)
#if ( defined MODAL_AERO_4MODE_MOM )
   real(r8) :: hygromom(pcols)
#elif ( defined MODAL_AERO_9MODE )
   real(r8) :: hygropoly(pcols), hygroprot(pcols), hygrolip(pcols)
#endif

   real(r8) :: scath2o, absh2o, sumscat, sumabs, sumhygro
   real(r8) :: aodc                        ! aod of component

   ! total species AOD
   real(r8) :: dustaod(pcols), so4aod(pcols), bcaod(pcols), &
               pomaod(pcols), soaaod(pcols), seasaltaod(pcols)
#if ( defined MODAL_AERO_4MODE_MOM )
   real(r8) :: momaod(pcols)
#elif ( defined MODAL_AERO_9MODE )
   real(r8) :: polyaod(pcols), protaod(pcols), lipaod(pcols)
#endif



   logical :: savaervis ! true if visible wavelength (0.55 micron)
   logical :: savaernir ! true if near ir wavelength (~0.88 micron)
   logical :: savaeruv  ! true if uv wavelength (~0.35 micron)

   real(r8) :: aoduv(pcols)               ! extinction optical depth in uv
   real(r8) :: aodnir(pcols)              ! extinction optical depth in nir


   character(len=32) :: outname

   ! debug output
   integer, parameter :: nerrmax_dopaer=1000
   integer  :: nerr_dopaer = 0
   real(r8) :: volf            ! volume fraction of insoluble aerosol
   character(len=*), parameter :: subname = 'modal_aero_sw'
   !----------------------------------------------------------------------------

   lchnk = state%lchnk
   ncol  = state%ncol

   ! initialize output variables
   tauxar(:ncol,:,:) = 0._r8
   wa(:ncol,:,:)     = 0._r8
   ga(:ncol,:,:)     = 0._r8
   fa(:ncol,:,:)     = 0._r8

   ! zero'th layer does not contain aerosol
   tauxar(1:ncol,0,:)  = 0._r8
   wa(1:ncol,0,:)      = 0.925_r8
   ga(1:ncol,0,:)      = 0.850_r8
   fa(1:ncol,0,:)      = 0.7225_r8

   mass(:ncol,:)        = state%pdeldry(:ncol,:)*rga
   air_density(:ncol,:) = state%pmid(:ncol,:)/(rair*state%t(:ncol,:))

   ! diagnostics for visible band summed over modes
   extinct(1:ncol,:)     = 0.0_r8
   absorb(1:ncol,:)      = 0.0_r8
   aodvis(1:ncol)        = 0.0_r8
   aodabs(1:ncol)        = 0.0_r8
   burdendust(:ncol)     = 0.0_r8
   burdenso4(:ncol)      = 0.0_r8
   burdenpom(:ncol)      = 0.0_r8
   burdensoa(:ncol)      = 0.0_r8
   burdenbc(:ncol)       = 0.0_r8
   burdenseasalt(:ncol)  = 0.0_r8
#if ( defined MODAL_AERO_4MODE_MOM )
   burdenmom(:ncol)      = 0.0_r8
#elif ( defined MODAL_AERO_9MODE )
   burdenpoly(:ncol)     = 0.0_r8
   burdenprot(:ncol)     = 0.0_r8
   burdenlip(:ncol)      = 0.0_r8
#endif
   ssavis(1:ncol)        = 0.0_r8

   aodabsbc(:ncol)       = 0.0_r8 
   dustaod(:ncol)        = 0.0_r8
   so4aod(:ncol)         = 0.0_r8
   pomaod(:ncol)         = 0.0_r8
   soaaod(:ncol)         = 0.0_r8
   bcaod(:ncol)          = 0.0_r8
   seasaltaod(:ncol)     = 0.0_r8
#if ( defined MODAL_AERO_4MODE_MOM )
   burdenmom(:ncol)      = 0.0_r8
#elif ( defined MODAL_AERO_9MODE )
   burdenpoly(:ncol)     = 0.0_r8
   burdenprot(:ncol)     = 0.0_r8
   burdenlip(:ncol)      = 0.0_r8
#endif

   ! diags for other bands
   aoduv(:ncol)          = 0.0_r8
   aodnir(:ncol)         = 0.0_r8

   ! loop over all aerosol modes
   call rad_cnst_get_info(list_idx, nmodes=nmodes)

   if (list_idx == 0) then
      ! water uptake and wet radius for the climate list has already been calculated
      call pbuf_get_field(pbuf, dgnumwet_idx, dgnumwet_m)
      call pbuf_get_field(pbuf, qaerwat_idx,  qaerwat_m)
   else
      ! If doing a diagnostic calculation then need to calculate the wet radius
      ! and water uptake for the diagnostic modes
      allocate(dgnumdry_m(pcols,pver,nmodes), dgnumwet_m(pcols,pver,nmodes), &
               qaerwat_m(pcols,pver,nmodes),  wetdens_m(pcols,pver,nmodes), stat=istat)
      if (istat > 0) then
         call endrun('modal_aero_sw: allocation FAILURE: arrays for diagnostic calcs')
      end if
      call modal_aero_calcsize_diag(state, pbuf, list_idx, dgnumdry_m)  
      call modal_aero_wateruptake_dr(state, pbuf, list_idx, dgnumdry_m, dgnumwet_m, &
                                     qaerwat_m, wetdens_m)
   endif

   do m = 1, nmodes

      ! diagnostics for visible band for each mode
      burden(:ncol)       = 0._r8
      aodmode(1:ncol)     = 0.0_r8
      dustaodmode(1:ncol) = 0.0_r8

      dgnumwet => dgnumwet_m(:,:,m)
      qaerwat  => qaerwat_m(:,:,m)

      ! get mode properties
      call rad_cnst_get_mode_props(list_idx, m, sigmag=sigma_logr_aer, refrtabsw=refrtabsw , &
         refitabsw=refitabsw, extpsw=extpsw, abspsw=abspsw, asmpsw=asmpsw)

      ! get mode info
      call rad_cnst_get_info(list_idx, m, nspec=nspec)

      ! calc size parameter for all columns
      call modal_size_parameters(ncol, sigma_logr_aer, dgnumwet, radsurf, logradsurf, cheb)

      do isw = 1, nswbands
         savaervis = (isw .eq. idx_sw_diag)
         savaeruv  = (isw .eq. idx_uv_diag)
         savaernir = (isw .eq. idx_nir_diag)

         do k = top_lev, pver

            ! form bulk refractive index
            crefin(:ncol) = (0._r8, 0._r8)
            dryvol(:ncol) = 0._r8
            dustvol(:ncol) = 0._r8

            scatdust(:ncol)     = 0._r8
            absdust(:ncol)      = 0._r8
            hygrodust(:ncol)    = 0._r8
            scatso4(:ncol)      = 0._r8
            absso4(:ncol)       = 0._r8
            hygroso4(:ncol)     = 0._r8
            scatbc(:ncol)       = 0._r8
            absbc(:ncol)        = 0._r8
            hygrobc(:ncol)      = 0._r8
            scatpom(:ncol)      = 0._r8
            abspom(:ncol)       = 0._r8
            hygropom(:ncol)     = 0._r8
            scatsoa(:ncol)      = 0._r8
            abssoa(:ncol)       = 0._r8
            hygrosoa(:ncol)     = 0._r8
            scatseasalt(:ncol)  = 0._r8
            absseasalt(:ncol)   = 0._r8
            hygroseasalt(:ncol) = 0._r8
#if ( defined MODAL_AERO_4MODE_MOM )
            scatmom(:ncol)  = 0._r8
            absmom(:ncol)   = 0._r8
            hygromom(:ncol) = 0._r8
#elif ( defined MODAL_AERO_9MODE )
            scatpoly(:ncol)  = 0._r8
            abspoly(:ncol)   = 0._r8
            hygropoly(:ncol) = 0._r8
            scatprot(:ncol)  = 0._r8
            absprot(:ncol)   = 0._r8
            hygroprot(:ncol) = 0._r8
            scatlip(:ncol)  = 0._r8
            abslip(:ncol)   = 0._r8
            hygrolip(:ncol) = 0._r8
#endif

            ! aerosol species loop
            do l = 1, nspec
               call rad_cnst_get_aer_mmr(list_idx, m, l, 'a', state, pbuf, specmmr)
               call rad_cnst_get_aer_props(list_idx, m, l, density_aer=specdens, &
                                           refindex_aer_sw=specrefindex, spectype=spectype, &
                                           hygro_aer=hygro_aer)

               do i = 1, ncol
                  vol(i)      = specmmr(i,k)/specdens
                  dryvol(i)   = dryvol(i) + vol(i)
                  crefin(i)   = crefin(i) + vol(i)*specrefindex(isw)
               end do

               ! compute some diagnostics for visible band only
               if (savaervis) then

                  specrefr = real(specrefindex(isw))
                  specrefi = aimag(specrefindex(isw))

                  do i = 1, ncol
                     burden(i) = burden(i) + specmmr(i,k)*mass(i,k)
                  end do

                  if (trim(spectype) == 'dust') then
                     do i = 1, ncol
                        burdendust(i) = burdendust(i) + specmmr(i,k)*mass(i,k)
                        dustvol(i)    = vol(i)
                        scatdust(i)   = vol(i)*specrefr
                        absdust(i)    = -vol(i)*specrefi
                        hygrodust(i)  = vol(i)*hygro_aer
                     end do
                  end if

                  if (trim(spectype) == 'sulfate') then
                     do i = 1, ncol
                        burdenso4(i) = burdenso4(i) + specmmr(i,k)*mass(i,k)
                        scatso4(i)   = vol(i)*specrefr
                        absso4(i)    = -vol(i)*specrefi
                        hygroso4(i)  = vol(i)*hygro_aer
                     end do
                  end if
                  if (trim(spectype) == 'black-c') then
                     do i = 1, ncol
                        burdenbc(i) = burdenbc(i) + specmmr(i,k)*mass(i,k)
                        scatbc(i)   = vol(i)*specrefr
                        absbc(i)    = -vol(i)*specrefi
                        hygrobc(i)  = vol(i)*hygro_aer
                   end do
                  end if
                  if (trim(spectype) == 'p-organic') then
                     do i = 1, ncol
                        burdenpom(i) = burdenpom(i) + specmmr(i,k)*mass(i,k)
                        scatpom(i)   = vol(i)*specrefr
                        abspom(i)    = -vol(i)*specrefi
                        hygropom(i)  = vol(i)*hygro_aer
                      end do
                  end if
                  if (trim(spectype) == 's-organic') then
                     do i = 1, ncol
                        burdensoa(i) = burdensoa(i) + specmmr(i,k)*mass(i,k)
                        scatsoa(i)   = vol(i)*specrefr
                        abssoa(i)    = -vol(i)*specrefi
                        hygrosoa(i)  = vol(i)*hygro_aer
                     end do
                  end if
                  if (trim(spectype) == 'seasalt') then
                     do i = 1, ncol
                        burdenseasalt(i) = burdenseasalt(i) + specmmr(i,k)*mass(i,k)
                        scatseasalt(i)   = vol(i)*specrefr
                        absseasalt(i)    = -vol(i)*specrefi
                        hygroseasalt(i)  = vol(i)*hygro_aer
                      end do
                  end if
#if ( defined MODAL_AERO_4MODE_MOM )
                  if (trim(spectype) == 'm-organic') then
                     do i = 1, ncol
                        burdenmom(i) = burdenmom(i) + specmmr(i,k)*mass(i,k)
                        scatmom(i)   = vol(i)*specrefr
                        absmom(i)    = -vol(i)*specrefi
                        hygromom(i)  = vol(i)*hygro_aer
                     end do
                  end if
#elif ( defined MODAL_AERO_9MODE )
                  if (trim(spectype) == 'm-poly') then
                     do i = 1, ncol
                        burdenpoly(i) = burdenpoly(i) + specmmr(i,k)*mass(i,k)
                        scatpoly(i)   = vol(i)*specrefr
                        abspoly(i)    = -vol(i)*specrefi
                        hygropoly(i)  = vol(i)*hygro_aer
                     end do
                  end if
                  if (trim(spectype) == 'm-prot') then
                     do i = 1, ncol
                        burdenprot(i) = burdenprot(i) + specmmr(i,k)*mass(i,k)
                        scatprot(i)   = vol(i)*specrefr
                        absprot(i)    = -vol(i)*specrefi
                        hygroprot(i)  = vol(i)*hygro_aer
                     end do
                  end if
                  if (trim(spectype) == 'm-lip') then
                     do i = 1, ncol
                        burdenlip(i) = burdenlip(i) + specmmr(i,k)*mass(i,k)
                        scatlip(i)   = vol(i)*specrefr
                        abslip(i)    = -vol(i)*specrefi
                        hygrolip(i)  = vol(i)*hygro_aer
                     end do
                  end if
#endif
               end if
            end do ! species loop

            do i = 1, ncol
               watervol(i) = qaerwat(i,k)/rhoh2o
               wetvol(i) = watervol(i) + dryvol(i)
               if (watervol(i) < 0._r8) then
                  if (abs(watervol(i)) .gt. 1.e-1_r8*wetvol(i)) then
                     write(iulog,'(a,2e10.2,a)') 'watervol,wetvol=', &
                        watervol(i), wetvol(i), ' in '//subname
                  end if
                  watervol(i) = 0._r8
                  wetvol(i) = dryvol(i)
               end if

               ! volume mixing
               crefin(i) = crefin(i) + watervol(i)*crefwsw(isw)
               crefin(i) = crefin(i)/max(wetvol(i),1.e-60_r8)
               refr(i)   = real(crefin(i))
               refi(i)   = abs(aimag(crefin(i)))
            end do

            ! call t_startf('binterp')

            ! interpolate coefficients linear in refractive index
            ! first call calcs itab,jtab,ttab,utab
            itab(:ncol) = 0
            call binterp(extpsw(:,:,:,isw), ncol, ncoef, prefr, prefi, &
                         refr, refi, refrtabsw(:,isw), refitabsw(:,isw), &
                         itab, jtab, ttab, utab, cext)
            call binterp(abspsw(:,:,:,isw), ncol, ncoef, prefr, prefi, &
                         refr, refi, refrtabsw(:,isw), refitabsw(:,isw), &
                         itab, jtab, ttab, utab, cabs)
            call binterp(asmpsw(:,:,:,isw), ncol, ncoef, prefr, prefi, &
                         refr, refi, refrtabsw(:,isw), refitabsw(:,isw), &
                         itab, jtab, ttab, utab, casm)

            ! call t_stopf('binterp')

            ! parameterized optical properties
            do i=1,ncol

               if (logradsurf(i,k) .le. xrmax) then
                  pext(i) = 0.5_r8*cext(i,1)
                  do nc = 2, ncoef
                     pext(i) = pext(i) + cheb(nc,i,k)*cext(i,nc)
                  enddo
                  pext(i) = exp(pext(i))
               else
                  pext(i) = 1.5_r8/(radsurf(i,k)*rhoh2o) ! geometric optics
               endif

               ! convert from m2/kg water to m2/kg aerosol
               specpext(i) = pext(i)
               pext(i) = pext(i)*wetvol(i)*rhoh2o
               pabs(i) = 0.5_r8*cabs(i,1)
               pasm(i) = 0.5_r8*casm(i,1)
               do nc = 2, ncoef
                  pabs(i) = pabs(i) + cheb(nc,i,k)*cabs(i,nc)
                  pasm(i) = pasm(i) + cheb(nc,i,k)*casm(i,nc)
               enddo
               pabs(i) = pabs(i)*wetvol(i)*rhoh2o
               pabs(i) = max(0._r8,pabs(i))
               pabs(i) = min(pext(i),pabs(i))

               palb(i) = 1._r8-pabs(i)/max(pext(i),1.e-40_r8)
               palb(i) = 1._r8-pabs(i)/max(pext(i),1.e-40_r8)

               dopaer(i) = pext(i)*mass(i,k)
            end do

            if (savaeruv) then
               do i = 1, ncol
                  aoduv(i) = aoduv(i) + dopaer(i)
               end do
            end if

            if (savaernir) then
               do i = 1, ncol
                  aodnir(i) = aodnir(i) + dopaer(i)
               end do
            endif

            ! Save aerosol optical depth at longest visible wavelength
            ! sum over layers
            if (savaervis) then
               ! aerosol extinction (/m)
               do i = 1, ncol
                  extinct(i,k) = extinct(i,k) + dopaer(i)*air_density(i,k)/mass(i,k)
                  absorb(i,k)  = absorb(i,k) + pabs(i)*air_density(i,k)
                  aodvis(i)    = aodvis(i) + dopaer(i)
                  aodabs(i)    = aodabs(i) + pabs(i)*mass(i,k)
                  aodmode(i)   = aodmode(i) + dopaer(i)
                  ssavis(i)    = ssavis(i) + dopaer(i)*palb(i)

                  if (wetvol(i) > 1.e-40_r8) then

                     dustaodmode(i) = dustaodmode(i) + dopaer(i)*dustvol(i)/wetvol(i)

                     ! partition optical depth into contributions from each constituent
                     ! assume contribution is proportional to refractive index X volume

                     scath2o        = watervol(i)*real(crefwsw(isw))
		     absh2o         = -watervol(i)*aimag(crefwsw(isw))
#if ( defined MODAL_AERO_4MODE_MOM )
		     sumscat        = scatso4(i) + scatpom(i) + scatsoa(i) + scatbc(i) + &
                                      scatdust(i) + scatseasalt(i) + scath2o + &
                                      scatmom(i)
		     sumabs         = absso4(i) + abspom(i) + abssoa(i) + absbc(i) + &
                                      absdust(i) + absseasalt(i) + absh2o + &
                                      absmom(i)
                     sumhygro       = hygroso4(i) + hygropom(i) + hygrosoa(i) + hygrobc(i) + &
                                      hygrodust(i) + hygroseasalt(i) + &
                                      hygromom(i)
#elif ( defined MODAL_AERO_9MODE )
		     sumscat        = scatso4(i) + scatpom(i) + scatsoa(i) + scatbc(i) + &
                                      scatdust(i) + scatseasalt(i) + scath2o + &
                                      scatpoly(i) + scatprot(i) + scatlip(i)
		     sumabs         = absso4(i) + abspom(i) + abssoa(i) + absbc(i) + &
                                      absdust(i) + absseasalt(i) + absh2o + &
                                      abspoly(i) + absprot(i) + abslip(i)
                     sumhygro       = hygroso4(i) + hygropom(i) + hygrosoa(i) + hygrobc(i) + &
                                      hygrodust(i) + hygroseasalt(i) + &
                                      hygropoly(i) + hygroprot(i) + hygrolip(i)
#else
		     sumscat        = scatso4(i) + scatpom(i) + scatsoa(i) + scatbc(i) + &
                                      scatdust(i) + scatseasalt(i) + scath2o
		     sumabs         = absso4(i) + abspom(i) + abssoa(i) + absbc(i) + &
                                      absdust(i) + absseasalt(i) + absh2o
                     sumhygro       = hygroso4(i) + hygropom(i) + hygrosoa(i) + hygrobc(i) + &
                                      hygrodust(i) + hygroseasalt(i)
#endif

                     scatdust(i)    = (scatdust(i) + scath2o*hygrodust(i)/sumhygro)/sumscat
                     absdust(i)     = (absdust(i) + absh2o*hygrodust(i)/sumhygro)/sumabs

                     scatso4(i)     = (scatso4(i) + scath2o*hygroso4(i)/sumhygro)/sumscat
                     absso4(i)      = (absso4(i) + absh2o*hygroso4(i)/sumhygro)/sumabs

                     scatpom(i)     = (scatpom(i) + scath2o*hygropom(i)/sumhygro)/sumscat
                     abspom(i)      = (abspom(i) + absh2o*hygropom(i)/sumhygro)/sumabs

                     scatsoa(i)     = (scatsoa(i) + scath2o*hygrosoa(i)/sumhygro)/sumscat
                     abssoa(i)      = (abssoa(i) + absh2o*hygrosoa(i)/sumhygro)/sumabs

                     scatbc(i)      = (scatbc(i) + scath2o*hygrobc(i)/sumhygro)/sumscat
                     absbc(i)       = (absbc(i) + absh2o*hygrobc(i)/sumhygro)/sumabs

                     scatseasalt(i) = (scatseasalt(i) + scath2o*hygroseasalt(i)/sumhygro)/sumscat
                     absseasalt(i)  = (absseasalt(i) + absh2o*hygroseasalt(i)/sumhygro)/sumabs

#if ( defined MODAL_AERO_4MODE_MOM )
                     scatmom(i) = (scatmom(i) + scath2o*hygromom(i)/sumhygro)/sumscat
                     absmom(i)  = (absmom(i) + absh2o*hygromom(i)/sumhygro)/sumabs                     

#elif ( defined MODAL_AERO_9MODE )
                     scatpoly(i) = (scatpoly(i) + scath2o*hygropoly(i)/sumhygro)/sumscat
                     abspoly(i)  = (abspoly(i) + absh2o*hygropoly(i)/sumhygro)/sumabs                     

                     scatprot(i) = (scatprot(i) + scath2o*hygroprot(i)/sumhygro)/sumscat
                     absprot(i)  = (absprot(i) + absh2o*hygroprot(i)/sumhygro)/sumabs                     

                     scatlip(i) = (scatlip(i) + scath2o*hygrolip(i)/sumhygro)/sumscat
                     abslip(i)  = (abslip(i) + absh2o*hygrolip(i)/sumhygro)/sumabs                     
#endif
                     
                     aodabsbc(i)    = aodabsbc(i) + absbc(i)*dopaer(i)*(1.0_r8-palb(i))

                     aodc           = (absdust(i)*(1.0_r8 - palb(i)) + palb(i)*scatdust(i))*dopaer(i)
                     dustaod(i)     = dustaod(i) + aodc

                     aodc           = (absso4(i)*(1.0_r8 - palb(i)) + palb(i)*scatso4(i))*dopaer(i)
                     so4aod(i)      = so4aod(i) + aodc

                     aodc           = (abspom(i)*(1.0_r8 - palb(i)) + palb(i)*scatpom(i))*dopaer(i)
                     pomaod(i)      = pomaod(i) + aodc

                     aodc           = (abssoa(i)*(1.0_r8 - palb(i)) + palb(i)*scatsoa(i))*dopaer(i)
                     soaaod(i)      = soaaod(i) + aodc

                     aodc           = (absbc(i)*(1.0_r8 - palb(i)) + palb(i)*scatbc(i))*dopaer(i)
                     bcaod(i)       = bcaod(i) + aodc

                     aodc           = (absseasalt(i)*(1.0_r8 - palb(i)) + palb(i)*scatseasalt(i))*dopaer(i)
                     seasaltaod(i)  = seasaltaod(i) + aodc

#if ( defined MODAL_AERO_4MODE_MOM )
                     aodc           = (absmom(i)*(1.0_r8 - palb(i)) + palb(i)*scatmom(i))*dopaer(i)
                     momaod(i)  = momaod(i) + aodc

#elif ( defined MODAL_AERO_9MODE )
                     aodc           = (abspoly(i)*(1.0_r8 - palb(i)) + palb(i)*scatpoly(i))*dopaer(i)
                     polyaod(i)  = polyaod(i) + aodc

                     aodc           = (absprot(i)*(1.0_r8 - palb(i)) + palb(i)*scatprot(i))*dopaer(i)
                     protaod(i)  = protaod(i) + aodc

                     aodc           = (abslip(i)*(1.0_r8 - palb(i)) + palb(i)*scatlip(i))*dopaer(i)
                     lipaod(i)  = lipaod(i) + aodc
#endif

                  endif

               end do
            endif

            do i = 1, ncol

               if ((dopaer(i) <= -1.e-10_r8) .or. (dopaer(i) >= 30._r8)) then

                  if (dopaer(i) <= -1.e-10_r8) then
                     write(iulog,*) "ERROR: Negative aerosol optical depth &
                          &in this layer."
                  else
                     write(iulog,*) "WARNING: Aerosol optical depth is &
                          &unreasonably high in this layer."
                  end if

                  write(iulog,*) 'dopaer(', i, ',', k, ',', m, ',', lchnk, ')=', dopaer(i)
                  ! write(iulog,*) 'itab,jtab,ttab,utab=',itab(i),jtab(i),ttab(i),utab(i)
                  write(iulog,*) 'k=', k, ' pext=', pext(i), ' specext=', specpext(i)
                  write(iulog,*) 'wetvol=', wetvol(i), ' dryvol=', dryvol(i), ' watervol=', watervol(i)
                  ! write(iulog,*) 'cext=',(cext(i,l),l=1,ncoef)
                  ! write(iulog,*) 'crefin=',crefin(i)
                  write(iulog,*) 'nspec=', nspec
                  ! write(iulog,*) 'cheb=', (cheb(nc,m,i,k),nc=2,ncoef)
                  do l = 1, nspec
                     call rad_cnst_get_aer_mmr(list_idx, m, l, 'a', state, pbuf, specmmr)
                     call rad_cnst_get_aer_props(list_idx, m, l, density_aer=specdens, &
                                                 refindex_aer_sw=specrefindex)
                     volf = specmmr(i,k)/specdens
                     write(iulog,*) 'l=', l, 'vol(l)=', volf
                     write(iulog,*) 'isw=', isw, 'specrefindex(isw)=', specrefindex(isw)
                     write(iulog,*) 'specdens=', specdens
                  end do

                  nerr_dopaer = nerr_dopaer + 1
!                  if (nerr_dopaer >= nerrmax_dopaer) then
                  if (dopaer(i) < -1.e-10_r8) then
                     write(iulog,*) '*** halting in '//subname//' after nerr_dopaer =', nerr_dopaer
                     call endrun('exit from '//subname)
                  end if

               end if
            end do

            do i=1,ncol
               tauxar(i,k,isw) = tauxar(i,k,isw) + dopaer(i)
               wa(i,k,isw)     = wa(i,k,isw)     + dopaer(i)*palb(i)
               ga(i,k,isw)     = ga(i,k,isw)     + dopaer(i)*palb(i)*pasm(i)
               fa(i,k,isw)     = fa(i,k,isw)     + dopaer(i)*palb(i)*pasm(i)*pasm(i)
            end do

         end do ! pver

      end do ! sw bands

      ! mode diagnostics
      ! The diagnostics are currently only output for the climate list.  Code mods will
      ! be necessary to provide output for the rad_diag lists.
      if (list_idx == 0) then
         do i = 1, nnite
            burden(idxnite(i))  = fillvalue
            aodmode(idxnite(i)) = fillvalue
            dustaodmode(idxnite(i)) = fillvalue
         end do

         write(outname,'(a,i1)') 'BURDEN', m
         call outfld(trim(outname), burden, pcols, lchnk)

         write(outname,'(a,i1)') 'AODMODE', m
         call outfld(trim(outname), aodmode, pcols, lchnk)

         if (m .lt. 8) then ! dust doesn't appear in modes 8 or 9
            write(outname,'(a,i1)') 'AODDUST', m
            call outfld(trim(outname), dustaodmode, pcols, lchnk)
         end if

      end if

   end do ! nmodes

   if (list_idx > 0) then
      deallocate(dgnumdry_m)
      deallocate(dgnumwet_m)
      deallocate(qaerwat_m)
      deallocate(wetdens_m)
   end if

   ! Output visible band diagnostics for quantities summed over the modes
   ! These fields are put out for diagnostic lists as well as the climate list.
   do i = 1, nnite
      extinct(idxnite(i),:) = fillvalue
      absorb(idxnite(i),:)  = fillvalue
      aodvis(idxnite(i))    = fillvalue
      aodabs(idxnite(i))    = fillvalue
   end do

   call outfld('EXTINCT'//diag(list_idx),  extinct, pcols, lchnk)
   call outfld('ABSORB'//diag(list_idx),   absorb,  pcols, lchnk)
   call outfld('AODVIS'//diag(list_idx),   aodvis,  pcols, lchnk)
   call outfld('AODABS'//diag(list_idx),   aodabs,  pcols, lchnk)

   ! These diagnostics are output only for climate list
   if (list_idx == 0) then
      do i = 1, ncol
         if (aodvis(i) > 1.e-10_r8) then
            ssavis(i) = ssavis(i)/aodvis(i)
         else
            ssavis(i) = 0.925_r8
         endif
      end do

      do i = 1, nnite
         ssavis(idxnite(i))     = fillvalue

         aoduv(idxnite(i))      = fillvalue
         aodnir(idxnite(i))     = fillvalue

         burdendust(idxnite(i)) = fillvalue
         burdenso4(idxnite(i))  = fillvalue
         burdenpom(idxnite(i))  = fillvalue
         burdensoa(idxnite(i))  = fillvalue
         burdenbc(idxnite(i))   = fillvalue
         burdenseasalt(idxnite(i)) = fillvalue
#if ( defined MODAL_AERO_4MODE_MOM )
         burdenmom(idxnite(i)) = fillvalue
#elif ( defined MODAL_AERO_9MODE )
         burdenpoly(idxnite(i)) = fillvalue
         burdenprot(idxnite(i)) = fillvalue
         burdenlip(idxnite(i)) = fillvalue
#endif

         aodabsbc(idxnite(i))   = fillvalue

         dustaod(idxnite(i))    = fillvalue
         so4aod(idxnite(i))     = fillvalue
         pomaod(idxnite(i))     = fillvalue
         soaaod(idxnite(i))     = fillvalue
         bcaod(idxnite(i))      = fillvalue
#if ( defined MODAL_AERO_4MODE_MOM )
         momaod(idxnite(i)) = fillvalue
#elif ( defined MODAL_AERO_9MODE )
         polyaod(idxnite(i)) = fillvalue
         protaod(idxnite(i)) = fillvalue
         lipaod(idxnite(i)) = fillvalue
#endif
       end do

      call outfld('SSAVIS',        ssavis,        pcols, lchnk)

      call outfld('AODUV',         aoduv,         pcols, lchnk)
      call outfld('AODNIR',        aodnir,        pcols, lchnk)

      call outfld('BURDENDUST',    burdendust,    pcols, lchnk)
      call outfld('BURDENSO4' ,    burdenso4,     pcols, lchnk)
      call outfld('BURDENPOM' ,    burdenpom,     pcols, lchnk)
      call outfld('BURDENSOA' ,    burdensoa,     pcols, lchnk)
      call outfld('BURDENBC'  ,    burdenbc,      pcols, lchnk)
      call outfld('BURDENSEASALT', burdenseasalt, pcols, lchnk)

#if ( defined MODAL_AERO_4MODE_MOM )
      call outfld('BURDENMOM', burdenmom, pcols, lchnk)
#elif ( defined MODAL_AERO_9MODE )
      call outfld('BURDENPOLY', burdenpoly, pcols, lchnk)
      call outfld('BURDENPROT', burdenprot, pcols, lchnk)
      call outfld('BURDENLIP', burdenlip, pcols, lchnk)
#endif

      call outfld('AODABSBC',      aodabsbc,      pcols, lchnk)

      call outfld('AODDUST',       dustaod,       pcols, lchnk)
      call outfld('AODSO4',        so4aod,        pcols, lchnk)
      call outfld('AODPOM',        pomaod,        pcols, lchnk)
      call outfld('AODSOA',        soaaod,        pcols, lchnk)
      call outfld('AODBC',         bcaod,         pcols, lchnk)
      call outfld('AODSS',         seasaltaod,    pcols, lchnk)

#if ( defined MODAL_AERO_4MODE_MOM )
      call outfld('AODMOM',         momaod,    pcols, lchnk)
#elif ( defined MODAL_AERO_9MODE )
      call outfld('AODPOLY',         polyaod,    pcols, lchnk)
      call outfld('AODPROT',         protaod,    pcols, lchnk)
      call outfld('AODLIP',         lipaod,    pcols, lchnk)
#endif
   end if

end subroutine modal_aero_sw

!===============================================================================

subroutine modal_aero_lw(list_idx, state, pbuf, tauxar)

   ! calculates aerosol lw radiative properties

   integer,             intent(in)  :: list_idx ! index of the climate or a diagnostic list
   type(physics_state), intent(in), target :: state    ! state variables
   
   type(physics_buffer_desc), pointer :: pbuf(:)

   real(r8), intent(out) :: tauxar(pcols,pver,nlwbands) ! layer absorption optical depth

   ! Local variables
   integer :: i, ifld, ilw, k, l, m, nc, ns
   integer :: lchnk                    ! chunk id
   integer :: ncol                     ! number of active columns in the chunk
   integer :: nmodes
   integer :: nspec
   integer :: istat

   real(r8), pointer :: dgnumwet(:,:)  ! wet number mode diameter (m)
   real(r8), pointer :: qaerwat(:,:)   ! aerosol water (g/g)

   real(r8), pointer :: dgnumdry_m(:,:,:) ! number mode dry diameter for all modes
   real(r8), pointer :: dgnumwet_m(:,:,:) ! number mode wet diameter for all modes
   real(r8), pointer :: qaerwat_m(:,:,:)  ! aerosol water (g/g) for all modes
   real(r8), pointer :: wetdens_m(:,:,:)  ! 

   real(r8) :: sigma_logr_aer          ! geometric standard deviation of number distribution
   real(r8) :: alnsg_amode
   real(r8) :: xrad(pcols)
   real(r8) :: cheby(ncoef,pcols,pver)  ! chebychef polynomials

   real(r8) :: mass(pcols,pver) ! layer mass

   real(r8),    pointer :: specmmr(:,:)        ! species mass mixing ratio
   real(r8)             :: specdens            ! species density (kg/m3)
   complex(r8), pointer :: specrefindex(:)     ! species refractive index

   real(r8) :: vol(pcols)       ! volume concentration of aerosol specie (m3/kg)
   real(r8) :: dryvol(pcols)    ! volume concentration of aerosol mode (m3/kg)
   real(r8) :: wetvol(pcols)    ! volume concentration of wet mode (m3/kg)
   real(r8) :: watervol(pcols)  ! volume concentration of water in each mode (m3/kg)
   real(r8) :: refr(pcols)      ! real part of refractive index
   real(r8) :: refi(pcols)      ! imaginary part of refractive index
   complex(r8) :: crefin(pcols) ! complex refractive index
   real(r8), pointer :: refrtablw(:,:) ! table of real refractive indices for aerosols
   real(r8), pointer :: refitablw(:,:) ! table of imag refractive indices for aerosols
   real(r8), pointer :: absplw(:,:,:,:) ! specific absorption

   integer  :: itab(pcols), jtab(pcols)
   real(r8) :: ttab(pcols), utab(pcols)
   real(r8) :: cabs(pcols,ncoef)
   real(r8) :: pabs(pcols)      ! parameterized specific absorption (m2/kg)
   real(r8) :: dopaer(pcols)    ! aerosol optical depth in layer

   integer, parameter :: nerrmax_dopaer=1000
   integer  :: nerr_dopaer = 0
   real(r8) :: volf             ! volume fraction of insoluble aerosol

   character(len=*), parameter :: subname = 'modal_aero_lw'
   !----------------------------------------------------------------------------

   lchnk = state%lchnk
   ncol  = state%ncol

   ! initialize output variables
   tauxar(:ncol,:,:) = 0._r8

   ! dry mass in each cell
   mass(:ncol,:) = state%pdeldry(:ncol,:)*rga

   ! loop over all aerosol modes
   call rad_cnst_get_info(list_idx, nmodes=nmodes)

   if (list_idx == 0) then
      ! water uptake and wet radius for the climate list has already been calculated
      call pbuf_get_field(pbuf, dgnumwet_idx, dgnumwet_m)
      call pbuf_get_field(pbuf, qaerwat_idx,  qaerwat_m)
   else
      ! If doing a diagnostic calculation then need to calculate the wet radius
      ! and water uptake for the diagnostic modes
      allocate(dgnumdry_m(pcols,pver,nmodes), dgnumwet_m(pcols,pver,nmodes), &
               qaerwat_m(pcols,pver,nmodes),  wetdens_m(pcols,pver,nmodes), stat=istat)
      if (istat > 0) then
         call endrun('modal_aero_lw: allocation FAILURE: arrays for diagnostic calcs')
      end if
      call modal_aero_calcsize_diag(state, pbuf, list_idx, dgnumdry_m)  
      call modal_aero_wateruptake_dr(state, pbuf, list_idx, dgnumdry_m, dgnumwet_m, &
                                     qaerwat_m, wetdens_m)
   endif

   do m = 1, nmodes

      dgnumwet => dgnumwet_m(:,:,m)
      qaerwat  => qaerwat_m(:,:,m)

      ! get mode properties
      call rad_cnst_get_mode_props(list_idx, m, sigmag=sigma_logr_aer, refrtablw=refrtablw , &
         refitablw=refitablw, absplw=absplw)

      ! get mode info
      call rad_cnst_get_info(list_idx, m, nspec=nspec)

      ! calc size parameter for all columns
      ! this is the same calculation that's done in modal_size_parameters, but there
      ! some intermediate results are saved and the chebyshev polynomials are stored
      ! in a array with different index order.  Could be unified.
      do k = top_lev, pver
         do i = 1, ncol
            alnsg_amode = log( sigma_logr_aer )
            ! convert from number diameter to surface area
            xrad(i) = log(0.5_r8*dgnumwet(i,k)) + 2.0_r8*alnsg_amode*alnsg_amode
            ! normalize size parameter
            xrad(i) = max(xrad(i), xrmin)
            xrad(i) = min(xrad(i), xrmax)
            xrad(i) = (2*xrad(i)-xrmax-xrmin)/(xrmax-xrmin)
            ! chebyshev polynomials
            cheby(1,i,k) = 1.0_r8
            cheby(2,i,k) = xrad(i)
            do nc = 3, ncoef
               cheby(nc,i,k) = 2.0_r8*xrad(i)*cheby(nc-1,i,k)-cheby(nc-2,i,k)
            end do
         end do
      end do

      do ilw = 1, nlwbands

         do k = top_lev, pver

            ! form bulk refractive index. Use volume mixing for infrared
            crefin(:ncol) = (0._r8, 0._r8)
            dryvol(:ncol) = 0._r8

            ! aerosol species loop
            do l = 1, nspec
               call rad_cnst_get_aer_mmr(list_idx, m, l, 'a', state, pbuf, specmmr)
               call rad_cnst_get_aer_props(list_idx, m, l, density_aer=specdens, &
                                           refindex_aer_lw=specrefindex)

               do i = 1, ncol
                  vol(i)    = specmmr(i,k)/specdens
                  dryvol(i) = dryvol(i) + vol(i)
                  crefin(i) = crefin(i) + vol(i)*specrefindex(ilw)
               end do
            end do

            do i = 1, ncol
               watervol(i) = qaerwat(i,k)/rhoh2o
               wetvol(i)   = watervol(i) + dryvol(i)
               if (watervol(i) < 0.0_r8) then
                  if (abs(watervol(i)) .gt. 1.e-1_r8*wetvol(i)) then
                     write(iulog,*) 'watervol,wetvol,dryvol=',watervol(i),wetvol(i),dryvol(i),' in '//subname
                  end if
                  watervol(i) = 0._r8
                  wetvol(i)   = dryvol(i)
               end if

               crefin(i) = crefin(i) + watervol(i)*crefwlw(ilw)
               if (wetvol(i) > 1.e-40_r8) crefin(i) = crefin(i)/wetvol(i)
               refr(i) = real(crefin(i))
               refi(i) = aimag(crefin(i))
            end do

            ! interpolate coefficients linear in refractive index
            ! first call calcs itab,jtab,ttab,utab
            itab(:ncol) = 0
            call binterp(absplw(:,:,:,ilw), ncol, ncoef, prefr, prefi, &
                         refr, refi, refrtablw(:,ilw), refitablw(:,ilw), &
                         itab, jtab, ttab, utab, cabs)

            ! parameterized optical properties
            do i = 1, ncol
               pabs(i) = 0.5_r8*cabs(i,1)
               do nc = 2, ncoef
                  pabs(i) = pabs(i) + cheby(nc,i,k)*cabs(i,nc)
               end do
               pabs(i)   = pabs(i)*wetvol(i)*rhoh2o
               pabs(i)   = max(0._r8,pabs(i))
               dopaer(i) = pabs(i)*mass(i,k)
            end do

            do i = 1, ncol

               if ((dopaer(i) <= -1.e-10_r8) .or. (dopaer(i) >= 20._r8)) then

                  if (dopaer(i) <= -1.e-10_r8) then
                     write(iulog,*) "ERROR: Negative aerosol optical depth &
                          &in this layer."
                  else
                     write(iulog,*) "WARNING: Aerosol optical depth is &
                          &unreasonably high in this layer."
                  end if

                  write(iulog,*) 'dopaer(',i,',',k,',',m,',',lchnk,')=', dopaer(i)
                  write(iulog,*) 'k=',k,' pabs=', pabs(i)
                  write(iulog,*) 'wetvol=',wetvol(i),' dryvol=',dryvol(i),     &
                     ' watervol=',watervol(i)
                  write(iulog,*) 'cabs=', (cabs(i,l),l=1,ncoef)
                  write(iulog,*) 'crefin=', crefin(i)
                  write(iulog,*) 'nspec=', nspec
                  do l = 1,nspec
                     call rad_cnst_get_aer_mmr(list_idx, m, l, 'a', state, pbuf, specmmr)
                     call rad_cnst_get_aer_props(list_idx, m, l, density_aer=specdens, &
                                                 refindex_aer_lw=specrefindex)
                     volf = specmmr(i,k)/specdens
                     write(iulog,*) 'l=',l,'vol(l)=',volf
                     write(iulog,*) 'ilw=',ilw,' specrefindex(ilw)=',specrefindex(ilw)
                     write(iulog,*) 'specdens=',specdens
                  end do

                  nerr_dopaer = nerr_dopaer + 1
                  if (nerr_dopaer >= nerrmax_dopaer .or. dopaer(i) < -1.e-10_r8) then
                     write(iulog,*) '*** halting in '//subname//' after nerr_dopaer =', nerr_dopaer
                     call endrun()
                  end if

               end if
            end do

            do i = 1, ncol
               tauxar(i,k,ilw) = tauxar(i,k,ilw) + dopaer(i)
            end do

         end do ! k = top_lev, pver

      end do  ! nlwbands

   end do ! m = 1, nmodes

   if (list_idx > 0) then
      deallocate(dgnumdry_m)
      deallocate(dgnumwet_m)
      deallocate(qaerwat_m)
      deallocate(wetdens_m)
   end if

end subroutine modal_aero_lw

!===============================================================================
! Private routines
!===============================================================================

subroutine read_water_refindex(infilename)

   ! read water refractive index file and set module data

   character*(*), intent(in) :: infilename   ! modal optics filename

   ! Local variables

   integer            :: i, ierr
   type(file_desc_t)  :: ncid              ! pio file handle
   integer            :: did               ! dimension ids
   integer            :: dimlen            ! dimension lengths
   type(var_desc_t)   :: vid               ! variable ids
   real(r8) :: refrwsw(nswbands), refiwsw(nswbands) ! real, imaginary ref index for water visible
   real(r8) :: refrwlw(nlwbands), refiwlw(nlwbands) ! real, imaginary ref index for water infrared
   !----------------------------------------------------------------------------

   ! open file
   call cam_pio_openfile(ncid, infilename, PIO_NOWRITE)

   ! inquire dimensions.  Check that file values match parameter values.

   ierr = pio_inq_dimid(ncid, 'lw_band', did)
   ierr = pio_inq_dimlen(ncid, did, dimlen)
   if (dimlen .ne. nlwbands) then
      write(iulog,*) 'lw_band len=', dimlen, ' from ', infilename, ' ne nlwbands=', nlwbands
      call endrun('read_modal_optics: bad lw_band value')
   endif

   ierr = pio_inq_dimid(ncid, 'sw_band', did)
   ierr = pio_inq_dimlen(ncid, did, dimlen)
   if (dimlen .ne. nswbands) then
      write(iulog,*) 'sw_band len=', dimlen, ' from ', infilename, ' ne nswbands=', nswbands
      call endrun('read_modal_optics: bad sw_band value')
   endif

   ! read variables
   ierr = pio_inq_varid(ncid, 'refindex_real_water_sw', vid)
   ierr = pio_get_var(ncid, vid, refrwsw)

   ierr = pio_inq_varid(ncid, 'refindex_im_water_sw', vid)
   ierr = pio_get_var(ncid, vid, refiwsw)

   ierr = pio_inq_varid(ncid, 'refindex_real_water_lw', vid)
   ierr = pio_get_var(ncid, vid, refrwlw)

   ierr = pio_inq_varid(ncid, 'refindex_im_water_lw', vid)
   ierr = pio_get_var(ncid, vid, refiwlw)

   ! set complex representation of refractive indices as module data
   do i = 1, nswbands
      crefwsw(i)  = cmplx(refrwsw(i), abs(refiwsw(i)),kind=r8)
   end do
   do i = 1, nlwbands
      crefwlw(i)  = cmplx(refrwlw(i), abs(refiwlw(i)),kind=r8)
   end do

   call pio_closefile(ncid)

end subroutine read_water_refindex

!===============================================================================

subroutine modal_size_parameters(ncol, sigma_logr_aer, dgnumwet, radsurf, logradsurf, cheb)

   integer,  intent(in)  :: ncol
   real(r8), intent(in)  :: sigma_logr_aer  ! geometric standard deviation of number distribution
   real(r8), intent(in)  :: dgnumwet(:,:)   ! aerosol wet number mode diameter (m)
   real(r8), intent(out) :: radsurf(:,:)    ! aerosol surface mode radius
   real(r8), intent(out) :: logradsurf(:,:) ! log(aerosol surface mode radius)
   real(r8), intent(out) :: cheb(:,:,:)

   integer  :: i, k, nc
   real(r8) :: alnsg_amode
   real(r8) :: explnsigma
   real(r8) :: xrad(pcols) ! normalized aerosol radius
   !-------------------------------------------------------------------------------

   alnsg_amode = log(sigma_logr_aer)
   explnsigma = exp(2.0_r8*alnsg_amode*alnsg_amode)

   do k = top_lev, pver
      do i = 1, ncol
         ! convert from number mode diameter to surface area
         radsurf(i,k) = 0.5_r8*dgnumwet(i,k)*explnsigma
         logradsurf(i,k) = log(radsurf(i,k))
         ! normalize size parameter
         xrad(i) = max(logradsurf(i,k),xrmin)
         xrad(i) = min(xrad(i),xrmax)
         xrad(i) = (2._r8*xrad(i)-xrmax-xrmin)/(xrmax-xrmin)
         ! chebyshev polynomials
         cheb(1,i,k) = 1._r8
         cheb(2,i,k) = xrad(i)
         do nc = 3, ncoef
            cheb(nc,i,k) = 2._r8*xrad(i)*cheb(nc-1,i,k)-cheb(nc-2,i,k)
         end do
      end do
   end do

end subroutine modal_size_parameters

!===============================================================================

      subroutine binterp(table,ncol,km,im,jm,x,y,xtab,ytab,ix,jy,t,u,out)

!     bilinear interpolation of table
!
      implicit none
      integer im,jm,km,ncol
      real(r8) table(km,im,jm),xtab(im),ytab(jm),out(pcols,km)
      integer i,ix(pcols),ip1,j,jy(pcols),jp1,k,ic
      real(r8) x(pcols),dx,t(pcols),y(pcols),dy,u(pcols), &
             tu(pcols),tuc(pcols),tcu(pcols),tcuc(pcols)

      if(ix(1).gt.0)go to 30
      if(im.gt.1)then
        do ic=1,ncol
          do i=1,im
            if(x(ic).lt.xtab(i))go to 10
          enddo
   10     ix(ic)=max0(i-1,1)
          ip1=min(ix(ic)+1,im)
          dx=(xtab(ip1)-xtab(ix(ic)))
          if(abs(dx).gt.1.e-20_r8)then
             t(ic)=(x(ic)-xtab(ix(ic)))/dx
          else
             t(ic)=0._r8
          endif
	end do
      else
        ix(:ncol)=1
        t(:ncol)=0._r8
      endif
      if(jm.gt.1)then
        do ic=1,ncol
          do j=1,jm
            if(y(ic).lt.ytab(j))go to 20
          enddo
   20     jy(ic)=max0(j-1,1)
          jp1=min(jy(ic)+1,jm)
          dy=(ytab(jp1)-ytab(jy(ic)))
          if(abs(dy).gt.1.e-20_r8)then
             u(ic)=(y(ic)-ytab(jy(ic)))/dy
             if(u(ic).lt.0._r8.or.u(ic).gt.1._r8)then
                write(iulog,*) 'u,y,jy,ytab,dy=',u(ic),y(ic),jy(ic),ytab(jy(ic)),dy
             endif
          else
            u(ic)=0._r8
          endif
	end do
      else
        jy(:ncol)=1
        u(:ncol)=0._r8
      endif
   30 continue
      do ic=1,ncol
         tu(ic)=t(ic)*u(ic)
         tuc(ic)=t(ic)-tu(ic)
         tcuc(ic)=1._r8-tuc(ic)-u(ic)
         tcu(ic)=u(ic)-tu(ic)
         jp1=min(jy(ic)+1,jm)
         ip1=min(ix(ic)+1,im)
         do k=1,km
            out(ic,k)=tcuc(ic)*table(k,ix(ic),jy(ic))+tuc(ic)*table(k,ip1,jy(ic))   &
               +tu(ic)*table(k,ip1,jp1)+tcu(ic)*table(k,ix(ic),jp1)
	 end do
      enddo
      return
      end subroutine binterp

end module modal_aer_opt<|MERGE_RESOLUTION|>--- conflicted
+++ resolved
@@ -279,11 +279,7 @@
       call add_default ('SSAVIS'       , 1, ' ')
       call add_default ('EXTINCT'      , 1, ' ')
   end if
-<<<<<<< HEAD
-  if (cam_chempkg_is('trop_mam4').or.cam_chempkg_is('trop_mam4_mom').or.cam_chempkg_is('trop_mam7').or.cam_chempkg_is('trop_mam9').or.cam_chempkg_is('trop_strat_mam7')) then
-=======
-  if (cam_chempkg_is('trop_mam4').or.cam_chempkg_is('trop_mam4_resus').or.cam_chempkg_is('trop_mam7').or.cam_chempkg_is('trop_strat_mam7')) then
->>>>>>> 4738dc81
+  if (cam_chempkg_is('trop_mam4').or.cam_chempkg_is('trop_mam4_mom').or.cam_chempkg_is('trop_mam4_resus').or.cam_chempkg_is('trop_mam7').or.cam_chempkg_is('trop_mam9').or.cam_chempkg_is('trop_strat_mam7')) then
      call addfld ('AODDUST4','  ',1,    'A','Aerosol optical depth 550 nm model 4 from dust',phys_decomp, flag_xyfill=.true.)     
      call addfld ('AODMODE4','  ',1,    'A','Aerosol optical depth 550 nm mode 4',phys_decomp, flag_xyfill=.true.)
      call addfld ('BURDEN4','kg/m2',1,    'A','Aerosol burden mode 4',phys_decomp, flag_xyfill=.true.)
