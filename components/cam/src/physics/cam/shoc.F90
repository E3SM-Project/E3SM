--- conflicted
+++ resolved
@@ -1939,20 +1939,9 @@
   !=========================================================
   ! determine the convective velocity scale of
   !   the planetary boundary layer
-<<<<<<< HEAD
+
   call compute_conv_vel_shoc_length(nlev,shcol,pblh,zt_grid,dz_zt,thv,wthv_sec,conv_vel)
-=======
-  conv_vel(:)=0._rtype
-
-  do k=nlev,1,-1
-    do i=1,shcol
-      if (zt_grid(i,k) .lt. pblh(i)) then
-        conv_vel(i) = conv_vel(i)+2.5_rtype*dz_zt(i,k)*(ggr/thv(i,k))*wthv_sec(i,k)
-      endif
-    enddo ! end i loop (column loop)
-  enddo ! end k loop (vertical loop)
->>>>>>> cd2e82cd
-
+  
   ! computed quantity above is wstar3
   ! clip, to avoid negative values and take the cubed
   !   root to get the convective velocity scale
