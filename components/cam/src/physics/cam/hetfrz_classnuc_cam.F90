--- conflicted
+++ resolved
@@ -1587,11 +1587,7 @@
                      ( aer(ii,kk,so4_coarse) + aer(ii,kk,mom_coarse) )
 #elif (defined RAIN_EVAP_TO_COARSE_AERO) 
          awfacm(3) = ( aer(ii,kk,bc_coarse) + aer(ii,kk,soa_coarse) + &
-<<<<<<< HEAD
-                       aer(ii,kk,pom_coarse )/ &
-=======
                        aer(ii,kk,pom_coarse) )/ &
->>>>>>> dddb34c5
                      ( aer(ii,kk,soa_coarse) + aer(ii,kk,pom_coarse) + &
                        aer(ii,kk,so4_coarse) + aer(ii,kk,bc_coarse) )
 #else
