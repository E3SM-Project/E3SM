module hetfrz_classnuc_cam

!---------------------------------------------------------------------------------
!
!  CAM Interfaces for hetfrz_classnuc module.
!
!---------------------------------------------------------------------------------

use shr_kind_mod,   only: r8=>shr_kind_r8
use spmd_utils,     only: masterproc
use ppgrid,         only: pcols, pver, begchunk, endchunk
use physconst,      only: rair, cpair, rh2o, rhoh2o, mwh2o, tmelt, pi
use constituents,   only: cnst_get_ind
use physics_types,  only: physics_state
use physics_buffer, only: physics_buffer_desc, pbuf_get_index, pbuf_old_tim_idx, pbuf_get_field
use phys_control,   only: phys_getopts, use_hetfrz_classnuc
use rad_constituents, only: rad_cnst_get_info, rad_cnst_get_mode_idx, rad_cnst_get_spec_idx, &
                            rad_cnst_get_aer_mmr, rad_cnst_get_aer_props, &
                            rad_cnst_get_mode_num, rad_cnst_get_mode_props

use physics_buffer, only: pbuf_add_field, dtype_r8, pbuf_old_tim_idx, &
                          pbuf_get_index, pbuf_get_field
use cam_history,    only: addfld, add_default, outfld

use ref_pres,       only: top_lev => trop_cloud_top_lev
use wv_saturation,  only: svp_water, svp_ice

use cam_logfile,    only: iulog
use error_messages, only: handle_errmsg, alloc_err
use cam_abortutils, only: endrun

use hetfrz_classnuc,   only: hetfrz_classnuc_init, hetfrz_classnuc_calc

implicit none
private
save

public :: &
   hetfrz_classnuc_cam_readnl,   &
   hetfrz_classnuc_cam_register, &
   hetfrz_classnuc_cam_init,     &
   hetfrz_classnuc_cam_calc,     &
   hetfrz_classnuc_cam_save_cbaero

! Namelist variables
logical :: hist_hetfrz_classnuc = .false.

! Vars set via init method.
real(r8) :: mincld      ! minimum allowed cloud fraction

! constituent indices
integer :: &
   cldliq_idx = -1, &
   cldice_idx = -1, &
   numliq_idx = -1, &
   numice_idx = -1

! pbuf indices for fields provided by heterogeneous freezing
integer :: &
   frzimm_idx, &
   frzcnt_idx, &
   frzdep_idx

! pbuf indices for fields needed by heterogeneous freezing
integer :: &
   ast_idx = -1

! modal aerosols
integer, parameter :: MAM3_nmodes = 3
integer, parameter :: MAM7_nmodes = 7
integer, parameter :: MAM4_nmodes = 4
integer :: nmodes = -1             ! number of aerosol modes

! mode indices
integer :: mode_accum_idx  = -1    ! accumulation mode
integer :: mode_coarse_idx = -1    ! coarse mode
integer :: mode_finedust_idx = -1  ! fine dust mode
integer :: mode_coardust_idx = -1  ! coarse dust mode
integer :: mode_pcarbon_idx = -1   ! primary carbon mode

! mode properties
real(r8) :: alnsg_mode_accum
real(r8) :: alnsg_mode_coarse
real(r8) :: alnsg_mode_finedust
real(r8) :: alnsg_mode_coardust
real(r8) :: alnsg_mode_pcarbon

! specie properties
real(r8) :: specdens_dust
real(r8) :: specdens_so4
real(r8) :: specdens_bc
real(r8) :: specdens_soa
real(r8) :: specdens_pom
real(r8) :: specdens_mom

! List all species
integer :: ncnst = 0     ! Total number of constituents (mass and number) needed
                         ! by the parameterization (depends on aerosol model used)

integer :: so4_accum     ! sulfate in accumulation mode
integer :: bc_accum      ! black-c in accumulation mode
integer :: pom_accum     ! p-organic in accumulation mode
integer :: soa_accum     ! s-organic in accumulation mode
integer :: dst_accum     ! dust in accumulation mode
integer :: ncl_accum     ! seasalt in accumulation mode
integer :: mom_accum     ! marine-organic in accumulation mode
integer :: num_accum     ! number in accumulation mode

integer :: dst_coarse    ! dust in coarse mode
integer :: ncl_coarse    ! seasalt in coarse mode
integer :: so4_coarse    ! sulfate in coarse mode
integer :: bc_coarse     ! bc in coarse mode
integer :: pom_coarse    ! pom in coarse mode
integer :: soa_coarse    ! soa in coarse mode
integer :: mom_coarse    ! mom in coarse mode
integer :: num_coarse    ! number in coarse mode

integer :: dst_finedust  ! dust in finedust mode
integer :: so4_finedust  ! sulfate in finedust mode
integer :: num_finedust  ! number in finedust mode

integer :: dst_coardust  ! dust in coardust mode
integer :: so4_coardust  ! sulfate in coardust mode
integer :: num_coardust  ! number in coardust mode

integer :: bc_pcarbon    ! black-c in primary carbon mode
integer :: pom_pcarbon   ! p-organic in primary carbon mode
integer :: mom_pcarbon   ! marine-organic in primary carbon mode
integer :: num_pcarbon   ! number in primary carbon mode

! Index arrays for looping over all constituents
integer, allocatable :: mode_idx(:)
integer, allocatable :: spec_idx(:)

! Copy of cloud borne aerosols before modification by droplet nucleation
! The basis is converted from mass to volume.
real(r8), allocatable :: aer_cb(:,:,:,:)

! Copy of interstitial aerosols with basis converted from mass to volume.
real(r8), allocatable :: aer(:,:,:,:)

!===============================================================================
contains
!===============================================================================

subroutine hetfrz_classnuc_cam_readnl(nlfile)

  use namelist_utils,  only: find_group_name
  use units,           only: getunit, freeunit
  use mpishorthand

  character(len=*), intent(in) :: nlfile  ! filepath for file containing namelist input

  ! Local variables
  integer :: unitn, ierr
  character(len=*), parameter :: subname = 'hetfrz_classnuc_cam_readnl'

  namelist /hetfrz_classnuc_nl/ hist_hetfrz_classnuc

  !-----------------------------------------------------------------------------

  if (masterproc) then
     unitn = getunit()
     open( unitn, file=trim(nlfile), status='old' )
     call find_group_name(unitn, 'hetfrz_classnuc_nl', status=ierr)
     if (ierr == 0) then
        read(unitn, hetfrz_classnuc_nl, iostat=ierr)
        if (ierr /= 0) then
           call endrun(subname // ':: ERROR reading namelist')
        end if
     end if
     close(unitn)
     call freeunit(unitn)

  end if

#ifdef SPMD
  ! Broadcast namelist variables
  call mpibcast(hist_hetfrz_classnuc, 1, mpilog, 0, mpicom)
#endif

end subroutine hetfrz_classnuc_cam_readnl

!================================================================================================

subroutine hetfrz_classnuc_cam_register()

   if (.not. use_hetfrz_classnuc) return

   ! pbuf fields provided by hetfrz_classnuc
   call pbuf_add_field('FRZIMM', 'physpkg', dtype_r8, (/pcols,pver/), frzimm_idx)
   call pbuf_add_field('FRZCNT', 'physpkg', dtype_r8, (/pcols,pver/), frzcnt_idx)
   call pbuf_add_field('FRZDEP', 'physpkg', dtype_r8, (/pcols,pver/), frzdep_idx)

end subroutine hetfrz_classnuc_cam_register

!================================================================================================

subroutine hetfrz_classnuc_cam_init(mincld_in)

   real(r8), intent(in) :: mincld_in

   ! local variables
   logical  :: prog_modal_aero
   integer  :: m, n, nspec
   integer  :: istat

   real(r8) :: sigma_logr_aer

   character(len=32) :: str32
   character(len=*), parameter :: routine = 'hetfrz_classnuc_cam_init'
   !--------------------------------------------------------------------------------------------

   if (.not. use_hetfrz_classnuc) return

   ! This parameterization currently assumes that prognostic modal aerosols are on.  Check...
   call phys_getopts(prog_modal_aero_out=prog_modal_aero)
   if (.not. prog_modal_aero) call endrun(routine//': cannot use hetfrz_classnuc without prognostic modal aerosols')

   mincld = mincld_in

   call cnst_get_ind('CLDLIQ', cldliq_idx)
   call cnst_get_ind('CLDICE', cldice_idx)
   call cnst_get_ind('NUMLIQ', numliq_idx)
   call cnst_get_ind('NUMICE', numice_idx)

   ! pbuf fields used by hetfrz_classnuc
   ast_idx      = pbuf_get_index('AST')

   call addfld('bc_num', (/ 'lev' /), 'A', '#/cm3', 'total bc number')
   call addfld('dst1_num', (/ 'lev' /), 'A', '#/cm3', 'total dst1 number')
   call addfld('dst3_num', (/ 'lev' /), 'A', '#/cm3', 'total dst3 number')
   call addfld('bcc_num', (/ 'lev' /), 'A', '#/cm3', 'coated bc number')
   call addfld('dst1c_num', (/ 'lev' /), 'A', '#/cm3', 'coated dst1 number')
   call addfld('dst3c_num', (/ 'lev' /), 'A', '#/cm3', 'coated dst3 number')
   call addfld('bcuc_num', (/ 'lev' /), 'A', '#/cm3', 'uncoated bc number')
   call addfld('dst1uc_num', (/ 'lev' /), 'A', '#/cm3', 'uncoated dst1 number')
   call addfld('dst3uc_num', (/ 'lev' /), 'A', '#/cm3', 'uncoated dst3 number')

   call addfld('bc_a1_num', (/ 'lev' /), 'A', '#/cm3', 'interstitial bc number')
   call addfld('dst_a1_num', (/ 'lev' /), 'A', '#/cm3', 'interstitial dst1 number')
   call addfld('dst_a3_num', (/ 'lev' /), 'A', '#/cm3', 'interstitial dst3 number')
   call addfld('bc_c1_num', (/ 'lev' /), 'A', '#/cm3', 'cloud borne bc number')
   call addfld('dst_c1_num', (/ 'lev' /), 'A', '#/cm3', 'cloud borne dst1 number')
   call addfld('dst_c3_num', (/ 'lev' /), 'A', '#/cm3', 'cloud borne dst3 number')
    
   call addfld('fn_bc_c1_num', (/ 'lev' /), 'A', '#/cm3', 'cloud borne bc number derived from fn')
   call addfld('fn_dst_c1_num', (/ 'lev' /), 'A', '#/cm3', 'cloud borne dst1 number derived from fn')
   call addfld('fn_dst_c3_num', (/ 'lev' /), 'A', '#/cm3', 'cloud borne dst3 number derived from fn')

   call addfld('na500', (/ 'lev' /), 'A', '#/cm3', 'interstitial aerosol number with D>500 nm')
   call addfld('totna500', (/ 'lev' /), 'A', '#/cm3', 'total aerosol number with D>500 nm')

   call addfld('FREQIMM', (/ 'lev' /), 'A', 'fraction', 'Fractional occurance of immersion  freezing')
   call addfld('FREQCNT', (/ 'lev' /), 'A', 'fraction', 'Fractional occurance of contact    freezing')
   call addfld('FREQDEP', (/ 'lev' /), 'A', 'fraction', 'Fractional occurance of deposition freezing')
   call addfld('FREQMIX', (/ 'lev' /), 'A', 'fraction', 'Fractional occurance of mixed-phase clouds' )

   call addfld('DSTFREZIMM', (/ 'lev' /), 'A', 'm-3s-1', 'dust immersion  freezing rate')
   call addfld('DSTFREZCNT', (/ 'lev' /), 'A', 'm-3s-1', 'dust contact    freezing rate')
   call addfld('DSTFREZDEP', (/ 'lev' /), 'A', 'm-3s-1', 'dust deposition freezing rate')

   call addfld('BCFREZIMM', (/ 'lev' /), 'A', 'm-3s-1', 'bc immersion  freezing rate')
   call addfld('BCFREZCNT', (/ 'lev' /), 'A', 'm-3s-1', 'bc contact    freezing rate')
   call addfld('BCFREZDEP', (/ 'lev' /), 'A', 'm-3s-1', 'bc deposition freezing rate')

   call addfld('NIMIX_IMM', (/ 'lev' /), 'A', '#/m3', &
               'Activated Ice Number Concentration due to het immersion freezing in Mixed Clouds')
   call addfld('NIMIX_CNT', (/ 'lev' /), 'A', '#/m3', &
               'Activated Ice Number Concentration due to het contact freezing in Mixed Clouds')
   call addfld('NIMIX_DEP', (/ 'lev' /), 'A', '#/m3', &
               'Activated Ice Number Concentration due to het deposition freezing in Mixed Clouds')

   call addfld('DSTNIDEP', (/ 'lev' /), 'A', '#/m3', &
               'Activated Ice Number Concentration due to dst dep freezing in Mixed Clouds')
   call addfld('DSTNICNT', (/ 'lev' /), 'A', '#/m3', &
               'Activated Ice Number Concentration due to dst cnt freezing in Mixed Clouds')
   call addfld('DSTNIIMM', (/ 'lev' /), 'A', '#/m3', &
               'Activated Ice Number Concentration due to dst imm freezing in Mixed Clouds')

   call addfld('BCNIDEP', (/ 'lev' /), 'A', '#/m3', &
               'Activated Ice Number Concentration due to bc dep freezing in Mixed Clouds')
   call addfld('BCNICNT', (/ 'lev' /), 'A', '#/m3', &
               'Activated Ice Number Concentration due to bc cnt freezing in Mixed Clouds')
   call addfld('BCNIIMM', (/ 'lev' /), 'A', '#/m3', &
               'Activated Ice Number Concentration due to bc imm freezing in Mixed Clouds')

   call addfld('NUMICE10s', (/ 'lev' /), 'A', '#/m3', &
               'Ice Number Concentration due to het freezing in Mixed Clouds during 10-s period')
   call addfld('NUMIMM10sDST', (/ 'lev' /), 'A', '#/m3', &
               'Ice Number Concentration due to imm freezing by dst in Mixed Clouds during 10-s period')
   call addfld('NUMIMM10sBC', (/ 'lev' /), 'A', '#/m3', &
               'Ice Number Concentration due to imm freezing by bc in Mixed Clouds during 10-s period')

   if (hist_hetfrz_classnuc) then

      call add_default('bc_num', 1, ' ')
      call add_default('dst1_num', 1, ' ')
      call add_default('dst3_num', 1, ' ')
      call add_default('bcc_num', 1, ' ')
      call add_default('dst1c_num', 1, ' ')
      call add_default('dst3c_num', 1, ' ')
      call add_default('bcuc_num', 1, ' ')
      call add_default('dst1uc_num', 1, ' ')
      call add_default('dst3uc_num', 1, ' ')

      call add_default('bc_a1_num', 1, ' ')
      call add_default('dst_a1_num', 1, ' ')
      call add_default('dst_a3_num', 1, ' ')
      call add_default('bc_c1_num', 1, ' ')
      call add_default('dst_c1_num', 1, ' ')
      call add_default('dst_c3_num', 1, ' ')
    
      call add_default('fn_bc_c1_num', 1, ' ')
      call add_default('fn_dst_c1_num', 1, ' ')
      call add_default('fn_dst_c3_num', 1, ' ')

      call add_default('na500', 1, ' ')
      call add_default('totna500', 1, ' ')

      call add_default('FREQIMM', 1, ' ')
      call add_default('FREQCNT', 1, ' ')
      call add_default('FREQDEP', 1, ' ')
      call add_default('FREQMIX', 1, ' ')

      call add_default('DSTFREZIMM', 1, ' ')
      call add_default('DSTFREZCNT', 1, ' ')
      call add_default('DSTFREZDEP', 1, ' ')

      call add_default('BCFREZIMM', 1, ' ')
      call add_default('BCFREZCNT', 1, ' ')
      call add_default('BCFREZDEP', 1, ' ')

      call add_default('NIMIX_IMM', 1, ' ')
      call add_default('NIMIX_CNT', 1, ' ')  
      call add_default('NIMIX_DEP', 1, ' ')

      call add_default('DSTNIDEP', 1, ' ')
      call add_default('DSTNICNT', 1, ' ')
      call add_default('DSTNIIMM', 1, ' ')

      call add_default('BCNIDEP', 1, ' ')
      call add_default('BCNICNT', 1, ' ')
      call add_default('BCNIIMM', 1, ' ')

      call add_default('NUMICE10s', 1, ' ')
      call add_default('NUMIMM10sDST', 1, ' ')
      call add_default('NUMIMM10sBC', 1, ' ')

   end if

   ! The following code sets indices of the mode specific species used
   ! in the module.  Having a list of the species needed allows us to
   ! allocate temporary space for just those species rather than for all the
   ! CAM species (pcnst) which may be considerably more than needed.
   !
   ! The indices set below are for use with the CAM rad_constituents
   ! interfaces.  Using the rad_constituents interfaces isolates the physics
   ! parameterization which requires constituent information from the chemistry
   ! code which provides that information.

   ! nmodes is the total number of modes
   call rad_cnst_get_info(0, nmodes=nmodes)

   ! Determine mode indices for all modes referenced in this module.
   mode_accum_idx    = rad_cnst_get_mode_idx(0, 'accum')
   mode_coarse_idx   = rad_cnst_get_mode_idx(0, 'coarse')
   mode_finedust_idx = rad_cnst_get_mode_idx(0, 'fine_dust')
   mode_coardust_idx = rad_cnst_get_mode_idx(0, 'coarse_dust')
   mode_pcarbon_idx  = rad_cnst_get_mode_idx(0, 'primary_carbon')

   ! Check that required mode types were found
   if (nmodes == MAM3_nmodes) then
      if (mode_accum_idx == -1 .or. mode_coarse_idx == -1) then
         write(iulog,*) routine//': ERROR required mode type not found - mode idx:', &
            mode_accum_idx, mode_coarse_idx
         call endrun(routine//': ERROR required mode type not found')
      end if

   else if (nmodes == MAM7_nmodes) then
      if (mode_coardust_idx == -1 .or. mode_finedust_idx == -1 .or. mode_pcarbon_idx == -1) then
         write(iulog,*) routine//': ERROR required mode type not found - mode idx:', &
            mode_coardust_idx, mode_finedust_idx, mode_pcarbon_idx
         call endrun(routine//': ERROR required mode type not found')
      end if

   else if (nmodes == MAM4_nmodes) then
      if (mode_accum_idx == -1 .or. mode_coarse_idx == -1 .or. mode_pcarbon_idx == -1) then
         write(iulog,*) routine//': ERROR required mode type not found - mode idx:', &
            mode_accum_idx, mode_coarse_idx, mode_pcarbon_idx
         call endrun(routine//': ERROR required mode type not found')
      end if
   end if

   ! Set some mode properties

   call rad_cnst_get_mode_props(0, mode_accum_idx, sigmag=sigma_logr_aer)
   alnsg_mode_accum = log(sigma_logr_aer)
    
   if (nmodes == MAM3_nmodes) then
      call rad_cnst_get_mode_props(0, mode_coarse_idx, sigmag=sigma_logr_aer)
      alnsg_mode_coarse = log(sigma_logr_aer)

   else if (nmodes == MAM7_nmodes) then
      call rad_cnst_get_mode_props(0, mode_finedust_idx, sigmag=sigma_logr_aer)
      alnsg_mode_finedust = log(sigma_logr_aer)

      call rad_cnst_get_mode_props(0, mode_coardust_idx, sigmag=sigma_logr_aer)
      alnsg_mode_coardust = log(sigma_logr_aer)

      call rad_cnst_get_mode_props(0, mode_pcarbon_idx, sigmag=sigma_logr_aer)
      alnsg_mode_pcarbon = log(sigma_logr_aer)

   else if (nmodes == MAM4_nmodes) then
      call rad_cnst_get_mode_props(0, mode_coarse_idx, sigmag=sigma_logr_aer)
      alnsg_mode_coarse = log(sigma_logr_aer)

      call rad_cnst_get_mode_props(0, mode_pcarbon_idx, sigmag=sigma_logr_aer)
      alnsg_mode_pcarbon = log(sigma_logr_aer)
   end if

   ! Set list indices for all constituents (mass and number) used in this module.
   ! The list is specific to the aerosol model used.  Note that the order of the 
   ! constituents in these lists is arbitrary.

   if (nmodes == MAM3_nmodes) then
      ncnst = 11
      so4_accum  =  1
      bc_accum   =  2
      pom_accum  =  3
      soa_accum  =  4
      dst_accum  =  5
      ncl_accum  =  6
      num_accum  =  7
      dst_coarse =  8
      ncl_coarse =  9
      so4_coarse = 10
      num_coarse = 11
   else if (nmodes == MAM7_nmodes) then
      ncnst = 15
      so4_accum    =  1
      bc_accum     =  2
      pom_accum    =  3
      soa_accum    =  4
      ncl_accum    =  6
      num_accum    =  7
      dst_finedust =  8
      so4_finedust =  9
      num_finedust = 10
      dst_coardust = 11
      so4_coardust = 12
      num_coardust = 13
      bc_pcarbon   = 5
      pom_pcarbon  = 14
      num_pcarbon  = 15
   else if (nmodes == MAM4_nmodes) then
      ncnst = 14
      so4_accum  =  1
      bc_accum   =  2
      pom_accum  =  3
      soa_accum  =  4
      dst_accum  =  5
      ncl_accum  =  6
      num_accum  =  7
      dst_coarse =  8
      ncl_coarse =  9
      so4_coarse = 10
      num_coarse = 11
      bc_pcarbon   = 12
      pom_pcarbon  = 13
      num_pcarbon  = 14
#if (defined MODAL_AERO_4MODE_MOM && defined RAIN_EVAP_TO_COARSE_AERO )
      ncnst = 20
      so4_accum  =  1
      bc_accum   =  2
      pom_accum  =  3
      soa_accum  =  4
      dst_accum  =  5
      ncl_accum  =  6
      mom_accum  =  7
      num_accum  =  8
      dst_coarse =  9 
      ncl_coarse =  10
      so4_coarse =  11
      bc_coarse  =  12
      pom_coarse =  13
      soa_coarse =  14
      mom_coarse =  15
      num_coarse =  16
      bc_pcarbon   = 17
      pom_pcarbon  = 18
      mom_pcarbon  = 19
      num_pcarbon  = 20
#elif (defined MODAL_AERO_4MODE_MOM) 
      ncnst = 17
      so4_accum  =  1
      bc_accum   =  2
      pom_accum  =  3
      soa_accum  =  4
      dst_accum  =  5
      ncl_accum  =  6
      mom_accum  =  7
      num_accum  =  8
      dst_coarse =  9
      ncl_coarse =  10
      so4_coarse =  11
      mom_coarse =  12
      num_coarse =  13
      bc_pcarbon   = 14
      pom_pcarbon  = 15
      mom_pcarbon  = 16
      num_pcarbon  = 17
#elif (defined RAIN_EVAP_TO_COARSE_AERO) 
      ncnst = 17
      so4_accum  =  1
      bc_accum   =  2
      pom_accum  =  3
      soa_accum  =  4
      dst_accum  =  5
      ncl_accum  =  6
      num_accum  =  7
      dst_coarse =  8
      ncl_coarse =  9
      so4_coarse =  10
      bc_coarse  =  11
      pom_coarse =  12
      soa_coarse =  13
      num_coarse =  14
      bc_pcarbon   = 15
      pom_pcarbon  = 16
      num_pcarbon  = 17
#endif

   end if

   ! Allocate arrays to hold specie and mode indices for all constitutents (mass and number) 
   ! needed in this module.
   allocate(mode_idx(ncnst), spec_idx(ncnst), stat=istat)
   call alloc_err(istat, routine, 'mode_idx, spec_idx', ncnst)
   mode_idx = -1
   spec_idx = -1

   ! Allocate space for copy of cloud borne aerosols before modification by droplet nucleation.
   !pw: zero-basing the lchunk index to work around PGI bug/feature.
   allocate(aer_cb(pcols,pver,ncnst,0:(endchunk-begchunk)), stat=istat)
   call alloc_err(istat, routine, 'aer_cb', pcols*pver*ncnst*(endchunk-begchunk+1))

   ! Allocate space for copy of interstitial aerosols with modified basis
   !pw: zero-basing the lchunk index to work around PGI bug/feature.
   allocate(aer(pcols,pver,ncnst,0:(endchunk-begchunk)), stat=istat)
   call alloc_err(istat, routine, 'aer', pcols*pver*ncnst*(endchunk-begchunk+1))

   ! The following code sets the species and mode indices for each constituent
   ! in the list.  The indices are identical in the interstitial and the cloud
   ! borne phases.
   ! Specie index 0 is used to indicate the mode number mixing ratio

   ! Indices for species in accumulation mode (so4, bc, pom, soa, nacl, dust)
   spec_idx(num_accum) = 0
   mode_idx(num_accum) = mode_accum_idx
   spec_idx(so4_accum) = rad_cnst_get_spec_idx(0, mode_accum_idx, 'sulfate')
   mode_idx(so4_accum) = mode_accum_idx
   spec_idx(bc_accum)  = rad_cnst_get_spec_idx(0, mode_accum_idx, 'black-c')
   mode_idx(bc_accum)  = mode_accum_idx
   spec_idx(pom_accum) = rad_cnst_get_spec_idx(0, mode_accum_idx, 'p-organic')
   mode_idx(pom_accum) = mode_accum_idx
   spec_idx(soa_accum) = rad_cnst_get_spec_idx(0, mode_accum_idx, 's-organic')
   mode_idx(soa_accum) = mode_accum_idx
   spec_idx(ncl_accum) = rad_cnst_get_spec_idx(0, mode_accum_idx, 'seasalt')
   mode_idx(ncl_accum) = mode_accum_idx
   if (nmodes == MAM3_nmodes .or. nmodes == MAM4_nmodes) then
      spec_idx(dst_accum) = rad_cnst_get_spec_idx(0, mode_accum_idx, 'dust')
      mode_idx(dst_accum) = mode_accum_idx
   end if

#if (defined MODAL_AERO_4MODE_MOM)
   spec_idx(mom_accum) = rad_cnst_get_spec_idx(0, mode_accum_idx, 'm-organic')
   mode_idx(mom_accum) = mode_accum_idx
#endif

   ! Indices for species in coarse mode (dust, nacl, so4)
   if (mode_coarse_idx > 0) then
      spec_idx(num_coarse) = 0
      mode_idx(num_coarse) = mode_coarse_idx
      spec_idx(ncl_coarse) = rad_cnst_get_spec_idx(0, mode_coarse_idx, 'seasalt')
      mode_idx(ncl_coarse) = mode_coarse_idx
      spec_idx(dst_coarse) = rad_cnst_get_spec_idx(0, mode_coarse_idx, 'dust')
      mode_idx(dst_coarse) = mode_coarse_idx
      spec_idx(so4_coarse) = rad_cnst_get_spec_idx(0, mode_coarse_idx, 'sulfate')
      mode_idx(so4_coarse) = mode_coarse_idx

#if (defined MODAL_AERO_4MODE_MOM)
      spec_idx(mom_coarse) = rad_cnst_get_spec_idx(0, mode_coarse_idx, 'm-organic')
      mode_idx(mom_coarse) = mode_coarse_idx
#endif

#if (defined RAIN_EVAP_TO_COARSE_AERO) 
      spec_idx(bc_coarse) = rad_cnst_get_spec_idx(0, mode_coarse_idx, 'black-c')
      mode_idx(bc_coarse) = mode_coarse_idx
      spec_idx(pom_coarse) = rad_cnst_get_spec_idx(0, mode_coarse_idx, 'p-organic')
      mode_idx(pom_coarse) = mode_coarse_idx
      spec_idx(soa_coarse) = rad_cnst_get_spec_idx(0, mode_coarse_idx, 's-organic')
      mode_idx(soa_coarse) = mode_coarse_idx
#endif

   end if

   ! Indices for species in fine dust mode (dust, so4)
   if (mode_finedust_idx > 0) then
      spec_idx(num_finedust) = 0
      mode_idx(num_finedust) = mode_finedust_idx
      spec_idx(dst_finedust) = rad_cnst_get_spec_idx(0, mode_finedust_idx, 'dust')
      mode_idx(dst_finedust) = mode_finedust_idx
      spec_idx(so4_finedust) = rad_cnst_get_spec_idx(0, mode_finedust_idx, 'sulfate')
      mode_idx(so4_finedust) = mode_finedust_idx
   end if

   ! Indices for species in coarse dust mode (dust, so4)
   if (mode_coardust_idx > 0) then
      spec_idx(num_coardust) = 0
      mode_idx(num_coardust) = mode_coardust_idx
      spec_idx(dst_coardust) = rad_cnst_get_spec_idx(0, mode_coardust_idx, 'dust')
      mode_idx(dst_coardust) = mode_coardust_idx
      spec_idx(so4_coardust) = rad_cnst_get_spec_idx(0, mode_coardust_idx, 'sulfate')
      mode_idx(so4_coardust) = mode_coardust_idx
   end if

    ! Indices for species in primary carbon mode (bc, pom)
   if (mode_pcarbon_idx > 0) then
      spec_idx(num_pcarbon) = 0
      mode_idx(num_pcarbon) = mode_pcarbon_idx
      spec_idx(bc_pcarbon)  = rad_cnst_get_spec_idx(0, mode_pcarbon_idx, 'black-c')
      mode_idx(bc_pcarbon)  = mode_pcarbon_idx
      spec_idx(pom_pcarbon) = rad_cnst_get_spec_idx(0, mode_pcarbon_idx, 'p-organic')
      mode_idx(pom_pcarbon) = mode_pcarbon_idx

#if (defined MODAL_AERO_4MODE_MOM)
      spec_idx(mom_pcarbon) = rad_cnst_get_spec_idx(0, mode_pcarbon_idx, 'm-organic')
      mode_idx(mom_pcarbon) = mode_pcarbon_idx
#endif

   end if
 
   ! Check that all required specie types were found
   if (any(spec_idx == -1)) then
      write(iulog,*) routine//': ERROR required species type not found - indicies:', spec_idx
      call endrun(routine//': ERROR required species type not found')
   end if

   ! Get some specie specific properties.
   if (nmodes == MAM3_nmodes .or. nmodes == MAM4_nmodes) then
      call rad_cnst_get_aer_props(0, mode_idx(dst_accum), spec_idx(dst_accum), density_aer=specdens_dust)
   else if (nmodes == MAM7_nmodes) then
      call rad_cnst_get_aer_props(0, mode_idx(dst_finedust), spec_idx(dst_finedust), density_aer=specdens_dust)
   end if
   call rad_cnst_get_aer_props(0, mode_idx(so4_accum), spec_idx(so4_accum), density_aer=specdens_so4)
   call rad_cnst_get_aer_props(0, mode_idx(bc_accum),  spec_idx(bc_accum),  density_aer=specdens_bc)
   call rad_cnst_get_aer_props(0, mode_idx(soa_accum), spec_idx(soa_accum), density_aer=specdens_soa)
   call rad_cnst_get_aer_props(0, mode_idx(pom_accum), spec_idx(pom_accum), density_aer=specdens_pom)

#if (defined MODAL_AERO_4MODE_MOM)
   call rad_cnst_get_aer_props(0, mode_idx(mom_accum), spec_idx(mom_accum), density_aer=specdens_mom)
#endif

   call hetfrz_classnuc_init( &
      rair, cpair, rh2o, rhoh2o, mwh2o, &
      tmelt, pi, iulog)

end subroutine hetfrz_classnuc_cam_init

!================================================================================================

subroutine hetfrz_classnuc_cam_calc( &
   state, deltatin, factnum, pbuf)

   ! arguments
   type(physics_state), target, intent(in)    :: state
   real(r8),                    intent(in)    :: deltatin       ! time step (s)
   real(r8),                    intent(in)    :: factnum(:,:,:) ! activation fraction for aerosol number
   type(physics_buffer_desc),   pointer       :: pbuf(:)
 
   ! local workspace

   ! outputs shared with the microphysics via the pbuf
   real(r8), pointer :: frzimm(:,:)
   real(r8), pointer :: frzcnt(:,:)
   real(r8), pointer :: frzdep(:,:)

   integer :: itim_old
   integer :: i, k
   integer :: lchnk_zb                  ! zero-based local chunk id

   real(r8) :: rho(pcols,pver)          ! air density (kg m-3)

   real(r8), pointer :: ast(:,:)        

   real(r8) :: lcldm(pcols,pver)

   real(r8), pointer :: ptr2d(:,:)

   real(r8) :: fn(3)
   real(r8) :: awcam(pcols,pver,3)
   real(r8) :: awfacm(pcols,pver,3)
   real(r8) :: hetraer(pcols,pver,3)
   real(r8) :: dstcoat(pcols,pver,3)
   real(r8) :: total_interstitial_aer_num(pcols,pver,3)
   real(r8) :: total_cloudborne_aer_num(pcols,pver,3)
   real(r8) :: total_aer_num(pcols,pver,3)
   real(r8) :: coated_aer_num(pcols,pver,3)
   real(r8) :: uncoated_aer_num(pcols,pver,3)

   real(r8) :: fn_cloudborne_aer_num(pcols,pver,3)


   real(r8) :: con1, r3lx, supersatice

   real(r8) :: qcic
   real(r8) :: ncic

   real(r8) :: frzbcimm(pcols,pver), frzduimm(pcols,pver)
   real(r8) :: frzbccnt(pcols,pver), frzducnt(pcols,pver)
   real(r8) :: frzbcdep(pcols,pver), frzdudep(pcols,pver)

   real(r8) :: freqimm(pcols,pver), freqcnt(pcols,pver), freqdep(pcols,pver), freqmix(pcols,pver)
   real(r8) :: nnuccc_bc(pcols,pver), nnucct_bc(pcols,pver), nnudep_bc(pcols,pver)
   real(r8) :: nnuccc_dst(pcols,pver), nnucct_dst(pcols,pver), nnudep_dst(pcols,pver)
   real(r8) :: niimm_bc(pcols,pver), nicnt_bc(pcols,pver), nidep_bc(pcols,pver)
   real(r8) :: niimm_dst(pcols,pver), nicnt_dst(pcols,pver), nidep_dst(pcols,pver)
   real(r8) :: numice10s(pcols,pver)
   real(r8) :: numice10s_imm_dst(pcols,pver)
   real(r8) :: numice10s_imm_bc(pcols,pver)
<<<<<<< HEAD
   real(r8) :: tmp_array(pcols,pver)
=======
   real(r8) :: tmp_array(state%ncol,pver)
>>>>>>> cf9e47ac

   real(r8) :: na500(pcols,pver)
   real(r8) :: tot_na500(pcols,pver)

   character(128) :: errstring   ! Error status
   !-------------------------------------------------------------------------------

   associate( &
      lchnk => state%lchnk,             &
      ncol  => state%ncol,              &
      t     => state%t,                 &
      qc    => state%q(:pcols,:pver,cldliq_idx), &
      nc    => state%q(:pcols,:pver,numliq_idx), &
      pmid  => state%pmid               )

   lchnk_zb = lchnk - begchunk

   itim_old = pbuf_old_tim_idx()
   call pbuf_get_field(pbuf, ast_idx, ast, start=(/1,1,itim_old/), kount=(/pcols,pver,1/))

   !initialize rho
   rho(:,:) = 0.0_r8

   do k = top_lev, pver
      do i = 1, ncol
         rho(i,k) = pmid(i,k)/(rair*t(i,k))
      end do
   end do

   do k = top_lev, pver
      do i = 1, ncol
         lcldm(i,k) = max(ast(i,k), mincld)
      end do
   end do

   ! Convert interstitial and cloud borne aerosols from a mass to a volume basis before
   ! being used in get_aer_num
   do i = 1, ncnst
      aer_cb(:ncol,:,i,lchnk_zb) = aer_cb(:ncol,:,i,lchnk_zb) * rho(:ncol,:)

      ! Check whether constituent is a mass or number mixing ratio
      if (spec_idx(i) == 0) then
         call rad_cnst_get_mode_num(0, mode_idx(i), 'a', state, pbuf, ptr2d)
      else
         call rad_cnst_get_aer_mmr(0, mode_idx(i), spec_idx(i), 'a', state, pbuf, ptr2d)
      end if
      aer(:ncol,:,i,lchnk_zb) = ptr2d(:ncol,:) * rho(:ncol,:)
   end do

   ! Init top levels of outputs of get_aer_num
   total_aer_num              = 0._r8
   coated_aer_num             = 0._r8
   uncoated_aer_num           = 0._r8
   total_interstitial_aer_num = 0._r8
   total_cloudborne_aer_num   = 0._r8
   hetraer                    = 0._r8
   awcam                      = 0._r8
   awfacm                     = 0._r8
   dstcoat                    = 0._r8
   na500                      = 0._r8
   tot_na500                  = 0._r8
   fn_cloudborne_aer_num      = 0._r8

   ! initializ diagnostic arrays, otherwise uninitialized for k < top_lev
   nnuccc_dst(:ncol,:) = 0._r8
   nnucct_dst(:ncol,:) = 0._r8
   nnudep_dst(:ncol,:) = 0._r8

   nnuccc_bc(:ncol,:) = 0._r8
   nnucct_bc(:ncol,:) = 0._r8
   nnudep_bc(:ncol,:) = 0._r8

   niimm_bc(:ncol,:) = 0._r8
   nicnt_bc(:ncol,:) = 0._r8
   nidep_bc(:ncol,:) = 0._r8

   niimm_dst(:ncol,:) = 0._r8
   nicnt_dst(:ncol,:) = 0._r8
   nidep_dst(:ncol,:) = 0._r8


   ! output aerosols as reference information for heterogeneous freezing
   do i = 1, ncol
      do k = top_lev, pver
         call get_aer_num(i, k, ncnst, aer(:,:,:,lchnk_zb), aer_cb(:,:,:,lchnk_zb), rho(i,k), &
            total_aer_num(i,k,:), coated_aer_num(i,k,:), uncoated_aer_num(i,k,:),       &
            total_interstitial_aer_num(i,k,:), total_cloudborne_aer_num(i,k,:),         &
            hetraer(i,k,:), awcam(i,k,:), awfacm(i,k,:), dstcoat(i,k,:),                &
            na500(i,k), tot_na500(i,k))

         fn_cloudborne_aer_num(i,k,1) = total_aer_num(i,k,1)*factnum(i,k,mode_accum_idx)  ! bc
         if (nmodes == MAM3_nmodes .or. nmodes == MAM4_nmodes) then
            fn_cloudborne_aer_num(i,k,2) = total_aer_num(i,k,2)*factnum(i,k,mode_accum_idx)  ! dst_a1
            fn_cloudborne_aer_num(i,k,3) = total_aer_num(i,k,3)*factnum(i,k,mode_coarse_idx) ! dst_a3
         else if (nmodes == MAM7_nmodes) then
            fn_cloudborne_aer_num(i,k,2) = total_aer_num(i,k,2)*factnum(i,k,mode_finedust_idx) 
            fn_cloudborne_aer_num(i,k,3) = total_aer_num(i,k,3)*factnum(i,k,mode_coardust_idx) 
         end if
      end do
   end do

   call outfld('bc_num',        total_aer_num(:,:,1),    pcols, lchnk)
   call outfld('dst1_num',      total_aer_num(:,:,2),    pcols, lchnk)
   call outfld('dst3_num',      total_aer_num(:,:,3),    pcols, lchnk)

   call outfld('bcc_num',       coated_aer_num(:,:,1),   pcols, lchnk)
   call outfld('dst1c_num',     coated_aer_num(:,:,2),   pcols, lchnk)
   call outfld('dst3c_num',     coated_aer_num(:,:,3),   pcols, lchnk)

   call outfld('bcuc_num',      uncoated_aer_num(:,:,1), pcols, lchnk)
   call outfld('dst1uc_num',    uncoated_aer_num(:,:,2), pcols, lchnk)
   call outfld('dst3uc_num',    uncoated_aer_num(:,:,3), pcols, lchnk)

   call outfld('bc_a1_num',     total_interstitial_aer_num(:,:,1), pcols, lchnk)
   call outfld('dst_a1_num',    total_interstitial_aer_num(:,:,2), pcols, lchnk)
   call outfld('dst_a3_num',    total_interstitial_aer_num(:,:,3), pcols, lchnk)

   call outfld('bc_c1_num',     total_cloudborne_aer_num(:,:,1),   pcols, lchnk)
   call outfld('dst_c1_num',    total_cloudborne_aer_num(:,:,2),   pcols, lchnk)
   call outfld('dst_c3_num',    total_cloudborne_aer_num(:,:,3),   pcols, lchnk)

   call outfld('fn_bc_c1_num',  fn_cloudborne_aer_num(:,:,1),      pcols, lchnk)
   call outfld('fn_dst_c1_num', fn_cloudborne_aer_num(:,:,2),      pcols, lchnk)
   call outfld('fn_dst_c3_num', fn_cloudborne_aer_num(:,:,3),      pcols, lchnk)
        
   call outfld('na500',         na500,     pcols, lchnk)
   call outfld('totna500',      tot_na500, pcols, lchnk)

   ! frzimm, frzcnt, frzdep are the outputs of this parameterization used by the microphysics
   call pbuf_get_field(pbuf, frzimm_idx, frzimm)
   call pbuf_get_field(pbuf, frzcnt_idx, frzcnt)
   call pbuf_get_field(pbuf, frzdep_idx, frzdep)
    
   frzimm(:ncol,:) = 0._r8
   frzcnt(:ncol,:) = 0._r8
   frzdep(:ncol,:) = 0._r8

   frzbcimm(:ncol,:) = 0._r8
   frzduimm(:ncol,:) = 0._r8
   frzbccnt(:ncol,:) = 0._r8
   frzducnt(:ncol,:) = 0._r8
   frzbcdep(:ncol,:) = 0._r8
   frzdudep(:ncol,:) = 0._r8

   freqimm(:ncol,:) = 0._r8
   freqcnt(:ncol,:) = 0._r8
   freqdep(:ncol,:) = 0._r8
   freqmix(:ncol,:) = 0._r8

   numice10s(:ncol,:)         = 0._r8
   numice10s_imm_dst(:ncol,:) = 0._r8
   numice10s_imm_bc(:ncol,:)  = 0._r8

   do i = 1, ncol
      do k = top_lev, pver

         if (t(i,k) > 235.15_r8 .and. t(i,k) < 269.15_r8) then
            qcic = min(qc(i,k)/lcldm(i,k), 5.e-3_r8)
            ncic = max(nc(i,k)/lcldm(i,k), 0._r8)

            con1 = 1._r8/(1.333_r8*pi)**0.333_r8
            r3lx = con1*(rho(i,k)*qcic/(rhoh2o*max(ncic*rho(i,k), 1.0e6_r8)))**0.333_r8 ! in m
            r3lx = max(4.e-6_r8, r3lx)
            supersatice = svp_water(t(i,k))/svp_ice(t(i,k))

            fn(1) = factnum(i,k,mode_accum_idx)  ! bc accumulation mode
            if (nmodes == MAM3_nmodes .or. nmodes == MAM4_nmodes) then
                fn(2) = factnum(i,k,mode_accum_idx)  ! dust_a1 accumulation mode
                fn(3) = factnum(i,k,mode_coarse_idx) ! dust_a3 coarse mode
            else if (nmodes == MAM7_nmodes) then
                fn(2) = factnum(i,k,mode_finedust_idx)  
                fn(3) = factnum(i,k,mode_coardust_idx)   
            end if

            call hetfrz_classnuc_calc( &
               deltatin,  t(i,k),  pmid(i,k),  supersatice,   &
               fn,  r3lx,  ncic*rho(i,k)*1.0e-6_r8,  frzbcimm(i,k),  frzduimm(i,k),   &
               frzbccnt(i,k),  frzducnt(i,k),  frzbcdep(i,k),  frzdudep(i,k),  hetraer(i,k,:), &
               awcam(i,k,:), awfacm(i,k,:), dstcoat(i,k,:), total_aer_num(i,k,:),  &
               coated_aer_num(i,k,:), uncoated_aer_num(i,k,:), total_interstitial_aer_num(i,k,:), &
               total_cloudborne_aer_num(i,k,:), errstring)

            call handle_errmsg(errstring, subname="hetfrz_classnuc_calc")

            frzimm(i,k) = frzbcimm(i,k) + frzduimm(i,k)
            frzcnt(i,k) = frzbccnt(i,k) + frzducnt(i,k)
            frzdep(i,k) = frzbcdep(i,k) + frzdudep(i,k)

            if (frzimm(i,k) > 0._r8) freqimm(i,k) = 1._r8
            if (frzcnt(i,k) > 0._r8) freqcnt(i,k) = 1._r8
            if (frzdep(i,k) > 0._r8) freqdep(i,k) = 1._r8
            if ((frzimm(i,k) + frzcnt(i,k) + frzdep(i,k)) > 0._r8) freqmix(i,k) = 1._r8
         else
            frzimm(i,k) = 0._r8
            frzcnt(i,k) = 0._r8
            frzdep(i,k) = 0._r8
         end if

         nnuccc_bc(i,k) = frzbcimm(i,k)*1.0e6_r8*ast(i,k)
         nnucct_bc(i,k) = frzbccnt(i,k)*1.0e6_r8*ast(i,k)
         nnudep_bc(i,k) = frzbcdep(i,k)*1.0e6_r8*ast(i,k)

         nnuccc_dst(i,k) = frzduimm(i,k)*1.0e6_r8*ast(i,k)
         nnucct_dst(i,k) = frzducnt(i,k)*1.0e6_r8*ast(i,k)     
         nnudep_dst(i,k) = frzdudep(i,k)*1.0e6_r8*ast(i,k)

         niimm_bc(i,k) = frzbcimm(i,k)*1.0e6_r8*deltatin
         nicnt_bc(i,k) = frzbccnt(i,k)*1.0e6_r8*deltatin
         nidep_bc(i,k) = frzbcdep(i,k)*1.0e6_r8*deltatin

         niimm_dst(i,k) = frzduimm(i,k)*1.0e6_r8*deltatin
         nicnt_dst(i,k) = frzducnt(i,k)*1.0e6_r8*deltatin
         nidep_dst(i,k) = frzdudep(i,k)*1.0e6_r8*deltatin

         numice10s(i,k) = (frzimm(i,k)+frzcnt(i,k)+frzdep(i,k))*1.0e6_r8*deltatin*(10._r8/deltatin)
         numice10s_imm_dst(i,k) = frzduimm(i,k)*1.0e6_r8*deltatin*(10._r8/deltatin)
         numice10s_imm_bc(i,k) = frzbcimm(i,k)*1.0e6_r8*deltatin*(10._r8/deltatin)
      end do
   end do

   call outfld('FREQIMM', freqimm, pcols, lchnk)
   call outfld('FREQCNT', freqcnt, pcols, lchnk)
   call outfld('FREQDEP', freqdep, pcols, lchnk)
   call outfld('FREQMIX', freqmix, pcols, lchnk)

   call outfld('DSTFREZIMM', nnuccc_dst, pcols, lchnk)
   call outfld('DSTFREZCNT', nnucct_dst, pcols, lchnk)
   call outfld('DSTFREZDEP', nnudep_dst, pcols, lchnk)

   call outfld('BCFREZIMM', nnuccc_bc, pcols, lchnk)
   call outfld('BCFREZCNT', nnucct_bc, pcols, lchnk)
   call outfld('BCFREZDEP', nnudep_bc, pcols, lchnk)

   tmp_array = niimm_bc(:ncol,:)+niimm_dst(:ncol,:)
   call outfld('NIMIX_IMM', tmp_array, ncol, lchnk)
   tmp_array = nicnt_bc(:ncol,:)+nicnt_dst(:ncol,:)
   call outfld('NIMIX_CNT', tmp_array, ncol, lchnk)
   tmp_array = nidep_bc(:ncol,:)+nidep_dst(:ncol,:)
   call outfld('NIMIX_DEP', tmp_array, ncol, lchnk)

   call outfld('DSTNICNT', nicnt_dst, pcols, lchnk)
   call outfld('DSTNIDEP', nidep_dst, pcols, lchnk)
   call outfld('DSTNIIMM', niimm_dst, pcols, lchnk)

   call outfld('BCNICNT', nicnt_bc, pcols, lchnk)
   call outfld('BCNIDEP', nidep_bc, pcols, lchnk)
   call outfld('BCNIIMM', niimm_bc, pcols, lchnk)

   call outfld('NUMICE10s',    numice10s,         pcols, lchnk)
   call outfld('NUMIMM10sDST', numice10s_imm_dst, pcols, lchnk)
   call outfld('NUMIMM10sBC',  numice10s_imm_bc,  pcols, lchnk)

   end associate

end subroutine hetfrz_classnuc_cam_calc

!====================================================================================================

subroutine hetfrz_classnuc_cam_save_cbaero(state, pbuf)

   ! Save the required cloud borne aerosol constituents.
   type(physics_state),         intent(in)    :: state
   type(physics_buffer_desc),   pointer       :: pbuf(:)

   ! local variables
   integer :: i, lchnk_zb
   real(r8), pointer :: ptr2d(:,:)
   !-------------------------------------------------------------------------------

   lchnk_zb = state%lchnk - begchunk

   ! loop over the cloud borne constituents required by this module and save
   ! a local copy

   do i = 1, ncnst

      ! Check whether constituent is a mass or number mixing ratio
      if (spec_idx(i) == 0) then
         call rad_cnst_get_mode_num(0, mode_idx(i), 'c', state, pbuf, ptr2d)
      else
         call rad_cnst_get_aer_mmr(0, mode_idx(i), spec_idx(i), 'c', state, pbuf, ptr2d)
      end if
      aer_cb(:,:,i,lchnk_zb) = ptr2d

   end do

end subroutine hetfrz_classnuc_cam_save_cbaero

!====================================================================================================

subroutine get_aer_num(ii, kk, ncnst, aer, aer_cb, rhoair,&
                       total_aer_num,                     &
                       coated_aer_num,                    &
                       uncoated_aer_num,                  &
                       total_interstial_aer_num,          &
                       total_cloudborne_aer_num,          &
                       hetraer, awcam, awfacm, dstcoat,   &
                       na500, tot_na500)
    
   !*****************************************************************************
   ! Purpose: Calculate BC and Dust number, including total number(interstitial+
   !          cloud borne), one monolayer coated number, and uncoated number
   !
   ! Author: Yong Wang and Xiaohong Liu, UWyo, 12/2012
   !*****************************************************************************

   ! input
   integer,  intent(in) :: ii, kk, ncnst
   real(r8), intent(in) :: aer(pcols,pver,ncnst)    ! interstitial aerosols, volume basis
   real(r8), intent(in) :: aer_cb(pcols,pver,ncnst) ! cloud borne aerosols, volume basis
   real(r8), intent(in) :: rhoair                   ! air density (kg/m3)

   ! The interstitial and cloud borne aerosol concentrations are accessed from
   ! module variables local to this module.

   ! output
   real(r8), intent(out) :: total_aer_num(3)            ! #/cm^3
   real(r8), intent(out) :: total_interstial_aer_num(3) ! #/cm^3
   real(r8), intent(out) :: total_cloudborne_aer_num(3) ! #/cm^3
   real(r8), intent(out) :: coated_aer_num(3)           ! #/cm^3 
   real(r8), intent(out) :: uncoated_aer_num(3)         ! #/cm^3
   real(r8), intent(out) :: hetraer(3)                  ! BC and Dust mass mean radius [m]
   real(r8), intent(out) :: awcam(3)                    ! modal added mass [mug m-3]
   real(r8), intent(out) :: awfacm(3)                   ! (OC+BC)/(OC+BC+SO4)
   real(r8), intent(out) :: dstcoat(3)                  ! coated fraction
   real(r8), intent(out) :: na500                  ! #/cm^3 interstitial aerosol number with D>500 nm (#/cm^3)
   real(r8), intent(out) :: tot_na500              ! #/cm^3 total aerosol number with D>500 nm (#/cm^3)


   !local variables
   !------------coated variables--------------------
   real(r8), parameter :: n_so4_monolayers_dust = 1.0_r8 ! number of so4(+nh4) monolayers needed to coat a dust particle
   real(r8), parameter :: dr_so4_monolayers_dust = n_so4_monolayers_dust * 4.76e-10_r8
   real(r8), parameter :: spechygro_so4 = 0.507_r8          ! Sulfate hygroscopicity
   real(r8), parameter :: spechygro_soa = 0.14_r8           ! SOA hygroscopicity
   real(r8), parameter :: spechygro_pom = 0.1_r8            ! POM hygroscopicity
   real(r8), parameter :: spechygro_mom = 0.1_r8            ! POM hygroscopicity
   real(r8), parameter :: soa_equivso4_factor = spechygro_soa/spechygro_so4
   real(r8), parameter :: pom_equivso4_factor = spechygro_pom/spechygro_so4
   real(r8), parameter :: mom_equivso4_factor = spechygro_mom/spechygro_so4
   real(r8) :: vol_shell(3)
   real(r8) :: vol_core(3) 
   real(r8) :: fac_volsfc_dust_a1, fac_volsfc_dust_a3, fac_volsfc_bc
   real(r8) :: tmp1, tmp2
   real(r8) :: bc_num                     ! bc number in accumulation mode for MAM3
                                          ! bc number in accumulation and primary carbon mode for MAM7 and MAM4
   real(r8) :: dst1_num, dst3_num         ! dust number in accumulation and corase mode for MAM3
                                          ! dust number in fine dust and corase dust mode for MAM7 and MAM4
   logical :: num_to_mass_in = .true.
   real(r8), parameter :: bc_num_to_mass = 4.669152e+17_r8      ! #/kg from emission
   real(r8), parameter :: dst1_num_to_mass = 3.484e+15_r8       ! #/kg for dust in accumulation mode

   real(r8) :: dmc, ssmc
   real(r8) :: bcmc, pommc, soamc, mommc

   real(r8) :: as_so4, as_du, as_soa
   real(r8) :: as_mom
   real(r8) :: dst1_num_imm, dst3_num_imm, bc_num_imm

   real(r8) :: dmc_imm, ssmc_imm
   real(r8) :: bcmc_imm, pommc_imm, soamc_imm, mommc_imm 
   real(r8) :: as_bc, as_pom, as_ss

   real(r8) :: r_bc                         ! model radii of BC modes [m]   
   real(r8) :: r_dust_a1, r_dust_a3         ! model radii of dust modes [m]   

   integer :: i
   real(r8) :: dst1_scale
   !-------------------------------------------------------------------------------

   ! init output vars
   total_aer_num             = 0._r8
   total_interstial_aer_num  = 0._r8
   total_cloudborne_aer_num  = 0._r8
   coated_aer_num            = 0._r8
   uncoated_aer_num          = 0._r8
   hetraer                   = 0._r8
   awcam                     = 0._r8
   awfacm                    = 0._r8
   dstcoat                   = 0._r8
   na500                     = 0._r8
   tot_na500                 = 0._r8

   !*****************************************************************************
   !                calculate intersitial aerosol 
   !*****************************************************************************

   if (nmodes == MAM3_nmodes .or. nmodes == MAM4_nmodes) then

      if (.not. num_to_mass_in) then

         as_so4 = aer(ii,kk,so4_accum)
         as_bc  = aer(ii,kk,bc_accum)
         as_pom = aer(ii,kk,pom_accum)
         as_soa = aer(ii,kk,soa_accum)
         as_ss  = aer(ii,kk,ncl_accum)
         as_du  = aer(ii,kk,dst_accum)

#if (defined MODAL_AERO_4MODE_MOM)
         as_mom  = aer(ii,kk,mom_accum)
#endif

         if (as_du > 0._r8) then

#if (defined MODAL_AERO_4MODE_MOM)
            dst1_num = as_du/(as_so4+as_bc+as_pom+as_soa+as_ss+as_du+as_mom)  &
                       * aer(ii,kk,num_accum)*1.0e-6_r8 ! #/cm^3
#else
            dst1_num = as_du/(as_so4+as_bc+as_pom+as_soa+as_ss+as_du)  &
                       * aer(ii,kk,num_accum)*1.0e-6_r8 ! #/cm^3
#endif

         else
            dst1_num = 0.0_r8
         end if

         if (as_bc > 0._r8) then

#if (defined MODAL_AERO_4MODE_MOM)
            bc_num = as_bc/(as_so4+as_bc+as_pom+as_soa+as_ss+as_du+as_mom)  &
                     * aer(ii,kk,num_accum)*1.0e-6_r8 ! #/cm^3
#else
            bc_num = as_bc/(as_so4+as_bc+as_pom+as_soa+as_ss+as_du)  &
                     * aer(ii,kk,num_accum)*1.0e-6_r8 ! #/cm^3
#endif

         else
            bc_num = 0.0_r8
         end if

      else

         dst1_num = aer(ii,kk,dst_accum) * dst1_num_to_mass*1.0e-6_r8 ! #/cm^3, dust # in accumulation mode
         bc_num = aer(ii,kk,bc_accum) * bc_num_to_mass*1.0e-6_r8      ! #/cm^3
      end if
      dmc = aer(ii,kk,dst_coarse)
      ssmc = aer(ii,kk,ncl_coarse)
     
#if (defined MODAL_AERO_4MODE_MOM)
      mommc = aer(ii,kk,mom_coarse)
#endif

#if (defined RAIN_EVAP_TO_COARSE_AERO) 
      bcmc = aer(ii,kk,bc_coarse)
      pommc = aer(ii,kk,pom_coarse)
      soamc = aer(ii,kk,soa_coarse)
#endif
 
      if (dmc > 0._r8 ) then

#if (defined MODAL_AERO_4MODE_MOM && defined RAIN_EVAP_TO_COARSE_AERO )
         dst3_num = dmc/(ssmc+dmc+bcmc+pommc+soamc+mommc) * aer(ii,kk,num_coarse)*1.0e-6_r8 ! #/cm^3
#elif (defined MODAL_AERO_4MODE_MOM)
         dst3_num = dmc/(ssmc+dmc+mommc)                  * aer(ii,kk,num_coarse)*1.0e-6_r8 ! #/cm^3
#elif (defined RAIN_EVAP_TO_COARSE_AERO) 
         dst3_num = dmc/(ssmc+dmc+bcmc+pommc+soamc)       * aer(ii,kk,num_coarse)*1.0e-6_r8 ! #/cm^3
#else
         dst3_num = dmc/(ssmc+dmc)                        * aer(ii,kk,num_coarse)*1.0e-6_r8 ! #/cm^3
#endif

      else
         dst3_num = 0.0_r8
      end if

      if (nmodes == MAM4_nmodes) then
        bc_num = bc_num+(aer(ii,kk,bc_pcarbon)) * bc_num_to_mass*1.0e-6_r8 ! #/cm^3
      end if
   else if (nmodes == MAM7_nmodes) then
      bc_num = (aer(ii,kk,bc_accum)+aer(ii,kk,bc_pcarbon)) * bc_num_to_mass*1.0e-6_r8 ! #/cm^3
      dst1_num = aer(ii,kk,num_finedust)*1.0e-6_r8  ! #/cm^3
      dst3_num = aer(ii,kk,num_coardust)*1.0e-6_r8 ! #/cm^3    
   end if

   !*****************************************************************************
   !                calculate cloud borne aerosol 
   !*****************************************************************************    

   if (nmodes == MAM3_nmodes .or. nmodes == MAM4_nmodes) then

      as_so4 = aer_cb(ii,kk,so4_accum)
      as_bc  = aer_cb(ii,kk,bc_accum)
      as_pom = aer_cb(ii,kk,pom_accum)
      as_soa = aer_cb(ii,kk,soa_accum)
      as_ss  = aer_cb(ii,kk,ncl_accum)
      as_du  = aer_cb(ii,kk,dst_accum)

#if (defined MODAL_AERO_4MODE_MOM)
      as_mom = aer_cb(ii,kk,mom_accum)
#endif

      if (as_du > 0._r8) then
#if (defined MODAL_AERO_4MODE_MOM)
         dst1_num_imm = as_du/(as_so4+as_bc+as_pom+as_soa+as_ss+as_du+as_mom)  &
                       * aer_cb(ii,kk,num_accum)*1.0e-6_r8 ! #/cm^3
#else
         dst1_num_imm = as_du/(as_so4+as_bc+as_pom+as_soa+as_ss+as_du)  &
                       * aer_cb(ii,kk,num_accum)*1.0e-6_r8 ! #/cm^3
#endif
      else
         dst1_num_imm = 0.0_r8
      end if

      if (as_bc > 0._r8) then
#if (defined MODAL_AERO_4MODE_MOM)
         bc_num_imm = as_bc/(as_so4+as_bc+as_pom+as_soa+as_ss+as_du+as_mom)  &
                    * aer_cb(ii,kk,num_accum)*1.0e-6_r8 ! #/cm^3
#else
         bc_num_imm = as_bc/(as_so4+as_bc+as_pom+as_soa+as_ss+as_du)  &
                    * aer_cb(ii,kk,num_accum)*1.0e-6_r8 ! #/cm^3
#endif  
      else
         bc_num_imm = 0.0_r8
      end if
       
      dmc_imm = aer_cb(ii,kk,dst_coarse)
      ssmc_imm = aer_cb(ii,kk,ncl_coarse)

#if (defined MODAL_AERO_4MODE_MOM)
      mommc_imm = aer_cb(ii,kk,mom_coarse)
#endif

#if (defined RAIN_EVAP_TO_COARSE_AERO) 
      bcmc_imm = aer_cb(ii,kk,bc_coarse)
      pommc_imm = aer_cb(ii,kk,pom_coarse)
      soamc_imm = aer_cb(ii,kk,soa_coarse)
#endif

      if (dmc_imm > 0._r8) then

#if (defined MODAL_AERO_4MODE_MOM && defined RAIN_EVAP_TO_COARSE_AERO )
         dst3_num_imm = dmc_imm/(ssmc_imm+dmc_imm+bcmc_imm+pommc_imm+soamc_imm+mommc_imm) &
                      * aer_cb(ii,kk,num_coarse)*1.0e-6_r8 ! #/cm^3
#elif (defined MODAL_AERO_4MODE_MOM)
         dst3_num_imm = dmc_imm/(ssmc_imm+dmc_imm+mommc_imm) * aer_cb(ii,kk,num_coarse)*1.0e-6_r8 ! #/cm^3
#elif (defined RAIN_EVAP_TO_COARSE_AERO) 
         dst3_num_imm = dmc_imm/(ssmc_imm+dmc_imm+bcmc_imm+pommc_imm+soamc_imm) &
                      * aer_cb(ii,kk,num_coarse)*1.0e-6_r8 ! #/cm^3
#else
         dst3_num_imm = dmc_imm/(ssmc_imm+dmc_imm) * aer_cb(ii,kk,num_coarse)*1.0e-6_r8 ! #/cm^3
#endif

      else
         dst3_num_imm = 0.0_r8
      end if

   else if (nmodes == MAM7_nmodes) then
      ! primary carbon mode is insoluble and thus don't consider its cloud-borne state
      as_so4 = aer_cb(ii,kk,so4_accum)
      as_bc  = aer_cb(ii,kk,bc_accum)
      as_pom = aer_cb(ii,kk,pom_accum)
      as_soa = aer_cb(ii,kk,soa_accum)
      as_ss  = aer_cb(ii,kk,ncl_accum)
      if (as_bc > 0._r8) then
         bc_num_imm = as_bc/(as_so4+as_bc+as_pom+as_soa+as_ss)  &
                    * aer_cb(ii,kk,num_accum)*1.0e-6_r8 ! #/cm^3
      else
         bc_num_imm = 0.0_r8
      end if
      dst1_num_imm = aer_cb(ii,kk,num_finedust)*1.0e-6_r8 ! #/cm^3
      dst3_num_imm = aer_cb(ii,kk,num_coardust)*1.0e-6_r8 ! #/cm^3
   end if

   total_interstial_aer_num(1) = bc_num
   total_interstial_aer_num(2) = dst1_num
   total_interstial_aer_num(3) = dst3_num 

   total_cloudborne_aer_num(1) = bc_num_imm 
   total_cloudborne_aer_num(2) = dst1_num_imm 
   total_cloudborne_aer_num(3) = dst3_num_imm
  
   !*****************************************************************************    
   ! calculate mass mean radius
   !*****************************************************************************    

   if (nmodes == MAM3_nmodes .or. nmodes == MAM4_nmodes) then

      if (nmodes == MAM3_nmodes) then

        if (aer(ii,kk,bc_accum)*1.0e-3_r8 > 1.0e-30_r8 .and. bc_num > 1.0e-3_r8) then
           r_bc = ( 3._r8/(4*pi*specdens_bc)*aer(ii,kk,bc_accum)/(bc_num*1.0e6_r8) )**(1._r8/3._r8)
        else
           r_bc = 0.04e-6_r8
        end if

      else
        if ((aer(ii,kk,bc_accum)+aer(ii,kk,bc_pcarbon))*1.0e-3_r8 > 1.0e-30_r8 &
            .and. bc_num > 1.0e-3_r8) then
            r_bc = ( 3._r8/(4*pi*specdens_bc)*(aer(ii,kk,bc_accum)+aer(ii,kk,bc_pcarbon))/ &
                    (bc_num*1.0e6_r8) )**(1._r8/3._r8)
        else
            r_bc = 0.067e-6_r8 ! from emission size
        end if

      end if

      if (aer(ii,kk,dst_accum)*1.0e-3_r8 > 1.0e-30_r8 .and. dst1_num > 1.0e-3_r8) then
         r_dust_a1 = ( 3._r8/(4*pi*specdens_dust)*aer(ii,kk,dst_accum)/(dst1_num*1.0e6_r8) )**(1._r8/3._r8)
      else
         r_dust_a1 = 0.258e-6_r8
      end if

      if (aer(ii,kk,dst_coarse)*1.0e-3_r8 > 1.0e-30_r8 .and. dst3_num > 1.0e-3_r8) then
         r_dust_a3 = ( 3._r8/(4*pi*specdens_dust)*aer(ii,kk,dst_coarse)/(dst3_num*1.0e6_r8) )**(1._r8/3._r8)
      else
         r_dust_a3 = 1.576e-6_r8
      end if

   else if (nmodes == MAM7_nmodes) then

      if ((aer(ii,kk,bc_accum)+aer(ii,kk,bc_pcarbon))*1.0e-3_r8 > 1.0e-30_r8 &
          .and. bc_num > 1.0e-3_r8) then
          r_bc = ( 3._r8/(4*pi*specdens_bc)*(aer(ii,kk,bc_accum)+aer(ii,kk,bc_pcarbon))/ &
                  (bc_num*1.0e6_r8) )**(1._r8/3._r8)
      else
          r_bc = 0.067e-6_r8 ! from emission size
      end if
      
      if (aer(ii,kk,dst_finedust)*1.0e-3_r8 > 1.0e-30_r8 .and. dst1_num > 1.0e-3_r8) then
         r_dust_a1 = ( 3._r8/(4*pi*specdens_dust)*aer(ii,kk,dst_finedust)/(dst1_num*1.0e6_r8) )**(1._r8/3._r8)
      else
         r_dust_a1 = 0.258e-6_r8
      end if

      if (aer(ii,kk,dst_coardust)*1.0e-3_r8 > 1.0e-30_r8 .and. dst3_num > 1.0e-3_r8) then
         r_dust_a3 = ( 3._r8/(4*pi*specdens_dust)*aer(ii,kk,dst_coardust)/(dst3_num*1.0e6_r8) )**(1._r8/3._r8)
      else
         r_dust_a3 = 1.576e-6_r8
      end if
   end if    

   hetraer(1) = r_bc
   hetraer(2) = r_dust_a1
   hetraer(3) = r_dust_a3

   !*****************************************************************************
   !                calculate coated fraction 
   !*****************************************************************************

   if (nmodes == MAM3_nmodes .or. nmodes == MAM4_nmodes) then

      fac_volsfc_bc      = exp(2.5_r8*alnsg_mode_accum**2)
      fac_volsfc_dust_a1 = exp(2.5_r8*alnsg_mode_accum**2)
      fac_volsfc_dust_a3 = exp(2.5_r8*alnsg_mode_coarse**2)

#if (defined MODAL_AERO_4MODE_MOM)
      vol_shell(2) = ( aer(ii,kk,so4_accum)/specdens_so4 + &
                       aer(ii,kk,pom_accum)*pom_equivso4_factor/specdens_pom + &
                       aer(ii,kk,mom_accum)*mom_equivso4_factor/specdens_mom + &
                       aer(ii,kk,soa_accum)*soa_equivso4_factor/specdens_soa )/rhoair

#else
      vol_shell(2) = ( aer(ii,kk,so4_accum)/specdens_so4 + &
                       aer(ii,kk,pom_accum)*pom_equivso4_factor/specdens_pom + &
                       aer(ii,kk,soa_accum)*soa_equivso4_factor/specdens_soa )/rhoair

#endif

      vol_core(2) = aer(ii,kk,dst_accum)/(specdens_dust*rhoair)

      !   ratio1 = vol_shell/vol_core = 
      !      actual hygroscopic-shell-volume/dust-core-volume
      !   ratio2 = 6.0_r8*dr_so4_monolayers_pcage/(dgncur_a*fac_volsfc_dust)
      !      = (shell-volume corresponding to n_so4_monolayers_pcage)/core-volume 
      !      The 6.0/(dgncur_a*fac_volsfc_dust) = (mode-surface-area/mode-volume)
      !   Note that vol_shell includes both so4, pom, AND soa as "equivalent so4",
      !      The soa_equivso4_factor accounts for the lower hygroscopicity of soa.
      !
      !   Define xferfrac_pcage = min( 1.0, ratio1/ratio2)
      !   But ratio1/ratio2 == tmp1/tmp2, and coding below avoids possible overflow 

      ! bc
      if (nmodes == MAM3_nmodes) then
        vol_shell(1) = vol_shell(2)
        vol_core(1) = aer(ii,kk,bc_accum)/(specdens_bc*rhoair)
        tmp1 = vol_shell(1)*(r_bc*2._r8)*fac_volsfc_bc
        tmp2 = max(6.0_r8*dr_so4_monolayers_dust*vol_core(1), 0.0_r8)
        dstcoat(1) = tmp1/tmp2
      else
        fac_volsfc_bc      = exp(2.5_r8*alnsg_mode_pcarbon**2)

#if (defined MODAL_AERO_4MODE_MOM)
        vol_shell(1) = ( aer(ii,kk,pom_pcarbon)*pom_equivso4_factor/specdens_pom + &
                         aer(ii,kk,mom_pcarbon)*mom_equivso4_factor/specdens_mom & 
                        )/rhoair
#else
        vol_shell(1) = ( aer(ii,kk,pom_pcarbon)*pom_equivso4_factor/specdens_pom )/rhoair
#endif

        vol_core(1)  = aer(ii,kk,bc_pcarbon)/(specdens_bc*rhoair)
        tmp1 = vol_shell(1)*(r_bc*2._r8)*fac_volsfc_bc
        tmp2 = max(6.0_r8*dr_so4_monolayers_dust*vol_core(1), 0.0_r8)
        dstcoat(1) = tmp1/tmp2
      end if

      ! dust_a1
      tmp1 = vol_shell(2)*(r_dust_a1*2._r8)*fac_volsfc_dust_a1
      tmp2 = max(6.0_r8*dr_so4_monolayers_dust*vol_core(2), 0.0_r8)
      dstcoat(2) = tmp1/tmp2

      ! dust_a3

#if (defined MODAL_AERO_4MODE_MOM && defined RAIN_EVAP_TO_COARSE_AERO )
      vol_shell(3) = aer(ii,kk,so4_coarse)/(specdens_so4*rhoair) + & 
                     aer(ii,kk,pom_coarse)/(specdens_pom*rhoair) + & 
                     aer(ii,kk,soa_coarse)/(specdens_soa*rhoair) + & 
                     aer(ii,kk,mom_coarse)/(specdens_mom*rhoair) 
#elif (defined MODAL_AERO_4MODE_MOM)
      vol_shell(3) = aer(ii,kk,so4_coarse)/(specdens_so4*rhoair) + & 
                     aer(ii,kk,mom_coarse)/(specdens_mom*rhoair) 
#elif (defined RAIN_EVAP_TO_COARSE_AERO) 
      vol_shell(3) = aer(ii,kk,so4_coarse)/(specdens_so4*rhoair) + & 
                     aer(ii,kk,pom_coarse)/(specdens_pom*rhoair) + & 
                     aer(ii,kk,soa_coarse)/(specdens_soa*rhoair) 
#else
      vol_shell(3) = aer(ii,kk,so4_coarse)/(specdens_so4*rhoair)
#endif
      vol_core(3)  = aer(ii,kk,dst_coarse)/(specdens_dust*rhoair)

      tmp1 = vol_shell(3)*(r_dust_a3*2._r8)*fac_volsfc_dust_a3
      tmp2 = max(6.0_r8*dr_so4_monolayers_dust*vol_core(3), 0.0_r8)
      dstcoat(3) = tmp1/tmp2

   else if (nmodes == MAM7_nmodes) then

      ! for BC, only consider primary carbon mode,
      ! because most of particles in this mode are uncoated
      ! and nearly all particles in accumulation mode are coated
      fac_volsfc_bc      = exp(2.5_r8*alnsg_mode_pcarbon**2)

      vol_shell(1) = ( aer(ii,kk,pom_pcarbon)*pom_equivso4_factor/specdens_pom )/rhoair
      vol_core(1)  = aer(ii,kk,bc_pcarbon)/(specdens_bc*rhoair)
      tmp1 = vol_shell(1)*(r_bc*2._r8)*fac_volsfc_bc
      tmp2 = max(6.0_r8*dr_so4_monolayers_dust*vol_core(1), 0.0_r8)
      dstcoat(1) = tmp1/tmp2

      fac_volsfc_dust_a1 = exp(2.5_r8*alnsg_mode_finedust**2)
      fac_volsfc_dust_a3 = exp(2.5_r8*alnsg_mode_coardust**2)

      vol_shell(2) = aer(ii,kk,so4_finedust)/(specdens_so4*rhoair)
      vol_core(2)  = aer(ii,kk,dst_finedust)/(specdens_dust*rhoair)

      tmp1 = vol_shell(2)*(r_dust_a1*2._r8)*fac_volsfc_dust_a1
      tmp2 = max(6.0_r8*dr_so4_monolayers_dust*vol_core(2), 0.0_r8)
      dstcoat(2) = tmp1/tmp2

      vol_shell(3) = aer(ii,kk,so4_coardust)/(specdens_so4*rhoair)
      vol_core(3)  = aer(ii,kk,dst_coardust)/(specdens_dust*rhoair)
      tmp1 = vol_shell(3)*(r_dust_a3*2._r8)*fac_volsfc_dust_a3 
      tmp2 = max(6.0_r8*dr_so4_monolayers_dust*vol_core(3), 0.0_r8)
      dstcoat(3) = tmp1/tmp2

   end if

   if (dstcoat(1) > 1._r8)    dstcoat(1) = 1._r8
   if (dstcoat(1) < 0.001_r8) dstcoat(1) = 0.001_r8
   if (dstcoat(2) > 1._r8)    dstcoat(2) = 1._r8
   if (dstcoat(2) < 0.001_r8) dstcoat(2) = 0.001_r8
   if (dstcoat(3) > 1._r8)    dstcoat(3) = 1._r8
   if (dstcoat(3) < 0.001_r8) dstcoat(3) = 0.001_r8
   
   do i = 1, 3
      total_aer_num(i)    = total_interstial_aer_num(i) + total_cloudborne_aer_num(i)
      coated_aer_num(i)   = total_interstial_aer_num(i)*dstcoat(i)
      uncoated_aer_num(i) = total_interstial_aer_num(i)*(1._r8-dstcoat(i))
   end do

   if (nmodes == MAM4_nmodes .or. nmodes == MAM7_nmodes) then
      coated_aer_num(1)   = (aer(ii,kk,bc_pcarbon)*bc_num_to_mass*1.0e-6_r8)*dstcoat(1)+ &
                            (aer(ii,kk,bc_accum)*bc_num_to_mass*1.0e-6_r8)
      uncoated_aer_num(1) = (aer(ii,kk,bc_pcarbon)*bc_num_to_mass*1.0e-6_r8)*(1._r8-dstcoat(1))
   end if

   if (nmodes == MAM3_nmodes .or. nmodes == MAM4_nmodes) then
      dst1_scale = 0.488_r8    ! scaled for D>0.5-1 um from 0.1-1 um
   else if (nmodes == MAM7_nmodes) then
      dst1_scale = 0.566_r8    ! scaled for D>0.5-2 um from 0.1-2 um
   end if

   tot_na500 = total_aer_num(1)*0.0256_r8          & ! scaled for D>0.5 um using Clarke et al., 1997; 2004; 2007: rg=0.1um, sig=1.6
      + total_aer_num(2)*dst1_scale + total_aer_num(3)

   na500 = total_interstial_aer_num(1)*0.0256_r8   & ! scaled for D>0.5 um using Clarke et al., 1997; 2004; 2007: rg=0.1um, sig=1.6
      + total_interstial_aer_num(2)*dst1_scale + total_interstial_aer_num(3)

   !*****************************************************************************
   !                prepare some variables for water activity 
   !*****************************************************************************

   if (nmodes == MAM3_nmodes .or. nmodes == MAM4_nmodes) then

      ! accumulation mode for dust_a1 
      if (aer(ii,kk,num_accum) > 0._r8) then 
#if (defined MODAL_AERO_4MODE_MOM)
         awcam(2) = (dst1_num*1.0e6_r8)/aer(ii,kk,num_accum)* &
            ( aer(ii,kk,so4_accum) + aer(ii,kk,soa_accum) + &
              aer(ii,kk,pom_accum) + aer(ii,kk,bc_accum) + aer(ii,kk,mom_accum) )*1.0e9_r8 ! [mug m-3]
#else
         awcam(2) = (dst1_num*1.0e6_r8)/aer(ii,kk,num_accum)* &
            ( aer(ii,kk,so4_accum) + aer(ii,kk,soa_accum) + &
              aer(ii,kk,pom_accum) + aer(ii,kk,bc_accum) )*1.0e9_r8 ! [mug m-3]
#endif
      else
         awcam(2) = 0._r8
      end if

      if (awcam(2) > 0._r8) then   
#if (defined MODAL_AERO_4MODE_MOM)
         awfacm(2) = ( aer(ii,kk,bc_accum) + aer(ii,kk,soa_accum) + aer(ii,kk,pom_accum) + aer(ii,kk,mom_accum) )/ &
            ( aer(ii,kk,soa_accum) + aer(ii,kk,pom_accum) + aer(ii,kk,so4_accum) + aer(ii,kk,bc_accum) + aer(ii,kk,mom_accum) )
#else
         awfacm(2) = ( aer(ii,kk,bc_accum) + aer(ii,kk,soa_accum) + aer(ii,kk,pom_accum) )/ &
            ( aer(ii,kk,soa_accum) + aer(ii,kk,pom_accum) + aer(ii,kk,so4_accum) + aer(ii,kk,bc_accum) )
#endif
      else
         awfacm(2) = 0._r8
      end if

      ! accumulation mode for bc (if MAM4, primary carbon mode is insoluble)
      if (aer(ii,kk,num_accum) > 0._r8) then
#if (defined MODAL_AERO_4MODE_MOM)
         awcam(1) = (bc_num*1.0e6_r8)/aer(ii,kk,num_accum)* &
            ( aer(ii,kk,so4_accum) + aer(ii,kk,soa_accum) + aer(ii,kk,pom_accum) + aer(ii,kk,bc_accum) + &
              aer(ii,kk,mom_accum) )*1.0e9_r8 ! [mug m-3]
#else
         awcam(1) = (bc_num*1.0e6_r8)/aer(ii,kk,num_accum)* &
            ( aer(ii,kk,so4_accum) + aer(ii,kk,soa_accum) + aer(ii,kk,pom_accum) + aer(ii,kk,bc_accum) )*1.0e9_r8 ! [mug m-3]
#endif
      else
         awcam(1) = 0._r8
      end if
      awfacm(1) = awfacm(2)

      ! coarse mode for dust_a3
      if (aer(ii,kk,num_coarse) > 0._r8) then
#if (defined MODAL_AERO_4MODE_MOM && defined RAIN_EVAP_TO_COARSE_AERO )
         awcam(3) = (dst3_num*1.0e6_r8)/aer(ii,kk,num_coarse)* ( aer(ii,kk,so4_coarse) + & 
                     aer(ii,kk,mom_coarse) + aer(ii,kk,bc_coarse) + aer(ii,kk,pom_coarse) + aer(ii,kk,soa_coarse) ) *1.0e9_r8
#elif (defined MODAL_AERO_4MODE_MOM)
         awcam(3) = (dst3_num*1.0e6_r8)/aer(ii,kk,num_coarse)* ( aer(ii,kk,so4_coarse) + & 
                     aer(ii,kk,mom_coarse) ) *1.0e9_r8
#elif (defined RAIN_EVAP_TO_COARSE_AERO) 
         awcam(3) = (dst3_num*1.0e6_r8)/aer(ii,kk,num_coarse)* ( aer(ii,kk,so4_coarse) + & 
                     aer(ii,kk,bc_coarse) + aer(ii,kk,pom_coarse) + aer(ii,kk,soa_coarse) ) *1.0e9_r8
#else
         awcam(3) = (dst3_num*1.0e6_r8)/aer(ii,kk,num_coarse)* aer(ii,kk,so4_coarse)*1.0e9_r8
#endif
      else
         awcam(3) = 0._r8
      end if

      if (awcam(3) > 0._r8) then
#if (defined MODAL_AERO_4MODE_MOM && defined RAIN_EVAP_TO_COARSE_AERO )
         awfacm(3) = ( aer(ii,kk,bc_coarse) + aer(ii,kk,soa_coarse) + &
                       aer(ii,kk,pom_coarse) + aer(ii,kk,mom_coarse) )/ &
                     ( aer(ii,kk,soa_coarse) + aer(ii,kk,pom_coarse) + &
                       aer(ii,kk,so4_coarse) + aer(ii,kk,bc_coarse) + aer(ii,kk,mom_coarse) )
#elif (defined MODAL_AERO_4MODE_MOM)
         awfacm(3) = ( aer(ii,kk,mom_coarse) ) / & 
                     ( aer(ii,kk,so4_coarse) + aer(ii,kk,mom_coarse) )
#elif (defined RAIN_EVAP_TO_COARSE_AERO) 
         awfacm(3) = ( aer(ii,kk,bc_coarse) + aer(ii,kk,soa_coarse) + &
                       aer(ii,kk,pom_coarse) )/ &
                     ( aer(ii,kk,soa_coarse) + aer(ii,kk,pom_coarse) + &
                       aer(ii,kk,so4_coarse) + aer(ii,kk,bc_coarse) )
#else
         awfacm(3) = 0._r8
#endif
   else
         awfacm(3) = 0._r8
   end if 

   else if (nmodes == MAM7_nmodes) then

      ! accumulation mode for bc (primary carbon mode is insoluble)
      if (aer(ii,kk,num_accum) > 0._r8) then
         awcam(1) = (bc_num*1.0e6_r8)/aer(ii,kk,num_accum)* &
            ( aer(ii,kk,so4_accum) + aer(ii,kk,soa_accum) + aer(ii,kk,pom_accum) + aer(ii,kk,bc_accum) )*1.0e9_r8 ! [mug m-3]
      else
         awcam(1) = 0._r8
      end if

      if (awcam(1) > 0._r8) then
         awfacm(1) = ( aer(ii,kk,bc_accum) + aer(ii,kk,soa_accum) + aer(ii,kk,pom_accum) )/ &
            ( aer(ii,kk,soa_accum) + aer(ii,kk,pom_accum) + aer(ii,kk,so4_accum) + aer(ii,kk,bc_accum) )
      else
         awfacm(1) = 0._r8
      end if

      if (aer(ii,kk,num_finedust) > 0._r8) then
         awcam(2) = (dst1_num*1.0e6_r8)/aer(ii,kk,num_finedust)* aer(ii,kk,so4_finedust)*1.0e9_r8
      else
         awcam(2) = 0._r8
      end if
      awfacm(2) = 0._r8

      if (aer(ii,kk,num_coardust) > 0._r8) then
         awcam(3) = (dst3_num*1.0e6_r8)/aer(ii,kk,num_coardust)* aer(ii,kk,so4_coardust)*1.0e9_r8
      else 
         awcam(3) = 0._r8
      end if
      awfacm(3) = 0._r8

   end if
  
end subroutine get_aer_num

!====================================================================================================

end module hetfrz_classnuc_cam<|MERGE_RESOLUTION|>--- conflicted
+++ resolved
@@ -729,11 +729,7 @@
    real(r8) :: numice10s(pcols,pver)
    real(r8) :: numice10s_imm_dst(pcols,pver)
    real(r8) :: numice10s_imm_bc(pcols,pver)
-<<<<<<< HEAD
-   real(r8) :: tmp_array(pcols,pver)
-=======
    real(r8) :: tmp_array(state%ncol,pver)
->>>>>>> cf9e47ac
 
    real(r8) :: na500(pcols,pver)
    real(r8) :: tot_na500(pcols,pver)
