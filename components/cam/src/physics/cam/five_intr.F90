module five_intr

!-------------------------------------------
! Module to interface FIVE with E3SM physics packages
!

  use shr_kind_mod,  only: r8=>shr_kind_r8
  use ppgrid,           only : pcols, pver, pverp, begchunk, endchunk
  use physics_types, only: physics_state
  use physics_buffer, only: physics_buffer_desc
  use constituents, only: pcnst
  use physconst, only: rair, gravit, cpair, zvir
  use cam_logfile, only: iulog

  implicit none
! HHLEE
  public:: five_readnl ! read namelist from file 

  ! This is the number of layers to add between E3SM levels
  !  NOTE: This must be an EVEN number, due to limitations
  !  in the tendency interpolation scheme
  integer :: five_add_nlevels
    
  ! Determine which layers you want to add levels to.  NOTE:
  !  this refers to the base or reference pressure profiles
  !  (as pressure levels can change from time step to time step
  !  in an E3SM simulation).
  
  ! The bottom layer to which we will add layers to (set
  !   to a very large value to add all the way to surface, though
  !   currently setting this value to surface results in model
  !   crashes in SCM, so need to investigate)
  real(r8) :: five_bot_toadd 
  
  ! The top layer to which we will add layers to
  real(r8) :: five_top_toadd 
<<<<<<< HEAD

  ! Number of five levels.  These are computed on the fly
  !  using five_bot_toadd, five_top_toadd, and five_add_nlevels
  integer :: pver_five, pverp_five
=======
  ! TASK: the parameters above should probably be moved to the
  !   E3SM atm_in namelist
  
  ! These shouldn't be hardcoded, but currently they are
  !   because PBUF needs these to be initialized.
  !   TASK: figure out a better way so these can be computed
  !   on the fly and not user specified!
  ! 2LEV: 110/111
  ! 4LEV: 148/149
  ! 6LEV: 186/187
    integer, parameter :: pver_five = 110
    integer, parameter :: pverp_five = 111
>>>>>>> 4001faca

  ! Pressure values as initialized in hycoef.F90
  real(r8), allocatable :: alev_five(:) ! midpoint FIVE pressures (pascals)
  real(r8), allocatable :: ailev_five(:) ! interface FIVE pressures (pascals)
  real(r8), allocatable :: hyai_five(:)
  real(r8), allocatable :: hyam_five(:)
  real(r8), allocatable :: hybi_five(:)
  real(r8), allocatable :: hybm_five(:)  
  
  real(r8), parameter :: ps0 = 1.0e5_r8
  
  ! define physics buffer indicies here for the FIVE
  !  variables added to the PBUF
  integer :: t_five_idx, &
             q_five_idx, &
	     u_five_idx, &
	     v_five_idx, &
	     pmid_five_idx, &
	     pint_five_idx, &
! add sharing FIVE variables
             cld_five_idx,      &
             concld_five_idx,   &
             ast_five_idx,      &
             dei_five_idx,      &
             des_five_idx,      &
             mu_five_idx,       &
             lambdac_five_idx,  &
             iciwp_five_idx,    &
             iclwp_five_idx,    &
             icswp_five_idx,    &
             cldfsnow_five_idx, &
	     wp2_five_idx, &
	     radf_idx, &
	     wp2_idx, &
	     wp3_idx, &
	     wpthlp_idx, &
	     wprtp_idx, &
	     rtpthlp_idx, &
	     rtp2_idx, &
	     thlp2_idx, &
	     up2_idx, &
	     vp2_idx, &
	     upwp_idx, &
	     vpwp_idx 
     
  integer :: five_bot_k, five_top_k ! indicees where
                                    ! levels are added
  
  contains 
  
  ! ======================================== !
  !                                          !
  ! ======================================== !    
  
  subroutine five_readnl(nlfile)
  
    ! Currently this subroutine is not called,
    !   here as a placeholder once a more flexible
    !   framework is put in to define layers added
    !   at the namelist level
    use spmd_utils,    only: masterproc  
    use units,         only: getunit, freeunit
    use namelist_utils,  only: find_group_name
    use cam_abortutils,         only: endrun
    use mpishorthand    
 
    character(len=*), intent(in) :: nlfile  ! filepath for file containing namelist input
    
    integer :: iunit, read_status
    
    namelist /five_nl/ five_add_nlevels, five_bot_toadd, five_top_toadd
    
    !----- Begin Code -----
    
    !  Initialize some FIVE parameters
    !five_add_nlevels = 1 
    
    !  Read namelist to determine FIVE parameters
    if (masterproc) then
      iunit = getunit()
      open( iunit, file=trim(nlfile), status='old' ) 
      
      call find_group_name(iunit, 'five_nl', status=read_status)
      if (read_status == 0) then
         read(unit=iunit, nml=five_nl, iostat=read_status)
         if (read_status /= 0) then
            call endrun('five_readnl:  error reading namelist')
         end if
      end if        
      
      close(unit=iunit)
      call freeunit(iunit)
    end if
    
#ifdef SPMD
! Broadcast namelist variables
      call mpibcast(five_add_nlevels,            1,   mpiint,   0, mpicom)
      call mpibcast(five_bot_toadd,              1,   mpir8,    0, mpicom)
      call mpibcast(five_top_toadd,              1,   mpir8,    0, mpicom)
#endif 

    ! Now, based on five_add_nlevels, five_bot_toadd, and five_top_toadd
    !   we will determine the number of FIVE levels we will need
    !   for our simulation.            
  
  end subroutine five_readnl
  
  ! ======================================== !
  !                                          !
  ! ======================================== !
  
  subroutine five_register_e3sm
  
    ! Register FIVE fields to the physics buffer
    use physics_buffer,  only: pbuf_add_field, dtype_r8, dyn_time_lvls
    use ppgrid,          only: pver, pverp, pcols
    
    ! Define PBUF for prognostics
    call pbuf_add_field('T_FIVE',       'global', dtype_r8, (/pcols,pver_five,dyn_time_lvls/), t_five_idx)
    call pbuf_add_field('Q_FIVE',       'global', dtype_r8, (/pcols,pver_five,pcnst,dyn_time_lvls/), q_five_idx) 
    call pbuf_add_field('U_FIVE',       'global', dtype_r8, (/pcols,pver_five,dyn_time_lvls/), u_five_idx)
    call pbuf_add_field('V_FIVE',       'global', dtype_r8, (/pcols,pver_five,dyn_time_lvls/), v_five_idx)
    
    ! Define PBUF for non-prognostic variables
    ! Probably also need to save things like cloud fraction
    call pbuf_add_field('PMID_FIVE', 'global', dtype_r8, (/pcols,pver_five,dyn_time_lvls/), pmid_five_idx)
    call pbuf_add_field('PINT_FIVE', 'global', dtype_r8, (/pcols,pverp_five,dyn_time_lvls/), pint_five_idx) 
    ! sharing FIVE variables
    call pbuf_add_field('CLD_FIVE',     'global', dtype_r8, (/pcols,pver_five,dyn_time_lvls/), cld_five_idx) 
    call pbuf_add_field('CONCLD_FIVE',  'global', dtype_r8, (/pcols,pver_five,dyn_time_lvls/), concld_five_idx) 
    call pbuf_add_field('AST_FIVE',     'global', dtype_r8, (/pcols,pver_five,dyn_time_lvls/), ast_five_idx) 
    call pbuf_add_field('DEI_FIVE',     'global', dtype_r8, (/pcols,pver_five,dyn_time_lvls/), dei_five_idx) 
    call pbuf_add_field('DES_FIVE',     'global', dtype_r8, (/pcols,pver_five,dyn_time_lvls/), des_five_idx) 
    call pbuf_add_field('MU_FIVE',      'global', dtype_r8, (/pcols,pver_five,dyn_time_lvls/), mu_five_idx) 
    call pbuf_add_field('LAMBDAC_FIVE', 'global', dtype_r8, (/pcols,pver_five,dyn_time_lvls/), lambdac_five_idx) 
    call pbuf_add_field('ICIWP_FIVE',   'global', dtype_r8, (/pcols,pver_five,dyn_time_lvls/), iciwp_five_idx) 
    call pbuf_add_field('ICLWP_FIVE',   'global', dtype_r8, (/pcols,pver_five,dyn_time_lvls/), iclwp_five_idx) 
    call pbuf_add_field('ICSWP_FIVE',   'global', dtype_r8, (/pcols,pver_five,dyn_time_lvls/), icswp_five_idx) 
    call pbuf_add_field('CLDFSNOW_FIVE','global', dtype_r8, (/pcols,pver_five,dyn_time_lvls/), cldfsnow_five_idx) 
    
    ! CLUBB variables that need to be declared here
    call pbuf_add_field('WP2_nadv_five', 'global', dtype_r8, (/pcols,pverp_five,dyn_time_lvls/), wp2_five_idx)
    
    call pbuf_add_field('RAD_CLUBB',  'global', dtype_r8, (/pcols,pver_five/),               radf_idx)    
    call pbuf_add_field('WP2_nadv',        'global', dtype_r8, (/pcols,pverp_five,dyn_time_lvls/), wp2_idx)
    call pbuf_add_field('WP3_nadv',        'global', dtype_r8, (/pcols,pverp_five,dyn_time_lvls/), wp3_idx)
    call pbuf_add_field('WPTHLP_nadv',     'global', dtype_r8, (/pcols,pverp_five,dyn_time_lvls/), wpthlp_idx)
    call pbuf_add_field('WPRTP_nadv',      'global', dtype_r8, (/pcols,pverp_five,dyn_time_lvls/), wprtp_idx)
    call pbuf_add_field('RTPTHLP_nadv',    'global', dtype_r8, (/pcols,pverp_five,dyn_time_lvls/), rtpthlp_idx)
    call pbuf_add_field('RTP2_nadv',       'global', dtype_r8, (/pcols,pverp_five,dyn_time_lvls/), rtp2_idx)
    call pbuf_add_field('THLP2_nadv',      'global', dtype_r8, (/pcols,pverp_five,dyn_time_lvls/), thlp2_idx)
    call pbuf_add_field('UP2_nadv',        'global', dtype_r8, (/pcols,pverp_five,dyn_time_lvls/), up2_idx)
    call pbuf_add_field('VP2_nadv',        'global', dtype_r8, (/pcols,pverp_five,dyn_time_lvls/), vp2_idx)    
    call pbuf_add_field('UPWP',       'global', dtype_r8, (/pcols,pverp_five,dyn_time_lvls/), upwp_idx)
    call pbuf_add_field('VPWP',       'global', dtype_r8, (/pcols,pverp_five,dyn_time_lvls/), vpwp_idx)    
  
  end subroutine five_register_e3sm 
  
  ! ======================================== !
  !                                          !
  ! ======================================== !

  subroutine init_five_heights(ailev,alev, &
               hyai,hyam,hybi,hybm)
  
    ! Purpose is to initialize FIVE heights.  This is called 
    !   dyn_comp.F90.  We need to do this here to initialize
    !   height coordinates for output purposes, so output
    !   can be written to CAM history tapes.  
    !   NOTE: that the pressure values determined here
    !   will not necessarily be the values used in the 
    !   simulation.  This is because pressure levels can 
    !   vary from timestep to timestep based on surface pressure.
    !   Here we will find the hybrid points
    !   and the actual pressure values will be computed in
    !   init_five_profiles.
    
    use cam_history_support, only: add_vert_coord
    
    ! Input variables
    real(r8), intent(in) :: alev(pver)   ! midpoint pressure from 
                                         ! E3SM host model
    real(r8), intent(in) :: ailev(pverp) ! interface pressure from
                                         ! E3SM host model
    real(r8), intent(in) :: hyai(pverp)  ! hybrid points from host
    real(r8), intent(in) :: hyam(pver)
    real(r8), intent(in) :: hybi(pverp)
    real(r8), intent(in) :: hybm(pver)
    
    ! Local variables
    integer :: low_ind, high_ind
    integer :: kh, ki, k, i
    real(r8) :: incr, incr2, incr3
    
    low_ind = pver
    high_ind = 1   
    
    ! First we need to determine how many pver_five and
    !   and pverp_five levels there are.  This may seem repetitive 
    !   with the code below it but is needed to appease E3SM 
    !   order of operations and to allow us to add levels
    !   on the fly
    kh=0
    do k=1,pverp
    
      kh=kh+1
      if (k .eq. pverp) goto 50
      ! Test to see if this is within the bounds of the grid
      ! we want to add layers to
      if (ailev(k) .le. five_bot_toadd .and. &
        ailev(k) .ge. five_top_toadd) then
	
	do ki=1,five_add_nlevels
	  kh=kh+1
	enddo
	
      endif
    enddo
	
50  continue

    ! Set pver_five and pverp_five
    pverp_five=kh
    pver_five=pverp_five-1

    allocate(alev_five(pver_five)) ! midpoint FIVE pressures (pascals)
    allocate(ailev_five(pverp_five)) ! interface FIVE pressures (pascals)
    allocate(hyai_five(pverp_five))
    allocate(hyam_five(pver_five))
    allocate(hybi_five(pverp_five))
    allocate(hybm_five(pver_five))               
    
    ! Note that here we are actually adding "layers" to the
    !   hybrid coordinates.  The reason is that the 
    !   pressure levels of E3SM can change from time step
    !   to timestep based on the surface pressure.  
    !   The hybrid coordinates are the only thing related to
    !   the height profile that remains constant.    
    kh=1 ! kh is layer index on FIVE grid
    do k=1,pverp ! k is layer index on E3SM grid

      ! Copy preexisting points to FIVE grid
      hyai_five(kh) = hyai(k)
      hybi_five(kh) = hybi(k)
      
      kh=kh+1
      if (k .eq. pverp) goto 100
      ! Test to see if this is within the bounds of the grid
      ! we want to add layers to
      if (ailev(k) .le. five_bot_toadd .and. &
        ailev(k) .ge. five_top_toadd) then
	  
	! save the indicee
	if (high_ind .eq. 1) high_ind = k
	low_ind = k
	  
	! If we are inside the portion of grid we want to add layers
	! to then compute the pressure increment (resolution)
	incr2=(hyai(k+1)-hyai(k))/(five_add_nlevels+1)
	incr3=(hybi(k+1)-hybi(k))/(five_add_nlevels+1)
	    
	! Define the new layer
	do ki=1,five_add_nlevels
	  hyai_five(kh) = hyai_five(kh-1)+incr2
	  hybi_five(kh) = hybi_five(kh-1)+incr3
	  kh=kh+1
	enddo
	    
      endif
	  
    enddo
    
100 continue
	
    ! Save the indicees of the layers
    five_bot_k = low_ind
    five_top_k = high_ind 
    
    ! Now define five interface layers.  At this point
    !  the reference and base pressure will be the same
    !  i.e. ps0 = 1.0e5_r8
    
    ailev_five(:pverp_five) = 0.01_r8*ps0*(hyai_five(:pverp_five) + hybi_five(:pverp_five)) 
    
    ! Now define five_mid layers
    do k=1,pver_five
      alev_five(k) = (ailev_five(k)+ailev_five(k+1))/2.0_r8
    enddo      
	
    ! write out some useful stuff
    write(iulog,*) 'Number of FIVE levels: ', kh-1    
    write(iulog,*) 'Index of bottom layer to add FIVE levels to: ', five_bot_k
    write(iulog,*) 'Index of top layer to add FIVE levels to: ', five_top_k
      
    ! Now add vertical coordinate to the history output field
    call add_vert_coord('lev_five', pver_five,                               &
         'FIVE hybrid level at midpoints (1000*(A+B))', 'hPa', alev_five, &
         positive='down',                                                    &
         standard_name='atmosphere_hybrid_sigma_pressure_coordinate')    
 
    call add_vert_coord('ilev_five', pverp_five,                               &
         'FIVE hybrid level at interfaces (1000*(A+B))', 'hPa', ailev_five, &
         positive='down',                                                    &
         standard_name='atmosphere_hybrid_sigma_pressure_coordinate')	
    
  end subroutine init_five_heights 
  
  ! ======================================== !
  !                                          !
  ! ======================================== !  
  
  subroutine init_five_profiles(phys_state, pbuf2d)
  
    ! Purpose is to initialize FIVE profiles.
    ! 1)  The interface and midlayers are defined for FIVE
    !     based on the coordinate values and reference and base
    !     pressures
    ! 2)  We initialize the FIVE variables from the E3SM state,
    !     then interpolate onto the FIVE grid

    use time_manager, only: is_first_step
    use physics_buffer, only: pbuf_set_field, pbuf_get_chunk, &
                        dyn_time_lvls			
  
    ! Input/output variables
    type(physics_state), intent(in):: phys_state(begchunk:endchunk)
    type(physics_buffer_desc), pointer :: pbuf2d(:,:)

    ! Local Variables
    type(physics_buffer_desc), pointer :: pbuf2d_chunk(:)
    
    ! Prognostics on the E3SM grid
    real(r8) :: t_host(pver) ! temperature
    real(r8) :: q_host(pver) ! tracers
    real(r8) :: u_host(pver) ! U-wind
    real(r8) :: v_host(pver) ! V-wind
    
    ! Prognostics on the FIVE grid
    real(r8) :: t_five(pcols,pver_five)
    real(r8) :: q_five(pcols,pver_five,pcnst)
    real(r8) :: u_five(pcols,pver_five)
    real(r8) :: v_five(pcols,pver_five)
    
    ! Add sharing FIVE variables
    real(r8) :: cld_five(pcols,pver_five)
    real(r8) :: concld_five(pcols,pver_five)
    real(r8) :: ast_five(pcols,pver_five)
    real(r8) :: dei_five(pcols,pver_five)
    real(r8) :: des_five(pcols,pver_five)
    real(r8) :: mu_five(pcols,pver_five)
    real(r8) :: lambdac_five(pcols,pver_five)
    real(r8) :: iciwp_five(pcols,pver_five)
    real(r8) :: iclwp_five(pcols,pver_five)
    real(r8) :: icswp_five(pcols,pver_five)
    real(r8) :: cldfsnow_five(pcols,pver_five)
    
    integer :: ncol, i, p, lchnk, k, kh, ki, n
    integer :: low_ind, high_ind
    
    real(r8) :: pint_host(pcols,pverp)
    real(r8) :: pmid_host(pcols,pver)
    real(r8) :: pint_five(pcols,pverp_five) 
    real(r8) :: pmid_five(pcols,pver_five)
    real(r8) :: incr   
    real(r8) :: psr
    
    ! Really most of this code below may not be needed
    !   At the first time FIVE is syncronized with E3SM
    !   the FIVE states should be naturally updated.
    !   All FIVE variables could be initialized to zero.  
    !   However, will keep for now.  Can experiment in the
    !   future with removing.  
    
    ! Loop over all the physics "chunks" in E3SM
    do lchnk = begchunk,endchunk
    
      ncol = phys_state(lchnk)%ncol ! number of columns in this chunk
      pint_host = phys_state(lchnk)%pint ! E3SM interface pressures
      pmid_host = phys_state(lchnk)%pmid ! E3SM midpoint pressures
      pbuf2d_chunk => pbuf_get_chunk(pbuf2d,lchnk)
      
      ! Now define five interface layers
      !  Note that here the base and reference pressures could
      !  be different
      do i=1,ncol
	psr = pint_host(i,pverp)
	pint_five(i,:pverp_five) = ps0*hyai_five(:pverp_five) + psr*hybi_five(:pverp_five)
      enddo
      
      ! Now define five_mid layers
      do i=1,ncol
        do k=1,pver_five
	  pmid_five(i,k) = (pint_five(i,k)+pint_five(i,k+1))/2.0_r8
	enddo
      enddo      
    
      ! Now we want to initialize stuff on the FIVE grid.  
      ! Here we initialize the prognostics (temperature, tracers, u, v)
      ! Also store the FIVE pressure levels on the PBUF 
      do i=1,ncol
    
        ! Copy variables from state to FIVE, on the E3SM grid
        t_host(:) = phys_state(lchnk)%t(i,:)
        u_host(:) = phys_state(lchnk)%u(i,:)
        v_host(:) = phys_state(lchnk)%v(i,:)
      
        ! Now interpolate onto the FIVE grid
        call linear_interp(phys_state(lchnk)%pmid(i,:),pmid_five(i,:),t_host,t_five(i,:),pver,pver_five)
        call linear_interp(phys_state(lchnk)%pmid(i,:),pmid_five(i,:),u_host,u_five(i,:),pver,pver_five)
        call linear_interp(phys_state(lchnk)%pmid(i,:),pmid_five(i,:),v_host,v_five(i,:),pver,pver_five)
      
        ! For Q constituents 
        do p=1,pcnst
          q_host(:) = phys_state(lchnk)%q(i,:,p)
          call linear_interp(phys_state(lchnk)%pmid(i,:),pmid_five(i,:),q_host,q_five(i,:,p),pver,pver_five)
        enddo
    
      enddo
      
      ! Initialize sharing FIVE variables
      cld_five(:,:) = 0._r8
      concld_five(:,:) = 0._r8
      ast_five(:,:) = 0._r8
      dei_five(:,:) = 0._r8
      des_five(:,:) = 0._r8
      mu_five(:,:) = 0._r8
      lambdac_five(:,:) = 0._r8
      iciwp_five(:,:) = 0._r8
      iclwp_five(:,:) = 0._r8
      icswp_five(:,:) = 0._r8
      cldfsnow_five(:,:) = 0._r8

      ! Store all needed variables onto the PBUF, so they can be used by the 
      !  parameterizations.  Loop over all the dynamics time levels, which is needed
      !  when Eulerian Dynamical core is used since that value is 2 (otherwise the second
      !  dynamics time level will be initialized with NaNs
      do n=1,dyn_time_lvls
        call pbuf_set_field(pbuf2d_chunk, t_five_idx, t_five,(/1,1,n/),(/pcols,pver_five,1/))
        call pbuf_set_field(pbuf2d_chunk, q_five_idx, q_five,(/1,1,1,n/),(/pcols,pver_five,pcnst,1/))
        call pbuf_set_field(pbuf2d_chunk, u_five_idx, u_five,(/1,1,n/),(/pcols,pver_five,1/))
        call pbuf_set_field(pbuf2d_chunk, v_five_idx, v_five,(/1,1,n/),(/pcols,pver_five,1/))
        ! Also save pmid values to be used by parameterizations
        call pbuf_set_field(pbuf2d_chunk, pmid_five_idx, pmid_five,(/1,1,n/),(/pcols,pver_five,1/))
        call pbuf_set_field(pbuf2d_chunk, pint_five_idx, pint_five,(/1,1,n/),(/pcols,pverp_five,1/))
        ! new sharing FIVE avariables
        call pbuf_set_field(pbuf2d_chunk, cld_five_idx,      cld_five,(/1,1,n/),(/pcols,pver_five,1/))
        call pbuf_set_field(pbuf2d_chunk, concld_five_idx,   concld_five,(/1,1,n/),(/pcols,pver_five,1/))
        call pbuf_set_field(pbuf2d_chunk, ast_five_idx,      ast_five,(/1,1,n/),(/pcols,pver_five,1/))
        call pbuf_set_field(pbuf2d_chunk, dei_five_idx,      dei_five,(/1,1,n/),(/pcols,pver_five,1/))
        call pbuf_set_field(pbuf2d_chunk, des_five_idx,      des_five,(/1,1,n/),(/pcols,pver_five,1/))
        call pbuf_set_field(pbuf2d_chunk, mu_five_idx,       mu_five,(/1,1,n/),(/pcols,pver_five,1/))
        call pbuf_set_field(pbuf2d_chunk, lambdac_five_idx,  lambdac_five,(/1,1,n/),(/pcols,pver_five,1/))
        call pbuf_set_field(pbuf2d_chunk, iciwp_five_idx,    iciwp_five,(/1,1,n/),(/pcols,pver_five,1/))
        call pbuf_set_field(pbuf2d_chunk, iclwp_five_idx,    iclwp_five,(/1,1,n/),(/pcols,pver_five,1/))
        call pbuf_set_field(pbuf2d_chunk, icswp_five_idx,    icswp_five,(/1,1,n/),(/pcols,pver_five,1/))
        call pbuf_set_field(pbuf2d_chunk, cldfsnow_five_idx, cldfsnow_five,(/1,1,n/),(/pcols,pver_five,1/))
      enddo
    
    enddo
    
  end subroutine init_five_profiles
  
  ! ======================================== !
  !                                          !
  ! ======================================== !  
  
  subroutine five_syncronize_e3sm(&
                state, dtime, p0, &
		pint_five,pmid_five, &
		t_five, u_five, v_five, q_five)

    ! Subroutine will syncronize FIVE variables
    !   with the E3SM state. 
    ! This subroutine should be called BEFORE
    !   a parameterization is called that uses FIVE
    
    ! 1) A mass weighted vertical average will
    !    be called to get FIVE values of T, q, u, v
    !    onto E3SM grid.
    ! 2) The tendency will be computed on the 
    !    the E3SM grid
    ! 3) This tendency will be interpolated onto
    !    the high resolution FIVE grid
    ! 4) Finally, this tendency will be applied to the 
    !    FIVE prognostics, for updated values to be 
    !    used by parameterizations 
	
    ! Input/Output variables		
    type(physics_state), intent(in) :: state
    real(r8), intent(in) :: dtime
    real(r8), intent(in) :: p0 ! reference pressure
    real(r8), intent(inout) :: pmid_five(pcols,pver_five)
    real(r8), intent(inout) :: pint_five(pcols,pverp_five)
    real(r8), intent(inout) :: t_five(pcols,pver_five)
    real(r8), intent(inout) :: u_five(pcols,pver_five)
    real(r8), intent(inout) :: v_five(pcols,pver_five)
    real(r8), intent(inout) :: q_five(pcols,pver_five,pcnst)    
	
    ! Local variables		
    integer :: k, i, p, ncol
    
    real(r8) :: t_five_low(pcols,pver)
    real(r8) :: u_five_low(pcols,pver)
    real(r8) :: v_five_low(pcols,pver)
    real(r8) :: q_five_low(pcols,pver,pcnst)
    
    real(r8) :: t_five_tend_low(pcols,pver)
    real(r8) :: u_five_tend_low(pcols,pver)
    real(r8) :: v_five_tend_low(pcols,pver)
    real(r8) :: q_five_tend_low(pcols,pver,pcnst)
    
    real(r8) :: t_five_tend(pcols,pver_five)
    real(r8) :: u_five_tend(pcols,pver_five)
    real(r8) :: v_five_tend(pcols,pver_five)
    real(r8) :: q_five_tend(pcols,pver_five,pcnst)
    
    real(r8) :: dz_e3sm(pcols,pver)
    real(r8) :: dz_five(pcols,pver_five)
    
    real(r8) :: rho_e3sm(pcols,pver)
    real(r8) :: rho_five(pcols,pver_five)    
    
    real(r8) :: pdel_five(pcols,pver_five)
    real(r8) :: zm_five(pcols,pver_five)
    real(r8) :: zi_five(pcols,pverp_five)
    
    real(r8) :: psr
! HHLEE 20190117
    real(r8) :: five_water, e3sm_water, ratio, diff
        
    ncol = state%ncol
    
    ! First update the FIVE pressure levels using
    !   the hybrid coordinates and the host model 
    !   surface pressure
    do i=1,ncol
      psr = state%pint(i,pverp)
      pint_five(i,:pverp_five) = ps0*hyai_five(:pverp_five) + psr*hybi_five(:pverp_five)
    enddo
      
    ! Now define five_mid layers
    do i=1,ncol
      do k=1,pver_five
        pmid_five(i,k) = (pint_five(i,k)+pint_five(i,k+1))/2.0_r8
      enddo
    enddo 
  
    ! Compute pressure differences on FIVE grid  
    do k=1,pver_five
      do i=1,ncol
        pdel_five(i,k) = pint_five(i,k+1)-pint_five(i,k)
      enddo
    enddo
    
    ! Compute grid stuff needed for vertical averaging and tendencies
    do i=1,ncol
      call compute_five_grids(state%t(i,:),state%pdel(i,:),state%pmid(i,:),pver,&
             dz_e3sm(i,:),rho_e3sm(i,:))
      call compute_five_grids(t_five(i,:),pdel_five(i,:),pmid_five(i,:),pver_five,&
             dz_five(i,:),rho_five(i,:))
    enddo
    
    ! Compute height arrays needed for mass weighted averaging and interpolation
    do i=1,ncol
      call compute_five_heights(pmid_five(i,:),pint_five(i,:),t_five(i,:),&
             q_five(i,:,1),q_five(i,:,2),pdel_five(i,:),pver_five,p0,&
	     zm_five(i,:),zi_five(i,:))
    enddo
  
    ! First compute a mass weighted average of the five variables onto the 
    !   the lower resolution E3SM grid   
    do i=1,ncol
      ! Mass weighted vertical average for temperature
      call masswgt_vert_avg(rho_e3sm(i,:),rho_five(i,:),dz_e3sm(i,:),dz_five(i,:),&
                            state%pint(i,:),pmid_five(i,:),state%pmid(i,:),&
			    t_five(i,:),t_five_low(i,:))
			    
      ! Mass weighted vertical average for u wind
      call masswgt_vert_avg(rho_e3sm(i,:),rho_five(i,:),dz_e3sm(i,:),dz_five(i,:),&
                            state%pint(i,:),pmid_five(i,:),state%pmid(i,:),&
			    u_five(i,:),u_five_low(i,:))
			    
      ! Mass weighted vertical average for v wind
      call masswgt_vert_avg(rho_e3sm(i,:),rho_five(i,:),dz_e3sm(i,:),dz_five(i,:),&
                            state%pint(i,:),pmid_five(i,:),state%pmid(i,:),&
			    v_five(i,:),v_five_low(i,:))			    
      
      ! Mass weighted vertical average for tracers 
      do p=1,pcnst
        call masswgt_vert_avg(rho_e3sm(i,:),rho_five(i,:),dz_e3sm(i,:),dz_five(i,:),&
                            state%pint(i,:),pmid_five(i,:),state%pmid(i,:),&
			    q_five(i,:,p),q_five_low(i,:,p))
      enddo
      
    enddo  
   
    ! Next compute the tendency of FIVE variables from the state, this is 
    !   done on the E3SM grid
    do k=1,pver
      do i=1,ncol
        t_five_tend_low(i,k) = (state%t(i,k) - t_five_low(i,k))/dtime 
        u_five_tend_low(i,k) = (state%u(i,k) - u_five_low(i,k))/dtime 
        v_five_tend_low(i,k) = (state%v(i,k) - v_five_low(i,k))/dtime
       
        do p=1,pcnst
          q_five_tend_low(i,k,p) = (state%q(i,k,p) - q_five_low(i,k,p))/dtime
        enddo
        
      enddo
    enddo

    ! Now interpolate this tendency to the higher resolution FIVE grid, 
    !   using the interpolation method of Sheng and Zwiers (1998), 
    !   as documented in Yamaguchi et al. (2017) Appendix B
    do i=1,ncol
    
      call tendency_low_to_high(state%zm(i,:),state%zi(i,:),zm_five(i,:),&
             rho_e3sm(i,:),rho_five(i,:),t_five_tend_low(i,:),t_five_tend(i,:)) 
	     
      call tendency_low_to_high(state%zm(i,:),state%zi(i,:),zm_five(i,:),&
             rho_e3sm(i,:),rho_five(i,:),u_five_tend_low(i,:),u_five_tend(i,:))
	     
      call tendency_low_to_high(state%zm(i,:),state%zi(i,:),zm_five(i,:),&
             rho_e3sm(i,:),rho_five(i,:),v_five_tend_low(i,:),v_five_tend(i,:))
	     
      do p=1,pcnst
        call tendency_low_to_high(state%zm(i,:),state%zi(i,:),zm_five(i,:),&
             rho_e3sm(i,:),rho_five(i,:),q_five_tend_low(i,:,p),q_five_tend(i,:,p))     
      enddo	     	             	
      
    enddo      	     

    ! Finally, update FIVE prognostic variables based on this tendency, so 
    !   complete syncronization with E3SM
    do k=1,pver_five
      do i=1,ncol
        t_five(i,k) = t_five(i,k) + dtime * t_five_tend(i,k)
        u_five(i,k) = u_five(i,k) + dtime * u_five_tend(i,k)
        v_five(i,k) = v_five(i,k) + dtime * v_five_tend(i,k)
       
        do p=1,pcnst
          q_five(i,k,p) = q_five(i,k,p) + dtime * q_five_tend(i,k,p)
! HHLEE 20190117
          q_five(i,k,p) = max(q_five(i,k,p),0._r8)
        enddo
       
      enddo
    enddo    
! HHLEE 20190117 
! water adjustment. This adjustment can solve the conservation issue in clubb.
    do i = 1, ncol 
       do p = 1, pcnst
            five_water = 0._r8
            e3sm_water = 0._r8 
            five_water = sum(q_five(i,:,p)*pdel_five(i,:)/gravit)
            e3sm_water = sum(state%q(i,:,p)*state%pdel(i,:)/gravit)

            if (five_water .gt. 0._r8) then
               ratio = e3sm_water/five_water
               q_five(i,:,p) = ratio * q_five(i,:,p)
            end if

            five_water = sum(q_five(i,:,p)*pdel_five(i,:)/gravit)
            if (five_water .ne. e3sm_water .and. five_water .gt. 0._r8) then
               diff = five_water - e3sm_water
               do k = 1, pver_five
                  ratio = (q_five(i,k,p)*pdel_five(i,k)/gravit)/five_water
                  q_five(i,k,p) = q_five(i,k,p) - diff*ratio
               end do
            end if

       end do
    end do

    return

   end subroutine five_syncronize_e3sm
   
  ! ======================================== !
  !                                          !
  ! ======================================== !  
  
  subroutine compute_five_grids(&
               temp,pdel,pmid,nlev,&
	       dz,rho)
	       
    implicit none

    ! Compute thickness and density on the E3SM
    !   and FIVE grid	
    real(r8), intent(in) :: temp(nlev)
    real(r8), intent(in) :: pdel(nlev)
    real(r8), intent(in) :: pmid(nlev)  
    integer, intent(in) :: nlev  
    
    real(r8), intent(out) :: dz(nlev)
    real(r8), intent(out) :: rho(nlev)
    integer :: k
    
    ! Compute density
    do k=1,nlev
      rho(k) = pmid(k)/(rair*temp(k))
    enddo          
	      
    ! Compute dz	     
    do k=1,nlev
      dz(k) = pdel(k)/(rho(k)*gravit)	      
    enddo	      
	      
    return
	       
  end subroutine compute_five_grids	 
  
  ! ======================================== !
  !                                          !
  ! ======================================== ! 
  
  subroutine compute_five_heights(&
               pmid, pint, t, qv, ql, &
	       pdel, nlev, p0, &
	       zm, zi)
	       
    ! Compute heights for the FIVE grid
    implicit none
    
    ! Input variables
    real(r8), intent(in) :: pmid(nlev)	 
    real(r8), intent(in) :: pint(nlev+1)
    real(r8), intent(in) :: t(nlev)
    real(r8), intent(in) :: qv(nlev)
    real(r8), intent(in) :: ql(nlev)
    real(r8), intent(in) :: pdel(nlev)
    real(r8), intent(in) :: p0
    
    integer, intent(in) :: nlev 
    
    ! Output variables
    real(r8), intent(out) :: zm(nlev)
    real(r8), intent(out) :: zi(nlev+1)

    ! Local variables
    real(r8) :: exner(nlev), tv(nlev), thv(nlev)
    real(r8) :: hkl, hkk
    
    integer :: i, k
    
    ! Compute the Exner values using pressure
    do k=1,nlev
      exner(k) = 1._r8/(pmid(k)/p0)**(rair/cpair)
    enddo   
    
    ! Define virtual temperature
    do k=1,pver_five
      tv(k) = t(k)*(1._r8+zvir*qv(k)-ql(k)) 
      thv(k) = exner(k)*tv(k)
    enddo 
    
    ! First compute the heights (in [m]) on the FIVE grid
    ! Do this in a consistent manner how it is done in geopotential.F90
      
    zi(nlev+1) = 0.0_r8 ! Surface always zero by definition
    do k = nlev, 1, -1
      
      hkl = pdel(k)/pmid(k)
      hkk = 0.5_r8 * hkl
	
      zm(k) = zi(k+1) + (rair/gravit)*tv(k)*hkk
      zi(k) = zi(k+1) + (rair/gravit)*tv(k)*hkl
      
    enddo 
  
    return
  
  end subroutine compute_five_heights
  
  ! ======================================== !
  !                                          !
  ! ======================================== !   
  
  subroutine masswgt_vert_avg(&
               rho_host,rho_high,dz_host,dz_high,&
	       pint_host,pmid_high,pmid_host,&
	       var_high,var_host)
	       
    ! Purpose is to compute the mass weighted vertical 
    !  average from the FIVE high resolution grid onto the
    !  E3SM grid
    implicit none

    real(r8), intent(in) :: rho_high(pver_five)
    real(r8), intent(in) :: rho_host(pver)   
    real(r8), intent(in) :: dz_high(pver_five)
    real(r8), intent(in) :: dz_host(pver)
    real(r8), intent(in) :: pmid_high(pver_five)
    real(r8), intent(in) :: pint_host(pverp)
    real(r8), intent(in) :: pmid_host(pver)
    real(r8), intent(in) :: var_high(pver_five)
    real(r8), intent(out) :: var_host(pver)
    
    integer :: i, k, kh

    real(r8) :: rho_host_avg(pver)
    
    ! Initialize host variable
    var_host(:) = 0._r8
    rho_host_avg(:) = 0._r8
    
    kh=1 ! Vertical index for FIVE 
    do k=1,pver ! Vertical index for E3SM
       
      ! Check to see how many FIVE layers there are within
      !   an E3SM layer 
      do while ( pmid_high(kh) .lt. pint_host(k+1) .and. &
                 pmid_high(kh) .gt. pint_host(k))
      
        var_host(k) = var_host(k) + rho_high(kh) * &
	  var_high(kh) * dz_high(kh)
	rho_host_avg(k) = rho_host_avg(k) + rho_high(kh) * &
	  dz_high(kh)
	  
	kh = kh + 1 ! increase high res model by one layer
	if (kh .gt. pver_five) goto 10
	
      end do ! end while loop for kh
10 continue
      
      ! Compute rho on host grid
      rho_host_avg(k) = rho_host_avg(k)/dz_host(k)
      
      var_host(k) = var_host(k)/(rho_host_avg(k)*dz_host(k))

    enddo

    return
  
  end subroutine masswgt_vert_avg     
  
  ! ======================================== !
  !                                          !
  ! ======================================== !  
  
  subroutine linear_interp(x1,x2,y1,y2,km1,km2)
    implicit none

    ! Simple linear interpolation routine
    ! WILL LIKELY BE REPLACED
    
    integer :: km1, km2, k1, k2
    real(KIND=8) :: x1(km1), y1(km1)
    real(KIND=8) :: x2(km2), y2(km2)

    do k2=1,km2

      if( x2(k2) <= x1(1) ) then
        y2(k2) = y1(1) + (y1(2)-y1(1))*(x2(k2)-x1(1))/(x1(2)-x1(1))
      elseif( x2(k2) >= x1(km1) ) then
        y2(k2) = y1(km1) + (y1(km1)-y1(km1-1))*(x2(k2)-x1(km1))/(x1(km1)-x1(km1-1))    
      else
        do k1 = 2,km1
          if( (x2(k2)>=x1(k1-1)).and.(x2(k2)<x1(k1)) ) then
            y2(k2) = y1(k1-1) + (y1(k1)-y1(k1-1))*(x2(k2)-x1(k1-1))/(x1(k1)-x1(k1-1))
          endif
        enddo
      endif
     
    enddo

  end subroutine linear_interp  
  
  ! ======================================== !
  !                                          !
  ! ======================================== !
  
  subroutine tendency_low_to_high(&
               zm_in, zi_in, &
	       zm_five_in, &
	       rho_low_in, rho_five_in, &
	       ten_low,ten_high)

    ! Subroutine to compute the tendency from the low
    !   resolution to high resolution E3SM grid.  This code
    !   was adopted from the FIVE implementation into SAM,
    !   obtained by Peter Bogenschutz from Tak Yamaguchi.
    !   SAM code assumes that the surface is index 1, whereas
    !   E3SM assumes that the surface is index pver(p).  Thus,
    !   for simplicity, we need to "flip" the arrays.  
    ! This interpolation routine is based on that of 
    !   Sheng and Zwiers (1998) and implemented as 
    !   documented in Yamaguchi et al. (2017) appendix B.
    implicit none
    
    ! Input variables
    real(r8), intent(in) :: zm_in(pver) ! midpoint levels E3SM
    real(r8), intent(in) :: zi_in(pverp) ! interface levels E3SM
    real(r8), intent(in) :: zm_five_in(pver_five) ! midpoint levels for FIVE
    real(r8), intent(in) :: ten_low(pver)
    real(r8), intent(in) :: rho_low_in(pver)
    real(r8), intent(in) :: rho_five_in(pver_five)

    ! Output variables
    real(r8), intent(out) :: ten_high(pver_five)
    
    ! Local variables
    integer, parameter :: ml=1, mu=1, lda=2*ml+mu+1
    real(r8) :: zm(pver) ! flipped version of zm_in
    real(r8) :: zi(pverp) ! flipped version of zi_in
    real(r8) :: df_z(pver) 
    real(r8) :: rho_low(pver)
    real(r8) :: rho_zs(pver_five)
    real(r8) :: zm_five(pver_five) ! flipped
    real(r8) :: dz ! distance of lowest level
    real(r8) :: alpha
    real(r8) :: adz_dn(pver)
    real(r8) :: adz_up(pver)
    real(r8) :: a(lda,pver)
    real(r8) :: adz(pver) ! ratio of the thickness of scalar levels to dz
    real(r8) :: adzw(pver) ! ratio of the thickness of w levels to dz
    real(r8) :: ipiv(pver)
    integer :: info
    real(r8) :: weight(pver_five)
    real(r8) :: rdf_z(pver)
    real(r8) :: rdf_zs_ml(pver) ! mid-layer target value
    real(r8) :: df_zs(pver_five)
    real(r8), dimension(pverp) :: rdf_zm
    real(r8), dimension(pver) :: rdf_zm_dn, rdf_zm_up
    real(r8), dimension(pver) :: c0, c1, c2, c3, ic1, ic2, ic3
    real(r8) :: b(pver)
    
    logical, dimension(pver) :: spurious
    logical :: cnd1, cnd2, cnd3, cnd4, cnd5
    
    logical :: do_limit
    
    integer :: i, i1, i2, i3, i4, i5
    integer :: k, km3, km2, km1, k00
    integer :: kp1, kp2, ierr
    integer :: zi1, zi2
    integer :: i5zi1
    
    ! Construct tendency profile from E3SM grid to FIVE grid
    
    ! The constructed tendency profile satisfies layer mean average
    
    ! If no levels are added via FIVE just return a copy
    if (five_add_nlevels .eq. 0) then
      ten_high(1:pver) = ten_low(1:pver)
      return
    endif
    
    ! First let's "flip" things so lowest level index = 1
    do k=1,pver
      zm(k) = zm_in(pver-k+1)
      rho_low(k) = rho_low_in(pver-k+1)
      df_z(k) = ten_low(pver-k+1)
    enddo
    
    do k=1,pverp
      zi(k) = zi_in(pverp-k+1)
    enddo
    
    do k=1,pver_five
      zm_five(k) = zm_five_in(pver_five-k+1)
      rho_zs(k) = rho_five_in(pver_five-k+1)
    enddo  
    
    zi1 = pver-five_bot_k+1
    zi2 = pver-five_top_k+1
    
    dz=zi(2)
    
    ! define adz and adzw
    do k=2,pver
      adzw(k) = (zm(k)-zm(k-1))/dz
    enddo
    adzw(1) = 1._r8
    
    adz(1) = 1._r8
    do k=2,pver-1
      adz(k) = 0.5*(zm(k+1)-zm(k-1))/dz
    enddo
    adz(pver) = adzw(pver)
    
    ! Prepare coefficients

    ! If the location of the mid-layer point is optionally specified then following variables
    ! are required to be computed every time this function is called.
			
    ! Distance from the mid-layer level to the host model lower/upper interface value divided
    ! by dz. Here the mid-layer level is z(k).
    
    do k=1,pver
      adz_dn(k) = (zm(k) - zi(k))/dz
    enddo
    
    do k=1,pver
      adz_up(k) = (zi(k+1) - zm(k))/dz
    enddo
    
    ! For solving system of equations
    ! The j-th column of the matrix A is stored in the j-th column of the array a as follows:
    !    a(ml+mu+1+i-j,j) = A(i,j) for max(1,j-mu)<=i<=min(nzm,j+ml)
    ! Set up superdiagonal, diagonal, subdiagonal component of the matrix
    a(:,:) = 0._r8
    ! Superdiagonal 
    do k=2,pver
      a(2,k)=adz_up(k-1)**2/(adz(k)*adzw(k-1))*0.5_r8
    enddo
    ! Diagonal
    k = 1
    a(3,1) = (adz_dn(1) + adzw(1) + adz_up(1) * adz_dn(2) / adz(2))/adzw(1) * 0.5_r8
    do k=2,pver
      kp1=min(k+1,pver)
      a(3,k) = (adz_up(k-1) * adz_dn(k) / adz(k) + adzw(k) & 
               + adz_up(k) * adz_dn(kp1) / adz(kp1) ) / adzw(k) * 0.5
	       !+ adz_dn(kp1) used to be adz_dn(k)
    enddo
    ! Subdiagonal
    do k=1, pver
      a(4,k) = adz_dn(k)**2 / (adz(k) * adzw(k))*0.5
    enddo
    
    ! Factor the matrix with LAPACK, BLAS
    call dgbtrf( pver, pver, ml, mu, a, lda, ipiv, info )    
    
    ! For interpolation
    i5=0
    do k=1,zi1-1
      i5 = i5 + 1
    enddo
    
    c1(:) = 0._r8
    c2(:) = 0._r8
    c3(:) = 0._r8
    ic1(:) = 0._r8
    ic2(:) = 0._r8
    ic3(:) = 0._r8
    
    weight(:) = 0._r8
    
    i5zi1 = i5
    do k = zi1, zi2
      i1 = i5 + 1
      i2 = i1 + five_add_nlevels / 2 - 1 
      i3 = i1 + five_add_nlevels / 2
      i4 = i1 + five_add_nlevels / 2 + 1
      i5 = i1 + five_add_nlevels 
      ! weight for linear interpolation
      weight(i1:i2) = ( zm_five(i1:i2) - zi(k) ) / ( zm(k) - zi(k) )
      weight(i3) = 1.0_r8
      weight(i4:i5) = ( zm_five(i4:i5) - zi(k+1) ) / ( zm(k) - zi(k+1) ) 
      ! c1, c2, c3
      c0(k) = 2.0_r8 * (zi(k+1) - zi(k))
      c1(k) = zi(k+1) - zi(k)
      c2(k) = zm_five(i3) - zi(k)
      c3(k) = zi(k+1) - zm_five(i3)
      
      ic1(k) = 1.0_r8 / c1(k)
      ic2(k) = 1.0_r8 / c2(k) 
      ic3(k) = 1.0_r8 / c3(k)            
    enddo
   
    ! add flag computed?
    
    ! Mass weight inout value
    rdf_z(:) = rho_low(:) * df_z(:)
    
    ! Solve system of equations to get mid-layer target value
    ! Solve the linear system with LAPACK, BLAS
    ! input b wil be solution when output
    b(:) = rdf_z(:)
    call dgbtrs('n', pver, ml, mu, 1, a, lda, ipiv, b, pver, info)
    rdf_zs_ml(:) = b(:)
    
    ! Interface target value
    rdf_zm(1) = rdf_zs_ml(1)
    do k = 2, pver
      rdf_zm(k) = adz_dn(k) / adz(k) * rdf_zs_ml(k-1) & 
        + adz_up(k-1) / adz(k) * rdf_zs_ml(k)
    enddo
    rdf_zm(pverp) = 0.0_r8 !domain top tendency
    
    do_limit = .true.
    if (do_limit) then 
    
    ! Detection and correction of grid-scale violation for df_zm 
    !  Zerroukat et al. (2005 QJRMS)
    spurious(:) = .false.
    do k = 1, pver
      km3 = MAX( k-3, 1 )
      km2 = MAX( k-2, 1 )
      km1 = MAX( k-1, 1 )
      k00 = MIN( k, pver )
      kp1 = MIN( k+1, pver )
      kp2 = MIN( k+2, pver )
      cnd1 = ( rdf_zm(k) - rdf_z(km1) ) * ( rdf_z(k00) - rdf_zm(k) ) < 0.0
      cnd2 = ( rdf_z(km1) - rdf_z(km2) ) * ( rdf_z(kp1) - rdf_z(k00) ) >= 0.0
      cnd3 = ( rdf_z(km1) - rdf_z(km2) ) * ( rdf_z(km2) - rdf_z(km3) ) <= 0.0
      cnd4 = ( rdf_z(kp1) - rdf_z(k00) ) * ( rdf_z(kp2) - rdf_z(kp1) ) <= 0.0
      cnd5 = ( rdf_zm(k) - rdf_z(km1) ) * ( rdf_z(km1) - rdf_z(km2) ) <= 0.0
      if ( cnd1 .and. ( cnd2 .or. cnd3 .or. cnd4 .or. cnd5 ) ) then
        spurious(k) = .false.
	alpha = ABS( rdf_zm(k) - rdf_z(k00) ) - ABS( rdf_zm(k) - rdf_z(km1) )
	alpha = SIGN( 0.5_r8, alpha ) + 0.5_r8 ! Heaviside step function, alpha = 0 or 1
        rdf_zm(k) = alpha * rdf_z(km1) + ( 1.0_r8 - alpha ) * rdf_z(k00)
      endif
    enddo
    
    ! Store rdf_zm into rdf_zm_up and rdf_zm_dn
    rdf_zm_up(:) = rdf_zm(2:pverp)
    rdf_zm_dn(:) = rdf_zm(1:pver)  
    
    ! Detection and correction of grid-scale violation for rdf_zs_ml for monotonic layer
    ! - Recompute rdf_zs_zl with updated rdf_zm
    ! - For monotonic layer, check if it is bounded between rdf_zm(k) and rdf_zm(k+1)
    !   If not bounded, assign rdf_zs_ml to closest rdf_zm, and compute other interface value
    !   and store it into either rdf_zm_up or rdf_zm_dn. That level will have two interface
    !   values for upper and lower layer.    
    spurious(:) = .FALSE.
    do k = 1, pver
      km1 = MAX( k-1, 1 )
      kp1 = MIN( k+1, pver )
      rdf_zs_ml(k) = ic1(k) * ( c0(k)*rdf_z(k) - c2(k)*rdf_zm(k) - c3(k)*rdf_zm(k+1) ) !+PAB change
      cnd1 = ( rdf_z(k) - rdf_z(km1) ) * ( rdf_z(kp1) - rdf_z(k) ) >= 0.0_r8
      cnd2 = ( rdf_zs_ml(k) - rdf_zm(k) ) * ( rdf_zm(k+1) - rdf_zs_ml(k) ) < 0.0_r8 !+PAB change
      if ( cnd1 .AND. cnd2 ) then
        ! Inflection within a monotonic layer
	spurious(k) = .TRUE.
	alpha = ABS( rdf_zs_ml(k) - rdf_zm(k) ) - ABS( rdf_zs_ml(k) - rdf_zm(k+1) ) !+PAB change
	alpha = SIGN( 0.5_r8, alpha ) + 0.5_r8 ! alpha = 0 or 1
	rdf_zs_ml(k) = alpha * rdf_zm(k+1) + ( 1.0_r8 - alpha ) * rdf_zm(k) !+PAB change
	if ( alpha < 0.5_r8 ) then
	  rdf_zm_up(k) = ic3(k) * ( c0(k)*rdf_z(k) - c1(k)*rdf_zs_ml(k) - c2(k)*rdf_zm(k) )
	else
	  rdf_zm_dn(k) = ic2(k) * (c0(k)*rdf_z(k) - c1(k)*rdf_zs_ml(k) - c3(k)*rdf_zm(k+1)) !+PAB change
	endif
      endif
    enddo
    
    ! Remove discountinuity at interface level as many as possible
    ! - For monotonic layer, set rdf_z_dn(k) = rdf_z_up(k-1) and rdf_z_up(k) = rdf_z_dn(k+1),
    !   then re-compute rdf_zs_ml.
    ! - Check if new rdf_zs_ml is bounded between rdf_zm_dn and rdf_zm_up, and if not, set
    !   rdf_zs_ml to the closer interface value and compute the other interfaec value.              
    do k = 1, pver
      km1 = MAX( k-1, 1 )
      kp1 = MIN( k+1, pver )
      cnd1 = ( rdf_zs_ml(k) - rdf_zm_dn(k) ) * ( rdf_zm_up(k) - rdf_zs_ml(k) ) >= 0.0_r8
      if ( cnd1 ) then
        ! Monotonic layer
					
	! Re-set df_zm_dn and df_zm_up
	rdf_zm_dn(k) = rdf_zm_up(km1)
	rdf_zm_up(k) = rdf_zm_dn(kp1)
	! Re-compute df_zs
	rdf_zs_ml(k) = ic1(k) * ( c0(k)*rdf_z(k) - c2(k)*rdf_zm_dn(k) - c3(k)*rdf_zm_up(k) )
	!
	cnd2 = ( rdf_zs_ml(k) - rdf_zm_dn(k) ) * ( rdf_zm_up(k) - rdf_zs_ml(k) ) < 0.0_r8

	if ( cnd2 ) then
	  ! Non-monotonic profile
	  spurious(k) = .TRUE.
	  alpha = ABS( rdf_zs_ml(k) - rdf_zm_dn(k) ) - ABS( rdf_zs_ml(k) - rdf_zm_up(k) )
	  alpha = SIGN( 0.5_r8, alpha ) + 0.5_r8
	  rdf_zs_ml(k) = alpha * rdf_zm_up(k) + ( 1.0_r8 - alpha ) * rdf_zm_dn(k)
	  if ( alpha < 0.5_r8 ) then
	    rdf_zm_up(k) = ic3(k) * (c0(k)*rdf_z(k)-c1(k)*rdf_zs_ml(k)-c2(k)*rdf_zm_dn(k))
	  else
	    rdf_zm_dn(k) = ic2(k) * (c0(k)*rdf_z(k)-c1(k)*rdf_zs_ml(k)-c3(k)*rdf_zm_up(k))
	  endif
	endif
	
      endif
    enddo
    
    else
    
    rdf_zm_up(:) = rdf_zm(2:pverp)
    rdf_zm_dn(:) = rdf_zm(1:pver)
    
    endif
    
    ! Construct the tendency profile
    i5 = 0
    ! Below zi1
    do k=1,zi1-1
      i5=i5+1
      df_zs(i5) = df_z(k)
    enddo

    ! between zi1 and zi2
    do k = zi1, zi2
      i1 = i5 + 1
      i2 = i1 + five_add_nlevels / 2 - 1 ! i2 = i3-1 or i2 = i1
      i3 = i1 + five_add_nlevels / 2     ! zs(i3) = z(k)
      i4 = i1 + five_add_nlevels / 2 + 1 ! i4 = i3+1 or i4 = i5
      i5 = i1 + five_add_nlevels
      ! Compute df_zs for all zs levels
      ! zi(k) < zs(i1:i2) < z(k)
      df_zs(i1:i2) = ( 1.0_r8 - weight(i1:i2) ) * rdf_zm_dn(k) + weight(i1:i2) * rdf_zs_ml(k)
      ! zs(i3)
      df_zs(i3) = rdf_zs_ml(k)
      ! z(k) < zs(i4:i5) < zi(k+1)
      df_zs(i4:i5) = ( 1.0_r8 - weight(i4:i5) ) * rdf_zm_up(k) + weight(i4:i5) * rdf_zs_ml(k)
      ! Non-mass weighted
      df_zs(i1:i5) = df_zs(i1:i5) / rho_zs(i1:i5)
    enddo
    
    ! Above zi2
    do k = zi2+1,pver
      i5 = i5 + 1
      df_zs(i5) = df_z(k)
    enddo    
    
    ! Finally, "unflip" the tendency
    do k = 1,pver_five
      ten_high(k) = df_zs(pver_five-k+1)
    enddo
  
  end subroutine tendency_low_to_high 
  
  ! ======================================== !
  !                                          !
  ! ======================================== !
  
  subroutine find_level_match_index(&
           e3sm_pmid,five_pmid,five_pint,top_lev_e3sm,top_lev_five)
  
    ! Purpose is to find FIVE level indicee that matches
    !  the level of a given e3sm level indicee
    implicit none
  
    real(r8), intent(in) :: e3sm_pmid(pver)
    real(r8), intent(in) :: five_pmid(pver)
    real(r8), intent(in) :: five_pint(pverp)
    integer, intent(in) :: top_lev_e3sm
    integer, intent(out) :: top_lev_five
    
    real(r8) :: pmid_target
    integer :: i, k
    
    pmid_target = e3sm_pmid(top_lev_e3sm)
    
    do k=1,pver_five
      ! if the pressures have not been modified, then just
      !   retun the indicee where they are equal
      if (five_pmid(k) .eq. pmid_target) then
        top_lev_five = k
	return
      endif     

      ! IF the best above didn't pass then see where
      !  the level lies between pressure interfaces      
      if (five_pint(k) .lt. pmid_target .and. &
          five_pint(k+1) .gt. pmid_target) then
        top_lev_five = k
	return	  
      endif	      
    enddo
    
  return    
  
  end subroutine    

end module five_intr<|MERGE_RESOLUTION|>--- conflicted
+++ resolved
@@ -34,25 +34,10 @@
   
   ! The top layer to which we will add layers to
   real(r8) :: five_top_toadd 
-<<<<<<< HEAD
 
   ! Number of five levels.  These are computed on the fly
   !  using five_bot_toadd, five_top_toadd, and five_add_nlevels
   integer :: pver_five, pverp_five
-=======
-  ! TASK: the parameters above should probably be moved to the
-  !   E3SM atm_in namelist
-  
-  ! These shouldn't be hardcoded, but currently they are
-  !   because PBUF needs these to be initialized.
-  !   TASK: figure out a better way so these can be computed
-  !   on the fly and not user specified!
-  ! 2LEV: 110/111
-  ! 4LEV: 148/149
-  ! 6LEV: 186/187
-    integer, parameter :: pver_five = 110
-    integer, parameter :: pverp_five = 111
->>>>>>> 4001faca
 
   ! Pressure values as initialized in hycoef.F90
   real(r8), allocatable :: alev_five(:) ! midpoint FIVE pressures (pascals)
@@ -193,9 +178,6 @@
     call pbuf_add_field('ICSWP_FIVE',   'global', dtype_r8, (/pcols,pver_five,dyn_time_lvls/), icswp_five_idx) 
     call pbuf_add_field('CLDFSNOW_FIVE','global', dtype_r8, (/pcols,pver_five,dyn_time_lvls/), cldfsnow_five_idx) 
     
-    ! CLUBB variables that need to be declared here
-    call pbuf_add_field('WP2_nadv_five', 'global', dtype_r8, (/pcols,pverp_five,dyn_time_lvls/), wp2_five_idx)
-    
     call pbuf_add_field('RAD_CLUBB',  'global', dtype_r8, (/pcols,pver_five/),               radf_idx)    
     call pbuf_add_field('WP2_nadv',        'global', dtype_r8, (/pcols,pverp_five,dyn_time_lvls/), wp2_idx)
     call pbuf_add_field('WP3_nadv',        'global', dtype_r8, (/pcols,pverp_five,dyn_time_lvls/), wp3_idx)
