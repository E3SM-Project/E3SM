module se_single_column_mod
!--------------------------------------------------------
! 
! Module for the SE single column model

use element_mod, only: element_t
use scamMod
use constituents, only: cnst_get_ind
use dimensions_mod, only: nelemd, np
use time_manager, only: get_nstep, dtime
use ppgrid, only: begchunk

implicit none

public scm_setinitial
public scm_setfield
public apply_SC_forcing

!=========================================================================
contains
!=========================================================================

subroutine scm_setinitial(elem)

  implicit none

  type(element_t), intent(inout) :: elem(:)

  integer i, j, k, ie, thelev
  integer inumliq, inumice, icldliq, icldice

  if (.not. use_camiop .and. get_nstep() .eq. 0) then
    call cnst_get_ind('NUMLIQ', inumliq, abort=.false.)
    call cnst_get_ind('NUMICE', inumice, abort=.false.)
    call cnst_get_ind('CLDLIQ', icldliq)
    call cnst_get_ind('CLDICE', icldice)

    do ie=1,nelemd
      do j=1,np
        do i=1,np

          ! Find level where tobs is no longer zero
          thelev=1
          do k=1, PLEV
            if (tobs(k) .ne. 0) then
              thelev=k
              go to 1000
            endif
          enddo

1000 continue

#ifndef MODEL_THETA_L
          if (get_nstep() .le. 1) then
            do k=1,thelev-1
              tobs(k)=elem(ie)%state%T(i,j,k,1)
              qobs(k)=elem(ie)%state%Q(i,j,k,1)
            enddo
          else
            tobs(:)=elem(ie)%state%T(i,j,:,1)
            qobs(:)=elem(ie)%state%Q(i,j,:,1)
          endif

          if (get_nstep() .eq. 0) then
            do k=thelev, PLEV
              if (have_t) elem(ie)%state%T(i,j,k,1)=tobs(k)
              if (have_q) elem(ie)%state%Q(i,j,k,1)=qobs(k)
            enddo

            do k=1,PLEV
              if (have_ps) elem(ie)%state%ps_v(i,j,1) = psobs
              if (have_u) elem(ie)%state%v(i,j,1,k,1) = uobs(k)
              if (have_v) elem(ie)%state%v(i,j,2,k,1) = vobs(k)
              if (have_numliq) elem(ie)%state%Q(i,j,k,inumliq) = numliqobs(k)
              if (have_cldliq) elem(ie)%state%Q(i,j,k,icldliq) = cldliqobs(k)
              if (have_numice) elem(ie)%state%Q(i,j,k,inumice) = numiceobs(k)
              if (have_cldice) elem(ie)%state%Q(i,j,k,icldice) = cldiceobs(k)
              if (have_omega) elem(ie)%derived%omega_p(i,j,k) = wfld(k)
            enddo

          endif
#endif

        enddo
      enddo
    enddo
  endif

end subroutine scm_setinitial

subroutine scm_setfield(elem)

  implicit none

  type(element_t), intent(inout) :: elem(:)

  integer i, j, k, ie

  do ie=1,nelemd
    if (have_ps) elem(ie)%state%ps_v(:,:,:) = psobs 
    do i=1, PLEV
      if (have_omega) elem(ie)%derived%omega_p(:,:,i)=wfld(i)  !     set t to tobs at first
    end do
  end do

end subroutine scm_setfield

subroutine apply_SC_forcing(elem,hvcoord,tl,n,t_before_advance,nets,nete)
! 
    use scamMod, only: single_column, use_3dfrc
    use kinds, only : real_kind
    use dimensions_mod, only : np, np, nlev, npsq
    use control_mod, only : use_cpstar, qsplit
    use hybvcoord_mod, only : hvcoord_t
    use element_mod, only : element_t
    use physical_constants, only : Cp, cpwater_vapor
    use time_mod
    use constituents, only: pcnst
    use time_manager, only: get_nstep
    use shr_const_mod, only: SHR_CONST_PI

    integer :: t1,t2,n,nets,nete,pp
    type (element_t)     , intent(inout), target :: elem(:)
    type (hvcoord_t)                  :: hvcoord
    type (TimeLevel_t), intent(in)       :: tl
    logical :: t_before_advance, do_column_scm
    real(kind=real_kind), parameter :: rad2deg = 180.0_real_kind / SHR_CONST_PI

    integer :: ie,k,i,j,t,nm_f
    real (kind=real_kind), dimension(np,np,nlev)  :: dpt1,dpt2   ! delta pressure
    real (kind=real_kind), dimension(np,np)  :: E
    real (kind=real_kind), dimension(np,np)  :: suml,suml2,v1,v2
    real (kind=real_kind), dimension(np,np,nlev)  :: sumlk, suml2k
    real (kind=real_kind), dimension(np,np,nlev)  :: p,T_v,phi
    real (kind=real_kind) :: cp_star1,cp_star2,qval_t1,qval_t2
    real (kind=real_kind) :: Qt,dt
    real (kind=real_kind), dimension(nlev,pcnst) :: stateQin1, stateQin2, stateQin_qfcst
    real (kind=real_kind), dimension(nlev,pcnst) :: forecast_q
    real (kind=real_kind), dimension(nlev) :: dummy1, dummy2, forecast_t, forecast_u, forecast_v
    real (kind=real_kind) :: forecast_ps
    logical :: wet

    integer:: icount

    nm_f = 1
    if (t_before_advance) then
       t1=tl%nm1
       t2=tl%n0
    else
       t1=tl%n0
       t2=tl%np1
    endif

    !   IE   Cp*dpdn*T  + (Cpv-Cp) Qdpdn*T
    !        Cp*dpdn(n)*T(n+1) + (Cpv-Cp) Qdpdn(n)*T(n+1)
    !        [Cp + (Cpv-Cp) Q(n)] *dpdn(n)*T(n+1) 

    ie=1

#if (defined COLUMN_OPENMP)
!$omp parallel do private(k)
#endif

    do k=1,nlev
      p(:,:,k) = hvcoord%hyam(k)*hvcoord%ps0 + hvcoord%hybm(k)*elem(ie)%state%ps_v(:,:,t1)
    end do

    dt=dtime

    i=1
    j=1

    stateQin_qfcst(:,:) = elem(ie)%state%Q(i,j,:,:)
    stateQin1(:,:) = stateQin_qfcst(:,:)
    stateQin2(:,:) = stateQin_qfcst(:,:)        

    if (.not. use_3dfrc) then
      dummy1(:) = 0.0_real_kind
    else
      dummy1(:) = elem(ie)%derived%fT(i,j,:)
    endif
    dummy2(:) = 0.0_real_kind
    forecast_ps = elem(ie)%state%ps_v(i,j,t1)

<<<<<<< HEAD
#ifndef MODEL_THETA_L
    call forecast(97,elem(ie)%state%ps_v(i,j,t1),&
=======
    call forecast(begchunk,elem(ie)%state%ps_v(i,j,t1),&
>>>>>>> 71f4e192
           elem(ie)%state%ps_v(i,j,t1),forecast_ps,forecast_u,&
           elem(ie)%state%v(i,j,1,:,t1),elem(ie)%state%v(i,j,1,:,t1),&
           forecast_v,elem(ie)%state%v(i,j,2,:,t1),&
           elem(ie)%state%v(i,j,2,:,t1),forecast_t,&
           elem(ie)%state%T(i,j,:,t1),elem(ie)%state%T(i,j,:,t1),&
           forecast_q,stateQin2,stateQin1,dt,dummy1,dummy2,dummy2,&
           stateQin_qfcst,p(i,j,:),stateQin1,1)         

    elem(ie)%state%T(i,j,:,t1) = forecast_t(:)
#endif

    elem(ie)%state%v(i,j,1,:,t1) = forecast_u(:)
    elem(ie)%state%v(i,j,2,:,t1) = forecast_v(:)
    elem(ie)%state%Q(i,j,:,:) = forecast_q(:,:)

    end subroutine apply_SC_forcing

end module se_single_column_mod<|MERGE_RESOLUTION|>--- conflicted
+++ resolved
@@ -182,12 +182,8 @@
     dummy2(:) = 0.0_real_kind
     forecast_ps = elem(ie)%state%ps_v(i,j,t1)
 
-<<<<<<< HEAD
 #ifndef MODEL_THETA_L
     call forecast(97,elem(ie)%state%ps_v(i,j,t1),&
-=======
-    call forecast(begchunk,elem(ie)%state%ps_v(i,j,t1),&
->>>>>>> 71f4e192
            elem(ie)%state%ps_v(i,j,t1),forecast_ps,forecast_u,&
            elem(ie)%state%v(i,j,1,:,t1),elem(ie)%state%v(i,j,1,:,t1),&
            forecast_v,elem(ie)%state%v(i,j,2,:,t1),&
