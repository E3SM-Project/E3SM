--- conflicted
+++ resolved
@@ -28,11 +28,7 @@
 
   <entry id="CAM_TARGET">
          <type>char</type>
-<<<<<<< HEAD
-         <valid_values>preqx,preqx_acc,theta-l</valid_values>
-=======
-         <valid_values>preqx,preqx_kokkos,preqx_acc</valid_values>
->>>>>>> a6bb9a51
+         <valid_values>preqx,preqx_kokkos,preqx_acc,theta-l</valid_values>
          <default_value>preqx</default_value>
          <group>build_component_cam</group>
          <file>env_build.xml</file>
