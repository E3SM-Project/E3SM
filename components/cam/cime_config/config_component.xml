<?xml version="1.0"?>

<?xml-stylesheet type="text/xsl" href="definitions_variables" ?>

<definitions_variables>

  <entry id="COMP_ATM"> 
    <type>char</type>
    <valid_values>cam</valid_values>
    <default_value>cam</default_value>
    <group>case_comp</group>
    <file>env_case.xml</file>
    <desc>Name of atmospheric component</desc>
  </entry>

  <entry id="CAM_DYCORE">
    <type>char</type>
    <valid_values>eul,fv,se</valid_values>
    <default_value>fv</default_value>
    <values>
      <value grid="a%T[1-9]" >eul</value>
      <value grid="a%ne[0-9]">se</value>
    </values>
    <group>build_component_cam</group>
    <file>env_build.xml</file>
    <desc>CAM dynamical core</desc>
  </entry>

  <entry id="CAM_TARGET">
         <type>char</type>
         <valid_values>preqx,preqx_kokkos,preqx_acc,theta-l</valid_values>
         <default_value>preqx</default_value>
         <group>build_component_cam</group>
         <file>env_build.xml</file>
         <desc>CAM-SE cmake target (only used with CAM_DYCORE == 'se')</desc>
  </entry>

  <entry id="CAM_CONFIG_OPTS">
    <type>char</type>
    <valid_values></valid_values>
    <default_value></default_value>
    <values modifier='additive'>
      <value compset="_CAM4"          >-phys cam4</value>              
      <value compset="_CAM5"          >-phys cam5</value> 
      <value compset="_CAM5%MAM4"     >-chem trop_mam4</value>
      <value compset="_CAM5%ATMMOD"   >-clubb_sgs -microphys mg2 -chem linoz_mam4_resus_mom -rain_evap_to_coarse_aero</value>
      <value compset="_CAM5%AV1C"     >-clubb_sgs -microphys mg2 -chem linoz_mam4_resus_mom -rain_evap_to_coarse_aero -nlev 72</value>
      <value compset="_CAM5%AV1C-00"  >-clubb_sgs -microphys mg2 -chem linoz_mam4_resus_mom -rain_evap_to_coarse_aero -nlev 72</value>
      <value compset="_CAM5%AV1C-01"  >-clubb_sgs -microphys mg2 -chem linoz_mam4_resus_mom_soag -rain_evap_to_coarse_aero -nlev 72</value>
      <value compset="_CAM5%AV1C-02"  >-clubb_sgs -microphys mg2 -chem linoz_mam4_resus_mom_soag -rain_evap_to_coarse_aero -nlev 72</value>
      <value compset="_CAM5%AV1C-03"  >-clubb_sgs -microphys mg2 -chem linoz_mam4_resus_mom_soag -rain_evap_to_coarse_aero -nlev 72</value>
      <value compset="_CAM5%AV1C-04"  >-clubb_sgs -microphys mg2 -chem linoz_mam4_resus_mom_soag -rain_evap_to_coarse_aero -nlev 72</value>
      <value compset="_CAM5%AV1C-04P" >-clubb_sgs -microphys mg2 -chem linoz_mam4_resus_mom_soag -rain_evap_to_coarse_aero -nlev 72</value>
      <value compset="_CAM5%AV1C-04P2">-clubb_sgs -microphys mg2 -chem linoz_mam4_resus_mom_soag -rain_evap_to_coarse_aero -nlev 72</value>
      <value compset="_CAM5%AV1C-L"   >-clubb_sgs -microphys mg2 -chem linoz_mam4_resus_mom_soag -rain_evap_to_coarse_aero -nlev 72</value>
      <value compset="_CAM5%AV1C-H01A">-clubb_sgs -microphys mg2 -chem linoz_mam4_resus_mom_soag -rain_evap_to_coarse_aero -nlev 72</value>
      <value compset="_CAM5%AV1C-H01B">-clubb_sgs -microphys mg2 -chem linoz_mam4_resus_mom_soag -rain_evap_to_coarse_aero -nlev 72</value>
      <value compset="_CAM5%AV1C-H01C">-clubb_sgs -microphys mg2 -chem linoz_mam4_resus_mom_soag -rain_evap_to_coarse_aero -nlev 72</value>
      <value compset="_CAM5%CMIP6"    >-clubb_sgs -microphys mg2 -chem linoz_mam4_resus_mom_soag -rain_evap_to_coarse_aero -nlev 72</value>
      <value compset="_CAM5%CMIP6-HR"    >-clubb_sgs -microphys mg2 -chem linoz_mam4_resus_mom_soag -rain_evap_to_coarse_aero -nlev 72</value>
      <value compset="_CAM5%CMIP6-LR"    >-clubb_sgs -microphys mg2 -chem linoz_mam4_resus_mom_soag -rain_evap_to_coarse_aero -nlev 72</value>
      <value compset="_CAM5%CMIP6-LRtunedHR"    >-clubb_sgs -microphys mg2 -chem linoz_mam4_resus_mom_soag -rain_evap_to_coarse_aero -nlev 72</value>
      <value compset="1950_CAM5%CMIP6-[LH]R"    >-clubb_sgs -microphys mg2 -chem linoz_mam4_resus_mom_soag -rain_evap_to_coarse_aero -cppdefs -DAPPLY_POST_DECK_BUGFIXES -nlev 72</value>
      <value compset="2010_CAM5%CMIP6-[LH]R"    >-clubb_sgs -microphys mg2 -chem linoz_mam4_resus_mom_soag -rain_evap_to_coarse_aero -cppdefs -DAPPLY_POST_DECK_BUGFIXES -nlev 72</value>
      <value compset="_CAM5%AV1F"     >-clubb_sgs -microphys mg2 -chem trop_mam4_resus      -rain_evap_to_coarse_aero -nlev 72</value>
      <value compset="_CAM5%AV1F-00"  >-clubb_sgs -microphys mg2 -chem trop_mam4_resus      -rain_evap_to_coarse_aero -nlev 72</value>
      <value compset="_CAM5%AV1F-01"  >-clubb_sgs -microphys mg2 -chem trop_mam4_resus_soag -rain_evap_to_coarse_aero -nlev 72</value>
      <value compset="_CAM5%ATMMODCOSP">-clubb_sgs -microphys mg2 -chem linoz_mam4_resus_mom -rain_evap_to_coarse_aero -cosp</value>
      <value compset="_CAM5%COSP"     >-cosp</value> 
      <value compset="_CAM5%CLB"      >-clubb_sgs</value>
      <value compset="_CAM5%MG2"      >-microphys mg2</value>
      <value compset="_CAM5%CLBMG2"   >-clubb_sgs -microphys mg2</value>
      <value compset="_CAM5%CLBMG2L72"   >-clubb_sgs -microphys mg2 -nlev 72</value>
      <value compset="_CAM5%CLBMG2BCL72" >-clubb_sgs -microphys mg2 -nlev 72</value>
      <value compset="_CAM5%CLBMG2LINMAM4RESUS" >-clubb_sgs -microphys mg2 -chem linoz_mam4_resus -rain_evap_to_coarse_aero</value>
      <value compset="_CAM5%CLBMG2LINMAM4RESUSMOM" >-clubb_sgs -microphys mg2 -chem linoz_mam4_resus_mom -rain_evap_to_coarse_aero</value>
      <value compset="_CAM5%CLBMG2MAM4"   >-clubb_sgs -microphys mg2 -chem trop_mam4</value>
      <value compset="_CAM5%CLBMG2MAM4MOM"   >-clubb_sgs -microphys mg2 -chem trop_mam4_mom</value>
      <value compset="_CAM5%CLBMG2MAM4RESUS"   >-clubb_sgs -microphys mg2 -chem trop_mam4 -rain_evap_to_coarse_aero</value>
      <value compset="_CAM5%CLBMG2MAM4RESUSMOM"   >-clubb_sgs -microphys mg2 -chem trop_mam4_resus_mom -rain_evap_to_coarse_aero</value>
      <value compset="_CAM5%CLBMG2MAM4RESUSCOSP"   >-clubb_sgs -microphys mg2 -chem trop_mam4 -rain_evap_to_coarse_aero -cosp</value>
      <value compset="_CAM5%CLBMG2MAM4RESUSMOMCOSP"   >-clubb_sgs -microphys mg2 -chem trop_mam4_resus_mom -rain_evap_to_coarse_aero -cosp</value>
      <value compset="_CAM5%CLBMG2LINMAM4RESUSMOMCOSP" >-clubb_sgs -microphys mg2 -chem linoz_mam4_resus_mom -rain_evap_to_coarse_aero -cosp</value>
      <value compset="_CAM5%UNI"      >-unicon -cppdefs -DMODIFY_ACTIVATE</value>
      <value compset="_CAM4%TBAM"     >-chem trop_bam</value>
      <value compset="_CAM4%TMOZ"     >-chem trop_mozart</value>
      <value compset="_CAM4%MOZS"     >-chem trop_mozart_soa -age_of_air_trcs</value>
      <value compset="_CAM5%MOZM"     >-chem trop_mozart_mam3 -age_of_air_trcs</value> 
      <value compset="_CAM5%PM"       >-chem none</value> 
      <value compset="_CAM5%SMA3"     >-chem trop_strat_mam3 -age_of_air_trcs</value> 
      <value compset="_CAM5%SMA7"     >-chem trop_strat_mam7 -age_of_air_trcs</value> 
      <value compset="_CAM4%SSOA"     >-chem trop_strat_soa -age_of_air_trcs</value> 
      <!-- Match against "%WC" to set defaults for all WACCM cases. -->
      <!-- Later settings of "-chem" take precedence over earlier ones. -->
      <value compset="_CAM4%WC"       >-chem waccm_mozart</value>
      <value compset="_CAM5%WC"       >-chem waccm_mozart_mam3</value>
      <value compset="_CAM4%WCSC"     >-chem waccm_ghg</value>
      <value compset="_CAM[45]%WCBC"  >-carma bc_strat</value>
      <value compset="_CAM4%WCSF"     >-chem waccm_mozart_sulfur -carma sulfate</value>
      <value compset="_CAM[45]%WCMX"  >-waccmx</value>
      <value compset="GEOS_CAM"       >-offline_dyn</value>
      <value compset="GEOS_CAM4"      >-nlev 56</value>
      <value compset="GEOS_CAM5"      >-nlev 56</value>
      <value compset="GEOS_CAM4%WC"   >-nlev 88</value>
      <value compset="_CAM4%FCHM"     >-chem super_fast_llnl</value>
      <value compset="20TR_CAM4%FCHM" >-chem super_fast_llnl -age_of_air_trcs</value> 
      <value compset="_CAM.*_BGC%B"   >-co2_cycle</value> 
      <value compset="CAM[45]%SCAM"   >-scam</value>
      <value compset="AR97_CAM[45]"   >-phys cam5 -scam -nlev 72 -clubb_sgs -chem linoz_mam4_resus_mom_soag -rain_evap_to_coarse_aero -bc_dep_to_snow_updates</value>
      <value compset="_CAM.%L60"      >-nlev 60</value>
      <value compset="_CLM45%[^_]*BC"     >-bc_dep_to_snow_updates</value>

      <!-- Simple/idealized configurations -->
      <value compset="_CAM%IDEAL"     >-phys ideal</value>              
      <value compset="_CAM%ADIAB"     >-phys adiabatic</value>              

      <!-- Aquaplanet -->
      <value compset="_CAM5%AQUA"   >-phys cam5 -nlev 72 -clubb_sgs -microphys mg2 -aquaplanet -chem linoz_mam4_resus_mom_soag -rain_evap_to_coarse_aero -bc_dep_to_snow_updates </value>

      <!-- Radiative-Convective Equilibrium (RCE) -->
      <value compset="_CAM5%RCE"    >-phys cam5  -rad rrtmgp -nlev 72 -clubb_sgs -microphys mg2 -aquaplanet -rce -chem none </value>


    </values>
    <group>build_component_cam</group>
    <file>env_build.xml</file>
    <desc>
      CAM configure options, see CAM configure utility for details
      Provides option(s) for the CAM configure utility. 
      CAM_CONFIG_OPTS are normally set as compset variables (e.g., -phys  cam3_5_1 -chem waccm_mozart) 
      and in general should not be modified for supported compsets.  It is recommended that if you want 
      to modify this value for your experiment, you should use your own user-defined
      component sets via using create_newcase with a compset_file argument
    </desc> 
  </entry>

  <entry id="CAM_NML_USE_CASE">
    <type>char</type>
    <valid_values></valid_values>
    <default_value>UNSET</default_value>
    <values>
      <value compset="2000_CAM4%TMOZ"   >2000_cam4_trop_chem</value> 
      <value compset="1850_CAM4"        >1850_cam4</value> 
      <value compset="1850_CAM5"        >1850_cam5</value> 
      <value compset="20TR_CAM4"        >1850-2005_cam4</value> 
      <value compset="20TR_CAM5"        >1850-2005_cam5</value> 
      <value compset="AMIP_CAM5"        >1850-2005_cam5</value> 
      <value compset="AMIP_CAM4"        >1850-2005_cam4</value> 
      <value compset="20TR_CAM4.*_BGC%B">1850-2005_cam4_bgc</value> 
      <value compset="RCP2_CAM4"        >2005-2100_cam4_rcp26</value> 
      <value compset="RCP4_CAM4"        >2005-2100_cam4_rcp45</value> 
      <value compset="RCP4_CAM4.*_BGC%B">2005-2100_cam4_rcp45_bgc</value> 
      <value compset="RCP6_CAM4"        >2005-2100_cam4_rcp60</value> 
      <value compset="RCP8_CAM4"        >2005-2100_cam4_rcp85</value> 
      <value compset="RCP8_CAM4.*_BGC%B">2005-2100_cam4_rcp85_bgc</value> 
      <value compset="RCP2_CAM5"        >2006-2100_cam5_rcp26</value> 
      <value compset="RCP4_CAM5"        >2006-2100_cam5_rcp45</value> 
      <value compset="RCP6_CAM5"        >2006-2100_cam5_rcp60</value> 
      <value compset="RCP8_CAM5"        >2006-2100_cam5_rcp85</value> 
      <value compset="1850_CAM4%FCHM"   >1850_cam4_super_fast_llnl</value> 
      <value compset="2000_CAM4%FCHM"   >2000_cam4_super_fast_llnl</value> 
      <value compset="20TR_CAM4%FCHM"   >1850-2005_cam4_super_fast_llnl</value> 
      <value compset="2000_CAM5%TMOZ"   >2000_cam4_trop_chem</value> 
      <value compset="2000_CAM5%MOZM"   >2000_cam5_trop_moz_mam3</value> 
      <value compset="1850_CAM5%PM"     >1850_cam5_pm</value> 
      <value compset="2000_CAM5.*PLMOD" >2000_cam5_plmod</value>
      <value compset="2000_CAM5%CLBMG2MAM4MOM">2000_cam5_plmod</value>
      <value compset="2000_CAM5%CLBMG2MAM4RESUS*">2000_cam5_plmod_plus_resus</value>
      <value compset="2000_CAM5%CLBMG2L72">2000_cam5_clubb_mg2_l72</value>
      <value compset="2000_CAM5%CLBMG2BCL72">2000_cam5_clubb_mg2_bc_l72</value>
      <value compset="2000_CAM5%CLBMG2LINMAM4RESUS*">2000_cam5_linoz_plmod_plus_resus</value>
      <value compset="2000_CAM5.*ATMMOD*">2000_cam5_atmmod</value>
      <value compset="2000_CAM5.*AV1C"   >2000_cam5_av1c</value>
      <value compset="2000_CAM5.*AV1C-00">2000_cam5_av1c-00</value>
      <value compset="1850_CAM5.*AV1C-01">1850_cam5_av1c-01</value>
      <value compset="1850_CAM5.*AV1C-02">1850_cam5_av1c-02</value>
      <value compset="1850_CAM5.*AV1C-03">1850_cam5_av1c-03</value>
      <value compset="1850_CAM5.*AV1C-04">1850_cam5_av1c-04</value>
      <value compset="1850_CAM5.*AV1C-04P">1850_cam5_av1c-04p</value>
      <value compset="1850_CAM5.*AV1C-04P2">1850_cam5_av1c-04p2</value>
      <value compset="1850_CAM5.*AV1C-L" >1850_cam5_av1c-04p2</value>
      <value compset="1850_CAM5.*AV1C-H01A">1850_cam5_av1c-h01a</value>
      <value compset="1850_CAM5.*AV1C-H01B">1850_cam5_av1c-h01b</value>
      <value compset="1850_CAM5.*AV1C-H01C">1850_cam5_av1c-h01c</value>
      <value compset="1850_CAM5.*CMIP6"  >1850_cam5_CMIP6</value>
      <value compset="1850S_CAM5.*CMIP6"  >1850S_cam5_CMIP6</value>
      <value compset="1950_CAM5.*CMIP6-LR"  >1950_cam5_CMIP6-LR</value>
      <value compset="1950_CAM5.*CMIP6-HR"  >1950_cam5_CMIP6-HR</value>
      <value compset="1950_CAM5.*CMIP6-LRtunedHR"  >1950_cam5_CMIP6-LRtunedHR</value>
      <value compset="1850_CAM5.*CMIP6.*_BGC%B"  >1850_cam5_CMIP6_bgc</value>
<<<<<<< HEAD
      <value compset="2010S_CAM5.*CMIP6"  >2010S_cam5_CMIP6</value>
=======
>>>>>>> dc1960aa
      <value compset="2000_CAM5.*AV1C-01">2000_cam5_av1c-01</value>
      <value compset="2000_CAM5.*AV1C-02">2000_cam5_av1c-02</value>
      <value compset="2000_CAM5.*AV1C-03">2000_cam5_av1c-03</value>
      <value compset="2000_CAM5.*AV1C-04">2000_cam5_av1c-04</value>
      <value compset="2000_CAM5.*AV1C-04P">2000_cam5_av1c-04p</value>
      <value compset="2000_CAM5.*AV1C-04P2">2000_cam5_av1c-04p2</value>
      <value compset="2000_CAM5.*AV1C-L" >2000_cam5_av1c-04p2</value>
      <value compset="2000_CAM5.*AV1C-L.*_BGC%B" >2000_cam5_av1c-04p2_bgc</value>
      <value compset="2000_CAM5.*AV1C-H01A">2000_cam5_av1c-h01a</value>
      <value compset="2000_CAM5.*AV1C-H01B">2000_cam5_av1c-h01b</value>
      <value compset="2000_CAM5.*AV1C-H01C">2000_cam5_av1c-h01c</value>
      <value compset="2000_CAM5.*AV1F"   >2000_cam5_av1f</value>
      <value compset="2000_CAM5.*AV1F-00">2000_cam5_av1f-00</value>
      <value compset="2000_CAM5.*AV1F-01">2000_cam5_av1f-01</value>
      <value compset="20TR_CAM5.*AV1C-03">20TR_cam5_av1c-03</value>
      <value compset="20TR_CAM5.*AV1C-04">20TR_cam5_av1c-04</value>
      <value compset="20TR_CAM5.*AV1C-04P">20TR_cam5_av1c-04p</value>
      <value compset="20TR_CAM5.*AV1C-04P2">20TR_cam5_av1c-04p2</value>
      <value compset="20TR_CAM5.*AV1C-L">20TR_cam5_av1c-04p2</value>
      <value compset="20TR_CAM5.*AV1C-L.*_BGC%B">20TR_cam5_av1c-04p2_bgc</value>
      <value compset="20TR_CAM5.*AV1C-H01A">20TR_cam5_av1c-h01a</value>
      <value compset="20TR_CAM5.*AV1C-H01B">20TR_cam5_av1c-h01b</value>
      <value compset="20TR_CAM5.*AV1C-H01C">20TR_cam5_av1c-h01c</value>
      <value compset="20TR_CAM5.*CMIP6"  >20TR_cam5_CMIP6</value>
<<<<<<< HEAD
      <value compset="20TR_CAM5.*CMIP6*_BGC%B"  >20TR_cam5_CMIP6_bgc</value>
      <value compset="SSP585_CAM5.*CMIP6"  >SSP585_cam5_CMIP6</value>          <!-- PJC -->
=======
      <value compset="20TR_CAM5.*CMIP6.*_BGC%B"  >20TR_cam5_CMIP6_bgc</value>
      <value compset="SSP585_CAM5.*CMIP6">SSP585_cam5_CMIP6</value>
      <value compset="SSP585_CAM5.*CMIP6.*_BGC%B">SSP585_cam5_CMIP6_bgc</value>
      <value compset="2010_CAM5.*CMIP6-LR"  >2010_cam5_CMIP6-LR</value>
      <value compset="2010_CAM5.*CMIP6-HR"  >2010_cam5_CMIP6-HR</value>
>>>>>>> dc1960aa
      <value compset="2000_CAM5%COSP"   >2000_cam5_cosp</value>
      <value compset="2000_CAM4%WCMX"   >waccmx_2000_cam4</value>
      <value compset="1996_CAM4%WCMX"   >waccmx_1996_cam4</value>
      <value compset="5505_CAM4%WCCM"   >waccm_1955-2005_cam4</value>
      <value compset="1850_CAM4%WCSC"   >waccm_sc_1850_cam4</value>
      <value compset="5505_CAM4%WCSC"   >waccm_sc_1955-2005_cam4</value>
      <value compset="2000_CAM4%WCSC"   >waccm_sc_2000_cam4</value>
      <value compset="RCP2_CAM4%WCSC"   >waccm_sc_2005-2100_cam4_rcp26</value>
      <value compset="RCP4_CAM4%WCSC"   >waccm_sc_2005-2100_cam4_rcp45</value>
      <value compset="RCP8_CAM4%WCSC"   >waccm_sc_2005-2100_cam4_rcp85</value>
      <value compset="1850_CAM4%WCCM"   >waccm_1850_cam4</value>
      <value compset="2000_CAM4%WCCM"   >waccm_2000_cam4</value>
      <value compset="20TR_CAM4%WCCM"   >waccm_1850-2005_cam4</value> 
      <value compset="RCP2_CAM4%WCCM"   >waccm_2005-2100_cam4_rcp26</value>
      <value compset="RCP4_CAM4%WCCM"   >waccm_2005-2100_cam4_rcp45</value>
      <value compset="RCP8_CAM4%WCCM"   >waccm_2005-2100_cam4_rcp85</value>
      <value compset="1850_CAM5%WCCM"   >waccm_1850_cam5</value>
      <value compset="2000_CAM5%WCCM"   >waccm_2000_cam5</value>
      <value compset="2013_CAM4%WCBC"   >waccm_carma_bc_2013_cam4</value>
      <value compset="GEOS_CAM4%TMOZ"   >cam4_chem_radpsv_geos5</value>
      <value compset="GEOS_CAM4%TBAM"   >cam4_bam_radpsv_geos5</value>
      <value compset="GEOS_CAM4%WCCM"   >sd_waccm_geos5</value>
      <value compset="GEOS_CAM4%WCSF"   >sd_waccm_sulfur</value>
      <value compset="_CAM4%MOZS"       >soa_chem_megan_emis</value>         
      <value compset="_CAM5%SMA3"       >2000_cam5_trop_strat_mam3</value>
      <value compset="_CAM5%SMA7"       >2000_cam5_trop_strat_mam7</value>
      <value compset="_CAM4%SSOA"       >2000_cam4_trop_strat_soa</value>
      <value compset="GEOS_CAM5%SMA3"   >sd_cam5_trop_strat_mam3</value>
      <value compset="GEOS_CAM4%SSOA"   >sd_cam4_trop_strat_soa</value>
      <value compset="AR95_CAM[45]"     >scam_arm95</value>
      <value compset="AR97_CAM[45]"     >scam_arm97</value>
      <value compset="SCAM_CAM5"        >scam_generic</value>
      <value compset="PIPD_CAM5"        >1850-PD_cam5</value>
      <!-- Aqua planet -->
      <value compset="_CAM5%AQUA"     >aquaplanet_EAMv1</value>
      <!-- Radiative-Convective Equilibrium (RCE) -->
      <value compset="_CAM5%RCE"      >RCEMIP_EAMv1</value>
    </values>
    <group>run_component_cam</group>
    <file>env_run.xml</file>
    <desc>CAM namelist use_case.  Provides the use_case option for the
      CAM build-namelist utility (which is called from
      $CASEROOT/Buildconf/cam.buildnml).  The CAM build-namelist
      leverages groups of namelist options (use cases) that are often
      paired with the CAM configure options.  These use cases are xml
      files located in
      $CIMEROOT/../components/atm/cam/bld/namelist_files/use_cases.
      In general, this variable should not be modified for supported
      component sets (compsets).  Recommendation: If you want to
      modify this value for your experiment, use your own user-defined
      component sets.</desc>
  </entry>

  <entry id="CAM_NAMELIST_OPTS">
    <type>char</type>
    <valid_values></valid_values>
    <default_value></default_value>
    <values>
      <value compset="_CAM.*%RCO2"> scenario_ghg=&apos;RAMP_CO2_ONLY&apos;ramp_co2_annual_rate=1 </value> 
      <value compset="_BGC%BDRD"> co2_cycle_rad_passive=.true. </value>
      <value compset="_BGC%BCRC"> co2_cycle_rad_passive=.true. co2vmr_rad=284.317e-6  </value>
      <value compset="_BGC%BCRD"> co2_cycle_rad_passive=.true. </value>
      <value compset="_BGC%BDRC"> co2_cycle_rad_passive=.true. co2vmr_rad=284.317e-6 </value>
    </values>
    <group>run_component_cam</group>
    <file>env_run.xml</file>
    <desc>CAM specific namelist settings for -namelist option Provides
      options to the -namelist argument for the CAM build-namelist
      utility.  This should be reserved for component set
      specification. Users should modify CAM namelists only via the
      $CASEROOT/user_nl_cam file.</desc>
  </entry>

  <description>
    <desc compset="_CAM4"  >cam4 physics:</desc>
    <desc compset="_CAM5"  >cam5 physics:</desc>
    <desc compset="_CAM5%MAM4"   >CAM trop_mam4 chemistry:</desc>
    <desc compset="_CAM5%COSP"   >CAM with COSP turned on:</desc>
    <desc compset="_CAM5.*PLMOD" >CAM with all polar mods:</desc>
    <desc compset="_CAM5.*RESUS" >CAM with polar mods, MAM4 and resuspension:</desc>
    <desc compset="_CAM5.*ATMMOD">CAM with all E3SM atmosphere mods:</desc>
    <desc compset="_CAM5.*AV1C"  >CAM with complete set of E3SM atmospheric mods for V1 (72 layers model):</desc>
    <desc compset="_CAM5.*AV1C-00"  >CAM with complete set of E3SM atmospheric mods for V1 (72 layers model)- v00:</desc>
    <desc compset="_CAM5.*AV1C-01"  >CAM with complete set of E3SM atmospheric mods for V1 (72 layers model) and ACES4BGC SOAG emissions- v01:</desc>
    <desc compset="_CAM5.*AV1C-02"  >CAM with complete set of E3SM atmospheric mods for V1 (72 layers model) and ACES4BGC SOAG emissions- v02:</desc>
    <desc compset="_CAM5.*AV1C-03"  >CAM with complete set of E3SM atmospheric mods for V1 (72 layers model) and ACES4BGC SOAG emissions- v03:</desc>
    <desc compset="_CAM5.*AV1C-04"  >CAM with complete set of E3SM atmospheric mods for V1 (72 layers model) and ACES4BGC SOAG emissions- v04:</desc>
    <desc compset="_CAM5.*AV1C-04P" >CAM with complete set of E3SM atmospheric mods for V1 (72 layers model) and ACES4BGC SOAG emissions- v04p:</desc>
    <desc compset="_CAM5.*AV1C-04P2">CAM with complete set of E3SM atmospheric mods for V1 (72 layers model) and ACES4BGC SOAG emissions- v04p2:</desc>
    <desc compset="_CAM5.*AV1C-L"   >CAM with complete set of E3SM atmospheric mods for V1 (72 layers model) and ACES4BGC SOAG emissions- v04p2:</desc>
    <desc compset="_CAM5.*AV1C-H01A">CAM with complete set of E3SM atmospheric mods for V1 (72 layers model) and ACES4BGC SOAG emissions- vh01a:</desc>
    <desc compset="_CAM5.*AV1C-H01B">CAM with complete set of E3SM atmospheric mods for V1 (72 layers model) and ACES4BGC SOAG emissions- vh01b:</desc>
    <desc compset="_CAM5.*CMIP6"    >CAM with complete set of E3SM atmospheric mods for V1 (72 layers model) and ACES4BGC SOAG emissions- CMIP6-DECK:</desc>
    <desc compset="_CAM5.*CMIP6-HR" >high-res (ne120 w/ 18to6 ocn) 72 layer E3SM v1 atmos model with CMIP6 forcings </desc>
    <desc compset="_CAM5.*CMIP6-LR" >low-res (ne30 w/ oECv3 ocn) 72 layer E3SM v1 atmos model with CMIP6 forcings </desc>
    <desc compset="_CAM5.*CMIP6-LRtunedHR" >low-res (ne30 w/ oECv3 ocn) 72 layer E3SM v1 atmos model with CMIP6 forcings *with high-res tunings* </desc>
    <desc compset="_CAM5.*AV1F"     >CAM with familiar set of E3SM atmospheric mods for V1 (72 Layers model):</desc>
    <desc compset="_CAM5.*AV1F-00"  >CAM with familiar set of E3SM atmospheric mods for V1 (72 Layers model)- v00:</desc>
    <desc compset="_CAM5.*AV1F-01"  >CAM with familiar set of E3SM atmospheric mods for V1 (72 Layers model) and ACES4BGC SOAG emissions- v01:</desc>
    <desc compset="_CAM5.*ATMMODCOSP">CAM with all E3SM atmosphere mods and COSP:</desc>
    <desc compset="_CAM5%CLB"    >CAM CLUBB:</desc>
    <desc compset="_CAM5%MG2"    >CAM MG2:</desc>
    <desc compset="_CAM5%CLBMG2"    >CAM CLUBB MG2:</desc>
    <desc compset="_CAM5%CLBMG2L72" >CAM CLUBB MG2 with 72 layers:</desc>
    <desc compset="_CAM5%CLBMG2BCL72" >CAM CLUBB MG2 BC dep on snow with 72 layers:</desc>
    <desc compset="_CAM5%CLBMG2LINMAM4RESUS"    >CAM CLUBB MG2 Linoz2 MAM4 resuspension:</desc>
    <desc compset="_CAM5%CLBMG2LINMAM4RESUSMOM" >CAM CLUBB MG2 Linoz2 MAM4 resuspension MOM:</desc>
    <desc compset="_CAM5%CLBMG2MAM4"    >CAM CLUBB MG2 MAM4:</desc>
    <desc compset="_CAM5%CLBMG2MAM4MOM"    >CAM CLUBB MG2 MAM4 MOM:</desc>
    <desc compset="_CAM5%CLBMG2MAM4RESUS"    >CAM CLUBB MG2 MAM4 resuspension:</desc>
    <desc compset="_CAM5%CLBMG2MAM4RESUSMOM"    >CAM CLUBB MG2 MAM4 resuspension MOM:</desc>
    <desc compset="_CAM5%CLBMG2MAM4RESUSCOSP"    >CAM CLUBB MG2 MAM4 resuspension COSP:</desc>
    <desc compset="_CAM5%CLBMG2MAM4RESUSMOMCOSP"    >CAM CLUBB MG2 MAM4 resuspension MOM COSP:</desc>
    <desc compset="_CAM5%CLBMG2LINMAM4RESUSMOMCOSP" >CAM CLUBB MG2 Linoz2 MAM4 resuspension MOM COSP:</desc>
    <desc compset="_CAM5%PM"     >CAM prescribed modal aerosols:</desc>
    <desc compset="_CAM[45]%WCCM">CAM WACCM with daily solar data and SPEs:</desc>
    <desc compset="_CAM[45]%WCMX">CAM WACCM-X:</desc>
    <desc compset="_CAM[45]%WCSC">CAM WACCM specified chemistry:</desc>
    <desc compset="_CAM[45]%WCBC">CAM WACCM with the stratospheric black carbon CARMA model:</desc>
    <desc compset="_CAM[45]%WCSF">CAM WACCM with sulfur chemistry and the sulfate CARMA model:</desc>
    <desc compset="_CAM[45]%FCHM">CAM super_fast_llnl chemistry:</desc> 
    <desc compset="_CAM[45]%TMOZ">CAM trop_mozart chemistry:</desc>
    <desc compset="_CAM[45]%TBAM">CAM trop_bam chemistry: </desc>
    <desc compset="_CAM[45]%MOZM">CAM trop_mozart_mam3 chemistry:</desc>
    <desc compset="_CAM[45]%MOZS">CAM trop_mozart_soa chemistry:</desc>
    <desc compset="_CAM[45]%SMA3">CAM trop_strat_mam3 chemistry:</desc>
    <desc compset="_CAM[45]%SMA7">CAM trop_strat_mam7 chemistry:</desc>
    <desc compset="_CAM[45]%SSOA">CAM trop_strat_soa chemistry: </desc>
    <desc compset="_CAM[45]%RCO2">CAM CO2 ramp: </desc>
    <desc compset="AR95_CAM[45]%SCAM">stand-alone single column CAM ARM95 IOP test case:</desc>
    <desc compset="AR97_CAM[45]%SCAM">stand-alone single column CAM ARM97 IOP test case:</desc>
    <desc compset="GEOS_CAM[45]%([^W]|W[^C])" >CAM winds and temperature driven by GEOS5 meteorology:</desc>
    <desc compset="GEOS_CAM[45]%WC" >CAM WACCM winds and temperature nudged toward GEOS5 meteorology each time step:</desc>
    <desc compset="_CAM.%L60"    >CAM 60 layers and full gravity wave spectrum:</desc>
    <desc compset="ADIAB"        >CAM adiabatic physics:</desc>
    <desc compset="IDEAL"        >CAM ideal physics:</desc>
    <desc compset="AMIP">Atmospheric Model Intercomparison Project protocol: </desc>
    <desc compset="_CAM5%MG1M"   >MG1.0 w/ modified activation:</desc>
    <desc compset="_CAM5%UNI"    >UNICON (modified mg1.0):</desc>
    <desc compset="CAM[45].*_BGC%B">CAM prognostic CO2 cycle turned on.</desc>
  </description>

  <!-- Aqua planet uses this for setting orbital parameters -->
  <entry id="CAM_USER_MODS">
    <type>char</type>
    <valid_values></valid_values>
    <default_value></default_value>
    <values match="last">
    <value compset="DOCN%AQP">$SRCROOT/components/cam/cime_config/usermods_dirs/aquap</value>
    <value compset="DOCN%SOMAQP">$SRCROOT/components/cam/cime_config/usermods_dirs/aquap</value>
    <value compset="CAM5%RCE">$SRCROOT/components/cam/cime_config/usermods_dirs/rcemip</value>
    </values>
    <group>run_component_cam</group>
    <file>env_case.xml</file>
    <desc>User mods to apply to specific compset matches. </desc>
  </entry>

  <help>
    =========================================
    CAM naming conventions
    =========================================
  </help>

</definitions_variables><|MERGE_RESOLUTION|>--- conflicted
+++ resolved
@@ -188,10 +188,7 @@
       <value compset="1950_CAM5.*CMIP6-HR"  >1950_cam5_CMIP6-HR</value>
       <value compset="1950_CAM5.*CMIP6-LRtunedHR"  >1950_cam5_CMIP6-LRtunedHR</value>
       <value compset="1850_CAM5.*CMIP6.*_BGC%B"  >1850_cam5_CMIP6_bgc</value>
-<<<<<<< HEAD
       <value compset="2010S_CAM5.*CMIP6"  >2010S_cam5_CMIP6</value>
-=======
->>>>>>> dc1960aa
       <value compset="2000_CAM5.*AV1C-01">2000_cam5_av1c-01</value>
       <value compset="2000_CAM5.*AV1C-02">2000_cam5_av1c-02</value>
       <value compset="2000_CAM5.*AV1C-03">2000_cam5_av1c-03</value>
@@ -216,16 +213,11 @@
       <value compset="20TR_CAM5.*AV1C-H01B">20TR_cam5_av1c-h01b</value>
       <value compset="20TR_CAM5.*AV1C-H01C">20TR_cam5_av1c-h01c</value>
       <value compset="20TR_CAM5.*CMIP6"  >20TR_cam5_CMIP6</value>
-<<<<<<< HEAD
-      <value compset="20TR_CAM5.*CMIP6*_BGC%B"  >20TR_cam5_CMIP6_bgc</value>
-      <value compset="SSP585_CAM5.*CMIP6"  >SSP585_cam5_CMIP6</value>          <!-- PJC -->
-=======
       <value compset="20TR_CAM5.*CMIP6.*_BGC%B"  >20TR_cam5_CMIP6_bgc</value>
       <value compset="SSP585_CAM5.*CMIP6">SSP585_cam5_CMIP6</value>
       <value compset="SSP585_CAM5.*CMIP6.*_BGC%B">SSP585_cam5_CMIP6_bgc</value>
       <value compset="2010_CAM5.*CMIP6-LR"  >2010_cam5_CMIP6-LR</value>
       <value compset="2010_CAM5.*CMIP6-HR"  >2010_cam5_CMIP6-HR</value>
->>>>>>> dc1960aa
       <value compset="2000_CAM5%COSP"   >2000_cam5_cosp</value>
       <value compset="2000_CAM4%WCMX"   >waccmx_2000_cam4</value>
       <value compset="1996_CAM4%WCMX"   >waccmx_1996_cam4</value>
