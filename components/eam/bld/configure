#!/usr/bin/env perl
#-----------------------------------------------------------------------------------------------
#
# configure
#
#
# This utility allows the EAM user to specify compile-time configuration
# options via a commandline interface.  The output from configure is a
# Makefile and a cache file that contains all configuration parameters
# required to produce the Makefile.  A subsequent invocation of configure
# can use the cache file as input (via the -defaults argument) to reproduce
# the EAM configuration contained in it.  Note that when a cache file is
# used to set default values only the model parameters are used.  The
# parameters that are platform dependent (e.g., compiler options, library
# locations, etc) are ignored.
#
# As the build time configurable options of EAM are changed, this script
# must also be changed.  Thus configure is maintained under revision
# control in the EAM source tree and it is assumed that only the version of
# configure in the source tree will be used to build EAM.  Thus we assume
# that the root of the source tree can be derived from the location of this
# script.
#
# configure has an optional test mode to check that the Fortran90 compiler
# works and that external references to the netCDF and MPI libraries can be
# resolved at link time.
#
#
# Date        Contributor         Modification
# -----------------------------------------------------------------------------------------------------
# 2012-09-10  Fischer             Use MCT configure script, and build as seperate library.
# 2011-08-18  Eaton               Produce a config.h file needed by the latest PIO and MCT source.
#
# 2011-08-05  Fischer             Set number of instances when running cam stand alone.  Otherwise use
#                                 values set by CESM1 scripts.
#
# 2010-01-22  Kay, Eaton          Added COSP simulator option.
#
# 2008-09-22  Edwards             Removed obsolete macros DYN_STATE_INTERFACE and LSMLON, LSMLAT
#
# 2008-08-26  Edwards             Added support for external pnetcdf library (-pnc_inc and -pnc_lib) as
#                                 well as PIO support for Spectral Element dycore
#
# 2008-07-30  Eaton               Revise the default calculation of nadv.  Add new option to specify
#                                 the number of test tracers.  Add new option to specify a non-default
#                                 microphysics option.
#
# 2007-04-13  Eaton               Restore the commandline option -phys so that it can be used with the
#                                 adiabatic and ideal physics options.
#
# 2007-03-04  Eaton               The script has been refactored to move the generic configuration file
#                                 functionality into a separate module (Build::Config).
#
# 2006-09-14  Eaton               Add support for linking to external ESMF library.
#                                 Deprecate interactive mode.
#
# 2006-02-14  Eaton               Remove -cam_cfg option and CAM_CFGDIR environment variable: require all
#                                 configuration files to be in the same directory as the configure script.
#                                 Remove -cam_root option and CAM_ROOT environment variable: require
#                                 configure to be located in the EAM src tree.
#                                 Modifications for CCSM build: delete setting of locations for all
#                                 external include/mod/lib directories.  These are only needed for the
#                                 EAM Makefile which is not produced when doing a CCSM build.
#                                 Remove -esmf_* options.  This was used with the ESMF prototype
#                                 library which is no longer supported.  Will re-implement ESMF options
#                                 when we start linking the new ESMF library.
#
# 2005-05-05  Eaton               Add -lapack_libdir option to specify directory that contains
#                                 lapack and blas libraries.  Can also set LAPACK_LIBDIR environment
#                                 variable.  Currently only used by waccm_mozart on IBM.
#
# 2004-12-01  Eaton               Add phys option waccm.  Because this must be consistent
#                                 with the -chem option, remove commandline option -phys.
#                                 phys="waccm" is needed so that WACCM specific initial files
#                                 can be present in DefaultCAMEXPNamelist.xml.
#
# 2004-11-15  Eaton               Add -chem options waccm_ghg or waccm_mozart.  Remove old code
#                                 for ccm366 and lsm options.
#
# 2002-05-03  Brian Eaton         Original version
#-----------------------------------------------------------------------------------------------

use strict;
#use warnings;
#use diagnostics;

use Cwd;
use English;
use Getopt::Long;
use IO::File;
use IO::Handle;

use FindBin qw($Bin);
use lib "$Bin/perl5lib";
use Build::ChemPreprocess qw(chem_preprocess chem_number_adv);
use File::Copy;
use Sys::Hostname;

#-----------------------------------------------------------------------------------------------

sub usage {
    die <<EOF;
SYNOPSIS
     configure [options]
OPTIONS
     User supplied values are denoted in angle brackets (<>).  Any value that contains
     white-space must be quoted.  Long option names may be supplied with either single
     or double leading dashes.  A consequence of this is that single letter options may
     NOT be bundled.

  Options used to determine the EAM model configuration.  These options will have an
  effect whether running EAM as part of CCSM or running in a EAM standalone mode:

     -[no]age_of_air_trcs Switch on [off] age of air tracers. Default: on for waccm_phys, otherwise off
     -aquaplanet        Switch on aqua-planet mode w/ SST controlled by data ocean component in CIME
     -rce               Use homogenous conditions for radiative-convective equilibrium (RCE), normally used with aquaplanet
     -chem <name>       Build EAM with specified prognostic chemistry package
                        [ waccm_mozart | waccmx_mozart | waccm_mozart_sulfur | waccm_mozart_mam3 | waccm_sc |
			  waccm_sc_mam3 | waccm_tsmlt | waccm_tsmlt_mam3 | waccm_tsmlt_sulfur |
                          trop_mozart | trop_mozart_mam3 | trop_mozart_soa | trop_strat_soa | trop_ghg | trop_bam |
                          trop_mam3 | trop_mam4 | trop_mam4_resus | trop_mam4_resus_soag | trop_mam4_mom |
			  trop_mam7 | trop_mam9 | super_fast_llnl | super_fast_llnl_mam3 |
                          linoz_mam3 | linoz_mam4_resus | linoz_mam4_resus_soag |
			  linoz_mam4_resus_mom | linoz_mam4_resus_mom_soag |
                          trop_strat_soa | trop_strat_mam3 | trop_strat_mam7 | superfast_mam4_resus_mom_soag |
			  none ].  Default: trop_mam3.
     -clubb_sgs         Turns on CLUBB_SGS
     -clubb_opts <list> Comma separated list of CLUBB options to turn on/off.  By default they are all off.  Current
                        options are: clubb_do_adv(Advect CLUBB moments), clubb_do_deep(CLUBB does the deep convection),
                        clubb_single_prec (Run CLUBB in single precision)
     -co2_cycle         This option is meant to be used with the -ccsm_seq option.  It modifies the
                        EAM configuration by increasing the number of advected constituents by 4.
     -comp_intf         Specify the component interfaces [mct | esmf] (default: mct).
     -cppdefs <string>  A string of user specified CPP defines.  Appended to
                        Makefile defaults.  E.g. -cppdefs '-DVAR1 -DVAR2'
     -dyn <name>        Build EAM with specified dynamical core [eul | sld | fv | se].
     -edit_chem_mech    Invokes CAMCHEM_EDITOR to allow the user to edit the chemistry mechanism file
     -hgrid <name>      Specify horizontal grid.  Use nlatxnlon for spectral grids;
                        dlatxdlon for fv grids (dlat and dlon are the grid cell size
			in degrees for latitude and longitude respectively); nexnp for
                        se grids.
     -mach <name>       Name of target system, for setting system-specific namelist defaults
     -max_n_rad_cnst <n> Maximum number of constituents that are either radiatively
                        active, or in any single diagnostic list for the radiation.
     -microphys <name>  Specify the microphysics option [mg1 | mg1.5 | mg2 | rk].
     -nadv <n>          Set total number of advected species to <n>.
     -nadv_tt <n>       Set number of advected test tracers <n>.
     -nlev <n>          Set number of levels to <n>.
     -offline_dyn       Switch enables the use of offline driver for FV dycore.
     -pbl <name>        Specify the PBL option [uw | hb | hbr].
     -pcols <n>         Set maximum number of columns in a chunk to <n>.
     -pergro            Switch enables building EAM for perturbation growth tests.
     -phys <name>       Physics option [ideal | adiabatic | default]
     -prog_species <list>Comma-separate list of prognostic mozart species packages.
                        Currently available: DST,SSLT,SO4,GHG,OC,BC,CARBON16
     -psubcols <n>      Maximum number of sub-columns in a run - set to 1 if not using sub-columns (default)
     -rad <name>        Specify the radiation package [rrtmg | rrtmgp]
     -res <name>        Specify horizontal grid.  ***DEPRECATED***  Use the -hgrid option.
     -usr_mech_infile   Path and file name of the user supplied chemistry mechanism file.
     -waccm_phys        Switch enables the use of WACCM physics in any chemistry configuration.
                        The user does not need to set this if one of the waccm chemistry options
                        is chosen.
     -waccmx            Build EAM/WACCM with WACCM upper Thermosphere/Ionosphere extended package


  Options relevent to SCAM mode:

     -e3smreplay        Configure E3SM to generate an IOP file that can be used to drive the SCM.
                        This switch only works with the Spectral Element dycore.
     -scam              Compiles model in single column mode.  Only works with SE dycore.

  EAM parallelization:

     -[no]smp           Switch on [off] SMP parallelism.
     -[no]spmd          Switch on [off] SPMD parallelism.

  EAM parallelization when running standalone with CICE:

     -cice_bsizex <n>   Size of cice block in first horizontal dimension.
     -cice_bsizey <n>   Size of cice block in second horizontal dimension.
     -cice_maxblocks <n> Max number of cice blocks per processor.
     -cice_decomptype <type> Either "cartesian", "spacecurve"," rake", or "roundrobin".
                        *** Note ***
                        Either set all of -cice_bsizex, -cice_bsizey, -cice_maxblocks and cice_decomptype
                        or set -ntasks and/or -nthreads which are used to determine defaults for the
                        cice decomposition.
                        ************
     -ntasks <n>        Number of MPI tasks.  Setting ntasks > 0 implies -spmd.  Use -nospmd to turn off
                        linking with an MPI library.  To configure for pure MPI specify "-ntasks N -nosmp".
                        ntasks is used to determine default grid decompositions.  Currently only used by CICE.
     -nthreads <n>      Number of OMP threads per process.  Setting nthreads > 0 implies -smp.  Use -nosmp to
                        turn off compilation of OMP directives.  For pure OMP set "-nthreads N -nospmd"
                        nthreads is used to determine default grid decompositions.  Currently only used by CICE.

  Configure options:

     -cache <file>      Name of output cache file (default: config_cache.xml).
     -cachedir <file>   Name of directory where output cache file is written (default: EAM build directory).
     -ccsm_seq          Switch to specify that EAM is being built from within sequential CCSM scripts.
     -help [or -h]      Print usage to STDOUT.
     -silent [or -s]    Turns on silent mode - only fatal messages issued.
     -test              Switch on testing of Fortran compiler and external libraries.
     -verbose [or -v]   Turn on verbose echoing of settings made by configure.
     -version           Echo the CVS tag name used to check out this EAM distribution.

  Options for surface components used in standalone EAM mode:

     -ice <name>        Build EAM with sea ice model [cice | sice | none ]. Default: cice.
     -ocn <name>        Build EAM with ocean model [docn | dom | socn | aquaplanet | pop | mpaso]. Default: docn.
     -lnd <name>        Build EAM with land model [clm | slnd | none]. Default: clm.
     -rof <name>        Build EAM with runoff model [rtm | srof | none]. Default: rtm.

  Options for building EAM via standalone scripts:

     -cam_bld <dir>     Directory where EAM will be built.  This is where configure will write the
                        output files it generates (Makefile, Filepath, etc...)
     -cam_exe <name>    Name of the EAM executable (default: cam).
     -cam_exedir <dir>  Directory where EAM executable will be created (default: EAM build directory).
     -cc <name>         User specified C compiler (linux only).  Overrides Makefile default.
     -cflags <string>   A string of user specified C compiler options.  Appended to
                        Makefile defaults.
     -cosp              Enable the COSP simulator.
     -debug             Switch to turn on building EAM with debugging compiler options.
     -bc_dep_to_snow_updates  Switch on new treatment of BC/dust deposition to ice/snoe
     -rain_evap_to_coarse_aero   Switch to turn on BC, POM and SOA in the MAM3 and MAM4 coarse mode (mam mode 3)
     -defaults <file>   Specify a configuration file which will be used to supply defaults instead of
                        one of the config_files/defaults_*.xml files.  This file is used to specify model
                        configuration parameters only.  Parameters relating to the build which
                        are system dependent will be ignored.
     -cosp_libdir <dir> Directory containing COSP library.
     -esmf_libdir <dir> Directory containing ESMF library and esmf.mk file.
     -fc <name>         User specified Fortran compiler.  Overrides Makefile default.
     -fc_type <name>    Type of Fortran compiler [pgi | intel | gnu | pathscale
                        | xlf | nag].  This argument is used in conjunction
                        with the -fc argument when the name of the fortran
                        compiler refers to a wrapper script (e.g., mpif90
                        or ftn).  In this case the user needs to specify
                        the type of Fortran compiler that is being invoked
                        by the wrapper script.  Default: pgi
     -fflags <string>   A string of user specified Fortran compiler flags.  Appended to
                        Makefile defaults.  See -fopt to override optimization flags.
     -fopt <string>     A string of user specified Fortran compiler optimization flags.
                        Overrides Makefile defaults.
     -gmake <name>      Name of the GNU make program on your system.  Supply the absolute
                        pathname if the program is not in your path (or fix your path).
     -lapack_libdir <dir>
                        Directory containing LAPACK library.
     -ldflags <string>  A string of user specified load options.  Appended to
                        Makefile defaults.
     -linker <name>     User specified linker.  Overrides Makefile default of \$(FC).
     -mct_libdir <dir>  Directory containing MCT library.  Default: build the library from source
                        in a subdirectory of \$cam_bld.
     -mpi_inc <dir>     Directory containing MPI include files.
     -mpi_lib <dir>     Directory containing MPI library.
     -nc_inc <dir>      Directory containing netCDF include files.
     -nc_lib <dir>      Directory containing netCDF library.
     -nc_mod <dir>      Directory containing netCDF module files.
     -pnc_inc <dir>     Directory containing PnetCDF include files.
     -pnc_lib <dir>     Directory containing PnetCDF library.
     -target_os         Override the os setting for cross platform compilation [aix | darwin | dec_osf |
                        irix | linux | solaris | super-ux | unicosmp | bgl | bgp | bgq].
			Default: OS on which configure is executing as defined by the
                        perl \$OSNAME variable.
     -usr_src <dir1>[,<dir2>[,<dir3>[...]]]
                        Directories containing user source code.

  Options for MMF:

     -use_MMF           Build the MMF configuration (super-parameterized EAM)
     -use_MMF_VT        enable CRM variance transport (VT)
     -crm_nx <n>        CRM's x-grid.
     -crm_ny <n>        CRM's y-grid.
     -crm_nz <n>        CRM's z-grid.
     -crm_dx <n>        CRM's horizontal grid spacing.
     -crm_dt <n>        CRM's timestep.
     -crm_nx_rad <n>    number of averaged columns for CRM radiation calculation in x direction
     -crm_ny_rad <n>    number of averaged columns for CRM radiation calculation in y direction
     -MMF_microphysics_scheme <string>   CRM microphysics package name [sam1mom | m2005 | p3].
     -use_ECPP          use CRM clouds for vertical transport, aqueous chemistry and wet removable of aerosols
     -crm_adv           CRM advection scheme [MPDATA | UM5]
     -crm <model>       CRM model [sam | samomp | samxx]
     -rrtmgpxx          Use RRTMGP++ code
EOF
}

#-----------------------------------------------------------------------------------------------
# Setting autoflush (an IO::Handle method) on STDOUT helps in debugging.  It forces the test
# descriptions to be printed to STDOUT before the error messages start.

*STDOUT->autoflush();

#-----------------------------------------------------------------------------------------------
# Set the directory that contains the EAM configuration scripts.  If the configure command was
# issued using a relative or absolute path, that path is in $ProgDir.  Otherwise assume the
# command was issued from the current working directory.

(my $ProgName = $0) =~ s!(.*)/!!;      # name of this script
my $ProgDir = $1;                      # name of directory containing this script -- may be a
                                       # relative or absolute path, or null if the script is in
                                       # the user's PATH
my $cwd = getcwd();                    # current working directory
my $cfgdir;                            # absolute pathname of directory that contains this script
if ($ProgDir) {
    $cfgdir = absolute_path($ProgDir);
} else {
    $cfgdir = $cwd;
}

#-----------------------------------------------------------------------------------------------
# Save commandline
my $commandline = "$cfgdir/configure @ARGV";

#-----------------------------------------------------------------------------------------------
# Parse command-line options.
my %opts = (
	    cache       => "config_cache.xml",
	    );
GetOptions(
    "age_of_air_trcs!"          => \$opts{'age_of_air_trcs'},
    "aquaplanet"                => \$opts{'aquaplanet'},
    "cache=s"                   => \$opts{'cache'},
    "cachedir=s"                => \$opts{'cachedir'},
    "cam_bld=s"                 => \$opts{'cam_bld'},
    "cam_exe=s"                 => \$opts{'cam_exe'},
    "cam_exedir=s"              => \$opts{'cam_exedir'},
    "caseroot=s"                => \$opts{'caseroot'},
    "e3smreplay"                => \$opts{'e3smreplay'},
    "cc=s"                      => \$opts{'cc'},
    "ccsm_seq"                  => \$opts{'ccsm_seq'},
    "cflags=s"                  => \$opts{'cflags'},
    "chem=s"                    => \$opts{'chem'},
    "cice_bsizex=s"             => \$opts{'cice_bsizex'},
    "cice_bsizey=s"             => \$opts{'cice_bsizey'},
    "cice_maxblocks=s"          => \$opts{'cice_maxblocks'},
    "cice_decomptype=s"         => \$opts{'cice_decomptype'},
    "clubb_sgs"                 => \$opts{'clubb_sgs'},
    "clubb_opts=s"              => \$opts{'clubb_opts'},
    "co2_cycle"                 => \$opts{'co2_cycle'},
    "comp_intf=s"               => \$opts{'comp_intf'},
    "cosp"                      => \$opts{'cosp'},
    "cppdefs=s"                 => \$opts{'cppdefs'},
    "use_MMF"                   => \$opts{'use_MMF'},
    "use_MMF_VT"                => \$opts{'use_MMF_VT'},
    "use_ECPP"                  => \$opts{'use_ECPP'},
    "crm_nx=s"                  => \$opts{'crm_nx'},
    "crm_ny=s"                  => \$opts{'crm_ny'},
    "crm_nz=s"                  => \$opts{'crm_nz'},
    "crm_dx=s"                  => \$opts{'crm_dx'},
    "crm_dt=s"                  => \$opts{'crm_dt'},
    "crm_nx_rad=s"              => \$opts{'crm_nx_rad'},
    "crm_ny_rad=s"              => \$opts{'crm_ny_rad'},
    "MMF_microphysics_scheme=s"     => \$opts{'MMF_microphysics_scheme'},
    "crm_adv=s"                 => \$opts{'crm_adv'},
    "crm=s"                     => \$opts{'crm'},
    "rrtmgpxx"                  => \$opts{'rrtmgpxx'},
    "debug"                     => \$opts{'debug'},
    "rain_evap_to_coarse_aero"  => \$opts{'rain_evap_to_coarse_aero'},
    "bc_dep_to_snow_updates"    => \$opts{'bc_dep_to_snow_updates'},
    "defaults=s"                => \$opts{'defaults'},
    "dyn=s"                     => \$opts{'dyn'},
    "dyn_target=s"              => \$opts{'dyn_target'},
    "edit_chem_mech"            => \$opts{'edit_chem_mech'},
    "waccm_phys"                => \$opts{'waccm_phys'},
    "offline_dyn"               => \$opts{'offline_dyn'},
    "waccmx"                    => \$opts{'waccmx'},
    "cosp_libdir=s"             => \$opts{'cosp_libdir'},
    "esmf_libdir=s"             => \$opts{'esmf_libdir'},
    "mct_libdir=s"              => \$opts{'mct_libdir'},
    "fc=s"                      => \$opts{'fc'},
    "fc_type=s"                 => \$opts{'fc_type'},
    "fflags=s"                  => \$opts{'fflags'},
    "fopt=s"                    => \$opts{'fopt'},
    "gmake=s"                   => \$opts{'gmake'},
    "h|help"                    => \$opts{'help'},
    "hgrid=s"                   => \$opts{'hgrid'},
    "ice=s"                     => \$opts{'ice'},
    "lapack_libdir=s"           => \$opts{'lapack_libdir'},
    "ldflags=s"                 => \$opts{'ldflags'},
    "linker=s"                  => \$opts{'linker'},
    "lnd=s"                     => \$opts{'lnd'},
    "mach=s"                    => \$opts{'mach'},
    "max_n_rad_cnst=s"          => \$opts{'max_n_rad_cnst'},
    "microphys=s"               => \$opts{'microphys'},
    "mpi_inc=s"                 => \$opts{'mpi_inc'},
    "mpi_lib=s"                 => \$opts{'mpi_lib'},
    "nadv=s"                    => \$opts{'nadv'},
    "nadv_tt=s"                 => \$opts{'nadv_tt'},
    "nc_inc=s"                  => \$opts{'nc_inc'},
    "nc_lib=s"                  => \$opts{'nc_lib'},
    "nc_mod=s"                  => \$opts{'nc_mod'},
    "nlev=s"                    => \$opts{'nlev'},
    "ntasks=s"                  => \$opts{'ntasks'},
    "nthreads=s"                => \$opts{'nthreads'},
    "ocn=s"                     => \$opts{'ocn'},
    "pbl=s"                     => \$opts{'pbl'},
    "pcols=s"                   => \$opts{'pcols'},
    "p|pergro"                  => \$opts{'pergro'},
    "phys=s"                    => \$opts{'phys'},
    "pnc_inc=s"                 => \$opts{'pnc_inc'},
    "pnc_lib=s"                 => \$opts{'pnc_lib'},
    "prog_species=s"            => \$opts{'prog_species'},
    "psubcols=s"                => \$opts{'psubcols'},
    "rad=s"                     => \$opts{'rad'},
    "rce"                       => \$opts{'rce'},
    "res=s"                     => \$opts{'res'},
    "rof=s"                     => \$opts{'rof'},
    "scam"                      => \$opts{'scam'},
    "s|silent"                  => \$opts{'silent'},
    "smp!"                      => \$opts{'smp'},
    "spmd!"                     => \$opts{'spmd'},
    "target_os=s"               => \$opts{'target_os'},
    "test"                      => \$opts{'test'},
    "usr_mech_infile=s"         => \$opts{'usr_mech_infile'},
    "usr_src=s"                 => \$opts{'usr_src'},
    "v|verbose"                 => \$opts{'verbose'},
    "version"                   => \$opts{'version'},
)  or usage();

# Give usage message.
usage() if $opts{'help'};

# Echo version info.
version($cfgdir) if $opts{'version'};

# Check for unparsed argumentss
if (@ARGV) {
    print "ERROR: unrecognized arguments: @ARGV\n";
    usage();
}

# Define 3 print levels:
# 0 - only issue fatal error messages
# 1 - only informs what files are created (default)
# 2 - verbose
my $print = 1;
if ($opts{'silent'})  { $print = 0; }
if ($opts{'verbose'}) { $print = 2; }
my $eol = "\n";

my %cfg = ();           # build configuration

#-----------------------------------------------------------------------------------------------
# Make sure we can find required perl modules and configuration files.
# Look for them in the directory that contains the configure script.

# Check for the configuration definition file.
my $config_def_file = "config_files/definition.xml";
(-f "$cfgdir/$config_def_file")  or  die <<"EOF";
** Cannot find configuration definition file \"$config_def_file\" in directory \"$cfgdir\" **
EOF

# Since the chemistry package plays a role in determining the configuration
# defaults, it must be decided which chemistry package is used before
# initializing the configuration object.  But the default chemistry depends
# on the physics package.  So we start by setting the physics package.
my $phys_pkg = 'default';
if (defined $opts{'phys'}) {
    $phys_pkg = lc($opts{'phys'});
}
if ($print>=2) { print "Physics package: $phys_pkg$eol"; }

# Next set the default chemistry package.
my $chem_pkg = 'trop_mam3';

# Change the default if user has specified a non-default physics package.
if ($phys_pkg =~ m/^ideal$|^adiabatic$/) {
    $chem_pkg = 'none';
} elsif (defined $opts{'prog_species'}) {
    $chem_pkg = 'none';
}

# Allow the user to override the default chemistry via the commandline.
if (defined $opts{'chem'}) {
    $chem_pkg = lc($opts{'chem'});

    # But do some consistency checks...

    # If the user has specified adiabatic or ideal physics...
    if ($phys_pkg eq 'ideal' or $phys_pkg eq 'adiabatic') {
        # the only valid chemistry option is 'none'
        if ($chem_pkg ne 'none') {
            die "configure ERROR: -phys is set to $opts{'phys'}.\n".
                "                 -chem can only be set to 'none'.\n";
        }
    }
}

if ($print>=2) { print "Chemistry package: $chem_pkg$eol"; }

# The configuration defaults file overrides the generic defaults in the configuration
# definition file.  The -defaults argument has precedence for setting the configuration
# defaults file.  If -defaults is not used, the file is determined by the chemistry package,
# or if no chemistry, by the dynamics package.
my $config_defaults_file;
if    ($opts{'defaults'})                    {$config_defaults_file = $opts{'defaults'}}
elsif ($opts{'waccmx'})                      {$config_defaults_file = 'config_files/defaults_waccmx.xml'}
elsif ($chem_pkg =~ /waccm_/)                {$config_defaults_file = 'config_files/defaults_waccm5.xml'}
elsif ($opts{'dyn'}  eq 'eul')               {$config_defaults_file = 'config_files/defaults_eul.xml'}
elsif ($opts{'dyn'}  eq 'sld')               {$config_defaults_file = 'config_files/defaults_sld.xml'}
elsif ($opts{'dyn'}  eq 'se')                {$config_defaults_file = 'config_files/defaults_se.xml'}
else                                         {$config_defaults_file = 'config_files/defaults_fv.xml'}
(-f "$cfgdir/$config_defaults_file")  or  die <<"EOF";
** Cannot find configuration defaults file \"$config_defaults_file\" in directory \"$cfgdir\" **
EOF

# Horizontal grid and spectral resolution parameters.
my $horiz_grid_file = 'config_files/horiz_grid.xml';
(-f "$cfgdir/$horiz_grid_file")  or  die <<"EOF";
** Cannot find horizonal grid parameters file \"$horiz_grid_file\" in directory \"$cfgdir\" **
EOF

# System defaults (currently for spmd and smp settings)
my $sys_defaults_file = 'config_files/sys_defaults.xml';
(-f "$cfgdir/$sys_defaults_file")  or  die <<"EOF";
** Cannot find system defaults file \"$sys_defaults_file\" in directory \"$cfgdir\" **
EOF

# The XML::Lite module is required to parse the XML configuration files.
(-f "$cfgdir/perl5lib/XML/Lite.pm")  or  die <<"EOF";
** Cannot find perl module \"XML/Lite.pm\" in directory \"$cfgdir/perl5lib\" **
EOF

# The Build::Config module provides utilities to store and manipulate the configuration.
(-f "$cfgdir/perl5lib/Build/Config.pm")  or  die <<"EOF";
** Cannot find perl module \"Build/Config.pm\" in directory \"$cfgdir/perl5lib\" **
EOF

if ($print>=2) { print "EAM configuration script directory: $cfgdir$eol"; }
if ($print>=2) { print "Configuration defaults file: $config_defaults_file$eol"; }

#-----------------------------------------------------------------------------------------------
# Add $cfgdir/perl5lib to the list of paths that Perl searches for modules
unshift @INC, "$cfgdir/perl5lib";
unshift @INC, "$cfgdir";
require XML::Lite;
require Build::Config;    #use module file in cam/bld/perl5lib/Build/Config.pm

# Initialize the configuration.  The $config_def_file provides the definition of a EAM
# configuration, and the $config_defaults_file provides default values for a specific EAM
# configuration.   $cfg_ref is a reference to the new configuration object.
my $cfg_ref = Build::Config->new("$cfgdir/$config_def_file", "$cfgdir/$config_defaults_file");

#-----------------------------------------------------------------------------------------------
# Building from within ccsm scripts?
my $ccsm_seq = (defined $opts{'ccsm_seq'}) ? 1 : 0;
$cfg_ref->set('ccsm_seq', $ccsm_seq);

# Note that when building within the CCSM scripts the EAM Makefile is not written
# since the CCSM build does not use it.  Many of the checks to ensure that a working
# EAM Makefile is produced are disabled when the ccsm option is set.  Use the $cam_build
# variable to turn on EAM specific tests.
my $cam_build = 1;
if (($ccsm_seq)) {
    $cam_build = 0;
}

#-----------------------------------------------------------------------------------------------
# EAM root directory.
my $cam_root = absolute_path("$cfgdir/../../..");

if (-d "$cam_root/components/eam/src") {
    $cfg_ref->set('cam_root', $cam_root);
} else {
    die <<"EOF";
** Invalid EAM root directory: $cam_root
**
** The EAM root directory must contain the subdirectory components/eam/src/.
** It is derived from "config_dir/../../.." where config_dir is the
** directory in the EAM distribution that contains the configuration
** scripts.
EOF
}

if ($print>=2) { print "EAM root directory: $cam_root$eol"; }

#-----------------------------------------------------------------------------------------------
# EAM build directory.
my $cam_bld;
if (defined $opts{'cam_bld'}) {
    $cam_bld = absolute_path($opts{'cam_bld'});
}
else { # use default value
    $cam_bld = absolute_path($cfg_ref->get('cam_bld'));
}

if (-d $cam_bld or mkdirp($cam_bld)) {
    # If the build directory exists or can be made then set the value...
    $cfg_ref->set('cam_bld', $cam_bld);
}
else {
    die <<"EOF";
** Could not create the specified EAM build directory: $cam_bld
EOF
}

if ($print>=2) { print "EAM build directory: $cam_bld$eol"; }

#-----------------------------------------------------------------------------------------------
# EAM install directory.
my $cam_exedir;
if (defined $opts{'cam_exedir'}) {
    $cam_exedir = absolute_path($opts{'cam_exedir'});
}
else { # use default value
    $cam_exedir = absolute_path($cfg_ref->get('cam_exedir'));
}

if ($cam_build) {

    if (-d $cam_exedir or mkdirp($cam_exedir)) {
	# If the install directory exists or can be made then set the value...
	$cfg_ref->set('cam_exedir', $cam_exedir);
    } else {
	die <<"EOF";
** Could not create the specified EAM installation directory: $cam_exedir
EOF
    }

    if ($print>=2) { print "EAM executable will be created in: $cam_exedir$eol"; }
}

if (defined $opts{'caseroot'}) {
    $cfg_ref->set('caseroot', $opts{'caseroot'})
}

#-----------------------------------------------------------------------------------------------
# User source directories.
my $usr_src = '';
if (defined $opts{'usr_src'}) {
    my @dirs = split ',', $opts{'usr_src'};
    my @adirs;
    while ( my $dir = shift @dirs ) {
	if (-d "$dir") {
	    push @adirs, absolute_path($dir);
	} else {
	    die "** User source directory does not exist: $dir\n";
	}
    }
    $usr_src = join ',', @adirs;
    $cfg_ref->set('usr_src', $usr_src);
}

if ($print>=2) { print "User source directories: $usr_src$eol"; }

#-----------------------------------------------------------------------------------------------
# configuration cache directory and file.
my $config_cache_dir;
my $config_cache_file;
if (defined $opts{'cachedir'}) {
    $config_cache_dir = absolute_path($opts{'cachedir'});
}
else {
    $config_cache_dir = $cfg_ref->get('cam_bld');
}

if (-d $config_cache_dir or mkdirp($config_cache_dir)) {
    $config_cache_file = "$config_cache_dir/$opts{'cache'}";
} else {
    die <<"EOF";
** Could not create the specified directory for configuration cache file: $config_cache_dir
EOF
}

if ($print>=2) { print "Configuration cache file: $config_cache_file$eol"; }

#-----------------------------------------------------------------------------------------------
# Platform properties ##########################################################################
#-----------------------------------------------------------------------------------------------

#-----------------------------------------------------------------------------------------------
# Determine target system name, using hostname if not otherwsie specified
my ($mach) = split /\./, hostname();
if (defined $opts{'mach'}) {
    $mach = $opts{'mach'};
}
$cfg_ref->set('mach', $mach);

if ($print>=2) { print "MACH: $mach$eol"; }

#-----------------------------------------------------------------------------------------------
# Determine target OS -- allow cross compilation only if target_os is specified on commandline.
my $target_os = $OSNAME;
if (defined $opts{'target_os'}) {
    $target_os = $opts{'target_os'};
}
$cfg_ref->set('target_os', $target_os);

if ($print>=2) { print "Target OS: $target_os$eol"; }

#-----------------------------------------------------------------------------------------------
# Read system defaults file.
my %sys_defaults = get_sys_defaults("$cfgdir/$sys_defaults_file", $target_os);

#-----------------------------------------------------------------------------------------------
# SPMD
my $spmd_val = (defined $opts{'spmd'}) ? $opts{'spmd'} : $sys_defaults{'spmd'};

# Check whether ntasks specified.
my $ntasks;
if (defined $opts{'ntasks'}) {
    $cfg_ref->set('ntasks', $opts{'ntasks'});
    $ntasks = $opts{'ntasks'};

    # Check for legal ntasks value
    if ($ntasks < 1) {
	die "ERROR: ntasks value < 1: ntasks= $ntasks $eol";
    }
    else {
	# a positive value of ntasks implies -spmd
	$spmd_val = 1;
    }
}

$cfg_ref->set('spmd', $spmd_val);
my $spmd = $spmd_val ? 'ON': 'OFF';

if ($print>=2) { print "SPMD parallelism: $spmd$eol";}
if ($print>=2 and $ntasks) { print "Number of MPI tasks: $ntasks$eol";}

#-----------------------------------------------------------------------------------------------
# SMP
my $smp_val = (defined $opts{'smp'}) ? $opts{'smp'} : $sys_defaults{'smp'};

# Check whether nthreads specified.
my $nthreads;
if (defined $opts{'nthreads'}) {
    $cfg_ref->set('nthreads', $opts{'nthreads'});
    $nthreads = $opts{'nthreads'};

    # Check for legal nthreads value
    if ($nthreads < 1) {
	die "ERROR: nthreads value < 1: nthreads= $nthreads $eol";
    }
    else {
	# a positive value of nthreads implies -smp
	$smp_val = 1;
    }
}

$cfg_ref->set('smp', $smp_val);
my $smp = $smp_val ? 'ON': 'OFF';

if ($print>=2) { print "SMP parallelism: $smp$eol";}
if ($print>=2 and $nthreads) { print "Number of OMP threads: $nthreads$eol";}

#-----------------------------------------------------------------------------------------------
# Determine which packages/component to include  ###############################################
#-----------------------------------------------------------------------------------------------

#-----------------------------------------------------------------------------------------------
# Component interfaces
if (defined $opts{'comp_intf'}) {
    $cfg_ref->set('comp_intf', lc($opts{'comp_intf'}) );
}
my $comp_intf = $cfg_ref->get('comp_intf');

if ($print>=2) { print "Component interface: $comp_intf$eol"; }

#-----------------------------------------------------------------------------------------------
# Physics package
# The physics package is determined before the configuration object is initialized.
# So add it to the config object now.
$cfg_ref->set('phys', $phys_pkg);

#-----------------------------------------------------------------------------------------------
# Dynamics package, override homme and set to se
if (defined $opts{'dyn'}) {
    if ($opts{'dyn'} eq "homme"){
      $cfg_ref->set('dyn', "se" );
      print "+------------------------------------------------+\n";
      print  "|                                               |\n";
      print  "|WARNING: -dyn homme is no longer valid, please |\n";
      print  "|          use -dyn se instead.                 |\n";
      print  "|                                               |\n";
      print  "|       Automatically switching to se.          |\n";
      print  "|                                               |\n";
      print "+------------------------------------------------+\n";
    } else {
      $cfg_ref->set('dyn', lc($opts{'dyn'}) );
    }
    if (defined $opts{'dyn_target'}) {
        #$cfg_ref->set('dyn_target', $opts{'dyn_target'});
        if (substr($opts{'dyn_target'},0,5) eq 'preqx') {
            # preqx, preqx_acc, preqx_kokkos use 'preqx' namelist defaults
            $cfg_ref->set('dyn_target', 'preqx');
        }
        if (substr($opts{'dyn_target'},0,5) eq 'theta') {
            # theta_* uses 'theta-l' namelist defaults
            $cfg_ref->set('dyn_target', 'theta-l');
        }
        print  "SE dycore target options:\n";
        print  "  build target:    $opts{'dyn_target'}\n";
        my $temp = $cfg_ref->get('dyn_target');
        print  "  namelist target: $temp\n";
    }
}

my $dyn_pkg = $cfg_ref->get('dyn');

if ($print>=2) { print "Dynamics package: $dyn_pkg$eol"; }


# offline driver
if (defined $opts{'offline_dyn'}) {
    $cfg_ref->set('offline_dyn', $opts{'offline_dyn'});
}
my $offline_dyn = $cfg_ref->get('offline_dyn');

# offline driver only runs with FV dycore
if ( ($offline_dyn) and ($dyn_pkg ne 'fv') ) {
    die <<"EOF";
** ERROR: Offline driver only applicable to the FV dycore.
EOF
}

#-----------------------------------------------------------------------------------------------
# Test tracer package
if (defined $opts{'nadv_tt'}) {
    $cfg_ref->set('nadv_tt', $opts{'nadv_tt'});
}
my $ttrac_nadv = $cfg_ref->get('nadv_tt');

if ($print>=2) { print "Number of user requested test tracers: $ttrac_nadv$eol"; }


#-----------------------------------------------------------------------------------------------
# Radiatively active constituents.
if (defined $opts{'max_n_rad_cnst'}) {
    $cfg_ref->set('max_n_rad_cnst', $opts{'max_n_rad_cnst'});
}
my $max_n_rad_cnst = $cfg_ref->get('max_n_rad_cnst');

if ($print>=2) { print "Maximum radiatively active tracers: $max_n_rad_cnst$eol"; }

#-----------------------------------------------------------------------------------------------
# Chemistry package
# The chemistry package is determined before the configuration object is initialized.
# So add it to the config object now.
$cfg_ref->set('chem', $chem_pkg);

# waccm physics
if (defined $opts{'waccm_phys'}) {
    $cfg_ref->set('waccm_phys', $opts{'waccm_phys'});
}
my $waccm_phys = $cfg_ref->get('waccm_phys');


# WACCM only runs with FV dycore
if ( ($waccm_phys) and ($dyn_pkg ne 'fv') and ($dyn_pkg ne 'se') ) {
    die <<"EOF";
** ERROR: WACCM physics only runs with FV or Spectral Element as the dycore.
EOF
}

# WACCM includes 4 age of air tracers by default
if ($chem_pkg =~ /waccm_mozart/ or $chem_pkg =~ /waccmx_mozart/ or $chem_pkg =~ /waccm_tsmlt/) {
    $cfg_ref->set('age_of_air_trcs', 1);
}

# Allow user to override WACCM default, or turn on the age of air tracers
# in non-WACCM runs.
if (defined $opts{'age_of_air_trcs'}) {
    $cfg_ref->set('age_of_air_trcs', $opts{'age_of_air_trcs'});
}
my $age_of_air_trcs = $cfg_ref->get('age_of_air_trcs') ? "ON" : "OFF";

if ($print>=2) { print "Age of air tracer package: $age_of_air_trcs$eol"; }

# waccmx option
if (defined $opts{'waccmx'}) {
    $cfg_ref->set('waccmx', $opts{'waccmx'});
}
my $waccmx = $cfg_ref->get('waccmx');

# Use new treatment of BC/dust deposition to ice/snow?
my $bc_dep_to_snow_updates_opt = (defined $opts{'bc_dep_to_snow_updates'}) ? 1 : 0;
$cfg_ref->set('bc_dep_to_snow_updates', $bc_dep_to_snow_updates_opt);
my $bc_dep_to_snow_updates = $bc_dep_to_snow_updates_opt ? 1:0;

if ($print>=2) { print "Is bc_dep_to_snow_updates active (0-NO; 1-YES)?: $bc_dep_to_snow_updates$eol"; }

# Use "rain_evap_to_coarse_aero" in MAM3 or MAM4? [BSINGH -  For extra coarse mode species for BC, POM and SOA]
my $rain_evap_to_coarse_aero_opt = (defined $opts{'rain_evap_to_coarse_aero'}) ? 1 : 0;
$cfg_ref->set('rain_evap_to_coarse_aero', $rain_evap_to_coarse_aero_opt);
my $rain_evap_to_coarse_aero = $rain_evap_to_coarse_aero_opt ? 1:0;

if ($print>=2) { print "Is rain_evap_to_coarse_aero active (0-NO; 1-YES)?: $rain_evap_to_coarse_aero$eol"; }


#-----------------------------------------------------------------------------------------------

# Prognostic species package(s)
if (defined $opts{'prog_species'}) {
    $cfg_ref->set('prog_species', $opts{'prog_species'});
    if ($chem_pkg ne 'none'){
	die "ERROR: chem and prog_species cannot be both specified.\n";
      }
}
if (defined $opts{'edit_chem_mech'}) {
    $cfg_ref->set('edit_chem_mech', $opts{'edit_chem_mech'});
}
if (defined $opts{'usr_mech_infile'}) {
    $cfg_ref->set('usr_mech_infile', $opts{'usr_mech_infile'});
}

#-----------------------------------------------------------------------------------------------
# Prognostic aerosol/GHG package(s)
my $prog_species = $cfg_ref->get('prog_species');

if (($waccm_phys) and ($chem_pkg eq 'none') and !($prog_species)) {
    die <<"EOF";
** ERROR: WACCM physics only runs with chemistry.
EOF
}

#-----------------------------------------------------------------------------------------------
# Biogeochemistry option
if (defined $opts{'co2_cycle'}) {
    $cfg_ref->set('co2_cycle', $opts{'co2_cycle'});
}
my $co2_cycle = $cfg_ref->get('co2_cycle');

if ($co2_cycle and $print>=2) { print "co2_cycle option: ON$eol"; }

#-----------------------------------------------------------------------------------------------
# Micro-physics package

# The default for the current physics package is:
my $microphys_pkg = 'mg1';

#Set the default microphysics package for CLUBB to mg2
if (defined $opts{'clubb_sgs'}) {
    $microphys_pkg = 'mg2';
}

# But if the physics package is adiabatic, ideal, change the default
if ($phys_pkg =~ m/^ideal$|^adiabatic$/) {
    $microphys_pkg = 'rk';
} elsif ($phys_pkg eq 'default' and !defined $opts{'clubb_sgs'}) {
    $microphys_pkg = 'mg1';
}

# Allow the user to override the default via the commandline.
if (defined $opts{'microphys'}) {
    $microphys_pkg = lc($opts{'microphys'});

    # Alias mg -> mg1 for backwards compatibility
    if ($microphys_pkg eq 'mg') {
        $microphys_pkg = 'mg1';
    }
}

$cfg_ref->set('microphys', $microphys_pkg);

if ($print>=2) { print "Microphysics package: $microphys_pkg$eol"; }

#-----------------------------------------------------------------------------------------------
# CLUBB

if (defined $opts{'clubb_sgs'}) {
    $cfg_ref->set('clubb_sgs', $opts{'clubb_sgs'});
}
my $clubb_sgs = $cfg_ref->get('clubb_sgs');

# consistency checks...

# CLUBB_SGS only works with mg microphysics
if ($clubb_sgs and $microphys_pkg !~ m/^mg/) {
    die <<"EOF";
**    ERROR: microphysics package set to: $microphys_pkg
**    CLUBB_SGS only works with MG microphysics.
EOF
}

#-----------------------------------------------------------------------------------------------
# Break apart CLUBB options into separate fields

if (defined $opts{'clubb_opts'}) {
     my @clubb_temp_opts = split /,/, $opts{'clubb_opts'};
     foreach (@clubb_temp_opts) {
        $cfg_ref->set("$_", '1');
     }
}
my $clubb_do_deep = $cfg_ref->get('clubb_do_deep');
my $clubb_do_adv = $cfg_ref->get('clubb_do_adv');
my $clubb_single_prec = $cfg_ref->get('clubb_single_prec');
if ($print>=2) { print "clubb_do_deep=',$clubb_do_deep,$eol"; }
if ($print>=2) { print "clubb_do_adv=',$clubb_do_adv,$eol"; }
if ($print>=2) { print "clubb_single_prec=',$clubb_single_prec,$eol"; }

#-----------------------------------------------------------------------------------------------
# Macro-physics package

my $macrophys_pkg = 'park';
if ($phys_pkg =~ /ideal|adiabatic/) { $macrophys_pkg = 'none'; }
if ($clubb_sgs == 1) { $macrophys_pkg = 'clubb_sgs'; }
$cfg_ref->set('macrophys', $macrophys_pkg);
if ($print>=2) { print "Macrophysics package: $macrophys_pkg$eol"; }

#-----------------------------------------------------------------------------------------------
# PBL package

# Set default:
my $pbl_pkg = 'uw';
if ($phys_pkg =~ m/ideal|adiabatic/) {
    $pbl_pkg = 'hb';
}

# Override if using CLUBB
if ($clubb_sgs == 1) { $pbl_pkg = 'clubb_sgs'; }

# Allow the user to override the default via the commandline.
if (defined $opts{'pbl'}) { $pbl_pkg = lc($opts{'pbl'}); }

# consistency checks...

# UW PBL only works with mg microphysics
if ($pbl_pkg =~ m/uw/i) {
    unless ($microphys_pkg =~ /^mg/) {
	die <<"EOF";
**    ERROR: microphysics package set to: $microphys_pkg
**    The UW PBL scheme only works with MG microphysics.
EOF
    }
}

$cfg_ref->set('pbl', $pbl_pkg);

if ($print>=2) { print "Using $pbl_pkg PBL scheme.$eol"; }

#-----------------------------------------------------------------------------------------------
# Radiation package

# Allow the user to override the default via the commandline.
my $rad_pkg = 'rrtmg';
if (defined $opts{'rad'}) {
    $rad_pkg = lc($opts{'rad'});
}
$cfg_ref->set('rad', $rad_pkg);

if ($print>=2) { print "Radiation package: $rad_pkg$eol"; }

#-----------------------------------------------------------------------------------------------
# Option to build the COSP simulator
if (defined $opts{'cosp'}) {
    $cfg_ref->set('cosp', $opts{'cosp'});
}
my $cosp = $cfg_ref->get('cosp');

if ($cosp and $print>=2) { print "COSP simulator enabled$eol"; }

#-----------------------------------------------------------------------------------------------
# Aquaplanet mode
# This provides a flag to the atmosphere to let it know that it's running in aquaplanet mode.
# This flag is mainly used by the dycore to set the fixed dry mass of the atmosphere.
# It is independent of which model is used to specify the aquaplanet surface properties.
my $aquaplanet = 0;
# user override
if (defined $opts{'aquaplanet'}) {
    $aquaplanet = 1;
}
$cfg_ref->set('aquaplanet', $aquaplanet);
my $aqua_mode = $aquaplanet ? "ON" : "OFF";
if ($print>=2) { print "Aqua-planet mode: $aqua_mode$eol"; }

#-----------------------------------------------------------------------------------------------
# RCE mode (radiative-convective equilibrium)
# This provides a flag to indicate that we are running an RCE case. This is normally used
# along with the aquaplanet flag, but could be used with an idealized land surface.
# This flag is mainly used to set the initial condition files that matches the grid.
# this flag is not sufficient to run an RCE case, as many namelist variables need to be set
# by the use case file to use idleaized ozone, disable rotation, and homogenize
# radiation, albedo, SST, and solar zenith angle.
my $rce = 0;
# user override
if (defined $opts{'rce'}) {
    $rce = 1;
}
$cfg_ref->set('rce', $rce);
my $rce_mode = $rce ? "ON" : "OFF";
if ($print>=2) { print "Radiative-Convctive Equilibrium mode: $rce_mode$eol"; }

#-----------------------------------------------------------------------------------------------
# Ocean model
my $ocn_pkg = 'docn';
# If the physics package is adiabatic, or ideal, change the default
if ($phys_pkg =~ m/ideal|adiabatic/) {
    $ocn_pkg = 'socn';
}

# Allow the user to override the default via the commandline.
if (defined $opts{'ocn'}) {
    $ocn_pkg = lc($opts{'ocn'});
}

$cfg_ref->set('ocn', $ocn_pkg);

if ($print>=2) { print "Ocean package: $ocn_pkg$eol"; }

#-----------------------------------------------------------------------------------------------
# Land model
my $lnd_pkg = 'clm';
# If the physics package is adiabatic, or ideal, change the default
if ($phys_pkg =~ m/ideal|adiabatic/) {
    $lnd_pkg = 'slnd';
}
elsif ($ocn_pkg eq 'aquaplanet') {
    $lnd_pkg = 'slnd';
}

# If building for CESM then do nothing for land component
if ($ccsm_seq) {
    $lnd_pkg = 'none';
}

# Allow the user to override the default via the commandline.
if (defined $opts{'lnd'}) {
    $lnd_pkg = lc($opts{'lnd'});
}


$cfg_ref->set('lnd', $lnd_pkg);

if ($print>=2) { print "Land package: $lnd_pkg$eol"; }

#-----------------------------------------------------------------------------------------------
# Sea ice model
my $ice_pkg = 'cice';
# If the physics package is adiabatic or ideal, change the default
if ($phys_pkg =~ m/ideal|adiabatic/) {
    $ice_pkg = 'sice';
} elsif ($ocn_pkg eq 'aquaplanet') {
    $ice_pkg = 'sice';
}

# If building for CESM then do nothing for sea ice component
if ($ccsm_seq) {
    $ice_pkg = 'none';
}

# Allow the user to override the default via the commandline.
if (defined $opts{'ice'}) {
    $ice_pkg = lc($opts{'ice'});
}

$cfg_ref->set('ice', $ice_pkg);

if ($print>=2) { print "Sea ice package: $ice_pkg$eol"; }

#-----------------------------------------------------------------------------------------------
# Runoff model
my $rof_pkg = 'rtm';
# If the physics package is adiabatic, or ideal, change the default
if ($phys_pkg =~ m/ideal|adiabatic/) {
    $rof_pkg = 'srof';
}
elsif ($ocn_pkg eq 'aquaplanet') {
    $rof_pkg = 'srof';
}
# If building for CESM then do nothing for runoff component
if ($ccsm_seq) {
    $rof_pkg = 'none';
}

# Allow the user to override the default via the commandline.
if (defined $opts{'rof'}) {
    $rof_pkg = lc($opts{'rof'});
}


$cfg_ref->set('rof', $rof_pkg);

if ($print>=2) { print "Runoff package: $rof_pkg$eol"; }

#-----------------------------------------------------------------------------------------------
# Use modifications for perturbation growth testing?
if (defined $opts{'pergro'}) {
    $cfg_ref->set('pergro', $opts{'pergro'});
}
my $pergro = $cfg_ref->get('pergro') ? "ON" : "OFF";

if ($print>=2) { print "Perturbation growth testing: $pergro$eol"; }

#-----------------------------------------------------------------------------------------------
# Single column mode
if (defined $opts{'scam'}) {
    $cfg_ref->set('scam', 1);
}
my $scam = $cfg_ref->get('scam') ? "ON" : "OFF";

# Currently only Spectral Element dycore supports SCM
if ($scam eq 'ON' and $dyn_pkg ne 'se') {
    die <<"EOF";
**  ERROR: The Single Column Model only works with Spectral Element dycore.
**         Requested dycore is: $dyn_pkg
EOF
}

if ($print>=2) { print "EAM single column mode (SCAM): $scam$eol"; }

#-----------------------------------------------------------------------------------------------
# Generate IOP
if (defined $opts{'e3smreplay'}) {
    $cfg_ref->set('e3smreplay', 1);
}

my $e3smreplay = $cfg_ref->get('e3smreplay') ? "ON" : "OFF";

# The only dycore supported in REPLAY mode is Spectral Element
if ($e3smreplay eq 'ON'  and $dyn_pkg ne 'se') {
    die <<"EOF";
**  ERROR: REPLAY mode only works with Spectral Element dycore.
**         Requested dycore is: $dyn_pkg
EOF
}

if ($print>=2) { print "Produce IOP file for SCAM: $e3smreplay$eol"; }

#-----------------------------------------------------------------------------------------------
# Multiscale Modelling Framework mode (MMF)
if (defined $opts{'use_MMF'}) {
    # disable other scheme options
    $pbl_pkg = 'none';
    $microphys_pkg = 'none';
    $cfg_ref->set('pbl', $pbl_pkg);
    $cfg_ref->set('microphys', $microphys_pkg);
    $cfg_ref->set('macrophys', 'none');
    if (defined $opts{'use_ECPP'})            { $cfg_ref->set('use_ECPP', 1); }
    if (defined $opts{'use_MMF_VT'})          { $cfg_ref->set('use_MMF_VT', 1); }
    $cfg_ref->set('use_MMF', 1);
    $cfg_ref->set('crm_nx', $opts{'crm_nx'});
    $cfg_ref->set('crm_ny', $opts{'crm_ny'});
    $cfg_ref->set('crm_nz', $opts{'crm_nz'});
    $cfg_ref->set('crm_dx', $opts{'crm_dx'});
    $cfg_ref->set('crm_dt', $opts{'crm_dt'});
    if (defined $opts{'crm_nx_rad'}) { $cfg_ref->set('crm_nx_rad', $opts{'crm_nx_rad'}); }
    if (defined $opts{'crm_ny_rad'}) { $cfg_ref->set('crm_ny_rad', $opts{'crm_ny_rad'}); }
    $cfg_ref->set('MMF_microphysics_scheme', $opts{'MMF_microphysics_scheme'});
    $cfg_ref->set('crm_adv', $opts{'crm_adv'});
    $cfg_ref->set('crm', $opts{'crm'});
    # Check that model is not using threading for the MMF
    if ($nthreads > 1) {
     die <<"EOF";
**  ERROR: MMF mode may only use single thread
**         nthreads set to $nthreads
**
EOF
    }
}

#-----------------------------------------------------------------------------------------------
# Horizontal grid parameters
if (defined $opts{'hgrid'}) {
    $cfg_ref->set('hgrid', $opts{'hgrid'});
}
elsif (defined $opts{'res'}) {
    $cfg_ref->set('hgrid', $opts{'res'});
}
my $hgrid = $cfg_ref->get('hgrid');

# set_horiz_grid sets the parameters for specific dycore/hgrid combinations.
set_horiz_grid("$cfgdir/$horiz_grid_file", $cfg_ref);

if ($print>=2) { print "Horizontal grid specifier: $hgrid$eol"; }

#-----------------------------------------------------------------------------------------------
# Maximum number of columns in a chunk. If set as an option, then it is a compile-time parameter
# (ppcols == 'TRUE'). Otherwise, pcols is a runtime parameter set by the namelist parameter
# phys_chnk_fdim.
if (defined $opts{'pcols'}) {
    $cfg_ref->set('pcols', $opts{'pcols'});
    $cfg_ref->set('ppcols', 'TRUE');
} else {
    $cfg_ref->set('ppcols', 'FALSE');
}
my $pcols = $cfg_ref->get('pcols');

# Override PCOLS setting if configuring for SCAM. Also make it a compile-time parameter.
if ($scam eq 'ON') {
    $pcols = 1;
    $cfg_ref->set('pcols', $pcols);
    $cfg_ref->set('ppcols', 'TRUE');
}

# Check valid value of pcols
unless ( $pcols >= 1 ) {
    die <<"EOF";
** ERROR: invalid chunk size: $pcols
EOF
}

if ($print>=2) { print "Maximum number of columns in a chunk: $pcols$eol"; }

#-----------------------------------------------------------------------------------------------
# Maximum number of sub-columns in a chunk.
if (defined $opts{'psubcols'}) {
    $cfg_ref->set('psubcols', $opts{'psubcols'});
}
my $psubcols = $cfg_ref->get('psubcols');

# Check valid value of psubcols
unless ( $psubcols >= 1 ) {
    die <<"EOF";
** ERROR: invalid size for sub-columns: $psubcols
EOF
}

if ($print>=2) { print "Maximum number of sub-columns per column: $psubcols$eol"; }
#-----------------------------------------------------------------------------------------------
# Number of vertical levels
if (defined $opts{'nlev'}) {
    $cfg_ref->set('nlev', $opts{'nlev'});
}
my $nlev = $cfg_ref->get('nlev');

# Check valid value of nlev
unless ( $nlev >= 1 ) {
    die <<"EOF";
** ERROR: invalid number of vertical levels: $nlev
EOF
}

if ($print>=2) { print "Number of vertical levels: $nlev$eol"; }

#------------------------------------------------------------------------------------------------
# chemistry preprocessor....
#  -- avoid using the chem_preprocessor unless it's required
#------------------------------------------------------------------------------------------------
my $chem_nadv = 0;
my $chem_cppdefs = '';
my $chem_src_dir = '';

if (($rain_evap_to_coarse_aero == 1) && ($chem_pkg eq 'trop_mam4')) {
    $chem_pkg = 'trop_mam4_resus'
}
if ($rain_evap_to_coarse_aero == 1 && ($chem_pkg eq 'trop_mam4_mom')) {
    $chem_pkg = 'trop_mam4_resus_mom'
}

if (!$prog_species) {
  $chem_src_dir = "$cam_root/components/eam/src/chemistry/pp_$chem_pkg";
  $cfg_ref->set('chem_src_dir', $chem_src_dir);
}

if (($chem_pkg ne 'none') || ($prog_species)) {

    # customize chemistry
    my $edit_chem_mech = $cfg_ref->get('edit_chem_mech');
    my $usr_mech_infile = $cfg_ref->get('usr_mech_infile');
    my $prog_species = $cfg_ref->get('prog_species');

    my $customize = $prog_species || $edit_chem_mech || $usr_mech_infile;

    if ($customize) {
        my $chem_proc_src ;
        $chem_proc_src = "$cam_bld/chem_proc/source";
	$cfg_ref->set('chem_proc_src', $chem_proc_src) ;
	my $fc_type;
        if (defined $ENV{COMPILER}) {
	    $fc_type = $ENV{COMPILER};
	} elsif (defined $opts{'fc_type'}) {
	    $fc_type = $opts{'fc_type'};
	}
	($chem_nadv) = chem_preprocess($cfg_ref,$print,$fc_type);
    } else {
       # copy over chem docs
	copy("$chem_src_dir/chem_mech.doc",$cam_bld) or die "copy failed $! \n";
	copy("$chem_src_dir/chem_mech.in" ,$cam_bld) or die "copy failed $! \n";
        ($chem_nadv) = chem_number_adv($chem_src_dir);
    }

}
if ($chem_pkg =~ '_mam3') {
    $chem_cppdefs = ' -DMODAL_AERO -DMODAL_AERO_3MODE ';
} elsif ($chem_pkg =~ '_mam4_mom' || $chem_pkg =~ '_mam4_resus_mom' ) {
    $chem_cppdefs = ' -DMODAL_AERO -DMODAL_AERO_4MODE_MOM ';
} elsif ($chem_pkg =~ '_mam4' ) {
    $chem_cppdefs = ' -DMODAL_AERO -DMODAL_AERO_4MODE ';
} elsif ($chem_pkg =~ '_mam7') {
    $chem_cppdefs = ' -DMODAL_AERO -DMODAL_AERO_7MODE ';
} elsif ($chem_pkg =~ '_mam9') {
    $chem_cppdefs = ' -DMODAL_AERO -DMODAL_AERO_9MODE ';
}

if ($bc_dep_to_snow_updates == 1) {
    $chem_cppdefs = "$chem_cppdefs  -DMODAL_AER"
}

if ($rain_evap_to_coarse_aero == 1 && ($chem_pkg =~ '_mam3' || $chem_pkg =~ '_mam4' || $chem_pkg eq 'trop_mam4_resus' || $chem_pkg eq 'trop_mam4_resus_soag' || $chem_pkg eq 'trop_mam4_resus_mom')) {
    $chem_cppdefs = "$chem_cppdefs  -DRAIN_EVAP_TO_COARSE_AERO "
}

#-----------------------------------------------------------------------------------------------
# Number of advected constituents
my $nadv;
if (defined $opts{'nadv'}) {
    $cfg_ref->set('nadv', $opts{'nadv'});
}
else {

    # If the user hasn't specified the number of advected constituents via the -nadv
    # commandline arg, then determine the default number.

    # There is always at least one advected constituent, the specific humidity, even
    # if it's set to zero which is the case for adiabatic or ideal physics.
    $nadv = 1;

    # If neither adiabatic nor ideal physics are used, then accumulate advected constituents
    # from the moist physics and chemistry processes.

    unless ($phys_pkg eq 'ideal' or $phys_pkg eq 'adiabatic') {

        # Microphysics parameterization
        if ($microphys_pkg eq 'rk') {
            $nadv += 2;
            if ($print>=2) { print "Advected constituents added by $microphys_pkg microphysics: 2$eol"; }
        }
        elsif ($microphys_pkg =~ /^mg1/) {
            $nadv += 4;
            if ($print>=2) { print "Advected constituents added by $microphys_pkg microphysics: 4$eol"; }
        }
        elsif ($microphys_pkg =~/^mg2/) {
            $nadv += 8;
            if ($print>=2) { print "Advected constituents added by $microphys_pkg microphysics: 8$eol"; }
        }

        if ($clubb_do_adv) {
            $nadv += 9;
                if ($print>=2) { print "Advected constituents added by $microphys_pkg microphysics: 8$eol"; }
        }

        # co2_cycle
        if ($co2_cycle) {
            $nadv += 4;
            if ($print>=2) { print "Advected constituents added by co2_cycle: 4$eol"; }
        }

        # Chemistry package:
        $nadv += $chem_nadv;
        if ($print>=2) { print "Advected constituents added by chemistry $chem_pkg: $chem_nadv$eol"; }

        # Advected tracers for MMF - same for 1-mom and 2-mom (1-mom ignores number concentration)
        if (defined $opts{'use_MMF'}) {
            my $MMF_microphysics_scheme = $cfg_ref->get('MMF_microphysics_scheme');
            if ($MMF_microphysics_scheme eq 'sam1mom') { $nadv += 8; }
            if ($MMF_microphysics_scheme eq 'm2005')   { $nadv += 8; }
            if ($MMF_microphysics_scheme eq 'p3')      { $nadv += 8; }
            if ($print>=2) { print "Advected constituents added for MMF physics package: 8$eol"; }
        }

        # MMF variance transport tracers
        if (defined $opts{'use_MMF_VT'}) {
            $nadv += 2; # add tracers for CRM t and q variance transport
            if ($print>=2) { print "Advected variance constituent added for MMF: 2$eol"; }
        }

    }

    # Add in specified test tracers.  These may be present with adiabatic or ideal physics.
    $nadv += $ttrac_nadv;
    if ($print>=2 and $ttrac_nadv) { print "Advected constituents added by test tracer package: $ttrac_nadv$eol"; }

    if ($age_of_air_trcs eq "ON") {
	$nadv += 4;
        if ($print>=2) { print "Advected constituents added by the age of air tracer package: 4$eol"; }
    }

    $cfg_ref->set('nadv', $nadv);
}

$nadv = $cfg_ref->get('nadv');
if ($print>=2) { print "Total advected constituents: $nadv$eol"; }

#-----------------------------------------------------------------------------------------------
# Setup the CICE build
# cice setup is controlled by cime. The block in eam's configure is remove

#-----------------------------------------------------------------------------------------------
# Makefile configuration #######################################################################
#-----------------------------------------------------------------------------------------------

#-----------------------------------------------------------------------------------------------
# Name of EAM executable.
if (defined $opts{'cam_exe'}) {
    $cfg_ref->set('cam_exe', $opts{'cam_exe'});
}
my $cam_exe = $cfg_ref->get('cam_exe');

if ($print>=2) { print "Name of EAM executable: $cam_exe$eol"; }

#-----------------------------------------------------------------------------------------------
# Set default Fortran and C compilers
my $fc = '';
my $fc_type = '';
my $cc = '';

if ($target_os eq 'aix') {
    if ($spmd eq 'ON') {
	$fc = 'mpxlf95_r';
    }
    else {
	$fc = 'xlf95_r';
    }
    $fc_type = 'xlf';
    $cc = 'mpcc_r';
}
elsif ($target_os eq 'linux') {
    $fc='pgf95';
}
elsif ($target_os eq 'darwin') {

    my $uname_m = `uname -m`;
    if ($uname_m =~ /ppc/) {

	if ($spmd eq 'ON') {
	    $fc = 'mpxlf95_r;'
	}
	else {
	    $fc = 'xlf95_r';
	}
	$fc_type = 'xlf';
	$cc = 'xlc';
    }
    else {
	$fc = 'ifort';
	$cc = 'gcc';
    }
}
elsif ($target_os eq 'bgl') {
    $fc = 'blrts_xlf95';
    $cc = 'blrts_xlc';
}
elsif ($target_os eq 'bgp') {
    $fc = 'mpixlf95_r';
    $cc = 'mpixlc_r';
}
elsif ($target_os eq 'bgq') {
    $fc = 'mpixlf2003_r';
    $cc = 'mpixlc_r';
}

# User override for Fortran compiler
if (defined $opts{'fc'}) { $fc = $opts{'fc'}; }

if ($fc) {
    $cfg_ref->set('fc', $fc);
    if ($print>=2) { print "Fortran compiler: $fc$eol"; }
}
else {
    # If no default or user specification for Fortran compiler then die.
    die "Default for Fortran compiler not found.  Specify using the '-fc' argument.$eol";
}

# fc_type is used to identify the type of fortran compiler when it is being invoked
# using a generic name such as mpif90 or ftn.  This is currently only used in the Linux
# section of the Makefile.

if    ($fc =~ /pgf/)    { $fc_type = 'pgi'; }
elsif ($fc =~ /ifort/)  { $fc_type = 'intel'; }
elsif ($fc =~ /^nag/)    { $fc_type = 'nag'; }
elsif ($fc =~ /path/)   { $fc_type = 'pathscale'; }
elsif ($fc =~ /gfort/)  { $fc_type = 'gnu'; }
elsif ($fc =~ /xlf/)    { $fc_type = 'xlf'; }

# User override for Fortran compiler type
if (defined $opts{'fc_type'}) { $fc_type = $opts{'fc_type'}; }

if ($fc_type) {
    $cfg_ref->set('fc_type', $fc_type);
    if ($print>=2) { print "Fortran compiler type: $fc_type$eol"; }
}
else {

    # The Linux section of the Makefile depends on the FC_TYPE macro.  Fail if
    # target_os is linux and fc_type hasn't been set.
    if ($target_os eq 'linux') {
	die "Fortran compiler type must be set on Linux platform.  Specify using the '-fc_type' argument.$eol";
    }
}

# If a default hasn't been set yet for CC then set one now.
if ($cc eq '') {

    # On platforms where the programming environment is set up using a package managing
    # tool like "module" or "dotkit" then the compilers are invoked using scripts with
    # generic names like "ftn" and "cc".  The following code to set the default CC
    # compiler recognizes this special case:

    if ($fc eq 'ftn') {

	$cc = 'cc';

    }
    elsif ($fc eq 'mpif90') {

	$cc = 'mpicc';

    }
    else {

	# Set default C compiler based on fc_type
	if    ($fc_type eq 'pgi')       { $cc = 'pgcc'; }
	elsif ($fc_type eq 'intel')     { $cc = 'icc'; }
        elsif ($fc_type eq 'nag')       { $cc = 'gcc'; }
	elsif ($fc_type eq 'pathscale') { $cc = 'pathcc'; }
	elsif ($fc_type eq 'gnu')       { $cc = 'gcc'; }
	elsif ($fc_type eq 'xlf')       { $cc = 'xlc'; }
    }
}

# User override for C compiler
if (defined $opts{'cc'}) { $cc = $opts{'cc'}; }

# If the C compiler has not been set yet...
unless ($cc) { $cc = 'cc';}

$cfg_ref->set('cc', $cc);
if ($print>=2) { print "C compiler: $cc$eol"; }


#-----------------------------------------------------------------------------------------------
# Allow override of Makefile default linker
my $linker = '';
if (defined $opts{'linker'}) {
    $linker = $opts{'linker'};
}
$cfg_ref->set('linker', $linker);

if ($linker and $print>=2) { print "Setting linker to: $linker$eol"; }

#-----------------------------------------------------------------------------------------------
# Use compiler debugging options?
my $debug_opt = (defined $opts{'debug'}) ? 1 : 0;
$cfg_ref->set('debug', $debug_opt);
my $debug = $debug_opt ? 'ON': 'OFF';

if ($print>=2) { print "Compiler debugging options: $debug$eol"; }

#-----------------------------------------------------------------------------------------------
# Append to Makefile default C compiler options
my $cflags = '';
if (defined $opts{'cflags'}) {
    $cflags = $opts{'cflags'};
}
$cfg_ref->set('cflags', $cflags);

if ($cflags and $print>=2) { print "Setting additional C compiler options: \'$cflags\'$eol"; }

#-----------------------------------------------------------------------------------------------
# Append to Makefile default Fortran compiler options
my $fflags = '';
if (defined $opts{'fflags'}) {
    $fflags = $opts{'fflags'};
}
$cfg_ref->set('fflags', $fflags);

if ($fflags and $print>=2) { print "Setting additional Fortran compiler options: \'$fflags\'$eol"; }

#-----------------------------------------------------------------------------------------------
# Fortran compiler optimization overrides Makefile defaults
my $fopt = '';
if (defined $opts{'fopt'}) {
    $fopt = $opts{'fopt'};
}
$cfg_ref->set('fopt', $fopt);

if ($fopt and $print>=2) { print "Override default Fortran optimization flags with: \'$fopt\'$eol"; }

#-----------------------------------------------------------------------------------------------
# Load options appended to Makefile defaults
my $ldflags = '';
my $usr_ldflags = '';
if (defined $opts{'ldflags'}) {
    $ldflags     = $opts{'ldflags'};
    # Save off the user specification to pass to the MCT configure
    $usr_ldflags = $opts{'ldflags'};
}
$cfg_ref->set('ldflags', $ldflags);

if ($ldflags and $print>=2) { print "Load options appended to Makefile defaults: \'$ldflags\'$eol"; }

#-----------------------------------------------------------------------------------------------
# For the CPP tokens, start with the defaults (from defaults file) and append the specifications
# from the commandline.  That way the user can override defaults since the commandline versions
# occur last.
my $usr_cppdefs = $cfg_ref->get('cppdefs');
if (defined $opts{'cppdefs'}) {
    $usr_cppdefs .= " $opts{'cppdefs'}";
}
$cfg_ref->set('cppdefs', $usr_cppdefs);

if ($usr_cppdefs and $print>=2) { print "Default and user CPP definitions: \'$usr_cppdefs\'$eol";}

# The following CPP macro definitions are used to implement the compile-time options.  They are
# determined by the configuration parameters that have been set above.  They will be appended to
# the CPP definitions that were explicitly set in the defaults file or by the user on the commandline.
my $cfg_cppdefs = ' ';

# Fortran name mangling
if ($cam_build) {
    if ( $fc_type eq 'xlf') {
	$cfg_cppdefs .= " -DFORTRAN_SAME";
    }
    else {
	$cfg_cppdefs .= " -DFORTRANUNDERSCORE";
    }
}

# cpl7 defines
# currently the only BGC scenario implemented is CO2A.  This must be set to
# allocate fields so that the land listens to the atmosphere to recieve the
# surface layer CO2 value.
$cfg_cppdefs .= " -DCO2A";

# Building for CLM
$cfg_cppdefs .= " -DMAXPATCH_PFT=numpft+1 -DLSMLAT=1 -DLSMLON=1";

# Building for perturbation growth tests
if ($pergro eq "ON") { $cfg_cppdefs .= " -DPERGRO"; }

# MMF needs to disable the SL transport for certain configurations
# and to simply this we use this flag to disable the  compose library
my $disable_compose = 'FALSE';

# Building for MMF/super-parameterization
if (defined $opts{'use_MMF'}) {
    my $crm_nx = $cfg_ref->get('crm_nx');
    my $crm_ny = $cfg_ref->get('crm_ny');
    my $crm_nz = $cfg_ref->get('crm_nz');
    my $crm_dx = $cfg_ref->get('crm_dx');
    my $crm_dt = $cfg_ref->get('crm_dt');
    my $crm_nx_rad = $cfg_ref->get('crm_nx_rad');
    my $crm_ny_rad = $cfg_ref->get('crm_ny_rad');
    my $crm = $cfg_ref->get('crm');
    my $MMF_microphysics_scheme = $cfg_ref->get('MMF_microphysics_scheme');
    my $crm_adv = $cfg_ref->get('crm_adv');
    my $yes3Dval = 1;
    if ($crm_ny eq 1) {$yes3Dval = 0;}
    $cfg_cppdefs .= " -D_$crm_adv -D$MMF_microphysics_scheme -DYES3DVAL=$yes3Dval";
    $cfg_cppdefs .= " -DCRM_NX=$crm_nx -DCRM_NY=$crm_ny -DCRM_NZ=$crm_nz ";
    $cfg_cppdefs .= " -DCRM_DX=$crm_dx -DCRM_DT=$crm_dt ";
    if (defined $opts{'use_ECPP'}) { $cfg_cppdefs .= " -DECPP " }
    if (defined $opts{'crm_nx_rad'}) {
        $cfg_cppdefs .= " -DCRM_NX_RAD=$crm_nx_rad "
    } else {
        $cfg_cppdefs .= " -DCRM_NX_RAD=$crm_nx "
    }
    if (defined $opts{'crm_ny_rad'}) {
        $cfg_cppdefs .= " -DCRM_NY_RAD=$crm_ny_rad "
    } else {
        $cfg_cppdefs .= " -DCRM_NY_RAD=$crm_ny "
    }
    if ($crm_ny eq 1) {$yes3Dval = 0;}
    my $crm = $cfg_ref->get('crm');
    if    ($crm eq 'sam') {
        $cfg_cppdefs .= " -DMMF_SAM "
    } elsif ($crm eq 'samomp') {
        $cfg_cppdefs .= " -DMMF_SAMOMP"
    } elsif ($crm eq 'samxx') {
        $cfg_cppdefs .= " -DMMF_SAMXX "
    }
    if (defined $opts{'use_MMF_VT'}) {
        $cfg_cppdefs .= " -DMMF_VT "
    }
    # For now, the P3/SHOC build still tries to build Kokkos, 
    # so just disable COMPOSE and use Eulerian tracer transport
<<<<<<< HEAD
    # $disable_compose = 'TRUE'
    if ( $crm eq 'samxx' and $MMF_microphysics_scheme eq 'p3' ) {
      $disable_compose = 'TRUE'
    }
=======
    $disable_compose = 'TRUE'
    # if ( $crm eq 'samxx' and $MMF_microphysics_scheme eq 'p3' ) {
    #   $disable_compose = 'TRUE'
    # }
>>>>>>> 63a82740
}

# Configure CAM to produce IOP files for SCAM
if ($e3smreplay eq 'ON') { $cfg_cppdefs .= " -DE3SM_SCM_REPLAY"; }

# Resolution parameters for rectangular lat/lon grids
my $nlon = $cfg_ref->get('nlon');
my $nlat = $cfg_ref->get('nlat');
$cfg_cppdefs .= " -DPLON=$nlon -DPLAT=$nlat";


# Parameters for multiple instances
if (!$ccsm_seq){
    $cfg_cppdefs .= " -DNUM_COMP_INST_ATM=1 -DNUM_COMP_INST_LND=1 -DNUM_COMP_INST_OCN=1 -DNUM_COMP_INST_ICE=1 -DNUM_COMP_INST_GLC=1 -DNUM_COMP_INST_ROF=1 -DNUM_COMP_INST_WAV=1";
}

# Resolution parameters for spectral element cubed sphere grids.
# F2003 definition turns on standard-conforming method of causing edge
# buffers to overlap. This method works in all EAM compilers, but fails
# on some older compilers used by HOMME standalone.
if ($dyn_pkg eq 'se') {
    my $csnp = $cfg_ref->get('csnp');
    $cfg_cppdefs .= " -DNP=$csnp -DNC=4 -DHAVE_F2003_PTR_BND_REMAP";
    if ($smp eq 'ON') {
      $cfg_cppdefs .= " -DHORIZ_OPENMP"
    }
    # use FV physics grid if npg>0
    my $npg = $cfg_ref->get('npg');
    $cfg_cppdefs .= " -DNPG=$npg "
}

# Resolution parameters for vertical grid, number of constituents, chunk size
my $nlev = $cfg_ref->get('nlev');
my $nadv = $cfg_ref->get('nadv');
my $pcols = $cfg_ref->get('pcols');
my $psubcols = $cfg_ref->get('psubcols');
$cfg_cppdefs .= " -DPLEV=$nlev -DPCNST=$nadv -DPCOLS=$pcols -DPSUBCOLS=$psubcols";

# PCOLS is a compile-time parameter if set in CAM_CONFIG_OPTS. Otherwise it is a runtime parameter
# and PCOLS just specifies the default for the runtime parameter.
my $ppcols = $cfg_ref->get('ppcols');
if ($ppcols eq 'TRUE') { $cfg_cppdefs .= " -DPPCOLS"; }

# Radiatively active constituent number
$cfg_cppdefs .= " -DN_RAD_CNST=$max_n_rad_cnst";

# Spectral truncation parameters
my $trm = $cfg_ref->get('trm');
my $trn = $cfg_ref->get('trn');
my $trk = $cfg_ref->get('trk');
$cfg_cppdefs .= " -DPTRM=$trm -DPTRN=$trn -DPTRK=$trk";

# FV dycore
if ($dyn_pkg eq 'fv') { $cfg_cppdefs .= " -DSTAGGERED "; }

# offline driver for FV dycore
if ($offline_dyn) { $cfg_cppdefs .= ' -DOFFLINE_DYN'; }

# Spectral Element dycore
if($dyn_pkg eq 'se'){
    if ($spmd eq 'ON'){	$cfg_cppdefs .=" -D_MPI"; }
    $cfg_cppdefs .= " -DCAM -D_PRIM ";
}

# -DSPMD only added for CESM build.  The EAM Makefile has a separate SPMD macro.
if ( ($ccsm_seq) and ($spmd eq 'ON') ) { $cfg_cppdefs .= " -DSPMD"; }

# Chem CPP defs
$cfg_cppdefs .= $chem_cppdefs;

#WACCM-X extended thermosphere/ionosphere model
if ($waccmx) { $cfg_cppdefs .= ' -DWACCMX'; }

# PIO
if ($cam_build) {
    $cfg_cppdefs .= " -D_USEBOX";
}

# COSP simulator
if ($cosp) { $cfg_cppdefs .= ' -DUSE_COSP'; }

# CLUBB, hardcode CLUBB precision to kind=8
if ($clubb_sgs == 1) {
    $cfg_cppdefs .= ' -DCLUBB_SGS';
    $cfg_cppdefs .= ' -DCLUBB_CAM';
    $cfg_cppdefs .= ' -DNO_LAPACK_ISNAN';
    if ($clubb_single_prec == 1 ){
        $cfg_cppdefs .= " -DCLUBB_REAL_TYPE=sp";
        if($print>=2) { print "CLUBB parameterization will be run in Single Precision $eol";}
    }
    else{
        $cfg_cppdefs .= " -DCLUBB_REAL_TYPE=dp";
    }
}

# GPTL Timing library
# The GPTL configure script in timing/gptl/suggestions may help
# if modifications are needed here.
$cfg_cppdefs .= ' -DHAVE_VPRINTF -DHAVE_TIMES -DHAVE_GETTIMEOFDAY -DHAVE_COMM_F2C';
unless ($target_os eq 'aix' or $target_os =~ 'bg' or $target_os eq 'darwin') {
    $cfg_cppdefs .= ' -DHAVE_NANOTIME -DBIT64 -DHAVE_SLASHPROC';
}
if ($clubb_do_deep == 1) {
  $cfg_cppdefs .= ' -DCLUBBND_CAM';
}

#-----------------------------------------------------------------------------------------------
# External libraries ###########################################################################
#-----------------------------------------------------------------------------------------------

#-----------------------------------------------------------------------------------------------
# NetCDF include
my $nc_inc = '';
if ($cam_build) {
    if (defined $opts{'nc_inc'}) {
	$nc_inc = $opts{'nc_inc'};
    }
    elsif (defined $ENV{INC_NETCDF}) {
	$nc_inc = $ENV{INC_NETCDF};
    }

    $cfg_ref->set('nc_inc', $nc_inc);

    if ($nc_inc and $print>=2) { print "Will look for NetCDF include file in: $nc_inc$eol"; }
}

# NetCDF library
my $nc_lib = '';
my $nc_ldflags = '';
if ($cam_build) {
    if (defined $opts{'nc_lib'}) {
	$nc_lib = $opts{'nc_lib'};
    }
    elsif (defined $ENV{LIB_NETCDF}) {
	$nc_lib = $ENV{LIB_NETCDF};
    }

    $cfg_ref->set('nc_lib', $nc_lib);
    if ($nc_lib and $print>=2) { print "Will look for netCDF library in: $nc_lib$eol"; }

    # If the location of the NetCDF libraries has not been specified, then
    # assume the compiler wrapper script is providing the information.
    # Otherwise we attempt to set the necessary link arguments in the
    # nc_ldflags variable.  To deal with the case where nf-config is present
    # but returns incorrect settings, one option is to *not* set nc_lib (so
    # the code below does not try to invoke nf-config or nc-config)
    # and just use the generic ldflags from the commandline.

    if ($nc_lib ne '') {
	if (-f "$nc_lib/../bin/nf-config") {
	    $nc_ldflags = `$nc_lib/../bin/nf-config --flibs`;
	    chomp $nc_ldflags;
	    if ($?) {
		print "Encountered error in nf-config --flibs call.\n";
		$nc_ldflags = '';
	    }
	}
	elsif (-f "$nc_lib/../bin/nc-config") {
	    $nc_ldflags = `$nc_lib/../bin/nc-config --flibs`;
	    chomp $nc_ldflags;
	    if ($?) {
		print "Encountered error in nc-config --flibs call.\n";
		$nc_ldflags = '';
	    }
	}

	# If the nf-config or nc-config scripts were not found, or if they
	# returned an error status, then try default link args.
	unless ($nc_ldflags) {
	    $nc_ldflags = "-L$nc_lib -lnetcdf -lnetcdff";
	}

	# Set rpath for shared libs.  First check whether the nf-config or
	# nc-config script has already set an arg to be passed to the linker.
	if ($nc_ldflags !~ m/-Wl/) {
	    if ($fc_type eq 'nag') {
		$nc_ldflags .= " -Wl,-Wl,,-rpath -Wl,-Wl,,$nc_lib";
	    }
	    else {
		$nc_ldflags .= " -Wl,-rpath -Wl,$nc_lib";
	    }
	}

    }

    $cfg_ref->set('nc_ldflags', $nc_ldflags);
    if ($nc_ldflags and $print>=2) { print "Link flags for netCDF library: $nc_ldflags$eol"; }

    # PIO Support
    $cfg_cppdefs .= " -D_NETCDF  ";
}

# NetCDF module files
my $nc_mod = '';
if ($cam_build) {
    if (defined $opts{'nc_mod'}) {
	$nc_mod = $opts{'nc_mod'};
    }
    elsif (defined $ENV{MOD_NETCDF}) {
	$nc_mod = $ENV{MOD_NETCDF};
    }

    # check for the mod files in the user specified location
    if ($nc_mod and (-f "$nc_mod/netcdf.mod"    or -f "$nc_mod/NETCDF.mod")
                and (-f "$nc_mod/typesizes.mod" or -f "$nc_mod/TYPESIZES.mod") ) {
    }
    # if not there check in the netcdf lib directory
    elsif ($nc_lib and (-f "$nc_lib/netcdf.mod"    or -f "$nc_lib/NETCDF.mod")
                   and (-f "$nc_lib/typesizes.mod" or -f "$nc_lib/TYPESIZES.mod") ) {
	$nc_mod = $nc_lib;
    }
    # then check in the netcdf include directory
    elsif ($nc_inc and (-f "$nc_inc/netcdf.mod"    or -f "$nc_inc/NETCDF.mod")
                   and (-f "$nc_inc/typesizes.mod" or -f "$nc_inc/TYPESIZES.mod") ) {
	$nc_mod = $nc_inc;
    }
    else {
	$nc_mod = '';
    }
    $cfg_ref->set('nc_mod', $nc_mod);

    if ($nc_mod and $print>=2) { print "Found netCDF module files in: $nc_mod$eol"; }
}

# PNetCDF include
my $pnc_inc = '';
if ($cam_build) {
    if (defined $opts{'pnc_inc'}) {
      $pnc_inc = $opts{'pnc_inc'};
    }
    elsif (defined $ENV{INC_PNETCDF}) {
      $pnc_inc = $ENV{INC_PNETCDF};
    }
    else {
      $pnc_inc = '/usr/local/include';
    }

    if (-f "$pnc_inc/pnetcdf.inc") {
      $cfg_ref->set('pnc_inc', $pnc_inc);
      if ($print>=2) { print "Found PnetCDF include file in: $pnc_inc$eol"; }
    }else{
      undef $pnc_inc;
    }
}

# PNetCDF library
my $pnc_lib = '';
if ($cam_build) {
    if (defined $opts{'pnc_lib'}) {
      $pnc_lib = $opts{'pnc_lib'};
    }
    elsif (defined $ENV{LIB_PNETCDF}) {
      $pnc_lib = $ENV{LIB_PNETCDF};
    }
    else {
      $pnc_lib = '/usr/local/lib';
    }

    if (-f "$pnc_lib/libpnetcdf.a" and $spmd eq 'ON') {
      $cfg_ref->set('pnc_lib', $pnc_lib);
      if ($print>=2) { print "Found PnetCDF library in: $pnc_lib$eol"; }
      # PIO Support
      $cfg_cppdefs .= " -D_PNETCDF ";
    }else{
      undef $pnc_lib;
    }
}

#-----------------------------------------------------------------------------------------------
# LAPACK library
my $lapack_libdir = '';
if ($cam_build) {
    if (defined $opts{'lapack_libdir'}) {
	$lapack_libdir = $opts{'lapack_libdir'};
    }
    elsif (defined $ENV{LAPACK_LIBDIR}) {
	$lapack_libdir = $ENV{LAPACK_LIBDIR};
    }

    if ($lapack_libdir ne '') {
        if (-f "$lapack_libdir/liblapack.a") {
            $cfg_ref->set('lapack_libdir', $lapack_libdir);
        }
        elsif (-f "$lapack_libdir/liblapack.so") {
            $cfg_ref->set('lapack_libdir', $lapack_libdir);
        }
        elsif (-f "$lapack_libdir/liblapack.dylib") {
            $cfg_ref->set('lapack_libdir', $lapack_libdir);
        }
	else {
	    die <<"EOF";
** Cannot find liblapack.a in specified directory: $lapack_libdir
**
** The LAPACK library directory is determined from the following set of options listed
** from highest to lowest precedence:
** * by the command-line option -lapack_libdir
** * by the environment variable LAPACK_LIBDIR
EOF
        }
    }

    if ($lapack_libdir and $print>=2) { print "Found LAPACK library in: $lapack_libdir$eol"; }
}

#-----------------------------------------------------------------------------------------------
# ESSL library -- add this library to the LDFLAGS for CAMChem when we're on an AIX system.
#                 Assume that the xlf compiler is used to link.
if ($cam_build) {
    if ($chem_pkg and $target_os eq 'aix') {
	my $ldflags = $cfg_ref->get('ldflags');
	$ldflags .= " -lessl";
	$cfg_ref->set('ldflags', $ldflags);
    }
}

#-----------------------------------------------------------------------------------------------
# MPI
# Only check for the MPI include or library files if the user has explicitly specified
# where to look.  Often the Fortran compiler knows where to look for these files and so
# not specifying them is the best strategy.
my $mpi_inc = '';
my $mpi_lib = '';
my $mpi_lib_name = '';
if ($cam_build and $spmd eq 'ON') {

    # MPI include
    if (defined $opts{'mpi_inc'}) {
	$mpi_inc = $opts{'mpi_inc'};
    }
    elsif (defined $ENV{INC_MPI}) {
	$mpi_inc = $ENV{INC_MPI};
    }

    if ($mpi_inc eq '' or -f "$mpi_inc/mpif.h") {
	$cfg_ref->set('mpi_inc', $mpi_inc);
    }
    else {
	die <<"EOF";
** Cannot find mpif.h in specified directory: $mpi_inc
**
** The MPI include directory is determined from the following set of options listed
** from highest to lowest precedence:
** * by the command-line option -mpi_inc
** * by the environment variable INC_MPI
EOF
    }

    if ($mpi_inc and $print>=2) { print "Found MPI include file in: $mpi_inc$eol"; }

    # MPI library
    if (defined $opts{'mpi_lib'}) {
	$mpi_lib = $opts{'mpi_lib'};
    }
    elsif (defined $ENV{LIB_MPI}) {
	$mpi_lib = $ENV{LIB_MPI};
    }

    if ($mpi_lib eq '') {
	$cfg_ref->set('mpi_lib', $mpi_lib);
	$cfg_ref->set('mpi_lib_name', '');
    }
    elsif (-f "$mpi_lib/libmpi.a" or -f "$mpi_lib/libmpi.so") {
	$cfg_ref->set('mpi_lib', $mpi_lib);
	$cfg_ref->set('mpi_lib_name', 'mpi');
    }
    elsif (-f "$mpi_lib/libmpich.a") {
	$cfg_ref->set('mpi_lib', $mpi_lib);
	$cfg_ref->set('mpi_lib_name', 'mpich');
	if (-f  "$mpi_lib/../bin/mpich2version") {
	    $cfg_cppdefs .= " -DNO_SIZEOF";
	} else {
	    $cfg_cppdefs .= " -DNO_MPI2 -DNO_MPIMOD -DNO_SIZEOF";
	}
    }
    else {
	die <<"EOF";
** Cannot find libmpi.a, libmpi.so or libmpich.a in specified directory: $mpi_lib
**
** The MPI library directory is determined from the following set of options listed
** from highest to lowest precedence:
** * by the command-line option -mpi_lib
** * by the environment variable LIB_MPI
EOF
    }

    if ($mpi_lib and $print>=2) { print "Found MPI library in: $mpi_lib$eol"; }

}

#-----------------------------------------------------------------------------------------------
# ESMF library.

my $esmf_libdir = '';
if (defined $opts{'esmf_libdir'}) {
    $esmf_libdir = $opts{'esmf_libdir'};
}
elsif (defined $ENV{ESMF_LIBDIR}) {
    $esmf_libdir = $ENV{ESMF_LIBDIR};
}

if ($cam_build and $esmf_libdir) {

    # Check that both the library and the esmf.mk file are found.  Makefile macros
    # defined in esmf.mk are referenced by the Makefile.
    if ( (-f "$esmf_libdir/libesmf.a" or -f "$esmf_libdir/libesmf.so") and -f "$esmf_libdir/esmf.mk" ) {
	$cfg_ref->set('esmf_libdir', $esmf_libdir);

        $cfg_cppdefs .= " -DUSE_ESMF_LIB";

	if ($print>=2 ) { print "Found ESMF library in: $esmf_libdir$eol"; }
    }
    else {
	die <<"EOF";
** Cannot find libesmf.a, libesmf.so, or esmf.mk in specified directory: $esmf_libdir
**
** The ESMF library directory is determined from the following set of options listed
** from highest to lowest precedence:
** * by the command-line option -esmf_libdir
** * by the environment variable ESMF_LIBDIR
EOF
    }

}

#-----------------------------------------------------------------------------------------------
# CPP defines to put on Makefile

my $make_cppdefs = "$usr_cppdefs $cfg_cppdefs";

if ($print>=2) { print "CPP definitions set by configure: \'$cfg_cppdefs\'$eol"; }


#-----------------------------------------------------------------------------------------------
# COSP library.
# JGF: We can get rid of this stuff once the legacy build system is removed
if ($cosp) {

    # Set the directory used to build cosp.  Add location and library name
    # to the user specified load flags.
    my $cosp_libdir = '';
    if (defined $opts{'cosp_libdir'}) {
      $cosp_libdir = $opts{'cosp_libdir'};
    } else
    {
	$cosp_libdir = "$cam_bld/cosp";
    }

    $cfg_ref->set('cosp_libdir', "$cosp_libdir");

    my $ldflags = $cfg_ref->get('ldflags');
    $ldflags .= " -L$cosp_libdir -lcosp ";
    $cfg_ref->set('ldflags', $ldflags);

    # create the build directory for cosp
    my $bld_dir = $cosp_libdir;
    unless (-d $bld_dir or mkdirp($bld_dir)) {
        die "** Could not create the cosp build directory: $bld_dir\n";
    }

    # Create the COSP Makefile from a template and copy it into the cosp bld directory
    write_cosp_makefile("$cfgdir/../src/physics/cosp2/Makefile.cospinline.in", "$cosp_libdir/Makefile");
    if ($print) { print "creating $cosp_libdir/Makefile\n"; }
}


#-----------------------------------------------------------------------------------------------
# MCT library.
# Only build MCT as a separate library if doing a EAM standalone build.
# If -mct_libdir is specified, then check for existing libs and build
# only if necessary.  Note that separate versions of the lib must be built
# for parallel and serial use.

if ($cam_build) {

    my $mct_libdir = "$cam_bld/mct";
    if (defined $opts{'mct_libdir'}) {
        $mct_libdir = $opts{'mct_libdir'};
    }
    elsif (defined $ENV{MCT_LIBDIR}) {
        $mct_libdir = $ENV{MCT_LIBDIR};
    }

    # strip a trailing slash
    $mct_libdir =~ s!/$!!;

    # modify the name of the serial version so it can be made in the same
    # directory as the parallel version
    if ($spmd eq 'OFF') {
	$mct_libdir .= '-serial';
    }
    $cfg_ref->set('mct_libdir', $mct_libdir);

    my $ldflags = $cfg_ref->get('ldflags');
    $ldflags .= " -L$mct_libdir/mct -lmct -L$mct_libdir/mpeu -lmpeu ";
    if ($spmd eq 'OFF') {
      $ldflags .= " -L$mct_libdir/mpi-serial -lmpi-serial ";
    }
    $cfg_ref->set('ldflags', $ldflags);

    # Check whether the MCT libs already exist.  The MCT configuration here is
    # set up to build mct, mpeu, and mpi-serial libs.  So either they all should
    # exist, or non of them should exist.  Otherwise it's an error.
    my $libs_exist = 0;
    my $libs_expected = 2;
    if (-f "$mct_libdir/mct/libmct.a" or
	-f "$mct_libdir/mct/libmct.so") {++$libs_exist;}
    if (-f "$mct_libdir/mpeu/libmpeu.a" or
	-f "$mct_libdir/mpeu/libmpeu.so") {++$libs_exist;}
    if ($spmd eq 'OFF') {
	$libs_expected = 3;
	if (-f "$mct_libdir/mpi-serial/libmpi-serial.a" or
	    -f "$mct_libdir/mpi-serial/libmpi-serial.so") {++$libs_exist;}
    }

    my $build_mct;
    if ($libs_exist == 0) {
	$build_mct = 1;
    }
    elsif ($libs_exist == $libs_expected) {
	$build_mct = 0;
    }
    else {
	die <<"EOF";
** The MCT build in $mct_libdir is incomplete.  Remove the contents of
   $mct_libdir and run the EAM configure script again. **
EOF
    }


    if ($build_mct) {

	# If the libdirs do not exist then create them.
	if (! -d "$mct_libdir/mct") {
	    mkdirp("$mct_libdir/mct") or
		die "** Could not create the mct build directory: $mct_libdir/mct\n";
	}
	if (! -d "$mct_libdir/mpeu") {
	    mkdirp("$mct_libdir/mpeu") or
		die "** Could not create the mct build directory: $mct_libdir/mpeu\n";
	}

	if ($spmd eq 'OFF') {
	    # The mpi-serial lib is only built when the mct and mpeu libs are configured
	    # to run in a serial mode (with the --enable-mpiserial option).
	    if (! -d "$mct_libdir/mpi-serial") {
		mkdirp("$mct_libdir/mpi-serial") or
		    die "** Could not create the mct build directory: $mct_libdir/mpi-serial\n";
	    }
	}

	system("cp $cam_root/cime/src/externals/mct/Makefile $mct_libdir/.") == 0
	    or die "Unable to copy mct top level Makefile\n";
	system("cp $cam_root/cime/src/externals/mct/mct/Makefile $mct_libdir/mct/.") == 0
	    or die "Unable to copy mct Makefile\n";
	system("cp $cam_root/cime/src/externals/mct/mpeu/Makefile $mct_libdir/mpeu/.") == 0
	    or die "Unable to copy mpeu Makefile\n";
	if ($spmd eq 'OFF') {
	    system("cp $cam_root/cime/src/externals/mct/mpi-serial/Makefile $mct_libdir/mpi-serial/.") == 0
		or die "Unable to copy mpi-serial Makefile\n";
	    system("cp $cam_root/cime/src/externals/mct/mpi-serial/mpif.h $mct_libdir/mpi-serial/.") == 0
		or die "Unable to copy mpi-serial/mpif.h \n";
	    system("cp $cam_root/cime/src/externals/mct/mpi-serial/mpi.h $mct_libdir/mpi-serial/.") == 0
		or die "Unable to copy mpi-serial/mpi.h\n";
	}

	my $mct_quiet = '> /dev/null 2>&1';
	if ($print >= 2) {$mct_quiet = '';}

	my $mct_debug = '';
	if ($debug eq 'ON') {$mct_debug = '--enable-debugging';}

	my $mpi_serial = '--enable-mpiserial';
	if ($spmd eq 'ON') {$mpi_serial = '';}

	my $mpi_hdr = '';
	if ($spmd eq 'ON') {
	    if ($mpi_inc) {$mpi_hdr = "MPIHEADER=-I$mpi_inc"; }
	}

	# Set F[C]FLAGS for MCT for compilers where the defaults won't work.
	# Blank string does nothing, letting MCT's configure decide.
	my $mct_flags_str = " ";
	my $mct_ldflags   = " ";
	if ($fc_type eq "nag") {
	    # Take options from CESM's Machines directory.
	    $mct_flags_str = " -O2 -kind=byte -wmismatch=mpi_send,mpi_recv,mpi_bcast,".
		"mpi_allreduce,mpi_reduce,mpi_isend,mpi_irecv,mpi_irsend,mpi_rsend,mpi_gatherv,".
		"mpi_gather,mpi_scatterv,mpi_allgather,mpi_alltoallv,mpi_file_read_all,".
		"mpi_file_write_all,mpibcast,mpiscatterv ";
	    if ($debug eq 'ON') { $mct_flags_str .= " -g -gline -time -f95 -C=all "; }

	    # Set to both FFLAGS and FCFLAGS to ensure all files use this.
	    $mct_flags_str = " FFLAGS=\"$mct_flags_str\" ".
                             "FCFLAGS=\"$mct_flags_str\" ";

	    # This workaround tells gcc how to link to the NAG runtime,
	    # which is the only way to run MCT's configure with runtime
	    # checks enabled.
	    # Note that this hard-codes the NAG path, and libf53, for NAG 5.3.1.
	    if ($debug eq 'ON') {
		$mct_flags_str .= " CFLAGS=\" -g -Wl,--as-needed,--allow-shlib-undefined\" ";
		$mct_flags_str .= " LIBS=\" -L/usr/local/nag/lib/NAG_Fortran -lf53 \" ";
	    }
	}
	elsif ($fc_type eq "pgi") {

	    # 11 Feb 2014: This is a workaround for a problem with PGI-13
	    # on the CGD cluster when pgf90 is invoked by the openmpi
	    # version of mpif90 (undefined omp_set_schedule in pgf90rtl lib)
	    $mct_ldflags = "-Wl,--allow-shlib-undefined ";
	}

	$mct_ldflags = "LDFLAGS=\'$mct_ldflags\' ";

	my $cfg_cmnd = "$cam_root/cime/src/externals/mct/configure FC=$fc CC=$cc ".
	    "$mct_flags_str --srcdir=$cam_root/cime/src/externals/mct $mpi_hdr ".
	    "$mpi_serial $mct_debug $mct_quiet $mct_ldflags ";

	chdir $mct_libdir      or die "FAILURE: cd to $mct_libdir\n";
	system($cfg_cmnd) == 0 or die "FAILURE: MCT configure\n";
        chdir $cam_bld         or die "FAILURE: cd to $cam_bld\n";

	if ($print) {print "MCT configure is done.\n";}
    }
    else {
	if ($print) {print "Using MCT libs in $mct_libdir.\n";}
    }
}


#-----------------------------------------------------------------------------------------------
# Write configuration files ####################################################################
#-----------------------------------------------------------------------------------------------

my $fp_filename      = 'Filepath';             # name of output filepath file
my $cpp_filename     = 'CIME_cppdefs';         # name of output file for eam's cppdefs in cime

# Write the filepath file.
write_filepath("$cam_bld/$fp_filename", $cfg_ref);
if ($print) { print "creating $cam_bld/$fp_filename\n"; }

if (($ccsm_seq)) {

    # Write the file for cam's cppdefs needed in cime.
    write_cppdefs("$cam_bld/$cpp_filename", $make_cppdefs, $cfg_ref);
    if ($print) { print "creating $cam_bld/$cpp_filename\n"; }

} else {

    # Write the config.h file for PIO and MCT
    write_config_h("$cam_bld/config.h");
    if ($print) { print "creating $cam_bld/config.h\n"; }

}

# Write the configuration cache file.
$cfg_ref->write_file($config_cache_file, $commandline);
if ($print) { print "creating $config_cache_file\n"; }

#-----------------------------------------------------------------------------------------------
# Finished unless testing requested ############################################################
#-----------------------------------------------------------------------------------------------
unless ($cam_build and $opts{'test'}) {
    if ($print) { print "EAM configure done.\n"; }
    exit;
}

# remove the codes and subroutines for checking of required libs (fc, netcdf, mpi, esmf)

chdir( $cwd ) || die <<"EOF";
** Trouble changing directory back to $cwd
**
EOF
if ($print) { print "EAM configure done.\n"; }
exit;

#-----------------------------------------------------------------------------------------------
# REALLY FINISHED ##############################################################################
#-----------------------------------------------------------------------------------------------

sub write_filepath
{
    my ($file, $cfg_ref) = @_;
    my  $fh = new IO::File;

    $fh->open(">$file") or die "** can't open filepath file: $file\n";

    # configuration parameters used to determine paths
    my $cam_root      = $cfg_ref->get('cam_root');
    my $usr_src       = $cfg_ref->get('usr_src');
    my $chem_proc_src = $cfg_ref->get('chem_proc_src');
    my $chem_src_dir  = $cfg_ref->get('chem_src_dir');
    my $chem          = $cfg_ref->get('chem');
    my $waccm_phys    = $cfg_ref->get('waccm_phys');
    my $waccmx        = $cfg_ref->get('waccmx');
    my $rad           = $cfg_ref->get('rad');
    my $dyn           = $cfg_ref->get('dyn');
    my $cppdefs       = $cfg_ref->get('cppdefs');
    my $cosp          = $cfg_ref->get('cosp');
    my $spmd          = $cfg_ref->get('spmd');
    my $esmf_libdir   = $cfg_ref->get('esmf_libdir');
    my $ocn           = $cfg_ref->get('ocn');
    my $lnd           = $cfg_ref->get('lnd');
    my $ice           = $cfg_ref->get('ice');
    my $rof           = $cfg_ref->get('rof');
    my $caseroot      = $cfg_ref->get('caseroot');

    # Root directory
    my $camsrcdir = "$cam_root/components";

    # Component interface specifier
    my $comp_intf = $cfg_ref->get('comp_intf');

    # Start writing paths to the file.  *** Order is important ***  The
    # sequence of paths will be used to set the GNU Makefile's VPATH macro
    # which tells make where to search for dependencies.

    # User specified source directories.
    if ($usr_src  =~ /\S+/) {
	my @dirs = split ',', $usr_src;
	while ( my $dir = shift @dirs ) {
	    print $fh "$dir\n";
        }
    }

    # CESM has a standard source mods location.
    if ($ccsm_seq) {
	print $fh "$caseroot/SourceMods/src.eam\n";
    }

    # offline unit driver (defaults to stub)
    print $fh "$camsrcdir/eam/src/unit_drivers\n";

    # MMF/super-parameterization; this code section needs to appear before those
    # adding the physics and chemistry packages to override versions of files
    # that appear in both places
    if (defined $opts{'use_MMF'}) {

        # interface and base model code
        print $fh "$camsrcdir/eam/src/physics/crm\n";

        # MMF-specific radiation drivers (overrides default drivers that exist
        # in each individual radiation package; done this way to avoid
        # dependency on MMF-specific variables)
        if ($rad eq 'rrtmg') {
            print $fh "$camsrcdir/eam/src/physics/crm/rrtmg\n";
        } elsif ($rad eq 'rrtmgp') {
            print $fh "$camsrcdir/eam/src/physics/crm/rrtmgp\n";
        }

        if (defined $opts{'use_ECPP'}) {
            print $fh "$camsrcdir/eam/src/physics/crm/ecpp\n";
        }

        my $crm = $cfg_ref->get('crm');
        if ($crm eq 'sam') {
          #####################################################
          ## -crm sam will GLOB directories for CMake
          #####################################################
          print $fh "$camsrcdir/eam/src/physics/crm/sam\n";
          #
          # microphysics
          my $MMF_microphysics_scheme = $cfg_ref->get('MMF_microphysics_scheme');
          if ($MMF_microphysics_scheme eq 'sam1mom') {
              print $fh "$camsrcdir/eam/src/physics/crm/sam/MICRO_SAM1MOM\n";
          } elsif ($MMF_microphysics_scheme eq 'm2005') {
              print $fh "$camsrcdir/eam/src/physics/crm/sam/MICRO_M2005\n";
          }

          # turbulence closure
          print $fh "$camsrcdir/eam/src/physics/crm/sam/SGS_TKE\n";

          # advection scheme
          my $crm_adv = $cfg_ref->get('crm_adv');
          if ($crm_adv eq 'UM5') {
              print $fh "$camsrcdir/eam/src/physics/crm/sam/ADV_UM5\n";
          } else {
              print $fh "$camsrcdir/eam/src/physics/crm/sam/ADV_MPDATA\n";
          }

        } elsif ($crm eq 'samomp') {
          #####################################################
          ## -crm samomp will GLOB directories for CMake
          ######################################################
          print $fh "$camsrcdir/eam/src/physics/crm/samomp\n";
          #
          # microphysics
          my $MMF_microphysics_scheme = $cfg_ref->get('MMF_microphysics_scheme');
          if ($MMF_microphysics_scheme eq 'sam1mom') {
              print $fh "$camsrcdir/eam/src/physics/crm/samomp/MICRO_SAM1MOM\n";
          } elsif ($MMF_microphysics_scheme eq 'm2005') {
              print $fh "$camsrcdir/eam/src/physics/crm/samomp/MICRO_M2005\n";
          }

          # turbulence closure
          print $fh "$camsrcdir/eam/src/physics/crm/samomp/SGS_TKE\n";

          # advection scheme
          my $crm_adv = $cfg_ref->get('crm_adv');
          if ($crm_adv eq 'UM5') {
              print $fh "$camsrcdir/eam/src/physics/crm/samomp/ADV_UM5\n";
          } else {
              print $fh "$camsrcdir/eam/src/physics/crm/samomp/ADV_MPDATA\n";
          }
                              
        } elsif ($crm eq 'samxx') {
          #####################################################
          ## -crm samxx will add_subdirectory in CMake rather
          ##            than GLOBing.
          #####################################################
        }

    }

    # EAM chemistry, dynamics, physics, control and shared utilities.
    if ($chem_proc_src) {
        print $fh "$chem_proc_src\n";
    }
    if ($chem_src_dir) {
        print $fh "$chem_src_dir\n";
    }
    if ($chem =~ /_mam/) {
	print $fh "$camsrcdir/eam/src/chemistry/modal_aero\n";
    } else {
	print $fh "$camsrcdir/eam/src/chemistry/bulk_aero\n";
    }
    print $fh "$camsrcdir/eam/src/chemistry/aerosol\n";
    print $fh "$camsrcdir/eam/src/chemistry/mozart\n";
    if ($waccm_phys) {
	print $fh "$camsrcdir/eam/src/physics/waccm\n";
    }

    if ($waccmx) {
        print $fh "$camsrcdir/eam/src/physics/waccmx\n";
    }

    print $fh "$camsrcdir/eam/src/chemistry/utils\n";

    # Add source code directories for selected radiation package
    if ($rad eq 'rrtmg') {
        print $fh "$camsrcdir/eam/src/physics/rrtmg\n";
        print $fh "$camsrcdir/eam/src/physics/rrtmg/ext/rrtmg_mcica\n";
        print $fh "$camsrcdir/eam/src/physics/rrtmg/ext/rrtmg_lw\n";
        print $fh "$camsrcdir/eam/src/physics/rrtmg/ext/rrtmg_sw\n";
    } elsif ($rad eq 'rrtmgp') {
        print $fh "$camsrcdir/eam/src/physics/rrtmgp\n";
        if (not defined $opts{'rrtmgpxx'} ) {
            print $fh "$camsrcdir/eam/src/physics/rrtmgp/external/rte\n";
            print $fh "$camsrcdir/eam/src/physics/rrtmgp/external/rte/kernels\n";
            print $fh "$camsrcdir/eam/src/physics/rrtmgp/external/rrtmgp\n";
            print $fh "$camsrcdir/eam/src/physics/rrtmgp/external/rrtmgp/kernels\n";
            print $fh "$camsrcdir/eam/src/physics/rrtmgp/external/extensions\n";
            print $fh "$camsrcdir/eam/src/physics/rrtmgp/external/extensions/rng\n";
            print $fh "$camsrcdir/eam/src/physics/rrtmgp/external/examples\n";
            print $fh "$camsrcdir/eam/src/physics/rrtmgp/f90\n";
        }
    }

    print $fh "$camsrcdir/eam/src/physics/cam\n";
    if ($clubb_sgs eq '1') {
       print $fh "$camsrcdir/eam/src/physics/clubb\n";
       print $fh "$camsrcdir/eam/src/physics/silhs\n";
    }

    print $fh "$camsrcdir/eam/src/dynamics/$dyn\n";
    if($dyn eq 'se') {
      print $fh "$camsrcdir/homme/src/share\n";
      if ($opts{'dyn_target'} eq 'preqx') {
        print $fh "$camsrcdir/homme/src/preqx\n";
        print $fh "$camsrcdir/homme/src/preqx/share\n";
      }
      elsif($opts{'dyn_target'} eq 'preqx_acc') {
        print $fh "$camsrcdir/homme/src/preqx_acc\n";
        print $fh "$camsrcdir/homme/src/preqx/share\n";
      }
      elsif($opts{'dyn_target'} eq 'theta-l') {
        print $fh "$camsrcdir/homme/src/theta-l\n";
        print $fh "$camsrcdir/homme/src/theta-l/share\n";
        if ($disable_compose eq 'False') {
          print $fh "$camsrcdir/homme/src/share/compose\n";
        }
      }
      elsif ($opts{'dyn_target'} eq 'preqx_kokkos') {
        print $fh "$camsrcdir/homme/src/share/cxx\n";
        print $fh "$camsrcdir/homme/src/share/cxx/mpi\n";
        print $fh "$camsrcdir/homme/src/preqx_kokkos\n";
        print $fh "$camsrcdir/homme/src/preqx_kokkos/cxx\n";
        print $fh "$camsrcdir/homme/src/preqx/share\n";
        print $fh "$camsrcdir/homme/src/share/compose\n";
      }
    }

    # Parallelization utilies
    if ($dyn eq 'fv' or $cppdefs =~ /MODCM_DP_TRANSPOSE/) {
	print $fh "$camsrcdir/eam/src/utils/pilgrim\n";
    }

    # Advective transport
    if ($dyn eq 'eul' or $dyn eq 'sld') {
	print $fh "$camsrcdir/eam/src/advection/slt\n";
    }

    print $fh "$camsrcdir/eam/src/cpl\n";
    print $fh "$camsrcdir/eam/src/control\n";
    print $fh "$camsrcdir/eam/src/utils\n";

    if ($cam_build) {

	# These paths are only needed for EAM standalone builds

	print $fh "$cam_root/cime/src/externals/pio/pio\n";

	unless ($esmf_libdir) {
	    print $fh "$cam_root/cime/src/share/esmf_wrf_timemgr\n";
	}

	# Sequential Driver
	print $fh "$cam_root/cime/src/drivers/mct/main\n";
	print $fh "$cam_root/cime/src/drivers/mct/shr\n";
	if ($comp_intf eq 'esmf') {
	    print $fh "$cam_root/cime/src/drivers/mct/shr_esmf\n";
	}

	# Ocean package.
	if ($ocn eq 'dom') {
	    print $fh "$camsrcdir/eam/src/utils/cam_dom\n";
	}
	elsif ($ocn eq 'docn') {
	    print $fh "$cam_root/cime/src/components/data_comps/docn\n";
	}
	elsif ($ocn eq 'aquaplanet') {
	    print $fh "$camsrcdir/eam/src/utils/cam_aqua\n";
	    print $fh "$camsrcdir/eam/src/utils/cam_aqua/cpl\n";
	}
	elsif ($ocn eq 'socn') {
	    print $fh "$cam_root/cime/src/components/stub_comps/socn/cpl\n";
	}

	# Land package
	if ($lnd eq 'clm') {
#	    print $fh "$camsrcdir/clm/src/cpl\n";
	    print $fh "$camsrcdir/clm/src_clm40/main\n";
	    print $fh "$camsrcdir/clm/src_clm40/biogeochem\n";
	    print $fh "$camsrcdir/clm/src_clm40/biogeophys\n";
	}
	elsif ($lnd eq 'slnd') {
	    print $fh "$cam_root/cime/src/components/stub_comps/slnd/cpl\n";
	}

	# Sea ice package
	if ($ice eq 'sice') {
	    print $fh "$cam_root/cime/src/components/stub_comps/sice/cpl\n";
	}
	elsif ($ice eq 'cice') {
	    print $fh "$camsrcdir/cice/src/drivers/cesm\n";
            print $fh "$camsrcdir/cice/src/mpi\n";
	    print $fh "$camsrcdir/cice/src/source\n";
	    print $fh "$camsrcdir/cice/src/io_pio\n";
	}

	# Land ice package
	print $fh "$cam_root/cime/src/components/stub_comps/sglc/cpl\n";

        # Runoff package
        if ($rof eq 'rtm') {
	    print $fh "$camsrcdir/rtm/src/cpl\n";
            print $fh "$camsrcdir/rtm/src/riverroute\n";
        }
        elsif ($rof eq 'srof') {
            print $fh "$cam_root/cime/src/components/stub_comps/srof/cpl\n";
        }

	# Wave package
	print $fh "$cam_root/cime/src/components/stub_comps/swav/cpl\n";

        # Share utilities
	print $fh "$cam_root/cime/src/share/util\n";
	print $fh "$cam_root/cime/src/share/include\n";
    }

    $fh->close;
}

#-------------------------------------------------------------------------------

sub write_cppdefs
{
    my ($file, $make_cppdefs, $cfg_ref) = @_;
    my  $fh = new IO::File;

    my $dyn           = $cfg_ref->get('dyn');

    print "Writing CPPDEFS for EAM in $file, with $dyn and $opts{'dyn_target'}\n";

    $fh->open(">$file") or die "** can't open cpp defs file: $file\n";

    print $fh "$make_cppdefs";

    if ($dyn eq "se" and $opts{"dyn_target"} eq "theta-l") {
       if ($disable_compose eq 'False') {
         print $fh " -DMODEL_THETA_L -DHOMME_ENABLE_COMPOSE "
       } else {
         print $fh " -DMODEL_THETA_L  "
       }
       
    }

    if ($dyn eq "se" and $opts{"dyn_target"} eq "preqx_kokkos") {
        print $fh " -DKOKKOS_TARGET -DHOMME_ENABLE_COMPOSE "
    }

    print $fh "\n";

    $fh->close;
}

#-------------------------------------------------------------------------------

sub write_makefile
{
    # Add macro definitions to the beginning of the Makefile
    # in the EAM configuration script directory

    my ($file_in, $file_out, $cfg_ref, $make_cppdefs) = @_;
    my  $fh_in = new IO::File;
    my  $fh_out = new IO::File;

    $fh_out->open(">$file_out") or die "** can't open file: $file_out\n";

    # configuration parameters
    my $target_os    = $cfg_ref->get('target_os');
    my $cam_root     = $cfg_ref->get('cam_root');
    my $cam_exe      = $cfg_ref->get('cam_exe');
    my $cam_exedir   = $cfg_ref->get('cam_exedir');
    my $nc_inc       = $cfg_ref->get('nc_inc');
    my $nc_lib       = $cfg_ref->get('nc_lib');
    my $nc_mod       = $cfg_ref->get('nc_mod');
    my $mpi_inc      = $cfg_ref->get('mpi_inc');
    my $mpi_lib      = $cfg_ref->get('mpi_lib');
    my $mpi_lib_name = $cfg_ref->get('mpi_lib_name');
    my $debug        = $cfg_ref->get('debug') ? 'TRUE' : 'FALSE';
    my $spmd         = $cfg_ref->get('spmd') ? 'TRUE' : 'FALSE';
    my $smp          = $cfg_ref->get('smp') ? 'TRUE' : 'FALSE';
    my $fc           = $cfg_ref->get('fc');
    my $fc_type      = $cfg_ref->get('fc_type');
    my $cc           = $cfg_ref->get('cc');
    my $linker       = $cfg_ref->get('linker');
    my $cflags       = $cfg_ref->get('cflags');
    my $fflags       = $cfg_ref->get('fflags');
    my $fopt         = $cfg_ref->get('fopt');
    my $ldflags      = $cfg_ref->get('ldflags');
    my $cosp_libdir  = $cfg_ref->get('cosp_libdir');
    my $mct_libdir   = $cfg_ref->get('mct_libdir');

    # map between local os names ($OSNAME) and names which are
    # used in the Makefile (return value from "uname -s" command).
    my %uname_map = ( 'aix'      => 'AIX',
		      'darwin'   => 'Darwin',
		      'dec_osf'  => 'OSF1',
		      'es'       => 'ES',
		      'irix'     => 'IRIX64',
		      'linux'    => 'Linux',
		      'solaris'  => 'SunOS',
		      'super-ux' => 'SUPER-UX',
		      'unicosmp' => 'UNICOS/mp',
                      'bgl'      => 'BGL',
                      'bgp'      => 'BGP',
                      'bgq'      => 'BGQ',
		      );

    print $fh_out  <<"EOF";
# Make macros for EAM.

UNAMES       := $uname_map{$target_os}
ROOTDIR      := $cam_root
EXENAME      := $cam_exe
MODEL_EXEDIR := $cam_exedir
INC_NETCDF   := $nc_inc
LIB_NETCDF   := $nc_lib
NC_LDFLAGS   := $nc_ldflags
MOD_NETCDF   := $nc_mod
INC_PNETCDF  := $pnc_inc
LIB_PNETCDF  := $pnc_lib
INC_MPI      := $mpi_inc
LIB_MPI      := $mpi_lib
MPI_LIB_NAME := $mpi_lib_name
LAPACK_LIBDIR:= $lapack_libdir
ESMF_LIBDIR  := $esmf_libdir
DEBUG        := $debug
SPMD         := $spmd
SMP          := $smp
FC           := $fc
FC_TYPE      := $fc_type
CC           := $cc
USER_LINKER  := $linker
USER_CPPDEFS := $make_cppdefs
USER_CFLAGS  := $cflags
USER_FFLAGS  := $fflags
F_OPTIMIZATION_OVERRIDE := $fopt
USER_LDFLAGS := $ldflags
COSP_LIBDIR  := $cosp_libdir
MCT_LIBDIR   := $mct_libdir
GPTL_SRCDIR  := $cam_root/cime/src/externals/gptl
TIMING_SRCDIR := $cam_root/cime/src/share/timing

EOF

    # Copy the "template" makefile to the new makefile.
    $fh_in->open("<$file_in") or die "** can't open file: $file_in\n";
    while (<$fh_in>) {
	print $fh_out $_;
    }

    $fh_out->close;
    $fh_in->close;
}

#-------------------------------------------------------------------------------

sub write_cosp_makefile
{

    my ($file_in, $file_out) = @_;
    my  $fh_in = new IO::File;
    my  $fh_out = new IO::File;

    $fh_out->open(">$file_out") or die "** can't open file: $file_out\n";

    print $fh_out  <<"EOF";


CAM_BLD    := $cam_bld
COSP_PATH  := $cam_root/components/eam/src/physics/cosp2
ISCCP_PATH := $cam_root/components/eam/src/physics/cosp2/src/simulator/icarus
RS_PATH    := $cam_root/components/eam/src/physics/cosp2/src/simulator/quickbeam
CS_PATH    := $cam_root/components/eam/src/physics/cosp2/src/simulator/actsim
RT_PATH    := $cam_root/components/eam/src/physics/cosp2/src/simulator/rttov
MISR_PATH  := $cam_root/components/eam/src/physics/cosp2/src/simulator/MISR_simulator
MODIS_PATH := $cam_root/components/eam/src/physics/cosp2/src/simulator/MODIS_simulator
PARASOL_PATH  := $cam_root/components/eam/src/physics/cosp2/src/simulator/parasol

EOF

    # Copy the "template" makefile to the new makefile.
    $fh_in->open("<$file_in") or die "** can't open file: $file_in\n";
    while (<$fh_in>) {
	print $fh_out $_;
    }

    $fh_out->close;
    $fh_in->close;
}


#-------------------------------------------------------------------------------

sub write_config_h
{
    my ($file) = @_;
    my  $fh = new IO::File;

    $fh->open(">$file") or die "** can't open config.h file for PIO and MCT: $file\n";

    print $fh <<"EOF";
#ifdef FORTRAN_SAME
#define FC_FUNC(name,NAME) name
#elif FORTRANUNDERSCORE
#define FC_FUNC(name,NAME) name ##_
#elif FORTRANDOUBLEUNDERSCORE
#define FC_FUNC(name,NAME)  name ##__
#endif
EOF

    $fh->close;
}

#-------------------------------------------------------------------------------

sub set_horiz_grid
{
    # Set the parameters for the specified dycore and horizontal grid.  The
    # parameters are read from an input file, and if no dycore/grid matches are
    # found then issue error message.
    # This routine uses the configuration defined at the package level ($cfg_ref).

    my ($hgrid_file, $cfg_ref) = @_;
    my $xml = XML::Lite->new( $hgrid_file );
    my $root = $xml->root_element();

    # Check for valid root node
    my $name = $root->get_name();
    $name eq "config_horiz_grid" or die
	"file $hgrid_file is not a horizontal grid parameters file\n";

    # Get dycore/grid from the package's configuration
    my $dyn_pkg = $cfg_ref->get('dyn');
    my $hgrid   = $cfg_ref->get('hgrid');

    # Special case -- If running a PERGRO test with the SLD dycore, use the
    #                 spectral truncation parameters appropriate for the EUL
    #                 dycore.  Implement this case by overriding the local
    #                 value of $dyn_pkg.
    my $pergro = $cfg_ref->get('pergro');
    if ( $pergro and ($dyn_pkg eq 'sld') ) { $dyn_pkg = 'eul'; }

    # Read the grid parameters from $hgrid_file.
    my @e = $xml->elements_by_name( "horiz_grid" );
    my %a = ();

    # Search for matching dycore/grid.
    my $found = 0;
  HGRID:
    while ( my $e = shift @e ) {
	%a = $e->get_attributes();
	if ( $dyn_pkg eq $a{'dyn'} and $hgrid eq $a{'hgrid'} ) {
	    $found = 1;
	    last HGRID;
	}
    }

    # Die unless search was successful.
    unless ($found) { die "set_horiz_grid: no match for dycore $dyn_pkg and hgrid $hgrid\n"; }

    # Set parameter values -- dycore specific.
    if ( $dyn_pkg =~ m/eul|sld/ ) {
	$cfg_ref->set('nlat', $a{'nlat'});
	$cfg_ref->set('nlon', $a{'nlon'});
	$cfg_ref->set('trm',  $a{'m'});
	$cfg_ref->set('trn',  $a{'n'});
	$cfg_ref->set('trk',  $a{'k'});
    }
    elsif ( $dyn_pkg eq 'fv' ) {
	$cfg_ref->set('nlat', $a{'nlat'});
	$cfg_ref->set('nlon', $a{'nlon'});
    }
    elsif ( $dyn_pkg eq 'fvcubed' ) {
        $cfg_ref->set('csnp', $a{'csnp'});
    }
    elsif ( $dyn_pkg eq 'se' ) {
	$cfg_ref->set('csne', $a{'csne'});
	$cfg_ref->set('csnp', $a{'csnp'});
        $cfg_ref->set('npg',  $a{'npg'});
	# needed for cice configure script.  sets nlat=1 and nlon=ncol
	$cfg_ref->set('nlat', 1);
	$cfg_ref->set('nlon', $a{'ncol'});
        # To allow more flexibility when matching grid attributes in the namelist
        # defaults file, split the dynamics (GLL) and physics grid specifiers in
        # the hgrid argument to configure, and just store the dynamics (GLL) part
        # in the hgrid parameter of the config_cache file.  The physics grid
        # specifier is stored separately in the npg parameter.
        $hgrid =~ s/\.pg\d//;   # strip the '.pgN' extension
        $cfg_ref->set('hgrid', $hgrid);
    }


    # Override resolution settings to configure for SCAM mode.  The override is needed
    # because in SCAM mode the -hgrid option is used to specify the resolution of default
    # datasets from which single data columns are extracted.
    my $scam = $cfg_ref->get('scam');
    if ($scam) {
	$cfg_ref->set('nlat', 1);
	$cfg_ref->set('nlon', 1);
	$cfg_ref->set('trm',  1);
	$cfg_ref->set('trn',  1);
	$cfg_ref->set('trk',  1);
    }

}

#-------------------------------------------------------------------------------

sub get_sys_defaults
{
    my ($file, $os) = @_;
    my $xml = XML::Lite->new( $file );
    my $root = $xml->root_element();
    my $e;          # xml element
    my %a;          # element attributes
    my %sys = ();   # return values

    # Check for valid root node
    my $name = $root->get_name();
    $name eq "system_defaults" or die
	"file $file is not a system defaults file\n";

    # SPMD
    $e = $xml->elements_by_name( "spmd" );
    %a = $e->get_attributes();
    $sys{'spmd'} = $a{$os};

    # SMP
    $e = $xml->elements_by_name( "smp" );
    %a = $e->get_attributes();
    $sys{'smp'} = $a{$os};

    return %sys;
}

#-------------------------------------------------------------------------------

sub absolute_path {
#
# Convert a pathname into an absolute pathname, expanding any . or .. characters.
# Assumes pathnames refer to a local filesystem.
# Assumes the directory separator is "/".
#
  my $path = shift;
  my $cwd = getcwd();  # current working directory
  my $abspath;         # resulting absolute pathname

# Strip off any leading or trailing whitespace.  (This pattern won't match if
# there's embedded whitespace.
  $path =~ s!^\s*(\S*)\s*$!$1!;

# Convert relative to absolute path.

  if ($path =~ m!^\.$!) {          # path is "."
      return $cwd;
  } elsif ($path =~ m!^\./!) {     # path starts with "./"
      $path =~ s!^\.!$cwd!;
  } elsif ($path =~ m!^\.\.$!) {   # path is ".."
      $path = "$cwd/..";
  } elsif ($path =~ m!^\.\./!) {   # path starts with "../"
      $path = "$cwd/$path";
  } elsif ($path =~ m!^[^/]!) {    # path starts with non-slash character
      $path = "$cwd/$path";
  }

  my ($dir, @dirs2);
  my @dirs = split "/", $path, -1;   # The -1 prevents split from stripping trailing nulls
                                     # This enables correct processing of the input "/".

  # Remove any "" that are not leading.
  for (my $i=0; $i<=$#dirs; ++$i) {
      if ($i == 0 or $dirs[$i] ne "") {
	  push @dirs2, $dirs[$i];
      }
  }
  @dirs = ();

  # Remove any "."
  foreach $dir (@dirs2) {
      unless ($dir eq ".") {
	  push @dirs, $dir;
      }
  }
  @dirs2 = ();

  # Remove the "subdir/.." parts.
  foreach $dir (@dirs) {
    if ( $dir !~ /^\.\.$/ ) {
        push @dirs2, $dir;
    } else {
        pop @dirs2;   # remove previous dir when current dir is ..
    }
  }
  if ($#dirs2 == 0 and $dirs2[0] eq "") { return "/"; }
  $abspath = join '/', @dirs2;
  return( $abspath );
}

#-------------------------------------------------------------------------------

sub subst_env_path {
#
# Substitute for any environment variables contained in a pathname.
# Assumes the directory separator is "/".
#
  my $path = shift;
  my $newpath;         # resulting pathname

# Strip off any leading or trailing whitespace.  (This pattern won't match if
# there's embedded whitespace.
  $path =~ s!^\s*(\S*)\s*$!$1!;

  my ($dir, @dirs2);
  my @dirs = split "/", $path, -1;   # The -1 prevents split from stripping trailing nulls
                                     # This enables correct processing of the input "/".

  foreach $dir (@dirs) {
    if ( $dir =~ /^\$(.+)$/ ) {
        push @dirs2, $ENV{$1};
    } else {
        push @dirs2, $dir;
    }
  }
  $newpath = join '/', @dirs2;
  return( $newpath );
}

#-------------------------------------------------------------------------------

sub mkdirp {
    my ($dir) = @_;
    my (@dirs) = split /\//, $dir;
    my (@subdirs, $path);

    # if $dir is absolute pathname then @dirs will start with ""
    if ($dirs[0] eq "") { push @subdirs, shift @dirs; }

    while ( @dirs ) { # check that each subdir exists and mkdir if it doesn't
	push @subdirs, shift @dirs;
	$path = join '/', @subdirs;
	unless (-d $path or mkdir($path, 0777)) { return 0; }
    }
    return 1;
}


sub version {
# The version is found in EAM's ChangeLog file.
# $cfgdir is set by the configure script to the name of its directory.

    my ($cfgdir) = @_;

    my $logfile = "$cfgdir/../doc/ChangeLog";

    my $fh = IO::File->new($logfile, '<') or die "** can't open ChangeLog file: $logfile\n";

    while (my $line = <$fh>) {

	if ($line =~ /^Tag name:\s*(\w+)/ ) {
	    print "$1\n";
	    exit;
	}
    }

}
<|MERGE_RESOLUTION|>--- conflicted
+++ resolved
@@ -1764,17 +1764,9 @@
     }
     # For now, the P3/SHOC build still tries to build Kokkos, 
     # so just disable COMPOSE and use Eulerian tracer transport
-<<<<<<< HEAD
-    # $disable_compose = 'TRUE'
     if ( $crm eq 'samxx' and $MMF_microphysics_scheme eq 'p3' ) {
       $disable_compose = 'TRUE'
     }
-=======
-    $disable_compose = 'TRUE'
-    # if ( $crm eq 'samxx' and $MMF_microphysics_scheme eq 'p3' ) {
-    #   $disable_compose = 'TRUE'
-    # }
->>>>>>> 63a82740
 }
 
 # Configure CAM to produce IOP files for SCAM
