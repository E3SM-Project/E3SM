--- conflicted
+++ resolved
@@ -60,7 +60,6 @@
 <!-- L60 files - primarily added for new MMF default (2021) -->
 <!-- These were initially created from L72 files or regridded from similar grid. --> 
 <!-- The resulting IC was used for a 10-day run to produce the final IC file. -->
-<<<<<<< HEAD
 <ncdata dyn="se" hgrid="ne4np4"   nlev="60"                         ic_ymd="101" >atm/cam/inic/homme/eam_i_mam3_Linoz_ne4np4_L60_c20210917.nc</ncdata>
 <ncdata dyn="se" hgrid="ne30np4"  nlev="60"                         ic_ymd="101" >atm/cam/inic/homme/eam_i_mam3_Linoz_ne30np4_L60_c20210917.nc</ncdata>
 <ncdata dyn="se" hgrid="ne45np4"  nlev="60"                         ic_ymd="101" >atm/cam/inic/homme/eam_i_mam3_Linoz_ne45np4_L60_c20210917.nc</ncdata>
@@ -71,18 +70,11 @@
 <ncdata dyn="se" hgrid="ne4np4"   nlev="60"  aquaplanet="1" rce="1" ic_ymd="101" >atm/cam/inic/homme/eam_i_rcemip_ne4np4_L60_c20210917.nc</ncdata>
 <ncdata dyn="se" hgrid="ne30np4"  nlev="60"  aquaplanet="1" rce="1" ic_ymd="101" >atm/cam/inic/homme/eam_i_rcemip_ne30np4_L60_c20210917.nc</ncdata>
 <ncdata dyn="se" hgrid="ne45np4"  nlev="60"  aquaplanet="1" rce="1" ic_ymd="101" >atm/cam/inic/homme/eam_i_rcemip_ne45np4_L60_c20210917.nc</ncdata>
-=======
-<ncdata dyn="se" hgrid="ne4np4"   nlev="60"                         ic_ymd="101" >atm/cam/inic/homme/eam_i_mam3_Linoz_ne4np4_L60_c20210823.nc</ncdata>
-<ncdata dyn="se" hgrid="ne30np4"  nlev="60"                         ic_ymd="101" >atm/cam/inic/homme/eam_i_mam3_Linoz_ne30np4_L60_c20210823.nc</ncdata>
-<ncdata dyn="se" hgrid="ne45np4"  nlev="60"                         ic_ymd="101" >atm/cam/inic/homme/eam_i_mam3_Linoz_ne45np4_L60_c20210823.nc</ncdata>
-<ncdata dyn="se" hgrid="ne120np4" nlev="60"                         ic_ymd="101" >atm/cam/inic/homme/eam_i_mam3_Linoz_ne120np4_L60_c20210823.nc</ncdata>
-<ncdata dyn="se" hgrid="ne4np4"   nlev="60"  aquaplanet="1"         ic_ymd="101" >atm/cam/inic/homme/eam_i_aquaplanet_ne4np4_L60_c20210823.nc</ncdata>
-<ncdata dyn="se" hgrid="ne30np4"  nlev="60"  aquaplanet="1"         ic_ymd="101" >atm/cam/inic/homme/eam_i_aquaplanet_ne30np4_L60_c20210823.nc</ncdata>
-<ncdata dyn="se" hgrid="ne45np4"  nlev="60"  aquaplanet="1"         ic_ymd="101" >atm/cam/inic/homme/eam_i_aquaplanet_ne45np4_L60_c20210823.nc</ncdata>
-<ncdata dyn="se" hgrid="ne4np4"   nlev="60"  aquaplanet="1" rce="1" ic_ymd="101" >atm/cam/inic/homme/eam_i_rcemip_ne4np4_L60_c20210823.nc</ncdata>
-<ncdata dyn="se" hgrid="ne30np4"  nlev="60"  aquaplanet="1" rce="1" ic_ymd="101" >atm/cam/inic/homme/eam_i_rcemip_ne30np4_L60_c20210823.nc</ncdata>
-<ncdata dyn="se" hgrid="ne45np4"  nlev="60"  aquaplanet="1" rce="1" ic_ymd="101" >atm/cam/inic/homme/eam_i_rcemip_ne45np4_L60_c20210823.nc</ncdata>
->>>>>>> ab7cafd3
+
+<ncdata dyn="se" hgrid="ne0np4_cubeface_grad_ne30x3"  nlev="60"  aquaplanet="1" ic_ymd="101" >DUMMY</ncdata>
+<ncdata dyn="se" hgrid="ne0np4_cubeface_grad_ne4x6"   nlev="60"  aquaplanet="1" ic_ymd="101" >DUMMY</ncdata>
+<ncdata dyn="se" hgrid="ne0np4_cubeface_grad_ne4x5"   nlev="60"  aquaplanet="1" ic_ymd="101" >DUMMY</ncdata>
+
 
 <ncdata dyn="se" hgrid="ne0np4_cubeface_grad_ne30x3"  nlev="60"  aquaplanet="1" ic_ymd="101" >DUMMY</ncdata>
 <ncdata dyn="se" hgrid="ne0np4_cubeface_grad_ne4x6"   nlev="60"  aquaplanet="1" ic_ymd="101" >DUMMY</ncdata>
@@ -95,14 +87,10 @@
 <ncdata dyn="se" hgrid="ne30np4"  nlev="72"  aquaplanet="1" ic_ymd="101" >atm/cam/inic/homme/cami_aquaplanet_ne30np4_L72_c190215.nc</ncdata>
 <ncdata dyn="se" hgrid="ne45np4"  nlev="72"  aquaplanet="1" ic_ymd="101" >atm/cam/inic/homme/cami_aquaplanet_ne45np4_L72_c20200611.nc</ncdata>
 
-<<<<<<< HEAD
 
 <ncdata dyn="se" hgrid="ne0np4_cubeface_grad_ne30x3"  nlev="60"  aquaplanet="1" ic_ymd="101" >DUMMY</ncdata>
 
 <!-- E3SM RCE -->
-=======
-<!-- E3SM L72 RCE -->
->>>>>>> ab7cafd3
 <ncdata dyn="se" hgrid="ne4np4"   nlev="72"  aquaplanet="1" rce="1" ic_ymd="101" >atm/cam/inic/homme/cami_rcemip_ne4np4_L72_c190919.nc</ncdata>
 <ncdata dyn="se" hgrid="ne30np4"  nlev="72"  aquaplanet="1" rce="1" ic_ymd="101" >atm/cam/inic/homme/cami_rcemip_ne30np4_L72_c190919.nc</ncdata>
 
