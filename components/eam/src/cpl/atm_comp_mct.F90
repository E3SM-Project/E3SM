--- conflicted
+++ resolved
@@ -293,12 +293,8 @@
        call t_startf('read_namelist')
        filein = "atm_in" // trim(inst_suffix)
        call read_namelist(single_column_in=single_column, scmlat_in=scmlat, &
-<<<<<<< HEAD
             scmlon_in=scmlon, scm_multcols_in=scm_multcols, nlfilename_in=filein)
-=======
-            scmlon_in=scmlon, nlfilename_in=filein)
        call t_stopf('read_namelist')
->>>>>>> 83a6073f
        !
        ! Initialize cam time manager
        !
