module radiation
!---------------------------------------------------------------------------------
! Purpose:
!
! CAM interface to RRTMGP
!
! Revision history:
! Nov 2017  B. Hillman  Initial version, adapted from RRTMG interface.
!---------------------------------------------------------------------------------

   ! E3SM-specific modules that are used throughout this module. An effort was made
   ! to keep imports as local as possible, so we only load a few of these at the
   ! module (rather than the subroutine) level.
   use shr_kind_mod,     only: r8=>shr_kind_r8, cl=>shr_kind_cl
   use ppgrid,           only: pcols, pver, pverp, begchunk, endchunk
   use cam_abortutils,   only: endrun
   use cam_history_support, only: add_hist_coord
   use scamMod,          only: scm_crm_mode, single_column
   use rad_constituents, only: N_DIAG
   use radconstants,     only: nswbands, nlwbands, &
      get_band_index_sw, get_band_index_lw, test_get_band_index, &
      get_sw_spectral_midpoints, get_lw_spectral_midpoints, &
      rrtmg_to_rrtmgp_swbands
   use physconst, only: cpair, cappa
   use read_spa_data,    only: is_spa_active, aer_asm_sw_names, aer_ssa_sw_names, aer_tau_sw_names, aer_tau_lw_names

   ! RRTMGP gas optics object to store coefficient information. This is imported
   ! here so that we can make the k_dist objects module data and only load them
   ! once.
   use mo_gas_optics_rrtmgp, only: ty_gas_optics_rrtmgp
   use mo_rte_kind, only: wp

   ! Use my assertion routines to perform sanity checks
   use assertions, only: assert, assert_valid, assert_range

   use radiation_state, only: ktop, kbot, nlev_rad
   use radiation_utils, only: compress_day_columns, expand_day_columns, &
                              handle_error

   use pio,            only: file_desc_t, pio_nowrite
   use cam_pio_utils,    only: cam_pio_openfile,cam_pio_closefile
   use cam_grid_support, only: cam_grid_check, cam_grid_id,cam_grid_get_dim_names
   use ncdio_atm,       only: infld
   use time_manager,   only: get_curr_date
   use cam_logfile,     only: iulog

   implicit none
   private
   save

   ! Public routines provided by this module.
   ! TODO: radiation_defaultopts, radiation_setops, and radiation_printops exist
   ! only because the radiation namelist has traditionally been read at the driver
   ! level by runtime_opts. I am not sure this is the best solution, and in fact
   ! CESM seems to have gone away from this practice altogether, opting instead for
   ! individual modules to be responsible for reading their own namelists. This
   ! might be a better practice going forward, and would simplify the logic here
   ! somewhat. To do this, we would need to use the radiation_readnl routine
   ! (copied below), and add a line in runtime_opts that calls this routine, and
   ! then remove the code in runtime_opts that reads the radiation namelist
   ! variables from the CAM namelist. The calls to radiation_defaultopts,
   ! radiation_setops, and radiation_printops would also then need to be removed
   ! from runtime_ops.
   public :: &
      radiation_register,    &! registers radiation physics buffer fields
      radiation_nextsw_cday, &! calendar day of next radiation calculation
      radiation_do,          &! query which radiation calcs are done this timestep
      radiation_init,        &! calls radini
      radiation_readnl,      &! read radiation namelist
      radiation_tend          ! moved from radctl.F90

   ! Counter variables for use with the CFMIP Observation Simulator Package (COSP).
   ! TODO: This seems like somewhat of an awkward way of determining when to run
   ! COSP, and it might make more sense to implement a more elegant routine to call
   ! that determines whether or not to run COSP at a given timestep (similar to the
   ! radiation_do routine in this module).
   ! TODO: move these to COSP interface instead
   integer, public, allocatable :: cosp_cnt(:)       ! counter for cosp
   integer, public              :: cosp_cnt_init = 0 ! initial value for cosp counter

   ! Declare namelist variables as module data. This also sets default values for
   ! namelist variables.
   integer :: iradsw = -1  ! freq. of shortwave radiation calc in time steps (positive)
                           ! or hours (negative).
   integer :: iradlw = -1  ! frequency of longwave rad. calc. in time steps (positive)
                           ! or hours (negative).
   integer :: irad_always = 0  ! Specifies length of time in timesteps (positive)
                               ! or hours (negative) SW/LW radiation will be
                               ! run continuously from the start of an
                               ! initial or restart run

   ! The spectralflux flag determines whether or not spectral (per band) fluxes are
   ! calculated. If true, upward and downward fluxes are calculated per band,
   ! otherwise just broadband "shortwave" and "longwave" fluxes are calculated.
   ! TODO: while it seems that setting spectralflux = .true. add spectral fluxes to
   ! the physics buffer, I do not see where these fields are added to the history
   ! buffer. It might be that the output of these fields are just handled by the
   ! physics buffer output routines (they are declared with "global" scope, so
   ! written on restart files at least), but it would be good to include them on
   ! the history buffer too so that we can annotate them with a description of what
   ! they are, rather than expecting the user to know what they are from the pbuf
   ! fields.
   logical :: spectralflux  = .false.  ! calculate fluxes (up and down) per band.

   ! Flag to indicate whether or not to use the radiation timestep for solar zenith
   ! angle calculations. If true, use the radiation timestep for all solar zenith
   ! angle (cosz) calculations.
   ! TODO: How does this differ if value is .false.?
   logical :: use_rad_dt_cosz  = .false.

   ! Flag to indicate whether to do aerosol optical calculations. This
   ! zeroes out the aerosol optical properties if False
   logical :: do_aerosol_rad = .true.

   ! Flag to indicate whether to read optics from spa netcdf file
   logical :: do_spa_optics = .false.

   ! Value for prescribing an invariant solar constant (i.e. total solar
   ! irradiance at TOA). Used for idealized experiments such as RCE.
   ! Disabled when value is less than 0.
   real(r8) :: fixed_total_solar_irradiance = -1

   ! The RRTMGP warnings are printed when the state variables need to be limted,
   ! such as when the temperature drops too low. This is not normally an issue,
   ! but in aquaplanet and RCE configurations these situations occur much more
   ! frequently, so this flag was added to be able to disable those messages.
   logical :: rrtmgp_enable_temperature_warnings = .true.

   ! Model data that is not controlled by namelist fields specifically follows
   ! below.

   ! TODO: it seems CAM allows for multiple passes through the radiation (and other
   ! physics?) for different diagnostic purposes, but this does not seem to be well
   ! documented anywhere. We should add some documentation here on this if we are
   ! going to keep this functionality.
   character(len=4) :: diag(0:N_DIAG) =(/'    ','_d1 ','_d2 ','_d3 ','_d4 ','_d5 ', &
                                         '_d6 ','_d7 ','_d8 ','_d9 ','_d10'/)

   ! Output diagnostic brightness temperatures at the top of the
   ! atmosphere for 7 TOVS/HIRS channels (2,4,6,8,10,11,12) and 4 TOVS/MSU
   ! channels (1,2,3,4).
   ! TODO: where are these options set?
   logical :: dohirs = .false.
   integer :: ihirsfq = 1      ! frequency (timesteps) of brightness temperature calcs

   ! time step to use for the shr_orb_cosz calculation, if use_rad_dt_cosz set to true
   ! TODO: where is this set, and what is shr_orb_cosz? Alternative solar zenith
   ! angle calculation? What is the other behavior?
   real(r8) :: dt_avg = 0.0_r8

   ! k-distribution coefficients. These will be populated by reading from the
   ! RRTMGP coefficients files, specified by coefficients_file_sw and
   ! coefficients_file_lw in the radiation namelist. They exist as module data
   ! because we only want to load those files once.
   type(ty_gas_optics_rrtmgp) :: k_dist_sw, k_dist_lw

   ! k-distribution coefficients files to read from. These are set via namelist
   ! variables.
   character(len=cl) :: rrtmgp_coefficients_file_sw, rrtmgp_coefficients_file_lw

   ! Number of g-points in k-distribution (set based on absorption coefficient inputdata)
   integer :: nswgpts, nlwgpts

   ! Band midpoints; these need to be module variables because of how cam_history works;
   ! add_hist_coord sets up pointers to these, so they need to persist.
   real(r8), target :: sw_band_midpoints(nswbands), lw_band_midpoints(nlwbands)

   ! Set name for this module (for purpose of writing output and log files)
   character(len=*), parameter :: module_name = 'radiation'

   ! Gases that we want to use in the radiative calculations. These need to be set
   ! here, because the RRTMGP kdist initialization needs to know the names of the
   ! gases before these are available via the rad_cnst interface. So, if we want to
   ! change which gases are used at some point, this needs to be changed here, or
   ! we need to come up with a more clever way of getting these from the model,
   ! since this is kind of a hack to hard-code them in here.
   character(len=3), dimension(8) :: active_gases = (/ &
      'H2O', 'CO2', 'O3 ', 'N2O', &
      'CO ', 'CH4', 'O2 ', 'N2 ' &
   /)

   ! Stuff to generate random numbers for perturbation growth tests. This needs to
   ! be public module data because restart_physics needs to read it to write it to
   ! restart files (I think). Making this public module data may not be the best
   ! way of doing this, so maybe this should be reconsidered in the future.
   !
   ! kiss_seed_num is number of seed values to use?
   integer, public, parameter :: kiss_seed_num = 4

   ! TODO: what does this mean? This seems to be part of the additions for the
   ! perturbation growth functionality.
   integer, public, allocatable :: rad_randn_seedrst(:,:,:)

   ! Total number of physics chunks until this processor (TODO: what exactly does
   ! this mean?)
   integer, public, allocatable :: tot_chnk_till_this_prc(:,:,:)

   ! Indices to pbuf fields
   integer :: cldfsnow_idx = 0

   !needed for SPA
   integer :: aer_tau_bnd_lw_idx(nlwbands), aer_tau_bnd_sw_idx(nswbands),&
              aer_ssa_bnd_sw_idx(nswbands), aer_asm_bnd_sw_idx(nswbands)
   !============================================================================

contains

   !============================================================================

   subroutine radiation_readnl(nlfile, dtime_in)
   !-------------------------------------------------------------------------------
   ! Purpose: Read radiation_nl namelist group.
   !-------------------------------------------------------------------------------

      use namelist_utils,  only: find_group_name
      use units,           only: getunit, freeunit
      use spmd_utils,      only: mpicom, mstrid=>masterprocid, &
                                 mpi_integer, mpi_logical, &
                                 mpi_character, masterproc, &
                                 mpi_real8
      use time_manager,    only: get_step_size
      use cam_logfile,     only: iulog

      ! File containing namelist input
      character(len=*), intent(in) :: nlfile
      integer, intent(in), optional :: dtime_in

      ! Local variables
      integer :: unitn, ierr
      integer :: dtime  ! timestep size
      character(len=*), parameter :: subroutine_name = 'radiation_readnl'

      ! Variables defined in namelist
      namelist /radiation_nl/ rrtmgp_coefficients_file_lw,     &
                              rrtmgp_coefficients_file_sw,     &
                              iradsw, iradlw, irad_always,     &
                              use_rad_dt_cosz, spectralflux,   &
                              do_aerosol_rad, do_spa_optics,   &
                              fixed_total_solar_irradiance,    &
                              rrtmgp_enable_temperature_warnings


      ! Read the namelist, only if called from master process
      ! TODO: better documentation and cleaner logic here?
      if (masterproc) then
         unitn = getunit()
         open(unitn, file=trim(nlfile), status='old')
         call find_group_name(unitn, 'radiation_nl', status=ierr)
         if (ierr == 0) then
            read(unitn, radiation_nl, iostat=ierr)
            if (ierr /= 0) then
               call endrun(subroutine_name // ':: ERROR reading namelist')
            end if
         end if
         close(unitn)
         call freeunit(unitn)
      end if

#ifdef SPMD
      ! Broadcast namelist variables
      call mpibcast(rrtmgp_coefficients_file_lw, cl, mpi_character, mstrid, mpicom, ierr)
      call mpibcast(rrtmgp_coefficients_file_sw, cl, mpi_character, mstrid, mpicom, ierr)
      call mpibcast(iradsw, 1, mpi_integer, mstrid, mpicom, ierr)
      call mpibcast(iradlw, 1, mpi_integer, mstrid, mpicom, ierr)
      call mpibcast(irad_always, 1, mpi_integer, mstrid, mpicom, ierr)
      call mpibcast(use_rad_dt_cosz, 1, mpi_logical, mstrid, mpicom, ierr)
      call mpibcast(spectralflux, 1, mpi_logical, mstrid, mpicom, ierr)
      call mpibcast(do_aerosol_rad, 1, mpi_logical, mstrid, mpicom, ierr)
      call mpibcast(do_spa_optics, 1, mpi_logical, mstrid, mpicom, ierr)
      call mpibcast(fixed_total_solar_irradiance, 1, mpi_real8, mstrid, mpicom, ierr)
      call mpibcast(rrtmgp_enable_temperature_warnings, 1, mpi_logical, mstrid, mpicom, ierr)
#endif

      ! Convert iradsw, iradlw and irad_always from hours to timesteps if necessary
      if (present(dtime_in)) then
         dtime = dtime_in
      else
         dtime = get_step_size()
      end if
      if (iradsw      < 0) iradsw      = nint((-iradsw     *3600._r8)/dtime)
      if (iradlw      < 0) iradlw      = nint((-iradlw     *3600._r8)/dtime)
      if (irad_always < 0) irad_always = nint((-irad_always*3600._r8)/dtime)

      ! Print runtime options to log.
      if (masterproc) then
         write(iulog,*) 'RRTMGP radiation scheme parameters:'
         write(iulog,10) trim(rrtmgp_coefficients_file_lw), trim(rrtmgp_coefficients_file_sw), &
                         iradsw, iradlw, irad_always, &
                         use_rad_dt_cosz, spectralflux, &
                         do_aerosol_rad, do_spa_optics, fixed_total_solar_irradiance, &
                         rrtmgp_enable_temperature_warnings
      end if
   10 format('  LW coefficents file: ',                                a/, &
             '  SW coefficents file: ',                                a/, &
             '  Frequency (timesteps) of Shortwave Radiation calc:  ',i5/, &
             '  Frequency (timesteps) of Longwave Radiation calc:   ',i5/, &
             '  SW/LW calc done every timestep for first N steps. N=',i5/, &
             '  Use average zenith angle:                           ',l5/, &
             '  Output spectrally resolved fluxes:                  ',l5/, &
             '  Do aerosol radiative calculations:                  ',l5/, &
             '  Do spa optics calculations:                         ',l5/, &
             '  Fixed solar consant (disabled with -1):             ',f10.4/, &
             '  Enable temperature warnings:                        ',l5/ )

   end subroutine radiation_readnl

   !================================================================================================

   subroutine radiation_register()

      !----------------------------------------------------------------------------
      ! Register radiation fields in the physics buffer
      !----------------------------------------------------------------------------

      use physics_buffer, only: pbuf_add_field, dtype_r8

      integer :: idx  ! dummy index for adding fields to physics buffer

      ! Heating rate profiles; QRS is the shortwave radiative heating rate, and QRL
      ! is the longwave radiative heating rate
      ! TODO: Do QRS and QRL need to be set to "global" scope on the physics
      ! buffer? Doing so forces them to be written to restart files, but is this
      ! needed? It does not look like their values get read anywhere in this
      ! module, just overwritten, so they may not need to be written to restarts.
      call pbuf_add_field('QRS', 'global', dtype_r8, (/pcols,pver/), idx)
      call pbuf_add_field('QRL', 'global', dtype_r8, (/pcols,pver/), idx)

      ! If the namelist has been configured for preserving the spectral fluxes, then create
      ! physics buffer variables to store the results. These are fluxes per
      ! spectral band, as follows:
      !     SU: shortwave up
      !     SD: shortwave down
      !     LU: longwave up
      !     LD: longwave down
      ! TODO: Do these need to be "global"? Why not "physpkg"?
      if (spectralflux) then
         call pbuf_add_field('SU', 'global', dtype_r8, (/pcols,pverp,nswbands/), idx)
         call pbuf_add_field('SD', 'global', dtype_r8, (/pcols,pverp,nswbands/), idx)
         call pbuf_add_field('LU', 'global', dtype_r8, (/pcols,pverp,nlwbands/), idx)
         call pbuf_add_field('LD', 'global', dtype_r8, (/pcols,pverp,nlwbands/), idx)
      end if

   end subroutine radiation_register

   !===============================================================================

   function radiation_do(op, timestep)

      !----------------------------------------------------------------------------
      ! Purpose: Returns true if the specified operation is done this timestep.
      !
      ! History: Copied from RRTMG implementation.
      !----------------------------------------------------------------------------

      use time_manager, only: get_nstep

      ! Arguments
      character(len=*), intent(in)  :: op             ! name of operation
      integer, intent(in), optional :: timestep       ! model timestep
      logical                       :: radiation_do   ! return value

      ! Local variables
      integer :: nstep             ! current timestep number

      ! If passed a timestep explicitly, use that. Otherwise, get timestep from
      ! time_manager routine.
      if (present(timestep)) then
         nstep = timestep
      else
         nstep = get_nstep()
      end if

      ! Figure out whether or not to do radiation this timestep. In general, we
      ! allow different frequencies of call the radiation code for the shortwave
      ! and the longwave. In practice, these are probably usually the same.
      select case (op)
         case ('sw') ! do a shortwave heating calc this timestep?
            if (iradsw==0) then
               radiation_do = .false.
            else
               radiation_do = nstep == 0 .or. iradsw == 1                     &
                             .or. (mod(nstep-1,iradsw) == 0 .and. nstep /= 1) &
                             .or. nstep <= irad_always
            end if
         case ('lw') ! do a longwave heating calc this timestep?
            if (iradlw==0) then
               radiation_do = .false.
            else
               radiation_do = nstep == 0 .or. iradlw == 1                     &
                             .or. (mod(nstep-1,iradlw) == 0 .and. nstep /= 1) &
                             .or. nstep <= irad_always
            end if
         case default
            call endrun('radiation_do: unknown operation:'//op)
      end select
   end function radiation_do

   !================================================================================================

   real(r8) function radiation_nextsw_cday()

      !-----------------------------------------------------------------------
      ! Purpose: Returns calendar day of next sw radiation calculation
      !
      ! History: Copied from RRTMG implementation.
      !-----------------------------------------------------------------------

      use time_manager, only: get_curr_calday, get_nstep, get_step_size

      ! Local variables
      integer :: nstep      ! timestep counter
      logical :: dosw       ! true => do shosrtwave calc
      integer :: offset     ! offset for calendar day calculation
      integer :: dTime      ! integer timestep size
      real(r8):: calday     ! calendar day of
      !-----------------------------------------------------------------------

      radiation_nextsw_cday = -1._r8
      dosw   = .false.
      nstep  = get_nstep()
      dtime  = get_step_size()
      offset = 0
<<<<<<< HEAD
      do while (.not. dosw)
         nstep = nstep + 1
         offset = offset + dtime
         if (radiation_do('sw', nstep)) then
            radiation_nextsw_cday = get_curr_calday(offset=offset)
            dosw = .true.
         end if
      end do
      if(radiation_nextsw_cday == -1._r8) then
         call endrun('error in radiation_nextsw_cday')
      end if
=======
      if (iradsw/=0) then
         do while (.not. dosw)
            nstep = nstep + 1
            offset = offset + dtime
            if (radiation_do('sw', nstep)) then
               radiation_nextsw_cday = get_curr_calday(offset=offset) 
               dosw = .true.
            end if
         end do
      end if

   end function radiation_nextsw_cday
>>>>>>> 37959275

   end function radiation_nextsw_cday

   subroutine radiation_init(state,pbuf)
   !-------------------------------------------------------------------------------
   ! Purpose: Initialize the radiation parameterization and add fields to the
   ! history buffer
   !
   ! History: Copied from RRTMG implemenation.
   !-------------------------------------------------------------------------------
      use physics_buffer,     only: pbuf_get_index,pbuf_set_field, physics_buffer_desc
      use cam_history,        only: addfld, horiz_only, add_default
      use constituents,       only: cnst_get_ind
      use phys_control,       only: phys_getopts
      use rad_constituents,   only: N_DIAG, rad_cnst_get_call_list, rad_cnst_get_info
      use cospsimulator_intr, only: docosp, cospsimulator_intr_init
      use hirsbt,             only: hirsbt_init
      use hirsbtpar,          only: hirsname, msuname
      use modal_aer_opt,      only: modal_aer_opt_init
      use time_manager,       only: get_nstep, get_step_size, is_first_restart_step
      use radiation_data,     only: init_rad_data
      use physics_types, only: physics_state
      use cam_logfile,     only: iulog
      use spmd_utils,       only: iam

      ! RRTMGP modules
      use rrtmgp_coefficients, only: rrtmgp_load_coefficients=>load_and_init
      use mo_gas_concentrations, only: ty_gas_concs

      ! For optics
      use cloud_rad_props, only: cloud_rad_props_init
      use ebert_curry, only: ec_rad_props_init
      use slingo, only: slingo_rad_props_init
      use shr_log_mod, only: errMsg => shr_log_errMsg

      ! Physics state is going to be needed for perturbation growth tests, but we
      ! have yet to implement this in RRTMGP. It is a vector because at the point
      ! where this subroutine is called, physics_state has not subset for a
      ! specific chunk (i.e., state is a vector of all chunks, indexed by lchnk)
      type(physics_state), intent(in) :: state(:)

      type(physics_buffer_desc), pointer :: pbuf(:,:)

      integer :: icall, nmodes
      logical :: active_calls(0:N_DIAG)
      integer :: nstep                       ! current timestep number
      logical :: history_amwg                ! output the variables used by the AMWG diag package
      logical :: history_vdiag               ! output the variables used by the AMWG variability diag package
      logical :: history_budget              ! output tendencies and state variables for CAM4
                                             ! temperature, water vapor, cloud ice and cloud
                                             ! liquid budgets.
      integer :: history_budget_histfile_num ! output history file number for budget fields
      integer :: err
      integer :: dtime  ! time step
      logical :: use_MMF  ! SPCAM flag

      character(len=128) :: error_message

      ! ty_gas_concs object that would normally hold volume mixing ratios for
      ! radiatively-important gases. Here, this is just used to provide the names
      ! of gases that are available in the model (needed by the kdist
      ! initialization routines that are called within the load_coefficients
      ! methods).
      type(ty_gas_concs) :: available_gases

      character(len=32) :: subname = 'radiation_init'

      !needed for SPA
      integer :: month
      integer :: band_index

      !-----------------------------------------------------------------------

      !sanity check for spa
      !spa must be active if do_spa_optics, is true
      if(do_spa_optics .and. .not. is_spa_active) then
         call endrun('SPA must be active if do_spa_optics is true, '//errmsg(__FILE__,__LINE__))
      endif


      ! Initialize cloud optics
      call cloud_rad_props_init()
      call ec_rad_props_init()
      call slingo_rad_props_init()

      ! Initialize output fields for offline driver.
      ! TODO: do we need to keep this functionality? Where is the offline driver?
      ! Do we need to write a new offline driver for RRTMGP?
      call init_rad_data()

      ! Do initialization for perturbation growth tests
      call perturbation_growth_init()

      ! Read gas optics coefficients from file
      ! Need to initialize available_gases here! The only field of the
      ! available_gases type that is used int he kdist initialize is
      ! available_gases%gas_name, which gives the name of each gas that would be
      ! present in the ty_gas_concs object. So, we can just set this here, rather
      ! than trying to fully populate the ty_gas_concs object here, which would be
      ! impossible from this initialization routine because I do not thing the
      ! rad_cnst objects are setup yet.
      ! the other tasks!
      ! TODO: This needs to be fixed to ONLY read in the data if masterproc, and then broadcast
      call set_available_gases(active_gases, available_gases)
      call rrtmgp_load_coefficients(k_dist_sw, rrtmgp_coefficients_file_sw, available_gases)
      call rrtmgp_load_coefficients(k_dist_lw, rrtmgp_coefficients_file_lw, available_gases)

      ! Make sure number of bands in absorption coefficient files matches what we expect
      call assert(nswbands == k_dist_sw%get_nband(), 'nswbands does not match absorption coefficient data')
      call assert(nlwbands == k_dist_lw%get_nband(), 'nlwbands does not match absorption coefficient data')

      ! Number of gpoints depend on inputdata, so initialize here
      nswgpts = k_dist_sw%get_ngpt()
      nlwgpts = k_dist_lw%get_ngpt()

      ! Set number of levels used in radiation calculations
#ifdef NO_EXTRA_RAD_LEVEL
      nlev_rad = pver
#else
      nlev_rad = pver + 1
#endif

      ! Indices on radiation grid that correspond to top and bottom of the model
      ! grid...this is for cases where we want to add an extra layer above the
      ! model top to deal with radiative heating above the model top.
      ktop = nlev_rad - pver + 1
      kbot = nlev_rad

      ! Set the radiation timestep for cosz calculations if requested using the
      ! adjusted iradsw value from radiation
      if (use_rad_dt_cosz)  then
         dtime  = get_step_size()
         dt_avg = iradsw*dtime
      end if

      ! Get options for history file outputs
      call phys_getopts(history_amwg_out = history_amwg,    &
                        history_vdiag_out = history_vdiag,   &
                        history_budget_out = history_budget,  &
                        history_budget_histfile_num_out = history_budget_histfile_num)

      ! Determine whether modal aerosols are affecting the climate, and if so
      ! then initialize the modal aerosol optics module
      call rad_cnst_get_info(0, nmodes=nmodes)
      if (nmodes > 0) call modal_aer_opt_init()

      ! TODO: what is this?
      call hirsbt_init()

      ! "irad_always" is number of time steps to execute radiation continuously from start of
      ! initial OR restart run
      nstep = get_nstep()
      if (irad_always > 0) then
         irad_always = irad_always + nstep
      end if

      ! Initialize the satellite simulator package (COSP).
      ! TODO: Should this be moved to a higher level?
      ! This should probably not be specific to a given radiation
      ! package. Also move most of this to cospsimulator package to handle itself,
      ! rather than relying on radiation driver handling this logic. Too much
      ! duplicate code.
      !if (docosp) call cospsimulator_intr_init()
      if (docosp) then
         ! Initialization for the simulator package.
         call cospsimulator_intr_init

         ! Allocate and initialize the counter that is used to determine when to
         ! call the simulator package.
         allocate(cosp_cnt(begchunk:endchunk))
         if (is_first_restart_step()) then
            cosp_cnt(begchunk:endchunk) = cosp_cnt_init
         else
            cosp_cnt(begchunk:endchunk) = 0
         end if
      end if

      !
      ! Add fields to history buffer
      !

      ! Register new dimensions
      call get_sw_spectral_midpoints(sw_band_midpoints, 'cm-1')
      call get_lw_spectral_midpoints(lw_band_midpoints, 'cm-1')
      call add_hist_coord('swband', nswbands, 'Shortwave wavenumber', 'cm-1', sw_band_midpoints)
      call add_hist_coord('lwband', nlwbands, 'Longwave wavenumber', 'cm-1', lw_band_midpoints)

      ! Shortwave radiation
      call addfld('TOT_CLD_VISTAU', (/ 'lev' /), 'A',   '1', &
                  'Total gridbox cloud visible (550 nm) optical depth', &
                  sampling_seq='rad_lwsw', flag_xyfill=.true.)
      call addfld('TOT_ICLD_VISTAU', (/ 'lev' /), 'A',  '1', &
                  'Total in-cloud visible (550 nm) optical depth', &
                  sampling_seq='rad_lwsw', flag_xyfill=.true.)
      call addfld('LIQ_ICLD_VISTAU', (/ 'lev' /), 'A',  '1', &
                  'Liquid in-cloud visible (550 nm) optical depth', &
                  sampling_seq='rad_lwsw', flag_xyfill=.true.)
      call addfld('ICE_ICLD_VISTAU', (/ 'lev' /), 'A',  '1', &
                  'Ice in-cloud visible (550 nm) optical depth', &
                  sampling_seq='rad_lwsw', flag_xyfill=.true.)

      call add_default('TOT_CLD_VISTAU',  1, ' ')
      call add_default('TOT_ICLD_VISTAU', 1, ' ')

      ! Band-by-band cloud optical properties
      call addfld('CLOUD_TAU_SW', (/'lev   ','swband'/), 'I', '1', &
                  'Cloud shortwave extinction optical depth', &
                  sampling_seq='rad_lwsw', flag_xyfill=.true.)
      call addfld('CLOUD_SSA_SW', (/'lev   ','swband'/), 'I', '1', &
                  'Cloud shortwave single scattering albedo', &
                  sampling_seq='rad_lwsw', flag_xyfill=.true.)
      call addfld('CLOUD_G_SW', (/'lev   ','swband'/), 'I', '1', &
                  'Cloud shortwave assymmetry parameter', &
                  sampling_seq='rad_lwsw', flag_xyfill=.true.)
      call addfld('CLOUD_TAU_LW', (/'lev   ','lwband'/), 'I', '1', &
                  'Cloud longwave absorption optical depth', &
                  sampling_seq='rad_lwsw', flag_xyfill=.true.)

      ! Band-by-band shortwave albedos
      call addfld('SW_ALBEDO_DIR', (/'swband'/), 'I', '1', &
                  'Shortwave direct-beam albedo', &
                  sampling_seq='rad_lwsw', flag_xyfill=.true.)
      call addfld('SW_ALBEDO_DIF', (/'swband'/), 'I', '1', &
                  'Shortwave diffuse-beam albedo', &
                  sampling_seq='rad_lwsw', flag_xyfill=.true.)

      ! get list of active radiation calls
      call rad_cnst_get_call_list(active_calls)

      ! TODO: what is active_calls and diag?
      do icall = 0,N_DIAG
         if (active_calls(icall)) then
            call addfld('SOLIN'//diag(icall), horiz_only, 'A',   'W/m2', &
                        'Solar insolation', &
                        sampling_seq='rad_lwsw', flag_xyfill=.true.)
            call addfld('SOLL'//diag(icall),  horiz_only, 'A',   'W/m2', &
                        'Solar downward near infrared direct to surface', &
                        sampling_seq='rad_lwsw', flag_xyfill=.true.)
            call addfld('SOLS'//diag(icall),  horiz_only, 'A',   'W/m2', &
                        'Solar downward visible direct to surface', &
                        sampling_seq='rad_lwsw', flag_xyfill=.true.)
            call addfld('SOLLD'//diag(icall), horiz_only, 'A',   'W/m2', &
                        'Solar downward near infrared diffuse to surface', &
                        sampling_seq='rad_lwsw', flag_xyfill=.true.)
            call addfld('SOLSD'//diag(icall), horiz_only, 'A',   'W/m2', &
                        'Solar downward visible diffuse to surface', &
                        sampling_seq='rad_lwsw', flag_xyfill=.true.)
            call addfld('QRS'//diag(icall),   (/ 'lev' /), 'A', 'K/s', &
                        'Solar heating rate', &
                        sampling_seq='rad_lwsw', flag_xyfill=.true.)
            call addfld('QRSC'//diag(icall),  (/ 'lev' /), 'A', 'K/s', &
                        'Clearsky solar heating rate', &
                        sampling_seq='rad_lwsw', flag_xyfill=.true.)
            call addfld('FSNS'//diag(icall),   horiz_only,  'A', 'W/m2', &
                        'Net solar flux at surface', &
                        sampling_seq='rad_lwsw', flag_xyfill=.true.)
            call addfld('FSNT'//diag(icall),   horiz_only,  'A', 'W/m2', &
                        'Net solar flux at top of model', &
                        sampling_seq='rad_lwsw', flag_xyfill=.true.)
            call addfld('FSNTOA'//diag(icall), horiz_only,  'A', 'W/m2', &
                        'Net solar flux at top of atmosphere', &
                        sampling_seq='rad_lwsw', flag_xyfill=.true.)
            call addfld('FSUTOA'//diag(icall), horiz_only,  'A',  'W/m2', &
                        'Upwelling solar flux at top of atmosphere', &
                        sampling_seq='rad_lwsw', flag_xyfill=.true.)
            call addfld('FSNTOAC'//diag(icall), horiz_only, 'A',  'W/m2', &
                        'Clearsky net solar flux at top of atmosphere', &
                        sampling_seq='rad_lwsw', flag_xyfill=.true.)
            call addfld('FSUTOAC'//diag(icall), horiz_only, 'A',  'W/m2', &
                        'Clearsky upwelling solar flux at top of atmosphere', &
                        sampling_seq='rad_lwsw', flag_xyfill=.true.)
            call addfld('FSN200'//diag(icall), horiz_only,  'A',  'W/m2', &
                        'Net shortwave flux at 200 mb', &
                        sampling_seq='rad_lwsw', flag_xyfill=.true.)
            call addfld('FSN200C'//diag(icall), horiz_only, 'A',  'W/m2', &
                        'Clearsky net shortwave flux at 200 mb', &
                        sampling_seq='rad_lwsw', flag_xyfill=.true.)
            call addfld('FSNTC'//diag(icall), horiz_only,   'A',  'W/m2', &
                        'Clearsky net solar flux at top of model', &
                        sampling_seq='rad_lwsw', flag_xyfill=.true.)
            call addfld('FSNSC'//diag(icall), horiz_only,   'A',  'W/m2', &
                        'Clearsky net solar flux at surface', &
                        sampling_seq='rad_lwsw', flag_xyfill=.true.)
            call addfld('FSDSC'//diag(icall), horiz_only,   'A',  'W/m2', &
                        'Clearsky downwelling solar flux at surface', &
                        sampling_seq='rad_lwsw', flag_xyfill=.true.)
            call addfld('FSDS'//diag(icall), horiz_only,    'A',  'W/m2', &
                        'Downwelling solar flux at surface', &
                        sampling_seq='rad_lwsw', flag_xyfill=.true.)
            call addfld('FUS'//diag(icall),  (/ 'ilev' /),  'A',  'W/m2', &
                        'Shortwave upward flux')
            call addfld('FDS'//diag(icall),  (/ 'ilev' /),  'A',  'W/m2', &
                        'Shortwave downward flux')
            call addfld('FDS_DIR'//diag(icall),  (/ 'ilev' /),  'A',  'W/m2', &
                        'Shortwave direct-beam downward flux')
            call addfld('FNS'//diag(icall),  (/ 'ilev' /),  'A',  'W/m2', &
                        'Shortwave net flux')
            call addfld('FUSC'//diag(icall),  (/ 'ilev' /), 'A',  'W/m2', &
                        'Shortwave clear-sky upward flux')
            call addfld('FDSC'//diag(icall),  (/ 'ilev' /), 'A',  'W/m2', &
                        'Shortwave clear-sky downward flux')
            call addfld('FDSC_DIR'//diag(icall),  (/ 'ilev' /), 'A',  'W/m2', &
                        'Shortwave clear-sky direct-beam downward flux')
            call addfld('FNSC'//diag(icall),  (/ 'ilev' /), 'A',  'W/m2', &
                        'Shortwave clear-sky net flux')
            call addfld('FSNIRTOA'//diag(icall), horiz_only, 'A', 'W/m2', &
                        'Net near-infrared flux (Nimbus-7 WFOV) at top of atmosphere', &
                        sampling_seq='rad_lwsw', flag_xyfill=.true.)
            call addfld('FSNRTOAC'//diag(icall), horiz_only, 'A', 'W/m2', &
                        'Clearsky net near-infrared flux (Nimbus-7 WFOV) at top of atmosphere', &
                        sampling_seq='rad_lwsw', flag_xyfill=.true.)
            call addfld('FSNRTOAS'//diag(icall), horiz_only, 'A', 'W/m2', &
                        'Net near-infrared flux (>= 0.7 microns) at top of atmosphere', &
                        sampling_seq='rad_lwsw', flag_xyfill=.true.)
            call addfld('SWCF'//diag(icall),     horiz_only, 'A', 'W/m2', &
                        'Shortwave cloud forcing', &
                        sampling_seq='rad_lwsw', flag_xyfill=.true.)


            if (history_amwg) then
               call add_default('SOLIN'//diag(icall),   1, ' ')
               call add_default('QRS'//diag(icall),     1, ' ')
               call add_default('FSNS'//diag(icall),    1, ' ')
               call add_default('FSNT'//diag(icall),    1, ' ')
               call add_default('FSNTOA'//diag(icall),  1, ' ')
               call add_default('FSUTOA'//diag(icall),  1, ' ')
               call add_default('FSNTOAC'//diag(icall), 1, ' ')
               call add_default('FSUTOAC'//diag(icall), 1, ' ')
               call add_default('FSNTC'//diag(icall),   1, ' ')
               call add_default('FSNSC'//diag(icall),   1, ' ')
               call add_default('FSDSC'//diag(icall),   1, ' ')
               call add_default('FSDS'//diag(icall),    1, ' ')
               call add_default('SWCF'//diag(icall),    1, ' ')
            end if  ! history_amwg
         end if  ! active_calls(icall)
      end do  ! icall = 0,N_DIAG

      ! Cosine of solar zenith angle (primarily for debugging)
      call addfld('COSZRS', horiz_only, 'A', 'None', &
                  'Cosine of solar zenith angle', &
                  sampling_seq='rad_lwsw', flag_xyfill=.true.)

      if (single_column .and. scm_crm_mode) then
         call add_default ('FUS     ', 1, ' ')
         call add_default ('FUSC    ', 1, ' ')
         call add_default ('FDS     ', 1, ' ')
         call add_default ('FDSC    ', 1, ' ')
      end if

      ! Longwave radiation
      do icall = 0,N_DIAG
         if (active_calls(icall)) then
            call addfld('QRL'//diag(icall),     (/'lev'/),  'A', 'K/s',  &
                        'Longwave heating rate',                         &
                        sampling_seq='rad_lwsw', flag_xyfill=.true.)
            call addfld('QRLC'//diag(icall),    (/'lev'/),  'A', 'K/s',  &
                        'Clearsky longwave heating rate',                &
                        sampling_seq='rad_lwsw', flag_xyfill=.true.)
            call addfld('FLDS'//diag(icall),    horiz_only, 'A', 'W/m2', &
                        'Downwelling longwave flux at surface',          &
                        sampling_seq='rad_lwsw', flag_xyfill=.true.)
            call addfld('FLDSC'//diag(icall),   horiz_only, 'A', 'W/m2', &
                        'Clearsky Downwelling longwave flux at surface', &
                        sampling_seq='rad_lwsw', flag_xyfill=.true.)
            call addfld('FLNS'//diag(icall),    horiz_only, 'A', 'W/m2', &
                        'Net longwave flux at surface',                  &
                        sampling_seq='rad_lwsw', flag_xyfill=.true.)
            call addfld('FLNT'//diag(icall),    horiz_only, 'A', 'W/m2', &
                        'Net longwave flux at top of model',             &
                        sampling_seq='rad_lwsw', flag_xyfill=.true.)
            call addfld('FLUT'//diag(icall),    horiz_only, 'A', 'W/m2', &
                        'Upwelling longwave flux at top of model',       &
                        sampling_seq='rad_lwsw', flag_xyfill=.true.)
            call addfld('FLUTC'//diag(icall),   horiz_only, 'A', 'W/m2', &
                        'Clearsky upwelling longwave flux at top of model', &
                        sampling_seq='rad_lwsw', flag_xyfill=.true.)
            call addfld('FLNTC'//diag(icall),   horiz_only, 'A', 'W/m2', &
                        'Clearsky net longwave flux at top of model',    &
                        sampling_seq='rad_lwsw', flag_xyfill=.true.)
            call addfld('LWCF'//diag(icall),    horiz_only, 'A', 'W/m2', &
                        'Longwave cloud forcing',                        &
                        sampling_seq='rad_lwsw', flag_xyfill=.true.)
            call addfld('FLN200'//diag(icall),  horiz_only, 'A', 'W/m2', &
                        'Net longwave flux at 200 mb',                   &
                        sampling_seq='rad_lwsw', flag_xyfill=.true.)
            call addfld('FLN200C'//diag(icall), horiz_only, 'A', 'W/m2', &
                        'Clearsky net longwave flux at 200 mb',          &
                        sampling_seq='rad_lwsw', flag_xyfill=.true.)
            call addfld('FLNSC'//diag(icall),   horiz_only, 'A', 'W/m2', &
                        'Clearsky net longwave flux at surface',         &
                        sampling_seq='rad_lwsw', flag_xyfill=.true.)
            call addfld('FUL'//diag(icall),     (/'ilev'/), 'A', 'W/m2', &
                        'Longwave upward flux', &
                        sampling_seq='rad_lwsw', flag_xyfill=.true.)
            call addfld('FDL'//diag(icall),     (/'ilev'/), 'A', 'W/m2', &
                        'Longwave downward flux', &
                        sampling_seq='rad_lwsw', flag_xyfill=.true.)
            call addfld('FNL'//diag(icall),     (/'ilev'/), 'A', 'W/m2', &
                        'Longwave net flux', &
                        sampling_seq='rad_lwsw', flag_xyfill=.true.)
            call addfld('FULC'//diag(icall),    (/'ilev'/), 'A', 'W/m2', &
                        'Longwave clear-sky upward flux', &
                        sampling_seq='rad_lwsw', flag_xyfill=.true.)
            call addfld('FDLC'//diag(icall),    (/'ilev'/), 'A', 'W/m2', &
                        'Longwave clear-sky downward flux', &
                        sampling_seq='rad_lwsw', flag_xyfill=.true.)
            call addfld('FNLC'//diag(icall),    (/'ilev'/), 'A', 'W/m2', &
                        'Longwave clear-sky net flux', &
                        sampling_seq='rad_lwsw', flag_xyfill=.true.)

            call add_default('QRL'//diag(icall),   1, ' ')
            if (history_amwg) then
               call add_default('QRL'//diag(icall),   1, ' ')
               call add_default('FLNS'//diag(icall),  1, ' ')
               call add_default('FLDS'//diag(icall),  1, ' ')
               call add_default('FLNT'//diag(icall),  1, ' ')
               call add_default('FLUT'//diag(icall),  1, ' ')
               call add_default('FLUTC'//diag(icall), 1, ' ')
               call add_default('FLNTC'//diag(icall), 1, ' ')
               call add_default('FLNSC'//diag(icall), 1, ' ')
               call add_default('LWCF'//diag(icall),  1, ' ')
            endif  ! history_amwg
         end if
      end do

      call addfld('EMIS', (/ 'lev' /), 'A', '1', 'Cloud longwave (10.5 micron) emissivity')

      ! Add default fields for single column mode
      if (single_column.and.scm_crm_mode) then
         call add_default ('FUL     ', 1, ' ')
         call add_default ('FULC    ', 1, ' ')
         call add_default ('FDL     ', 1, ' ')
         call add_default ('FDLC    ', 1, ' ')
      endif

      ! HIRS/MSU diagnostic brightness temperatures
      if (dohirs) then
         call addfld (hirsname(1),horiz_only,'A','K','HIRS CH2 infra-red brightness temperature', &
                      sampling_seq='rad_lwsw', flag_xyfill=.true.)
         call addfld (hirsname(2),horiz_only,'A','K','HIRS CH4 infra-red brightness temperature', &
                      sampling_seq='rad_lwsw', flag_xyfill=.true.)
         call addfld (hirsname(3),horiz_only,'A','K','HIRS CH6 infra-red brightness temperature', &
                      sampling_seq='rad_lwsw', flag_xyfill=.true.)
         call addfld (hirsname(4),horiz_only,'A','K','HIRS CH8 infra-red brightness temperature', &
                      sampling_seq='rad_lwsw', flag_xyfill=.true.)
         call addfld (hirsname(5),horiz_only,'A','K','HIRS CH10 infra-red brightness temperature', &
                      sampling_seq='rad_lwsw', flag_xyfill=.true.)
         call addfld (hirsname(6),horiz_only,'A','K','HIRS CH11 infra-red brightness temperature', &
                      sampling_seq='rad_lwsw', flag_xyfill=.true.)
         call addfld (hirsname(7),horiz_only,'A','K','HIRS CH12 infra-red brightness temperature', &
                      sampling_seq='rad_lwsw', flag_xyfill=.true.)
         call addfld (msuname(1),horiz_only,'A','K','MSU CH1 microwave brightness temperature', &
                      sampling_seq='rad_lwsw', flag_xyfill=.true.)
         call addfld (msuname(2),horiz_only,'A','K','MSU CH2 microwave brightness temperature', &
                      sampling_seq='rad_lwsw', flag_xyfill=.true.)
         call addfld (msuname(3),horiz_only,'A','K','MSU CH3 microwave brightness temperature', &
                      sampling_seq='rad_lwsw', flag_xyfill=.true.)
         call addfld (msuname(4),horiz_only,'A','K','MSU CH4 microwave brightness temperature', &
                      sampling_seq='rad_lwsw', flag_xyfill=.true.)

         ! Add HIRS/MSU fields to default history files
         call add_default (hirsname(1), 1, ' ')
         call add_default (hirsname(2), 1, ' ')
         call add_default (hirsname(3), 1, ' ')
         call add_default (hirsname(4), 1, ' ')
         call add_default (hirsname(5), 1, ' ')
         call add_default (hirsname(6), 1, ' ')
         call add_default (hirsname(7), 1, ' ')
         call add_default (msuname(1), 1, ' ')
         call add_default (msuname(2), 1, ' ')
         call add_default (msuname(3), 1, ' ')
         call add_default (msuname(4), 1, ' ')
      end if

      ! Heating rate needed for d(theta)/dt computation
      ! TODO: why include this here? Can't this be calculated from QRS and QRL,
      ! which are already output?
      call addfld ('HR',(/ 'lev' /), 'A','K/s','Heating rate needed for d(theta)/dt computation', &
                   sampling_seq='rad_lwsw', flag_xyfill=.true.)

      if (history_budget .and. history_budget_histfile_num > 1) then
         call add_default ('QRL     ', history_budget_histfile_num, ' ')
         call add_default ('QRS     ', history_budget_histfile_num, ' ')
      end if

      if (history_vdiag) then
         call add_default('FLUT', 2, ' ')
         call add_default('FLUT', 3, ' ')
      end if

      cldfsnow_idx = 0
      cldfsnow_idx = pbuf_get_index('CLDFSNOW',errcode=err)
      if (cldfsnow_idx > 0) then
         call addfld('CLDFSNOW',(/ 'lev' /),'I','1','CLDFSNOW',flag_xyfill=.true.)
         call addfld('SNOW_ICLD_VISTAU', (/ 'lev' /), 'A', '1', &
                     'Snow in-cloud extinction visible sw optical depth', &
                     sampling_seq='rad_lwsw', flag_xyfill=.true.)
      endif

      !Set default values for the indices requied to get fields from SPA PBUF fields
      aer_tau_bnd_sw_idx(:) = -1
      aer_ssa_bnd_sw_idx(:) = -1
      aer_asm_bnd_sw_idx(:) = -1
      aer_tau_bnd_lw_idx(:) = -1

      if (do_spa_optics) then !initialize SPA
         !Get PBUF indices for SPA fields
         do band_index = 1,nswbands !short wave
            aer_tau_bnd_sw_idx(band_index) = pbuf_get_index(aer_tau_sw_names(band_index))
            aer_ssa_bnd_sw_idx(band_index) = pbuf_get_index(aer_ssa_sw_names(band_index))
            aer_asm_bnd_sw_idx(band_index) = pbuf_get_index(aer_asm_sw_names(band_index))
         end do

         do band_index = 1,nlwbands !long wave
            aer_tau_bnd_lw_idx(band_index) = pbuf_get_index(aer_tau_lw_names(band_index))
         end do

      end if

   end subroutine radiation_init


   subroutine perturbation_growth_init()

      use cam_logfile, only: iulog

      character(len=32) :: subname = 'perturbation_growth_init'

      ! Wrap modes in an ifdef for now since this is not implemented here, and I
      ! have some work to do to figure out what the heck this is meant to do.
#ifdef DO_PERGRO_MODS
      !Modification needed by pergro_mods for generating random numbers
      if (pergro_mods) then
         max_chnks_in_blk = maxval(npchunks(:))  !maximum of the number for chunks in each procs
         allocate(clm_rand_seed(pcols,kiss_seed_num,max_chnks_in_blk), stat=astat)
         if (astat /= 0) then
            write(iulog,*) 'radiation.F90(rrtmg)-radiation_init: failed to allocate clm_rand_seed; error = ',astat
            call endrun
         end if

         allocate(tot_chnk_till_this_prc(0:npes-1), stat=astat)
         if (astat /= 0) then
            write(errstr,*) 'radiation.F90(rrtmg)-radiation_init: failed to allocate tot_chnk_till_this_prc variable; error = ',astat
            call endrun(errstr)
         end if

         !BSINGH - Build lat lon relationship to chunk and column
         !Compute maximum number of chunks each processor have
         if (masterproc) then
             tot_chnk_till_this_prc(0:npes-1) = huge(1)
             do ipes = 0, npes - 1
                tot_chnk_till_this_prc(ipes) = 0
                do ipes_tmp = 0, ipes-1
                   tot_chnk_till_this_prc(ipes) = tot_chnk_till_this_prc(ipes) + npchunks(ipes_tmp)
                enddo
             enddo
          endif
#ifdef SPMD
          !BSINGH - Ideally we should use mpi_scatter but we are using this variable
          !in "if(masterproc)" below in phys_run1, so broadcast is iused here
          call mpibcast(tot_chnk_till_this_prc,npes, mpi_integer, 0, mpicom)
#endif
          call get_block_bounds_d(firstblock,lastblock)

          allocate(clm_id(pcols,max_chnks_in_blk), stat=astat)
          if( astat /= 0 ) then
             write(errstr,*) 'radiation.F90(rrtmg)-radiation_init: failed to allocate clm_id; error = ',astat
             call endrun(errstr)
          end if

          allocate(clm_id_mstr(pcols,max_chnks_in_blk,npes), stat=astat)
          if( astat /= 0 ) then
             write(errstr,*) 'radiation.F90(rrtmg)-radiation_init: failed to allocate clm_id_mstr; error = ',astat
             call endrun(errstr)
          end if
          !compute all clm ids on masterproc and then scatter it ....
          if(masterproc) then
             do igcol = 1, ngcols_p
                imap = latlon_to_dyn_gcol_map(igcol)
                chunkid  = knuhcs(imap)%chunkid
                icol = knuhcs(imap)%col
                iown  = chunks(chunkid)%owner
                ilchnk = (chunks(chunkid)%lcid - lastblock) - tot_chnk_till_this_prc(iown)
                clm_id_mstr(icol,ilchnk,iown+1) = igcol
             enddo
          endif

#ifdef SPMD
          !Scatter
          tot_cols = pcols*max_chnks_in_blk
          call MPI_Scatter( clm_id_mstr, tot_cols,  mpi_integer, &
               clm_id,    tot_cols,  mpi_integer, 0,             &
               MPI_COMM_WORLD,ierr)
#else
          !BSINGH - Haven't tested it.....
          call endrun('radiation.F90(rrtmg)-radiation_init: non-mpi compiles are not tested yet for pergro test...')
#endif
       endif

       if (is_first_restart_step()) then
          if (pergro_mods) then
             !--------------------------------------
             !Read seeds from restart file
             !--------------------------------------
             !For restart runs, rad_randn_seedrst array  will already be allocated in the restart_physics.F90

             do ilchnk = 1, max_chnks_in_blk
                lchnk = begchunk + (ilchnk -1)
                ncol = phys_state(lchnk)%ncol
                do iseed = 1, kiss_seed_num
                   do icol = 1, ncol
                      clm_rand_seed(icol,iseed,ilchnk) = rad_randn_seedrst(icol,iseed,lchnk)
                   enddo
                enddo
             enddo
          endif
       else
          if (pergro_mods) then
             !---------------------------------------
             !create seeds based off of column ids
             !---------------------------------------
             !allocate array rad_randn_seedrst for initial run for  maintaining exact restarts
             !For restart runs, it will already be allocated in the restart_physics.F90
             allocate(rad_randn_seedrst(pcols,kiss_seed_num,begchunk:endchunk), stat=astat)
             if( astat /= 0 ) then
                write(iulog,*) 'radiation.F90(rrtmg)-radiation_init: failed to allocate rad_randn_seedrst; error = ',astat
                call endrun
             end if
             do ilchnk = 1, max_chnks_in_blk
                lchnk = begchunk + (ilchnk -1)
                ncol = phys_state(lchnk)%ncol
                do iseed = 1, kiss_seed_num
                   do icol = 1, ncol
                      id = clm_id(icol,ilchnk)
                      clm_rand_seed(icol,iseed,ilchnk) = id + (iseed -1)
                   enddo
                enddo
             enddo
          endif
       end if

#endif /* DO_PERGRO_MODS */

   end subroutine perturbation_growth_init


   subroutine set_available_gases(gases, gas_concentrations)

      use mo_gas_concentrations, only: ty_gas_concs
      use mo_rrtmgp_util_string, only: lower_case

      type(ty_gas_concs), intent(inout) :: gas_concentrations
      character(len=*), intent(in) :: gases(:)
      character(len=32), dimension(size(gases)) :: gases_lowercase
      integer :: igas

      ! Initialize with lowercase gas names; we should work in lowercase
      ! whenever possible because we cannot trust string comparisons in RRTMGP
      ! to be case insensitive
      do igas = 1,size(gases)
         gases_lowercase(igas) = trim(lower_case(gases(igas)))
      end do
      call handle_error(gas_concentrations%init(gases_lowercase))

   end subroutine set_available_gases


   !===============================================================================

   !----------------------------------------------------------------------------
   ! Main driver for radiation computation. Calls the shortwave and longwave
   ! drivers, and calculates the radiative heating from the resulting fluxes.
   ! Primary output from this routine is the heating tendency due to radiative
   ! transfer, as a ptend object.
   subroutine radiation_tend(state,   ptend,    pbuf,          cam_out, cam_in,  &
                             landfrac,landm,    icefrac,       snowh,            &
                             fsns,    fsnt,     flns,          flnt,             &
                             fsds,    net_flux, is_cmip6_volc, dt                )

      ! Performance module needed for timing functions
      use perf_mod, only: t_startf, t_stopf

      ! CAM derived types; needed for surface exchange fields, physics state, and
      ! tendency fields
      use camsrfexch, only: cam_out_t, cam_in_t
      use physics_types, only: physics_state, physics_ptend

      ! Utilities for interacting with the physics buffer
      use physics_buffer, only: physics_buffer_desc, pbuf_get_field, &
                                pbuf_get_index

      ! For calculating radiative heating tendencies
      use radheat, only: radheat_tend

      ! For getting radiative constituent gases
      use rad_constituents, only: N_DIAG, rad_cnst_get_call_list

      ! RRTMGP radiation drivers and derived types
      use mo_fluxes_byband, only: ty_fluxes_byband

      ! CAM history module provides subroutine to send output data to the history
      ! buffer to be aggregated and written to disk
      use cam_history, only: outfld

      use radiation_state, only: set_rad_state
      use radiation_utils, only: clip_values
      use cam_control_mod, only: aqua_planet

      use cam_optics, only: get_cloud_optics_sw, sample_cloud_optics_sw, &
                            get_cloud_optics_lw, sample_cloud_optics_lw, &
                            set_aerosol_optics_sw
      use aer_rad_props, only: aer_rad_props_lw

      ! For running CFMIP Observation Simulator Package (COSP)
      use cospsimulator_intr, only: docosp, cospsimulator_intr_run, cosp_nradsteps

      ! ---------------------------------------------------------------------------
      ! Arguments
      ! ---------------------------------------------------------------------------

      ! Physics state variables
      type(physics_state), intent(in), target :: state

      ! Heating tendencies calculated in this subroutine
      type(physics_ptend), intent(out) :: ptend

      ! Fields from other parameterizations that persist across timesteps
      type(physics_buffer_desc), pointer :: pbuf(:)

      ! Surface fluxes?
      type(cam_out_t), intent(inout) :: cam_out
      type(cam_in_t), intent(in) :: cam_in

      ! Net flux calculated in this routine; used to check energy conservation in
      ! the physics package driver?
      real(r8), intent(inout) :: net_flux(pcols)

      ! This should be module data or something specific to aerosol where it is
      ! used?
      logical,  intent(in)    :: is_cmip6_volc    ! true if cmip6 style volcanic file is read otherwise false

      real(r8),  intent(in)   :: dt               ! time step(s) - needed for aerosol optics call

      ! These are not used anymore and exist only because the radiation call is
      ! inflexible
      real(r8), intent(in)    :: landfrac(pcols)  ! land fraction
      real(r8), intent(in)    :: landm(pcols)     ! land fraction ramp
      real(r8), intent(in)    :: icefrac(pcols)   ! land fraction
      real(r8), intent(in)    :: snowh(pcols)     ! Snow depth (liquid water equivalent)

      ! Surface and top fluxes
      real(r8), intent(inout) :: fsns(pcols)      ! Surface solar absorbed flux
      real(r8), intent(inout) :: fsnt(pcols)      ! Net column abs solar flux at model top
      real(r8), intent(inout) :: flns(pcols)      ! Srf longwave cooling (up-down) flux
      real(r8), intent(inout) :: flnt(pcols)      ! Net outgoing lw flux at model top
      real(r8), intent(inout) :: fsds(pcols)      ! Surface solar down flux

      ! ---------------------------------------------------------------------------
      ! Local variables
      ! ---------------------------------------------------------------------------

      ! Pointers to heating rates on physics buffer
      real(r8), pointer :: qrs(:,:)  ! shortwave radiative heating rate
      real(r8), pointer :: qrl(:,:)  ! longwave  radiative heating rate

      ! Pointers to fields on the physics buffer
      real(r8), pointer, dimension(:,:) :: &
         cld, cldfsnow, &
         iclwp, iciwp, icswp, dei, des, lambdac, mu, &
         rei, rel

      ! Clear-sky heating rates are not on the physics buffer, and we have no
      ! reason to put them there, so declare these are regular arrays here
      real(r8) :: qrsc(pcols,pver)
      real(r8) :: qrlc(pcols,pver)

      ! Temporary variable for heating rate output
      real(r8) :: hr(pcols,pver)

      real(r8), dimension(pcols,nlev_rad) :: tmid, pmid
      real(r8), dimension(pcols,nlev_rad+1) :: pint, tint
      real(r8), dimension(nswbands,pcols) :: albedo_dir, albedo_dif

      ! Cosine solar zenith angle for all columns in chunk
      real(r8) :: coszrs(pcols)

      ! Cloud, snow, and aerosol optical properties
      real(r8), dimension(pcols,pver,nswgpts ) :: cld_tau_gpt_sw, cld_ssa_gpt_sw, cld_asm_gpt_sw
      real(r8), dimension(pcols,pver,nswbands) :: cld_tau_bnd_sw, cld_ssa_bnd_sw, cld_asm_bnd_sw
      real(r8), dimension(pcols,pver,nswbands) :: aer_tau_bnd_sw, aer_ssa_bnd_sw, aer_asm_bnd_sw
      real(r8), dimension(pcols,pver,nlwbands) :: cld_tau_bnd_lw, aer_tau_bnd_lw
      real(r8), dimension(pcols,pver,nlwgpts ) :: cld_tau_gpt_lw
      ! NOTE: these are diagnostic only
      real(r8), dimension(pcols,pver,nswbands) :: liq_tau_bnd_sw, ice_tau_bnd_sw, snw_tau_bnd_sw
      real(r8), dimension(pcols,pver,nlwbands) :: liq_tau_bnd_lw, ice_tau_bnd_lw, snw_tau_bnd_lw

      ! Needed for COSP: cloud lw emissivity and gridbox mean snow sw and lw optical depth
      real(r8), dimension(pcols,pver) :: cld_emis_lw, gb_snow_tau_sw, gb_snow_tau_lw

      ! COSP simulator bands
      integer :: cosp_swband, cosp_lwband

      ! Gas volume mixing ratios
      real(r8), dimension(size(active_gases),pcols,pver) :: gas_vmr

      ! Needed for shortwave aerosol; TODO: remove this dependency
      integer :: nday, nnight     ! Number of daylight columns
      integer :: day_indices(pcols), night_indices(pcols)   ! Indicies of daylight coumns

      ! Flag to carry (QRS,QRL)*dp across time steps.
      ! TODO: what does this mean?
      logical :: conserve_energy = .true.

      ! Number of columns
      integer :: ncol

      ! For loops over diagnostic calls
      integer :: icall
      logical :: active_calls(0:N_DIAG)

      integer :: icol, ilay

      ! Everyone needs a name
      character(*), parameter :: subname = 'radiation_tend'

      ! Radiative fluxes
      type(ty_fluxes_byband) :: fluxes_allsky, fluxes_clrsky

      ! Zero-array for cloud properties if not diagnosed by microphysics
      real(r8), target, dimension(pcols,pver) :: zeros
      real(r8), dimension(pcols,pver) :: c_cldf  ! Combined cloud/snow fraction

      !needed for SPA
      integer :: year, month, day, tod, next_month
      integer :: band_index
      real(r8), pointer :: aerosol_optical_property(:,:)

      !----------------------------------------------------------------------

      ! Number of physics columns in this "chunk"
      ncol = state%ncol

      ! Set pointers to heating rates stored on physics buffer. These will be
      ! modified in this routine.
      call pbuf_get_field(pbuf, pbuf_get_index('QRS'), qrs)
      call pbuf_get_field(pbuf, pbuf_get_index('QRL'), qrl)

      ! Get fields from pbuf for optics
      call pbuf_get_field(pbuf, pbuf_get_index('CLD'), cld)
      call pbuf_get_field(pbuf, pbuf_get_index('ICLWP'), iclwp)
      call pbuf_get_field(pbuf, pbuf_get_index('ICIWP'), iciwp)
      call pbuf_get_field(pbuf, pbuf_get_index('DEI'), dei)
      call pbuf_get_field(pbuf, pbuf_get_index('REL'), rel)
      call pbuf_get_field(pbuf, pbuf_get_index('REI'), rei)
      call pbuf_get_field(pbuf, pbuf_get_index('LAMBDAC'), lambdac)
      call pbuf_get_field(pbuf, pbuf_get_index('MU'), mu)
      ! May or may not have snow properties depending on microphysics
      if (do_snow_optics()) then
         call pbuf_get_field(pbuf, pbuf_get_index('CLDFSNOW'), cldfsnow)
         call pbuf_get_field(pbuf, pbuf_get_index('ICSWP'), icswp)
         call pbuf_get_field(pbuf, pbuf_get_index('DES'), des)
      else
         zeros = 0
         cldfsnow => zeros
         icswp => zeros
         des => zeros
      end if

      ! Compute combined cloud and snow fraction
      do icol = 1,size(cld,1)
         do ilay = 1,size(cld,2)
            c_cldf(icol,ilay) = max(cld(icol,ilay), cldfsnow(icol,ilay))
         end do
      end do

      ! Initialize clearsky-heating rates to make sure we do not get garbage
      ! for columns beyond ncol or nday
      qrsc(:,:) = 0
      qrlc(:,:) = 0

      if (radiation_do('sw') .or. radiation_do('lw')) then
         ! Make copies of state variables because we may need to modify in-place, and because we need
         ! to add a level above model top to account for heating
         call set_rad_state( &
            state, cam_in, &
            tmid(1:ncol,1:nlev_rad), tint(1:ncol,1:nlev_rad+1), &
            pmid(1:ncol,1:nlev_rad), pint(1:ncol,1:nlev_rad+1) &
         )

         ! Check temperatures to make sure they are within the bounds of the
         ! absorption coefficient look-up tables. If out of bounds, clip
         ! values to min/max specified
         call t_startf('rrtmgp_check_temperatures')
         call handle_error(clip_values( &
            tmid(1:ncol,1:nlev_rad), k_dist_lw%get_temp_min(), k_dist_lw%get_temp_max(), &
            trim(subname) // ' tmid' &
         ), fatal=.false., warn=rrtmgp_enable_temperature_warnings)
         call handle_error(clip_values( &
            tint(1:ncol,1:nlev_rad+1), k_dist_lw%get_temp_min(), k_dist_lw%get_temp_max(), &
            trim(subname) // ' tint' &
         ), fatal=.false., warn=rrtmgp_enable_temperature_warnings)
         call t_stopf('rrtmgp_check_temperatures')
      end if

      ! Do shortwave stuff...
      if (radiation_do('sw')) then

         ! Allocate shortwave fluxes
         call initialize_rrtmgp_fluxes(ncol, nlev_rad+1, nswbands, fluxes_allsky, do_direct=.true.)
         call initialize_rrtmgp_fluxes(ncol, nlev_rad+1, nswbands, fluxes_clrsky, do_direct=.true.)

         ! Get albedo. This uses CAM routines internally and just provides a
         ! wrapper to improve readability of the code here.
         call set_albedo(cam_in, albedo_dir(1:nswbands,1:ncol), albedo_dif(1:nswbands,1:ncol))

         ! Send albedos to history buffer (useful for debugging)
         call outfld('SW_ALBEDO_DIR', transpose(albedo_dir(1:nswbands,1:ncol)), ncol, state%lchnk)
         call outfld('SW_ALBEDO_DIF', transpose(albedo_dif(1:nswbands,1:ncol)), ncol, state%lchnk)

         ! Get cosine solar zenith angle for current time step.
         call set_cosine_solar_zenith_angle(state, dt_avg, coszrs(1:ncol))
         call outfld('COSZRS', coszrs(1:ncol), ncol, state%lchnk)
<<<<<<< HEAD
         ! If the swrad_off flag is set, meaning we should not do SW radiation, then
         ! we just set coszrs to zero everywhere. TODO: why not just set dosw false
         ! and skip the loop?
         if (swrad_off) coszrs(:) = 0._r8
=======
>>>>>>> 37959275

         ! Do shortwave cloud optics calculations
         call t_startf('rad_cld_optics_sw')
         cld_tau_gpt_sw = 0._r8
         cld_ssa_gpt_sw = 0._r8
         cld_asm_gpt_sw = 0._r8
         call get_cloud_optics_sw( &
            ncol, pver, nswbands, do_snow_optics(), cld, cldfsnow, iclwp, iciwp, icswp, &
            lambdac, mu, dei, des, rel, rei, &
            cld_tau_bnd_sw, cld_ssa_bnd_sw, cld_asm_bnd_sw, &
            liq_tau_bnd_sw, ice_tau_bnd_sw, snw_tau_bnd_sw &
         )
         ! Output the band-by-band cloud optics BEFORE we reorder bands, because
         ! we hard-coded the indices for diagnostic bands in radconstants.F90 to
         ! correspond to the optical property look-up tables.
         call output_cloud_optics_sw( &
            state, coszrs, c_cldf, cld_tau_bnd_sw, cld_ssa_bnd_sw, cld_asm_bnd_sw, &
            liq_tau_bnd_sw, ice_tau_bnd_sw &
         )
         ! Now reorder bands to be consistent with RRTMGP
         ! We need to fix band ordering because the old input files assume RRTMG
         ! band ordering, but this has changed in RRTMGP.
         ! TODO: fix the input files themselves!
         do icol = 1,size(cld_tau_bnd_sw,1)
            do ilay = 1,size(cld_tau_bnd_sw,2)
               cld_tau_bnd_sw(icol,ilay,:) = reordered(cld_tau_bnd_sw(icol,ilay,:), rrtmg_to_rrtmgp_swbands)
               cld_ssa_bnd_sw(icol,ilay,:) = reordered(cld_ssa_bnd_sw(icol,ilay,:), rrtmg_to_rrtmgp_swbands)
               cld_asm_bnd_sw(icol,ilay,:) = reordered(cld_asm_bnd_sw(icol,ilay,:), rrtmg_to_rrtmgp_swbands)
            end do
         end do
         ! And now do the MCICA sampling to get cloud optical properties by
         ! gpoint/cloud state
         call sample_cloud_optics_sw( &
            ncol, pver, nswgpts, k_dist_sw%get_gpoint_bands(), &
            state%pmid, cld, cldfsnow, &
            cld_tau_bnd_sw, cld_ssa_bnd_sw, cld_asm_bnd_sw, &
            cld_tau_gpt_sw, cld_ssa_gpt_sw, cld_asm_gpt_sw &
         )
         call t_stopf('rad_cld_optics_sw')

         ! Aerosol needs night indices
         ! TODO: remove this dependency, it's just used to mask aerosol outputs
         call set_daynight_indices(coszrs(1:ncol), day_indices(1:ncol), night_indices(1:ncol))
         nday = count(day_indices(1:ncol) > 0)
         nnight = count(night_indices(1:ncol) > 0)

         ! Loop over diagnostic calls
         call rad_cnst_get_call_list(active_calls)
         do icall = N_DIAG,0,-1
            if (active_calls(icall)) then
               ! Get gas concentrations
               call t_startf('rad_gas_concentrations_sw')
               call get_gas_vmr(icall, state, pbuf, active_gases, gas_vmr)
               call t_stopf('rad_gas_concentrations_sw')
               ! Get aerosol optics
               if (do_aerosol_rad) then
                  call t_startf('rad_aer_optics_sw')
                  aer_tau_bnd_sw = 0._r8
                  aer_ssa_bnd_sw = 0._r8
                  aer_asm_bnd_sw = 0._r8
                  !if SPA is active, grab fields read in from the input file and stored in PBUF
                  if (do_spa_optics) then
                     do band_index = 1, nswbands
                        call pbuf_get_field(pbuf, aer_tau_bnd_sw_idx(band_index), aerosol_optical_property)
                        aer_tau_bnd_sw(:,:,band_index) = aerosol_optical_property
                        nullify(aerosol_optical_property)
                        call pbuf_get_field(pbuf, aer_ssa_bnd_sw_idx(band_index), aerosol_optical_property)
                        aer_ssa_bnd_sw(:,:,band_index) = aerosol_optical_property
                        nullify(aerosol_optical_property)
                        call pbuf_get_field(pbuf, aer_asm_bnd_sw_idx(band_index), aerosol_optical_property)
                        aer_asm_bnd_sw(:,:,band_index) = aerosol_optical_property
                        nullify(aerosol_optical_property)
                     end do

                  else ! use default optics

                     call set_aerosol_optics_sw( &
                          icall, dt, state, pbuf, &
                          night_indices(1:nnight), &
                          is_cmip6_volc, &
                          aer_tau_bnd_sw, aer_ssa_bnd_sw, aer_asm_bnd_sw &
                  )
                  end if !SPA optics
                  ! Now reorder bands to be consistent with RRTMGP
                  ! TODO: fix the input files themselves!
                  do icol = 1,size(aer_tau_bnd_sw,1)
                     do ilay = 1,size(aer_tau_bnd_sw,2)
                        aer_tau_bnd_sw(icol,ilay,:) = reordered(aer_tau_bnd_sw(icol,ilay,:), rrtmg_to_rrtmgp_swbands)
                        aer_ssa_bnd_sw(icol,ilay,:) = reordered(aer_ssa_bnd_sw(icol,ilay,:), rrtmg_to_rrtmgp_swbands)
                        aer_asm_bnd_sw(icol,ilay,:) = reordered(aer_asm_bnd_sw(icol,ilay,:), rrtmg_to_rrtmgp_swbands)
                     end do
                  end do
                  call t_stopf('rad_aer_optics_sw')
               else
                  aer_tau_bnd_sw = 0
                  aer_ssa_bnd_sw = 0
                  aer_asm_bnd_sw = 0
               end if

               ! Check (and possibly clip) values before passing to RRTMGP driver
               call handle_error(clip_values(cld_tau_gpt_sw,  0._r8, huge(cld_tau_gpt_sw), trim(subname) // ' cld_tau_gpt_sw', tolerance=1e-10_r8))
               call handle_error(clip_values(cld_ssa_gpt_sw,  0._r8,                1._r8, trim(subname) // ' cld_ssa_gpt_sw', tolerance=1e-10_r8))
               call handle_error(clip_values(cld_asm_gpt_sw, -1._r8,                1._r8, trim(subname) // ' cld_asm_gpt_sw', tolerance=1e-10_r8))
               call handle_error(clip_values(aer_tau_bnd_sw,  0._r8, huge(aer_tau_bnd_sw), trim(subname) // ' aer_tau_bnd_sw', tolerance=1e-10_r8))
               call handle_error(clip_values(aer_ssa_bnd_sw,  0._r8,                1._r8, trim(subname) // ' aer_ssa_bnd_sw', tolerance=1e-10_r8))
               call handle_error(clip_values(aer_asm_bnd_sw, -1._r8,                1._r8, trim(subname) // ' aer_asm_bnd_sw', tolerance=1e-10_r8))

               ! Call the shortwave radiation driver
               call radiation_driver_sw( &
                  ncol, active_gases, gas_vmr, &
                  pmid, pint, tmid, albedo_dir, albedo_dif, coszrs, &
                  cld_tau_gpt_sw, cld_ssa_gpt_sw, cld_asm_gpt_sw, &
                  aer_tau_bnd_sw, aer_ssa_bnd_sw, aer_asm_bnd_sw, &
                  fluxes_allsky, fluxes_clrsky, qrs, qrsc &
               )
               ! Send fluxes to history buffer
               call output_fluxes_sw(icall, state, fluxes_allsky, fluxes_clrsky, qrs,  qrsc)
            end if
         end do

         ! Set net fluxes used by other components (land?)
         call set_net_fluxes_sw(fluxes_allsky, fsds, fsns, fsnt)

         ! Set surface fluxes that are used by the land model
         call export_surface_fluxes(fluxes_allsky, cam_out, 'shortwave')

         ! Free memory allocated for shortwave fluxes
         call free_fluxes(fluxes_allsky)
         call free_fluxes(fluxes_clrsky)

      else

         ! Conserve energy
         if (conserve_energy) then
            qrs(1:ncol,1:pver) = qrs(1:ncol,1:pver) / state%pdel(1:ncol,1:pver)
         end if

      end if  ! dosw

      ! Do longwave stuff...
      if (radiation_do('lw')) then

         ! Allocate longwave outputs; why is this not part of the
         ! ty_fluxes_byband object?
         ! NOTE: fluxes defined at interfaces, so initialize to have vertical
         ! dimension nlev_rad+1
         call initialize_rrtmgp_fluxes(ncol, nlev_rad+1, nlwbands, fluxes_allsky)
         call initialize_rrtmgp_fluxes(ncol, nlev_rad+1, nlwbands, fluxes_clrsky)

         call t_startf('rad_cld_optics_lw')
         cld_tau_gpt_lw = 0._r8
         call get_cloud_optics_lw( &
            ncol, pver, nlwbands, do_snow_optics(), cld, cldfsnow, iclwp, iciwp, icswp, &
            lambdac, mu, dei, des, rei, &
            cld_tau_bnd_lw, liq_tau_bnd_lw, ice_tau_bnd_lw, snw_tau_bnd_lw &
         )
         call sample_cloud_optics_lw( &
            ncol, pver, nlwgpts, k_dist_lw%get_gpoint_bands(), &
            state%pmid, cld, cldfsnow, &
            cld_tau_bnd_lw, cld_tau_gpt_lw &
         )
         call output_cloud_optics_lw(state, cld_tau_bnd_lw)
         call t_stopf('rad_cld_optics_lw')

         ! Loop over diagnostic calls
         call rad_cnst_get_call_list(active_calls)
         do icall = N_DIAG,0,-1
            if (active_calls(icall)) then
               ! Get gas concentrations
               call t_startf('rad_gas_concentrations_sw')
               call get_gas_vmr(icall, state, pbuf, active_gases, gas_vmr)
               call t_stopf('rad_gas_concentrations_sw')
               ! Get aerosol optics
               if (do_aerosol_rad) then
                  call t_startf('rad_aer_optics_lw')
                  aer_tau_bnd_lw = 0._r8
                 !if SPA is active, use SPA fields from PBUF
                 if (do_spa_optics) then
                     do band_index = 1, nlwbands
                        call pbuf_get_field(pbuf,aer_tau_bnd_lw_idx(band_index), aerosol_optical_property)
                        aer_tau_bnd_lw(:,:,band_index) = aerosol_optical_property
                        nullify(aerosol_optical_property)
                     end do
                  else! default optics
                     call aer_rad_props_lw(is_cmip6_volc, icall, dt, state, pbuf, aer_tau_bnd_lw)
                  end if
                  call t_stopf('rad_aer_optics_lw')
               else
                  aer_tau_bnd_lw = 0
               end if

               ! Check (and possibly clip) values before passing to RRTMGP driver
               call handle_error(clip_values(cld_tau_gpt_lw,  0._r8, huge(cld_tau_gpt_lw), trim(subname) // ': cld_tau_gpt_lw', tolerance=1e-10_r8))
               call handle_error(clip_values(aer_tau_bnd_lw,  0._r8, huge(aer_tau_bnd_lw), trim(subname) // ': aer_tau_bnd_lw', tolerance=1e-10_r8))

               ! Call the longwave radiation driver to calculate fluxes and heating rates
               call radiation_driver_lw( &
                  ncol, active_gases, gas_vmr, &
                  pmid, pint, tmid, tint, &
                  cld_tau_gpt_lw, aer_tau_bnd_lw, &
                  fluxes_allsky, fluxes_clrsky, qrl, qrlc &
               )
               ! Send fluxes to history buffer
               call output_fluxes_lw(icall, state, fluxes_allsky, fluxes_clrsky, qrl, qrlc)
            end if
         end do

         ! Set net fluxes used in other components
         call set_net_fluxes_lw(fluxes_allsky, flns, flnt)

         ! Export surface fluxes that are used by the land model
         call export_surface_fluxes(fluxes_allsky, cam_out, 'longwave')

         ! Free memory allocated for shortwave fluxes
         call free_fluxes(fluxes_allsky)
         call free_fluxes(fluxes_clrsky)

      else

         ! Conserve energy (what does this mean exactly?)
         if (conserve_energy) then
            qrl(1:ncol,1:pver) = qrl(1:ncol,1:pver) / state%pdel(1:ncol,1:pver)
         end if

      end if  ! dolw

      ! Compute net radiative heating tendency
      call t_startf('radheat_tend')
      call radheat_tend(state, pbuf, ptend, &
                        qrl, qrs, &
                        fsns, fsnt, flns, flnt, &
                        cam_in%asdir, net_flux)
      call t_stopf('radheat_tend')

      ! Compute heating rate for dtheta/dt
      call t_startf ('rad_heating_rate')
      do ilay = 1, pver
         do icol = 1, ncol
            hr(icol,ilay) = (qrs(icol,ilay) + qrl(icol,ilay)) / cpair * (1.e5_r8 / state%pmid(icol,ilay))**cappa
         end do
      end do
      call t_stopf ('rad_heating_rate')
      call outfld('HR', hr(1:ncol,:), ncol, state%lchnk)

      ! convert radiative heating rates to Q*dp for energy conservation
      if (conserve_energy) then
         qrs(1:ncol,1:pver) = qrs(1:ncol,1:pver) * state%pdel(1:ncol,1:pver)
         qrl(1:ncol,1:pver) = qrl(1:ncol,1:pver) * state%pdel(1:ncol,1:pver)
      end if

      ! If we ran radiation this timestep, check if we should run COSP
      if (radiation_do('sw') .or. radiation_do('lw')) then
         if (docosp) then
            ! Advance counter and run COSP if new count value is equal to cosp_nradsteps
            cosp_cnt(state%lchnk) = cosp_cnt(state%lchnk) + 1
            if (cosp_cnt(state%lchnk) == cosp_nradsteps) then

               ! Find bands used for cloud simulator calculations
               cosp_lwband = get_band_index_lw(10.5_r8, 'micron')
               cosp_swband = get_band_index_sw(0.67_r8, 'micron')

               ! Compute quantities needed for COSP
               cld_emis_lw = 1._r8 - exp(-cld_tau_bnd_lw(:,:,cosp_lwband))
               gb_snow_tau_sw = cldfsnow * snw_tau_bnd_sw(:,:,cosp_swband)
               gb_snow_tau_lw = cldfsnow * snw_tau_bnd_lw(:,:,cosp_lwband)

               ! Run COSP; note that "snow" is passed as LW absorption optical depth, even though
               ! the argument name in "snow_emis_in". Optical depth is apparently converted to
               ! emissivity somewhere in the COSP routines. This should probably be changed in the
               ! future for clarity, but is consistent with the implementation in RRTMG.
               call t_startf('cospsimulator_intr_run')
               call cospsimulator_intr_run( &
                  state, pbuf, cam_in, cld_emis_lw, coszrs, &
                  cld_swtau_in=cld_tau_bnd_sw(:,:,cosp_swband), &
                  snow_tau_in=gb_snow_tau_sw, snow_emis_in=gb_snow_tau_lw &
               )
               call t_stopf('cospsimulator_intr_run')

               ! Reset counter
               cosp_cnt(state%lchnk) = 0
            end if
         end if
      end if

   end subroutine radiation_tend

   !----------------------------------------------------------------------------

   subroutine radiation_driver_sw(ncol, &
                                  gas_names, gas_vmr, &
                                  pmid, pint, tmid, albedo_dir, albedo_dif, coszrs, &
                                  cld_tau_gpt, cld_ssa_gpt, cld_asm_gpt, &
                                  aer_tau_bnd, aer_ssa_bnd, aer_asm_bnd, &
                                  fluxes_allsky, fluxes_clrsky, qrs, qrsc)

      use perf_mod, only: t_startf, t_stopf
      use mo_rrtmgp_clr_all_sky, only: rte_sw
      use mo_fluxes_byband, only: ty_fluxes_byband
      use mo_optical_props, only: ty_optical_props_2str
      use mo_gas_concentrations, only: ty_gas_concs
      use radiation_utils, only: calculate_heating_rate
      use cam_optics, only: get_cloud_optics_sw, sample_cloud_optics_sw, &
                            compress_optics_sw, set_aerosol_optics_sw

      ! Inputs
      integer, intent(in) :: ncol
      type(ty_fluxes_byband), intent(inout) :: fluxes_allsky, fluxes_clrsky
      real(r8), intent(inout) :: qrs(:,:), qrsc(:,:)
      character(len=*), intent(in), dimension(:) :: gas_names
      real(r8), intent(in), dimension(:,:,:) :: gas_vmr
      real(r8), intent(in), dimension(:,:) :: pmid, pint, tmid
      real(r8), intent(in), dimension(:,:) :: albedo_dir, albedo_dif
      real(r8), intent(in), dimension(:) :: coszrs
      real(r8), intent(in), dimension(:,:,:) :: cld_tau_gpt, cld_ssa_gpt, cld_asm_gpt
      real(r8), intent(in), dimension(:,:,:) :: aer_tau_bnd, aer_ssa_bnd, aer_asm_bnd

      ! Temporary fluxes compressed to daytime only arrays
      type(ty_fluxes_byband) :: fluxes_allsky_day, fluxes_clrsky_day

      ! Temporary heating rates on radiation vertical grid (and daytime only)
      real(r8), dimension(ncol,nlev_rad) :: qrs_rad, qrsc_rad

      ! Albedo for shortwave calculations
      real(r8), dimension(nswbands,ncol) :: albedo_dir_day, albedo_dif_day

      ! Cloud and aerosol optics
      type(ty_optical_props_2str) :: aer_optics_sw, cld_optics_sw

      ! Gas concentrations
      type(ty_gas_concs) :: gas_concentrations

      ! Incoming solar radiation, scaled for solar zenith angle
      ! and earth-sun distance
      real(r8) :: solar_irradiance_by_gpt(ncol,nswgpts)

      ! Gathered indicies of day and night columns
      ! chunk_column_index = day_indices(daylight_column_index)
      integer :: nday, nnight     ! Number of daylight columns
      integer :: day_indices(ncol), night_indices(ncol)   ! Indicies of daylight coumns

      ! Cosine solar zenith angle for daytime columns
      real(r8) :: coszrs_day(ncol)  ! cosine solar zenith angle

      ! Scaling factor for total sky irradiance; used to account for orbital
      ! eccentricity, and could be used to scale total sky irradiance for different
      ! climates as well (i.e., paleoclimate simulations)
      real(r8) :: tsi_scaling

      ! Loop indices
      integer :: iband

      ! State fields that are passed into RRTMGP. Some of these may need to
      ! modified from what exist in the physics_state object, i.e. to clip
      ! temperatures to make sure they are within the valid range.
      real(r8), dimension(ncol,nlev_rad) :: tmid_day, pmid_day
      real(r8), dimension(ncol,nlev_rad+1) :: pint_day, tint_day

      real(r8), dimension(size(active_gases),ncol,pver) :: gas_vmr_day
      integer :: igas, iday, icol

      ! Everybody needs a name
      character(*), parameter :: subroutine_name = 'radiation_driver_sw'


      if (fixed_total_solar_irradiance<0) then
         ! Get orbital eccentricity factor to scale total sky irradiance
         tsi_scaling = get_eccentricity_factor()
      else
         ! For fixed TSI we divide by the default solar constant of 1360.9
         ! At some point we will want to replace this with a method that
         ! retrieves the solar constant
         tsi_scaling = fixed_total_solar_irradiance / 1360.9_r8
      end if

      ! Gather night/day column indices for subsetting SW inputs; we only want to
      ! do the shortwave radiative transfer during the daytime to save
      ! computational cost (and because RRTMGP will fail for cosine solar zenith
      ! angles less than or equal to zero)
      call set_daynight_indices(coszrs(1:ncol), day_indices(1:ncol), night_indices(1:ncol))
      nday = count(day_indices(1:ncol) > 0)
      nnight = count(night_indices(1:ncol) > 0)

      ! If no daytime columns in this chunk, then we return zeros
      if (nday == 0) then
         call reset_fluxes(fluxes_allsky)
         call reset_fluxes(fluxes_clrsky)
         qrs(1:ncol,1:pver) = 0
         qrsc(1:ncol,1:pver) = 0
         return
      end if

      ! Compress state to daytime-only
      do iday = 1,nday
         icol = day_indices(iday)
         tmid_day(iday,:) = tmid(icol,:)
         pmid_day(iday,:) = pmid(icol,:)
         pint_day(iday,:) = pint(icol,:)
      end do

      ! Compress to daytime-only arrays
      do iband = 1,nswbands
         call compress_day_columns(albedo_dir(iband,1:ncol), albedo_dir_day(iband,1:nday), day_indices(1:nday))
         call compress_day_columns(albedo_dif(iband,1:ncol), albedo_dif_day(iband,1:nday), day_indices(1:nday))
      end do
      call compress_day_columns(coszrs(1:ncol), coszrs_day(1:nday), day_indices(1:nday))

      ! Allocate shortwave fluxes (allsky and clearsky)
      ! TODO: why do I need to provide my own routines to do this? Why is
      ! this not part of the ty_fluxes_byband object?
      !
      ! NOTE: fluxes defined at interfaces, so initialize to have vertical
      ! dimension nlev_rad+1, while we initialized the RRTMGP input variables to
      ! have vertical dimension nlev_rad (defined at midpoints).
      call initialize_rrtmgp_fluxes(nday, nlev_rad+1, nswbands, fluxes_allsky_day, do_direct=.true.)
      call initialize_rrtmgp_fluxes(nday, nlev_rad+1, nswbands, fluxes_clrsky_day, do_direct=.true.)

      ! Populate RRTMGP optics
      call handle_error(cld_optics_sw%alloc_2str(nday, nlev_rad, k_dist_sw, name='shortwave cloud optics'))
      cld_optics_sw%tau = 0
      cld_optics_sw%ssa = 1
      cld_optics_sw%g   = 0
      call compress_optics_sw( &
         day_indices, cld_tau_gpt, cld_ssa_gpt, cld_asm_gpt, &
         cld_optics_sw%tau(1:nday,2:nlev_rad,:), &
         cld_optics_sw%ssa(1:nday,2:nlev_rad,:), &
         cld_optics_sw%g  (1:nday,2:nlev_rad,:)  &
      )
      ! Apply delta scaling to account for forward-scattering
      call handle_error(cld_optics_sw%delta_scale())

      ! Initialize aerosol optics; passing only the wavenumber bounds for each
      ! "band" rather than passing the full spectral discretization object, and
      ! omitting the "g-point" mapping forces the optics to be indexed and
      ! stored by band rather than by g-point. This is most consistent with our
      ! treatment of aerosol optics in the model, and prevents us from having to
      ! map bands to g-points ourselves since that will all be handled by the
      ! private routines internal to the optics class.
      call handle_error(aer_optics_sw%alloc_2str( &
         nday, nlev_rad, k_dist_sw%get_band_lims_wavenumber(), &
         name='shortwave aerosol optics' &
      ))

      ! Populate aerosol optics (and compress to daytime only)
      if (do_aerosol_rad) then
         aer_optics_sw%tau = 0
         aer_optics_sw%ssa = 1
         aer_optics_sw%g   = 0
         call compress_optics_sw( &
            day_indices, &
            aer_tau_bnd(1:ncol,1:pver,:), &
            aer_ssa_bnd(1:ncol,1:pver,:), &
            aer_asm_bnd(1:ncol,1:pver,:), &
            aer_optics_sw%tau(1:nday,2:nlev_rad,:), &
            aer_optics_sw%ssa(1:nday,2:nlev_rad,:), &
            aer_optics_sw%g  (1:nday,2:nlev_rad,:)  &
         )
         ! Apply delta scaling to account for forward-scattering
         call handle_error(aer_optics_sw%delta_scale())
      else
         aer_optics_sw%tau(:,:,:) = 0
         aer_optics_sw%ssa(:,:,:) = 0
         aer_optics_sw%g  (:,:,:) = 0
      end if

      ! Compress gases to daytime-only
      call t_startf('rad_set_gases_sw')
      do igas = 1,size(active_gases)
         call compress_day_columns(gas_vmr(igas,1:ncol,1:pver), &
                                   gas_vmr_day(igas,1:nday,1:pver), &
                                   day_indices(1:nday))
      end do
      call set_gas_concentrations(nday, gas_names, gas_vmr_day, gas_concentrations)
      call t_stopf('rad_set_gases_sw')

      ! Do shortwave radiative transfer calculations
      call t_startf('rad_calculations_sw')
      call handle_error(rte_sw( &
         k_dist_sw, gas_concentrations, &
         pmid_day(1:nday,1:nlev_rad), &
         tmid_day(1:nday,1:nlev_rad), &
         pint_day(1:nday,1:nlev_rad+1), &
         coszrs_day(1:nday), &
         albedo_dir_day(1:nswbands,1:nday), &
         albedo_dif_day(1:nswbands,1:nday), &
         cld_optics_sw, &
         fluxes_allsky_day, fluxes_clrsky_day, &
         aer_props=aer_optics_sw, &
         tsi_scaling=tsi_scaling &
      ))
      call t_stopf('rad_calculations_sw')

      ! Calculate heating rates on the DAYTIME columns
      call t_startf('rad_heating_rate_sw')
      call calculate_heating_rate(      &
         fluxes_allsky_day%flux_up,     &
         fluxes_allsky_day%flux_dn,     &
         pint_day(1:nday,1:nlev_rad+1), &
         qrs_rad(1:nday,1:nlev_rad)     &
      )
      call calculate_heating_rate(      &
         fluxes_clrsky_day%flux_up,     &
         fluxes_clrsky_day%flux_dn,     &
         pint_day(1:nday,1:nlev_rad+1), &
         qrsc_rad(1:nday,1:nlev_rad)    &
      )
      call t_stopf('rad_heating_rate_sw')

      ! Expand fluxes from daytime-only arrays to full chunk arrays
      call t_startf('rad_expand_fluxes_sw')
      call expand_day_fluxes(fluxes_allsky_day, fluxes_allsky, day_indices(1:nday))
      call expand_day_fluxes(fluxes_clrsky_day, fluxes_clrsky, day_indices(1:nday))
      call t_stopf('rad_expand_fluxes_sw')

      ! Expand heating rates to all columns and map back to CAM levels
      call t_startf('rad_expand_heating_rate_sw')
      call expand_day_columns(qrs_rad(1:nday,ktop:kbot), qrs(1:ncol,1:pver), day_indices(1:nday))
      call expand_day_columns(qrsc_rad(1:nday,ktop:kbot), qrsc(1:ncol,1:pver), day_indices(1:nday))
      call t_stopf('rad_expand_heating_rate_sw')

      ! Free fluxes and optical properties
      call free_optics_sw(cld_optics_sw)
      call free_optics_sw(aer_optics_sw)
      call free_fluxes(fluxes_allsky_day)
      call free_fluxes(fluxes_clrsky_day)

   end subroutine radiation_driver_sw

   !----------------------------------------------------------------------------

   ! Utility function to reorder an array given a new indexing
   function reordered(array_in, new_indexing) result(array_out)

      ! Inputs
      real(r8), intent(in) :: array_in(:)
      integer, intent(in) :: new_indexing(:)

      ! Output, reordered array
      real(r8), dimension(size(array_in)) :: array_out

      ! Loop index
      integer :: ii

      ! Check inputs
      call assert(size(array_in) == size(new_indexing), 'reorder_array: sizes inconsistent')

      ! Reorder array based on input index mapping, which maps old indices to new
      do ii = 1,size(new_indexing)
         array_out(ii) = array_in(new_indexing(ii))
      end do

   end function reordered

   !----------------------------------------------------------------------------

   subroutine output_cloud_optics_sw(state, coszrs, cldf, tau, ssa, asm, tau_liq, tau_ice)
      use ppgrid, only: pver
      use physics_types, only: physics_state
      use cam_history, only: outfld
      use radconstants, only: idx_sw_diag
      use cam_history_support, only: fillvalue

      type(physics_state), intent(in) :: state
      real(r8), intent(in), dimension(:) :: coszrs
      real(r8), intent(in), dimension(:,:) :: cldf
      real(r8), intent(in), dimension(:,:,:) :: tau, ssa, asm, tau_liq, tau_ice
      real(r8), dimension(size(tau,1), size(tau,2)) :: &
         tot_cld_vistau, tot_icld_vistau, liq_icld_vistau, ice_icld_vistau
      character(len=*), parameter :: subname = 'output_cloud_optics_sw'
      integer :: sw_band_index, ncol, nlay, icol, ilay

      ncol = state%ncol
      nlay = pver

      ! Check values
      call assert_valid(tau(1:ncol,1:nlay,1:nswbands), &
                        trim(subname) // ': optics%optical_depth')
      call assert_valid(ssa(1:ncol,1:nlay,1:nswbands), &
                        trim(subname) // ': optics%single_scattering_albedo')
      call assert_valid(asm(1:ncol,1:nlay,1:nswbands), &
                        trim(subname) // ': optics%assymmetry_parameter')

      ! Output band-by-band optical properties
      call outfld('CLOUD_TAU_SW', &
                  tau(1:ncol,1:nlay,1:nswbands), &
                  ncol, state%lchnk)
      call outfld('CLOUD_SSA_SW', &
                  ssa(1:ncol,1:nlay,1:nswbands), &
                  ncol, state%lchnk)
      call outfld('CLOUD_G_SW', &
                  asm(1:ncol,1:nlay,1:nswbands), &
                  ncol, state%lchnk)

      ! Compute and output diagnostics for single (550 nm) band
      sw_band_index = get_band_index_sw(550._r8, 'nm')
      do icol = 1,size(tau, 1)
         do ilay = 1,size(tau, 2)
            ! NOTE: this logical is inside the loop to make this play nice with GPU parallelism
            if (coszrs(icol) > 0) then
               tot_icld_vistau(icol,ilay) = tau    (icol,ilay,sw_band_index)
               liq_icld_vistau(icol,ilay) = tau_liq(icol,ilay,sw_band_index)
               ice_icld_vistau(icol,ilay) = tau_ice(icol,ilay,sw_band_index)
               tot_cld_vistau(icol,ilay)  = cldf(icol,ilay) * tot_icld_vistau(icol,ilay)
            else
               tot_icld_vistau(icol,ilay) = fillvalue
               liq_icld_vistau(icol,ilay) = fillvalue
               ice_icld_vistau(icol,ilay) = fillvalue
               tot_cld_vistau(icol,ilay)  = fillvalue
            end if
         end do
      end do
      call outfld('TOT_CLD_VISTAU' ,  tot_cld_vistau(1:ncol,1:nlay), ncol, state%lchnk)
      call outfld('TOT_ICLD_VISTAU', tot_icld_vistau(1:ncol,1:nlay), ncol, state%lchnk)
      call outfld('LIQ_ICLD_VISTAU', liq_icld_vistau(1:ncol,1:nlay), ncol, state%lchnk)
      call outfld('ICE_ICLD_VISTAU', ice_icld_vistau(1:ncol,1:nlay), ncol, state%lchnk)
   end subroutine output_cloud_optics_sw

   !----------------------------------------------------------------------------

   subroutine output_cloud_optics_lw(state, tau)

      use ppgrid, only: pver
      use physics_types, only: physics_state
      use cam_history, only: outfld
      use radconstants, only: rrtmg_lw_cloudsim_band

      type(physics_state), intent(in) :: state
      real(r8), intent(in), dimension(:,:,:) :: tau
      real(r8), dimension(size(tau, 1), size(tau, 2)) :: emis
      integer :: lw_band_index, ncol, nlay

      ncol = state%ncol
      nlay = pver

      ! Check values
      call assert_valid(tau(1:state%ncol,1:pver,1:nlwbands), 'cld_tau_lw')

      ! Output
      call outfld('CLOUD_TAU_LW', tau(1:ncol,1:pver,1:nlwbands), ncol, state%lchnk)
      lw_band_index = get_band_index_lw(10.5_r8, 'micron')
      emis(1:ncol,:) = 1._r8 - exp(-tau(1:ncol,:,lw_band_index))
      call outfld('EMIS', emis(1:ncol,1:pver), ncol, state%lchnk)

   end subroutine output_cloud_optics_lw

   !----------------------------------------------------------------------------

   subroutine radiation_driver_lw(ncol, &
                                  gas_names, gas_vmr, &
                                  pmid, pint, tmid, tint, &
                                  cld_tau_gpt, aer_tau_bnd, &
                                  fluxes_allsky, fluxes_clrsky, qrl, qrlc)

      use perf_mod, only: t_startf, t_stopf
      use mo_rrtmgp_clr_all_sky, only: rte_lw
      use mo_fluxes_byband, only: ty_fluxes_byband
      use mo_optical_props, only: ty_optical_props_1scl
      use mo_gas_concentrations, only: ty_gas_concs
      use radiation_utils, only: calculate_heating_rate

      ! Inputs
      integer, intent(in) :: ncol
      type(ty_fluxes_byband), intent(inout) :: fluxes_allsky, fluxes_clrsky
      real(r8), intent(inout) :: qrl(:,:), qrlc(:,:)
      character(len=*), intent(in), dimension(:) :: gas_names
      real(r8), intent(in), dimension(:,:,:) :: gas_vmr
      real(r8), intent(in), dimension(:,:) :: pmid, pint, tmid, tint
      real(r8), intent(in), dimension(:,:,:) :: cld_tau_gpt, aer_tau_bnd

      ! Everybody needs a name
      character(*), parameter :: subroutine_name = 'radiation_driver_lw'

      ! Surface emissivity needed for longwave
      real(r8) :: surface_emissivity(nlwbands,ncol)

      ! Temporary heating rates on radiation vertical grid
      real(r8), dimension(ncol,nlev_rad) :: qrl_rad, qrlc_rad

      ! RRTMGP types
      type(ty_gas_concs) :: gas_concentrations
      type(ty_optical_props_1scl) :: aer_optics_lw
      type(ty_optical_props_1scl) :: cld_optics_lw

      ! Set surface emissivity to 1 here. There is a note in the RRTMG
      ! implementation that this is treated in the land model, but the old
      ! RRTMG implementation also sets this to 1. This probably does not make
      ! a lot of difference either way, but if a more intelligent value
      ! exists or is assumed in the model we should use it here as well.
      ! TODO: set this more intelligently?
      surface_emissivity(1:nlwbands,1:ncol) = 1.0_r8

      ! Populate RRTMGP optics
      call t_startf('longwave cloud optics')
      call handle_error(cld_optics_lw%alloc_1scl(ncol, nlev_rad, k_dist_lw, name='longwave cloud optics'))
      cld_optics_lw%tau = 0.0
      cld_optics_lw%tau(1:ncol,2:nlev_rad,:) = cld_tau_gpt(1:ncol,1:pver,:)
      call handle_error(cld_optics_lw%delta_scale())
      call t_stopf('longwave cloud optics')

      ! Initialize aerosol optics; passing only the wavenumber bounds for each
      ! "band" rather than passing the full spectral discretization object, and
      ! omitting the "g-point" mapping forces the optics to be indexed and
      ! stored by band rather than by g-point. This is most consistent with our
      ! treatment of aerosol optics in the model, and prevents us from having to
      ! map bands to g-points ourselves since that will all be handled by the
      ! private routines internal to the optics class.
      call handle_error(aer_optics_lw%alloc_1scl(ncol, nlev_rad, k_dist_lw%get_band_lims_wavenumber()))
      call aer_optics_lw%set_name('longwave aerosol optics')

      ! Set gas concentrations (I believe the active gases may change
      ! for different values of icall, which is why we do this within
      ! the loop).
      call t_startf('rad_gas_concentrations_lw')
      call set_gas_concentrations(ncol, gas_names, gas_vmr, gas_concentrations)
      call t_stopf('rad_gas_concentrations_lw')

      if (do_aerosol_rad) then
         ! Get longwave aerosol optics
         call t_startf('rad_aer_optics_lw')
         aer_optics_lw%tau(:,:,:) = 0
         aer_optics_lw%tau(1:ncol,ktop:kbot,1:nlwbands) = aer_tau_bnd(1:ncol,1:pver,1:nlwbands)
         ! Apply delta scaling to account for forward-scattering
         call handle_error(aer_optics_lw%delta_scale())
         call t_stopf('rad_aer_optics_lw')
      else
         aer_optics_lw%tau(:,:,:) = 0
      end if

      ! Do longwave radiative transfer calculations
      call t_startf('rad_calculations_lw')
      call handle_error(rte_lw( &
         k_dist_lw, gas_concentrations, &
         pmid(1:ncol,1:nlev_rad), tmid(1:ncol,1:nlev_rad), &
         pint(1:ncol,1:nlev_rad+1), tint(1:ncol,nlev_rad+1), &
         surface_emissivity(1:nlwbands,1:ncol), &
         cld_optics_lw, &
         fluxes_allsky, fluxes_clrsky, &
         aer_props=aer_optics_lw, &
         t_lev=tint(1:ncol,1:nlev_rad+1), &
         n_gauss_angles=1 & ! Set to 3 for consistency with RRTMG
      ))
      call t_stopf('rad_calculations_lw')

      ! Calculate heating rates
      call calculate_heating_rate(  &
         fluxes_allsky%flux_up,     &
         fluxes_allsky%flux_dn,     &
         pint(1:ncol,1:nlev_rad+1), &
         qrl_rad(1:ncol,1:nlev_rad) &
      )
      call calculate_heating_rate(   &
         fluxes_clrsky%flux_up,      &
         fluxes_clrsky%flux_dn,      &
         pint(1:ncol,1:nlev_rad+1),  &
         qrlc_rad(1:ncol,1:nlev_rad) &
      )

      ! Map heating rates to CAM columns and levels
      qrl(1:ncol,1:pver) = qrl_rad(1:ncol,ktop:kbot)
      qrlc(1:ncol,1:pver) = qrlc_rad(1:ncol,ktop:kbot)

      ! Free fluxes and optical properties
      call free_optics_lw(cld_optics_lw)
      call free_optics_lw(aer_optics_lw)

   end subroutine radiation_driver_lw

   !----------------------------------------------------------------------------

   subroutine export_surface_fluxes(fluxes, cam_out, band)
      use mo_fluxes_byband, only: ty_fluxes_byband
      use camsrfexch, only: cam_out_t

      type(ty_fluxes_byband), intent(in) :: fluxes
      type(cam_out_t), intent(inout) :: cam_out
      character(len=*), intent(in) :: band
      integer :: icol
      real(r8), dimension(size(fluxes%bnd_flux_dn,1), &
                          size(fluxes%bnd_flux_dn,2), &
                          size(fluxes%bnd_flux_dn,3)) :: flux_dn_diffuse

      ! TODO: check this code! This seems to differ from what is in RRTMG.
      !
      ! Export surface fluxes
      !
      ! To break the fluxes into the UV/vis and near-IR bands use the same scheme
      ! as for the albedos which is hardcoded for 14 spectral bands.
      !
      ! sols(pcols)      Direct solar rad on surface (< 0.7)
      ! soll(pcols)      Direct solar rad on surface (>= 0.7)
      !
      ! Near-IR bands (1-10), 820-16000 cm-1, 0.625-12.195 microns
      !
      ! Put half of band 10 in each of the UV/visible and near-IR values,
      ! since this band straddles 0.7 microns:
      !
      ! UV/visible bands 11-14, 16000-50000 cm-1, 0.200-0.625 micron
      !
      ! NOTE: bands are shifted relative to RRTMG! Band 10 used to be band 9, band
      ! 1 used to be band 14.
      !
      ! TODO: this hard-coded band mapping is BAD! We need to do this more
      ! intelligently.
      if (trim(band) == 'shortwave') then

         ! Reset fluxes
         cam_out%soll = 0
         cam_out%sols = 0
         cam_out%solld = 0
         cam_out%solsd = 0

         ! Calculate diffuse flux from total and direct
         flux_dn_diffuse = fluxes%bnd_flux_dn - fluxes%bnd_flux_dn_dir

         ! Calculate broadband surface solar fluxes (UV/visible vs near IR) for
         ! each column.
         do icol = 1,size(fluxes%bnd_flux_dn, 1)

            ! Direct fluxes
            cam_out%soll(icol) &
               = sum(fluxes%bnd_flux_dn_dir(icol,kbot+1,1:9)) &
               + 0.5_r8 * fluxes%bnd_flux_dn_dir(icol,kbot+1,10)
            cam_out%sols(icol) &
               = 0.5_r8 * fluxes%bnd_flux_dn_dir(icol,kbot+1,10) &
               + sum(fluxes%bnd_flux_dn_dir(icol,kbot+1,11:14))

            ! Diffuse fluxes
            cam_out%solld(icol) &
               = sum(flux_dn_diffuse(icol,kbot+1,1:9)) &
               + 0.5_r8 * flux_dn_diffuse(icol,kbot+1,10)
            cam_out%solsd(icol) &
               = 0.5_r8 * flux_dn_diffuse(icol,kbot+1,10) &
               + sum(flux_dn_diffuse(icol,kbot+1,11:14))

            ! Net shortwave flux at surface
            cam_out%netsw(icol) = fluxes%flux_net(icol,kbot+1)
         end do
      else if (trim(band) == 'longwave') then
         do icol = 1,size(fluxes%flux_dn, 1)
            cam_out%flwds(icol) = fluxes%flux_dn(icol,kbot+1)
         end do
      else
         call endrun('flux_type ' // band // ' not known.')
      end if

   end subroutine export_surface_fluxes

   !----------------------------------------------------------------------------

   subroutine set_net_fluxes_sw(fluxes, fsds, fsns, fsnt)

      use mo_fluxes_byband, only: ty_fluxes_byband
      type(ty_fluxes_byband), intent(in) :: fluxes
      real(r8), intent(inout) :: fsds(:)
      real(r8), intent(inout) :: fsns(:)
      real(r8), intent(inout) :: fsnt(:)

      integer :: ncol

      ! Copy data
      ncol = size(fluxes%flux_up, 1)
      fsds(1:ncol) = fluxes%flux_dn(1:ncol,kbot+1)
      fsns(1:ncol) = fluxes%flux_dn(1:ncol,kbot+1) - fluxes%flux_up(1:ncol,kbot+1)
      fsnt(1:ncol) = fluxes%flux_dn(1:ncol,ktop) - fluxes%flux_up(1:ncol,ktop)

   end subroutine set_net_fluxes_sw

   !----------------------------------------------------------------------------

   subroutine set_net_fluxes_lw(fluxes, flns, flnt)

      use mo_fluxes_byband, only: ty_fluxes_byband
      type(ty_fluxes_byband), intent(in) :: fluxes
      real(r8), intent(inout) :: flns(:)
      real(r8), intent(inout) :: flnt(:)
      integer :: ncol

      ! Copy data
      ncol = size(fluxes%flux_up, 1)
      flns(1:ncol) = fluxes%flux_up(1:ncol,kbot+1) - fluxes%flux_dn(1:ncol,kbot+1)
      flnt(1:ncol) = fluxes%flux_up(1:ncol,ktop) - fluxes%flux_dn(1:ncol,ktop)

   end subroutine set_net_fluxes_lw

   !----------------------------------------------------------------------------

   subroutine reset_fluxes(fluxes)

      use mo_rte_kind, only: wp
      use mo_fluxes_byband, only: ty_fluxes_byband
      type(ty_fluxes_byband), intent(inout) :: fluxes

      ! Reset broadband fluxes
      fluxes%flux_up(:,:) = 0._wp
      fluxes%flux_dn(:,:) = 0._wp
      fluxes%flux_net(:,:) = 0._wp
      if (associated(fluxes%flux_dn_dir)) fluxes%flux_dn_dir(:,:) = 0._wp

      ! Reset band-by-band fluxes
      fluxes%bnd_flux_up(:,:,:) = 0._wp
      fluxes%bnd_flux_dn(:,:,:) = 0._wp
      fluxes%bnd_flux_net(:,:,:) = 0._wp
      if (associated(fluxes%bnd_flux_dn_dir)) fluxes%bnd_flux_dn_dir(:,:,:) = 0._wp

   end subroutine reset_fluxes

   !----------------------------------------------------------------------------

   subroutine set_daynight_indices(coszrs, day_indices, night_indices)
      ! Input: cosine of solar zenith angle
      real(r8), intent(in) :: coszrs(:)

      ! Output: array of indices to daytime columns
      integer, intent(inout) :: day_indices(:), night_indices(:)

      ! Loop indices; icol is index to physics columns in current chunk and iday is
      ! index to daytime indices
      integer :: icol, iday, inight

      ! Subroutine name for error messages
      character(len=128) :: subname = 'set_daynight_indices'

      ! Initialize array of daytime indices to be all zero. If any zeros exist when
      ! we are done, something went wrong.
      day_indices(:) = 0
      night_indices(:) = 0

      ! Loop over columns and identify daytime columns as those where the cosine
      ! solar zenith angle exceeds zero. Note that we wrap the setting of
      ! day_indices in an if-then to make sure we are not accesing day_indices out
      ! of bounds, and stopping with an informative error message if we do for some
      ! reason.
      iday = 0
      inight = 0
      do icol = 1,size(coszrs)
         if (coszrs(icol) > 0._r8) then
            iday = iday + 1
            day_indices(iday) = icol
         else
            inight = inight + 1
            night_indices(inight) = icol
         end if
      end do

      ! Check indices
      call assert(count(day_indices > 0) == count(coszrs > 0), &
                  trim(subname) // ': count(day_indices > 0) != count(coszrs > 0)')
      call assert(count(night_indices > 0) == count(coszrs <= 0), &
                  trim(subname) // ': count(night_indices > 0) != count(coszrs <= 0)')
      call assert(count(day_indices > 0) + count(night_indices > 0) == size(coszrs), &
                  trim(subname) // ': day_indices + night_indices != size(coszrs)')
      call assert_range(day_indices, 0, size(coszrs), trim(subname) // 'day_indices')

   end subroutine set_daynight_indices

   !----------------------------------------------------------------------------

   ! Subroutine to calculate the solar insolation, accounting for orbital
   ! eccentricity and solar variability
   function get_eccentricity_factor() result(eccentricity_factor)
      use cam_control_mod, only: eccen, mvelpp, lambm0, obliqr
      use shr_orb_mod, only: shr_orb_decl
      use time_manager, only: get_curr_calday

      ! Variables needed to use shr_orb_decl to get orbital eccentricity factor
      ! (earth-sun distance factor)
      real(r8) :: calday ! Calendar day, including fraction
      real(r8) :: solar_declination    ! Solar declination angle in rad
      real(r8) :: eccentricity_factor  ! Earth-sun distance factor (ie. (1/r)**2)

      ! Get orbital eccentricity factor for the current calendar day
      calday = get_curr_calday()
      call shr_orb_decl(calday, eccen, mvelpp, lambm0, obliqr, &
                        solar_declination, eccentricity_factor)

   end function get_eccentricity_factor

   !----------------------------------------------------------------------------

   ! Get and set cosine of the solar zenith angle for all columns in a physics chuck
   ! based on input physics_state object and timestep. This routine serves mainly
   ! as a wrapper for the "zenith" subroutine that handles the task of grabbing the
   ! appropriate calendar day for this timestep and the latitude and longitude
   ! values for the columns in the current chunk, and containing addition CAM
   ! module use to improve readability of the main radiation_tend routine.
   subroutine set_cosine_solar_zenith_angle(state, dt, coszrs)
      use physics_types,   only: physics_state
      use phys_grid,       only: get_rlat_all_p, get_rlon_all_p
      use time_manager,    only: get_curr_calday
      use orbit,           only: zenith

      ! Inputs
      type(physics_state), intent(in) :: state
      real(r8), intent(in) :: dt

      ! Output cosine solar zenith angle. Note that this is declared as an
      ! assumed-shape array, but below we will require coszrs to be at least as
      ! large as state%ncol (because latitudes and longitudes are only defined for
      ! the state%ncol columns that exist in the current physics "chunk")
      real(r8), intent(inout) :: coszrs(:)

      ! Local variables
      real(r8) :: calday  ! current calendar day
      real(r8) :: clat(size(coszrs))  ! current latitudes(radians)
      real(r8) :: clon(size(coszrs))  ! current longitudes(radians)

      ! Make sure desired coszrs has the correct shape. The "zenith" subroutine
      ! expects input arrays to have shape state%ncol, although this should
      ! probably be relaxed to take assumed-shape arrays.
      call assert(size(coszrs) >= state%ncol, 'size(coszrs) < ncol')

      ! Get solar zenith angle from CAM utility routine. The "zenith" routine needs
      ! the current calendar day, and the latitude and longitudes for all columns
      ! in the current physics "chunk", so we use CAM routines to retrieve those
      ! values here.
      calday = get_curr_calday()
      call get_rlat_all_p(state%lchnk, state%ncol, clat(1:state%ncol))
      call get_rlon_all_p(state%lchnk, state%ncol, clon(1:state%ncol))

      ! Call zenith to calculate cosine solar zenith angle. Note we only pass the
      ! first state%ncol columns in case coszrs was allocated to be larger than
      ! ncol in the calling routine (i.e, pcols).
      call zenith(calday, clat(1:state%ncol), clon(1:state%ncol), &
                  coszrs(1:state%ncol), state%ncol, dt)
   end subroutine set_cosine_solar_zenith_angle

   !----------------------------------------------------------------------------

   ! Set surface albedos from cam surface exchange object for direct and diffuse
   ! beam radiation. This code was copied from the RRTMG implementation, but moved
   ! to a subroutine with some better variable names.
   subroutine set_albedo(cam_in, albedo_dir, albedo_dif)
      use camsrfexch, only: cam_in_t
      use radiation_utils, only: clip_values

      type(cam_in_t), intent(in) :: cam_in
      real(r8), intent(inout) :: albedo_dir(:,:)   ! surface albedo, direct radiation
      real(r8), intent(inout) :: albedo_dif(:,:)  ! surface albedo, diffuse radiation

      ! Local namespace
      real(r8) :: wavenumber_limits(2,nswbands)
      integer :: ncol, iband
      character(len=10) :: subname = 'set_albedo'

      ! Check dimension sizes of output arrays.
      ! albedo_dir and albedo_dif should have sizes nswbands,ncol, but ncol
      ! can change so we just check that it is less than or equal to pcols (the
      ! maximum size ncol is ever allowed to be).
      call assert(size(albedo_dir, 1) == nswbands, &
                  'set_albedo: size(albedo_dir, 1) /= nswbands')
      call assert(size(albedo_dir, 2) <= pcols, &
                  'set_albedo: size(albedo_dir, 2) > pcols')
      call assert(all(shape(albedo_dir) == shape(albedo_dif)), &
                  'set_albedo: albedo_dir and albedo_dif have inconsistent shapes')

      ncol = size(albedo_dir, 2)

      ! Initialize albedo
      albedo_dir(:,:) = 0._r8
      albedo_dif(:,:) = 0._r8

      ! Albedos are input as broadband (visible, and near-IR), and we need to map
      ! these to appropriate bands. Bands are categorized broadly as "visible" or
      ! "infrared" based on wavenumber, so we get the wavenumber limits here
      wavenumber_limits(:,:) = k_dist_sw%get_band_lims_wavenumber()

      ! Loop over bands, and determine for each band whether it is broadly in the
      ! visible or infrared part of the spectrum (visible or "not visible")
      do iband = 1,nswbands
         if (is_visible(wavenumber_limits(1,iband)) .and. &
             is_visible(wavenumber_limits(2,iband))) then

            ! Entire band is in the visible
            albedo_dir(iband,1:ncol) = cam_in%asdir(1:ncol)
            albedo_dif(iband,1:ncol) = cam_in%asdif(1:ncol)

         else if (.not.is_visible(wavenumber_limits(1,iband)) .and. &
                  .not.is_visible(wavenumber_limits(2,iband))) then

            ! Entire band is in the longwave (near-infrared)
            albedo_dir(iband,1:ncol) = cam_in%aldir(1:ncol)
            albedo_dif(iband,1:ncol) = cam_in%aldif(1:ncol)

         else

            ! Band straddles the visible to near-infrared transition, so we take
            ! the albedo to be the average of the visible and near-infrared
            ! broadband albedos
            albedo_dir(iband,1:ncol) = 0.5 * (cam_in%aldir(1:ncol) + cam_in%asdir(1:ncol))
            albedo_dif(iband,1:ncol) = 0.5 * (cam_in%aldif(1:ncol) + cam_in%asdif(1:ncol))

         end if
      end do

      ! Check values and clip if necessary (albedos should not be larger than 1)
      ! NOTE: this does actually issue warnings for albedos larger than 1, but this
      ! was never checked for RRTMG, so albedos will probably be slightly different
      ! than the implementation in RRTMG!
      call handle_error(clip_values( &
         albedo_dir, 0._r8, 1._r8, trim(subname) // ': albedo_dir', tolerance=0.01_r8) &
      )
      call handle_error(clip_values( &
         albedo_dif, 0._r8, 1._r8, trim(subname) // ': albedo_dif', tolerance=0.01_r8) &
      )

   end subroutine set_albedo

   !-------------------------------------------------------------------------------

   ! Function to check if a wavenumber is in the visible or IR
   logical function is_visible(wavenumber)

      use mo_rte_kind, only: wp

      ! Input wavenumber; this needs to be input in inverse cm (cm^-1)
      real(wp), intent(in) :: wavenumber

      ! Threshold between visible and infrared is 0.7 micron, or 14286 cm^-1
      real(wp), parameter :: visible_wavenumber_threshold = 14286._wp  ! cm^-1

      ! Wavenumber is in the visible if it is above the visible threshold
      ! wavenumber, and in the infrared if it is below the threshold
      if (wavenumber > visible_wavenumber_threshold) then
         is_visible = .true.
      else
         is_visible = .false.
      end if

   end function is_visible

   !-------------------------------------------------------------------------------

   ! Send shortwave fluxes and heating rates to history buffer
   subroutine output_fluxes_sw(icall, state, flux_all, flux_clr, qrs, qrsc)
      use physconst, only: cpair
      use physics_types, only: physics_state
      use cam_history, only: outfld
      use mo_fluxes_byband, only: ty_fluxes_byband

      integer, intent(in) :: icall
      type(physics_state), intent(in) :: state
      type(ty_fluxes_byband), intent(in) :: flux_all
      type(ty_fluxes_byband), intent(in) :: flux_clr
      real(r8), intent(in) :: qrs(:,:), qrsc(:,:)

      ! SW cloud radiative effect
      real(r8) :: cloud_radiative_effect(state%ncol)

      ! Working variables
      integer :: ncol
      integer :: ktop_rad = 1

      ncol = state%ncol

      ! All-sky flux_all%fluxes at model interfaces
      call outfld('FDS'//diag(icall), flux_all%flux_dn(1:ncol,ktop:kbot+1), ncol, state%lchnk)
      call outfld('FUS'//diag(icall), flux_all%flux_up(1:ncol,ktop:kbot+1), ncol, state%lchnk)
      call outfld('FNS'//diag(icall), flux_all%flux_net(1:ncol,ktop:kbot+1), ncol, state%lchnk)
      call outfld('FDS_DIR'//diag(icall), flux_all%flux_dn_dir(1:ncol,ktop:kbot+1), ncol, state%lchnk)

      ! Clear-sky fluxes at model interfaces
      call outfld('FDSC'//diag(icall), flux_clr%flux_dn(1:ncol,ktop:kbot+1), ncol, state%lchnk)
      call outfld('FUSC'//diag(icall), flux_clr%flux_up(1:ncol,ktop:kbot+1), ncol, state%lchnk)
      call outfld('FNSC'//diag(icall), flux_clr%flux_net(1:ncol,ktop:kbot+1), ncol, state%lchnk)
      call outfld('FDSC_DIR'//diag(icall), flux_clr%flux_dn_dir(1:ncol,ktop:kbot+1), ncol, state%lchnk)

      ! All-sky fluxes
      call outfld('FSNT'//diag(icall), flux_all%flux_net(1:ncol,ktop), ncol, state%lchnk)
      call outfld('FSNS'//diag(icall), flux_all%flux_net(1:ncol,kbot+1), ncol, state%lchnk)
      call outfld('FSDS'//diag(icall), flux_all%flux_dn(1:ncol,kbot+1), ncol, state%lchnk)

      ! TOA fluxes (above model top, use index to rad top)
      call outfld('FSUTOA'//diag(icall), flux_all%flux_up(1:ncol,ktop_rad), ncol, state%lchnk)
      call outfld('FSNTOA'//diag(icall), flux_all%flux_net(1:ncol,ktop_rad), ncol, state%lchnk)

      ! Clear-sky fluxes
      call outfld('FSNTC'//diag(icall), flux_clr%flux_net(1:ncol,ktop), ncol, state%lchnk)
      call outfld('FSNSC'//diag(icall), flux_clr%flux_net(1:ncol,kbot+1), ncol, state%lchnk)
      call outfld('FSDSC'//diag(icall), flux_clr%flux_dn(1:ncol,kbot+1), ncol, state%lchnk)
      call outfld('FSUTOAC'//diag(icall), flux_clr%flux_up(1:ncol,ktop_rad), ncol, state%lchnk)
      call outfld('FSNTOAC'//diag(icall), flux_clr%flux_net(1:ncol,ktop_rad), ncol, state%lchnk)

      ! Calculate and output the shortwave cloud radiative effect (SWCF in history)
      cloud_radiative_effect(1:ncol) = flux_all%flux_net(1:ncol,ktop_rad) - flux_clr%flux_net(1:ncol,ktop_rad)
      call outfld('SWCF'//diag(icall), cloud_radiative_effect, ncol, state%lchnk)

      ! Send solar insolation to history buffer
      call outfld('SOLIN'//diag(icall), flux_clr%flux_dn(1:ncol,1), ncol, state%lchnk)

      ! Send heating rates to history buffer
      call outfld('QRS'//diag(icall), qrs(1:ncol,1:pver)/cpair, ncol, state%lchnk)
      call outfld('QRSC'//diag(icall), qrsc(1:ncol,1:pver)/cpair, ncol, state%lchnk)

   end subroutine output_fluxes_sw

   !----------------------------------------------------------------------------

   ! Send longwave fluxes and heating rates to history buffer
   subroutine output_fluxes_lw(icall, state, flux_all, flux_clr, qrl, qrlc)
      use physconst, only: cpair
      use physics_types, only: physics_state
      use cam_history, only: outfld
      use mo_fluxes_byband, only: ty_fluxes_byband

      integer, intent(in) :: icall
      type(physics_state), intent(in) :: state
      type(ty_fluxes_byband), intent(in) :: flux_all
      type(ty_fluxes_byband), intent(in) :: flux_clr

      ! Heating rates
      real(r8), intent(in) :: qrl(:,:), qrlc(:,:)

      ! Cloud radiative effect for output files
      real(r8) :: cloud_radiative_effect(state%ncol)

      ! Working arrays
      real(r8), dimension(pcols,pver+1) :: flux_up, flux_dn, flux_net
      integer :: ncol

      ncol = state%ncol

      ! Do all-sky fluxes, map first
      flux_up(1:ncol,1:pver+1) = flux_all%flux_up(1:ncol,ktop:kbot+1)
      flux_dn(1:ncol,1:pver+1) = flux_all%flux_dn(1:ncol,ktop:kbot+1)
      flux_net(1:ncol,1:pver+1) = flux_up(1:ncol,1:pver+1) - flux_dn(1:ncol,1:pver+1)

      ! All-sky fluxes at model interfaces
      call outfld('FDL'//diag(icall), flux_dn(1:ncol,1:pver+1), ncol, state%lchnk)
      call outfld('FUL'//diag(icall), flux_up(1:ncol,1:pver+1), ncol, state%lchnk)
      call outfld('FNL'//diag(icall), flux_net(1:ncol,1:pver+1), ncol, state%lchnk)

      ! Clear-sky fluxes at model interfaces
      flux_up(1:ncol,1:pver+1) = flux_clr%flux_up(1:ncol,ktop:kbot+1)
      flux_dn(1:ncol,1:pver+1) = flux_clr%flux_dn(1:ncol,ktop:kbot+1)
      flux_net(1:ncol,1:pver+1) = flux_up(1:ncol,1:pver+1) - flux_dn(1:ncol,1:pver+1)
      call outfld('FDLC'//diag(icall), flux_dn(1:ncol,1:pver+1), ncol, state%lchnk)
      call outfld('FULC'//diag(icall), flux_up(1:ncol,1:pver+1), ncol, state%lchnk)
      call outfld('FNLC'//diag(icall), flux_net(1:ncol,1:pver+1), ncol, state%lchnk)

      ! All-sky fluxes
      ! NOTE: sign change on net fluxes because internally net fluxes are assumed
      ! to down minus up, but for longwave outputs we want upward positive
      call outfld('FLNT'//diag(icall), -flux_all%flux_net(1:ncol,ktop), ncol, state%lchnk)
      call outfld('FLNS'//diag(icall), -flux_all%flux_net(1:ncol,kbot+1), ncol, state%lchnk)
      call outfld('FLUT'//diag(icall), flux_all%flux_up(1:ncol,ktop), ncol, state%lchnk)
      call outfld('FLDS'//diag(icall), flux_all%flux_dn(1:ncol,kbot+1), ncol, state%lchnk)

      ! Clear-sky fluxes
      ! NOTE: sign change on net fluxes because internally net fluxes are assumed
      ! to down minus up, but for longwave outputs we want upward positive
      call outfld('FLNTC'//diag(icall), -flux_clr%flux_net(1:ncol,ktop), ncol, state%lchnk)
      call outfld('FLNSC'//diag(icall), -flux_clr%flux_net(1:ncol,kbot+1), ncol, state%lchnk)
      call outfld('FLUTC'//diag(icall), flux_clr%flux_up(1:ncol,ktop), ncol, state%lchnk)
      call outfld('FLDSC'//diag(icall), flux_clr%flux_dn(1:ncol,kbot+1), ncol, state%lchnk)

      ! Calculate and output the cloud radiative effect (LWCF in history)
      cloud_radiative_effect(1:ncol) = flux_all%flux_net(1:ncol,ktop) - flux_clr%flux_net(1:ncol,ktop)
      call outfld('LWCF'//diag(icall), cloud_radiative_effect, ncol, state%lchnk)

      ! Send heating rates to history buffer
      call outfld('QRL'//diag(icall), qrl(1:ncol,1:pver)/cpair, ncol, state%lchnk)
      call outfld('QRLC'//diag(icall), qrlc(1:ncol,1:pver)/cpair, ncol, state%lchnk)

   end subroutine output_fluxes_lw

   !----------------------------------------------------------------------------

   ! For some reason the RRTMGP flux objects do not include initialization
   ! routines, but rather expect the user to associate the individual fluxes (which
   ! are pointers) with appropriate targets. Instead, this routine treats those
   ! pointers as allocatable members and allocates space for them. TODO: is this
   ! appropriate use?
   subroutine initialize_rrtmgp_fluxes(ncol, nlevels, nbands, fluxes, do_direct)

      use mo_fluxes_byband, only: ty_fluxes_byband
      integer, intent(in) :: ncol, nlevels, nbands
      type(ty_fluxes_byband), intent(inout) :: fluxes
      logical, intent(in), optional :: do_direct

      logical :: do_direct_local

      if (present(do_direct)) then
         do_direct_local = .true.
      else
         do_direct_local = .false.
      end if

      ! Allocate flux arrays
      ! NOTE: fluxes defined at interfaces, so need to either pass nlevels as
      ! number of model levels plus one, or allocate as nlevels+1 if nlevels
      ! represents number of model levels rather than number of interface levels.

      ! Broadband fluxes
      allocate(fluxes%flux_up(ncol, nlevels))
      allocate(fluxes%flux_dn(ncol, nlevels))
      allocate(fluxes%flux_net(ncol, nlevels))
      if (do_direct_local) allocate(fluxes%flux_dn_dir(ncol, nlevels))

      ! Fluxes by band
      allocate(fluxes%bnd_flux_up(ncol, nlevels, nbands))
      allocate(fluxes%bnd_flux_dn(ncol, nlevels, nbands))
      allocate(fluxes%bnd_flux_net(ncol, nlevels, nbands))
      if (do_direct_local) allocate(fluxes%bnd_flux_dn_dir(ncol, nlevels, nbands))

      ! Initialize
      call reset_fluxes(fluxes)

   end subroutine initialize_rrtmgp_fluxes

   !----------------------------------------------------------------------------

   subroutine free_fluxes(fluxes)
      use mo_fluxes_byband, only: ty_fluxes_byband
      type(ty_fluxes_byband), intent(inout) :: fluxes
      if (associated(fluxes%flux_up)) deallocate(fluxes%flux_up)
      if (associated(fluxes%flux_dn)) deallocate(fluxes%flux_dn)
      if (associated(fluxes%flux_net)) deallocate(fluxes%flux_net)
      if (associated(fluxes%flux_dn_dir)) deallocate(fluxes%flux_dn_dir)
      if (associated(fluxes%bnd_flux_up)) deallocate(fluxes%bnd_flux_up)
      if (associated(fluxes%bnd_flux_dn)) deallocate(fluxes%bnd_flux_dn)
      if (associated(fluxes%bnd_flux_net)) deallocate(fluxes%bnd_flux_net)
      if (associated(fluxes%bnd_flux_dn_dir)) deallocate(fluxes%bnd_flux_dn_dir)
   end subroutine free_fluxes

   !----------------------------------------------------------------------------

   subroutine free_optics_sw(optics)
      use mo_optical_props, only: ty_optical_props_2str
      type(ty_optical_props_2str), intent(inout) :: optics
      if (allocated(optics%tau)) deallocate(optics%tau)
      if (allocated(optics%ssa)) deallocate(optics%ssa)
      if (allocated(optics%g)) deallocate(optics%g)
      call optics%finalize()
   end subroutine free_optics_sw

   !----------------------------------------------------------------------------

   subroutine free_optics_lw(optics)
      use mo_optical_props, only: ty_optical_props_1scl
      type(ty_optical_props_1scl), intent(inout) :: optics
      if (allocated(optics%tau)) deallocate(optics%tau)
      call optics%finalize()
   end subroutine free_optics_lw

   !----------------------------------------------------------------------------

   subroutine get_gas_vmr(icall, state, pbuf, gas_names, gas_vmr)

      use physics_types, only: physics_state
      use physics_buffer, only: physics_buffer_desc
      use rad_constituents, only: rad_cnst_get_gas

      integer, intent(in) :: icall
      type(physics_state), intent(in) :: state
      type(physics_buffer_desc), pointer :: pbuf(:)
      character(len=*), intent(in), dimension(:) :: gas_names
      real(r8), intent(out), dimension(:,:,:) :: gas_vmr

      ! Mass mixing ratio
      real(r8), pointer :: mmr(:,:)

      ! Gases and molecular weights. Note that we do NOT have CFCs yet (I think
      ! this is coming soon in RRTMGP). RRTMGP also allows for absorption due to
      ! CO and N2, which RRTMG did not have.
      character(len=3), dimension(8) :: gas_species = (/ &
         'H2O', 'CO2', 'O3 ', 'N2O', &
         'CO ', 'CH4', 'O2 ', 'N2 ' &
      /)
      real(r8), dimension(8) :: mol_weight_gas = (/ &
         18.01528, 44.0095, 47.9982, 44.0128, &
         28.0101, 16.04246, 31.998, 28.0134 &
      /)  ! g/mol

      ! Molar weight of air
      real(r8), parameter :: mol_weight_air = 28.97  ! g/mol

      ! Defaults for gases that are not available (TODO: is this still accurate?)
      real(r8), parameter :: co_vol_mix_ratio = 1.0e-7_r8
      real(r8), parameter :: n2_vol_mix_ratio = 0.7906_r8

      ! Loop indices
      integer :: igas

      ! Number of columns
      integer :: ncol

      ! Name of subroutine for error messages
      character(len=32) :: subname = 'get_gas_vmr'

      ! Number of columns in chunk
      ncol = state%ncol

      ! initialize
      gas_vmr(:,:,:) = 0._r8

      ! For each gas species needed for RRTMGP, read the mass mixing ratio from the
      ! CAM rad_constituents interface, convert to volume mixing ratios, and
      ! subset for daytime-only indices if needed.
      do igas = 1,size(gas_names)

         select case(trim(gas_names(igas)))

            case('CO')

               ! CO not available, use default
               gas_vmr(igas,1:ncol,1:pver) = co_vol_mix_ratio

            case('N2')

               ! N2 not available, use default
               gas_vmr(igas,1:ncol,1:pver) = n2_vol_mix_ratio

            case('H2O')

               ! Water vapor is represented as specific humidity in CAM, so we
               ! need to handle water a little differently
               call rad_cnst_get_gas(icall, trim(gas_species(igas)), state, pbuf, mmr)

               ! Convert to volume mixing ratio by multiplying by the ratio of
               ! molecular weight of dry air to molecular weight of gas. Note that
               ! first specific humidity (held in the mass_mix_ratio array read
               ! from rad_constituents) is converted to an actual mass mixing
               ! ratio.
               gas_vmr(igas,1:ncol,1:pver) = mmr(1:ncol,1:pver) / ( &
                  1._r8 - mmr(1:ncol,1:pver) &
               )  * mol_weight_air / mol_weight_gas(igas)

            case DEFAULT

               ! Get mass mixing ratio from the rad_constituents interface
               call rad_cnst_get_gas(icall, trim(gas_species(igas)), state, pbuf, mmr)

               ! Convert to volume mixing ratio by multiplying by the ratio of
               ! molecular weight of dry air to molecular weight of gas
               gas_vmr(igas,1:ncol,1:pver) = mmr(1:ncol,1:pver) &
                                            * mol_weight_air / mol_weight_gas(igas)

         end select

      end do  ! igas

   end subroutine get_gas_vmr

   !----------------------------------------------------------------------------

   subroutine set_gas_concentrations(ncol, gas_names, gas_vmr, gas_concentrations)
      use mo_gas_concentrations, only: ty_gas_concs
      use mo_rrtmgp_util_string, only: lower_case

      integer, intent(in) :: ncol
      character(len=*), intent(in), dimension(:) :: gas_names
      real(r8), intent(in), dimension(:,:,:) :: gas_vmr
      type(ty_gas_concs), intent(out) :: gas_concentrations

      ! Local variables
      real(r8), dimension(pcols,nlev_rad) :: vol_mix_ratio_out

      ! Loop indices
      integer :: igas

      ! Character array to hold lowercase gas names
      character(len=32), allocatable :: gas_names_lower(:)

      ! Name of subroutine for error messages
      character(len=32) :: subname = 'set_gas_concentrations'

      ! Initialize gas concentrations with lower case names
      allocate(gas_names_lower(size(gas_names)))
      do igas = 1,size(gas_names)
         gas_names_lower(igas) = trim(lower_case(gas_names(igas)))
      end do
      call handle_error(gas_concentrations%init(gas_names_lower))

      ! For each gas, add level above model top and set values in RRTMGP object
      do igas = 1,size(gas_names)
         vol_mix_ratio_out = 0
         ! Map to radiation grid
         vol_mix_ratio_out(1:ncol,ktop:kbot) = gas_vmr(igas,1:ncol,1:pver)
         ! Copy top-most model level to top-most rad level (which could be above
         ! the top of the model)
         vol_mix_ratio_out(1:ncol,1) = gas_vmr(igas,1:ncol,1)
         ! Set volumn mixing ratio in gas concentration object for just columns
         ! in this chunk
         call handle_error(gas_concentrations%set_vmr( &
            trim(lower_case(gas_names(igas))), vol_mix_ratio_out(1:ncol,1:nlev_rad)) &
         )
      end do

   end subroutine set_gas_concentrations

   !----------------------------------------------------------------------------

   logical function string_in_list(string, list)
      character(len=*), intent(in) :: string
      character(len=*), intent(in) :: list(:)
      integer :: list_index

      ! Set to false initially
      string_in_list = .false.

      ! Loop over items in list, and if we find a match then set flag to true and
      ! exit loop
      do list_index = 1,size(list)
         if (trim(list(list_index)) == trim(string)) then
            string_in_list = .true.
            exit
         end if
      end do
   end function string_in_list

   !----------------------------------------------------------------------------

   subroutine expand_day_fluxes(daytime_fluxes, expanded_fluxes, day_indices)
      use mo_rte_kind, only: wp
      use mo_fluxes_byband, only: ty_fluxes_byband
      type(ty_fluxes_byband), intent(in) :: daytime_fluxes
      type(ty_fluxes_byband), intent(inout) :: expanded_fluxes
      integer, intent(in) :: day_indices(:)

      integer :: nday, iday, icol

      ! Reset fluxes in expanded_fluxes object to zero
      call reset_fluxes(expanded_fluxes)

      ! Number of daytime columns is number of indices greater than zero
      nday = count(day_indices > 0)

      ! Loop over daytime indices and map daytime fluxes into expanded arrays
      do iday = 1,nday

         ! Map daytime index to proper column index
         icol = day_indices(iday)

         ! Expand broadband fluxes
         expanded_fluxes%flux_up(icol,:) = daytime_fluxes%flux_up(iday,:)
         expanded_fluxes%flux_dn(icol,:) = daytime_fluxes%flux_dn(iday,:)
         expanded_fluxes%flux_net(icol,:) = daytime_fluxes%flux_net(iday,:)
         if (associated(daytime_fluxes%flux_dn_dir)) then
            expanded_fluxes%flux_dn_dir(icol,:) = daytime_fluxes%flux_dn_dir(iday,:)
         end if

         ! Expand band-by-band fluxes
         expanded_fluxes%bnd_flux_up(icol,:,:) = daytime_fluxes%bnd_flux_up(iday,:,:)
         expanded_fluxes%bnd_flux_dn(icol,:,:) = daytime_fluxes%bnd_flux_dn(iday,:,:)
         expanded_fluxes%bnd_flux_net(icol,:,:) = daytime_fluxes%bnd_flux_net(iday,:,:)
         if (associated(daytime_fluxes%bnd_flux_dn_dir)) then
            expanded_fluxes%bnd_flux_dn_dir(icol,:,:) = daytime_fluxes%bnd_flux_dn_dir(iday,:,:)
         end if

      end do

   end subroutine expand_day_fluxes

   ! Should we do snow optics? Check for existence of "cldfsnow" variable
   logical function do_snow_optics()
      use physics_buffer, only: pbuf_get_index
      use cam_abortutils, only: endrun
      real(r8), pointer :: pbuf(:)
      integer :: err, idx

      idx = pbuf_get_index('CLDFSNOW', errcode=err)
      if (idx > 0) then
         do_snow_optics = .true.
      else
         do_snow_optics = .false.
      end if

      return
   end function do_snow_optics

end module radiation<|MERGE_RESOLUTION|>--- conflicted
+++ resolved
@@ -420,19 +420,6 @@
       nstep  = get_nstep()
       dtime  = get_step_size()
       offset = 0
-<<<<<<< HEAD
-      do while (.not. dosw)
-         nstep = nstep + 1
-         offset = offset + dtime
-         if (radiation_do('sw', nstep)) then
-            radiation_nextsw_cday = get_curr_calday(offset=offset)
-            dosw = .true.
-         end if
-      end do
-      if(radiation_nextsw_cday == -1._r8) then
-         call endrun('error in radiation_nextsw_cday')
-      end if
-=======
       if (iradsw/=0) then
          do while (.not. dosw)
             nstep = nstep + 1
@@ -443,9 +430,6 @@
             end if
          end do
       end if
-
-   end function radiation_nextsw_cday
->>>>>>> 37959275
 
    end function radiation_nextsw_cday
 
@@ -1368,13 +1352,6 @@
          ! Get cosine solar zenith angle for current time step.
          call set_cosine_solar_zenith_angle(state, dt_avg, coszrs(1:ncol))
          call outfld('COSZRS', coszrs(1:ncol), ncol, state%lchnk)
-<<<<<<< HEAD
-         ! If the swrad_off flag is set, meaning we should not do SW radiation, then
-         ! we just set coszrs to zero everywhere. TODO: why not just set dosw false
-         ! and skip the loop?
-         if (swrad_off) coszrs(:) = 0._r8
-=======
->>>>>>> 37959275
 
          ! Do shortwave cloud optics calculations
          call t_startf('rad_cld_optics_sw')
