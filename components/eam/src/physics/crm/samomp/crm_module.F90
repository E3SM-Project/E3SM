--- conflicted
+++ resolved
@@ -39,14 +39,10 @@
 contains
 
 subroutine crm( ncrms, dt_gl, plev,       &
-<<<<<<< HEAD
-                crm_input, crm_state, crm_rad, &
-=======
                 crm_input, crm_state,  &
                 crm_rad_qrad, crm_rad_temperature, &
                 crm_rad_qv, crm_rad_qc, crm_rad_qi, crm_rad_cld, &
                 crm_rad_nc, crm_rad_ni, crm_rad_qs, crm_rad_ns, &
->>>>>>> ab7cafd3
                 crm_ecpp_output, crm_output, crm_clear_rh, &
                 latitude0, longitude0, gcolp, igstep, &
                 use_VT, VT_wn_max, &
@@ -320,20 +316,6 @@
   real(crm_rknd), pointer :: crm_output_crm_snw(:,:,:)
 #endif
 
-<<<<<<< HEAD
-  real(crm_rknd), pointer :: crm_rad_temperature  (:,:,:,:)
-  real(crm_rknd), pointer :: crm_rad_qv           (:,:,:,:)
-  real(crm_rknd), pointer :: crm_rad_qc           (:,:,:,:)
-  real(crm_rknd), pointer :: crm_rad_qi           (:,:,:,:)
-  real(crm_rknd), pointer :: crm_rad_cld          (:,:,:,:)
-  real(crm_rknd), pointer :: crm_rad_qrad         (:,:,:,:)
-  real(crm_rknd), pointer :: crm_rad_nc           (:,:,:,:)
-  real(crm_rknd), pointer :: crm_rad_ni           (:,:,:,:)
-  real(crm_rknd), pointer :: crm_rad_qs           (:,:,:,:)
-  real(crm_rknd), pointer :: crm_rad_ns           (:,:,:,:)
-
-=======
->>>>>>> ab7cafd3
   real(crm_rknd), pointer :: crm_state_u_wind     (:,:,:,:)
   real(crm_rknd), pointer :: crm_state_v_wind     (:,:,:,:)
   real(crm_rknd), pointer :: crm_state_w_wind     (:,:,:,:)
@@ -1980,23 +1962,6 @@
 #endif
     crm_output_subcycle_factor => crm_output%subcycle_factor(:)
 
-<<<<<<< HEAD
-    crm_rad_temperature => crm_rad%temperature(1:ncrms,:,:,:)
-    crm_rad_qv          => crm_rad%qv         (1:ncrms,:,:,:)
-    crm_rad_qc          => crm_rad%qc         (1:ncrms,:,:,:)
-    crm_rad_qi          => crm_rad%qi         (1:ncrms,:,:,:)
-    crm_rad_cld         => crm_rad%cld        (1:ncrms,:,:,:)
-    crm_rad_qrad        => crm_rad%qrad       (1:ncrms,:,:,:)
-
-#ifdef m2005
-    crm_rad_nc => crm_rad%nc(1:ncrms,:,:,:)
-    crm_rad_ni => crm_rad%ni(1:ncrms,:,:,:)
-    crm_rad_qs => crm_rad%qs(1:ncrms,:,:,:)
-    crm_rad_ns => crm_rad%ns(1:ncrms,:,:,:)
-#endif /* m2005 */
-
-=======
->>>>>>> ab7cafd3
     crm_state_u_wind      => crm_state%u_wind     (1:ncrms,:,:,:)
     crm_state_v_wind      => crm_state%v_wind     (1:ncrms,:,:,:)
     crm_state_w_wind      => crm_state%w_wind     (1:ncrms,:,:,:)
