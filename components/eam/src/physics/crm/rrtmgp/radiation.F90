--- conflicted
+++ resolved
@@ -1126,14 +1126,12 @@
       use modal_aero_data, only: ntot_amode
 #endif
 
-<<<<<<< HEAD
 #ifdef MMF_SEDIMENTATION
       use physconst,       only: cpair, cappa, rair, rhoh2o, pi
 #endif
-=======
+
       ! For running CFMIP Observation Simulator Package (COSP)
       use cospsimulator_intr, only: docosp, cospsimulator_intr_run, cosp_nradsteps
->>>>>>> f8bd854c
 
       ! ---------------------------------------------------------------------------
       ! Arguments
