module radiation
!---------------------------------------------------------------------------------
! Purpose:
!
! CAM interface to RRTMGP
!
! Revision history:
! Nov 2017  B. Hillman  Initial version, adapted from RRTMG interface.
!---------------------------------------------------------------------------------

   ! E3SM-specific modules that are used throughout this module. An effort was made
   ! to keep imports as local as possible, so we only load a few of these at the
   ! module (rather than the subroutine) level.
   use iso_c_binding
   use shr_kind_mod,     only: r8=>shr_kind_r8, cl=>shr_kind_cl
   use ppgrid,           only: pcols, pver, pverp, begchunk, endchunk
   use cam_abortutils,   only: endrun
   use scamMod,          only: scm_crm_mode, single_column
   use rad_constituents, only: N_DIAG
   use radconstants,     only: &
      nswbands, nlwbands, &
      get_band_index_sw, get_band_index_lw, test_get_band_index, &
      get_sw_spectral_midpoints, get_lw_spectral_midpoints, &
      get_sw_spectral_boundaries, &
      rrtmg_to_rrtmgp_swbands
   use cam_history_support, only: add_hist_coord
   use physconst, only: cpair, cappa

   ! RRTMGP gas optics object to store coefficient information. This is imported
   ! here so that we can make the k_dist objects module data and only load them
   ! once.
   use rrtmgp_interface, only: &
      rrtmgp_initialize, rrtmgp_finalize, &
      rrtmgp_run_sw, rrtmgp_run_lw, &
      get_min_temperature, get_max_temperature, &
      get_gpoint_bands_sw, get_gpoint_bands_lw, &
      nswgpts, nlwgpts

   ! Use my assertion routines to perform sanity checks
   use assertions, only: assert, assert_valid, assert_range

   use radiation_state, only: ktop, kbot, nlev_rad
   use radiation_utils, only: handle_error, clip_values, &
      fluxes_t, initialize_fluxes, free_fluxes, reset_fluxes, &
      expand_day_fluxes, get_gas_vmr

   ! For MMF
   use crmdims, only: crm_nx_rad, crm_ny_rad, crm_nz

   implicit none
   private
   save

   ! Public routines provided by this module.
   ! TODO: radiation_defaultopts, radiation_setops, and radiation_printops exist
   ! only because the radiation namelist has traditionally been read at the driver
   ! level by runtime_opts. I am not sure this is the best solution, and in fact
   ! CESM seems to have gone away from this practice altogether, opting instead for
   ! individual modules to be responsible for reading their own namelists. This
   ! might be a better practice going forward, and would simplify the logic here
   ! somewhat. To do this, we would need to use the radiation_readnl routine
   ! (copied below), and add a line in runtime_opts that calls this routine, and
   ! then remove the code in runtime_opts that reads the radiation namelist
   ! variables from the CAM namelist. The calls to radiation_defaultopts,
   ! radiation_setops, and radiation_printops would also then need to be removed
   ! from runtime_ops.
   public :: &
      radiation_register,    &! registers radiation physics buffer fields
      radiation_nextsw_cday, &! calendar day of next radiation calculation
      radiation_do,          &! query which radiation calcs are done this timestep
      radiation_init,        &! calls radini
      radiation_final,       &! deallocate
      radiation_readnl,      &! read radiation namelist
      radiation_tend          ! moved from radctl.F90

   ! Counter variables for use with the CFMIP Observation Simulator Package (COSP).
   ! TODO: This seems like somewhat of an awkward way of determining when to run
   ! COSP, and it might make more sense to implement a more elegant routine to call
   ! that determines whether or not to run COSP at a given timestep (similar to the
   ! radiation_do routine in this module).
   ! TODO: move these to COSP interface instead
   integer, public, allocatable :: cosp_cnt(:)       ! counter for cosp
   integer, public              :: cosp_cnt_init = 0 ! initial value for cosp counter

   ! Declare namelist variables as module data. This also sets default values for
   ! namelist variables.
   integer :: iradsw = -1  ! freq. of shortwave radiation calc in time steps (positive)
                           ! or hours (negative).
   integer :: iradlw = -1  ! frequency of longwave rad. calc. in time steps (positive)
                           ! or hours (negative).
   integer :: irad_always = 0  ! Specifies length of time in timesteps (positive)
                               ! or hours (negative) SW/LW radiation will be
                               ! run continuously from the start of an
                               ! initial or restart run

   ! The spectralflux flag determines whether or not spectral (per band) fluxes are
   ! calculated. If true, upward and downward fluxes are calculated per band,
   ! otherwise just broadband "shortwave" and "longwave" fluxes are calculated.
   ! TODO: while it seems that setting spectralflux = .true. add spectral fluxes to
   ! the physics buffer, I do not see where these fields are added to the history
   ! buffer. It might be that the output of these fields are just handled by the
   ! physics buffer output routines (they are declared with "global" scope, so
   ! written on restart files at least), but it would be good to include them on
   ! the history buffer too so that we can annotate them with a description of what
   ! they are, rather than expecting the user to know what they are from the pbuf
   ! fields.
   logical :: spectralflux  = .false.  ! calculate fluxes (up and down) per band.

   ! Flag to indicate whether or not to use the radiation timestep for solar zenith
   ! angle calculations. If true, use the radiation timestep for all solar zenith 
   ! angle (cosz) calculations.
   ! TODO: How does this differ if value is .false.?
   logical :: use_rad_dt_cosz  = .false. 

   ! Flag to indicate whether to do aerosol optical calculations. This
   ! zeroes out the aerosol optical properties if False
   logical :: do_aerosol_rad = .true.

   ! Value for prescribing an invariant solar constant (i.e. total solar
   ! irradiance at TOA). Used for idealized experiments such as RCE.
   ! Disabled when value is less than 0.
   real(r8) :: fixed_total_solar_irradiance = -1

   ! The RRTMGP warnings are printed when the state variables need to be limted,
   ! such as when the temperature drops too low. This is not normally an issue,
   ! but in aquaplanet and RCE configurations these situations occur much more 
   ! frequently, so this flag was added to be able to disable those messages.
   logical :: rrtmgp_enable_temperature_warnings = .true.

   ! Model data that is not controlled by namelist fields specifically follows
   ! below.

   ! TODO: it seems CAM allows for multiple passes through the radiation (and other
   ! physics?) for different diagnostic purposes, but this does not seem to be well
   ! documented anywhere. We should add some documentation here on this if we are
   ! going to keep this functionality.
   character(len=4) :: diag(0:N_DIAG) =(/'    ','_d1 ','_d2 ','_d3 ','_d4 ','_d5 ', &
                                         '_d6 ','_d7 ','_d8 ','_d9 ','_d10'/)

   ! Output diagnostic brightness temperatures at the top of the
   ! atmosphere for 7 TOVS/HIRS channels (2,4,6,8,10,11,12) and 4 TOVS/MSU 
   ! channels (1,2,3,4).
   ! TODO: where are these options set?
   logical :: dohirs = .false. 
   integer :: ihirsfq = 1      ! frequency (timesteps) of brightness temperature calcs

   ! time step to use for the shr_orb_cosz calculation, if use_rad_dt_cosz set to true
   ! TODO: where is this set, and what is shr_orb_cosz? Alternative solar zenith
   ! angle calculation? What is the other behavior?
   real(r8) :: dt_avg = 0.0_r8  

   ! k-distribution coefficients files to read from. These are set via namelist
   ! variables.
   character(len=cl) :: rrtmgp_coefficients_file_sw, rrtmgp_coefficients_file_lw

   ! Band midpoints; these need to be module variables because of how cam_history works;
   ! add_hist_coord sets up pointers to these, so they need to persist.
   real(r8), target :: sw_band_midpoints(nswbands), lw_band_midpoints(nlwbands)

   ! Set name for this module (for purpose of writing output and log files)
   character(len=*), parameter :: module_name = 'radiation'

   ! Gases that we want to use in the radiative calculations. These need to be set
   ! here, because the RRTMGP kdist initialization needs to know the names of the
   ! gases before these are available via the rad_cnst interface. So, if we want to
   ! change which gases are used at some point, this needs to be changed here, or
   ! we need to come up with a more clever way of getting these from the model,
   ! since this is kind of a hack to hard-code them in here.
   character(len=3), dimension(8) :: active_gases = (/ &
      'H2O', 'CO2', 'O3 ', 'N2O', &
      'CO ', 'CH4', 'O2 ', 'N2 ' &
   /)

   ! Null-terminated C-compatible version of active gases for use with C++
   ! routines.
   character(len=len(active_gases)+1), dimension(size(active_gases)), target :: active_gases_c

   ! Stuff to generate random numbers for perturbation growth tests. This needs to
   ! be public module data because restart_physics needs to read it to write it to
   ! restart files (I think). Making this public module data may not be the best
   ! way of doing this, so maybe this should be reconsidered in the future.
   !
   ! kiss_seed_num is number of seed values to use?
   integer, public, parameter :: kiss_seed_num = 4

   ! TODO: what does this mean? This seems to be part of the additions for the
   ! perturbation growth functionality.
   integer, public, allocatable :: rad_randn_seedrst(:,:,:)

   ! Total number of physics chunks until this processor (TODO: what exactly does
   ! this mean?)
   integer, public, allocatable :: tot_chnk_till_this_prc(:,:,:)

   !============================================================================

contains

   !============================================================================

   subroutine radiation_readnl(nlfile, dtime_in)
   !-------------------------------------------------------------------------------
   ! Purpose: Read radiation_nl namelist group.
   !-------------------------------------------------------------------------------

      use namelist_utils,  only: find_group_name
      use units,           only: getunit, freeunit
      use spmd_utils,      only: mpicom, mstrid=>masterprocid, &
                                 mpi_integer, mpi_logical, &
                                 mpi_character, masterproc, &
                                 mpi_real8
      use time_manager,    only: get_step_size
      use cam_logfile,     only: iulog

      ! File containing namelist input
      character(len=*), intent(in) :: nlfile
      integer, intent(in), optional :: dtime_in

      ! Local variables
      integer :: unitn, ierr
      integer :: dtime  ! timestep size
      character(len=*), parameter :: subroutine_name = 'radiation_readnl'

      ! Variables defined in namelist
      namelist /radiation_nl/ rrtmgp_coefficients_file_lw,     &
                              rrtmgp_coefficients_file_sw,     &
                              iradsw, iradlw, irad_always,     &
                              use_rad_dt_cosz, spectralflux,   &
                              do_aerosol_rad,                  &
                              fixed_total_solar_irradiance,    &
                              rrtmgp_enable_temperature_warnings

      ! Read the namelist, only if called from master process
      ! TODO: better documentation and cleaner logic here?
      if (masterproc) then
         unitn = getunit()
         open(unitn, file=trim(nlfile), status='old')
         call find_group_name(unitn, 'radiation_nl', status=ierr)
         if (ierr == 0) then
            read(unitn, radiation_nl, iostat=ierr)
            if (ierr /= 0) then
               call endrun(subroutine_name // ':: ERROR reading namelist')
            end if
         end if
         close(unitn)
         call freeunit(unitn)
      end if

#ifdef SPMD
      ! Broadcast namelist variables
      call mpibcast(rrtmgp_coefficients_file_lw, cl, mpi_character, mstrid, mpicom, ierr)
      call mpibcast(rrtmgp_coefficients_file_sw, cl, mpi_character, mstrid, mpicom, ierr)
      call mpibcast(iradsw, 1, mpi_integer, mstrid, mpicom, ierr)
      call mpibcast(iradlw, 1, mpi_integer, mstrid, mpicom, ierr)
      call mpibcast(irad_always, 1, mpi_integer, mstrid, mpicom, ierr)
      call mpibcast(use_rad_dt_cosz, 1, mpi_logical, mstrid, mpicom, ierr)
      call mpibcast(spectralflux, 1, mpi_logical, mstrid, mpicom, ierr)
      call mpibcast(do_aerosol_rad, 1, mpi_logical, mstrid, mpicom, ierr)
      call mpibcast(fixed_total_solar_irradiance, 1, mpi_real8, mstrid, mpicom, ierr)
      call mpibcast(rrtmgp_enable_temperature_warnings, 1, mpi_logical, mstrid, mpicom, ierr)
#endif

      ! Convert iradsw, iradlw and irad_always from hours to timesteps if necessary
      if (present(dtime_in)) then
         dtime = dtime_in
      else
         dtime = get_step_size()
      end if
      if (iradsw      < 0) iradsw      = nint((-iradsw     *3600._r8)/dtime)
      if (iradlw      < 0) iradlw      = nint((-iradlw     *3600._r8)/dtime)
      if (irad_always < 0) irad_always = nint((-irad_always*3600._r8)/dtime)

      ! Print runtime options to log.
      if (masterproc) then
         write(iulog,*) 'RRTMGP radiation scheme parameters:'
         write(iulog,10) trim(rrtmgp_coefficients_file_lw), trim(rrtmgp_coefficients_file_sw), &
                         iradsw, iradlw, irad_always, &
                         use_rad_dt_cosz, spectralflux, &
                         do_aerosol_rad, fixed_total_solar_irradiance, &
                         rrtmgp_enable_temperature_warnings
      end if
   10 format('  LW coefficents file: ',                                a/, &
             '  SW coefficents file: ',                                a/, &
             '  Frequency (timesteps) of Shortwave Radiation calc:  ',i5/, &
             '  Frequency (timesteps) of Longwave Radiation calc:   ',i5/, &
             '  SW/LW calc done every timestep for first N steps. N=',i5/, &
             '  Use average zenith angle:                           ',l5/, &
             '  Output spectrally resolved fluxes:                  ',l5/, &
             '  Do aerosol radiative calculations:                  ',l5/, &
             '  Fixed solar consant (disabled with -1):             ',f10.4/, &
             '  Enable temperature warnings:                        ',l5/ )

   end subroutine radiation_readnl


   !================================================================================================

   subroutine radiation_register()

      !----------------------------------------------------------------------------
      ! Register radiation fields in the physics buffer
      !----------------------------------------------------------------------------

      use physics_buffer, only: pbuf_add_field, dtype_r8

      integer :: idx  ! dummy index for adding fields to physics buffer

      ! Heating rate profiles; QRS is the shortwave radiative heating rate, and QRL
      ! is the longwave radiative heating rate
      ! TODO: Do QRS and QRL need to be set to "global" scope on the physics
      ! buffer? Doing so forces them to be written to restart files, but is this
      ! needed? It does not look like their values get read anywhere in this
      ! module, just overwritten, so they may not need to be written to restarts.
      call pbuf_add_field('QRS', 'global', dtype_r8, (/pcols,pver/), idx)
      call pbuf_add_field('QRL', 'global', dtype_r8, (/pcols,pver/), idx)

      ! If the namelist has been configured for preserving the spectral fluxes, then create
      ! physics buffer variables to store the results. These are fluxes per
      ! spectral band, as follows:
      !     SU: shortwave up
      !     SD: shortwave down
      !     LU: longwave up
      !     LD: longwave down
      ! TODO: Do these need to be "global"? Why not "physpkg"?
      if (spectralflux) then
         call pbuf_add_field('SU', 'global', dtype_r8, (/pcols,pverp,nswbands/), idx)
         call pbuf_add_field('SD', 'global', dtype_r8, (/pcols,pverp,nswbands/), idx)
         call pbuf_add_field('LU', 'global', dtype_r8, (/pcols,pverp,nlwbands/), idx)
         call pbuf_add_field('LD', 'global', dtype_r8, (/pcols,pverp,nlwbands/), idx)
      end if

   end subroutine radiation_register

   !===============================================================================

   function radiation_do(op, timestep)

      !---------------------------------------------------------------------------- 
      ! Purpose: Returns true if the specified operation is done this timestep.
      !
      ! History: Copied from RRTMG implementation.
      !----------------------------------------------------------------------------

      use time_manager, only: get_nstep

      ! Arguments
      character(len=*), intent(in)  :: op             ! name of operation
      integer, intent(in), optional :: timestep       ! model timestep
      logical                       :: radiation_do   ! return value

      ! Local variables
      integer :: nstep             ! current timestep number

      ! If passed a timestep explicitly, use that. Otherwise, get timestep from
      ! time_manager routine.
      if (present(timestep)) then
         nstep = timestep
      else
         nstep = get_nstep()
      end if

      ! Figure out whether or not to do radiation this timestep. In general, we
      ! allow different frequencies of call the radiation code for the shortwave
      ! and the longwave. In practice, these are probably usually the same.
      select case (op)
         case ('sw') ! do a shortwave heating calc this timestep?
            if (iradsw==0) then
               radiation_do = .false.
            else
               radiation_do = nstep == 0 .or. iradsw == 1                     &
                             .or. (mod(nstep-1,iradsw) == 0 .and. nstep /= 1) &
                             .or. nstep <= irad_always
            end if
         case ('lw') ! do a longwave heating calc this timestep?
            if (iradlw==0) then
               radiation_do = .false.
            else
               radiation_do = nstep == 0 .or. iradlw == 1                     &
                             .or. (mod(nstep-1,iradlw) == 0 .and. nstep /= 1) &
                             .or. nstep <= irad_always
            end if
         case default
            call endrun('radiation_do: unknown operation:'//op)
      end select
   end function radiation_do

   !================================================================================================

   real(r8) function radiation_nextsw_cday()
        
      !----------------------------------------------------------------------- 
      ! Purpose: Returns calendar day of next sw radiation calculation
      !
      ! History: Copied from RRTMG implementation.
      !-----------------------------------------------------------------------

      use time_manager, only: get_curr_calday, get_nstep, get_step_size

      ! Local variables
      integer :: nstep      ! timestep counter
      logical :: dosw       ! true => do shosrtwave calc   
      integer :: offset     ! offset for calendar day calculation
      integer :: dTime      ! integer timestep size
      real(r8):: calday     ! calendar day of 
      !-----------------------------------------------------------------------

      radiation_nextsw_cday = -1._r8
      dosw   = .false.
      nstep  = get_nstep()
      dtime  = get_step_size()
      offset = 0
      if (iradsw/=0) then
         do while (.not. dosw)
            nstep = nstep + 1
            offset = offset + dtime
            if (radiation_do('sw', nstep)) then
               radiation_nextsw_cday = get_curr_calday(offset=offset) 
               dosw = .true.
            end if
         end do
      end if
  
   end function radiation_nextsw_cday

   !================================================================================================

   subroutine radiation_init(state)
   !-------------------------------------------------------------------------------
   ! Purpose: Initialize the radiation parameterization and add fields to the 
   ! history buffer
   ! 
   ! History: Copied from RRTMG implemenation.
   !-------------------------------------------------------------------------------
      use physics_buffer,     only: pbuf_get_index
      use cam_history,        only: addfld, horiz_only, add_default
      use constituents,       only: cnst_get_ind
      use phys_control,       only: phys_getopts
      use rad_constituents,   only: N_DIAG, rad_cnst_get_call_list, rad_cnst_get_info
      use cospsimulator_intr, only: docosp, cospsimulator_intr_init
      use hirsbt,             only: hirsbt_init
      use hirsbtpar,          only: hirsname, msuname
      use modal_aer_opt,      only: modal_aer_opt_init
      use time_manager,       only: get_nstep, get_step_size, is_first_restart_step
      use radiation_data,     only: init_rad_data
      use physics_types,      only: physics_state

      ! For optics
      use cloud_rad_props, only: cloud_rad_props_init
      use ebert_curry, only: ec_rad_props_init
      use slingo, only: slingo_rad_props_init

      ! Physics state is going to be needed for perturbation growth tests, but we
      ! have yet to implement this in RRTMGP. It is a vector because at the point
      ! where this subroutine is called, physics_state has not subset for a
      ! specific chunk (i.e., state is a vector of all chunks, indexed by lchnk)
      type(physics_state), intent(in) :: state(:)

      integer :: icall, nmodes
      logical :: active_calls(0:N_DIAG)
      integer :: nstep                       ! current timestep number
      logical :: history_amwg                ! output the variables used by the AMWG diag package
      logical :: history_vdiag               ! output the variables used by the AMWG variability diag package
      logical :: history_budget              ! output tendencies and state variables for CAM4
                                             ! temperature, water vapor, cloud ice and cloud
                                             ! liquid budgets.
      integer :: history_budget_histfile_num ! output history file number for budget fields
      integer :: err
      integer :: dtime  ! time step
      integer :: cldfsnow_idx = 0 

      logical :: use_MMF  ! MMF flag

      character(len=128) :: error_message

      character(len=32) :: subname = 'radiation_init'

      character(len=10), dimension(3) :: dims_crm_rad = (/'crm_nx_rad','crm_ny_rad','crm_nz    '/)

      !-----------------------------------------------------------------------

      ! Initialize cloud optics
      call cloud_rad_props_init()
      call ec_rad_props_init()
      call slingo_rad_props_init()

      ! Initialize output fields for offline driver.
      ! TODO: do we need to keep this functionality? Where is the offline driver?
      ! Do we need to write a new offline driver for RRTMGP?
      call init_rad_data()

      ! Do initialization for perturbation growth tests
      call perturbation_growth_init()

      ! Setup the RRTMGP interface
      call rrtmgp_initialize(size(active_gases), active_gases, rrtmgp_coefficients_file_sw, rrtmgp_coefficients_file_lw)

      ! Set number of levels used in radiation calculations
#ifdef NO_EXTRA_RAD_LEVEL
      nlev_rad = pver
#else
      nlev_rad = pver + 1
#endif

      ! Indices on radiation grid that correspond to top and bottom of the model
      ! grid...this is for cases where we want to add an extra layer above the
      ! model top to deal with radiative heating above the model top.
      ktop = nlev_rad - pver + 1
      kbot = nlev_rad

      ! Set the radiation timestep for cosz calculations if requested using the 
      ! adjusted iradsw value from radiation
      if (use_rad_dt_cosz)  then
         dtime  = get_step_size()
         dt_avg = iradsw*dtime
      end if

      ! Get options for history file outputs
      call phys_getopts(history_amwg_out = history_amwg,    &
                        history_vdiag_out = history_vdiag,   &
                        history_budget_out = history_budget,  &
                        history_budget_histfile_num_out = history_budget_histfile_num)
      
      ! Determine whether modal aerosols are affecting the climate, and if so
      ! then initialize the modal aerosol optics module
      call rad_cnst_get_info(0, nmodes=nmodes)
      if (nmodes > 0) call modal_aer_opt_init()

      ! TODO: what is this?
      call hirsbt_init()

      ! "irad_always" is number of time steps to execute radiation continuously from start of
      ! initial OR restart run
      nstep = get_nstep()
      if (irad_always > 0) then
         irad_always = irad_always + nstep
      end if

      ! Initialize the satellite simulator package (COSP). 
      ! TODO: Should this be moved to a higher level? 
      ! This should probably not be specific to a given radiation
      ! package. Also move most of this to cospsimulator package to handle itself,
      ! rather than relying on radiation driver handling this logic. Too much
      ! duplicate code.
      !if (docosp) call cospsimulator_intr_init()
      if (docosp) then
         ! Initialization for the simulator package.
         call cospsimulator_intr_init
      
         ! Allocate and initialize the counter that is used to determine when to
         ! call the simulator package.
         allocate(cosp_cnt(begchunk:endchunk))
         if (is_first_restart_step()) then
            cosp_cnt(begchunk:endchunk) = cosp_cnt_init
         else
            cosp_cnt(begchunk:endchunk) = 0     
         end if
      end if

      !
      ! Add fields to history buffer
      !
      
      ! Register new dimensions
      call get_sw_spectral_midpoints(sw_band_midpoints, 'cm-1')
      call get_lw_spectral_midpoints(lw_band_midpoints, 'cm-1')
      call add_hist_coord('swband', nswbands, 'Shortwave wavenumber', 'cm-1', sw_band_midpoints)
      call add_hist_coord('lwband', nlwbands, 'Longwave wavenumber', 'cm-1', lw_band_midpoints)

      ! Shortwave radiation
      call addfld('TOT_CLD_VISTAU', (/ 'lev' /), 'A',   '1', &
                  'Total gridbox cloud visible optical depth', &
                  sampling_seq='rad_lwsw', flag_xyfill=.true.)
      call addfld('TOT_ICLD_VISTAU', (/ 'lev' /), 'A',  '1', &
                  'Total in-cloud visible optical depth', &
                  sampling_seq='rad_lwsw', flag_xyfill=.true.)
      call addfld('LIQ_ICLD_VISTAU', (/ 'lev' /), 'A',  '1', &
                  'Liquid in-cloud visible optical depth', &
                  sampling_seq='rad_lwsw', flag_xyfill=.true.)
      call addfld('ICE_ICLD_VISTAU', (/ 'lev' /), 'A',  '1', &
                  'Ice in-cloud visible optical depth', &
                  sampling_seq='rad_lwsw', flag_xyfill=.true.)

      call add_default('TOT_CLD_VISTAU',  1, ' ')
      call add_default('TOT_ICLD_VISTAU', 1, ' ')

      ! Band-by-band cloud optical properties
      call addfld('CLOUD_TAU_SW', (/'lev   ','swband'/), 'I', '1', &
                  'Cloud shortwave extinction optical depth', sampling_seq='rad_lwsw', flag_xyfill=.true.) 
      call addfld('CLOUD_SSA_SW', (/'lev   ','swband'/), 'I', '1', &
                  'Cloud shortwave single scattering albedo', sampling_seq='rad_lwsw', flag_xyfill=.true.) 
      call addfld('CLOUD_G_SW', (/'lev   ','swband'/), 'I', '1', &
                  'Cloud shortwave assymmetry parameter', sampling_seq='rad_lwsw', flag_xyfill=.true.) 
      call addfld('CLOUD_TAU_LW', (/'lev   ','lwband'/), 'I', '1', &
                  'Cloud longwave absorption optical depth', sampling_seq='rad_lwsw', flag_xyfill=.true.) 

      ! Band-by-band shortwave albedos
      call addfld('SW_ALBEDO_DIR', (/'swband'/), 'I', '1', &
                  'Shortwave direct-beam albedo', &
                  flag_xyfill=.true., sampling_seq='rad_lwsw') 
      call addfld('SW_ALBEDO_DIF', (/'swband'/), 'I', '1', &
                  'Shortwave diffuse-beam albedo', &
                  flag_xyfill=.true., sampling_seq='rad_lwsw') 

      ! get list of active radiation calls
      call rad_cnst_get_call_list(active_calls)

      ! TODO: what is active_calls and diag?
      do icall = 0,N_DIAG
         if (active_calls(icall)) then
            call addfld('SOLIN'//diag(icall), horiz_only, 'A',   'W/m2', &
                        'Solar insolation', &
                        sampling_seq='rad_lwsw', flag_xyfill=.true.)
            call addfld('SOLL'//diag(icall),  horiz_only, 'A',   'W/m2', &
                        'Solar downward near infrared direct to surface', &
                        sampling_seq='rad_lwsw', flag_xyfill=.true.)
            call addfld('SOLS'//diag(icall),  horiz_only, 'A',   'W/m2', &
                        'Solar downward visible direct to surface', &
                        sampling_seq='rad_lwsw', flag_xyfill=.true.)
            call addfld('SOLLD'//diag(icall), horiz_only, 'A',   'W/m2', &
                        'Solar downward near infrared diffuse to surface', &
                        sampling_seq='rad_lwsw', flag_xyfill=.true.)
            call addfld('SOLSD'//diag(icall), horiz_only, 'A',   'W/m2', &
                        'Solar downward visible diffuse to surface', &
                        sampling_seq='rad_lwsw', flag_xyfill=.true.)
            call addfld('QRS'//diag(icall),   (/ 'lev' /), 'A', 'K/s', &
                        'Solar heating rate', &
                        sampling_seq='rad_lwsw', flag_xyfill=.true.)
            call addfld('QRSC'//diag(icall),  (/ 'lev' /), 'A', 'K/s', &
                        'Clearsky solar heating rate', &
                        sampling_seq='rad_lwsw', flag_xyfill=.true.)
            call addfld('FSNS'//diag(icall),   horiz_only,  'A', 'W/m2', &
                        'Net solar flux at surface', &
                        sampling_seq='rad_lwsw', flag_xyfill=.true.)
            call addfld('FSNT'//diag(icall),   horiz_only,  'A', 'W/m2', &
                        'Net solar flux at top of model', &
                        sampling_seq='rad_lwsw', flag_xyfill=.true.)
            call addfld('FSNTOA'//diag(icall), horiz_only,  'A', 'W/m2', &
                        'Net solar flux at top of atmosphere', &
                        sampling_seq='rad_lwsw', flag_xyfill=.true.)
            call addfld('FSUTOA'//diag(icall), horiz_only,  'A',  'W/m2', &
                        'Upwelling solar flux at top of atmosphere', &
                        sampling_seq='rad_lwsw', flag_xyfill=.true.)
            call addfld('FSUT'//diag(icall), horiz_only,  'A',  'W/m2', &
                        'Upwelling solar flux at top of model', &
                        sampling_seq='rad_lwsw', flag_xyfill=.true.)
            call addfld('FSUTC'//diag(icall), horiz_only,  'A',  'W/m2', &
                        'Clearsky upwelling solar flux at top of model', &
                        sampling_seq='rad_lwsw', flag_xyfill=.true.)
            call addfld('FSNTOAC'//diag(icall), horiz_only, 'A',  'W/m2', &
                        'Clearsky net solar flux at top of atmosphere', &
                        sampling_seq='rad_lwsw', flag_xyfill=.true.)
            call addfld('FSUTOAC'//diag(icall), horiz_only, 'A',  'W/m2', &
                        'Clearsky upwelling solar flux at top of atmosphere', &
                        sampling_seq='rad_lwsw', flag_xyfill=.true.)
            call addfld('FSN200'//diag(icall), horiz_only,  'A',  'W/m2', &
                        'Net shortwave flux at 200 mb', &
                        sampling_seq='rad_lwsw', flag_xyfill=.true.)
            call addfld('FSN200C'//diag(icall), horiz_only, 'A',  'W/m2', &
                        'Clearsky net shortwave flux at 200 mb', &
                        sampling_seq='rad_lwsw', flag_xyfill=.true.)
            call addfld('FSNTC'//diag(icall), horiz_only,   'A',  'W/m2', &
                        'Clearsky net solar flux at top of model', &
                        sampling_seq='rad_lwsw', flag_xyfill=.true.)
            call addfld('FSNSC'//diag(icall), horiz_only,   'A',  'W/m2', &
                        'Clearsky net solar flux at surface', &
                        sampling_seq='rad_lwsw', flag_xyfill=.true.)
            call addfld('FSDSC'//diag(icall), horiz_only,   'A',  'W/m2', &
                        'Clearsky downwelling solar flux at surface', &
                        sampling_seq='rad_lwsw', flag_xyfill=.true.)
            call addfld('FSDS'//diag(icall), horiz_only,    'A',  'W/m2', &
                        'Downwelling solar flux at surface', &
                        sampling_seq='rad_lwsw', flag_xyfill=.true.)
            call addfld('FUS'//diag(icall),  (/ 'ilev' /),  'A',  'W/m2', &
                        'Shortwave upward flux', &
                        sampling_seq='rad_lwsw', flag_xyfill=.true.)
            call addfld('FDS'//diag(icall),  (/ 'ilev' /),  'A',  'W/m2', &
                        'Shortwave downward flux', &
                        sampling_seq='rad_lwsw', flag_xyfill=.true.)
            call addfld('FDS_DIR'//diag(icall),  (/ 'ilev' /),  'A',  'W/m2', &
                        'Shortwave direct-beam downward flux', &
                        sampling_seq='rad_lwsw', flag_xyfill=.true.)
            call addfld('FNS'//diag(icall),  (/ 'ilev' /),  'A',  'W/m2', &
                        'Shortwave net flux', &
                        sampling_seq='rad_lwsw', flag_xyfill=.true.)
            call addfld('FUSC'//diag(icall),  (/ 'ilev' /), 'A',  'W/m2', &
                        'Shortwave clear-sky upward flux', &
                        sampling_seq='rad_lwsw', flag_xyfill=.true.)
            call addfld('FDSC'//diag(icall),  (/ 'ilev' /), 'A',  'W/m2', &
                        'Shortwave clear-sky downward flux', &
                        sampling_seq='rad_lwsw', flag_xyfill=.true.)
            call addfld('FDSC_DIR'//diag(icall),  (/ 'ilev' /), 'A',  'W/m2', &
                        'Shortwave clear-sky direct-beam downward flux', &
                        sampling_seq='rad_lwsw', flag_xyfill=.true.)
            call addfld('FNSC'//diag(icall),  (/ 'ilev' /), 'A',  'W/m2', &
                        'Shortwave clear-sky net flux', &
                        sampling_seq='rad_lwsw', flag_xyfill=.true.)
            call addfld('FSNIRTOA'//diag(icall), horiz_only, 'A', 'W/m2', &
                        'Net near-infrared flux (Nimbus-7 WFOV) at top of atmosphere', &
                        sampling_seq='rad_lwsw', flag_xyfill=.true.)
            call addfld('FSNRTOAC'//diag(icall), horiz_only, 'A', 'W/m2', &
                        'Clearsky net near-infrared flux (Nimbus-7 WFOV) at top of atmosphere', &
                        sampling_seq='rad_lwsw', flag_xyfill=.true.)
            call addfld('FSNRTOAS'//diag(icall), horiz_only, 'A', 'W/m2', &
                        'Net near-infrared flux (>= 0.7 microns) at top of atmosphere', &
                        sampling_seq='rad_lwsw', flag_xyfill=.true.)
            call addfld('SWCF'//diag(icall),     horiz_only, 'A', 'W/m2', &
                        'Shortwave cloud forcing', &
                        sampling_seq='rad_lwsw', flag_xyfill=.true.)

            if (history_amwg) then
               call add_default('SOLIN'//diag(icall),   1, ' ')
               call add_default('QRS'//diag(icall),     1, ' ')
               call add_default('FSNS'//diag(icall),    1, ' ')
               call add_default('FSNT'//diag(icall),    1, ' ')
               call add_default('FSNTOA'//diag(icall),  1, ' ')
               call add_default('FSUTOA'//diag(icall),  1, ' ')
               call add_default('FSNTOAC'//diag(icall), 1, ' ')
               call add_default('FSUTOAC'//diag(icall), 1, ' ')
               call add_default('FSNTC'//diag(icall),   1, ' ')
               call add_default('FSNSC'//diag(icall),   1, ' ')
               call add_default('FSDSC'//diag(icall),   1, ' ')
               call add_default('FSDS'//diag(icall),    1, ' ')
               call add_default('SWCF'//diag(icall),    1, ' ')
            end if  ! history_amwg
         end if  ! active_calls(icall)
      end do  ! icall = 0,N_DIAG

      ! Cosine of solar zenith angle (primarily for debugging)
      call addfld('COSZRS', horiz_only, 'A', 'None', &
                  'Cosine of solar zenith angle', &
                  sampling_seq='rad_lwsw', flag_xyfill=.true.)

      if (single_column .and. scm_crm_mode) then
         call add_default ('FUS     ', 1, ' ')
         call add_default ('FUSC    ', 1, ' ')
         call add_default ('FDS     ', 1, ' ')
         call add_default ('FDSC    ', 1, ' ')
      end if

      ! Longwave radiation
      do icall = 0,N_DIAG
         if (active_calls(icall)) then
            call addfld('QRL'//diag(icall),     (/'lev'/),  'A', 'K/s',  &
                        'Longwave heating rate',                         &
                        sampling_seq='rad_lwsw', flag_xyfill=.true.)
            call addfld('QRLC'//diag(icall),    (/'lev'/),  'A', 'K/s',  &
                        'Clearsky longwave heating rate',                &
                        sampling_seq='rad_lwsw', flag_xyfill=.true.)
            call addfld('FLDS'//diag(icall),    horiz_only, 'A', 'W/m2', &
                        'Downwelling longwave flux at surface',          &
                        sampling_seq='rad_lwsw', flag_xyfill=.true.)
            call addfld('FLDSC'//diag(icall),   horiz_only, 'A', 'W/m2', &
                        'Clearsky Downwelling longwave flux at surface', &
                        sampling_seq='rad_lwsw', flag_xyfill=.true.)
            call addfld('FLNS'//diag(icall),    horiz_only, 'A', 'W/m2', &
                        'Net longwave flux at surface',                  &
                        sampling_seq='rad_lwsw', flag_xyfill=.true.)
            call addfld('FLNT'//diag(icall),    horiz_only, 'A', 'W/m2', &
                        'Net longwave flux at top of model',             &
                        sampling_seq='rad_lwsw', flag_xyfill=.true.)
            call addfld('FLUT'//diag(icall),    horiz_only, 'A', 'W/m2', &
                        'Upwelling longwave flux at top of model',       &
                        sampling_seq='rad_lwsw', flag_xyfill=.true.)
            call addfld('FLUTC'//diag(icall),   horiz_only, 'A', 'W/m2', &
                        'Clearsky upwelling longwave flux at top of model', &
                        sampling_seq='rad_lwsw', flag_xyfill=.true.)
            call addfld('FLNTC'//diag(icall),   horiz_only, 'A', 'W/m2', &
                        'Clearsky net longwave flux at top of model',    &
                        sampling_seq='rad_lwsw', flag_xyfill=.true.)
            call addfld('LWCF'//diag(icall),    horiz_only, 'A', 'W/m2', &
                        'Longwave cloud forcing',                        &
                        sampling_seq='rad_lwsw', flag_xyfill=.true.)
            call addfld('FLN200'//diag(icall),  horiz_only, 'A', 'W/m2', &
                        'Net longwave flux at 200 mb',                   &
                        sampling_seq='rad_lwsw', flag_xyfill=.true.)
            call addfld('FLN200C'//diag(icall), horiz_only, 'A', 'W/m2', &
                        'Clearsky net longwave flux at 200 mb',          &
                        sampling_seq='rad_lwsw', flag_xyfill=.true.)
            call addfld('FLNSC'//diag(icall),   horiz_only, 'A', 'W/m2', &
                        'Clearsky net longwave flux at surface',         &
                        sampling_seq='rad_lwsw', flag_xyfill=.true.)
            call addfld('FUL'//diag(icall),     (/'ilev'/), 'A', 'W/m2', &
                        'Longwave upward flux', &
                        sampling_seq='rad_lwsw', flag_xyfill=.true.)
            call addfld('FDL'//diag(icall),     (/'ilev'/), 'A', 'W/m2', &
                        'Longwave downward flux', &
                        sampling_seq='rad_lwsw', flag_xyfill=.true.)
            call addfld('FNL'//diag(icall),     (/'ilev'/), 'A', 'W/m2', &
                        'Longwave net flux', &
                        sampling_seq='rad_lwsw', flag_xyfill=.true.)
            call addfld('FULC'//diag(icall),    (/'ilev'/), 'A', 'W/m2', &
                        'Longwave clear-sky upward flux', &
                        sampling_seq='rad_lwsw', flag_xyfill=.true.)
            call addfld('FDLC'//diag(icall),    (/'ilev'/), 'A', 'W/m2', &
                        'Longwave clear-sky downward flux', &
                        sampling_seq='rad_lwsw', flag_xyfill=.true.)
            call addfld('FNLC'//diag(icall),    (/'ilev'/), 'A', 'W/m2', &
                        'Longwave clear-sky net flux', &
                        sampling_seq='rad_lwsw', flag_xyfill=.true.)

            call add_default('QRL'//diag(icall),   1, ' ')
            if (history_amwg) then
               call add_default('QRL'//diag(icall),   1, ' ')
               call add_default('FLNS'//diag(icall),  1, ' ')
               call add_default('FLDS'//diag(icall),  1, ' ')
               call add_default('FLNT'//diag(icall),  1, ' ')
               call add_default('FLUT'//diag(icall),  1, ' ')
               call add_default('FLUTC'//diag(icall), 1, ' ')
               call add_default('FLNTC'//diag(icall), 1, ' ')
               call add_default('FLNSC'//diag(icall), 1, ' ')
               call add_default('LWCF'//diag(icall),  1, ' ')
            endif  ! history_amwg
         end if
      end do

      ! Add cloud-scale radiative quantities
      call phys_getopts(use_MMF_out=use_MMF)
      if (use_MMF) then
         call addfld('CRM_QRAD', dims_crm_rad, 'A', 'K/s', &
                     'Radiative heating tendency', &
                     sampling_seq='rad_lwsw', flag_xyfill=.true.)
         call addfld('CRM_QRS ', dims_crm_rad, 'I', 'K/s', &
                     'CRM Shortwave radiative heating rate', &
                     sampling_seq='rad_lwsw', flag_xyfill=.true.)
         call addfld('CRM_QRSC', dims_crm_rad, 'I', 'K/s', &
                     'CRM clear-sky shortwave radiative heating rate', &
                     sampling_seq='rad_lwsw', flag_xyfill=.true.)
         call addfld('CRM_QRL ', dims_crm_rad, 'I', 'K/s', &
                     'CRM Longwave radiative heating rate', &
                     sampling_seq='rad_lwsw', flag_xyfill=.true.)
         call addfld('CRM_QRLC', dims_crm_rad, 'I', 'K/s', &
                     'CRM clear-sky longwave radiative heating rate', &
                     sampling_seq='rad_lwsw', flag_xyfill=.true.)
         call addfld('CRM_CLD_RAD', dims_crm_rad, 'I', 'fraction', &
                     'CRM cloud fraction', &
                     sampling_seq='rad_lwsw', flag_xyfill=.true.)
      end if

      call addfld('EMIS', (/ 'lev' /), 'A', '1', 'Cloud longwave emissivity')

      ! Add default fields for single column mode
      if (single_column.and.scm_crm_mode) then
         call add_default ('FUL     ', 1, ' ')
         call add_default ('FULC    ', 1, ' ')
         call add_default ('FDL     ', 1, ' ')
         call add_default ('FDLC    ', 1, ' ')
      endif

      ! HIRS/MSU diagnostic brightness temperatures
      if (dohirs) then
         call addfld(hirsname(1),horiz_only,'A','K','HIRS CH2 infra-red brightness temperature', &
                     sampling_seq='rad_lwsw', flag_xyfill=.true.)
         call addfld(hirsname(2),horiz_only,'A','K','HIRS CH4 infra-red brightness temperature', &
                     sampling_seq='rad_lwsw', flag_xyfill=.true.)
         call addfld(hirsname(3),horiz_only,'A','K','HIRS CH6 infra-red brightness temperature', &
                     sampling_seq='rad_lwsw', flag_xyfill=.true.)
         call addfld(hirsname(4),horiz_only,'A','K','HIRS CH8 infra-red brightness temperature', &
                     sampling_seq='rad_lwsw', flag_xyfill=.true.)
         call addfld(hirsname(5),horiz_only,'A','K','HIRS CH10 infra-red brightness temperature', &
                     sampling_seq='rad_lwsw', flag_xyfill=.true.)
         call addfld(hirsname(6),horiz_only,'A','K','HIRS CH11 infra-red brightness temperature', &
                     sampling_seq='rad_lwsw', flag_xyfill=.true.)
         call addfld(hirsname(7),horiz_only,'A','K','HIRS CH12 infra-red brightness temperature', &
                     sampling_seq='rad_lwsw', flag_xyfill=.true.)
         call addfld(msuname(1),horiz_only,'A','K','MSU CH1 microwave brightness temperature', &
                     sampling_seq='rad_lwsw', flag_xyfill=.true.)
         call addfld(msuname(2),horiz_only,'A','K','MSU CH2 microwave brightness temperature', &
                     sampling_seq='rad_lwsw', flag_xyfill=.true.)
         call addfld(msuname(3),horiz_only,'A','K','MSU CH3 microwave brightness temperature', &
                     sampling_seq='rad_lwsw', flag_xyfill=.true.)
         call addfld(msuname(4),horiz_only,'A','K','MSU CH4 microwave brightness temperature', &
                     sampling_seq='rad_lwsw', flag_xyfill=.true.)

         ! Add HIRS/MSU fields to default history files
         call add_default (hirsname(1), 1, ' ')
         call add_default (hirsname(2), 1, ' ')
         call add_default (hirsname(3), 1, ' ')
         call add_default (hirsname(4), 1, ' ')
         call add_default (hirsname(5), 1, ' ')
         call add_default (hirsname(6), 1, ' ')
         call add_default (hirsname(7), 1, ' ')
         call add_default (msuname(1), 1, ' ')
         call add_default (msuname(2), 1, ' ')
         call add_default (msuname(3), 1, ' ')
         call add_default (msuname(4), 1, ' ')
      end if

      ! Heating rate needed for d(theta)/dt computation
      ! TODO: why include this here? Can't this be calculated from QRS and QRL,
      ! which are already output?
      call addfld('HR',(/ 'lev' /), 'A','K/s', &
                  'Heating rate needed for d(theta)/dt computation', &
                  sampling_seq='rad_lwsw', flag_xyfill=.true.)

      if (history_budget .and. history_budget_histfile_num > 1) then
         call add_default ('QRL     ', history_budget_histfile_num, ' ')
         call add_default ('QRS     ', history_budget_histfile_num, ' ')
      end if

      if (history_vdiag) then
         call add_default('FLUT', 2, ' ')
         call add_default('FLUT', 3, ' ')
      end if

      cldfsnow_idx = 0
      cldfsnow_idx = pbuf_get_index('CLDFSNOW',errcode=err)
      if (cldfsnow_idx > 0) then
         call addfld('CLDFSNOW',(/ 'lev' /),'I','1','CLDFSNOW',flag_xyfill=.true.)
         call addfld('SNOW_ICLD_VISTAU', (/ 'lev' /), 'A', '1', &
                     'Snow in-cloud extinction visible sw optical depth', &
                     sampling_seq='rad_lwsw', flag_xyfill=.true.)
      endif

   end subroutine radiation_init

   subroutine radiation_final()
      call rrtmgp_finalize()
   end subroutine radiation_final

   subroutine perturbation_growth_init()

      use cam_logfile, only: iulog

      character(len=32) :: subname = 'perturbation_growth_init'

      ! Wrap modes in an ifdef for now since this is not implemented here, and I
      ! have some work to do to figure out what the heck this is meant to do.
#ifdef DO_PERGRO_MODS
      !Modification needed by pergro_mods for generating random numbers
      if (pergro_mods) then
         max_chnks_in_blk = maxval(npchunks(:))  !maximum of the number for chunks in each procs
         allocate(clm_rand_seed(pcols,kiss_seed_num,max_chnks_in_blk), stat=astat)
         if (astat /= 0) then
            write(iulog,*) 'radiation.F90(rrtmg)-radiation_init: failed to allocate clm_rand_seed; error = ',astat
            call endrun
         end if

         allocate(tot_chnk_till_this_prc(0:npes-1), stat=astat)
         if (astat /= 0) then
            write(errstr,*) 'radiation.F90(rrtmg)-radiation_init: failed to allocate tot_chnk_till_this_prc variable; error = ',astat
            call endrun(errstr)
         end if
          
         !BSINGH - Build lat lon relationship to chunk and column
         !Compute maximum number of chunks each processor have
         if (masterproc) then
             tot_chnk_till_this_prc(0:npes-1) = huge(1)
             do ipes = 0, npes - 1
                tot_chnk_till_this_prc(ipes) = 0
                do ipes_tmp = 0, ipes-1
                   tot_chnk_till_this_prc(ipes) = tot_chnk_till_this_prc(ipes) + npchunks(ipes_tmp)
                enddo
             enddo
          endif
#ifdef SPMD
          !BSINGH - Ideally we should use mpi_scatter but we are using this variable
          !in "if(masterproc)" below in phys_run1, so broadcast is iused here
          call mpibcast(tot_chnk_till_this_prc,npes, mpi_integer, 0, mpicom)
#endif
          call get_block_bounds_d(firstblock,lastblock)
          
          allocate(clm_id(pcols,max_chnks_in_blk), stat=astat)
          if( astat /= 0 ) then
             write(errstr,*) 'radiation.F90(rrtmg)-radiation_init: failed to allocate clm_id; error = ',astat
             call endrun(errstr)
          end if
          
          allocate(clm_id_mstr(pcols,max_chnks_in_blk,npes), stat=astat)
          if( astat /= 0 ) then
             write(errstr,*) 'radiation.F90(rrtmg)-radiation_init: failed to allocate clm_id_mstr; error = ',astat
             call endrun(errstr)
          end if
          !compute all clm ids on masterproc and then scatter it ....
          if(masterproc) then
             do igcol = 1, ngcols_p
                imap = latlon_to_dyn_gcol_map(igcol)
                chunkid  = knuhcs(imap)%chunkid
                icol = knuhcs(imap)%col
                iown  = chunks(chunkid)%owner
                ilchnk = (chunks(chunkid)%lcid - lastblock) - tot_chnk_till_this_prc(iown)
                clm_id_mstr(icol,ilchnk,iown+1) = igcol
             enddo
          endif
          
#ifdef SPMD
          !Scatter
          tot_cols = pcols*max_chnks_in_blk
          call MPI_Scatter( clm_id_mstr, tot_cols,  mpi_integer, &
               clm_id,    tot_cols,  mpi_integer, 0,             &
               MPI_COMM_WORLD,ierr)
#else
          !BSINGH - Haven't tested it.....               
          call endrun('radiation.F90(rrtmg)-radiation_init: non-mpi compiles are not tested yet for pergro test...')
#endif       
       endif
          
       if (is_first_restart_step()) then
          cosp_cnt(begchunk:endchunk)=cosp_cnt_init
          if (pergro_mods) then
             !--------------------------------------
             !Read seeds from restart file
             !--------------------------------------
             !For restart runs, rad_randn_seedrst array  will already be allocated in the restart_physics.F90
             
             do ilchnk = 1, max_chnks_in_blk
                lchnk = begchunk + (ilchnk -1)
                ncol = phys_state(lchnk)%ncol
                do iseed = 1, kiss_seed_num
                   do icol = 1, ncol                
                      clm_rand_seed(icol,iseed,ilchnk) = rad_randn_seedrst(icol,iseed,lchnk)
                   enddo
                enddo
             enddo
          endif
       else
          cosp_cnt(begchunk:endchunk)=0           
          if (pergro_mods) then
             !---------------------------------------
             !create seeds based off of column ids
             !---------------------------------------
             !allocate array rad_randn_seedrst for initial run for  maintaining exact restarts
             !For restart runs, it will already be allocated in the restart_physics.F90
             allocate(rad_randn_seedrst(pcols,kiss_seed_num,begchunk:endchunk), stat=astat)
             if( astat /= 0 ) then
                write(iulog,*) 'radiation.F90(rrtmg)-radiation_init: failed to allocate rad_randn_seedrst; error = ',astat
                call endrun
             end if
             do ilchnk = 1, max_chnks_in_blk
                lchnk = begchunk + (ilchnk -1)
                ncol = phys_state(lchnk)%ncol
                do iseed = 1, kiss_seed_num
                   do icol = 1, ncol
                      id = clm_id(icol,ilchnk)
                      clm_rand_seed(icol,iseed,ilchnk) = id + (iseed -1)
                   enddo
                enddo
             enddo
          endif
       end if

#endif /* DO_PERGRO_MODS */

   end subroutine perturbation_growth_init

#ifdef MMF_SEDIMENTATION
   elemental real function sigmag(lwc_kg_m3)
      ! This function estimates the geometric standard deviation of the 
      ! cloud droplet size distribution from the liquid water content [g/m3] 
      ! based on obs from RICO and ACE2
      ! see Geoffroy et al (2010) https://doi.org/10.5194/acp-10-4835-2010
      real, intent(in) :: lwc_kg_m3 ! liquid water content in kg/m3
      real :: lwc_g_m3
      lwc_g_m3 = 1.e3*lwc_kg_m3  ! convert lwc to g/m3 
      ! limit the input values: 0.025 < LWC < 2 g/m3 
      ! based on range of observations from Geoffroy et al (2010)
      lwc_g_m3 = max(0.025, min(2., lwc_g_m3))
      ! Estimate geometric std deviation of the cloud droplet size distribution
      sigmag = 1.24 - 0.056*log( lwc_g_m3 )
   end function sigmag
#endif

   !===============================================================================
        
   !----------------------------------------------------------------------------
   ! Main driver for radiation computation. Calls the shortwave and longwave
   ! drivers, and calculates the radiative heating from the resulting fluxes.
   ! Primary output from this routine is the heating tendency due to radiative
   ! transfer, as a ptend object.
   !
   ! Notes for MMF:
   ! We are currently using a separate driver when compiling the code using the
   ! MMF configuration, and right now this code is quite a bit more complicated
   ! than it needs to be. The plan with this is to factor pbuf and state objects
   ! out of the lower-level routines so that we can call most of these routines
   ! with arbitrary numbers of columns, and then pack the MMF data into arrays
   ! dimensioned (ncol*crm_nx_rad*crm_ny_rad, nlev, ...). The majority of this
   ! routine could then be run as-is, with just a "packing" routine at the top,
   ! and then a domain averaging routine at the end (to get the domain-averaged
   ! fluxes the non-CRM code expects, like surface fluxes to exchange with the
   ! surface models). This will expose a lot more parallelism and make the code
   ! a lot more GPU-friendly, but we still need to refactor the aerosol optics
   ! code to accomplish this, which is a big task.
   subroutine radiation_tend(state_in,ptend,    pbuf,          cam_out, cam_in,  &
                             landfrac,icefrac,  snowh,                           &
                             fsns,    fsnt,     flns,          flnt,             &
                             fsds,    net_flux, is_cmip6_volc, dt,               &
                             clear_rh                                            )

      ! Performance module needed for timing functions
      use perf_mod, only: t_startf, t_stopf

      ! CAM derived types; needed for surface exchange fields, physics state, and
      ! tendency fields
      use camsrfexch, only: cam_out_t, cam_in_t
      use physics_types, only: physics_state, physics_ptend, physics_state_copy

      ! Utilities for interacting with the physics buffer
      use physics_buffer, only: physics_buffer_desc, pbuf_get_field, &
                                pbuf_get_index

      ! For calculating radiative heating tendencies
      use radheat, only: radheat_tend

      ! For getting radiative constituent gases
      use rad_constituents, only: N_DIAG, rad_cnst_get_call_list
      use constituents,     only: cnst_get_ind

      ! Index to visible channel for diagnostic outputs
      use radconstants, only: idx_sw_diag

      ! CAM history module provides subroutine to send output data to the history
      ! buffer to be aggregated and written to disk
      use cam_history, only: outfld

      use pkg_cldoptics, only: cldefr  ! for sam1mom microphysics

      use physconst,    only: gravit, cpair
      use phys_control, only: phys_getopts

      use radiation_state, only: set_rad_state
      use radiation_utils, only: calculate_heating_rate
      use cam_optics, only: set_aerosol_optics_lw, set_aerosol_optics_sw, & 
                            get_cloud_optics_sw, sample_cloud_optics_sw, &
                            get_cloud_optics_lw, sample_cloud_optics_lw

#ifdef MODAL_AERO
      use modal_aero_data, only: ntot_amode
#endif

<<<<<<< HEAD
      ! For running CFMIP Observation Simulator Package (COSP)
      use cospsimulator_intr, only: docosp, cospsimulator_intr_run, cosp_nradsteps

#ifdef MMF_SEDIMENTATION
      use physconst,       only: cpair, cappa, rair, rhoh2o, pi
#endif
=======
#ifdef MMF_SEDIMENTATION
      use physconst,       only: cpair, cappa, rair, rhoh2o, pi
#endif

      ! For running CFMIP Observation Simulator Package (COSP)
      use cospsimulator_intr, only: docosp, cospsimulator_intr_run, cosp_nradsteps
>>>>>>> 4e7c7cbb

      ! ---------------------------------------------------------------------------
      ! Arguments
      ! ---------------------------------------------------------------------------

      ! Physics state variables
      type(physics_state), intent(in), target :: state_in

      ! Heating tendencies calculated in this subroutine
      type(physics_ptend), intent(out) :: ptend

      ! Fields from other parameterizations that persist across timesteps
      type(physics_buffer_desc), pointer :: pbuf(:)

      ! Surface fluxes?
      type(cam_out_t), intent(inout) :: cam_out
      type(cam_in_t), intent(in) :: cam_in

      ! Net flux calculated in this routine; used to check energy conservation in
      ! the physics package driver?
      real(r8), intent(inout) :: net_flux(pcols)

      ! This should be module data or something specific to aerosol where it is
      ! used?
      logical,  intent(in)    :: is_cmip6_volc    ! true if cmip6 style volcanic file is read otherwise false 

      real(r8),  intent(in)   :: dt               ! time step(s) - needed for aerosol optics call

      real(r8), optional,  intent(in)    :: clear_rh(pcols,pver) ! optional clear air relative humidity
                                                                 ! that gets passed to modal_aero_wateruptake_dr

      ! These are not used anymore and exist only because the radiation call is
      ! inflexible
      real(r8), intent(in)    :: landfrac(pcols)  ! land fraction
      real(r8), intent(in)    :: icefrac(pcols)   ! land fraction
      real(r8), intent(in)    :: snowh(pcols)     ! Snow depth (liquid water equivalent)

      ! Surface and top fluxes
      real(r8), intent(inout) :: fsns(pcols)      ! Surface solar absorbed flux
      real(r8), intent(inout) :: fsnt(pcols)      ! Net column abs solar flux at model top
      real(r8), intent(inout) :: flns(pcols)      ! Srf longwave cooling (up-down) flux
      real(r8), intent(inout) :: flnt(pcols)      ! Net outgoing lw flux at model top
      real(r8), intent(inout) :: fsds(pcols)      ! Surface solar down flux

      ! ---------------------------------------------------------------------------
      ! Local variables
      ! ---------------------------------------------------------------------------

      ! Pointers to heating rates on physics buffer
      real(r8), pointer :: qrs(:,:)  ! shortwave radiative heating rate 
      real(r8), pointer :: qrl(:,:)  ! longwave  radiative heating rate 

      ! Clear-sky heating rates are not on the physics buffer, and we have no
      ! reason to put them there, so declare these as regular arrays here
      real(r8) :: qrsc(pcols,pver)
      real(r8) :: qrlc(pcols,pver)

      ! Temporary variable for heating rate output
      real(r8) :: hr(pcols,pver)

      ! Options for MMF/SP
      logical :: use_MMF
      character(len=16) :: MMF_microphysics_scheme

      ! Flag to carry (QRS,QRL)*dp across time steps. 
      ! TODO: what does this mean?
      logical :: conserve_energy = .true.

      ! Number of columns; ncol is number of GCM columns in current chunk,
      ! ncol_tot is product of GCM and CRM columns (for packing GCM and CRM
      ! columns into a single dimension)
      integer :: ncol, ncol_tot

      ! Loop indices
      integer :: icall, ic, ix, iy, iz, ilev, j, igas, iband, igpt

      ! Everyone needs a name
      character(*), parameter :: subname = 'radiation_tend'

      ! Radiative fluxes
      type(fluxes_t) :: fluxes_allsky    , fluxes_clrsky, &
                                fluxes_allsky_all, fluxes_clrsky_all

      ! Copy of state
      type(physics_state) :: state

      ! For loops over diagnostic calls (TODO: what does this mean?)
      logical :: active_calls(0:N_DIAG)

      ! State fields that are passed into RRTMGP. Some of these may need to
      ! modified from what exists in the physics_state object, i.e. to clip
      ! temperatures to make sure they are within the valid range.
      real(r8), dimension(pcols * crm_nx_rad * crm_ny_rad, nlev_rad) :: tmid, pmid
      real(r8), dimension(pcols * crm_nx_rad * crm_ny_rad, nlev_rad+1) :: tint, pint
      real(r8), dimension(pcols, nlev_rad) :: tmid_col, pmid_col
      real(r8), dimension(pcols, nlev_rad+1) :: tint_col, pint_col

      ! Surface emissivity needed for longwave
      real(r8) :: surface_emissivity(nlwbands,pcols * crm_nx_rad * crm_ny_rad)

      ! Temporary heating rates on radiation vertical grid
      real(r8), dimension(pcols * crm_nx_rad * crm_ny_rad,pver) :: qrl_all, qrlc_all

      ! Pointers to CRM fields on physics buffer
      real(r8), pointer, dimension(:,:) :: &
         cld, cldfsnow, &
         iclwp, iciwp, icswp, &
         mu, lambdac, dei, des, rei, rel
      real(r8), dimension(pcols,pver), target :: zeros
      real(r8), pointer, dimension(:,:,:,:) :: crm_t, crm_qv, crm_qc, crm_qi, crm_cld, crm_qrad
      real(r8), pointer, dimension(:,:,:,:) :: crm_rel, crm_rei, crm_dtau, crm_emis
      real(r8), dimension(pcols,pver) :: iclwp_save, iciwp_save, cld_save
      integer :: ixwatvap, ixcldliq, ixcldice

      real(r8), pointer, dimension(:,:,:) :: qaerwat, dgnumwet
      real(r8), dimension(pcols,pver) :: dei_save, rei_save, rel_save

      ! Arrays to hold gas volume mixing ratios
      real(r8), dimension(size(active_gases),pcols,pver) :: vmr_col
      real(r8), dimension(size(active_gases),pcols * crm_nx_rad * crm_ny_rad,pver) :: vmr_all

      ! Clear-sky CRM heating (for debugging)
      real(r8), dimension(pcols,crm_nx_rad,crm_ny_rad,crm_nz) :: &
               crm_qrs, crm_qrsc, crm_qrl, crm_qrlc

      ! Albedo for shortwave calculations
      real(r8), dimension(nswbands,pcols) :: albedo_dir_col, albedo_dif_col, &
                                             albedo_dir_day, albedo_dif_day
      real(r8), dimension(nswbands,pcols * crm_nx_rad * crm_ny_rad) :: &
                                             albedo_dir_all, albedo_dif_all

      ! Cosine solar zenith angle for all columns in chunk
      real(r8) :: coszrs(pcols), coszrs_all(pcols * crm_nx_rad * crm_ny_rad)

      ! Incoming solar radiation, scaled for solar zenith angle 
      ! and earth-sun distance
      real(r8) :: solar_irradiance_by_gpt(pcols,nswgpts)

      ! Gathered indicies of day and night columns 
      ! chunk_column_index = day_indices(daylight_column_index)
      integer :: nday, nnight     ! Number of daylight columns
      integer :: day_indices(pcols), night_indices(pcols)   ! Indicies of daylight coumns


      ! Scaling factor for total sky irradiance; used to account for orbital
      ! eccentricity, and could be used to scale total sky irradiance for different
      ! climates as well (i.e., paleoclimate simulations)
      real(r8) :: tsi_scaling

      real(r8), dimension(pcols * crm_nx_rad * crm_ny_rad,pver) :: qrs_all, qrsc_all

      ! Area factor for calculating CRM domain averages
      real(r8), parameter :: area_factor = 1._r8 / (crm_nx_rad * crm_ny_rad)

      ! Working variables for optics
      real(r8), dimension(pcols,pver,nlwbands) :: cld_tau_bnd_lw, aer_tau_bnd_lw
      real(r8), dimension(pcols,pver,nlwgpts) :: cld_tau_gpt_lw
      real(r8), dimension(pcols*crm_nx_rad*crm_ny_rad,pver,nlwgpts) :: cld_tau_gpt_lw_all
      real(r8), dimension(pcols,pver,nswbands) :: &
         cld_tau_bnd_sw, cld_ssa_bnd_sw, cld_asm_bnd_sw, &
         aer_tau_bnd_sw, aer_ssa_bnd_sw, aer_asm_bnd_sw
      real(r8), dimension(pcols,pver,nswgpts) :: &
         cld_tau_gpt_sw, cld_ssa_gpt_sw, cld_asm_gpt_sw
      real(r8), dimension(pcols*crm_nx_rad*crm_ny_rad,pver,nswgpts) :: &
         cld_tau_gpt_sw_all, cld_ssa_gpt_sw_all, cld_asm_gpt_sw_all
      real(r8), dimension(pcols*crm_nx_rad*crm_ny_rad,pver,nswbands) :: &
         aer_tau_bnd_sw_all, aer_ssa_bnd_sw_all, aer_asm_bnd_sw_all
      real(r8), dimension(pcols*crm_nx_rad*crm_ny_rad,pver,nlwbands) :: &
         aer_tau_bnd_lw_all
      ! NOTE: these are diagnostic only
      real(r8), dimension(pcols,pver,nswbands) :: liq_tau_bnd_sw, ice_tau_bnd_sw, snw_tau_bnd_sw
      real(r8), dimension(pcols,pver,nlwbands) :: liq_tau_bnd_lw, ice_tau_bnd_lw, snw_tau_bnd_lw

      real(r8), dimension(pcols,pver) :: cld_emis_lw

      integer, dimension(nswgpts) :: gpoint_bands_sw
      integer, dimension(nlwgpts) :: gpoint_bands_lw

      integer :: cosp_lwband  ! index to LW band used by COSP passive simulators
      integer :: cosp_swband  ! index to SW band used by COSP passive simulators

      ! Loop variables
      integer :: icol, ilay

#ifdef MMF_SEDIMENTATION
      real, parameter :: Nc0_ocn = 70.   ! assumed cloud droplet number [#/cm3] over ocean/ice
      real, parameter :: Nc0_lnd = 200.  ! assumed cloud droplet number [#/cm3] over land
      real :: Nc0    ! cloud droplet number [#/cm3] calculated based on land fraction
      real :: tv_rad
      real :: rho_rad
      real :: lwc_rad
#endif

      !----------------------------------------------------------------------

      ! Copy state so we can use CAM routines with arrays replaced with data
      ! from CRM fields
      call physics_state_copy(state_in, state)

      ! Number of physics columns in this "chunk"
      ncol = state%ncol

      ! Total number of columns to operate on in one call to the radiative
      ! transfer solvers. When using superparameterization, this will be ncol
      ! times the total number of CRM columns so that we can pack all of the
      ! data together into one call.
      ncol_tot = ncol * crm_nx_rad * crm_ny_rad

      ! Set flags for MMF/SP
      call phys_getopts(use_MMF_out=use_MMF)
      call phys_getopts(MMF_microphysics_scheme_out=MMF_microphysics_scheme)

      ! Set pointers to heating rates stored on physics buffer. These will be
      ! modified in this routine.
      call pbuf_get_field(pbuf, pbuf_get_index('QRS'), qrs)
      call pbuf_get_field(pbuf, pbuf_get_index('QRL'), qrl)

      ! Get pbuf fields
      call pbuf_get_field(pbuf, pbuf_get_index('CLD'), cld)
      call pbuf_get_field(pbuf, pbuf_get_index('ICLWP'), iclwp)
      call pbuf_get_field(pbuf, pbuf_get_index('ICIWP'), iciwp)
      call pbuf_get_field(pbuf, pbuf_get_index('DEI'), dei)
      call pbuf_get_field(pbuf, pbuf_get_index('REL'), rel)
      call pbuf_get_field(pbuf, pbuf_get_index('REI'), rei)
      call pbuf_get_field(pbuf, pbuf_get_index('LAMBDAC'), lambdac)
      call pbuf_get_field(pbuf, pbuf_get_index('MU'), mu)
      ! Snow properties may or may not be present, depending on microphysics
      if (do_snow_optics()) then
         call pbuf_get_field(pbuf, pbuf_get_index('CLDFSNOW'), cldfsnow)
         call pbuf_get_field(pbuf, pbuf_get_index('ICSWP'), icswp)
         call pbuf_get_field(pbuf, pbuf_get_index('DES'), des)
      else
         zeros = 0
         cldfsnow => zeros
         icswp => zeros
         des => zeros
      end if
#ifdef MODAL_AERO
      call pbuf_get_field(pbuf, pbuf_get_index('QAERWAT'), qaerwat)
      call pbuf_get_field(pbuf, pbuf_get_index('DGNUMWET'), dgnumwet)
#endif
      ! CRM fields
      if (use_MMF) then
         call pbuf_get_field(pbuf, pbuf_get_index('CRM_T_RAD'  ), crm_t   )
         call pbuf_get_field(pbuf, pbuf_get_index('CRM_QV_RAD' ), crm_qv  )
         call pbuf_get_field(pbuf, pbuf_get_index('CRM_QC_RAD' ), crm_qc  )
         call pbuf_get_field(pbuf, pbuf_get_index('CRM_QI_RAD' ), crm_qi  )
         call pbuf_get_field(pbuf, pbuf_get_index('CRM_CLD_RAD'), crm_cld )
         call pbuf_get_field(pbuf, pbuf_get_index('CRM_REL')    , crm_rel )
         call pbuf_get_field(pbuf, pbuf_get_index('CRM_REI')    , crm_rei )
         call pbuf_get_field(pbuf, pbuf_get_index('CRM_DTAU')   , crm_dtau)
         call pbuf_get_field(pbuf, pbuf_get_index('CRM_EMIS')   , crm_emis)
         ! Output CRM cloud fraction
         call outfld('CRM_CLD_RAD', crm_cld(1:ncol,:,:,:), state%ncol, state%lchnk)
      end if

      ! Set surface emissivity to 1 here. There is a note in the RRTMG
      ! implementation that this is treated in the land model, but the old
      ! RRTMG implementation also sets this to 1. This probably does not make
      ! a lot of difference either way, but if a more intelligent value
      ! exists or is assumed in the model we should use it here as well.
      surface_emissivity = 1.0_r8

      ! Save pbuf things to restore when we are done working with them. This is
      ! needed because the CAM optics routines bury pbuf dependencies down deep
      ! in the call stack, so we need to overwrite with CRM state here in order
      ! to use CRM information to calculate optics. This can go away if we
      ! refactor the optics routines to take array arguments instead of the high
      ! level pbuf and state data structures.
      iclwp_save = iclwp
      iciwp_save = iciwp
      cld_save   = cld
      dei_save   = dei
      rei_save   = rei
      rel_save   = rel
 
      ! Indices into rad constituents arrays
      ixwatvap = 1
      call cnst_get_ind('CLDLIQ', ixcldliq)
      call cnst_get_ind('CLDICE', ixcldice)

      ! Find bands used for cloud simulator calculations
      cosp_lwband = get_band_index_lw(10.5_r8, 'micron')
      cosp_swband = get_band_index_sw(0.67_r8, 'micron')

      ! Loop over "diagnostic calls"; these are additional configurations of
      ! gases used to calculate radiative effects for diagnostic purposes only,
      ! without affecting the climate. The only version that affects the
      ! simulation is the first (index 0).
      call rad_cnst_get_call_list(active_calls)
      do icall = N_DIAG,0,-1
         if (active_calls(icall)) then

            ! Calculate derived quantities and pack data. This includes cloud
            ! optical properties. This is done separately from the blocks of
            ! code where shortwave and longwave fluxes are calculated so that we
            ! only have to pack/copy data once, rather than once for each of
            ! shortwave and longwave.
            if (radiation_do('sw') .or. radiation_do('lw')) then

               ! Calculate effective radius for optics used with single-moment microphysics and for COSP
               if (use_MMF) then 
                  call cldefr(state%lchnk, ncol, state%t, rel, rei, state%ps, state%pmid, landfrac, icefrac, snowh)
                  do iz = 1,crm_nz
                     do iy = 1,crm_ny_rad
                        do ix = 1,crm_nx_rad
                           do ic = 1,ncol
                              ilay = pver - iz + 1
                              crm_rel(ic,ix,iy,iz) = rel(ic,ilay)
                              crm_rei(ic,ix,iy,iz) = rei(ic,ilay)
                           end do
                        end do
                     end do
                  end do
               end if

               ! Get albedo. This uses CAM routines internally and just provides a
               ! wrapper to improve readability of the code here.
               call set_albedo(cam_in, albedo_dir_col(1:nswbands,1:ncol), albedo_dif_col(1:nswbands,1:ncol))

               ! Send albedos to history buffer (useful for debugging)
               call outfld('SW_ALBEDO_DIR', transpose(albedo_dir_col(1:nswbands,1:ncol)), ncol, state%lchnk)
               call outfld('SW_ALBEDO_DIF', transpose(albedo_dif_col(1:nswbands,1:ncol)), ncol, state%lchnk)

               ! Get cosine solar zenith angle for current time step, and send to
               ! history buffer
               call set_cosine_solar_zenith_angle(state, dt_avg, coszrs(1:ncol))
               call outfld('COSZRS', coszrs(1:ncol), ncol, state%lchnk)

               ! Gather night/day column indices for subsetting SW inputs; we only want to
               ! do the shortwave radiative transfer during the daytime to save
               ! computational cost (and because RRTMGP will fail for cosine solar zenith
               ! angles less than or equal to zero)
               call set_daynight_indices(coszrs(1:ncol), day_indices(1:ncol), night_indices(1:ncol))
               nday = count(day_indices(1:ncol) > 0)
               nnight = count(night_indices(1:ncol) > 0)

               ! Do aerosol optics; this was moved outside the CRM loop to 
               ! optimize performance. The impact was estimated to be negligible.
               aer_tau_bnd_sw = 0
               aer_ssa_bnd_sw = 0
               aer_asm_bnd_sw = 0
               aer_tau_bnd_lw = 0
               if (do_aerosol_rad) then
                  if (radiation_do('sw')) then
                     call t_startf('rad_aerosol_optics_sw')
                     call set_aerosol_optics_sw( &
                          icall, dt, state, pbuf, night_indices(1:nnight), is_cmip6_volc, &
                          aer_tau_bnd_sw, aer_ssa_bnd_sw, aer_asm_bnd_sw,  &
                          clear_rh=clear_rh)
                     ! Now reorder bands to be consistent with RRTMGP
                     ! TODO: fix the input files themselves!
                     do icol = 1,size(aer_tau_bnd_sw,1)
                        do ilay = 1,size(aer_tau_bnd_sw,2)
                           aer_tau_bnd_sw(icol,ilay,:) = reordered(aer_tau_bnd_sw(icol,ilay,:), rrtmg_to_rrtmgp_swbands)
                           aer_ssa_bnd_sw(icol,ilay,:) = reordered(aer_ssa_bnd_sw(icol,ilay,:), rrtmg_to_rrtmgp_swbands)
                           aer_asm_bnd_sw(icol,ilay,:) = reordered(aer_asm_bnd_sw(icol,ilay,:), rrtmg_to_rrtmgp_swbands)
                        end do
                     end do
                     call handle_error(clip_values(aer_tau_bnd_sw,  0._r8, huge(aer_tau_bnd_sw), trim(subname) // ' aer_tau_bnd_sw', tolerance=1e-10_r8))
                     call handle_error(clip_values(aer_ssa_bnd_sw,  0._r8,                1._r8, trim(subname) // ' aer_ssa_bnd_sw', tolerance=1e-10_r8))
                     call handle_error(clip_values(aer_asm_bnd_sw, -1._r8,                1._r8, trim(subname) // ' aer_asm_bnd_sw', tolerance=1e-10_r8))
                     call t_stopf('rad_aerosol_optics_sw')
                  end if ! radiation_do('sw')
                  if (radiation_do('lw')) then
                     call t_startf('rad_aerosol_optics_lw')
                     call set_aerosol_optics_lw(icall, dt, state, pbuf, is_cmip6_volc, aer_tau_bnd_lw)
                     call handle_error(clip_values(aer_tau_bnd_lw,  0._r8, huge(aer_tau_bnd_lw), trim(subname) // ': aer_tau_bnd_lw', tolerance=1e-10_r8))
                     call t_stopf('rad_aerosol_optics_lw')
                  end if ! radiation_do('lw')
               end if ! do_aerosol_rad

               cld_tau_gpt_lw_all = 0._r8
               cld_tau_gpt_sw_all = 0._r8
               cld_ssa_gpt_sw_all = 0._r8
               cld_asm_gpt_sw_all = 0._r8
               aer_tau_bnd_lw_all = 0._r8
               aer_tau_bnd_sw_all = 0._r8
               aer_ssa_bnd_sw_all = 0._r8
               aer_asm_bnd_sw_all = 0._r8

               ! make sure water path variables are zeroed out
               do ilay = 1, pver
                  do ic = 1,ncol
                     iclwp(ic,ilay) = 0_r8
                     iciwp(ic,ilay) = 0_r8
                  end do
               end do

               ! Loop over CRM columns; call routines designed to work with
               ! pbuf/state over ncol columns for each CRM column index, and pack
               ! into arrays dimensioned ncol_tot = ncol * ncrms
               j = 1
               do iy = 1,crm_ny_rad
                  do ix = 1,crm_nx_rad

                     ! Overwrite state and pbuf with CRM
                     if (use_MMF) then
                        call t_startf('rad_overwrite_state')
                        do iz = 1,crm_nz
                           ilev = pver - iz + 1
                           do ic = 1,ncol
                              ! NOTE: I do not think these are used by optics
                              state%q(ic,ilev,ixcldliq) = crm_qc(ic,ix,iy,iz)
                              state%q(ic,ilev,ixcldice) = crm_qi(ic,ix,iy,iz)
                              state%q(ic,ilev,ixwatvap) = crm_qv(ic,ix,iy,iz)
                              state%t(ic,ilev)          = crm_t (ic,ix,iy,iz)

                              ! In-cloud liquid and ice water paths (used by cloud optics)
                              cld(ic,ilev) = crm_cld(ic,ix,iy,iz)
                              if (cld(ic,ilev) > 0) then
                                 iclwp(ic,ilev) = crm_qc(ic,ix,iy,iz)          &
                                                * state%pdel(ic,ilev) / gravit &
                                                / max(0.01_r8, cld(ic,ilev))
                                 iciwp(ic,ilev) = crm_qi(ic,ix,iy,iz)          &
                                                * state%pdel(ic,ilev) / gravit &
                                                / max(0.01_r8, cld(ic,ilev))
                              else
                                 iclwp(ic,ilev) = 0
                                 iciwp(ic,ilev) = 0
                              end if

                              ! DEI is used for 2-moment optics
                              dei(1:ncol,1:pver) = 2._r8 * rei(1:ncol,1:pver)
                           end do  ! ic = 1,ncol
                        end do  ! iz = 1,crm_nz
                        call t_stopf('rad_overwrite_state')
                     end if  ! use_MMF

                     ! Setup state arrays, which may contain an extra level
                     ! above model top to handle heating above the model
                     call t_startf('rad_set_state')
                     call set_rad_state(                                            &
                        state                      , cam_in                       , &
                        tmid_col(1:ncol,1:nlev_rad), tint_col(1:ncol,1:nlev_rad+1), &
                        pmid_col(1:ncol,1:nlev_rad), pint_col(1:ncol,1:nlev_rad+1)  &
                     )
                     call t_stopf('rad_set_state')

                     ! Check temperatures to make sure they are within the bounds of the
                     ! absorption coefficient look-up tables. If out of bounds, clip
                     ! values to min/max specified
                     call t_startf('rad_check_temperatures')
                     call handle_error(clip_values( &
                        tmid_col(1:ncol,1:nlev_rad), get_min_temperature(), get_max_temperature(), &
                        trim(subname) // ' tmid' &
                     ), fatal=.false., warn=rrtmgp_enable_temperature_warnings)
                     call handle_error(clip_values( &
                        tint_col(1:ncol,1:nlev_rad+1), get_min_temperature(), get_max_temperature(), &
                        trim(subname) // ' tint' &
                     ), fatal=.false., warn=rrtmgp_enable_temperature_warnings)
                     call t_stopf('rad_check_temperatures')

                     ! Set gas concentrations
                     call t_startf('rad_gas_concentrations')
                     call get_gas_vmr(icall, state, pbuf, active_gases, vmr_col)
                     call t_stopf('rad_gas_concentrations')

#ifdef MMF_SEDIMENTATION
                    ! When cloud droplet sedimentation is enabled with 1-mom 
                    ! microphysics we need to account for the assumed droplet 
                    ! concentration and geometric standard deviation (sigmag) 
                    ! in the computation of cloud droplet effective radius.
                     do iz = 1,crm_nz
                        ilev = pver-iz+1
                        do ic = 1,ncol
                           ! Switch from maritime/ice ocean droplet concentration
                           ! (~70/cm3) to land (~200/cm3) based on landfrac
                           Nc0 = Nc0_ocn + (Nc0_lnd - Nc0_ocn)*landfrac(ic)
                           ! compute approximate density
                           tv_rad = crm_t(ic,ix,iy,iz) * ( 1. + 0.61*crm_qv(ic,ix,iy,iz) )! virtual temperature in K
                           rho_rad = state%pmid(ic,ilev) / ( rair * tv_rad ) ! density in kg/m3
                           lwc_rad = rho_rad * crm_qc(ic,ix,iy,iz) ! liquid water content in kg/m3
                           rel(ic,ilev) = 1.e6 & ! convert to micron from meters
                              * ( 3.*lwc_rad / (4.*pi*1.e6*Nc0*rhoh2o) )**(1./3.)& ! 1e6 converts Nc0 to #/m3
                              * exp( log( sigmag(lwc_rad) )**2 ) 
                        end do
                     end do  
#endif /* MMF_SEDIMENTATION */

                     ! Do shortwave cloud and aerosol optics calculations
                     if (radiation_do('sw')) then
                        ! Do cloud optics
                        call t_startf('rad_cloud_optics_sw')
                        cld_tau_gpt_sw = 0._r8
                        cld_ssa_gpt_sw = 0._r8
                        cld_asm_gpt_sw = 0._r8
                        call get_cloud_optics_sw( &
                           ncol, pver, nswbands, do_snow_optics(), &
                           cld, cldfsnow, iclwp, iciwp, icswp, &
                           lambdac, mu, dei, des, rel, rei, &
                           cld_tau_bnd_sw, cld_ssa_bnd_sw, cld_asm_bnd_sw, &
                           liq_tau_bnd_sw, ice_tau_bnd_sw, snw_tau_bnd_sw &
                        )
                        ! Output the band-by-band cloud optics BEFORE we reorder bands, because
                        ! we hard-coded the indices for diagnostic bands in radconstants.F90 to
                        ! correspond to the optical property look-up tables.
                        call output_cloud_optics_sw(state, cld_tau_bnd_sw, cld_ssa_bnd_sw, cld_asm_bnd_sw)
                        ! Now reorder bands to be consistent with RRTMGP
                        ! We need to fix band ordering because the old input files assume RRTMG
                        ! band ordering, but this has changed in RRTMGP.
                        ! TODO: fix the input files themselves!
                        do icol = 1,size(cld_tau_bnd_sw,1)
                           do ilay = 1,size(cld_tau_bnd_sw,2)
                              cld_tau_bnd_sw(icol,ilay,:) = reordered(cld_tau_bnd_sw(icol,ilay,:), rrtmg_to_rrtmgp_swbands)
                              cld_ssa_bnd_sw(icol,ilay,:) = reordered(cld_ssa_bnd_sw(icol,ilay,:), rrtmg_to_rrtmgp_swbands)
                              cld_asm_bnd_sw(icol,ilay,:) = reordered(cld_asm_bnd_sw(icol,ilay,:), rrtmg_to_rrtmgp_swbands)
                           end do
                        end do
                        ! And now do the MCICA sampling to get cloud optical properties by
                        ! gpoint/cloud state
                        call get_gpoint_bands_sw(gpoint_bands_sw)
                        call sample_cloud_optics_sw( &
                           ncol, pver, nswgpts, gpoint_bands_sw, &
                           state%pmid, cld, cldfsnow, &
                           cld_tau_bnd_sw, cld_ssa_bnd_sw, cld_asm_bnd_sw, &
                           cld_tau_gpt_sw, cld_ssa_gpt_sw, cld_asm_gpt_sw &
                        )
                        call t_stopf('rad_cloud_optics_sw')
                        ! Check (and possibly clip) values before passing to RRTMGP driver
                        call handle_error(clip_values(cld_tau_gpt_sw,  0._r8, huge(cld_tau_gpt_sw), trim(subname) // ' cld_tau_gpt_sw', tolerance=1e-10_r8))
                        call handle_error(clip_values(cld_ssa_gpt_sw,  0._r8,                1._r8, trim(subname) // ' cld_ssa_gpt_sw', tolerance=1e-10_r8))
                        call handle_error(clip_values(cld_asm_gpt_sw, -1._r8,                1._r8, trim(subname) // ' cld_asm_gpt_sw', tolerance=1e-10_r8))
                        call handle_error(clip_values(aer_tau_bnd_sw,  0._r8, huge(aer_tau_bnd_sw), trim(subname) // ' aer_tau_bnd_sw', tolerance=1e-10_r8))
                        call handle_error(clip_values(aer_ssa_bnd_sw,  0._r8,                1._r8, trim(subname) // ' aer_ssa_bnd_sw', tolerance=1e-10_r8))
                        call handle_error(clip_values(aer_asm_bnd_sw, -1._r8,                1._r8, trim(subname) // ' aer_asm_bnd_sw', tolerance=1e-10_r8))
                        ! Save CRM cloud optics for cosp
                        if (docosp) then
                           do iz = 1,crm_nz
                              do ic = 1,ncol
                                 ilay = pver - iz + 1
                                 crm_dtau(ic,ix,iy,iz) = cld_tau_bnd_sw(ic,ilay,cosp_swband)
                              end do
                           end do
                        end if 
                     end if

                     ! Longwave cloud optics
                     if (radiation_do('lw')) then
                        call t_startf('rad_cloud_optics_lw')
                        cld_tau_gpt_lw = 0._r8
                        call get_cloud_optics_lw( &
                           ncol, pver, nlwbands, do_snow_optics(), cld, cldfsnow, iclwp, iciwp, icswp, &
                           lambdac, mu, dei, des, rei, &
                           cld_tau_bnd_lw, liq_tau_bnd_lw, ice_tau_bnd_lw, snw_tau_bnd_lw &
                        )
                        call get_gpoint_bands_lw(gpoint_bands_lw)
                        call sample_cloud_optics_lw( &
                           ncol, pver, nlwgpts, gpoint_bands_lw, &
                           state%pmid, cld, cldfsnow, &
                           cld_tau_bnd_lw, cld_tau_gpt_lw &
                        )
                        call output_cloud_optics_lw(state, cld_tau_bnd_lw)
                        call t_stopf('rad_cloud_optics_lw')

                        ! Save CRM cloud optics for cosp
                        if (docosp) then
                           do iz = 1,crm_nz
                              do ic = 1,ncol
                                 ilay = pver - iz + 1
                                 crm_emis(ic,ix,iy,iz) = 1._r8 - exp(-cld_tau_bnd_lw(ic,ilay,cosp_lwband))
                              end do
                           end do
                        end if 
                     end if

                     ! Pack data
                     call t_startf('rad_pack_columns')
                     do ic = 1,ncol
                        coszrs_all(j) = coszrs(ic)
                        albedo_dir_all(:,j) = albedo_dir_col(:,ic)
                        albedo_dif_all(:,j) = albedo_dif_col(:,ic)
                        pmid(j,:) = pmid_col(ic,:)
                        tmid(j,:) = tmid_col(ic,:)
                        pint(j,:) = pint_col(ic,:)
                        tint(j,:) = tint_col(ic,:)
                        cld_tau_gpt_lw_all(j,:,:) = cld_tau_gpt_lw(ic,:,:)
                        cld_tau_gpt_sw_all(j,:,:) = cld_tau_gpt_sw(ic,:,:)
                        cld_ssa_gpt_sw_all(j,:,:) = cld_ssa_gpt_sw(ic,:,:)
                        cld_asm_gpt_sw_all(j,:,:) = cld_asm_gpt_sw(ic,:,:)
                        aer_tau_bnd_lw_all(j,:,:) = aer_tau_bnd_lw(ic,:,:)
                        aer_tau_bnd_sw_all(j,:,:) = aer_tau_bnd_sw(ic,:,:)
                        aer_ssa_bnd_sw_all(j,:,:) = aer_ssa_bnd_sw(ic,:,:)
                        aer_asm_bnd_sw_all(j,:,:) = aer_asm_bnd_sw(ic,:,:)
                        vmr_all(:,j,:) = vmr_col(:,ic,:)
                        j = j + 1
                     end do  ! ic = 1,ncol
                     call t_stopf('rad_pack_columns')
                  end do  ! ix = 1,crm_nx_rad
               end do  ! iy = 1,crm_ny_rad
            end if  !(radiation_do('sw') .or. radiation_do('lw')) then

            ! Do shortwave stuff...
            if (radiation_do('sw')) then

               if (fixed_total_solar_irradiance<0) then
                  ! Get orbital eccentricity factor to scale total sky irradiance
                  tsi_scaling = get_eccentricity_factor()
               else
                  ! For fixed TSI we divide by the default solar constant of 1360.9
                  ! At some point we will want to replace this with a method that 
                  ! retrieves the solar constant
                  tsi_scaling = fixed_total_solar_irradiance / 1360.9_r8
               end if

               ! Allocate shortwave fluxes (allsky and clearsky)
               ! NOTE: fluxes defined at interfaces, so initialize to have vertical
               ! dimension nlev_rad+1, while we initialized the RRTMGP input variables to
               ! have vertical dimension nlev_rad (defined at midpoints).
               call initialize_fluxes(ncol    , nlev_rad+1, nswbands, fluxes_allsky    , do_direct=.true.)
               call initialize_fluxes(ncol    , nlev_rad+1, nswbands, fluxes_clrsky    , do_direct=.true.)
               call initialize_fluxes(ncol_tot, nlev_rad+1, nswbands, fluxes_allsky_all, do_direct=.true.)
               call initialize_fluxes(ncol_tot, nlev_rad+1, nswbands, fluxes_clrsky_all, do_direct=.true.)

               ! Calculate shortwave fluxes
               call t_startf('rad_radiation_driver_sw')
               if (.true.) call radiation_driver_sw(ncol_tot, &
                                  vmr_all, &
                                  pmid, pint, tmid, albedo_dir_all, albedo_dif_all, coszrs_all, &
                                  cld_tau_gpt_sw_all, cld_ssa_gpt_sw_all, cld_asm_gpt_sw_all, &
                                  aer_tau_bnd_sw_all, aer_ssa_bnd_sw_all, aer_asm_bnd_sw_all, &
                                  fluxes_allsky_all, fluxes_clrsky_all, qrs_all, qrsc_all)
               call t_stopf('rad_radiation_driver_sw')
               ! Calculate heating rates
               call t_startf('rad_heating_rate_sw')
               call calculate_heating_rate(fluxes_allsky_all%flux_up(1:ncol_tot,ktop:kbot+1), &
                  fluxes_allsky_all%flux_dn(1:ncol_tot,ktop:kbot+1), &
                  pint(1:ncol_tot,ktop:kbot+1), &
                  qrs_all(1:ncol_tot,1:pver) &
               )
               call calculate_heating_rate(fluxes_clrsky_all%flux_up(1:ncol_tot,ktop:kbot+1), &
                  fluxes_clrsky_all%flux_dn(1:ncol_tot,ktop:kbot+1), &
                  pint(1:ncol_tot,ktop:kbot+1), &
                  qrsc_all(1:ncol_tot,1:pver) &
               )
               call t_stopf('rad_heating_rate_sw')
               ! Calculate CRM domain averages
               call t_startf('rad_average_fluxes_sw')
               call average_packed_array(qrs_all (1:ncol_tot,:)                     , qrs (1:ncol,:)                     )
               call average_packed_array(qrsc_all(1:ncol_tot,:)                     , qrsc(1:ncol,:)                     )
               call average_packed_array(fluxes_allsky_all%flux_up    (1:ncol_tot,:), fluxes_allsky%flux_up    (1:ncol,:))
               call average_packed_array(fluxes_allsky_all%flux_dn    (1:ncol_tot,:), fluxes_allsky%flux_dn    (1:ncol,:))
               call average_packed_array(fluxes_allsky_all%flux_net   (1:ncol_tot,:), fluxes_allsky%flux_net   (1:ncol,:))
               call average_packed_array(fluxes_allsky_all%flux_dn_dir(1:ncol_tot,:), fluxes_allsky%flux_dn_dir(1:ncol,:))
               do iband = 1,nswbands
                  call average_packed_array(fluxes_allsky_all%bnd_flux_up    (1:ncol_tot,:,iband), fluxes_allsky%bnd_flux_up    (1:ncol,:,iband))
                  call average_packed_array(fluxes_allsky_all%bnd_flux_dn    (1:ncol_tot,:,iband), fluxes_allsky%bnd_flux_dn    (1:ncol,:,iband))
                  call average_packed_array(fluxes_allsky_all%bnd_flux_net   (1:ncol_tot,:,iband), fluxes_allsky%bnd_flux_net   (1:ncol,:,iband))
                  call average_packed_array(fluxes_allsky_all%bnd_flux_dn_dir(1:ncol_tot,:,iband), fluxes_allsky%bnd_flux_dn_dir(1:ncol,:,iband))
               end do
               call average_packed_array(fluxes_clrsky_all%flux_up    (1:ncol_tot,:), fluxes_clrsky%flux_up    (1:ncol,:))
               call average_packed_array(fluxes_clrsky_all%flux_dn    (1:ncol_tot,:), fluxes_clrsky%flux_dn    (1:ncol,:))
               call average_packed_array(fluxes_clrsky_all%flux_net   (1:ncol_tot,:), fluxes_clrsky%flux_net   (1:ncol,:))
               call average_packed_array(fluxes_clrsky_all%flux_dn_dir(1:ncol_tot,:), fluxes_clrsky%flux_dn_dir(1:ncol,:))
               do iband = 1,nswbands
                  call average_packed_array(fluxes_clrsky_all%bnd_flux_up    (1:ncol_tot,:,iband), fluxes_clrsky%bnd_flux_up    (1:ncol,:,iband))
                  call average_packed_array(fluxes_clrsky_all%bnd_flux_dn    (1:ncol_tot,:,iband), fluxes_clrsky%bnd_flux_dn    (1:ncol,:,iband))
                  call average_packed_array(fluxes_clrsky_all%bnd_flux_net   (1:ncol_tot,:,iband), fluxes_clrsky%bnd_flux_net   (1:ncol,:,iband))
                  call average_packed_array(fluxes_clrsky_all%bnd_flux_dn_dir(1:ncol_tot,:,iband), fluxes_clrsky%bnd_flux_dn_dir(1:ncol,:,iband))
               end do
               call t_stopf('rad_average_fluxes_sw')

               ! Send fluxes to history buffer
               call output_fluxes_sw(icall, state, fluxes_allsky, fluxes_clrsky, qrs,  qrsc)

               ! Map to CRM columns
               if (use_MMF) then
                  j = 1
                  do iy = 1,crm_ny_rad
                     do ix = 1,crm_nx_rad
                        do ic = 1,ncol
                           do iz = 1,crm_nz
                              ilev = pver - iz + 1
                              crm_qrs (ic,ix,iy,iz) = qrs_all(j,ilev)
                              crm_qrsc(ic,ix,iy,iz) = qrsc_all(j,ilev)
                           end do
                           j = j + 1
                        end do
                     end do
                  end do
                  call outfld('CRM_QRS' , crm_qrs (1:ncol,:,:,:)/cpair, ncol, state%lchnk)
                  call outfld('CRM_QRSC', crm_qrsc(1:ncol,:,:,:)/cpair, ncol, state%lchnk)
               end if

               ! Set net fluxes used by other components (land?) 
               call set_net_fluxes_sw(fluxes_allsky, fsds, fsns, fsnt)

               ! Set surface fluxes that are used by the land model
               call export_surface_fluxes(fluxes_allsky, cam_out, 'shortwave')
               
               ! Free memory allocated for shortwave fluxes
               call free_fluxes(fluxes_allsky)
               call free_fluxes(fluxes_clrsky)
               call free_fluxes(fluxes_allsky_all)
               call free_fluxes(fluxes_clrsky_all)

            else

               ! Conserve energy
               if (conserve_energy) then
                  qrs(1:ncol,1:pver) = qrs(1:ncol,1:pver) / state%pdel(1:ncol,1:pver)
               end if

            end if  ! dosw

            ! Do longwave stuff...
            if (radiation_do('lw')) then

               ! Allocate longwave outputs; why is this not part of the
               ! fluxes_t object?
               ! NOTE: fluxes defined at interfaces, so initialize to have vertical
               ! dimension nlev_rad+1
               call initialize_fluxes(ncol, nlev_rad+1, nlwbands, fluxes_allsky)
               call initialize_fluxes(ncol, nlev_rad+1, nlwbands, fluxes_clrsky)
               call initialize_fluxes(ncol_tot, nlev_rad+1, nlwbands, fluxes_allsky_all)
               call initialize_fluxes(ncol_tot, nlev_rad+1, nlwbands, fluxes_clrsky_all)

               ! Calculate longwave fluxes
               call t_startf('rad_fluxes_lw')
               call radiation_driver_lw(                                        &
                  vmr_all(:,1:ncol_tot,1:pver),               &
                  surface_emissivity(1:nlwbands,1:ncol_tot),                    &
                  pmid(1:ncol_tot,1:nlev_rad  ), tmid(1:ncol_tot,1:nlev_rad  ), &
                  pint(1:ncol_tot,1:nlev_rad+1), tint(1:ncol_tot,1:nlev_rad+1), &
                  cld_tau_gpt_lw_all           , aer_tau_bnd_lw_all,            &
                  fluxes_allsky_all            , fluxes_clrsky_all              &
               )
               call t_stopf('rad_fluxes_lw')

               ! Calculate heating rates
               call t_startf('rad_heating_lw')
               call calculate_heating_rate(fluxes_allsky_all%flux_up(:,ktop:kbot+1), &
                                           fluxes_allsky_all%flux_dn(:,ktop:kbot+1), &
                                           pint(1:ncol_tot,ktop:kbot+1)            , &
                                           qrl_all(1:ncol_tot,1:pver)                )
               call calculate_heating_rate(fluxes_clrsky_all%flux_up(:,ktop:kbot+1), &
                                           fluxes_clrsky_all%flux_dn(:,ktop:kbot+1), &
                                           pint(1:ncol_tot,ktop:kbot+1)            , &
                                           qrlc_all(1:ncol_tot,1:pver)               )
               call t_stopf('rad_heating_lw')

               ! Calculate domain averages
               call t_startf('rad_average_fluxes_lw')
               call average_packed_array(qrl_all (1:ncol_tot,:)                  , qrl (1:ncol,:))
               call average_packed_array(qrlc_all(1:ncol_tot,:)                  , qrlc(1:ncol,:))
               call average_packed_array(fluxes_allsky_all%flux_up (1:ncol_tot,:), fluxes_allsky%flux_up (1:ncol,:))
               call average_packed_array(fluxes_allsky_all%flux_dn (1:ncol_tot,:), fluxes_allsky%flux_dn (1:ncol,:))
               call average_packed_array(fluxes_allsky_all%flux_net(1:ncol_tot,:), fluxes_allsky%flux_net(1:ncol,:))
               call average_packed_array(fluxes_clrsky_all%flux_up (1:ncol_tot,:), fluxes_clrsky%flux_up (1:ncol,:))
               call average_packed_array(fluxes_clrsky_all%flux_dn (1:ncol_tot,:), fluxes_clrsky%flux_dn (1:ncol,:))
               call average_packed_array(fluxes_clrsky_all%flux_net(1:ncol_tot,:), fluxes_clrsky%flux_net(1:ncol,:))
               call t_stopf('rad_average_fluxes_lw')
                         
               ! Send fluxes to history buffer
               call output_fluxes_lw(icall, state, fluxes_allsky, fluxes_clrsky, qrl, qrlc)

               ! Map to CRM columns
               if (use_MMF) then
                  j = 1
                  do iy = 1,crm_ny_rad
                     do ix = 1,crm_nx_rad
                        do ic = 1,ncol
                           do iz = 1,crm_nz
                              ilev = pver - iz + 1
                              crm_qrl(ic,ix,iy,iz) = qrl_all(j,ilev)
                              crm_qrlc(ic,ix,iy,iz) = qrlc_all(j,ilev)
                           end do
                           j = j + 1
                        end do
                     end do
                  end do
                  call outfld('CRM_QRL', crm_qrl(1:ncol,:,:,:)/cpair, ncol, state%lchnk)
                  call outfld('CRM_QRLC', crm_qrlc(1:ncol,:,:,:)/cpair, ncol, state%lchnk)
               end if

               ! Set net fluxes used in other components
               call set_net_fluxes_lw(fluxes_allsky, flns, flnt)

               ! Export surface fluxes that are used by the land model
               call export_surface_fluxes(fluxes_allsky, cam_out, 'longwave')

               ! Free memory allocated for fluxes
               call free_fluxes(fluxes_allsky)
               call free_fluxes(fluxes_clrsky)
               call free_fluxes(fluxes_allsky_all)
               call free_fluxes(fluxes_clrsky_all)

            else

               ! Conserve energy (what does this mean exactly?)
               if (conserve_energy) then
                  qrl(1:ncol,1:pver) = qrl(1:ncol,1:pver) / state%pdel(1:ncol,1:pver)
               end if

            end if  ! radiation_do('lw')

         end if  ! active calls
      end do  ! loop over diagnostic calls

      ! If we ran radiation this timestep, check if we should run COSP
      if (radiation_do('sw') .or. radiation_do('lw')) then
         if (docosp) then
            ! Advance counter and run COSP if new count value is equal to cosp_nradsteps
            cosp_cnt(state%lchnk) = cosp_cnt(state%lchnk) + 1
            if (cosp_cnt(state%lchnk) == cosp_nradsteps) then

               ! Find bands used for cloud simulator calculations
               cosp_lwband = get_band_index_lw(10.5_r8, 'micron')
               cosp_swband = get_band_index_sw(0.67_r8, 'micron')

               ! Compute quantities needed for COSP
               cld_emis_lw = 1._r8 - exp(-cld_tau_bnd_lw(:,:,cosp_lwband))

               ! Call cosp
               call t_startf('cospsimulator_intr_run')
               call cospsimulator_intr_run( &
                  state, pbuf, cam_in, cld_emis_lw, coszrs, &
                  cld_tau_bnd_sw(:,:,cosp_swband) &
               )
               call t_stopf('cospsimulator_intr_run')

               ! Reset counter
               cosp_cnt(state%lchnk) = 0
            end if
         end if
      end if


      ! Restore pbuf fields
      iclwp = iclwp_save
      iciwp = iciwp_save
      cld   = cld_save
      dei   = dei_save
      rei   = rei_save
      rel   = rel_save

      ! Compute net radiative heating tendency
      call t_startf('radheat_tend')
      call radheat_tend(state, pbuf, ptend, &
                        qrl, qrs, &
                        fsns, fsnt, flns, flnt, &
                        cam_in%asdir, net_flux)
      call t_stopf('radheat_tend')

      ! Compute heating rate for dtheta/dt
      call t_startf ('rad_heating_rate')
      do ilay = 1, pver
         do icol = 1, ncol
            hr(icol,ilay) = (qrs(icol,ilay) + qrl(icol,ilay)) / cpair * (1.e5_r8 / state%pmid(icol,ilay))**cappa
         end do
      end do
      call t_stopf ('rad_heating_rate')
      call outfld('HR', hr(1:ncol,:), ncol, state%lchnk)

      ! convert radiative heating rates to Q*dp to carry across timesteps
      ! for energy conservation
      if (conserve_energy) then
         qrs(1:ncol,1:pver) = qrs(1:ncol,1:pver) * state%pdel(1:ncol,1:pver)
         qrl(1:ncol,1:pver) = qrl(1:ncol,1:pver) * state%pdel(1:ncol,1:pver)
      end if

      ! Update net CRM heating tendency, IF doing radiation this timestep
      if (use_MMF) then
         call t_startf('rad_update_crm_heating')
         if (radiation_do('sw') .or. radiation_do('lw')) then
            call pbuf_get_field(pbuf, pbuf_get_index('CRM_QRAD'), crm_qrad)
            crm_qrad = 0
            do iz = 1,crm_nz
               do iy = 1,crm_ny_rad
                  do ix = 1,crm_nx_rad
                     do ic = 1,ncol
                        crm_qrad(ic,ix,iy,iz) = (crm_qrs(ic,ix,iy,iz) + crm_qrl(ic,ix,iy,iz)) / cpair
                        if (conserve_energy) then
                           ilev = pver - iz + 1
                           crm_qrad(ic,ix,iy,iz) = crm_qrad(ic,ix,iy,iz) * state%pdel(ic,ilev)
                        end if
                     end do
                  end do
               end do
            end do
            call outfld('CRM_QRAD', crm_qrad(1:ncol,:,:,:), ncol, state%lchnk)
         end if
         call t_stopf('rad_update_crm_heating')
      end if  ! use_MMF

   end subroutine radiation_tend

   subroutine radiation_driver_sw(ncol, &
                                  gas_vmr, &
                                  pmid, pint, tmid, albedo_dir, albedo_dif, coszrs, &
                                  cld_tau_gpt, cld_ssa_gpt, cld_asm_gpt, &
                                  aer_tau_bnd, aer_ssa_bnd, aer_asm_bnd, &
                                  fluxes_allsky, fluxes_clrsky, qrs, qrsc)
     
      use perf_mod, only: t_startf, t_stopf
      use radiation_utils, only: calculate_heating_rate

      ! Inputs
      integer, intent(in) :: ncol
      type(fluxes_t), intent(inout) :: fluxes_allsky, fluxes_clrsky
      real(r8), intent(inout) :: qrs(:,:), qrsc(:,:)
      real(r8), intent(in), dimension(:,:,:) :: gas_vmr
      real(r8), intent(in), dimension(:,:) :: pmid, pint, tmid
      real(r8), intent(in), dimension(:,:) :: albedo_dir, albedo_dif
      real(r8), intent(in), dimension(:) :: coszrs
      real(r8), intent(in), dimension(:,:,:) :: cld_tau_gpt, cld_ssa_gpt, cld_asm_gpt
      real(r8), intent(in), dimension(:,:,:) :: aer_tau_bnd, aer_ssa_bnd, aer_asm_bnd

      ! Compressed daytime-only arrays
      real(r8), dimension(ncol) :: coszrs_day
      real(r8), dimension(nswbands,ncol) :: albedo_dir_day, albedo_dif_day
      real(r8), dimension(ncol,nlev_rad) :: pmid_day, tmid_day
      real(r8), dimension(ncol,nlev_rad+1) :: pint_day
      real(r8), dimension(size(gas_vmr, 1),ncol,pver) :: gas_vmr_day
      real(r8), dimension(size(gas_vmr, 1),ncol,nlev_rad) :: gas_vmr_rad
      real(r8), dimension(ncol,pver,nswgpts) :: cld_tau_gpt_day, cld_ssa_gpt_day, cld_asm_gpt_day
      real(r8), dimension(ncol,pver,nswbands) :: aer_tau_bnd_day, aer_ssa_bnd_day, aer_asm_bnd_day
      type(fluxes_t) :: fluxes_allsky_day, fluxes_clrsky_day

      real(r8), dimension(size(cld_tau_gpt,1),size(cld_tau_gpt,2)+1,size(cld_tau_gpt,3)) :: cld_tau_gpt_rad
      real(r8), dimension(size(cld_ssa_gpt,1),size(cld_ssa_gpt,2)+1,size(cld_ssa_gpt,3)) :: cld_ssa_gpt_rad
      real(r8), dimension(size(cld_asm_gpt,1),size(cld_asm_gpt,2)+1,size(cld_asm_gpt,3)) :: cld_asm_gpt_rad
      real(r8), dimension(size(aer_tau_bnd,1),size(aer_tau_bnd,2)+1,size(aer_tau_bnd,3)) :: aer_tau_bnd_rad
      real(r8), dimension(size(aer_ssa_bnd,1),size(aer_ssa_bnd,2)+1,size(aer_ssa_bnd,3)) :: aer_ssa_bnd_rad
      real(r8), dimension(size(aer_asm_bnd,1),size(aer_asm_bnd,2)+1,size(aer_asm_bnd,3)) :: aer_asm_bnd_rad

      ! Incoming solar radiation, scaled for solar zenith angle 
      ! and earth-sun distance
      real(r8) :: solar_irradiance_by_gpt(ncol,nswgpts)

      ! Gathered indicies of day and night columns 
      ! chunk_column_index = day_indices(daylight_column_index)
      integer :: iday, icol
      integer :: nday, nnight     ! Number of daylight columns
      integer :: day_indices(ncol), night_indices(ncol)   ! Indicies of daylight coumns

      ! Scaling factor for total sky irradiance; used to account for orbital
      ! eccentricity, and could be used to scale total sky irradiance for different
      ! climates as well (i.e., paleoclimate simulations)
      real(r8) :: tsi_scaling

      ! Everybody needs a name
      character(*), parameter :: subroutine_name = 'radiation_driver_sw'


      if (fixed_total_solar_irradiance<0) then
         ! Get orbital eccentricity factor to scale total sky irradiance
         tsi_scaling = get_eccentricity_factor()
      else
         ! For fixed TSI we divide by the default solar constant of 1360.9
         ! At some point we will want to replace this with a method that 
         ! retrieves the solar constant
         tsi_scaling = fixed_total_solar_irradiance / 1360.9_r8
      end if

      ! Gather night/day column indices for subsetting SW inputs; we only want to
      ! do the shortwave radiative transfer during the daytime to save
      ! computational cost (and because RRTMGP will fail for cosine solar zenith
      ! angles less than or equal to zero)
      call set_daynight_indices(coszrs(1:ncol), day_indices(1:ncol), night_indices(1:ncol))
      nday = count(day_indices(1:ncol) > 0)
      nnight = count(night_indices(1:ncol) > 0)

      ! If no daytime columns in this chunk, then we return zeros
      if (nday == 0) then
         call reset_fluxes(fluxes_allsky)
         call reset_fluxes(fluxes_clrsky)
         qrs(1:ncol,1:pver) = 0
         qrsc(1:ncol,1:pver) = 0
         return
      end if

      ! Compress to daytime-only arrays
      do iday = 1,nday
         icol = day_indices(iday)
         tmid_day(iday,:) = tmid(icol,:)
         pmid_day(iday,:) = pmid(icol,:)
         pint_day(iday,:) = pint(icol,:)
         albedo_dir_day(:,iday) = albedo_dir(:,icol)
         albedo_dif_day(:,iday) = albedo_dif(:,icol)
         coszrs_day(iday) = coszrs(icol)
         gas_vmr_day(:,iday,:) = gas_vmr(:,icol,:)
         cld_tau_gpt_day(iday,:,:) = cld_tau_gpt(icol,:,:)
         cld_ssa_gpt_day(iday,:,:) = cld_ssa_gpt(icol,:,:)
         cld_asm_gpt_day(iday,:,:) = cld_asm_gpt(icol,:,:)
         aer_tau_bnd_day(iday,:,:) = aer_tau_bnd(icol,:,:)
         aer_ssa_bnd_day(iday,:,:) = aer_ssa_bnd(icol,:,:)
         aer_asm_bnd_day(iday,:,:) = aer_asm_bnd(icol,:,:)
      end do

      ! Allocate shortwave fluxes (allsky and clearsky)
      ! TODO: why do I need to provide my own routines to do this? Why is 
      ! this not part of the fluxes_t object?
      !
      ! NOTE: fluxes defined at interfaces, so initialize to have vertical
      ! dimension nlev_rad+1, while we initialized the RRTMGP input variables to
      ! have vertical dimension nlev_rad (defined at midpoints).
      call initialize_fluxes(nday, nlev_rad+1, nswbands, fluxes_allsky_day, do_direct=.true.)
      call initialize_fluxes(nday, nlev_rad+1, nswbands, fluxes_clrsky_day, do_direct=.true.)

      ! Add an empty level above model top
      ! TODO: combine with day compression above
      cld_tau_gpt_rad = 0
      cld_ssa_gpt_rad = 0
      cld_asm_gpt_rad = 0
      cld_tau_gpt_rad(1:nday,ktop:kbot,:) = cld_tau_gpt_day(1:nday,1:pver,:)
      cld_ssa_gpt_rad(1:nday,ktop:kbot,:) = cld_ssa_gpt_day(1:nday,1:pver,:)
      cld_asm_gpt_rad(1:nday,ktop:kbot,:) = cld_asm_gpt_day(1:nday,1:pver,:)
      aer_tau_bnd_rad = 0
      aer_ssa_bnd_rad = 0
      aer_asm_bnd_rad = 0
      aer_tau_bnd_rad(1:nday,ktop:kbot,:) = aer_tau_bnd_day(1:nday,:,:)
      aer_ssa_bnd_rad(1:nday,ktop:kbot,:) = aer_ssa_bnd_day(1:nday,:,:)
      aer_asm_bnd_rad(1:nday,ktop:kbot,:) = aer_asm_bnd_day(1:nday,:,:)
      gas_vmr_rad(:,1:nday,1) = gas_vmr_day(:,1:nday,1)
      gas_vmr_rad(:,1:nday,ktop:kbot) = gas_vmr_day(:,1:nday,1:pver)

      ! Do shortwave radiative transfer calculations
      call t_startf('rad_rrtmgp_run_sw')
      call rrtmgp_run_sw( &
         size(active_gases), nday, nlev_rad, &
         gas_vmr_rad(:,1:nday,1:nlev_rad), &
         pmid_day(1:nday,1:nlev_rad), &
         tmid_day(1:nday,1:nlev_rad), &
         pint_day(1:nday,1:nlev_rad+1), &
         coszrs_day(1:nday), &
         albedo_dir_day(1:nswbands,1:nday), &
         albedo_dif_day(1:nswbands,1:nday), &
         cld_tau_gpt_rad(1:nday,1:nlev_rad,1:nswgpts), cld_ssa_gpt_rad(1:nday,1:nlev_rad,1:nswgpts), cld_asm_gpt_rad(1:nday,1:nlev_rad,1:nswgpts), &
         aer_tau_bnd_rad(1:nday,1:nlev_rad,1:nswbands), aer_ssa_bnd_rad(1:nday,1:nlev_rad,1:nswbands), aer_asm_bnd_rad(1:nday,1:nlev_rad,1:nswbands), &
         fluxes_allsky_day%flux_up    , fluxes_allsky_day%flux_dn    , fluxes_allsky_day%flux_net    , fluxes_allsky_day%flux_dn_dir    , &
         fluxes_allsky_day%bnd_flux_up, fluxes_allsky_day%bnd_flux_dn, fluxes_allsky_day%bnd_flux_net, fluxes_allsky_day%bnd_flux_dn_dir, &
         fluxes_clrsky_day%flux_up    , fluxes_clrsky_day%flux_dn    , fluxes_clrsky_day%flux_net    , fluxes_clrsky_day%flux_dn_dir    , &
         fluxes_clrsky_day%bnd_flux_up, fluxes_clrsky_day%bnd_flux_dn, fluxes_clrsky_day%bnd_flux_net, fluxes_clrsky_day%bnd_flux_dn_dir, &
         tsi_scaling &
      )
      call t_stopf('rad_rrtmgp_run_sw')

      ! Expand fluxes from daytime-only arrays to full chunk arrays
      call t_startf('rad_expand_fluxes_sw')
      call expand_day_fluxes(fluxes_allsky_day, fluxes_allsky, day_indices(1:nday))
      call expand_day_fluxes(fluxes_clrsky_day, fluxes_clrsky, day_indices(1:nday))
      call t_stopf('rad_expand_fluxes_sw')

      ! Clean up after ourselves
      call free_fluxes(fluxes_allsky_day)
      call free_fluxes(fluxes_clrsky_day)

      ! Calculate heating rates
      call t_startf('rad_heating_rate_sw')
      call calculate_heating_rate(      &
         fluxes_allsky%flux_up(1:ncol,ktop:kbot+1),     &
         fluxes_allsky%flux_dn(1:ncol,ktop:kbot+1),     &
         pint(1:ncol,ktop:kbot+1), &
         qrs(1:ncol,1:pver)     &
      )
      call calculate_heating_rate(      &
         fluxes_clrsky%flux_up(1:ncol,ktop:kbot+1),     &
         fluxes_clrsky%flux_dn(1:ncol,ktop:kbot+1),     &
         pint(1:ncol,ktop:kbot+1), &
         qrsc(1:ncol,1:pver)     &
      )
      call t_stopf('rad_heating_rate_sw')


   end subroutine radiation_driver_sw

   !----------------------------------------------------------------------------

   subroutine radiation_driver_lw(gas_vmr, surface_emissivity, &
                                pmid, tmid, pint, tint, &
                                cld_tau_gpt, aer_tau_bnd, &
                                fluxes_allsky, fluxes_clrsky)

      use perf_mod, only: t_startf, t_stopf

      real(r8), intent(in) :: gas_vmr(:,:,:)
      real(r8), intent(in) :: surface_emissivity(:,:)
      real(r8), intent(in) :: pmid(:,:), tmid(:,:), pint(:,:), tint(:,:)
      real(r8), intent(in) :: cld_tau_gpt(:,:,:), aer_tau_bnd(:,:,:)
      type(fluxes_t), intent(inout) :: fluxes_allsky, fluxes_clrsky

      integer :: ncol, nlev, igas

      ! Arrays with extra level above model top
      real(r8), dimension(size(cld_tau_gpt,1),size(cld_tau_gpt,2)+1,size(cld_tau_gpt,3)) :: cld_tau_gpt_rad
      real(r8), dimension(size(aer_tau_bnd,1),size(aer_tau_bnd,2)+1,size(aer_tau_bnd,3)) :: aer_tau_bnd_rad
      real(r8), dimension(size(gas_vmr,1),size(gas_vmr,2),size(gas_vmr,3)+1) :: gas_vmr_rad

      ncol = size(pmid,1)
      nlev = size(pmid,2)

      ! Add an empty level above model top
      cld_tau_gpt_rad = 0
      cld_tau_gpt_rad(:,ktop:kbot,:) = cld_tau_gpt(:,:,:)
      aer_tau_bnd_rad = 0
      aer_tau_bnd_rad(:,ktop:kbot,:) = aer_tau_bnd(:,:,:)
      gas_vmr_rad(:,1:ncol,1) = gas_vmr(:,1:ncol,1)
      gas_vmr_rad(:,1:ncol,ktop:kbot) = gas_vmr(:,1:ncol,:)

      ! Compute fluxes
      call t_startf('rrtmgp_run_lw')
      call rrtmgp_run_lw( &
         size(active_gases), ncol, nlev_rad, &
         gas_vmr_rad(:,1:ncol,:), &
         pmid(1:ncol,1:nlev_rad), tmid(1:ncol,1:nlev_rad), pint(1:ncol,1:nlev_rad+1), tint(1:ncol,1:nlev_rad+1), &
         surface_emissivity(1:nlwbands,1:ncol), &
         cld_tau_gpt_rad(1:ncol,:,:)  , aer_tau_bnd_rad(1:ncol,:,:)  , &
         fluxes_allsky%flux_up    , fluxes_allsky%flux_dn    , fluxes_allsky%flux_net    , &
         fluxes_allsky%bnd_flux_up, fluxes_allsky%bnd_flux_dn, fluxes_allsky%bnd_flux_net, &
         fluxes_clrsky%flux_up    , fluxes_clrsky%flux_dn    , fluxes_clrsky%flux_net    , &
         fluxes_clrsky%bnd_flux_up, fluxes_clrsky%bnd_flux_dn, fluxes_clrsky%bnd_flux_net  &
         )
      call t_stopf('rrtmgp_run_lw')
   end subroutine radiation_driver_lw

   !----------------------------------------------------------------------------

   ! Utility routine to compute domain averages of CRM data that has been
   ! "packed" into a single dimension to hold both global GCM columns and CRM
   ! "subcolumns" within each GCM column. Input will be 2D arrays dimensioned
   ! (ncol_tot,nlev) where ncol_tot is the total number of CRM columns ncol *
   ! crm_nx_rad * crm_ny_rad and nlev is number of vertical levels. Output will
   ! be 2D arrays dimensioned (ncol,nlev), where the averaging has been done
   ! over the CRM columns.
   subroutine average_packed_array(array_packed, array_avg)
      real(r8), intent(in) :: array_packed(:,:)
      real(r8), intent(out) :: array_avg(:,:)
      integer :: ncol, ncol_tot
      real(r8) :: area_factor
      integer :: ic, ix, iy, iz, j

      if (crm_nx_rad * crm_ny_rad > 1) then
         area_factor = 1._r8 / (crm_nx_rad * crm_ny_rad)
      else
         area_factor = 1
      end if
      array_avg = 0
      ncol = size(array_avg, 1)
      ncol_tot = ncol * crm_nx_rad * crm_ny_rad
      call assert(size(array_packed,1) == ncol_tot, 'size(array_packed,1) /= ncol_tot')
      call assert(size(array_packed,2) == size(array_avg,2), 'size(array_packed,2) /= size(array_avg,2)')
      do iz = 1,size(array_packed,2)
         j = 1
         do iy = 1,crm_ny_rad
            do ix = 1,crm_nx_rad
               do ic = 1,ncol
                  array_avg(ic,iz) = array_avg(ic,iz) + array_packed(j,iz) * area_factor
                  j = j + 1
               end do
            end do
         end do 
      end do
   end subroutine average_packed_array

   !----------------------------------------------------------------------------

   subroutine export_surface_fluxes(fluxes, cam_out, band)
      use camsrfexch, only: cam_out_t

      type(fluxes_t), intent(in) :: fluxes
      type(cam_out_t), intent(inout) :: cam_out
      character(len=*), intent(in) :: band
      integer :: icol
      real(r8), dimension(size(fluxes%bnd_flux_dn,1), &
                          size(fluxes%bnd_flux_dn,2), &
                          size(fluxes%bnd_flux_dn,3)) :: flux_dn_diffuse

      ! TODO: check this code! This seems to differ from what is in RRTMG. 
      !
      ! Export surface fluxes
      !
      ! To break the fluxes into the UV/vis and near-IR bands use the same scheme 
      ! as for the albedos which is hardcoded for 14 spectral bands.
      !
      ! sols(pcols)      Direct solar rad on surface (< 0.7)
      ! soll(pcols)      Direct solar rad on surface (>= 0.7)
      !
      ! Near-IR bands (1-10), 820-16000 cm-1, 0.625-12.195 microns
      !
      ! Put half of band 10 in each of the UV/visible and near-IR values,
      ! since this band straddles 0.7 microns:
      !
      ! UV/visible bands 11-14, 16000-50000 cm-1, 0.200-0.625 micron
      !
      ! NOTE: bands are shifted relative to RRTMG! Band 10 used to be band 9, band
      ! 1 used to be band 14.
      !
      ! TODO: this hard-coded band mapping is BAD! We need to do this more
      ! intelligently.
      if (trim(band) == 'shortwave') then

         ! Reset fluxes
         cam_out%soll = 0
         cam_out%sols = 0
         cam_out%solld = 0
         cam_out%solsd = 0

         ! Calculate diffuse flux from total and direct
         flux_dn_diffuse = fluxes%bnd_flux_dn - fluxes%bnd_flux_dn_dir

         ! Calculate broadband surface solar fluxes (UV/visible vs near IR) for
         ! each column.
         do icol = 1,size(fluxes%bnd_flux_dn, 1)

            ! Direct fluxes
            cam_out%soll(icol) &
               = sum(fluxes%bnd_flux_dn_dir(icol,kbot+1,1:9)) &
               + 0.5_r8 * fluxes%bnd_flux_dn_dir(icol,kbot+1,10)
            cam_out%sols(icol) &
               = 0.5_r8 * fluxes%bnd_flux_dn_dir(icol,kbot+1,10) &
               + sum(fluxes%bnd_flux_dn_dir(icol,kbot+1,11:14))

            ! Diffuse fluxes
            cam_out%solld(icol) &
               = sum(flux_dn_diffuse(icol,kbot+1,1:9)) &
               + 0.5_r8 * flux_dn_diffuse(icol,kbot+1,10)
            cam_out%solsd(icol) &
               = 0.5_r8 * flux_dn_diffuse(icol,kbot+1,10) &
               + sum(flux_dn_diffuse(icol,kbot+1,11:14))

            ! Net shortwave flux at surface
            cam_out%netsw(icol) = fluxes%flux_net(icol,kbot+1)
         end do
      else if (trim(band) == 'longwave') then
         do icol = 1,size(fluxes%flux_dn, 1)
            cam_out%flwds(icol) = fluxes%flux_dn(icol,kbot+1)
         end do
      else
         call endrun('flux_type ' // band // ' not known.')
      end if

   end subroutine export_surface_fluxes

   !----------------------------------------------------------------------------

   subroutine set_net_fluxes_sw(fluxes, fsds, fsns, fsnt)

      type(fluxes_t), intent(in) :: fluxes
      real(r8), intent(inout) :: fsds(:)
      real(r8), intent(inout) :: fsns(:)
      real(r8), intent(inout) :: fsnt(:)

      integer :: ncol

      ! Copy data
      ncol = size(fluxes%flux_up, 1)
      fsds(1:ncol) = fluxes%flux_dn(1:ncol,kbot+1)
      fsns(1:ncol) = fluxes%flux_dn(1:ncol,kbot+1) - fluxes%flux_up(1:ncol,kbot+1)
      fsnt(1:ncol) = fluxes%flux_dn(1:ncol,ktop) - fluxes%flux_up(1:ncol,ktop)

   end subroutine set_net_fluxes_sw

   !----------------------------------------------------------------------------

   subroutine set_net_fluxes_lw(fluxes, flns, flnt)

      type(fluxes_t), intent(in) :: fluxes
      real(r8), intent(inout) :: flns(:)
      real(r8), intent(inout) :: flnt(:)
      integer :: ncol

      ! Copy data
      ncol = size(fluxes%flux_up, 1)
      flns(1:ncol) = fluxes%flux_up(1:ncol,kbot+1) - fluxes%flux_dn(1:ncol,kbot+1)
      flnt(1:ncol) = fluxes%flux_up(1:ncol,ktop) - fluxes%flux_dn(1:ncol,ktop)

   end subroutine set_net_fluxes_lw

   !----------------------------------------------------------------------------

   subroutine set_daynight_indices(coszrs, day_indices, night_indices)
      ! Input: cosine of solar zenith angle
      real(r8), intent(in) :: coszrs(:)

      ! Output: array of indices to daytime columns
      integer, intent(inout) :: day_indices(:), night_indices(:)

      ! Loop indices; icol is index to physics columns in current chunk and iday is
      ! index to daytime indices
      integer :: icol, iday, inight

      ! Subroutine name for error messages
      character(len=128) :: subname = 'set_daynight_indices'

      ! Initialize array of daytime indices to be all zero. If any zeros exist when
      ! we are done, something went wrong.
      day_indices(:) = 0
      night_indices(:) = 0

      ! Loop over columns and identify daytime columns as those where the cosine
      ! solar zenith angle exceeds zero. Note that we wrap the setting of
      ! day_indices in an if-then to make sure we are not accesing day_indices out
      ! of bounds, and stopping with an informative error message if we do for some
      ! reason.
      iday = 0
      inight = 0
      do icol = 1,size(coszrs)
         if (coszrs(icol) > 0._r8) then
            iday = iday + 1
            day_indices(iday) = icol
         else
            inight = inight + 1
            night_indices(inight) = icol
         end if
      end do

      ! Check indices
      call assert(count(day_indices > 0) == count(coszrs > 0), &
                  trim(subname) // ': count(day_indices > 0) != count(coszrs > 0)')
      call assert(count(night_indices > 0) == count(coszrs <= 0), &
                  trim(subname) // ': count(night_indices > 0) != count(coszrs <= 0)')
      call assert(count(day_indices > 0) + count(night_indices > 0) == size(coszrs), &
                  trim(subname) // ': day_indices + night_indices != size(coszrs)')
      call assert_range(day_indices, 0, size(coszrs), trim(subname) // 'day_indices')

   end subroutine set_daynight_indices


   ! Subroutine to calculate the solar insolation, accounting for orbital
   ! eccentricity and solar variability
   function get_eccentricity_factor() result(eccentricity_factor)
      use cam_control_mod, only: eccen, mvelpp, lambm0, obliqr
      use shr_orb_mod, only: shr_orb_decl
      use time_manager, only: get_curr_calday

      ! Variables needed to use shr_orb_decl to get orbital eccentricity factor 
      ! (earth-sun distance factor)
      real(r8) :: calday ! Calendar day, including fraction
      real(r8) :: solar_declination    ! Solar declination angle in rad
      real(r8) :: eccentricity_factor  ! Earth-sun distance factor (ie. (1/r)**2)

      ! Get orbital eccentricity factor for the current calendar day
      calday = get_curr_calday()
      call shr_orb_decl(calday, eccen, mvelpp, lambm0, obliqr, &
                        solar_declination, eccentricity_factor)

   end function get_eccentricity_factor


   ! Get and set cosine of the solar zenith angle for all columns in a physics chuck
   ! based on input physics_state object and timestep. This routine serves mainly
   ! as a wrapper for the "zenith" subroutine that handles the task of grabbing the
   ! appropriate calendar day for this timestep and the latitude and longitude 
   ! values for the columns in the current chunk, and containing addition CAM
   ! module use to improve readability of the main radiation_tend routine.
   subroutine set_cosine_solar_zenith_angle(state, dt, coszrs)
      use physics_types,   only: physics_state
      use phys_grid,       only: get_rlat_all_p, get_rlon_all_p
      use time_manager,    only: get_curr_calday
      use orbit,           only: zenith

      ! Inputs
      type(physics_state), intent(in) :: state
      real(r8), intent(in) :: dt

      ! Output cosine solar zenith angle. Note that this is declared as an
      ! assumed-shape array, but below we will require coszrs to be at least as
      ! large as state%ncol (because latitudes and longitudes are only defined for
      ! the state%ncol columns that exist in the current physics "chunk")
      real(r8), intent(inout) :: coszrs(:)

      ! Local variables
      real(r8) :: calday  ! current calendar day
      real(r8) :: clat(size(coszrs))  ! current latitudes(radians)
      real(r8) :: clon(size(coszrs))  ! current longitudes(radians)

      ! Make sure desired coszrs has the correct shape. The "zenith" subroutine
      ! expects input arrays to have shape state%ncol, although this should
      ! probably be relaxed to take assumed-shape arrays.
      call assert(size(coszrs) >= state%ncol, 'size(coszrs) < ncol')

      ! Get solar zenith angle from CAM utility routine. The "zenith" routine needs
      ! the current calendar day, and the latitude and longitudes for all columns
      ! in the current physics "chunk", so we use CAM routines to retrieve those
      ! values here.
      calday = get_curr_calday()
      call get_rlat_all_p(state%lchnk, state%ncol, clat(1:state%ncol))
      call get_rlon_all_p(state%lchnk, state%ncol, clon(1:state%ncol))

      ! Call zenith to calculate cosine solar zenith angle. Note we only pass the
      ! first state%ncol columns in case coszrs was allocated to be larger than
      ! ncol in the calling routine (i.e, pcols).
      call zenith(calday, clat(1:state%ncol), clon(1:state%ncol), &
                  coszrs(1:state%ncol), state%ncol, dt)
   end subroutine set_cosine_solar_zenith_angle


   ! Set surface albedos from cam surface exchange object for direct and diffuse
   ! beam radiation. This code was copied from the RRTMG implementation, but moved
   ! to a subroutine with some better variable names.
   subroutine set_albedo(cam_in, albedo_dir, albedo_dif)
      use camsrfexch, only: cam_in_t
      use radiation_utils, only: clip_values

      type(cam_in_t), intent(in) :: cam_in
      real(r8), intent(inout) :: albedo_dir(:,:)   ! surface albedo, direct radiation
      real(r8), intent(inout) :: albedo_dif(:,:)  ! surface albedo, diffuse radiation

      ! Local namespace
      real(r8), dimension(nswbands) :: lower_bounds, upper_bounds
      integer :: ncol, iband
      character(len=10) :: subname = 'set_albedo'

      ! Check dimension sizes of output arrays.
      ! albedo_dir and albedo_dif should have sizes nswbands,ncol, but ncol
      ! can change so we just check that it is less than or equal to pcols (the
      ! maximum size ncol is ever allowed to be).
      call assert(size(albedo_dir, 1) == nswbands, &
                  'set_albedo: size(albedo_dir, 1) /= nswbands')
      call assert(size(albedo_dir, 2) <= pcols, &
                  'set_albedo: size(albedo_dir, 2) > pcols')
      call assert(all(shape(albedo_dir) == shape(albedo_dif)), &
                  'set_albedo: albedo_dir and albedo_dif have inconsistent shapes')
      
      ncol = size(albedo_dir, 2)

      ! Initialize albedo
      albedo_dir(:,:) = 0._r8
      albedo_dif(:,:) = 0._r8

      ! Albedos are input as broadband (visible, and near-IR), and we need to map
      ! these to appropriate bands. Bands are categorized broadly as "visible" or
      ! "infrared" based on wavenumber, so we get the wavenumber limits here
      call get_sw_spectral_boundaries(lower_bounds, upper_bounds, 'cm^-1')

      ! We need to reorder the spectral bounds since we store them in RRTMG
      ! order in radconstants!
      lower_bounds = reordered(lower_bounds, rrtmg_to_rrtmgp_swbands)
      upper_bounds = reordered(upper_bounds, rrtmg_to_rrtmgp_swbands)

      ! Loop over bands, and determine for each band whether it is broadly in the
      ! visible or infrared part of the spectrum (visible or "not visible")
      do iband = 1,nswbands
         if (is_visible(lower_bounds(iband)) .and. &
             is_visible(upper_bounds(iband))) then

            ! Entire band is in the visible
            albedo_dir(iband,1:ncol) = cam_in%asdir(1:ncol)
            albedo_dif(iband,1:ncol) = cam_in%asdif(1:ncol)

         else if (.not.is_visible(lower_bounds(iband)) .and. &
                  .not.is_visible(upper_bounds(iband))) then

            ! Entire band is in the longwave (near-infrared)
            albedo_dir(iband,1:ncol) = cam_in%aldir(1:ncol)
            albedo_dif(iband,1:ncol) = cam_in%aldif(1:ncol)

         else

            ! Band straddles the visible to near-infrared transition, so we take
            ! the albedo to be the average of the visible and near-infrared
            ! broadband albedos
            albedo_dir(iband,1:ncol) = 0.5 * (cam_in%aldir(1:ncol) + cam_in%asdir(1:ncol))
            albedo_dif(iband,1:ncol) = 0.5 * (cam_in%aldif(1:ncol) + cam_in%asdif(1:ncol))

         end if
      end do

      ! Check values and clip if necessary (albedos should not be larger than 1)
      ! NOTE: this does actually issue warnings for albedos larger than 1, but this
      ! was never checked for RRTMG, so albedos will probably be slight different
      ! than the implementation in RRTMG!
      call handle_error(clip_values( &
         albedo_dir, 0._r8, 1._r8, trim(subname) // ': albedo_dir', tolerance=0.01_r8) &
      )
      call handle_error(clip_values( &
         albedo_dif, 0._r8, 1._r8, trim(subname) // ': albedo_dif', tolerance=0.01_r8) &
      )


   end subroutine set_albedo

   !-------------------------------------------------------------------------------

   ! Function to check if a wavenumber is in the visible or IR
   logical function is_visible(wavenumber)

      ! Input wavenumber; this needs to be input in inverse cm (cm^-1)
      real(r8), intent(in) :: wavenumber

      ! Threshold between visible and infrared is 0.7 micron, or 14286 cm^-1
      real(r8), parameter :: visible_wavenumber_threshold = 14286._r8  ! cm^-1

      ! Wavenumber is in the visible if it is above the visible threshold
      ! wavenumber, and in the infrared if it is below the threshold
      if (wavenumber > visible_wavenumber_threshold) then
         is_visible = .true.
      else
         is_visible = .false.
      end if

   end function is_visible

   !-------------------------------------------------------------------------------

   ! Send shortwave fluxes and heating rates to history buffer
   subroutine output_fluxes_sw(icall, state, flux_all, flux_clr, qrs, qrsc)
      use physconst, only: cpair
      use physics_types, only: physics_state
      use cam_history, only: outfld
      
      integer, intent(in) :: icall
      type(physics_state), intent(in) :: state
      type(fluxes_t), intent(in) :: flux_all
      type(fluxes_t), intent(in) :: flux_clr
      real(r8), intent(in) :: qrs(:,:), qrsc(:,:)

      ! SW cloud radiative effect
      real(r8) :: cloud_radiative_effect(state%ncol)

      ! Working variables
      integer :: ncol
      integer :: ktop_rad = 1

      ncol = state%ncol

      ! All-sky flux_all%fluxes at model interfaces
      call outfld('FDS'//diag(icall), flux_all%flux_dn(1:ncol,ktop:kbot+1), ncol, state%lchnk)
      call outfld('FUS'//diag(icall), flux_all%flux_up(1:ncol,ktop:kbot+1), ncol, state%lchnk)
      call outfld('FNS'//diag(icall), flux_all%flux_net(1:ncol,ktop:kbot+1), ncol, state%lchnk)
      call outfld('FDS_DIR'//diag(icall), flux_all%flux_dn_dir(1:ncol,ktop:kbot+1), ncol, state%lchnk)

      ! Clear-sky fluxes at model interfaces
      call outfld('FDSC'//diag(icall), flux_clr%flux_dn(1:ncol,ktop:kbot+1), ncol, state%lchnk)
      call outfld('FUSC'//diag(icall), flux_clr%flux_up(1:ncol,ktop:kbot+1), ncol, state%lchnk)
      call outfld('FNSC'//diag(icall), flux_clr%flux_net(1:ncol,ktop:kbot+1), ncol, state%lchnk)
      call outfld('FDSC_DIR'//diag(icall), flux_clr%flux_dn_dir(1:ncol,ktop:kbot+1), ncol, state%lchnk)

      ! All-sky fluxes
      call outfld('FSNT'//diag(icall), flux_all%flux_net(1:ncol,ktop), ncol, state%lchnk)
      call outfld('FSNS'//diag(icall), flux_all%flux_net(1:ncol,kbot+1), ncol, state%lchnk)
      call outfld('FSDS'//diag(icall), flux_all%flux_dn(1:ncol,kbot+1), ncol, state%lchnk)
      call outfld('FSUT'//diag(icall), flux_all%flux_up(1:ncol,ktop), ncol, state%lchnk)

      ! TOA fluxes (above model top, use index to rad top)
      call outfld('FSUTOA'//diag(icall), flux_all%flux_up(1:ncol,ktop_rad), ncol, state%lchnk)
      call outfld('FSNTOA'//diag(icall), flux_all%flux_net(1:ncol,ktop_rad), ncol, state%lchnk)

      ! Clear-sky fluxes
      call outfld('FSNTC'//diag(icall), flux_clr%flux_net(1:ncol,ktop), ncol, state%lchnk)
      call outfld('FSNSC'//diag(icall), flux_clr%flux_net(1:ncol,kbot+1), ncol, state%lchnk)
      call outfld('FSDSC'//diag(icall), flux_clr%flux_dn(1:ncol,kbot+1), ncol, state%lchnk)
      call outfld('FSUTOAC'//diag(icall), flux_clr%flux_up(1:ncol,ktop_rad), ncol, state%lchnk)
      call outfld('FSNTOAC'//diag(icall), flux_clr%flux_net(1:ncol,ktop_rad), ncol, state%lchnk)
      call outfld('FSUTC'//diag(icall), flux_clr%flux_up(1:ncol,ktop), ncol, state%lchnk)

      ! Calculate and output the shortwave cloud radiative effect (SWCF in history)
      cloud_radiative_effect(1:ncol) = flux_all%flux_net(1:ncol,ktop_rad) - flux_clr%flux_net(1:ncol,ktop_rad)
      call outfld('SWCF'//diag(icall), cloud_radiative_effect, ncol, state%lchnk)

      ! Send solar insolation to history buffer
      call outfld('SOLIN'//diag(icall), flux_clr%flux_dn(1:ncol,1), ncol, state%lchnk)
                        
      ! Send heating rates to history buffer
      call outfld('QRS'//diag(icall), qrs(1:ncol,1:pver)/cpair, ncol, state%lchnk)
      call outfld('QRSC'//diag(icall), qrsc(1:ncol,1:pver)/cpair, ncol, state%lchnk)

   end subroutine output_fluxes_sw


   ! Send longwave fluxes and heating rates to history buffer
   subroutine output_fluxes_lw(icall, state, flux_all, flux_clr, qrl, qrlc)
      use physconst, only: cpair
      use physics_types, only: physics_state
      use cam_history, only: outfld
      
      integer, intent(in) :: icall
      type(physics_state), intent(in) :: state
      type(fluxes_t), intent(in) :: flux_all
      type(fluxes_t), intent(in) :: flux_clr

      ! Heating rates
      real(r8), intent(in) :: qrl(:,:), qrlc(:,:)

      ! Cloud radiative effect for output files
      real(r8) :: cloud_radiative_effect(state%ncol)

      ! Working arrays
      real(r8), dimension(pcols,pver+1) :: flux_up, flux_dn, flux_net
      integer :: ncol

      ncol = state%ncol

      ! Do all-sky fluxes, map first
      flux_up(1:ncol,1:pver+1) = flux_all%flux_up(1:ncol,ktop:kbot+1)
      flux_dn(1:ncol,1:pver+1) = flux_all%flux_dn(1:ncol,ktop:kbot+1)
      flux_net(1:ncol,1:pver+1) = flux_up(1:ncol,1:pver+1) - flux_dn(1:ncol,1:pver+1)

      ! All-sky fluxes at model interfaces
      call outfld('FDL'//diag(icall), flux_dn(1:ncol,1:pver+1), ncol, state%lchnk)
      call outfld('FUL'//diag(icall), flux_up(1:ncol,1:pver+1), ncol, state%lchnk)
      call outfld('FNL'//diag(icall), flux_net(1:ncol,1:pver+1), ncol, state%lchnk)

      ! Clear-sky fluxes at model interfaces
      flux_up(1:ncol,1:pver+1) = flux_clr%flux_up(1:ncol,ktop:kbot+1)
      flux_dn(1:ncol,1:pver+1) = flux_clr%flux_dn(1:ncol,ktop:kbot+1)
      flux_net(1:ncol,1:pver+1) = flux_up(1:ncol,1:pver+1) - flux_dn(1:ncol,1:pver+1)
      call outfld('FDLC'//diag(icall), flux_dn(1:ncol,1:pver+1), ncol, state%lchnk)
      call outfld('FULC'//diag(icall), flux_up(1:ncol,1:pver+1), ncol, state%lchnk)
      call outfld('FNLC'//diag(icall), flux_net(1:ncol,1:pver+1), ncol, state%lchnk)

      ! All-sky fluxes
      ! NOTE: sign change on net fluxes because internally net fluxes are assumed
      ! to down minus up, but for longwave outputs we want upward positive
      call outfld('FLNT'//diag(icall), -flux_all%flux_net(1:ncol,ktop), ncol, state%lchnk)
      call outfld('FLNS'//diag(icall), -flux_all%flux_net(1:ncol,kbot+1), ncol, state%lchnk)
      call outfld('FLUT'//diag(icall), flux_all%flux_up(1:ncol,ktop), ncol, state%lchnk)
      call outfld('FLDS'//diag(icall), flux_all%flux_dn(1:ncol,kbot+1), ncol, state%lchnk)

      ! Clear-sky fluxes
      ! NOTE: sign change on net fluxes because internally net fluxes are assumed
      ! to down minus up, but for longwave outputs we want upward positive
      call outfld('FLNTC'//diag(icall), -flux_clr%flux_net(1:ncol,ktop), ncol, state%lchnk)
      call outfld('FLNSC'//diag(icall), -flux_clr%flux_net(1:ncol,kbot+1), ncol, state%lchnk)
      call outfld('FLUTC'//diag(icall), flux_clr%flux_up(1:ncol,ktop), ncol, state%lchnk)
      call outfld('FLDSC'//diag(icall), flux_clr%flux_dn(1:ncol,kbot+1), ncol, state%lchnk)

      ! Calculate and output the cloud radiative effect (LWCF in history)
      cloud_radiative_effect(1:ncol) = flux_all%flux_net(1:ncol,ktop) - flux_clr%flux_net(1:ncol,ktop)
      call outfld('LWCF'//diag(icall), cloud_radiative_effect, ncol, state%lchnk)

      ! Send heating rates to history buffer
      call outfld('QRL'//diag(icall), qrl(1:ncol,1:pver)/cpair, ncol, state%lchnk)
      call outfld('QRLC'//diag(icall), qrlc(1:ncol,1:pver)/cpair, ncol, state%lchnk)

   end subroutine output_fluxes_lw

   !----------------------------------------------------------------------------

   ! Utility function to reorder an array given a new indexing
   function reordered(array_in, new_indexing) result(array_out)

      ! Inputs
      real(r8), intent(in) :: array_in(:)
      integer, intent(in) :: new_indexing(:)

      ! Output, reordered array
      real(r8), dimension(size(array_in)) :: array_out

      ! Loop index
      integer :: ii

      ! Check inputs
      call assert(size(array_in) == size(new_indexing), 'reorder_array: sizes inconsistent')

      ! Reorder array based on input index mapping, which maps old indices to new
      do ii = 1,size(new_indexing)
         array_out(ii) = array_in(new_indexing(ii))
      end do

   end function reordered

   !----------------------------------------------------------------------------

   subroutine output_cloud_optics_sw(state, tau, ssa, asm)
      use ppgrid, only: pver
      use physics_types, only: physics_state
      use cam_history, only: outfld
      use radconstants, only: idx_sw_diag

      type(physics_state), intent(in) :: state
      real(r8), intent(in), dimension(:,:,:) :: tau, ssa, asm
      integer :: sw_band_index
      character(len=*), parameter :: subname = 'output_cloud_optics_sw'

      ! Check values
      call assert_valid(tau(1:state%ncol,1:pver,1:nswbands), &
                        trim(subname) // ': optics%optical_depth')
      call assert_valid(ssa(1:state%ncol,1:pver,1:nswbands), &
                        trim(subname) // ': optics%single_scattering_albedo')
      call assert_valid(asm(1:state%ncol,1:pver,1:nswbands), &
                        trim(subname) // ': optics%assymmetry_parameter')

      ! Send outputs to history buffer
      call outfld('CLOUD_TAU_SW', &
                  tau(1:state%ncol,1:pver,1:nswbands), &
                  state%ncol, state%lchnk)
      call outfld('CLOUD_SSA_SW', &
                  ssa(1:state%ncol,1:pver,1:nswbands), &
                  state%ncol, state%lchnk)
      call outfld('CLOUD_G_SW', &
                  asm(1:state%ncol,1:pver,1:nswbands), &
                  state%ncol, state%lchnk)
      sw_band_index = get_band_index_sw(550._r8, 'nm')
      call outfld('TOT_ICLD_VISTAU', &
                  tau(1:state%ncol,1:pver,sw_band_index), &
                  state%ncol, state%lchnk)
   end subroutine output_cloud_optics_sw

   !----------------------------------------------------------------------------

   subroutine output_cloud_optics_lw(state, tau)

      use ppgrid, only: pver
      use physics_types, only: physics_state
      use cam_history, only: outfld

      type(physics_state), intent(in) :: state
      real(r8), intent(in), dimension(:,:,:) :: tau

      ! Check values
      call assert_valid(tau(1:state%ncol,1:pver,1:nlwbands), 'cld_tau_lw')

      ! Output
      call outfld('CLOUD_TAU_LW', &
                  tau(1:state%ncol,1:pver,1:nlwbands), &
                  state%ncol, state%lchnk)

   end subroutine output_cloud_optics_lw

   !----------------------------------------------------------------------------

   ! Should we do snow optics? Check for existence of "cldfsnow" variable
   logical function do_snow_optics()
      use physics_buffer, only: physics_buffer_desc, pbuf_get_index
      use phys_control, only: phys_getopts
      use cam_abortutils, only: endrun
      real(r8), pointer :: pbuf(:)
      integer :: err, idx
      logical :: use_MMF
      character(len=16) :: MMF_microphysics_scheme

      idx = pbuf_get_index('CLDFSNOW', errcode=err)
      if (idx > 0) then
         do_snow_optics = .true.
      else
         do_snow_optics = .false.
      end if

      ! Reset to false if using MMF with 1-mom scheme
      call phys_getopts(use_MMF_out           = use_MMF          )
      call phys_getopts(MMF_microphysics_scheme_out = MMF_microphysics_scheme)
      if (use_MMF .and. (trim(MMF_microphysics_scheme) == 'sam1mom')) then
         do_snow_optics = .false.
      end if

      return
   end function do_snow_optics

   !----------------------------------------------------------------------------

end module radiation<|MERGE_RESOLUTION|>--- conflicted
+++ resolved
@@ -1126,21 +1126,16 @@
       use modal_aero_data, only: ntot_amode
 #endif
 
-<<<<<<< HEAD
-      ! For running CFMIP Observation Simulator Package (COSP)
-      use cospsimulator_intr, only: docosp, cospsimulator_intr_run, cosp_nradsteps
-
 #ifdef MMF_SEDIMENTATION
       use physconst,       only: cpair, cappa, rair, rhoh2o, pi
 #endif
-=======
+
+      ! For running CFMIP Observation Simulator Package (COSP)
+      use cospsimulator_intr, only: docosp, cospsimulator_intr_run, cosp_nradsteps
+
 #ifdef MMF_SEDIMENTATION
       use physconst,       only: cpair, cappa, rair, rhoh2o, pi
 #endif
-
-      ! For running CFMIP Observation Simulator Package (COSP)
-      use cospsimulator_intr, only: docosp, cospsimulator_intr_run, cosp_nradsteps
->>>>>>> 4e7c7cbb
 
       ! ---------------------------------------------------------------------------
       ! Arguments
