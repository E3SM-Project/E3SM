--- conflicted
+++ resolved
@@ -508,10 +508,7 @@
       bc_pcarbon   = 12
       pom_pcarbon  = 13
       num_pcarbon  = 14
-<<<<<<< HEAD
-#if ((defined MODAL_AERO_4MODE_MOM || defined MODAL_AERO_4MODE_SOA_MOM ) && defined RAIN_EVAP_TO_COARSE_AERO )
-=======
-#if ( ( defined MODAL_AERO_4MODE_MOM ) && ( defined RAIN_EVAP_TO_COARSE_AERO ) && ( defined MOSAIC_SPECIES ) )
+#if ( ( defined MODAL_AERO_4MODE_MOM || defined MODAL_AERO_4MODE_SOA_MOM) && ( defined RAIN_EVAP_TO_COARSE_AERO ) && ( defined MOSAIC_SPECIES ) )
       ncnst = 30
       so4_accum  =  1
       bc_accum   =  2
@@ -543,8 +540,7 @@
       pom_pcarbon  = 28
       mom_pcarbon  = 29
       num_pcarbon  = 30
-#elif ( ( defined MODAL_AERO_4MODE_MOM ) && ( defined RAIN_EVAP_TO_COARSE_AERO ) )
->>>>>>> f847e242
+#elif ( ( defined MODAL_AERO_4MODE_MOM || defined MODAL_AERO_4MODE_SOA_MOM) && ( defined RAIN_EVAP_TO_COARSE_AERO ) )
       ncnst = 20
       so4_accum  =  1
       bc_accum   =  2
@@ -566,11 +562,7 @@
       pom_pcarbon  = 18
       mom_pcarbon  = 19
       num_pcarbon  = 20
-<<<<<<< HEAD
-#elif (defined MODAL_AERO_4MODE_MOM || (defined MODAL_AERO_4MODE_SOA_MOM )) 
-=======
-#elif ( defined MODAL_AERO_4MODE_MOM ) 
->>>>>>> f847e242
+#elif (defined MODAL_AERO_4MODE_MOM || defined MODAL_AERO_4MODE_SOA_MOM) 
       ncnst = 17
       so4_accum  =  1
       bc_accum   =  2
@@ -667,7 +659,7 @@
       mode_idx(dst_accum) = mode_accum_idx
    end if
 
-#if (defined MODAL_AERO_4MODE_MOM || (defined MODAL_AERO_4MODE_SOA_MOM ))
+#if (defined MODAL_AERO_4MODE_MOM || defined MODAL_AERO_4MODE_SOA_MOM)
    spec_idx(mom_accum) = rad_cnst_get_spec_idx(0, mode_accum_idx, 'm-organic')
    mode_idx(mom_accum) = mode_accum_idx
 #endif
@@ -683,7 +675,7 @@
       spec_idx(so4_coarse) = rad_cnst_get_spec_idx(0, mode_coarse_idx, 'sulfate')
       mode_idx(so4_coarse) = mode_coarse_idx
 
-#if (defined MODAL_AERO_4MODE_MOM || (defined MODAL_AERO_4MODE_SOA_MOM ))
+#if (defined MODAL_AERO_4MODE_MOM || defined MODAL_AERO_4MODE_SOA_MOM)
       spec_idx(mom_coarse) = rad_cnst_get_spec_idx(0, mode_coarse_idx, 'm-organic')
       mode_idx(mom_coarse) = mode_coarse_idx
 #endif
@@ -1252,34 +1244,24 @@
          as_soa = aer(ii,kk,soa_accum)
          as_ss  = aer(ii,kk,ncl_accum)
          as_du  = aer(ii,kk,dst_accum)
-<<<<<<< HEAD
-
-#if (defined MODAL_AERO_4MODE_MOM || (defined MODAL_AERO_4MODE_SOA_MOM ))
-         as_mom  = aer(ii,kk,mom_accum)
-=======
-#if ( ( defined MODAL_AERO_4MODE_MOM ) && ( defined MOSAIC_SPECIES ) )
+#if ( ( defined MODAL_AERO_4MODE_MOM || defined MODAL_AERO_4MODE_SOA_MOM) &&  defined MOSAIC_SPECIES )
          as_mom = aer(ii,kk,mom_accum)
          as_nh4 = aer(ii,kk,nh4_accum)
          as_no3 = aer(ii,kk,no3_accum)
          as_ca  = aer(ii,kk,ca_accum)
          as_co3 = aer(ii,kk,co3_accum)
          as_cl  = aer(ii,kk,cl_accum)
-#elif ( defined MODAL_AERO_4MODE_MOM )
+#elif ( defined MODAL_AERO_4MODE_MOM || defined MODAL_AERO_4MODE_SOA_MOM)
          as_mom = aer(ii,kk,mom_accum)
->>>>>>> f847e242
 #endif
 
          if (as_du > 0._r8) then
 
-<<<<<<< HEAD
-#if (defined MODAL_AERO_4MODE_MOM || (defined MODAL_AERO_4MODE_SOA_MOM ))
-=======
-#if ( ( defined MODAL_AERO_4MODE_MOM ) && ( defined MOSAIC_SPECIES ) )
+#if ( ( defined MODAL_AERO_4MODE_MOM || defined MODAL_AERO_4MODE_SOA_MOM ) &&  defined MOSAIC_SPECIES  )
             dst1_num = (as_du+as_ca+as_co3)/(as_so4+as_bc+as_pom+as_soa+as_ss+as_du+as_mom+&
                                              as_nh4+as_no3+as_ca+as_co3+as_cl)  &
                        * aer(ii,kk,num_accum)*1.0e-6_r8 ! #/cm^3
-#elif ( defined MODAL_AERO_4MODE_MOM )
->>>>>>> f847e242
+#elif ( defined MODAL_AERO_4MODE_MOM || defined MODAL_AERO_4MODE_SOA_MOM )
             dst1_num = as_du/(as_so4+as_bc+as_pom+as_soa+as_ss+as_du+as_mom)  &
                        * aer(ii,kk,num_accum)*1.0e-6_r8 ! #/cm^3
 #else
@@ -1293,15 +1275,11 @@
 
          if (as_bc > 0._r8) then
 
-<<<<<<< HEAD
-#if (defined MODAL_AERO_4MODE_MOM || (defined MODAL_AERO_4MODE_SOA_MOM ))
-=======
-#if ( ( defined MODAL_AERO_4MODE_MOM ) && ( defined MOSAIC_SPECIES ) )
+#if ( ( defined MODAL_AERO_4MODE_MOM || defined MODAL_AERO_4MODE_SOA_MOM ) &&  defined MOSAIC_SPECIES )
             bc_num = as_bc/(as_so4+as_bc+as_pom+as_soa+as_ss+as_du+as_mom+&
                             as_nh4+as_no3+as_ca+as_co3+as_cl)  &
                      * aer(ii,kk,num_accum)*1.0e-6_r8 ! #/cm^3
-#elif ( defined MODAL_AERO_4MODE_MOM )
->>>>>>> f847e242
+#elif ( defined MODAL_AERO_4MODE_MOM || defined MODAL_AERO_4MODE_SOA_MOM )
             bc_num = as_bc/(as_so4+as_bc+as_pom+as_soa+as_ss+as_du+as_mom)  &
                      * aer(ii,kk,num_accum)*1.0e-6_r8 ! #/cm^3
 #else
@@ -1324,20 +1302,15 @@
       end if
       dmc = aer(ii,kk,dst_coarse)
       ssmc = aer(ii,kk,ncl_coarse)
-<<<<<<< HEAD
-     
-#if (defined MODAL_AERO_4MODE_MOM || (defined MODAL_AERO_4MODE_SOA_MOM ))
-=======
-
-#if ( ( defined MODAL_AERO_4MODE_MOM ) && ( defined MOSAIC_SPECIES ) )
+
+#if ( ( defined MODAL_AERO_4MODE_MOM || defined MODAL_AERO_4MODE_SOA_MOM ) &&  defined MOSAIC_SPECIES  )
       mommc = aer(ii,kk,mom_coarse)
       nh4mc = aer(ii,kk,nh4_coarse)
       no3mc = aer(ii,kk,no3_coarse)
       camc  = aer(ii,kk,ca_coarse)
       co3mc = aer(ii,kk,co3_coarse)
       clmc  = aer(ii,kk,cl_coarse)
-#elif ( defined MODAL_AERO_4MODE_MOM )
->>>>>>> f847e242
+#elif ( defined MODAL_AERO_4MODE_MOM || defined MODAL_AERO_4MODE_SOA_MOM )
       mommc = aer(ii,kk,mom_coarse)
 #endif
 
@@ -1349,17 +1322,11 @@
  
       if (dmc > 0._r8 ) then
 
-<<<<<<< HEAD
-#if ((defined MODAL_AERO_4MODE_MOM || defined MODAL_AERO_4MODE_SOA_MOM ) && defined RAIN_EVAP_TO_COARSE_AERO )
+#if ( ( defined (MODAL_AERO_4MODE_MOM || defined MODAL_AERO_4MODE_SOA_MOM ) &&  defined RAIN_EVAP_TO_COARSE_AERO  &&  defined MOSAIC_SPECIES )
+         dst3_num = (dmc+camc+co3mc)/(ssmc+dmc+bcmc+pommc+soamc+mommc+nh4mc+no3mc+camc+co3mc+clmc) * aer(ii,kk,num_coarse)*1.0e-6_r8 ! #/cm^3
+#elif ( (defined MODAL_AERO_4MODE_MOM || defined MODAL_AERO_4MODE_SOA_MOM) && defined RAIN_EVAP_TO_COARSE_AERO )
          dst3_num = dmc/(ssmc+dmc+bcmc+pommc+soamc+mommc) * aer(ii,kk,num_coarse)*1.0e-6_r8 ! #/cm^3
-#elif (defined MODAL_AERO_4MODE_MOM || (defined MODAL_AERO_4MODE_SOA_MOM ))
-=======
-#if ( ( defined MODAL_AERO_4MODE_MOM ) && ( defined RAIN_EVAP_TO_COARSE_AERO ) && ( defined MOSAIC_SPECIES ) )
-         dst3_num = (dmc+camc+co3mc)/(ssmc+dmc+bcmc+pommc+soamc+mommc+nh4mc+no3mc+camc+co3mc+clmc) * aer(ii,kk,num_coarse)*1.0e-6_r8 ! #/cm^3
-#elif ( defined MODAL_AERO_4MODE_MOM && defined RAIN_EVAP_TO_COARSE_AERO )
-         dst3_num = dmc/(ssmc+dmc+bcmc+pommc+soamc+mommc) * aer(ii,kk,num_coarse)*1.0e-6_r8 ! #/cm^3
-#elif ( defined MODAL_AERO_4MODE_MOM )
->>>>>>> f847e242
+#elif ( defined MODAL_AERO_4MODE_MOM || defined MODAL_AERO_4MODE_SOA_MOM)
          dst3_num = dmc/(ssmc+dmc+mommc)                  * aer(ii,kk,num_coarse)*1.0e-6_r8 ! #/cm^3
 #elif ( defined RAIN_EVAP_TO_COARSE_AERO ) 
          dst3_num = dmc/(ssmc+dmc+bcmc+pommc+soamc)       * aer(ii,kk,num_coarse)*1.0e-6_r8 ! #/cm^3
@@ -1392,32 +1359,23 @@
       as_soa = aer_cb(ii,kk,soa_accum)
       as_ss  = aer_cb(ii,kk,ncl_accum)
       as_du  = aer_cb(ii,kk,dst_accum)
-<<<<<<< HEAD
-
-#if (defined MODAL_AERO_4MODE_MOM || (defined MODAL_AERO_4MODE_SOA_MOM ))
-=======
-#if ( ( defined MODAL_AERO_4MODE_MOM ) && ( defined MOSAIC_SPECIES ) )
+#if ( ( defined MODAL_AERO_4MODE_MOM || defined MODAL_AERO_4MODE_SOA_MOM) && ( defined MOSAIC_SPECIES ) )
       as_mom = aer_cb(ii,kk,mom_accum)
       as_nh4 = aer_cb(ii,kk,nh4_accum)
       as_no3 = aer_cb(ii,kk,no3_accum)
       as_ca  = aer_cb(ii,kk,ca_accum)
       as_co3 = aer_cb(ii,kk,co3_accum)
       as_cl  = aer_cb(ii,kk,cl_accum)
-#elif (defined MODAL_AERO_4MODE_MOM)
->>>>>>> f847e242
+#elif (defined MODAL_AERO_4MODE_MOM || defined MODAL_AERO_4MODE_SOA_MOM)
       as_mom = aer_cb(ii,kk,mom_accum)
 #endif
 
       if (as_du > 0._r8) then
-<<<<<<< HEAD
-#if (defined MODAL_AERO_4MODE_MOM || (defined MODAL_AERO_4MODE_SOA_MOM ))
-=======
-#if ( ( defined MODAL_AERO_4MODE_MOM ) && ( defined MOSAIC_SPECIES ) )
+#if ( ( defined MODAL_AERO_4MODE_MOM || defined MODAL_AERO_4MODE_SOA_MOM ) && ( defined MOSAIC_SPECIES ) )
          dst1_num_imm = (as_du+as_ca+as_co3)/(as_so4+as_bc+as_pom+as_soa+as_ss+as_du+as_mom+&
                                               as_nh4+as_no3+as_ca+as_co3+as_cl)  &
                        * aer_cb(ii,kk,num_accum)*1.0e-6_r8 ! #/cm^3
-#elif (defined MODAL_AERO_4MODE_MOM)
->>>>>>> f847e242
+#elif (defined MODAL_AERO_4MODE_MOM || defined MODAL_AERO_4MODE_SOA_MOM)
          dst1_num_imm = as_du/(as_so4+as_bc+as_pom+as_soa+as_ss+as_du+as_mom)  &
                        * aer_cb(ii,kk,num_accum)*1.0e-6_r8 ! #/cm^3
 #else
@@ -1429,15 +1387,11 @@
       end if
 
       if (as_bc > 0._r8) then
-<<<<<<< HEAD
-#if (defined MODAL_AERO_4MODE_MOM || (defined MODAL_AERO_4MODE_SOA_MOM ))
-=======
-#if ( ( defined MODAL_AERO_4MODE_MOM ) && ( defined MOSAIC_SPECIES ) )
+#if ( ( defined MODAL_AERO_4MODE_MOM || defined MODAL_AERO_4MODE_SOA_MOM ) && ( defined MOSAIC_SPECIES ) )
          bc_num_imm = as_bc/(as_so4+as_bc+as_pom+as_soa+as_ss+as_du+as_mom+&
                              as_nh4+as_no3+as_ca+as_co3+as_cl) &
                     * aer_cb(ii,kk,num_accum)*1.0e-6_r8 ! #/cm^3
-#elif (defined MODAL_AERO_4MODE_MOM)
->>>>>>> f847e242
+#elif (defined MODAL_AERO_4MODE_MOM || defined MODAL_AERO_4MODE_SOA_MOM)
          bc_num_imm = as_bc/(as_so4+as_bc+as_pom+as_soa+as_ss+as_du+as_mom)  &
                     * aer_cb(ii,kk,num_accum)*1.0e-6_r8 ! #/cm^3
 #else
@@ -1450,19 +1404,14 @@
        
       dmc_imm = aer_cb(ii,kk,dst_coarse)
       ssmc_imm = aer_cb(ii,kk,ncl_coarse)
-<<<<<<< HEAD
-
-#if (defined MODAL_AERO_4MODE_MOM || (defined MODAL_AERO_4MODE_SOA_MOM ))
-=======
-#if ( ( defined MODAL_AERO_4MODE_MOM ) && ( defined MOSAIC_SPECIES ) )
+#if ( ( defined MODAL_AERO_4MODE_MOM || defined MODAL_AERO_4MODE_SOA_MOM ) && ( defined MOSAIC_SPECIES ) )
       mommc_imm = aer_cb(ii,kk,mom_coarse)
       nh4mc_imm = aer_cb(ii,kk,nh4_coarse)
       no3mc_imm = aer_cb(ii,kk,mom_coarse)
       camc_imm  = aer_cb(ii,kk,ca_coarse)
       co3mc_imm = aer_cb(ii,kk,co3_coarse)
       clmc_imm  = aer_cb(ii,kk,cl_coarse)
-#elif (defined MODAL_AERO_4MODE_MOM)
->>>>>>> f847e242
+#elif (defined MODAL_AERO_4MODE_MOM || defined MODAL_AERO_4MODE_SOA_MOM)
       mommc_imm = aer_cb(ii,kk,mom_coarse)
 #endif
 
@@ -1473,15 +1422,10 @@
 #endif
 
       if (dmc_imm > 0._r8) then
-<<<<<<< HEAD
-
-#if ((defined MODAL_AERO_4MODE_MOM || defined MODAL_AERO_4MODE_SOA_MOM ) && defined RAIN_EVAP_TO_COARSE_AERO )
-=======
-#if ( ( defined MODAL_AERO_4MODE_MOM ) && ( defined RAIN_EVAP_TO_COARSE_AERO ) && ( defined MOSAIC_SPECIES ) )
+#if ( ( defined MODAL_AERO_4MODE_MOM || defined MODAL_AERO_4MODE_SOA_MOM ) && ( defined RAIN_EVAP_TO_COARSE_AERO ) && ( defined MOSAIC_SPECIES ) )
          dst3_num_imm = (dmc_imm+camc_imm+co3mc_imm)/(ssmc_imm+dmc_imm+bcmc_imm+pommc_imm+soamc_imm+mommc_imm+nh4mc_imm+no3mc_imm+camc_imm+co3mc_imm+clmc_imm) & 
                       * aer_cb(ii,kk,num_coarse)*1.0e-6_r8 ! #/cm^3
-#elif (defined MODAL_AERO_4MODE_MOM && defined RAIN_EVAP_TO_COARSE_AERO )
->>>>>>> f847e242
+#elif ((defined MODAL_AERO_4MODE_MOM || defined MODAL_AERO_4MODE_SOA_MOM) && defined RAIN_EVAP_TO_COARSE_AERO )
          dst3_num_imm = dmc_imm/(ssmc_imm+dmc_imm+bcmc_imm+pommc_imm+soamc_imm+mommc_imm) &
                       * aer_cb(ii,kk,num_coarse)*1.0e-6_r8 ! #/cm^3
 #elif (defined MODAL_AERO_4MODE_MOM || (defined MODAL_AERO_4MODE_SOA_MOM ))
@@ -1606,18 +1550,14 @@
       fac_volsfc_dust_a1 = exp(2.5_r8*alnsg_mode_accum**2)
       fac_volsfc_dust_a3 = exp(2.5_r8*alnsg_mode_coarse**2)
 
-<<<<<<< HEAD
-#if (defined MODAL_AERO_4MODE_MOM || (defined MODAL_AERO_4MODE_SOA_MOM ))
-=======
-#if ( ( defined MODAL_AERO_4MODE_MOM ) && ( defined MOSAIC_SPECIES ) )
+#if ( ( defined MODAL_AERO_4MODE_MOM || defined MODAL_AERO_4MODE_SOA_MOM ) && ( defined MOSAIC_SPECIES ) )
       vol_shell(2) = ( aer(ii,kk,so4_accum)/specdens_so4 + &
                        aer(ii,kk,nh4_accum)/specdens_nh4 + &
                        aer(ii,kk,no3_accum)/specdens_no3 + &
                        aer(ii,kk,pom_accum)*pom_equivso4_factor/specdens_pom + &
                        aer(ii,kk,mom_accum)*mom_equivso4_factor/specdens_mom + &
                        aer(ii,kk,soa_accum)*soa_equivso4_factor/specdens_soa )/rhoair
-#elif ( defined MODAL_AERO_4MODE_MOM )
->>>>>>> f847e242
+#elif ( defined MODAL_AERO_4MODE_MOM || defined MODAL_AERO_4MODE_SOA_MOM )
       vol_shell(2) = ( aer(ii,kk,so4_accum)/specdens_so4 + &
                        aer(ii,kk,pom_accum)*pom_equivso4_factor/specdens_pom + &
                        aer(ii,kk,mom_accum)*mom_equivso4_factor/specdens_mom + &
@@ -1626,6 +1566,7 @@
       vol_shell(2) = ( aer(ii,kk,so4_accum)/specdens_so4 + &
                        aer(ii,kk,pom_accum)*pom_equivso4_factor/specdens_pom + &
                        aer(ii,kk,soa_accum)*soa_equivso4_factor/specdens_soa )/rhoair
+
 #endif
 
 #if ( defined MOSAIC_SPECIES )
@@ -1678,27 +1619,19 @@
 
       ! dust_a3
 
-<<<<<<< HEAD
-#if ((defined MODAL_AERO_4MODE_MOM || defined MODAL_AERO_4MODE_SOA_MOM ) && defined RAIN_EVAP_TO_COARSE_AERO )
-=======
-#if ( ( defined MODAL_AERO_4MODE_MOM ) && ( defined RAIN_EVAP_TO_COARSE_AERO ) && ( defined MOSAIC_SPECIES ) )
+#if ( ( defined MODAL_AERO_4MODE_MOM || defined MODAL_AERO_4MODE_SOA_MOM ) && ( defined RAIN_EVAP_TO_COARSE_AERO ) && ( defined MOSAIC_SPECIES ) )
       vol_shell(3) = aer(ii,kk,so4_coarse)/(specdens_so4*rhoair) + &
                      aer(ii,kk,nh4_coarse)/(specdens_nh4*rhoair) + &
                      aer(ii,kk,no3_coarse)/(specdens_no3*rhoair) + &
                      aer(ii,kk,pom_coarse)/(specdens_pom*rhoair) + &
                      aer(ii,kk,soa_coarse)/(specdens_soa*rhoair) + &
                      aer(ii,kk,mom_coarse)/(specdens_mom*rhoair) 
-#elif ( defined MODAL_AERO_4MODE_MOM && defined RAIN_EVAP_TO_COARSE_AERO )
->>>>>>> f847e242
+#elif ( (defined MODAL_AERO_4MODE_MOM || defined MODAL_AERO_4MODE_SOA_MOM) && defined RAIN_EVAP_TO_COARSE_AERO )
       vol_shell(3) = aer(ii,kk,so4_coarse)/(specdens_so4*rhoair) + & 
                      aer(ii,kk,pom_coarse)/(specdens_pom*rhoair) + & 
                      aer(ii,kk,soa_coarse)/(specdens_soa*rhoair) + & 
                      aer(ii,kk,mom_coarse)/(specdens_mom*rhoair) 
-<<<<<<< HEAD
-#elif (defined MODAL_AERO_4MODE_MOM|| (defined MODAL_AERO_4MODE_SOA_MOM ))
-=======
-#elif ( defined MODAL_AERO_4MODE_MOM )
->>>>>>> f847e242
+#elif (defined MODAL_AERO_4MODE_MOM || defined MODAL_AERO_4MODE_SOA_MOM)
       vol_shell(3) = aer(ii,kk,so4_coarse)/(specdens_so4*rhoair) + & 
                      aer(ii,kk,mom_coarse)/(specdens_mom*rhoair) 
 #elif ( defined RAIN_EVAP_TO_COARSE_AERO ) 
@@ -1790,18 +1723,13 @@
    if (nmodes == MAM3_nmodes .or. nmodes == MAM4_nmodes) then
 
       ! accumulation mode for dust_a1 
-<<<<<<< HEAD
-      if (aer(ii,kk,num_accum) > 0._r8) then 
-#if (defined MODAL_AERO_4MODE_MOM || (defined MODAL_AERO_4MODE_SOA_MOM ))
-=======
       if (aer(ii,kk,num_accum) > 0._r8) then  
-#if ( ( defined MODAL_AERO_4MODE_MOM ) && ( defined MOSAIC_SPECIES ) )
+#if ( ( defined MODAL_AERO_4MODE_MOM || defined MODAL_AERO_4MODE_SOA_MOM ) && ( defined MOSAIC_SPECIES ) )
          awcam(2) = (dst1_num*1.0e6_r8)/aer(ii,kk,num_accum)* &
             ( aer(ii,kk,so4_accum) + aer(ii,kk,soa_accum) + &
               aer(ii,kk,no3_accum) + aer(ii,kk,nh4_accum) + &
               aer(ii,kk,pom_accum) + aer(ii,kk,bc_accum) + aer(ii,kk,mom_accum) )*1.0e9_r8 ! [mug m-3]
-#elif ( defined MODAL_AERO_4MODE_MOM )
->>>>>>> f847e242
+#elif ( defined MODAL_AERO_4MODE_MOM || defined MODAL_AERO_4MODE_SOA_MOM)
          awcam(2) = (dst1_num*1.0e6_r8)/aer(ii,kk,num_accum)* &
             ( aer(ii,kk,so4_accum) + aer(ii,kk,soa_accum) + &
               aer(ii,kk,pom_accum) + aer(ii,kk,bc_accum) + aer(ii,kk,mom_accum) )*1.0e9_r8 ! [mug m-3]
@@ -1814,18 +1742,13 @@
          awcam(2) = 0._r8
       end if
 
-<<<<<<< HEAD
-      if (awcam(2) > 0._r8) then   
-#if (defined MODAL_AERO_4MODE_MOM || (defined MODAL_AERO_4MODE_SOA_MOM ))
-=======
       if (awcam(2) > 0._r8) then
-#if ( ( defined MODAL_AERO_4MODE_MOM ) && ( defined MOSAIC_SPECIES ) )
+#if ( ( defined MODAL_AERO_4MODE_MOM || defined MODAL_AERO_4MODE_SOA_MOM ) && ( defined MOSAIC_SPECIES ) )
          awfacm(2) = ( aer(ii,kk,bc_accum) + aer(ii,kk,soa_accum) + aer(ii,kk,pom_accum) + aer(ii,kk,mom_accum) )/ &
             ( aer(ii,kk,soa_accum) + aer(ii,kk,pom_accum) + aer(ii,kk,so4_accum) + &
               aer(ii,kk,no3_accum) + aer(ii,kk,nh4_accum) + &
               aer(ii,kk,bc_accum)  + aer(ii,kk,mom_accum) )
-#elif ( defined MODAL_AERO_4MODE_MOM )
->>>>>>> f847e242
+#elif ( defined MODAL_AERO_4MODE_MOM || defined MODAL_AERO_4MODE_SOA_MOM)
          awfacm(2) = ( aer(ii,kk,bc_accum) + aer(ii,kk,soa_accum) + aer(ii,kk,pom_accum) + aer(ii,kk,mom_accum) )/ &
             ( aer(ii,kk,soa_accum) + aer(ii,kk,pom_accum) + aer(ii,kk,so4_accum) + aer(ii,kk,bc_accum) + aer(ii,kk,mom_accum) )
 #else
@@ -1838,15 +1761,11 @@
 
       ! accumulation mode for bc (if MAM4, primary carbon mode is insoluble)
       if (aer(ii,kk,num_accum) > 0._r8) then
-<<<<<<< HEAD
-#if (defined MODAL_AERO_4MODE_MOM || (defined MODAL_AERO_4MODE_SOA_MOM ))
-=======
-#if ( ( defined MODAL_AERO_4MODE_MOM ) && ( defined MOSAIC_SPECIES ) )
+#if ( ( defined MODAL_AERO_4MODE_MOM || defined MODAL_AERO_4MODE_SOA_MOM ) && ( defined MOSAIC_SPECIES ) )
          awcam(1) = (bc_num*1.0e6_r8)/aer(ii,kk,num_accum)* &
             ( aer(ii,kk,so4_accum) + aer(ii,kk,soa_accum) + aer(ii,kk,pom_accum) + aer(ii,kk,bc_accum) + &
               aer(ii,kk,no3_accum) + aer(ii,kk,nh4_accum) + aer(ii,kk,mom_accum) )*1.0e9_r8 ! [mug m-3]
-#elif (defined MODAL_AERO_4MODE_MOM)
->>>>>>> f847e242
+#elif (defined MODAL_AERO_4MODE_MOM || defined MODAL_AERO_4MODE_SOA_MOM)
          awcam(1) = (bc_num*1.0e6_r8)/aer(ii,kk,num_accum)* &
             ( aer(ii,kk,so4_accum) + aer(ii,kk,soa_accum) + aer(ii,kk,pom_accum) + aer(ii,kk,bc_accum) + &
               aer(ii,kk,mom_accum) )*1.0e9_r8 ! [mug m-3]
@@ -1861,16 +1780,12 @@
 
       ! coarse mode for dust_a3
       if (aer(ii,kk,num_coarse) > 0._r8) then
-<<<<<<< HEAD
-#if ((defined MODAL_AERO_4MODE_MOM || defined MODAL_AERO_4MODE_SOA_MOM ) && defined RAIN_EVAP_TO_COARSE_AERO )
-=======
-#if ( ( defined MODAL_AERO_4MODE_MOM ) && ( defined RAIN_EVAP_TO_COARSE_AERO ) && ( defined MOSAIC_SPECIES ) )
+#if ( ( defined MODAL_AERO_4MODE_MOM || defined MODAL_AERO_4MODE_SOA_MOM) && ( defined RAIN_EVAP_TO_COARSE_AERO ) && ( defined MOSAIC_SPECIES ) )
          awcam(3) = (dst3_num*1.0e6_r8)/aer(ii,kk,num_coarse)* ( aer(ii,kk,so4_coarse) + &
                      aer(ii,kk,no3_coarse) + aer(ii,kk,nh4_coarse) + &
                      aer(ii,kk,mom_coarse) + aer(ii,kk,bc_coarse)  + &
                      aer(ii,kk,pom_coarse) + aer(ii,kk,soa_coarse) ) *1.0e9_r8
-#elif (defined MODAL_AERO_4MODE_MOM && defined RAIN_EVAP_TO_COARSE_AERO )
->>>>>>> f847e242
+#elif ((defined MODAL_AERO_4MODE_MOM  || defined MODAL_AERO_4MODE_SOA_MOM )&& defined RAIN_EVAP_TO_COARSE_AERO )
          awcam(3) = (dst3_num*1.0e6_r8)/aer(ii,kk,num_coarse)* ( aer(ii,kk,so4_coarse) + & 
                      aer(ii,kk,mom_coarse) + aer(ii,kk,bc_coarse) + aer(ii,kk,pom_coarse) + aer(ii,kk,soa_coarse) ) *1.0e9_r8
 #elif (defined MODAL_AERO_4MODE_MOM || (defined MODAL_AERO_4MODE_SOA_MOM ))
@@ -1887,22 +1802,18 @@
       end if
 
       if (awcam(3) > 0._r8) then
-<<<<<<< HEAD
-#if ((defined MODAL_AERO_4MODE_MOM || defined MODAL_AERO_4MODE_SOA_MOM ) && defined RAIN_EVAP_TO_COARSE_AERO )
-=======
-#if ( ( defined MODAL_AERO_4MODE_MOM ) && ( defined RAIN_EVAP_TO_COARSE_AERO ) && ( defined MOSAIC_SPECIES ) )
+#if ( ( defined MODAL_AERO_4MODE_MOM || defined MODAL_AERO_4MODE_SOA_MOM ) && ( defined RAIN_EVAP_TO_COARSE_AERO ) && ( defined MOSAIC_SPECIES ) )
          awfacm(3) = ( aer(ii,kk,bc_coarse) + aer(ii,kk,soa_coarse) + &
                        aer(ii,kk,pom_coarse) + aer(ii,kk,mom_coarse) )/ &
                      ( aer(ii,kk,soa_coarse) + aer(ii,kk,pom_coarse) + &
                        aer(ii,kk,no3_coarse) + aer(ii,kk,nh4_coarse) + &
                        aer(ii,kk,so4_coarse) + aer(ii,kk,bc_coarse) + aer(ii,kk,mom_coarse) )
-#elif (defined MODAL_AERO_4MODE_MOM && defined RAIN_EVAP_TO_COARSE_AERO )
->>>>>>> f847e242
+#elif ((defined MODAL_AERO_4MODE_MOM || defined MODAL_AERO_4MODE_SOA_MOM) && defined RAIN_EVAP_TO_COARSE_AERO )
          awfacm(3) = ( aer(ii,kk,bc_coarse) + aer(ii,kk,soa_coarse) + &
                        aer(ii,kk,pom_coarse) + aer(ii,kk,mom_coarse) )/ &
                      ( aer(ii,kk,soa_coarse) + aer(ii,kk,pom_coarse) + &
                        aer(ii,kk,so4_coarse) + aer(ii,kk,bc_coarse) + aer(ii,kk,mom_coarse) )
-#elif (defined MODAL_AERO_4MODE_MOM || (defined MODAL_AERO_4MODE_SOA_MOM ))
+#elif (defined MODAL_AERO_4MODE_MOM || defined MODAL_AERO_4MODE_SOA_MOM)
          awfacm(3) = ( aer(ii,kk,mom_coarse) ) / & 
                      ( aer(ii,kk,so4_coarse) + aer(ii,kk,mom_coarse) )
 #elif (defined RAIN_EVAP_TO_COARSE_AERO) 
