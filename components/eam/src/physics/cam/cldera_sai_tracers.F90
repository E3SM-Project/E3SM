--- conflicted
+++ resolved
@@ -350,13 +350,8 @@
        call add_default (cnst_name(mm), 1, ' ')
     end do
     
-<<<<<<< HEAD
     ! add other output fields 
     call addfld('AREA',  horiz_only, 'A', 'm2', 'area of grid cell' )
-=======
-    ! add other output fields  
-    call addfld('AREA',  horiz_only, 'A', 'kg', 'area of grid cell' )
->>>>>>> 40ef8357
     call add_default('AREA', 1, ' ')
     call addfld('AIR_MASS',  (/ 'lev' /), 'A', 'kg', 'mass of grid box' )
     call add_default('AIR_MASS', 1, ' ')
@@ -465,7 +460,6 @@
     real(r8) :: local_heating(ncol,pver) ! stratospheric heating (J/kg/s)
     
     ! for surface cooling
-<<<<<<< HEAD
     real(r8) :: Isw(ncol)               ! shortwave incident flux density (W/m^2)
     real(r8) :: aod(ncol)               ! total AOD (dimensionless)
     real(r8) :: aod_so2(ncol)           ! SO2 AOD (dimensionless)
@@ -474,13 +468,6 @@
     real(r8) :: mass_cool(ncol)         ! air mass within z_cool os surface (kg)
     real(r8) :: dI_sw(ncol)             ! shortwave attenuation (W/m2)
     real(r8) :: surf_cooling(ncol,pver) ! surface cooling (J/kg/s)
-=======
-    real(r8) :: surf_cooling(ncol,pver)       ! surface cooling (J/kg/s)
-    real(r8) :: aod_so2(ncol,pver)       ! SO2 AOD (kg)
-    real(r8) :: aod_ash(ncol,pver)       ! ash AOD (kg)
-    real(r8) :: aod_sulf(ncol,pver)      ! sulfate AOD (kg)
-    real(r8) :: aod_tot(ncol,pver)       ! total AOD (kg)
->>>>>>> 40ef8357
     
     V = 0.0
     dI_sw = 0.0
@@ -603,24 +590,19 @@
     call outfld('I_LW',     Ilw(:), ncol, lchnk)
     call outfld('AREA',     area(:), ncol, lchnk)
     call outfld('AIR_MASS', grid_mass(:,:), ncol, lchnk)
-<<<<<<< HEAD
     call outfld('COL_MASS', col_mass(:), ncol, lchnk)
     call outfld('COL_SO2',  col_mass_so2(:), ncol, lchnk)
     call outfld('COL_SULF', col_mass_sulf(:), ncol, lchnk)
     call outfld('COL_ASH',  col_mass_ash(:), ncol, lchnk)
     call outfld('COL_SAI',  col_mass_ash(:)+col_mass_so2(:)+col_mass_sulf(:), ncol, lchnk)
-    
-=======
-    call outfld('COL_MASS', col_mass(:,:), ncol, lchnk)
-    call outfld('SAI_AOD',  aod_tot, ncol, lchnk)
 
 #if defined(CLDERA_PROFILING)
     call cldera_set_field_part_data("aod_so2" ,lchnk-begchunk+1,aod_so2)
     call cldera_set_field_part_data("aod_ash" ,lchnk-begchunk+1,aod_ash)
     call cldera_set_field_part_data("aod_sulf",lchnk-begchunk+1,aod_sulf)
-    call cldera_set_field_part_data("aod_tot" ,lchnk-begchunk+1,aod_tot)
+    ! the aod_tot variable no longer exists in this version of the HSW++ implementation
+    ! call cldera_set_field_part_data("aod_tot" ,lchnk-begchunk+1,aod_tot)
 #endif
->>>>>>> 40ef8357
 
     ! =============== COMPUTE TENDENCIES ===============
     do i = 1, ncol
