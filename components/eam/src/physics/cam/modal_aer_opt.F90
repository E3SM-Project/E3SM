
module modal_aer_opt

! parameterizes aerosol coefficients using chebychev polynomial
! parameterize aerosol radiative properties in terms of
! surface mode wet radius and wet refractive index

! Ghan and Zaveri, JGR 2007.

! uses Wiscombe's (1979) mie scattering code


use shr_kind_mod,      only: r8 => shr_kind_r8, shr_kind_cl
use ppgrid,            only: pcols, pver, pverp
use constituents,      only: pcnst
use spmd_utils,        only: masterproc
use phys_control,      only: cam_chempkg_is
use ref_pres,          only: top_lev => clim_modal_aero_top_lev
use physconst,         only: rhoh2o, rga, rair
use radconstants,      only: nswbands, nlwbands, idx_sw_diag, idx_uv_diag, idx_nir_diag
use rad_constituents,  only: n_diag, rad_cnst_get_call_list, rad_cnst_get_info, rad_cnst_get_aer_mmr, &
                             rad_cnst_get_aer_props, rad_cnst_get_mode_props
use physics_types,     only: physics_state

use physics_buffer, only : pbuf_get_index,physics_buffer_desc, pbuf_get_field
use pio,               only: file_desc_t, var_desc_t, pio_inq_dimlen, pio_inq_dimid, pio_inq_varid, &
                             pio_get_var, pio_nowrite, pio_closefile
use cam_pio_utils,     only: cam_pio_openfile
use cam_history,       only:  addfld, horiz_only, add_default, outfld
use cam_history_support, only: fillvalue
use cam_logfile,       only: iulog
use perf_mod,          only: t_startf, t_stopf
use cam_abortutils,        only: endrun

use modal_aero_wateruptake, only: modal_aero_wateruptake_dr
use modal_aero_calcsize,    only: modal_aero_calcsize_diag,modal_aero_calcsize_sub
use shr_log_mod ,           only: errmsg => shr_log_errmsg
<<<<<<< HEAD
use modal_aero_data,only: nso4, nbc, npoa, nsoa
=======
#if defined(CLDERA_PROFILING)
use ppgrid,         only: begchunk
use cldera_interface_mod, only: cldera_set_field_part_data
#endif
>>>>>>> 00a35ccb

implicit none
private
save

public :: modal_aer_opt_readnl, modal_aer_opt_init, modal_aero_sw, modal_aero_lw


character(len=*), parameter :: unset_str = 'UNSET'

! Namelist variables:
character(shr_kind_cl)      :: modal_optics_file = unset_str   ! full pathname for modal optics dataset
character(shr_kind_cl)      :: water_refindex_file = unset_str ! full pathname for water refractive index dataset

! Dimension sizes in coefficient arrays used to parameterize aerosol radiative properties
! in terms of refractive index and wet radius
integer, parameter :: ncoef=5, prefr=7, prefi=10

real(r8) :: xrmin, xrmax

! refractive index for water read in read_water_refindex
complex(r8) :: crefwsw(nswbands) ! complex refractive index for water visible
complex(r8) :: crefwlw(nlwbands) ! complex refractive index for water infrared

! physics buffer indices
integer :: dgnumwet_idx = -1
integer :: qaerwat_idx  = -1

character(len=4) :: diag(0:n_diag) = (/'    ','_d1 ','_d2 ','_d3 ','_d4 ','_d5 ','_d6 ','_d7 ','_d8 ','_d9 ','_d10', &
                                       '_d11','_d12','_d13','_d14','_d15','_d16','_d17', '_d18','_d19','_d20', &
                                       '_d21','_d22','_d23','_d24','_d25','_d26','_d27', '_d28','_d29','_d30', &
                                       '_d31','_d32','_d33','_d34','_d35','_d36','_d37', '_d38','_d39','_d40', &
                                       '_d41','_d42','_d43','_d44','_d45','_d46','_d47', '_d48','_d49','_d50', &
                                       '_d51','_d52','_d53','_d54','_d55','_d56','_d57', '_d58','_d59','_d60', &
                                       '_d61','_d62','_d63','_d64','_d65','_d66','_d67', '_d68','_d69','_d70', &
                                       '_d71','_d72','_d73','_d74','_d75','_d76','_d77', '_d78','_d79','_d80', &
                                       '_d81','_d82','_d83','_d84','_d85','_d86','_d87', '_d88','_d89','_d90', &
                                       '_d91','_d92','_d93','_d94','_d95','_d96','_d97', '_d98','_d99'/)

    character(len=2) :: tagged_sulfur_suffix(30) = (/ '01', '02', '03', '04', '05', '06', '07', '08', '09', '10', &
                                                      '11', '12', '13', '14', '15', '16', '17', '18', '19', '20', &
                                                      '21', '22', '23', '24', '25', '26', '27', '28', '29', '30'/)
    character(len=2) :: tagged_carbon_suffix(30) = (/ '01', '02', '03', '04', '05', '06', '07', '08', '09', '10', &
                                                      '11', '12', '13', '14', '15', '16', '17', '18', '19', '20', &
                                                      '21', '22', '23', '24', '25', '26', '27', '28', '29', '30'/)

!Declare the following threadprivate variables to be used for calcsize and water uptake
!These are defined as module level variables to aviod allocation-deallocation in a loop
real(r8), allocatable :: dgnumdry_m(:,:,:) ! number mode dry diameter for all modes
real(r8), allocatable, target :: dgnumwet_m(:,:,:) ! number mode wet diameter for all modes
real(r8), allocatable, target :: qaerwat_m(:,:,:)  ! aerosol water (g/g) for all modes
!$OMP THREADPRIVATE(dgnumdry_m, dgnumwet_m, qaerwat_m)

logical :: clim_modal_aero ! true when radiatively constituents present (nmodes>0)
logical :: prog_modal_aero ! Prognostic modal aerosols present

!===============================================================================
CONTAINS
!===============================================================================

subroutine modal_aer_opt_readnl(nlfile)

   use namelist_utils,  only: find_group_name
   use units,           only: getunit, freeunit
   use mpishorthand

   character(len=*), intent(in) :: nlfile  ! filepath for file containing namelist input

   ! Local variables
   integer :: unitn, ierr
   character(len=*), parameter :: subname = 'modal_aer_opt_readnl'

   namelist /modal_aer_opt_nl/ water_refindex_file
   !-----------------------------------------------------------------------------

   if (masterproc) then
      unitn = getunit()
      open( unitn, file=trim(nlfile), status='old' )
      call find_group_name(unitn, 'modal_aer_opt_nl', status=ierr)
      if (ierr == 0) then
         read(unitn, modal_aer_opt_nl, iostat=ierr)
         if (ierr /= 0) then
            call endrun(subname // ':: ERROR reading namelist')
         end if
      end if
      close(unitn)
      call freeunit(unitn)
   end if

#ifdef SPMD
   call mpibcast(water_refindex_file, len(water_refindex_file), mpichar, 0, mpicom)
#endif


end subroutine modal_aer_opt_readnl

!===============================================================================

subroutine modal_aer_opt_init()

   use ioFileMod,        only: getfil
   use phys_control,     only: phys_getopts
   use shr_log_mod ,     only: errmsg => shr_log_errmsg

   ! Local variables

   integer  :: i, m
   real(r8) :: rmmin, rmmax       ! min, max aerosol surface mode radius treated (m)
   character(len=256) :: locfile

   logical           :: history_amwg            ! output the variables used by the AMWG diag package
   logical           :: history_verbose         ! produce verbose history output
   logical           :: history_aero_optics     ! output aerosol optics diagnostics

   logical :: call_list(0:n_diag)
   integer :: ilist, nmodes, m_ncoef, m_prefr, m_prefi
   integer :: errcode, istat

   integer :: tag_loop

   character(len=*), parameter :: routine='modal_aer_opt_init'
   !----------------------------------------------------------------------------

   rmmin = 0.01e-6_r8
   rmmax = 25.e-6_r8
   xrmin = log(rmmin)
   xrmax = log(rmmax)

   ! set flags to check aerosol settings
   call rad_cnst_get_info(0, nmodes=nmodes)
   clim_modal_aero = (nmodes > 0)
   call phys_getopts(prog_modal_aero_out=prog_modal_aero)

   ! Check that dimension sizes in the coefficient arrays used to
   ! parameterize aerosol radiative properties are consistent between this
   ! module and the mode physprop files.
   call rad_cnst_get_call_list(call_list)
   do ilist = 0, n_diag
      if (call_list(ilist)) then
         call rad_cnst_get_info(ilist, nmodes=nmodes)
         do m = 1, nmodes
            call rad_cnst_get_mode_props(ilist, m, ncoef=m_ncoef, prefr=m_prefr, prefi=m_prefi)
            if (m_ncoef /= ncoef .or. m_prefr /= prefr .or. m_prefi /= prefi) then
               write(iulog,*) routine//': ERROR - file and module values do not match:'
               write(iulog,*) '   ncoef:', ncoef, m_ncoef
               write(iulog,*) '   prefr:', prefr, m_prefr
               write(iulog,*) '   prefi:', prefi, m_prefi
               call endrun(routine//': ERROR - file and module values do not match')
            end if
         end do
      end if
   end do

   ! Initialize physics buffer indices for dgnumwet and qaerwat.  Note the implicit assumption
   ! that the loops over modes in the optics calculations will use the values for dgnumwet and qaerwat
   ! that are set in the aerosol_wet_intr code.
   dgnumwet_idx = pbuf_get_index('DGNUMWET',errcode)
   if (errcode < 0) then
      call endrun(routine//' ERROR: cannot find physics buffer field DGNUMWET')
   end if
   qaerwat_idx  = pbuf_get_index('QAERWAT')
   if (errcode < 0) then
      call endrun(routine//' ERROR: cannot find physics buffer field QAERWAT')
   end if

   call getfil(water_refindex_file, locfile)
   call read_water_refindex(locfile)
   if (masterproc) write(iulog,*) "modal_aer_opt_init: read water refractive index file:", trim(locfile)

   call phys_getopts(history_amwg_out        = history_amwg, &
                     history_verbose_out = history_verbose, &
                     history_aero_optics_out = history_aero_optics )


   !obtain nmodes for the climate (ilist = 0) list
   call rad_cnst_get_info(0, nmodes=nmodes)

   !Allocate dry and wet size variables in an OMP PARRALLEL region as these
   !arrays are private for each thread and needs to be allocated for each OMP thread
   !$OMP PARALLEL
   allocate(dgnumdry_m(pcols,pver,nmodes),stat=istat)
   if (istat .ne. 0) call endrun("Unable to allocate dgnumdry_m: "//errmsg(__FILE__,__LINE__) )
   allocate(dgnumwet_m(pcols,pver,nmodes),stat=istat)
   if (istat .ne. 0) call endrun("Unable to allocate dgnumwet_m: "//errmsg(__FILE__,__LINE__) )
   allocate(qaerwat_m(pcols,pver,nmodes),stat=istat)
   if (istat .ne. 0) call endrun("Unable to allocate qaerwat_m: "//errmsg(__FILE__,__LINE__) )
   !$OMP END PARALLEL

   ! Add diagnostic fields to history output.

   call addfld ('EXTINCT',(/ 'lev' /),    'A','/m','Aerosol extinction', flag_xyfill=.true.)
   call addfld ('tropopause_m',horiz_only,    'A',' m  ','tropopause level in meters', flag_xyfill=.true.)
   call addfld ('ABSORB',(/ 'lev' /),    'A','/m','Aerosol absorption', flag_xyfill=.true.)
   call addfld ('AODVIS',horiz_only,    'A','  ','Aerosol optical depth 550 nm', flag_xyfill=.true., &
   standard_name='atmosphere_optical_thickness_due_to_ambient_aerosol_particles')
   call addfld ('AODALL',horiz_only,    'A','  ','AOD 550 nm for all time and species', flag_xyfill=.true.)
   call addfld ('AODUV',horiz_only,    'A','  ','Aerosol optical depth 350 nm', flag_xyfill=.true.)
   call addfld ('AODNIR',horiz_only,    'A','  ','Aerosol optical depth 850 nm', flag_xyfill=.true.)
   call addfld ('AODABS',horiz_only,    'A','  ','Aerosol absorption optical depth 550 nm', flag_xyfill=.true., &
   standard_name='atmosphere_absorption_optical_thickness_due_to_ambient_aerosol_particles')
   call addfld ('AODMODE1',horiz_only,    'A','  ','Aerosol optical depth 550 nm mode 1'           , flag_xyfill=.true.)
   call addfld ('AODMODE2',horiz_only,    'A','  ','Aerosol optical depth 550 nm mode 2'           , flag_xyfill=.true.)
   call addfld ('AODMODE3',horiz_only,    'A','  ','Aerosol optical depth 550 nm mode 3'           , flag_xyfill=.true.)
   call addfld ('AODDUST1',horiz_only,    'A','  ','Aerosol optical depth 550 nm model 1 from dust', flag_xyfill=.true.)
   call addfld ('AODDUST2',horiz_only,    'A','  ','Aerosol optical depth 550 nm model 2 from dust', flag_xyfill=.true.)
   call addfld ('AODDUST3',horiz_only,    'A','  ','Aerosol optical depth 550 nm model 3 from dust', flag_xyfill=.true.)
   call addfld ('AODDUST',horiz_only,    'A','  ','Aerosol optical depth 550 nm from dust', flag_xyfill=.true.)
   call addfld ('AODSO4',horiz_only,    'A','  ','Aerosol optical depth 550 nm from SO4', flag_xyfill=.true.)
   call addfld ('AODPOM',horiz_only,    'A','  ','Aerosol optical depth 550 nm from POM', flag_xyfill=.true.)
   call addfld ('AODSOA',horiz_only,    'A','  ','Aerosol optical depth 550 nm from SOA', flag_xyfill=.true.)
   call addfld ('AODBC',horiz_only,    'A','  ','Aerosol optical depth 550 nm from BC', flag_xyfill=.true.)
   call addfld ('AODSS',horiz_only,    'A','  ','Aerosol optical depth 550 nm from seasalt', flag_xyfill=.true.)
   call addfld ('AODABSBC',horiz_only, 'A','  ','Aerosol absorption optical depth 550 nm from BC', flag_xyfill=.true.)
#if ( defined MODAL_AERO_4MODE_MOM )
   call addfld ('AODMOM',horiz_only,    'A','  ','Aerosol optical depth 550 nm from marine organic', flag_xyfill=.true.)
#elif ( defined MODAL_AERO_9MODE )
   call addfld ('AODPOLY',horiz_only,    'A','  ','Aerosol optical depth 550 nm from marine poly', flag_xyfill=.true.)
   call addfld ('AODPROT',horiz_only,    'A','  ','Aerosol optical depth 550 nm from marine prot', flag_xyfill=.true.)
   call addfld ('AODLIP',horiz_only,    'A','  ','Aerosol optical depth 550 nm from marine lip', flag_xyfill=.true.)
#endif
   call addfld ('BURDEN1',horiz_only,  'A','kg/m2'      ,'Aerosol burden mode 1'      , flag_xyfill=.true.)
   call addfld ('BURDEN2',horiz_only,  'A','kg/m2'      ,'Aerosol burden mode 2'      , flag_xyfill=.true.)
   call addfld ('BURDEN3',horiz_only,  'A','kg/m2'      ,'Aerosol burden mode 3'      , flag_xyfill=.true.)
   call addfld ('BURDENDUST',horiz_only,  'A','kg/m2'   ,'Dust aerosol burden'        , flag_xyfill=.true.)
   call addfld ('BURDENSO4',horiz_only,  'A','kg/m2'    ,'Sulfate aerosol burden'     , flag_xyfill=.true.)
   call addfld ('BURDENPOM',horiz_only,  'A','kg/m2'    ,'POM aerosol burden'         , flag_xyfill=.true.)
   call addfld ('BURDENSOA',horiz_only,  'A','kg/m2'    ,'SOA aerosol burden'         , flag_xyfill=.true.)
   call addfld ('BURDENBC',horiz_only,  'A','kg/m2'     ,'Black carbon aerosol burden', flag_xyfill=.true.)
   call addfld ('BURDENSEASALT',horiz_only,  'A','kg/m2','Seasalt aerosol burden'     , flag_xyfill=.true.)
#if ( defined MODAL_AERO_4MODE_MOM )
   call addfld ('BURDENMOM',horiz_only,  'A','kg/m2'    ,'Marine organic aerosol burden', flag_xyfill=.true.)
#elif ( defined MODAL_AERO_9MODE )
   call addfld ('BURDENPOLY',horiz_only,  'A','kg/m2'   ,'Marine polysaccharide aerosol burden', flag_xyfill=.true.)
   call addfld ('BURDENPROT',horiz_only,  'A','kg/m2'   ,'Marine protein aerosol burden', flag_xyfill=.true.)
   call addfld ('BURDENLIP',horiz_only,  'A','kg/m2'    ,'Marine lipid aerosol burden'  , flag_xyfill=.true.)
#endif
   call addfld ('SSAVIS',horiz_only,    'A','  ','Aerosol singel-scatter albedo', flag_xyfill=.true.)

   if (nbc>1) then
   do tag_loop = 1, nbc
      call addfld ('BURDENBC'//tagged_carbon_suffix(tag_loop),horiz_only, 'A','kg/m2'      ,'Burden BC', flag_xyfill=.true.)
      call add_default ('BURDENBC'//tagged_carbon_suffix(tag_loop)     , 1, ' ')
      call addfld ('AODBC'//tagged_carbon_suffix(tag_loop),horiz_only,    'A',' ','Aerosol optical depth 550 nm', flag_xyfill=.true.)
      call add_default ('AODBC'//tagged_carbon_suffix(tag_loop)     , 1, ' ')
      call addfld ('AODABSBC'//tagged_carbon_suffix(tag_loop),horiz_only, 'A','  ','Aerosol absorption optical depth 550 nm', flag_xyfill=.true.)
      call add_default ('AODABSBC'//tagged_carbon_suffix(tag_loop)     , 1, ' ')
   end do
   end if


   if (npoa>1) then
   do tag_loop = 1, npoa
      call addfld ('BURDENPOM'//tagged_carbon_suffix(tag_loop),horiz_only, 'A','kg/m2'      ,'Burden POM', flag_xyfill=.true.)
      call add_default ('BURDENPOM'//tagged_carbon_suffix(tag_loop)     , 1, ' ')
      call addfld ('AODPOM'//tagged_carbon_suffix(tag_loop),horiz_only,    'A',' ','Aerosol optical depth 550 nm', flag_xyfill=.true.)
      call add_default ('AODPOM'//tagged_carbon_suffix(tag_loop)     , 1, ' ')
   end do
   end if

   if (nsoa>1) then
   do tag_loop = 1, nsoa
      call addfld ('BURDENSOA'//tagged_carbon_suffix(tag_loop),horiz_only, 'A','kg/m2'      ,'Burden SOA', flag_xyfill=.true.)
      call add_default ('BURDENSOA'//tagged_carbon_suffix(tag_loop)     , 1, ' ')
      call addfld ('AODSOA'//tagged_carbon_suffix(tag_loop),horiz_only,    'A',' ','Aerosol optical depth 550 nm', flag_xyfill=.true.)
      call add_default ('AODSOA'//tagged_carbon_suffix(tag_loop)     , 1, ' ')
   end do
   end if

   if (nso4>1) then
   do tag_loop = 1, nso4
      call addfld ('BURDENSO4'//tagged_sulfur_suffix(tag_loop),horiz_only, 'A','kg/m2'      ,'Burden SO4', flag_xyfill=.true.)
      call add_default ('BURDENSO4'//tagged_sulfur_suffix(tag_loop)     , 1, ' ')
      call addfld ('AODSO4'//tagged_sulfur_suffix(tag_loop),horiz_only,    'A',' ','Aerosol optical depth 550 nm', flag_xyfill=.true.)
      call add_default ('AODSO4'//tagged_sulfur_suffix(tag_loop)     , 1, ' ')
   end do
   end if

   if (history_amwg) then
      call add_default ('AODDUST1'     , 1, ' ')
      call add_default ('AODDUST3'     , 1, ' ')
      call add_default ('AODVIS'       , 1, ' ')
      call add_default ('AODALL'       , 1, ' ')
      call add_default ('BURDEN1'      , 1, ' ')
      call add_default ('BURDEN2'      , 1, ' ')
      call add_default ('BURDEN3'      , 1, ' ')
      if ( history_verbose ) then
      call add_default ('BURDENDUST'   , 1, ' ')
      call add_default ('BURDENSO4'    , 1, ' ')
      call add_default ('BURDENPOM'    , 1, ' ')
      call add_default ('BURDENSOA'    , 1, ' ')
      call add_default ('BURDENBC'     , 1, ' ')
      call add_default ('BURDENSEASALT', 1, ' ')
#if ( defined MODAL_AERO_4MODE_MOM )
      call add_default ('BURDENMOM', 1, ' ')
#elif ( defined MODAL_AERO_9MODE )
      call add_default ('BURDENPOLY', 1, ' ')
      call add_default ('BURDENPROT', 1, ' ')
      call add_default ('BURDENLIP', 1, ' ')
#endif
      end if
   end if

   if (history_aero_optics) then
      call add_default ('AODDUST1'     , 1, ' ')
      call add_default ('AODDUST3'     , 1, ' ')
      call add_default ('AODMODE1'     , 1, ' ')
      call add_default ('AODMODE2'     , 1, ' ')
      call add_default ('AODMODE3'     , 1, ' ')
      call add_default ('AODVIS'       , 1, ' ')
      call add_default ('AODALL'       , 1, ' ')
      call add_default ('AODUV'        , 1, ' ')
      call add_default ('AODNIR'       , 1, ' ')
      call add_default ('AODABS'       , 1, ' ')
      call add_default ('AODABSBC'     , 1, ' ')
      call add_default ('AODDUST'      , 1, ' ')
      call add_default ('AODSO4'       , 1, ' ')
      call add_default ('AODPOM'       , 1, ' ')
      call add_default ('AODSOA'       , 1, ' ')
      call add_default ('AODBC'        , 1, ' ')
      call add_default ('AODSS'        , 1, ' ')
      call add_default ('BURDEN1'      , 1, ' ')
      call add_default ('BURDEN2'      , 1, ' ')
      call add_default ('BURDEN3'      , 1, ' ')
      if (history_verbose) then
      call add_default ('ABSORB'       , 1, ' ')
      call add_default ('BURDENDUST'   , 1, ' ')
      call add_default ('BURDENSO4'    , 1, ' ')
      call add_default ('BURDENPOM'    , 1, ' ')
      call add_default ('BURDENSOA'    , 1, ' ')
      call add_default ('BURDENBC'     , 1, ' ')
      call add_default ('BURDENSEASALT', 1, ' ')
#if ( defined MODAL_AERO_4MODE_MOM )
      call add_default ('BURDENMOM'    , 1, ' ')
#elif ( defined MODAL_AERO_9MODE )
      call add_default ('BURDENPOLY'   , 1, ' ')
      call add_default ('BURDENPROT'   , 1, ' ')
      call add_default ('BURDENLIP'    , 1, ' ')
#endif
      end if
      call add_default ('SSAVIS'       , 1, ' ')
      call add_default ('EXTINCT'      , 1, ' ')
  end if
  if (cam_chempkg_is('trop_mam4').or.cam_chempkg_is('trop_mam4_resus').or. &
       cam_chempkg_is('trop_mam4_mom').or.cam_chempkg_is('trop_mam4_resus_mom').or. &
       cam_chempkg_is('trop_mam4_resus_soag').or.cam_chempkg_is('trop_mam7').or. &
       cam_chempkg_is('trop_mam9').or.cam_chempkg_is('trop_strat_mam7').or. &
       cam_chempkg_is('linoz_mam4_resus').or.cam_chempkg_is('linoz_mam4_resus_soag').or.&
       cam_chempkg_is('linoz_mam4_resus_mom').or. &
       cam_chempkg_is('linoz_mam4_resus_mom_soag').or.cam_chempkg_is('superfast_mam4_resus_mom_soag')) then
     call addfld ('AODDUST4',horiz_only,    'A','  ','Aerosol optical depth 550 nm model 4 from dust', flag_xyfill=.true.)
     call addfld ('AODMODE4',horiz_only,    'A','  ','Aerosol optical depth 550 nm mode 4', flag_xyfill=.true.)
     call addfld ('BURDEN4',horiz_only,    'A','kg/m2','Aerosol burden mode 4', flag_xyfill=.true.)


     if (history_aero_optics) then
        call add_default ('AODDUST4', 1, ' ')
        call add_default ('AODMODE4', 1, ' ')
        call add_default ('BURDEN4' , 1, ' ')
     end if
  end if
   if (cam_chempkg_is('trop_mam7').or.cam_chempkg_is('trop_mam9').or.cam_chempkg_is('trop_strat_mam7')) then
      call addfld ('AODDUST5',horiz_only,    'A','  ','Aerosol optical depth 550 nm model 5 from dust', flag_xyfill=.true.)
      call addfld ('AODDUST6',horiz_only,    'A','  ','Aerosol optical depth 550 nm model 6 from dust', flag_xyfill=.true.)
      call addfld ('AODDUST7',horiz_only,    'A','  ','Aerosol optical depth 550 nm model 7 from dust', flag_xyfill=.true.)
      call addfld ('AODMODE5',horiz_only,    'A','  ','Aerosol optical depth 550 nm mode 5', flag_xyfill=.true.)
      call addfld ('AODMODE6',horiz_only,    'A','  ','Aerosol optical depth 550 nm mode 6', flag_xyfill=.true.)
      call addfld ('AODMODE7',horiz_only,    'A','  ','Aerosol optical depth 550 nm mode 7', flag_xyfill=.true.)
      call addfld ('BURDEN5',horiz_only,    'A','kg/m2','Aerosol burden mode 5', flag_xyfill=.true.)
      call addfld ('BURDEN6',horiz_only,    'A','kg/m2','Aerosol burden mode 6', flag_xyfill=.true.)
      call addfld ('BURDEN7',horiz_only,    'A','kg/m2','Aerosol burden mode 7', flag_xyfill=.true.)

      if (history_aero_optics) then
         call add_default ('AODDUST5', 1, ' ')
         call add_default ('AODDUST6', 1, ' ')
         call add_default ('AODDUST7', 1, ' ')
         call add_default ('AODMODE5', 1, ' ')
         call add_default ('AODMODE6', 1, ' ')
         call add_default ('AODMODE7', 1, ' ')
         if (history_verbose) then
         call add_default ('BURDEN5', 1, ' ')
         call add_default ('BURDEN6', 1, ' ')
         call add_default ('BURDEN7', 1, ' ')
         end if
      end if
   end if
   if (cam_chempkg_is('trop_mam9')) then
      call addfld ('AODMODE8',horiz_only,    'A','  '  ,'Aerosol optical depth 550 nm mode 8', flag_xyfill=.true.)
      call addfld ('AODMODE9',horiz_only,    'A','  '  ,'Aerosol optical depth 550 nm mode 9', flag_xyfill=.true.)
      call addfld ('BURDEN8',horiz_only,    'A','kg/m2','Aerosol burden mode 8', flag_xyfill=.true.)
      call addfld ('BURDEN9',horiz_only,    'A','kg/m2','Aerosol burden mode 9', flag_xyfill=.true.)
      if (history_aero_optics) then
         call add_default ('AODMODE8', 1, ' ')
         call add_default ('AODMODE9', 1, ' ')
         call add_default ('BURDEN8', 1, ' ')
         call add_default ('BURDEN9', 1, ' ')
      end if
   end if

   do ilist = 1, n_diag
      if (call_list(ilist)) then
         call addfld ('EXTINCT'//diag(ilist), (/ 'lev' /), 'A','1/m', &
              'Aerosol extinction', flag_xyfill=.true.)
         call addfld ('ABSORB'//diag(ilist),  (/ 'lev' /), 'A','1/m', &
              'Aerosol absorption', flag_xyfill=.true.)
         call addfld ('AODVIS'//diag(ilist),       horiz_only, 'A','  ', &
              'Aerosol optical depth 550 nm', flag_xyfill=.true.)
         call addfld ('AODALL'//diag(ilist),       horiz_only, 'A','  ', &
              'AOD 550 nm all time', flag_xyfill=.true.)
         call addfld ('AODABS'//diag(ilist),       horiz_only, 'A','  ', &
              'Aerosol absorption optical depth 550 nm', flag_xyfill=.true.)

         call add_default ('EXTINCT'//diag(ilist), 1, ' ')
         call add_default ('ABSORB'//diag(ilist),  1, ' ')
         call add_default ('AODVIS'//diag(ilist),  1, ' ')
         call add_default ('AODALL'//diag(ilist),  1, ' ')
         call add_default ('AODABS'//diag(ilist),  1, ' ')

      end if
   end do

end subroutine modal_aer_opt_init

!===============================================================================

subroutine modal_aero_sw(list_idx, dt, state, pbuf, nnite, idxnite, is_cmip6_volc, ext_cmip6_sw, trop_level,  &
                         tauxar, wa, ga, fa, clear_rh)

   ! calculates aerosol sw radiative properties

   integer,             intent(in) :: list_idx       ! index of the climate or a diagnostic list
   real(r8),            intent(in) :: dt             !timestep (s)
   type(physics_state), intent(in), target :: state          ! state variables

   type(physics_buffer_desc), pointer :: pbuf(:)
   integer,             intent(in) :: nnite          ! number of night columns
   integer,             intent(in) :: idxnite(nnite) ! local column indices of night columns
   integer,             intent(in) :: trop_level(pcols)!tropopause level for each column
   real(r8),            intent(in) :: ext_cmip6_sw(pcols,pver)
   logical,             intent(in) :: is_cmip6_volc
   real(r8), optional,  intent(in) :: clear_rh(pcols,pver) ! optional clear air relative humidity
                                                           ! that gets passed to modal_aero_wateruptake_dr

   real(r8), intent(out) :: tauxar(pcols,0:pver,nswbands) ! layer extinction optical depth
   real(r8), intent(out) :: wa(pcols,0:pver,nswbands)     ! layer single-scatter albedo
   real(r8), intent(out) :: ga(pcols,0:pver,nswbands)     ! asymmetry factor
   real(r8), intent(out) :: fa(pcols,0:pver,nswbands)     ! forward scattered fraction

   ! Local variables
   integer :: i, ifld, isw, k, l, m, nc, ns, ilev_tropp
   integer :: lchnk                    ! chunk id
   integer :: ncol                     ! number of active columns in the chunk
   integer :: nmodes
   integer :: nspec
   integer :: istat
   character*32         :: spec_name
   integer :: tag_loop

   real(r8) :: mass(pcols,pver)        ! layer mass
   real(r8) :: air_density(pcols,pver) ! (kg/m3)

   real(r8),    pointer :: specmmr(:,:)        ! species mass mixing ratio
   real(r8)             :: specdens            ! species density (kg/m3)
   complex(r8), pointer :: specrefindex(:)     ! species refractive index
   character*32         :: spectype            ! species type
   real(r8)             :: hygro_aer           !

   real(r8), pointer :: dgnumwet(:,:)     ! number mode wet diameter
   real(r8), pointer :: qaerwat(:,:)      ! aerosol water (g/g)

   real(r8) :: sigma_logr_aer         ! geometric standard deviation of number distribution
   real(r8) :: radsurf(pcols,pver)    ! aerosol surface mode radius
   real(r8) :: logradsurf(pcols,pver) ! log(aerosol surface mode radius)
   real(r8) :: cheb(ncoef,pcols,pver)

   real(r8)    :: refr(pcols)     ! real part of refractive index
   real(r8)    :: refi(pcols)     ! imaginary part of refractive index
   complex(r8) :: crefin(pcols)   ! complex refractive index
   real(r8), pointer :: refrtabsw(:,:) ! table of real refractive indices for aerosols
   real(r8), pointer :: refitabsw(:,:) ! table of imag refractive indices for aerosols
   real(r8), pointer :: extpsw(:,:,:,:) ! specific extinction
   real(r8), pointer :: abspsw(:,:,:,:) ! specific absorption
   real(r8), pointer :: asmpsw(:,:,:,:) ! asymmetry factor

   real(r8) :: vol(pcols)      ! volume concentration of aerosol specie (m3/kg)
   real(r8) :: dryvol(pcols)   ! volume concentration of aerosol mode (m3/kg)
   real(r8) :: watervol(pcols) ! volume concentration of water in each mode (m3/kg)
   real(r8) :: wetvol(pcols)   ! volume concentration of wet mode (m3/kg)

   integer  :: itab(pcols), jtab(pcols)
   real(r8) :: ttab(pcols), utab(pcols)
   real(r8) :: cext(pcols,ncoef), cabs(pcols,ncoef), casm(pcols,ncoef)
   real(r8) :: pext(pcols)     ! parameterized specific extinction (m2/kg)
   real(r8) :: specpext(pcols) ! specific extinction (m2/kg)
   real(r8) :: dopaer(pcols)   ! aerosol optical depth in layer
   real(r8) :: pabs(pcols)     ! parameterized specific absorption (m2/kg)
   real(r8) :: pasm(pcols)     ! parameterized asymmetry factor
   real(r8) :: palb(pcols)     ! parameterized single scattering albedo

   ! Diagnostics
   real(r8) :: extinct(pcols,pver), tropopause_m(pcols)
   real(r8) :: absorb(pcols,pver)
   real(r8) :: aodvis(pcols)               ! extinction optical depth
   real(r8) :: aodall(pcols)               ! extinction optical depth
   real(r8) :: aodabs(pcols)               ! absorption optical depth

   real(r8) :: aodabsbc(pcols)             ! absorption optical depth of BC

   real(r8) :: ssavis(pcols)
   real(r8) :: dustvol(pcols)              ! volume concentration of dust in aerosol mode (m3/kg)

   real(r8) :: burden(pcols)
   real(r8) :: burdendust(pcols), burdenso4(pcols), burdenbc(pcols), &
               burdenpom(pcols), burdensoa(pcols), burdenseasalt(pcols)
#if ( defined MODAL_AERO_4MODE_MOM )
   real(r8) :: burdenmom(pcols)
#elif ( defined MODAL_AERO_9MODE )
   real(r8) :: burdenpoly(pcols), burdenprot(pcols), burdenlip(pcols)
#endif

   real(r8) :: aodmode(pcols)
   real(r8) :: dustaodmode(pcols)          ! dust aod in aerosol mode

   real(r8) :: specrefr, specrefi
   real(r8) :: scatdust(pcols), scatso4(pcols), scatbc(pcols), &
               scatpom(pcols), scatsoa(pcols), scatseasalt(pcols)
#if ( defined MODAL_AERO_4MODE_MOM )
   real(r8) :: scatmom(pcols)
#elif ( defined MODAL_AERO_9MODE )
   real(r8) :: scatpoly(pcols), scatprot(pcols), scatlip(pcols)
#endif
   real(r8) :: absdust(pcols), absso4(pcols), absbc(pcols), &
               abspom(pcols), abssoa(pcols), absseasalt(pcols)
#if ( defined MODAL_AERO_4MODE_MOM )
   real(r8) :: absmom(pcols)
#elif ( defined MODAL_AERO_9MODE )
   real(r8) :: abspoly(pcols), absprot(pcols), abslip(pcols)
#endif
   real(r8) :: hygrodust(pcols), hygroso4(pcols), hygrobc(pcols), &
               hygropom(pcols), hygrosoa(pcols), hygroseasalt(pcols)
#if ( defined MODAL_AERO_4MODE_MOM )
   real(r8) :: hygromom(pcols)
#elif ( defined MODAL_AERO_9MODE )
   real(r8) :: hygropoly(pcols), hygroprot(pcols), hygrolip(pcols)
#endif

   real(r8) :: scath2o, absh2o, sumscat, sumabs, sumhygro
   real(r8) :: aodc                        ! aod of component

   ! total species AOD
   real(r8) :: dustaod(pcols), so4aod(pcols), bcaod(pcols), &
               pomaod(pcols), soaaod(pcols), seasaltaod(pcols)

   real(r8) :: burdenbc_tag(pcols,nbc)
   real(r8) :: scatbc_tag(pcols,nbc)
   real(r8) :: absbc_tag(pcols,nbc)
   real(r8) :: hygrobc_tag(pcols,nbc)
   real(r8) :: bcaod_tag(pcols,nbc)
   real(r8) :: aodabsbc_tag(pcols,nbc)

   real(r8) :: burdenpom_tag(pcols,npoa)
   real(r8) :: scatpom_tag(pcols,npoa)
   real(r8) :: abspom_tag(pcols,npoa)
   real(r8) :: hygropom_tag(pcols,npoa)
   real(r8) :: pomaod_tag(pcols,npoa)

   real(r8) :: burdensoa_tag(pcols,nsoa)
   real(r8) :: scatsoa_tag(pcols,nsoa)
   real(r8) :: abssoa_tag(pcols,nsoa)
   real(r8) :: hygrosoa_tag(pcols,nsoa)
   real(r8) :: soaaod_tag(pcols,nsoa)

   real(r8) :: burdenso4_tag(pcols,nso4)
   real(r8) :: scatso4_tag(pcols,nso4)
   real(r8) :: absso4_tag(pcols,nso4)
   real(r8) :: hygroso4_tag(pcols,nso4)
   real(r8) :: so4aod_tag(pcols,nso4)


#if ( defined MODAL_AERO_4MODE_MOM )
   real(r8) :: momaod(pcols)
#elif ( defined MODAL_AERO_9MODE )
   real(r8) :: polyaod(pcols), protaod(pcols), lipaod(pcols)
#endif



   logical :: savaervis ! true if visible wavelength (0.55 micron)
   logical :: savaernir ! true if near ir wavelength (~0.88 micron)
   logical :: savaeruv  ! true if uv wavelength (~0.35 micron)

   real(r8) :: aoduv(pcols)               ! extinction optical depth in uv
   real(r8) :: aodnir(pcols)              ! extinction optical depth in nir


   character(len=32) :: outname

   ! debug output
   integer, parameter :: nerrmax_dopaer=1000
   integer  :: nerr_dopaer = 0
   real(r8) :: volf            ! volume fraction of insoluble aerosol
   character(len=*), parameter :: subname = 'modal_aero_sw'
   !----------------------------------------------------------------------------

   lchnk = state%lchnk
   ncol  = state%ncol

   ! initialize output variables
   tauxar(:ncol,:,:) = 0._r8
   wa(:ncol,:,:)     = 0._r8
   ga(:ncol,:,:)     = 0._r8
   fa(:ncol,:,:)     = 0._r8

   ! zero'th layer does not contain aerosol
   tauxar(1:ncol,0,:)  = 0._r8
   wa(1:ncol,0,:)      = 0.925_r8
   ga(1:ncol,0,:)      = 0.850_r8
   fa(1:ncol,0,:)      = 0.7225_r8

   mass(:ncol,:)        = state%pdeldry(:ncol,:)*rga
   air_density(:ncol,:) = state%pmid(:ncol,:)/(rair*state%t(:ncol,:))

   ! diagnostics for visible band summed over modes
   extinct(1:ncol,:)     = 0.0_r8
   absorb(1:ncol,:)      = 0.0_r8
   aodvis(1:ncol)        = 0.0_r8
   aodall(1:ncol)        = 0.0_r8
   aodabs(1:ncol)        = 0.0_r8
   burdendust(:ncol)     = 0.0_r8
   burdenso4(:ncol)      = 0.0_r8
   burdenpom(:ncol)      = 0.0_r8
   burdensoa(:ncol)      = 0.0_r8
   burdenbc(:ncol)       = 0.0_r8
   burdenseasalt(:ncol)  = 0.0_r8
#if ( defined MODAL_AERO_4MODE_MOM )
   burdenmom(:ncol)      = 0.0_r8
   momaod(:ncol)         = 0.0_r8
#elif ( defined MODAL_AERO_9MODE )
   burdenpoly(:ncol)     = 0.0_r8
   burdenprot(:ncol)     = 0.0_r8
   burdenlip(:ncol)      = 0.0_r8
   polyaod(:ncol)        = 0.0_r8
   protaod(:ncol)        = 0.0_r8
   lipaod(:ncol)         = 0.0_r8
#endif
   ssavis(1:ncol)        = 0.0_r8

   aodabsbc(:ncol)       = 0.0_r8
   dustaod(:ncol)        = 0.0_r8
   so4aod(:ncol)         = 0.0_r8
   pomaod(:ncol)         = 0.0_r8
   soaaod(:ncol)         = 0.0_r8
   bcaod(:ncol)          = 0.0_r8
   seasaltaod(:ncol)     = 0.0_r8

   burdenbc_tag(:ncol,:)       = 0.0_r8
   aodabsbc_tag(:ncol,:)       = 0.0_r8
   bcaod_tag(:ncol,:)       = 0.0_r8

   burdenpom_tag(:ncol,:)       = 0.0_r8
   pomaod_tag(:ncol,:)       = 0.0_r8

   burdensoa_tag(:ncol,:)       = 0.0_r8
   soaaod_tag(:ncol,:)       = 0.0_r8

   burdenso4_tag(:ncol,:)       = 0.0_r8
   so4aod_tag(:ncol,:)       = 0.0_r8

   ! diags for other bands
   aoduv(:ncol)          = 0.0_r8
   aodnir(:ncol)         = 0.0_r8

   ! Calculate aerosol size distribution parameters and aerosol water uptake
   if (clim_modal_aero .and. .not. prog_modal_aero) then   ! For prescribed aerosol codes

      !radiation diagnostics are not supported for prescribed aerosols cases
      if(list_idx .ne. 0) then
         call endrun('Radiation diagnostic calls are not supported for ' // &
              ' prescribed aerosols '//errmsg(__FILE__,__LINE__))
      endif
      ! diagnostic aerosol size calculations
      call modal_aero_calcsize_diag(state, pbuf, list_idx, dgnumdry_m)
   else
      !For prognostic aerosols
      call modal_aero_calcsize_sub(state, dt, pbuf, list_idx_in=list_idx, update_mmr_in = .false., &
           dgnumdry_m=dgnumdry_m)
   endif

   ! clear_rh provides alternate estimate non-cloudy relative humidity
   call modal_aero_wateruptake_dr(state, pbuf, list_idx, dgnumdry_m, dgnumwet_m, &
        qaerwat_m, clear_rh_in=clear_rh)
   

   ! loop over all aerosol modes
   call rad_cnst_get_info(list_idx, nmodes=nmodes)


   do m = 1, nmodes

      ! diagnostics for visible band for each mode
      burden(:ncol)       = 0._r8
      aodmode(1:ncol)     = 0.0_r8
      dustaodmode(1:ncol) = 0.0_r8

      dgnumwet => dgnumwet_m(:,:,m)
      qaerwat  => qaerwat_m(:,:,m)

      ! get mode properties
      call rad_cnst_get_mode_props(list_idx, m, sigmag=sigma_logr_aer, refrtabsw=refrtabsw , &
         refitabsw=refitabsw, extpsw=extpsw, abspsw=abspsw, asmpsw=asmpsw)

      ! get mode info
      call rad_cnst_get_info(list_idx, m, nspec=nspec)

      ! calc size parameter for all columns
      call modal_size_parameters(ncol, sigma_logr_aer, dgnumwet, radsurf, logradsurf, cheb)

      do isw = 1, nswbands
         savaervis = (isw .eq. idx_sw_diag)
         savaeruv  = (isw .eq. idx_uv_diag)
         savaernir = (isw .eq. idx_nir_diag)

         do k = top_lev, pver

            ! form bulk refractive index
            crefin(:ncol) = (0._r8, 0._r8)
            dryvol(:ncol) = 0._r8
            dustvol(:ncol) = 0._r8

            scatdust(:ncol)     = 0._r8
            absdust(:ncol)      = 0._r8
            hygrodust(:ncol)    = 0._r8
            scatso4(:ncol)      = 0._r8
            absso4(:ncol)       = 0._r8
            hygroso4(:ncol)     = 0._r8
            scatbc(:ncol)       = 0._r8
            absbc(:ncol)        = 0._r8
            hygrobc(:ncol)      = 0._r8
            scatpom(:ncol)      = 0._r8
            abspom(:ncol)       = 0._r8
            hygropom(:ncol)     = 0._r8
            scatsoa(:ncol)      = 0._r8
            abssoa(:ncol)       = 0._r8
            hygrosoa(:ncol)     = 0._r8
            scatseasalt(:ncol)  = 0._r8
            absseasalt(:ncol)   = 0._r8
            hygroseasalt(:ncol) = 0._r8
            scatbc_tag(:ncol,:)       = 0._r8
            absbc_tag(:ncol,:)       = 0._r8
            hygrobc_tag(:ncol,:)       = 0._r8

            scatpom_tag(:ncol,:)       = 0._r8
            abspom_tag(:ncol,:)       = 0._r8
            hygropom_tag(:ncol,:)       = 0._r8

            scatsoa_tag(:ncol,:)       = 0._r8
            abssoa_tag(:ncol,:)       = 0._r8
            hygrosoa_tag(:ncol,:)       = 0._r8

            scatso4_tag(:ncol,:)       = 0._r8
            absso4_tag(:ncol,:)       = 0._r8
            hygroso4_tag(:ncol,:)       = 0._r8

#if ( defined MODAL_AERO_4MODE_MOM )
            scatmom(:ncol)  = 0._r8
            absmom(:ncol)   = 0._r8
            hygromom(:ncol) = 0._r8
#elif ( defined MODAL_AERO_9MODE )
            scatpoly(:ncol)  = 0._r8
            abspoly(:ncol)   = 0._r8
            hygropoly(:ncol) = 0._r8
            scatprot(:ncol)  = 0._r8
            absprot(:ncol)   = 0._r8
            hygroprot(:ncol) = 0._r8
            scatlip(:ncol)  = 0._r8
            abslip(:ncol)   = 0._r8
            hygrolip(:ncol) = 0._r8
#endif

            ! aerosol species loop
            do l = 1, nspec
               call rad_cnst_get_aer_mmr(list_idx, m, l, 'a', state, pbuf, specmmr)
               call rad_cnst_get_aer_props(list_idx, m, l, density_aer=specdens, &
                                           refindex_aer_sw=specrefindex, spectype=spectype, &
                                           hygro_aer=hygro_aer)

               do i = 1, ncol
                  vol(i)      = specmmr(i,k)/specdens
                  dryvol(i)   = dryvol(i) + vol(i)
                  crefin(i)   = crefin(i) + vol(i)*specrefindex(isw)
               end do

               ! compute some diagnostics for visible band only
               if (savaervis) then

                  specrefr = real(specrefindex(isw))
                  specrefi = aimag(specrefindex(isw))

                  do i = 1, ncol
                     burden(i) = burden(i) + specmmr(i,k)*mass(i,k)
                  end do

                  if (trim(spectype) == 'dust') then
                     do i = 1, ncol
                        burdendust(i) = burdendust(i) + specmmr(i,k)*mass(i,k)
                        dustvol(i)    = vol(i)
                        scatdust(i)   = vol(i)*specrefr
                        absdust(i)    = -vol(i)*specrefi
                        hygrodust(i)  = vol(i)*hygro_aer
                     end do
                  end if
                  if (trim(spectype) == 'sulfate') then
                     do i = 1, ncol
                        burdenso4(i) = burdenso4(i) + specmmr(i,k)*mass(i,k)
                        scatso4(i)   = scatso4(i)+vol(i)*specrefr
                        absso4(i)    = absso4(i)-vol(i)*specrefi
                        hygroso4(i)  = hygroso4(i)+vol(i)*hygro_aer
                     end do
                  end if
                  if (trim(spectype) == 'black-c') then
                     do i = 1, ncol
                        burdenbc(i) = burdenbc(i) + specmmr(i,k)*mass(i,k)
                        scatbc(i)   = scatbc(i)+vol(i)*specrefr
                        absbc(i)    = absbc(i)-vol(i)*specrefi
                        hygrobc(i)  = hygrobc(i)+vol(i)*hygro_aer
                   end do
                  end if
                  if (trim(spectype) == 'p-organic') then
                     do i = 1, ncol
                        burdenpom(i) = burdenpom(i) + specmmr(i,k)*mass(i,k)
                        scatpom(i)   = scatpom(i)+vol(i)*specrefr
                        abspom(i)    = abspom(i)-vol(i)*specrefi
                        hygropom(i)  = hygropom(i)+vol(i)*hygro_aer
                     end do
                  end if
                  if (trim(spectype) == 's-organic') then
                     do i = 1, ncol
                        burdensoa(i) = burdensoa(i) + specmmr(i,k)*mass(i,k)
                        scatsoa(i)   = scatsoa(i)+vol(i)*specrefr
                        abssoa(i)    = abssoa(i)-vol(i)*specrefi
                        hygrosoa(i)  = hygrosoa(i)+vol(i)*hygro_aer
                     end do
                  end if
                  if (trim(spectype) == 'seasalt') then
                     do i = 1, ncol
                        burdenseasalt(i) = burdenseasalt(i) + specmmr(i,k)*mass(i,k)
                        scatseasalt(i)   = vol(i)*specrefr
                        absseasalt(i)    = -vol(i)*specrefi
                        hygroseasalt(i)  = vol(i)*hygro_aer
                      end do
                  end if


                 call rad_cnst_get_info(list_idx, m, l, spec_name=spec_name)

                  do tag_loop = 1, nbc
                  if (trim(spec_name) == 'bc'//tagged_carbon_suffix(tag_loop)//'_a1' .or. trim(spec_name) == 'bc'//tagged_carbon_suffix(tag_loop)//'_a3' .or. trim(spec_name) == 'bc'//tagged_carbon_suffix(tag_loop)//'_a4' .or. trim(spec_name)=='bc'//tagged_carbon_suffix(tag_loop)) then
                     do i = 1, ncol
                        burdenbc_tag(i,tag_loop) = burdenbc_tag(i,tag_loop) + specmmr(i,k)*mass(i,k)
                        scatbc_tag(i,tag_loop)   = scatbc_tag(i,tag_loop)+vol(i)*specrefr
                        absbc_tag(i,tag_loop)    = absbc_tag(i,tag_loop)-vol(i)*specrefi
                        hygrobc_tag(i,tag_loop)  = hygrobc_tag(i,tag_loop)+vol(i)*hygro_aer
                     end do
                  end if
                  end do

                  do tag_loop = 1, npoa
                  if (trim(spec_name) == 'pom'//tagged_carbon_suffix(tag_loop)//'_a1' .or. trim(spec_name) == 'pom'//tagged_carbon_suffix(tag_loop)//'_a3' .or. trim(spec_name) == 'pom'//tagged_carbon_suffix(tag_loop)//'_a4' .or. trim(spec_name)=='pom'//tagged_carbon_suffix(tag_loop)) then
                     do i = 1, ncol
                        burdenpom_tag(i,tag_loop) = burdenpom_tag(i,tag_loop) + specmmr(i,k)*mass(i,k)
                        scatpom_tag(i,tag_loop)   = scatpom_tag(i,tag_loop)+vol(i)*specrefr
                        abspom_tag(i,tag_loop)    = abspom_tag(i,tag_loop)-vol(i)*specrefi
                        hygropom_tag(i,tag_loop)  = hygropom_tag(i,tag_loop)+vol(i)*hygro_aer
                     end do
                  end if
                  end do

                  do tag_loop = 1, nsoa
                  if (trim(spec_name) == 'soa'//tagged_carbon_suffix(tag_loop)//'_a1' .or. trim(spec_name)=='soa'//tagged_carbon_suffix(tag_loop)//'_a2' .or. trim(spec_name)=='soa'//tagged_carbon_suffix(tag_loop)//'_a3' .or. trim(spec_name)=='soa'//tagged_carbon_suffix(tag_loop)) then
                     do i = 1, ncol
                        burdensoa_tag(i,tag_loop) = burdensoa_tag(i,tag_loop) + specmmr(i,k)*mass(i,k)
                        scatsoa_tag(i,tag_loop)   = scatsoa_tag(i,tag_loop)+vol(i)*specrefr
                        abssoa_tag(i,tag_loop)    = abssoa_tag(i,tag_loop)-vol(i)*specrefi
                        hygrosoa_tag(i,tag_loop)  = hygrosoa_tag(i,tag_loop)+vol(i)*hygro_aer
                     end do
                  end if
                  end do

                  do tag_loop = 1, nso4
                  if (trim(spec_name) == 'so4'//tagged_sulfur_suffix(tag_loop)//'_a1' .or. trim(spec_name)=='so4'//tagged_sulfur_suffix(tag_loop)//'_a2' .or. trim(spec_name)=='so4'//tagged_sulfur_suffix(tag_loop)//'_a3' .or. trim(spec_name)=='so4'//tagged_sulfur_suffix(tag_loop)) then
                     do i = 1, ncol
                        burdenso4_tag(i,tag_loop) = burdenso4_tag(i,tag_loop) + specmmr(i,k)*mass(i,k)
                        scatso4_tag(i,tag_loop)   = scatso4_tag(i,tag_loop)+vol(i)*specrefr
                        absso4_tag(i,tag_loop)    = absso4_tag(i,tag_loop)-vol(i)*specrefi
                        hygroso4_tag(i,tag_loop)  = hygroso4_tag(i,tag_loop)+vol(i)*hygro_aer
                     end do
                  end if
                  end do


#if ( defined MODAL_AERO_4MODE_MOM )
                  if (trim(spectype) == 'm-organic') then
                     do i = 1, ncol
                        burdenmom(i) = burdenmom(i) + specmmr(i,k)*mass(i,k)
                        scatmom(i)   = vol(i)*specrefr
                        absmom(i)    = -vol(i)*specrefi
                        hygromom(i)  = vol(i)*hygro_aer
                     end do
                  end if
#elif ( defined MODAL_AERO_9MODE )
                  if (trim(spectype) == 'm-poly') then
                     do i = 1, ncol
                        burdenpoly(i) = burdenpoly(i) + specmmr(i,k)*mass(i,k)
                        scatpoly(i)   = vol(i)*specrefr
                        abspoly(i)    = -vol(i)*specrefi
                        hygropoly(i)  = vol(i)*hygro_aer
                     end do
                  end if
                  if (trim(spectype) == 'm-prot') then
                     do i = 1, ncol
                        burdenprot(i) = burdenprot(i) + specmmr(i,k)*mass(i,k)
                        scatprot(i)   = vol(i)*specrefr
                        absprot(i)    = -vol(i)*specrefi
                        hygroprot(i)  = vol(i)*hygro_aer
                     end do
                  end if
                  if (trim(spectype) == 'm-lip') then
                     do i = 1, ncol
                        burdenlip(i) = burdenlip(i) + specmmr(i,k)*mass(i,k)
                        scatlip(i)   = vol(i)*specrefr
                        abslip(i)    = -vol(i)*specrefi
                        hygrolip(i)  = vol(i)*hygro_aer
                     end do
                  end if
#endif
               end if
            end do ! species loop

            do i = 1, ncol
               watervol(i) = qaerwat(i,k)/rhoh2o
               wetvol(i) = watervol(i) + dryvol(i)
               if (watervol(i) < 0._r8) then
                  if (abs(watervol(i)) .gt. 1.e-1_r8*wetvol(i)) then
                     write(iulog,'(a,2e10.2,a)') 'watervol,wetvol=', &
                        watervol(i), wetvol(i), ' in '//subname
                  end if
                  watervol(i) = 0._r8
                  wetvol(i) = dryvol(i)
               end if

               ! volume mixing
               crefin(i) = crefin(i) + watervol(i)*crefwsw(isw)
               crefin(i) = crefin(i)/max(wetvol(i),1.e-60_r8)
               refr(i)   = real(crefin(i))
               refi(i)   = abs(aimag(crefin(i)))
            end do

            ! call t_startf('binterp')

            ! interpolate coefficients linear in refractive index
            ! first call calcs itab,jtab,ttab,utab
            itab(:ncol) = 0
            call binterp(extpsw(:,:,:,isw), ncol, ncoef, prefr, prefi, &
                         refr, refi, refrtabsw(:,isw), refitabsw(:,isw), &
                         itab, jtab, ttab, utab, cext)
            call binterp(abspsw(:,:,:,isw), ncol, ncoef, prefr, prefi, &
                         refr, refi, refrtabsw(:,isw), refitabsw(:,isw), &
                         itab, jtab, ttab, utab, cabs)
            call binterp(asmpsw(:,:,:,isw), ncol, ncoef, prefr, prefi, &
                         refr, refi, refrtabsw(:,isw), refitabsw(:,isw), &
                         itab, jtab, ttab, utab, casm)

            ! call t_stopf('binterp')

            ! parameterized optical properties
            do i=1,ncol

               if (logradsurf(i,k) .le. xrmax) then
                  pext(i) = 0.5_r8*cext(i,1)
                  do nc = 2, ncoef
                     pext(i) = pext(i) + cheb(nc,i,k)*cext(i,nc)
                  enddo
                  pext(i) = exp(pext(i))
               else
                  pext(i) = 1.5_r8/(radsurf(i,k)*rhoh2o) ! geometric optics
               endif

               ! convert from m2/kg water to m2/kg aerosol
               specpext(i) = pext(i)
               pext(i) = pext(i)*wetvol(i)*rhoh2o
               pabs(i) = 0.5_r8*cabs(i,1)
               pasm(i) = 0.5_r8*casm(i,1)
               do nc = 2, ncoef
                  pabs(i) = pabs(i) + cheb(nc,i,k)*cabs(i,nc)
                  pasm(i) = pasm(i) + cheb(nc,i,k)*casm(i,nc)
               enddo
               pabs(i) = pabs(i)*wetvol(i)*rhoh2o
               pabs(i) = max(0._r8,pabs(i))
               pabs(i) = min(pext(i),pabs(i))

               palb(i) = 1._r8-pabs(i)/max(pext(i),1.e-40_r8)
               palb(i) = 1._r8-pabs(i)/max(pext(i),1.e-40_r8)

               dopaer(i) = pext(i)*mass(i,k)
            end do

            if (savaeruv) then
               do i = 1, ncol
                  aoduv(i) = aoduv(i) + dopaer(i)
               end do
            end if

            if (savaernir) then
               do i = 1, ncol
                  aodnir(i) = aodnir(i) + dopaer(i)
               end do
            endif

            ! Save aerosol optical depth at longest visible wavelength
            ! sum over layers
            if (savaervis) then
               ! aerosol extinction (/m)
               do i = 1, ncol
                  extinct(i,k) = extinct(i,k) + dopaer(i)*air_density(i,k)/mass(i,k)
                  absorb(i,k)  = absorb(i,k) + pabs(i)*air_density(i,k)
                  aodvis(i)    = aodvis(i) + dopaer(i)
                  aodall(i)    = aodall(i) + dopaer(i)
                  aodabs(i)    = aodabs(i) + pabs(i)*mass(i,k)
                  aodmode(i)   = aodmode(i) + dopaer(i)
                  ssavis(i)    = ssavis(i) + dopaer(i)*palb(i)

                  if (wetvol(i) > 1.e-40_r8) then

                     dustaodmode(i) = dustaodmode(i) + dopaer(i)*dustvol(i)/wetvol(i)

                     ! partition optical depth into contributions from each constituent
                     ! assume contribution is proportional to refractive index X volume

                     scath2o        = watervol(i)*real(crefwsw(isw))
		     absh2o         = -watervol(i)*aimag(crefwsw(isw))
#if ( defined MODAL_AERO_4MODE_MOM )
		     sumscat        = scatso4(i) + scatpom(i) + scatsoa(i) + scatbc(i) + &
                                      scatdust(i) + scatseasalt(i) + scath2o + &
                                      scatmom(i)
		     sumabs         = absso4(i) + abspom(i) + abssoa(i) + absbc(i) + &
                                      absdust(i) + absseasalt(i) + absh2o + &
                                      absmom(i)
                     sumhygro       = hygroso4(i) + hygropom(i) + hygrosoa(i) + hygrobc(i) + &
                                      hygrodust(i) + hygroseasalt(i) + &
                                      hygromom(i)
#elif ( defined MODAL_AERO_9MODE )
		     sumscat        = scatso4(i) + scatpom(i) + scatsoa(i) + scatbc(i) + &
                                      scatdust(i) + scatseasalt(i) + scath2o + &
                                      scatpoly(i) + scatprot(i) + scatlip(i)
		     sumabs         = absso4(i) + abspom(i) + abssoa(i) + absbc(i) + &
                                      absdust(i) + absseasalt(i) + absh2o + &
                                      abspoly(i) + absprot(i) + abslip(i)
                     sumhygro       = hygroso4(i) + hygropom(i) + hygrosoa(i) + hygrobc(i) + &
                                      hygrodust(i) + hygroseasalt(i) + &
                                      hygropoly(i) + hygroprot(i) + hygrolip(i)
#else
		     sumscat        = scatso4(i) + scatpom(i) + scatsoa(i) + scatbc(i) + &
                                      scatdust(i) + scatseasalt(i) + scath2o
		     sumabs         = absso4(i) + abspom(i) + abssoa(i) + absbc(i) + &
                                      absdust(i) + absseasalt(i) + absh2o
                     sumhygro       = hygroso4(i) + hygropom(i) + hygrosoa(i) + hygrobc(i) + &
                                      hygrodust(i) + hygroseasalt(i)
#endif

                     scatdust(i)    = (scatdust(i) + scath2o*hygrodust(i)/sumhygro)/sumscat
                     absdust(i)     = (absdust(i) + absh2o*hygrodust(i)/sumhygro)/sumabs

                     scatso4(i)     = (scatso4(i) + scath2o*hygroso4(i)/sumhygro)/sumscat
                     absso4(i)      = (absso4(i) + absh2o*hygroso4(i)/sumhygro)/sumabs

                     scatpom(i)     = (scatpom(i) + scath2o*hygropom(i)/sumhygro)/sumscat
                     abspom(i)      = (abspom(i) + absh2o*hygropom(i)/sumhygro)/sumabs

                     scatsoa(i)     = (scatsoa(i) + scath2o*hygrosoa(i)/sumhygro)/sumscat
                     abssoa(i)      = (abssoa(i) + absh2o*hygrosoa(i)/sumhygro)/sumabs

                     scatbc(i)      = (scatbc(i) + scath2o*hygrobc(i)/sumhygro)/sumscat
                     absbc(i)       = (absbc(i) + absh2o*hygrobc(i)/sumhygro)/sumabs

                     do tag_loop = 1, nbc
                     scatbc_tag(i,tag_loop)      = (scatbc_tag(i,tag_loop) + scath2o*hygrobc_tag(i,tag_loop)/sumhygro)/sumscat
                     absbc_tag(i,tag_loop)      = (absbc_tag(i,tag_loop) + absh2o*hygrobc_tag(i,tag_loop)/sumhygro)/sumabs
                     end do

                     do tag_loop = 1, npoa
                     scatpom_tag(i,tag_loop)      = (scatpom_tag(i,tag_loop) + scath2o*hygropom_tag(i,tag_loop)/sumhygro)/sumscat
                     abspom_tag(i,tag_loop)      = (abspom_tag(i,tag_loop) + absh2o*hygropom_tag(i,tag_loop)/sumhygro)/sumabs
                     end do

                     do tag_loop = 1, nsoa
                     scatsoa_tag(i,tag_loop)      = (scatsoa_tag(i,tag_loop) + scath2o*hygrosoa_tag(i,tag_loop)/sumhygro)/sumscat
                     abssoa_tag(i,tag_loop)      = (abssoa_tag(i,tag_loop) + absh2o*hygrosoa_tag(i,tag_loop)/sumhygro)/sumabs
                     end do

                     do tag_loop = 1, nso4
                     scatso4_tag(i,tag_loop)      = (scatso4_tag(i,tag_loop) + scath2o*hygroso4_tag(i,tag_loop)/sumhygro)/sumscat
                     absso4_tag(i,tag_loop)      = (absso4_tag(i,tag_loop) + absh2o*hygroso4_tag(i,tag_loop)/sumhygro)/sumabs
                     end do

                     scatseasalt(i) = (scatseasalt(i) + scath2o*hygroseasalt(i)/sumhygro)/sumscat
                     absseasalt(i)  = (absseasalt(i) + absh2o*hygroseasalt(i)/sumhygro)/sumabs

#if ( defined MODAL_AERO_4MODE_MOM )
                     scatmom(i) = (scatmom(i) + scath2o*hygromom(i)/sumhygro)/sumscat
                     absmom(i)  = (absmom(i) + absh2o*hygromom(i)/sumhygro)/sumabs

#elif ( defined MODAL_AERO_9MODE )
                     scatpoly(i) = (scatpoly(i) + scath2o*hygropoly(i)/sumhygro)/sumscat
                     abspoly(i)  = (abspoly(i) + absh2o*hygropoly(i)/sumhygro)/sumabs

                     scatprot(i) = (scatprot(i) + scath2o*hygroprot(i)/sumhygro)/sumscat
                     absprot(i)  = (absprot(i) + absh2o*hygroprot(i)/sumhygro)/sumabs

                     scatlip(i) = (scatlip(i) + scath2o*hygrolip(i)/sumhygro)/sumscat
                     abslip(i)  = (abslip(i) + absh2o*hygrolip(i)/sumhygro)/sumabs
#endif

                     aodabsbc(i)    = aodabsbc(i) + absbc(i)*dopaer(i)*(1.0_r8-palb(i))

                     do tag_loop = 1, nbc
                     aodabsbc_tag(i,tag_loop)    = aodabsbc_tag(i,tag_loop) + absbc_tag(i,tag_loop)*dopaer(i)*(1.0_r8-palb(i))
                     end do

                     aodc           = (absdust(i)*(1.0_r8 - palb(i)) + palb(i)*scatdust(i))*dopaer(i)
                     dustaod(i)     = dustaod(i) + aodc

                     aodc           = (absso4(i)*(1.0_r8 - palb(i)) + palb(i)*scatso4(i))*dopaer(i)
                     so4aod(i)      = so4aod(i) + aodc

                     aodc           = (abspom(i)*(1.0_r8 - palb(i)) + palb(i)*scatpom(i))*dopaer(i)
                     pomaod(i)      = pomaod(i) + aodc

                     aodc           = (abssoa(i)*(1.0_r8 - palb(i)) + palb(i)*scatsoa(i))*dopaer(i)
                     soaaod(i)      = soaaod(i) + aodc

                     aodc           = (absbc(i)*(1.0_r8 - palb(i)) + palb(i)*scatbc(i))*dopaer(i)
                     bcaod(i)       = bcaod(i) + aodc


                     do tag_loop = 1, nbc
                     aodc           = (absbc_tag(i,tag_loop)*(1.0_r8 - palb(i)) + palb(i)*scatbc_tag(i,tag_loop))*dopaer(i)
                     bcaod_tag(i,tag_loop)       = bcaod_tag(i,tag_loop) + aodc
                     end do

                     do tag_loop = 1, npoa
                     aodc           = (abspom_tag(i,tag_loop)*(1.0_r8 - palb(i)) + palb(i)*scatpom_tag(i,tag_loop))*dopaer(i)
                     pomaod_tag(i,tag_loop)       = pomaod_tag(i,tag_loop) + aodc
                     end do

                     do tag_loop = 1, nsoa
                     aodc           = (abssoa_tag(i,tag_loop)*(1.0_r8 - palb(i)) + palb(i)*scatsoa_tag(i,tag_loop))*dopaer(i)
                     soaaod_tag(i,tag_loop)       = soaaod_tag(i,tag_loop) + aodc
                     end do

                     do tag_loop = 1, nso4
                     aodc           = (absso4_tag(i,tag_loop)*(1.0_r8 - palb(i)) + palb(i)*scatso4_tag(i,tag_loop))*dopaer(i)
                     so4aod_tag(i,tag_loop)       = so4aod_tag(i,tag_loop) + aodc
                     end do


                     aodc           = (absseasalt(i)*(1.0_r8 - palb(i)) + palb(i)*scatseasalt(i))*dopaer(i)
                     seasaltaod(i)  = seasaltaod(i) + aodc

#if ( defined MODAL_AERO_4MODE_MOM )
                     aodc           = (absmom(i)*(1.0_r8 - palb(i)) + palb(i)*scatmom(i))*dopaer(i)
                     momaod(i)  = momaod(i) + aodc

#elif ( defined MODAL_AERO_9MODE )
                     aodc           = (abspoly(i)*(1.0_r8 - palb(i)) + palb(i)*scatpoly(i))*dopaer(i)
                     polyaod(i)  = polyaod(i) + aodc

                     aodc           = (absprot(i)*(1.0_r8 - palb(i)) + palb(i)*scatprot(i))*dopaer(i)
                     protaod(i)  = protaod(i) + aodc

                     aodc           = (abslip(i)*(1.0_r8 - palb(i)) + palb(i)*scatlip(i))*dopaer(i)
                     lipaod(i)  = lipaod(i) + aodc
#endif

                  endif

               end do
            endif

            do i = 1, ncol

               if ((dopaer(i) <= -1.e-10_r8) .or. (dopaer(i) >= 30._r8)) then

                  if (dopaer(i) <= -1.e-10_r8) then
                     write(iulog,*) "ERROR: Negative aerosol optical depth &
                          &in this layer."
                  else
                     write(iulog,*) "WARNING: Aerosol optical depth is &
                          &unreasonably high in this layer."
                  end if

                  write(iulog,*) 'dopaer(', i, ',', k, ',', m, ',', lchnk, ')=', dopaer(i)
                  ! write(iulog,*) 'itab,jtab,ttab,utab=',itab(i),jtab(i),ttab(i),utab(i)
                  write(iulog,*) 'k=', k, ' pext=', pext(i), ' specext=', specpext(i)
                  write(iulog,*) 'wetvol=', wetvol(i), ' dryvol=', dryvol(i), ' watervol=', watervol(i)
                  ! write(iulog,*) 'cext=',(cext(i,l),l=1,ncoef)
                  ! write(iulog,*) 'crefin=',crefin(i)
                  write(iulog,*) 'nspec=', nspec
                  ! write(iulog,*) 'cheb=', (cheb(nc,m,i,k),nc=2,ncoef)
                  do l = 1, nspec
                     call rad_cnst_get_aer_mmr(list_idx, m, l, 'a', state, pbuf, specmmr)
                     call rad_cnst_get_aer_props(list_idx, m, l, density_aer=specdens, &
                                                 refindex_aer_sw=specrefindex)
                     volf = specmmr(i,k)/specdens
                     write(iulog,*) 'l=', l, 'vol(l)=', volf
                     write(iulog,*) 'isw=', isw, 'specrefindex(isw)=', specrefindex(isw)
                     write(iulog,*) 'specdens=', specdens
                  end do

                  nerr_dopaer = nerr_dopaer + 1
!                  if (nerr_dopaer >= nerrmax_dopaer) then
                  if (dopaer(i) < -1.e-10_r8) then
                     write(iulog,*) '*** halting in '//subname//' after nerr_dopaer =', nerr_dopaer
                     call endrun('exit from '//subname)
                  end if

               end if
            end do

            do i=1,ncol
               tauxar(i,k,isw) = tauxar(i,k,isw) + dopaer(i)
               wa(i,k,isw)     = wa(i,k,isw)     + dopaer(i)*palb(i)
               ga(i,k,isw)     = ga(i,k,isw)     + dopaer(i)*palb(i)*pasm(i)
               fa(i,k,isw)     = fa(i,k,isw)     + dopaer(i)*palb(i)*pasm(i)*pasm(i)
            end do

         end do ! pver

      end do ! sw bands

      ! mode diagnostics
      ! The diagnostics are currently only output for the climate list.  Code mods will
      ! be necessary to provide output for the rad_diag lists.
      if (list_idx == 0) then
         do i = 1, nnite
!            burden(idxnite(i))  = fillvalue
            aodmode(idxnite(i)) = fillvalue
            dustaodmode(idxnite(i)) = fillvalue
         end do

         write(outname,'(a,i1)') 'BURDEN', m
         call outfld(trim(outname), burden, pcols, lchnk)

         write(outname,'(a,i1)') 'AODMODE', m
         call outfld(trim(outname), aodmode, pcols, lchnk)

         if (m .lt. 8) then ! dust doesn't appear in modes 8 or 9
            write(outname,'(a,i1)') 'AODDUST', m
            call outfld(trim(outname), dustaodmode, pcols, lchnk)
         end if

      end if

   end do ! nmodes

   !Add contributions from volcanic aerosols directly read in extinction
   if(is_cmip6_volc) then
      !update tropopause layer first
      do i = 1, ncol
         ilev_tropp = trop_level(i)
         tropopause_m(i) = state%zm(i,ilev_tropp)!in meters
         extinct(i,ilev_tropp) = 0.5_r8*( extinct(i,ilev_tropp) + ext_cmip6_sw(i,ilev_tropp) )
      enddo
      do k = 1, pver
         do i = 1, ncol
            ilev_tropp = trop_level(i)
            if (k < ilev_tropp) then
               !extinction is assigned read in values only for visible band above tropopause
               extinct(i,k) = ext_cmip6_sw(i,k)
            endif
         enddo
      enddo
   endif


   ! Output visible band diagnostics for quantities summed over the modes
   ! These fields are put out for diagnostic lists as well as the climate list.
   do i = 1, nnite
      extinct(idxnite(i),:) = fillvalue
      absorb(idxnite(i),:)  = fillvalue
      aodvis(idxnite(i))    = fillvalue
      aodabs(idxnite(i))    = fillvalue
   end do

   call outfld('EXTINCT'//diag(list_idx),  extinct, pcols, lchnk)
   call outfld('tropopause_m', tropopause_m, pcols, lchnk)
   call outfld('ABSORB'//diag(list_idx),   absorb,  pcols, lchnk)
   call outfld('AODVIS'//diag(list_idx),   aodvis,  pcols, lchnk)
   call outfld('AODALL'//diag(list_idx),   aodall,  pcols, lchnk)
   call outfld('AODABS'//diag(list_idx),   aodabs,  pcols, lchnk)

   ! These diagnostics are output only for climate list
   if (list_idx == 0) then
      do i = 1, ncol
         if (aodvis(i) > 1.e-10_r8) then
            ssavis(i) = ssavis(i)/aodvis(i)
         else
            ssavis(i) = 0.925_r8
         endif
      end do

      do i = 1, nnite
         ssavis(idxnite(i))     = fillvalue

         aoduv(idxnite(i))      = fillvalue
         aodnir(idxnite(i))     = fillvalue
!Following burden* variables are commented out so that "nite" indices
!retain their original value instead of being overwritten by "fillvalue"
!         burdendust(idxnite(i)) = fillvalue
!         burdenso4(idxnite(i))  = fillvalue
!         burdenpom(idxnite(i))  = fillvalue
!         burdensoa(idxnite(i))  = fillvalue
!         burdenbc(idxnite(i))   = fillvalue
!         burdenseasalt(idxnite(i)) = fillvalue
!#if ( defined MODAL_AERO_4MODE_MOM )
!         burdenmom(idxnite(i)) = fillvalue
!#elif ( defined MODAL_AERO_9MODE )
!         burdenpoly(idxnite(i)) = fillvalue
!         burdenprot(idxnite(i)) = fillvalue
!         burdenlip(idxnite(i)) = fillvalue
!#endif

         aodabsbc(idxnite(i))   = fillvalue

         aodabsbc_tag(idxnite(i),:)   = fillvalue
         dustaod(idxnite(i))    = fillvalue
         so4aod(idxnite(i))     = fillvalue
         pomaod(idxnite(i))     = fillvalue
         soaaod(idxnite(i))     = fillvalue
         bcaod(idxnite(i))      = fillvalue
         bcaod_tag(idxnite(i),:)   = fillvalue
         pomaod_tag(idxnite(i),:)   = fillvalue
         soaaod_tag(idxnite(i),:)   = fillvalue
         so4aod_tag(idxnite(i),:)   = fillvalue
#if ( defined MODAL_AERO_4MODE_MOM )
         momaod(idxnite(i)) = fillvalue
#elif ( defined MODAL_AERO_9MODE )
         polyaod(idxnite(i)) = fillvalue
         protaod(idxnite(i)) = fillvalue
         lipaod(idxnite(i)) = fillvalue
#endif
       end do

      call outfld('SSAVIS',        ssavis,        pcols, lchnk)

      call outfld('AODUV',         aoduv,         pcols, lchnk)
      call outfld('AODNIR',        aodnir,        pcols, lchnk)

      call outfld('BURDENDUST',    burdendust,    pcols, lchnk)
      call outfld('BURDENSO4' ,    burdenso4,     pcols, lchnk)
      call outfld('BURDENPOM' ,    burdenpom,     pcols, lchnk)
      call outfld('BURDENSOA' ,    burdensoa,     pcols, lchnk)
      call outfld('BURDENBC'  ,    burdenbc,      pcols, lchnk)
      call outfld('BURDENSEASALT', burdenseasalt, pcols, lchnk)

#if ( defined MODAL_AERO_4MODE_MOM )
      call outfld('BURDENMOM', burdenmom, pcols, lchnk)
#elif ( defined MODAL_AERO_9MODE )
      call outfld('BURDENPOLY', burdenpoly, pcols, lchnk)
      call outfld('BURDENPROT', burdenprot, pcols, lchnk)
      call outfld('BURDENLIP', burdenlip, pcols, lchnk)
#endif

      call outfld('AODABSBC',      aodabsbc,      pcols, lchnk)

      call outfld('AODDUST',       dustaod,       pcols, lchnk)
      call outfld('AODSO4',        so4aod,        pcols, lchnk)
      call outfld('AODPOM',        pomaod,        pcols, lchnk)
      call outfld('AODSOA',        soaaod,        pcols, lchnk)
      call outfld('AODBC',         bcaod,         pcols, lchnk)
      call outfld('AODSS',         seasaltaod,    pcols, lchnk)

      if (nbc>1) then
      do tag_loop = 1,nbc
      call outfld('BURDENBC'//tagged_carbon_suffix(tag_loop)  , burdenbc_tag(:,tag_loop),      pcols, lchnk)
      call outfld('AODABSBC'//tagged_carbon_suffix(tag_loop)  , aodabsbc_tag(:,tag_loop),      pcols, lchnk)
      call outfld('AODBC'//tagged_carbon_suffix(tag_loop)  , bcaod_tag(:,tag_loop),      pcols, lchnk)
      end do
      end if

      if (npoa>1) then
      do tag_loop = 1,npoa
      call outfld('BURDENPOM'//tagged_carbon_suffix(tag_loop)  , burdenpom_tag(:,tag_loop),      pcols, lchnk)
      call outfld('AODPOM'//tagged_carbon_suffix(tag_loop)  , pomaod_tag(:,tag_loop),      pcols, lchnk)
      end do
      end if

      if (nsoa>1) then
      do tag_loop = 1,nsoa
      call outfld('BURDENSOA'//tagged_carbon_suffix(tag_loop)  , burdensoa_tag(:,tag_loop),      pcols, lchnk)
      call outfld('AODSOA'//tagged_carbon_suffix(tag_loop)  , soaaod_tag(:,tag_loop),      pcols, lchnk)
      end do
      end if

      if (nso4>1) then
      do tag_loop = 1,nso4
      call outfld('BURDENSO4'//tagged_sulfur_suffix(tag_loop)  , burdenso4_tag(:,tag_loop),      pcols, lchnk)
      call outfld('AODSO4'//tagged_sulfur_suffix(tag_loop)  , so4aod_tag(:,tag_loop),      pcols, lchnk)
      end do
      end if


#if ( defined MODAL_AERO_4MODE_MOM )
      call outfld('AODMOM',         momaod,    pcols, lchnk)
#elif ( defined MODAL_AERO_9MODE )
      call outfld('AODPOLY',         polyaod,    pcols, lchnk)
      call outfld('AODPROT',         protaod,    pcols, lchnk)
      call outfld('AODLIP',         lipaod,    pcols, lchnk)
#endif

#if defined(CLDERA_PROFILING)
      call cldera_set_field_part_data("ABSORB" ,lchnk-begchunk+1,absorb)
      call cldera_set_field_part_data("AODVIS" ,lchnk-begchunk+1,aodvis)
      call cldera_set_field_part_data("AODALL" ,lchnk-begchunk+1,aodall)
      call cldera_set_field_part_data("AODABS" ,lchnk-begchunk+1,aodabs)
      call cldera_set_field_part_data("BURDENSO4" ,lchnk-begchunk+1,burdenso4)
#endif

   end if

end subroutine modal_aero_sw

!===============================================================================

subroutine modal_aero_lw(list_idx, dt, state, pbuf, tauxar, clear_rh)

  use shr_log_mod ,     only: errmsg => shr_log_errmsg

   ! calculates aerosol lw radiative properties

   integer,             intent(in)  :: list_idx ! index of the climate or a diagnostic list
   real(r8),            intent(in)  :: dt       ! time step(s)
   type(physics_state), intent(in), target :: state    ! state variables

   type(physics_buffer_desc), pointer :: pbuf(:)

   real(r8), intent(out) :: tauxar(pcols,pver,nlwbands) ! layer absorption optical depth
   real(r8), optional,  intent(in) :: clear_rh(pcols,pver) ! optional clear air relative humidity
                                                           ! that gets passed to modal_aero_wateruptake_dr

   ! Local variables
   integer :: i, ifld, ilw, k, l, m, nc, ns
   integer :: lchnk                    ! chunk id
   integer :: ncol                     ! number of active columns in the chunk
   integer :: nmodes
   integer :: nspec
   integer :: istat

   real(r8), pointer :: dgnumwet(:,:)  ! wet number mode diameter (m)
   real(r8), pointer :: qaerwat(:,:)   ! aerosol water (g/g)

   real(r8) :: sigma_logr_aer          ! geometric standard deviation of number distribution
   real(r8) :: alnsg_amode
   real(r8) :: xrad(pcols)
   real(r8) :: cheby(ncoef,pcols,pver)  ! chebychef polynomials

   real(r8) :: mass(pcols,pver) ! layer mass

   real(r8),    pointer :: specmmr(:,:)        ! species mass mixing ratio
   real(r8)             :: specdens            ! species density (kg/m3)
   complex(r8), pointer :: specrefindex(:)     ! species refractive index

   real(r8) :: vol(pcols)       ! volume concentration of aerosol specie (m3/kg)
   real(r8) :: dryvol(pcols)    ! volume concentration of aerosol mode (m3/kg)
   real(r8) :: wetvol(pcols)    ! volume concentration of wet mode (m3/kg)
   real(r8) :: watervol(pcols)  ! volume concentration of water in each mode (m3/kg)
   real(r8) :: refr(pcols)      ! real part of refractive index
   real(r8) :: refi(pcols)      ! imaginary part of refractive index
   complex(r8) :: crefin(pcols) ! complex refractive index
   real(r8), pointer :: refrtablw(:,:) ! table of real refractive indices for aerosols
   real(r8), pointer :: refitablw(:,:) ! table of imag refractive indices for aerosols
   real(r8), pointer :: absplw(:,:,:,:) ! specific absorption

   integer  :: itab(pcols), jtab(pcols)
   real(r8) :: ttab(pcols), utab(pcols)
   real(r8) :: cabs(pcols,ncoef)
   real(r8) :: pabs(pcols)      ! parameterized specific absorption (m2/kg)
   real(r8) :: dopaer(pcols)    ! aerosol optical depth in layer

   integer, parameter :: nerrmax_dopaer=1000
   integer  :: nerr_dopaer = 0
   real(r8) :: volf             ! volume fraction of insoluble aerosol

   character(len=*), parameter :: subname = 'modal_aero_lw'
   !----------------------------------------------------------------------------

   lchnk = state%lchnk
   ncol  = state%ncol

   ! initialize output variables
   tauxar(:ncol,:,:) = 0._r8

   ! dry mass in each cell
   mass(:ncol,:) = state%pdeldry(:ncol,:)*rga

   ! Calculate aerosol size distribution parameters and aerosol water uptake
   if (clim_modal_aero .and. .not. prog_modal_aero) then   ! For prescribed aerosol codes
      !radiation diagnostics are not supported for prescribed aerosols cases
      if(list_idx .ne. 0) then
         call endrun('Radiation diagnostic calls are not supported for ' // &
              ' prescribed aerosols '//errmsg(__FILE__,__LINE__))
      endif
      ! diagnostic aerosol size calculations
      call modal_aero_calcsize_diag(state, pbuf, list_idx, dgnumdry_m)
   else
      !For prognostic aerosols
      call modal_aero_calcsize_sub(state, dt, pbuf, list_idx_in=list_idx, update_mmr_in = .false., &
           dgnumdry_m=dgnumdry_m)
   endif

   ! clear_rh provides alternate estimate non-cloudy relative humidity
   call modal_aero_wateruptake_dr(state, pbuf, list_idx, dgnumdry_m, dgnumwet_m, &
        qaerwat_m, clear_rh_in=clear_rh)
   

   ! loop over all aerosol modes
   call rad_cnst_get_info(list_idx, nmodes=nmodes)

   do m = 1, nmodes

      dgnumwet => dgnumwet_m(:,:,m)
      qaerwat  => qaerwat_m(:,:,m)

      ! get mode properties
      call rad_cnst_get_mode_props(list_idx, m, sigmag=sigma_logr_aer, refrtablw=refrtablw , &
         refitablw=refitablw, absplw=absplw)

      ! get mode info
      call rad_cnst_get_info(list_idx, m, nspec=nspec)

      ! calc size parameter for all columns
      ! this is the same calculation that's done in modal_size_parameters, but there
      ! some intermediate results are saved and the chebyshev polynomials are stored
      ! in a array with different index order.  Could be unified.
      do k = top_lev, pver
         do i = 1, ncol
            alnsg_amode = log( sigma_logr_aer )
            ! convert from number diameter to surface area
            xrad(i) = log(0.5_r8*dgnumwet(i,k)) + 2.0_r8*alnsg_amode*alnsg_amode
            ! normalize size parameter
            xrad(i) = max(xrad(i), xrmin)
            xrad(i) = min(xrad(i), xrmax)
            xrad(i) = (2*xrad(i)-xrmax-xrmin)/(xrmax-xrmin)
            ! chebyshev polynomials
            cheby(1,i,k) = 1.0_r8
            cheby(2,i,k) = xrad(i)
            do nc = 3, ncoef
               cheby(nc,i,k) = 2.0_r8*xrad(i)*cheby(nc-1,i,k)-cheby(nc-2,i,k)
            end do
         end do
      end do

      do ilw = 1, nlwbands

         do k = top_lev, pver

            ! form bulk refractive index. Use volume mixing for infrared
            crefin(:ncol) = (0._r8, 0._r8)
            dryvol(:ncol) = 0._r8

            ! aerosol species loop
            do l = 1, nspec
               call rad_cnst_get_aer_mmr(list_idx, m, l, 'a', state, pbuf, specmmr)
               call rad_cnst_get_aer_props(list_idx, m, l, density_aer=specdens, &
                                           refindex_aer_lw=specrefindex)

               do i = 1, ncol
                  vol(i)    = specmmr(i,k)/specdens
                  dryvol(i) = dryvol(i) + vol(i)
                  crefin(i) = crefin(i) + vol(i)*specrefindex(ilw)
               end do
            end do

            do i = 1, ncol
               watervol(i) = qaerwat(i,k)/rhoh2o
               wetvol(i)   = watervol(i) + dryvol(i)
               if (watervol(i) < 0.0_r8) then
                  if (abs(watervol(i)) .gt. 1.e-1_r8*wetvol(i)) then
                     write(iulog,*) 'watervol,wetvol,dryvol=',watervol(i),wetvol(i),dryvol(i),' in '//subname
                  end if
                  watervol(i) = 0._r8
                  wetvol(i)   = dryvol(i)
               end if

               crefin(i) = crefin(i) + watervol(i)*crefwlw(ilw)
               if (wetvol(i) > 1.e-40_r8) crefin(i) = crefin(i)/wetvol(i)
               refr(i) = real(crefin(i))
               refi(i) = aimag(crefin(i))
            end do

            ! interpolate coefficients linear in refractive index
            ! first call calcs itab,jtab,ttab,utab
            itab(:ncol) = 0
            call binterp(absplw(:,:,:,ilw), ncol, ncoef, prefr, prefi, &
                         refr, refi, refrtablw(:,ilw), refitablw(:,ilw), &
                         itab, jtab, ttab, utab, cabs)

            ! parameterized optical properties
            do i = 1, ncol
               pabs(i) = 0.5_r8*cabs(i,1)
               do nc = 2, ncoef
                  pabs(i) = pabs(i) + cheby(nc,i,k)*cabs(i,nc)
               end do
               pabs(i)   = pabs(i)*wetvol(i)*rhoh2o
               pabs(i)   = max(0._r8,pabs(i))
               dopaer(i) = pabs(i)*mass(i,k)
            end do

            do i = 1, ncol

               if ((dopaer(i) <= -1.e-10_r8) .or. (dopaer(i) >= 20._r8)) then

                  if (dopaer(i) <= -1.e-10_r8) then
                     write(iulog,*) "ERROR: Negative aerosol optical depth &
                          &in this layer."
                  else
                     write(iulog,*) "WARNING: Aerosol optical depth is &
                          &unreasonably high in this layer."
                  end if

                  write(iulog,*) 'dopaer(',i,',',k,',',m,',',lchnk,')=', dopaer(i)
                  write(iulog,*) 'k=',k,' pabs=', pabs(i)
                  write(iulog,*) 'wetvol=',wetvol(i),' dryvol=',dryvol(i),     &
                     ' watervol=',watervol(i)
                  write(iulog,*) 'cabs=', (cabs(i,l),l=1,ncoef)
                  write(iulog,*) 'crefin=', crefin(i)
                  write(iulog,*) 'nspec=', nspec
                  do l = 1,nspec
                     call rad_cnst_get_aer_mmr(list_idx, m, l, 'a', state, pbuf, specmmr)
                     call rad_cnst_get_aer_props(list_idx, m, l, density_aer=specdens, &
                                                 refindex_aer_lw=specrefindex)
                     volf = specmmr(i,k)/specdens
                     write(iulog,*) 'l=',l,'vol(l)=',volf
                     write(iulog,*) 'ilw=',ilw,' specrefindex(ilw)=',specrefindex(ilw)
                     write(iulog,*) 'specdens=',specdens
                  end do

                  nerr_dopaer = nerr_dopaer + 1
                  if (nerr_dopaer >= nerrmax_dopaer .or. dopaer(i) < -1.e-10_r8) then
                     write(iulog,*) '*** halting in '//subname//' after nerr_dopaer =', nerr_dopaer
                     call endrun()
                  end if

               end if
            end do

            do i = 1, ncol
               tauxar(i,k,ilw) = tauxar(i,k,ilw) + dopaer(i)
            end do

         end do ! k = top_lev, pver

      end do  ! nlwbands

   end do ! m = 1, nmodes

end subroutine modal_aero_lw

!===============================================================================
! Private routines
!===============================================================================

subroutine read_water_refindex(infilename)

   ! read water refractive index file and set module data

   character*(*), intent(in) :: infilename   ! modal optics filename

   ! Local variables

   integer            :: i, ierr
   type(file_desc_t)  :: ncid              ! pio file handle
   integer            :: did               ! dimension ids
   integer            :: dimlen            ! dimension lengths
   type(var_desc_t)   :: vid               ! variable ids
   real(r8) :: refrwsw(nswbands), refiwsw(nswbands) ! real, imaginary ref index for water visible
   real(r8) :: refrwlw(nlwbands), refiwlw(nlwbands) ! real, imaginary ref index for water infrared
   !----------------------------------------------------------------------------

   ! open file
   call cam_pio_openfile(ncid, infilename, PIO_NOWRITE)

   ! inquire dimensions.  Check that file values match parameter values.

   ierr = pio_inq_dimid(ncid, 'lw_band', did)
   ierr = pio_inq_dimlen(ncid, did, dimlen)
   if (dimlen .ne. nlwbands) then
      write(iulog,*) 'lw_band len=', dimlen, ' from ', infilename, ' ne nlwbands=', nlwbands
      call endrun('read_modal_optics: bad lw_band value')
   endif

   ierr = pio_inq_dimid(ncid, 'sw_band', did)
   ierr = pio_inq_dimlen(ncid, did, dimlen)
   if (dimlen .ne. nswbands) then
      write(iulog,*) 'sw_band len=', dimlen, ' from ', infilename, ' ne nswbands=', nswbands
      call endrun('read_modal_optics: bad sw_band value')
   endif

   ! read variables
   ierr = pio_inq_varid(ncid, 'refindex_real_water_sw', vid)
   ierr = pio_get_var(ncid, vid, refrwsw)

   ierr = pio_inq_varid(ncid, 'refindex_im_water_sw', vid)
   ierr = pio_get_var(ncid, vid, refiwsw)

   ierr = pio_inq_varid(ncid, 'refindex_real_water_lw', vid)
   ierr = pio_get_var(ncid, vid, refrwlw)

   ierr = pio_inq_varid(ncid, 'refindex_im_water_lw', vid)
   ierr = pio_get_var(ncid, vid, refiwlw)

   ! set complex representation of refractive indices as module data
   do i = 1, nswbands
      crefwsw(i)  = cmplx(refrwsw(i), abs(refiwsw(i)),kind=r8)
   end do
   do i = 1, nlwbands
      crefwlw(i)  = cmplx(refrwlw(i), abs(refiwlw(i)),kind=r8)
   end do

   call pio_closefile(ncid)

end subroutine read_water_refindex

!===============================================================================

subroutine modal_size_parameters(ncol, sigma_logr_aer, dgnumwet, radsurf, logradsurf, cheb)

   integer,  intent(in)  :: ncol
   real(r8), intent(in)  :: sigma_logr_aer  ! geometric standard deviation of number distribution
   real(r8), intent(in)  :: dgnumwet(:,:)   ! aerosol wet number mode diameter (m)
   real(r8), intent(out) :: radsurf(:,:)    ! aerosol surface mode radius
   real(r8), intent(out) :: logradsurf(:,:) ! log(aerosol surface mode radius)
   real(r8), intent(out) :: cheb(:,:,:)

   integer  :: i, k, nc
   real(r8) :: alnsg_amode
   real(r8) :: explnsigma
   real(r8) :: xrad(pcols) ! normalized aerosol radius
   !-------------------------------------------------------------------------------

   alnsg_amode = log(sigma_logr_aer)
   explnsigma = exp(2.0_r8*alnsg_amode*alnsg_amode)

   do k = top_lev, pver
      do i = 1, ncol
         ! convert from number mode diameter to surface area
         radsurf(i,k) = 0.5_r8*dgnumwet(i,k)*explnsigma
         logradsurf(i,k) = log(radsurf(i,k))
         ! normalize size parameter
         xrad(i) = max(logradsurf(i,k),xrmin)
         xrad(i) = min(xrad(i),xrmax)
         xrad(i) = (2._r8*xrad(i)-xrmax-xrmin)/(xrmax-xrmin)
         ! chebyshev polynomials
         cheb(1,i,k) = 1._r8
         cheb(2,i,k) = xrad(i)
         do nc = 3, ncoef
            cheb(nc,i,k) = 2._r8*xrad(i)*cheb(nc-1,i,k)-cheb(nc-2,i,k)
         end do
      end do
   end do

end subroutine modal_size_parameters

!===============================================================================

      subroutine binterp(table,ncol,km,im,jm,x,y,xtab,ytab,ix,jy,t,u,out)

!     bilinear interpolation of table
!
      implicit none
      integer im,jm,km,ncol
      real(r8) table(km,im,jm),xtab(im),ytab(jm),out(pcols,km)
      integer i,ix(pcols),ip1,j,jy(pcols),jp1,k,ic
      real(r8) x(pcols),dx,t(pcols),y(pcols),dy,u(pcols), &
             tu(pcols),tuc(pcols),tcu(pcols),tcuc(pcols)

      if(ix(1).gt.0)go to 30
      if(im.gt.1)then
        do ic=1,ncol
          do i=1,im
            if(x(ic).lt.xtab(i))go to 10
          enddo
   10     ix(ic)=max0(i-1,1)
          ip1=min(ix(ic)+1,im)
          dx=(xtab(ip1)-xtab(ix(ic)))
          if(abs(dx).gt.1.e-20_r8)then
             t(ic)=(x(ic)-xtab(ix(ic)))/dx
          else
             t(ic)=0._r8
          endif
	end do
      else
        ix(:ncol)=1
        t(:ncol)=0._r8
      endif
      if(jm.gt.1)then
        do ic=1,ncol
          do j=1,jm
            if(y(ic).lt.ytab(j))go to 20
          enddo
   20     jy(ic)=max0(j-1,1)
          jp1=min(jy(ic)+1,jm)
          dy=(ytab(jp1)-ytab(jy(ic)))
          if(abs(dy).gt.1.e-20_r8)then
             u(ic)=(y(ic)-ytab(jy(ic)))/dy
             if(u(ic).lt.0._r8.or.u(ic).gt.1._r8)then
                write(iulog,*) 'u,y,jy,ytab,dy=',u(ic),y(ic),jy(ic),ytab(jy(ic)),dy
             endif
          else
            u(ic)=0._r8
          endif
	end do
      else
        jy(:ncol)=1
        u(:ncol)=0._r8
      endif
   30 continue
      do ic=1,ncol
         tu(ic)=t(ic)*u(ic)
         tuc(ic)=t(ic)-tu(ic)
         tcuc(ic)=1._r8-tuc(ic)-u(ic)
         tcu(ic)=u(ic)-tu(ic)
         jp1=min(jy(ic)+1,jm)
         ip1=min(ix(ic)+1,im)
         do k=1,km
            out(ic,k)=tcuc(ic)*table(k,ix(ic),jy(ic))+tuc(ic)*table(k,ip1,jy(ic))   &
               +tu(ic)*table(k,ip1,jp1)+tcu(ic)*table(k,ix(ic),jp1)
	 end do
      enddo
      return
      end subroutine binterp

end module modal_aer_opt<|MERGE_RESOLUTION|>--- conflicted
+++ resolved
@@ -35,14 +35,11 @@
 use modal_aero_wateruptake, only: modal_aero_wateruptake_dr
 use modal_aero_calcsize,    only: modal_aero_calcsize_diag,modal_aero_calcsize_sub
 use shr_log_mod ,           only: errmsg => shr_log_errmsg
-<<<<<<< HEAD
 use modal_aero_data,only: nso4, nbc, npoa, nsoa
-=======
 #if defined(CLDERA_PROFILING)
 use ppgrid,         only: begchunk
 use cldera_interface_mod, only: cldera_set_field_part_data
 #endif
->>>>>>> 00a35ccb
 
 implicit none
 private
