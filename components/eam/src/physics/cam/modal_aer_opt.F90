--- conflicted
+++ resolved
@@ -231,15 +231,11 @@
    call addfld ('AODBC',horiz_only,    'A','  ','Aerosol optical depth 550 nm from BC', flag_xyfill=.true.)
    call addfld ('AODSS',horiz_only,    'A','  ','Aerosol optical depth 550 nm from seasalt', flag_xyfill=.true.)
    call addfld ('AODABSBC',horiz_only, 'A','  ','Aerosol absorption optical depth 550 nm from BC', flag_xyfill=.true.)
-<<<<<<< HEAD
-#if ( defined MODAL_AERO_4MODE_MOM || (defined MODAL_AERO_4MODE_SOA_MOM ))
-=======
-#if ( ( defined MODAL_AERO_4MODE_MOM ) && ( defined MOSAIC_SPECIES ) )
+#if ( ( defined MODAL_AERO_4MODE_MOM || defined MODAL_AERO_4MODE_SOA_MOM) && ( defined MOSAIC_SPECIES ) )
    call addfld ('AODMOM',horiz_only,    'A','  ','Aerosol optical depth 550 nm from marine organic', flag_xyfill=.true.)
    call addfld ('AODNO3',horiz_only,    'A','  ','Aerosol optical depth 550 nm from NO3', flag_xyfill=.true.)
    call addfld ('AODNH4',horiz_only,    'A','  ','Aerosol optical depth 550 nm from NH4', flag_xyfill=.true.)
-#elif ( defined MODAL_AERO_4MODE_MOM )
->>>>>>> f847e242
+#elif ( defined MODAL_AERO_4MODE_MOM || defined MODAL_AERO_4MODE_SOA_MOM)
    call addfld ('AODMOM',horiz_only,    'A','  ','Aerosol optical depth 550 nm from marine organic', flag_xyfill=.true.)
 #elif ( defined MODAL_AERO_9MODE )
    call addfld ('AODPOLY',horiz_only,    'A','  ','Aerosol optical depth 550 nm from marine poly', flag_xyfill=.true.)
@@ -255,15 +251,11 @@
    call addfld ('BURDENSOA',horiz_only,  'A','kg/m2'    ,'SOA aerosol burden'         , flag_xyfill=.true.)
    call addfld ('BURDENBC',horiz_only,  'A','kg/m2'     ,'Black carbon aerosol burden', flag_xyfill=.true.)
    call addfld ('BURDENSEASALT',horiz_only,  'A','kg/m2','Seasalt aerosol burden'     , flag_xyfill=.true.)
-<<<<<<< HEAD
-#if ( defined MODAL_AERO_4MODE_MOM || (defined MODAL_AERO_4MODE_SOA_MOM ))
-=======
-#if ( ( defined MODAL_AERO_4MODE_MOM ) && ( defined MOSAIC_SPECIES ) )
+#if ( ( defined MODAL_AERO_4MODE_MOM || defined MODAL_AERO_4MODE_SOA_MOM) && ( defined MOSAIC_SPECIES ) )
    call addfld ('BURDENMOM',horiz_only,  'A','kg/m2'    ,'Marine organic aerosol burden', flag_xyfill=.true.)
    call addfld ('BURDENNO3',horiz_only,  'A','kg/m2'    ,'Nitrate aerosol burden',        flag_xyfill=.true.)
    call addfld ('BURDENNH4',horiz_only,  'A','kg/m2'    ,'Ammonium aerosol burden',       flag_xyfill=.true.)
-#elif ( defined MODAL_AERO_4MODE_MOM )
->>>>>>> f847e242
+#elif ( defined MODAL_AERO_4MODE_MOM || defined MODAL_AERO_4MODE_SOA_MOM)
    call addfld ('BURDENMOM',horiz_only,  'A','kg/m2'    ,'Marine organic aerosol burden', flag_xyfill=.true.)
 #elif ( defined MODAL_AERO_9MODE )
    call addfld ('BURDENPOLY',horiz_only,  'A','kg/m2'   ,'Marine polysaccharide aerosol burden', flag_xyfill=.true.)
@@ -288,15 +280,11 @@
       call add_default ('BURDENSOA'    , 1, ' ')
       call add_default ('BURDENBC'     , 1, ' ')
       call add_default ('BURDENSEASALT', 1, ' ')
-<<<<<<< HEAD
-#if ( defined MODAL_AERO_4MODE_MOM || (defined MODAL_AERO_4MODE_SOA_MOM ))
-=======
-#if ( ( defined MODAL_AERO_4MODE_MOM ) && ( defined MOSAIC_SPECIES ) )
+#if ( ( defined MODAL_AERO_4MODE_MOM || defined MODAL_AERO_4MODE_SOA_MOM) && ( defined MOSAIC_SPECIES ) )
       call add_default ('BURDENMOM', 1, ' ')
       call add_default ('BURDENNO3', 1, ' ')
       call add_default ('BURDENNH4', 1, ' ')
-#elif ( defined MODAL_AERO_4MODE_MOM )
->>>>>>> f847e242
+#elif ( defined MODAL_AERO_4MODE_MOM || defined MODAL_AERO_4MODE_SOA_MOM)
       call add_default ('BURDENMOM', 1, ' ')
 #elif ( defined MODAL_AERO_9MODE )
       call add_default ('BURDENPOLY', 1, ' ')
@@ -339,14 +327,10 @@
       call add_default ('BURDENSOA'    , 1, ' ')
       call add_default ('BURDENBC'     , 1, ' ')
       call add_default ('BURDENSEASALT', 1, ' ')
-<<<<<<< HEAD
-#if ( defined MODAL_AERO_4MODE_MOM || (defined MODAL_AERO_4MODE_SOA_MOM ) )
-=======
-#if ( ( defined MODAL_AERO_4MODE_MOM ) && ( defined MOSAIC_SPECIES ) )
+#if ( ( defined MODAL_AERO_4MODE_MOM || defined MODAL_AERO_4MODE_SOA_MOM ) && ( defined MOSAIC_SPECIES ) )
       call add_default ('BURDENNO3'    , 1, ' ')
       call add_default ('BURDENNH4'    , 1, ' ')
-#elif ( defined MODAL_AERO_4MODE_MOM )
->>>>>>> f847e242
+#elif ( defined MODAL_AERO_4MODE_MOM || defined MODAL_AERO_4MODE_SOA_MOM)
       call add_default ('BURDENMOM'    , 1, ' ')
 #elif ( defined MODAL_AERO_9MODE )
       call add_default ('BURDENPOLY'   , 1, ' ')
@@ -366,7 +350,6 @@
        cam_chempkg_is('trop_strat_mam4_resus_mom_soag').or.&
 ! --MW
        cam_chempkg_is('linoz_mam4_resus_mom').or. &
-       cam_chempkg_is('linoz_mam4_resus_soa_mom_soag_vbs').or. &
        cam_chempkg_is('linoz_mam4_resus_mom_soag').or.cam_chempkg_is('superfast_mam4_resus_mom_soag')) then
      call addfld ('AODDUST4',horiz_only,    'A','  ','Aerosol optical depth 550 nm model 4 from dust', flag_xyfill=.true.)
      call addfld ('AODMODE4',horiz_only,    'A','  ','Aerosol optical depth 550 nm mode 4', flag_xyfill=.true.)
@@ -531,13 +514,9 @@
    real(r8) :: burden(pcols)
    real(r8) :: burdendust(pcols), burdenso4(pcols), burdenbc(pcols), &
                burdenpom(pcols), burdensoa(pcols), burdenseasalt(pcols)
-<<<<<<< HEAD
-#if ( defined MODAL_AERO_4MODE_MOM || (defined MODAL_AERO_4MODE_SOA_MOM ))
-=======
-#if ( ( defined MODAL_AERO_4MODE_MOM ) && ( defined MOSAIC_SPECIES ) )
+#if ( ( defined MODAL_AERO_4MODE_MOM || defined MODAL_AERO_4MODE_SOA_MOM ) && ( defined MOSAIC_SPECIES ) )
    real(r8) :: burdenmom(pcols), burdenno3(pcols), burdennh4(pcols)
-#elif ( defined MODAL_AERO_4MODE_MOM )
->>>>>>> f847e242
+#elif ( defined MODAL_AERO_4MODE_MOM || defined MODAL_AERO_4MODE_SOA_MOM)
    real(r8) :: burdenmom(pcols)
 #elif ( defined MODAL_AERO_9MODE )
    real(r8) :: burdenpoly(pcols), burdenprot(pcols), burdenlip(pcols)
@@ -549,39 +528,27 @@
    real(r8) :: specrefr, specrefi
    real(r8) :: scatdust(pcols), scatso4(pcols), scatbc(pcols), &
                scatpom(pcols), scatsoa(pcols), scatseasalt(pcols)
-<<<<<<< HEAD
-#if ( defined MODAL_AERO_4MODE_MOM || (defined MODAL_AERO_4MODE_SOA_MOM ) )
-=======
-#if ( ( defined MODAL_AERO_4MODE_MOM ) && ( defined MOSAIC_SPECIES ) )
+#if ( ( defined MODAL_AERO_4MODE_MOM || defined MODAL_AERO_4MODE_SOA_MOM) && ( defined MOSAIC_SPECIES ) )
    real(r8) :: scatmom(pcols), scatno3(pcols), scatnh4(pcols)
-#elif ( defined MODAL_AERO_4MODE_MOM )
->>>>>>> f847e242
+#elif ( defined MODAL_AERO_4MODE_MOM || defined MODAL_AERO_4MODE_SOA_MOM)
    real(r8) :: scatmom(pcols)
 #elif ( defined MODAL_AERO_9MODE )
    real(r8) :: scatpoly(pcols), scatprot(pcols), scatlip(pcols)
 #endif
    real(r8) :: absdust(pcols), absso4(pcols), absbc(pcols), &
                abspom(pcols), abssoa(pcols), absseasalt(pcols)
-<<<<<<< HEAD
-#if ( defined MODAL_AERO_4MODE_MOM || (defined MODAL_AERO_4MODE_SOA_MOM ) )
-=======
-#if ( ( defined MODAL_AERO_4MODE_MOM ) && ( defined MOSAIC_SPECIES ) )
+#if ( ( defined MODAL_AERO_4MODE_MOM || defined MODAL_AERO_4MODE_SOA_MOM) && ( defined MOSAIC_SPECIES ) )
    real(r8) :: absmom(pcols), absno3(pcols), absnh4(pcols)
-#elif ( defined MODAL_AERO_4MODE_MOM )
->>>>>>> f847e242
+#elif ( defined MODAL_AERO_4MODE_MOM || defined MODAL_AERO_4MODE_SOA_MOM)
    real(r8) :: absmom(pcols)
 #elif ( defined MODAL_AERO_9MODE )
    real(r8) :: abspoly(pcols), absprot(pcols), abslip(pcols)
 #endif
    real(r8) :: hygrodust(pcols), hygroso4(pcols), hygrobc(pcols), &
                hygropom(pcols), hygrosoa(pcols), hygroseasalt(pcols)
-<<<<<<< HEAD
-#if ( defined MODAL_AERO_4MODE_MOM || (defined MODAL_AERO_4MODE_SOA_MOM ))
-=======
-#if ( ( defined MODAL_AERO_4MODE_MOM ) && ( defined MOSAIC_SPECIES ) )
+#if ( ( defined MODAL_AERO_4MODE_MOM || defined MODAL_AERO_4MODE_SOA_MOM) && ( defined MOSAIC_SPECIES ) )
    real(r8) :: hygromom(pcols), hygrono3(pcols), hygronh4(pcols)
-#elif ( defined MODAL_AERO_4MODE_MOM )
->>>>>>> f847e242
+#elif ( defined MODAL_AERO_4MODE_MOM || defined MODAL_AERO_4MODE_SOA_MOM)
    real(r8) :: hygromom(pcols)
 #elif ( defined MODAL_AERO_9MODE )
    real(r8) :: hygropoly(pcols), hygroprot(pcols), hygrolip(pcols)
@@ -593,13 +560,9 @@
    ! total species AOD
    real(r8) :: dustaod(pcols), so4aod(pcols), bcaod(pcols), &
                pomaod(pcols), soaaod(pcols), seasaltaod(pcols)
-<<<<<<< HEAD
-#if ( defined MODAL_AERO_4MODE_MOM || (defined MODAL_AERO_4MODE_SOA_MOM ))
-=======
-#if ( ( defined MODAL_AERO_4MODE_MOM ) && ( defined MOSAIC_SPECIES ) )
+#if ( ( defined MODAL_AERO_4MODE_MOM || defined MODAL_AERO_4MODE_SOA_MOM) && ( defined MOSAIC_SPECIES ) )
    real(r8) :: momaod(pcols), no3aod(pcols), nh4aod(pcols)
-#elif ( defined MODAL_AERO_4MODE_MOM )
->>>>>>> f847e242
+#elif ( defined MODAL_AERO_4MODE_MOM || defined MODAL_AERO_4MODE_SOA_MOM)
    real(r8) :: momaod(pcols)
 #elif ( defined MODAL_AERO_9MODE )
    real(r8) :: polyaod(pcols), protaod(pcols), lipaod(pcols)
@@ -654,18 +617,14 @@
    burdensoa(:ncol)      = 0.0_r8
    burdenbc(:ncol)       = 0.0_r8
    burdenseasalt(:ncol)  = 0.0_r8
-<<<<<<< HEAD
-#if ( defined MODAL_AERO_4MODE_MOM || (defined MODAL_AERO_4MODE_SOA_MOM ))
-=======
-#if ( ( defined MODAL_AERO_4MODE_MOM ) && ( defined MOSAIC_SPECIES ) )
+#if ( ( defined MODAL_AERO_4MODE_MOM || defined MODAL_AERO_4MODE_SOA_MOM) && ( defined MOSAIC_SPECIES ) )
    burdenmom(:ncol)      = 0.0_r8
    burdenno3(:ncol)      = 0.0_r8
    burdennh4(:ncol)      = 0.0_r8
    momaod(:ncol)         = 0.0_r8
    no3aod(:ncol)         = 0.0_r8
    nh4aod(:ncol)         = 0.0_r8
-#elif ( defined MODAL_AERO_4MODE_MOM )
->>>>>>> f847e242
+#elif ( defined MODAL_AERO_4MODE_MOM || defined MODAL_AERO_4MODE_SOA_MOM)
    burdenmom(:ncol)      = 0.0_r8
    momaod(:ncol)         = 0.0_r8
 #elif ( defined MODAL_AERO_9MODE )
@@ -766,10 +725,7 @@
             scatseasalt(:ncol)  = 0._r8
             absseasalt(:ncol)   = 0._r8
             hygroseasalt(:ncol) = 0._r8
-<<<<<<< HEAD
-#if ( defined MODAL_AERO_4MODE_MOM || (defined MODAL_AERO_4MODE_SOA_MOM ))
-=======
-#if ( ( defined MODAL_AERO_4MODE_MOM ) && ( defined MOSAIC_SPECIES ) )
+#if ( ( defined MODAL_AERO_4MODE_MOM || defined MODAL_AERO_4MODE_SOA_MOM) && ( defined MOSAIC_SPECIES ) )
             scatmom(:ncol)      = 0._r8
             absmom(:ncol)       = 0._r8
             hygromom(:ncol)     = 0._r8
@@ -779,8 +735,7 @@
             scatnh4(:ncol)      = 0._r8
             absnh4(:ncol)       = 0._r8
             hygronh4(:ncol)     = 0._r8
-#elif ( defined MODAL_AERO_4MODE_MOM )
->>>>>>> f847e242
+#elif ( defined MODAL_AERO_4MODE_MOM || defined MODAL_AERO_4MODE_SOA_MOM )
             scatmom(:ncol)  = 0._r8
             absmom(:ncol)   = 0._r8
             hygromom(:ncol) = 0._r8
@@ -908,12 +863,7 @@
                         hygroseasalt(i)  = vol(i)*hygro_aer
                       end do
                   end if
-<<<<<<< HEAD
 #if ( defined MODAL_AERO_4MODE_MOM || (defined MODAL_AERO_4MODE_SOA_MOM ))
-=======
-#endif
-#if ( defined MODAL_AERO_4MODE_MOM )
->>>>>>> f847e242
                   if (trim(spectype) == 'm-organic') then
                      do i = 1, ncol
                         burdenmom(i) = burdenmom(i) + specmmr(i,k)*mass(i,k)
@@ -1052,12 +1002,8 @@
                      ! assume contribution is proportional to refractive index X volume
 
                      scath2o        = watervol(i)*real(crefwsw(isw))
-<<<<<<< HEAD
-		     absh2o         = -watervol(i)*aimag(crefwsw(isw))
-#if ( defined MODAL_AERO_4MODE_MOM || (defined MODAL_AERO_4MODE_SOA_MOM ))
-=======
                      absh2o         = -watervol(i)*aimag(crefwsw(isw))
-#if ( ( defined MODAL_AERO_4MODE_MOM ) && ( defined MOSAIC_SPECIES ) )
+#if ( ( defined MODAL_AERO_4MODE_MOM || defined MODAL_AERO_4MODE_SOA_MOM) && ( defined MOSAIC_SPECIES ) )
                      sumscat        = scatso4(i) + scatpom(i) + scatsoa(i) + scatbc(i) + &
                                       scatdust(i) + scatseasalt(i) + scath2o + &
                                       scatmom(i) + scatno3(i) + scatnh4(i)
@@ -1067,8 +1013,7 @@
                      sumhygro       = hygroso4(i) + hygropom(i) + hygrosoa(i) + hygrobc(i) + &
                                       hygrodust(i) + hygroseasalt(i) + &
                                       hygromom(i) + hygrono3(i) + hygronh4(i)
-#elif ( defined MODAL_AERO_4MODE_MOM )
->>>>>>> f847e242
+#elif ( defined MODAL_AERO_4MODE_MOM || defined MODAL_AERO_4MODE_SOA_MOM)
 		     sumscat        = scatso4(i) + scatpom(i) + scatsoa(i) + scatbc(i) + &
                                       scatdust(i) + scatseasalt(i) + scath2o + &
                                       scatmom(i)
@@ -1115,10 +1060,7 @@
                      scatseasalt(i) = (scatseasalt(i) + scath2o*hygroseasalt(i)/sumhygro)/sumscat
                      absseasalt(i)  = (absseasalt(i) + absh2o*hygroseasalt(i)/sumhygro)/sumabs
 
-<<<<<<< HEAD
-#if ( defined MODAL_AERO_4MODE_MOM || (defined MODAL_AERO_4MODE_SOA_MOM ))
-=======
-#if ( ( defined MODAL_AERO_4MODE_MOM ) && ( defined MOSAIC_SPECIES ) )
+#if ( ( defined MODAL_AERO_4MODE_MOM || defined MODAL_AERO_4MODE_SOA_MOM) && ( defined MOSAIC_SPECIES ) )
                      scatmom(i)     = (scatmom(i) + scath2o*hygromom(i)/sumhygro)/sumscat
                      absmom(i)      = (absmom(i) + absh2o*hygromom(i)/sumhygro)/sumabs
 
@@ -1128,8 +1070,7 @@
                      scatnh4(i)     = (scatnh4(i) + scath2o*hygronh4(i)/sumhygro)/sumscat
                      absnh4(i)      = (absnh4(i) + absh2o*hygronh4(i)/sumhygro)/sumabs
 
-#elif ( defined MODAL_AERO_4MODE_MOM )
->>>>>>> f847e242
+#elif ( defined MODAL_AERO_4MODE_MOM || defined MODAL_AERO_4MODE_SOA_MOM)
                      scatmom(i) = (scatmom(i) + scath2o*hygromom(i)/sumhygro)/sumscat
                      absmom(i)  = (absmom(i) + absh2o*hygromom(i)/sumhygro)/sumabs
 
@@ -1164,10 +1105,7 @@
                      aodc           = (absseasalt(i)*(1.0_r8 - palb(i)) + palb(i)*scatseasalt(i))*dopaer(i)
                      seasaltaod(i)  = seasaltaod(i) + aodc
 
-<<<<<<< HEAD
-#if ( defined MODAL_AERO_4MODE_MOM || (defined MODAL_AERO_4MODE_SOA_MOM ))
-=======
-#if ( ( defined MODAL_AERO_4MODE_MOM ) && ( defined MOSAIC_SPECIES ) )
+#if ( ( defined MODAL_AERO_4MODE_MOM || defined MODAL_AERO_4MODE_SOA_MOM) && ( defined MOSAIC_SPECIES ) )
                      aodc           = (absmom(i)*(1.0_r8 - palb(i)) + palb(i)*scatmom(i))*dopaer(i)
                      momaod(i)      = momaod(i) + aodc
 
@@ -1177,8 +1115,7 @@
                      aodc           = (absnh4(i)*(1.0_r8 - palb(i)) + palb(i)*scatnh4(i))*dopaer(i)
                      nh4aod(i)      = nh4aod(i) + aodc
 
-#elif ( defined MODAL_AERO_4MODE_MOM )
->>>>>>> f847e242
+#elif ( defined MODAL_AERO_4MODE_MOM || defined MODAL_AERO_4MODE_SOA_MOM)
                      aodc           = (absmom(i)*(1.0_r8 - palb(i)) + palb(i)*scatmom(i))*dopaer(i)
                      momaod(i)  = momaod(i) + aodc
 
@@ -1348,15 +1285,11 @@
          pomaod(idxnite(i))     = fillvalue
          soaaod(idxnite(i))     = fillvalue
          bcaod(idxnite(i))      = fillvalue
-<<<<<<< HEAD
-#if ( defined MODAL_AERO_4MODE_MOM || (defined MODAL_AERO_4MODE_SOA_MOM ))
-=======
-#if ( ( defined MODAL_AERO_4MODE_MOM ) && ( defined MOSAIC_SPECIES ) )
+#if ( ( defined MODAL_AERO_4MODE_MOM || defined MODAL_AERO_4MODE_SOA_MOM) && ( defined MOSAIC_SPECIES ) )
          momaod(idxnite(i))     = fillvalue
          no3aod(idxnite(i))     = fillvalue
          nh4aod(idxnite(i))     = fillvalue
-#elif ( defined MODAL_AERO_4MODE_MOM )
->>>>>>> f847e242
+#elif ( defined MODAL_AERO_4MODE_MOM || defined MODAL_AERO_4MODE_SOA_MOM)
          momaod(idxnite(i)) = fillvalue
 #elif ( defined MODAL_AERO_9MODE )
          polyaod(idxnite(i)) = fillvalue
@@ -1377,15 +1310,11 @@
       call outfld('BURDENBC'  ,    burdenbc,      pcols, lchnk)
       call outfld('BURDENSEASALT', burdenseasalt, pcols, lchnk)
 
-<<<<<<< HEAD
-#if ( defined MODAL_AERO_4MODE_MOM || (defined MODAL_AERO_4MODE_SOA_MOM ))
-=======
-#if ( ( defined MODAL_AERO_4MODE_MOM ) && ( defined MOSAIC_SPECIES ) )
+#if ( ( defined MODAL_AERO_4MODE_MOM || defined MODAL_AERO_4MODE_SOA_MOM) && ( defined MOSAIC_SPECIES ) )
       call outfld('BURDENMOM',     burdenmom,     pcols, lchnk)
       call outfld('BURDENNO3',     burdenno3,     pcols, lchnk)
       call outfld('BURDENNH4',     burdennh4,     pcols, lchnk)
-#elif ( defined MODAL_AERO_4MODE_MOM )
->>>>>>> f847e242
+#elif ( defined MODAL_AERO_4MODE_MOM || defined MODAL_AERO_4MODE_SOA_MOM)
       call outfld('BURDENMOM', burdenmom, pcols, lchnk)
 #elif ( defined MODAL_AERO_9MODE )
       call outfld('BURDENPOLY', burdenpoly, pcols, lchnk)
@@ -1402,15 +1331,11 @@
       call outfld('AODBC',         bcaod,         pcols, lchnk)
       call outfld('AODSS',         seasaltaod,    pcols, lchnk)
 
-<<<<<<< HEAD
-#if ( defined MODAL_AERO_4MODE_MOM || (defined MODAL_AERO_4MODE_SOA_MOM ))
-=======
-#if ( ( defined MODAL_AERO_4MODE_MOM ) && ( defined MOSAIC_SPECIES ) )
+#if ( ( defined MODAL_AERO_4MODE_MOM || defined MODAL_AERO_4MODE_SOA_MOM) && ( defined MOSAIC_SPECIES ) )
       call outfld('AODMOM',        momaod,        pcols, lchnk)
       call outfld('AODNO3',        no3aod,        pcols, lchnk)
       call outfld('AODNH4',        nh4aod,        pcols, lchnk)
-#elif ( defined MODAL_AERO_4MODE_MOM )
->>>>>>> f847e242
+#elif ( defined MODAL_AERO_4MODE_MOM || defined MODAL_AERO_4MODE_SOA_MOM)
       call outfld('AODMOM',         momaod,    pcols, lchnk)
 #elif ( defined MODAL_AERO_9MODE )
       call outfld('AODPOLY',         polyaod,    pcols, lchnk)
