--- conflicted
+++ resolved
@@ -158,17 +158,14 @@
    namelist /zmconv_nl/ zmconv_c0_lnd, zmconv_c0_ocn, zmconv_ke, zmconv_tau, & 
            zmconv_dmpdz, zmconv_alfa, zmconv_tiedke_add,     &
            zmconv_cape_cin, zmconv_mx_bot_lyr_adj, zmconv_tp_fac, zmconv_trigdcape_ull, &
-<<<<<<< HEAD
            zmconv_trig_dcape_only, zmconv_trig_ull_only, zmconv_microp, zmconv_auto_fac,&
-           zmconv_accr_fac, zmconv_micro_dcs, &
+           zmconv_accr_fac, zmconv_micro_dcs, zmconv_clos_dyn_adj, &
 !++ MCSP 
            zmconv_MCSP_heat_coeff, zmconv_MCSP_moisture_coeff, &
            zmconv_MCSP_uwind_coeff, zmconv_MCSP_vwind_coeff   
 !-- MCSP
-=======
-           zmconv_trig_dcape_only, zmconv_trig_ull_only, zmconv_microp, zmconv_clos_dyn_adj   
-
->>>>>>> 5cd24d6d
+
+
    !-----------------------------------------------------------------------------
 
    zmconv_tau = 3600._r8
