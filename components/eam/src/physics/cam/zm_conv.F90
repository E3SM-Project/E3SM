
module zm_conv

!---------------------------------------------------------------------------------
! Purpose:
!
! Interface from Zhang-McFarlane convection scheme, includes evaporation of convective 
! precip from the ZM scheme
!
! Apr 2006: RBN: Code added to perform a dilute ascent for closure of the CM mass flux
!                based on an entraining plume a la Raymond and Blythe (1992)
!
! Author: Byron Boville, from code in tphysbc
!
! April 2021: X. Song added code for convective microphysics
! April 2022: X. Song added code for mass flux adjustment
!---------------------------------------------------------------------------------
  use shr_kind_mod,           only: r8 => shr_kind_r8
  use spmd_utils,             only: masterproc
  use ppgrid,                 only: pcols, pver, pverp
  use cloud_fraction,         only: cldfrc_fice
  use physconst,              only: cpair, epsilo, gravit, latice, latvap, tmelt, rair, &
                                    cpwv, cpliq, rh2o
  use cam_abortutils,         only: endrun
  use cam_logfile,            only: iulog
  use zm_conv_cape,           only: compute_dilute_cape
  use zm_conv_types,          only: zm_const_t, zm_param_t
  use zm_conv_util,           only: qsat_hpa ! remove after moving cldprp to new module
  use zm_microphysics,        only: zm_mphy, zm_aero_t
  use zm_microphysics_state,  only: zm_microp_st, zm_microp_st_alloc, zm_microp_st_dealloc, zm_microp_st_ini, zm_microp_st_gb

  implicit none

  save
  private                         ! Make default type private to the module
!
! PUBLIC: interfaces
!
  public zmconv_readnl            ! read zmconv_nl namelist
  public zm_convi                 ! ZM schemea
  public zm_convr                 ! ZM schemea
  public zm_conv_evap             ! evaporation of precip from ZM schemea
  public trigdcape_ull            ! true if to use dcape-ULL trigger
  public trig_dcape_only          ! true if to use dcape only trigger
  public trig_ull_only            ! true if to ULL along with default CAPE-based trigger
  public zm_microp                ! true for convective microphysics

!
! PUBLIC: data
!

   type(zm_const_t), public :: zm_const ! derived type to hold ZM constants
   type(zm_param_t), public :: zm_param ! derived type to hold ZM tunable parameters

!
! Private data
!
   real(r8), parameter :: unset_r8   = huge(1.0_r8)
   integer , parameter :: unset_int  = huge(1)
   real(r8) :: zmconv_c0_lnd         = unset_r8    
   real(r8) :: zmconv_c0_ocn         = unset_r8    
   real(r8) :: zmconv_ke             = unset_r8 
   real(r8) :: zmconv_tau            = unset_r8   
   real(r8) :: zmconv_dmpdz          = unset_r8   
   real(r8) :: zmconv_alfa           = unset_r8   
   real(r8) :: zmconv_tiedke_add     = unset_r8   
   logical  :: zmconv_trigdcape_ull  = .false.
   logical  :: zmconv_trig_dcape_only  = .false.
   logical  :: zmconv_trig_ull_only  = .false.

   logical  :: zmconv_microp         = .false.   ! switch for convective microphysics 
   logical  :: zmconv_clos_dyn_adj   = .false.   ! switch for mass flux adjustment    
   logical  :: zmconv_tpert_fix      = .false.   ! switch for tpert impacts           
   integer  :: zmconv_cape_cin       = unset_int
   integer  :: zmconv_mx_bot_lyr_adj = unset_int
   real(r8) :: zmconv_tp_fac         = unset_r8
   real(r8) :: zmconv_auto_fac       = unset_r8
   real(r8) :: zmconv_accr_fac       = unset_r8
   real(r8) :: zmconv_micro_dcs      = unset_r8
<<<<<<< HEAD
   real(r8) :: zmconv_MCSP_heat_coeff = 0._r8
   real(r8) :: zmconv_MCSP_moisture_coeff = 0._r8
   real(r8) :: zmconv_MCSP_uwind_coeff = 0._r8
   real(r8) :: zmconv_MCSP_vwind_coeff = 0._r8
=======

   real(r8) :: zmconv_MCSP_heat_coeff        = 0._r8
   real(r8) :: zmconv_MCSP_moisture_coeff    = 0._r8
   real(r8) :: zmconv_MCSP_uwind_coeff       = 0._r8
   real(r8) :: zmconv_MCSP_vwind_coeff       = 0._r8
>>>>>>> 2079d27d

   real(r8) rl         ! wg latent heat of vaporization.
   real(r8) cpres      ! specific heat at constant pressure in j/kg-degk.
   real(r8), parameter :: capelmt = 70._r8  ! threshold value for cape for deep convection.

!DCAPE-ULL, including options for DCAPE_only and ull_only
   real(r8), parameter :: trigdcapelmt = 0._r8  ! threshold value of dcape for deep convection
   logical :: trigdcape_ull    = .false. !true to use DCAPE trigger and ULL
   logical :: trig_dcape_only  = .false. !true to use DCAPE trigger, ULL not used
   logical :: trig_ull_only    = .false. !true to use ULL along with default CAPE-based trigger

   real(r8) :: ke           ! Tunable evaporation efficiency set from namelist input zmconv_ke
   real(r8) :: c0_lnd       ! set from namelist input zmconv_c0_lnd
   real(r8) :: c0_ocn       ! set from namelist input zmconv_c0_ocn
   real(r8) :: alfa_scalar  ! maximum downdraft mass flux fraction  
   logical  :: zm_microp    = .false.   ! switch for convective microphysics                   
   logical  :: clos_dyn_adj = .false.   ! true if apply mass flux adjustment to CAPE closure   

   real(r8) tau   ! convective time scale
   real(r8),parameter :: c1 = 6.112_r8
   real(r8),parameter :: c2 = 17.67_r8
   real(r8),parameter :: c3 = 243.5_r8
   real(r8) :: tfreez
   real(r8) :: eps1
      

   logical :: no_deep_pbl ! default = .false.
                          ! no_deep_pbl = .true. eliminates deep convection entirely within PBL 
   

!moved from moistconvection.F90
   real(r8) :: rgrav       ! reciprocal of grav
   real(r8) :: rgas        ! gas constant for dry air
   real(r8) :: grav        ! = gravit
   real(r8) :: cp          ! = cpres = cpair
   
   ! integer,protected :: limcnv ! upper pressure interface level to limit deep convection

   real(r8) :: auto_fac = unset_r8
   real(r8) :: accr_fac = unset_r8
   real(r8) :: micro_dcs= unset_r8

<<<<<<< HEAD
   logical  :: MCSP
   real(r8) :: MCSP_heat_coeff = unset_r8
   real(r8) :: MCSP_moisture_coeff = unset_r8
   real(r8) :: MCSP_uwind_coeff = unset_r8
   real(r8) :: MCSP_vwind_coeff = unset_r8

=======
>>>>>>> 2079d27d
!===================================================================================================
contains
!===================================================================================================

subroutine zmconv_readnl(nlfile)

   use namelist_utils,  only: find_group_name
   use units,           only: getunit, freeunit
   use zm_conv_types,   only: zm_param_mpi_broadcast
   use mpishorthand

   character(len=*), intent(in) :: nlfile  ! filepath for file containing namelist input

   ! Local variables
   integer :: unitn, ierr
   character(len=*), parameter :: subname = 'zmconv_readnl'

   namelist /zmconv_nl/ zmconv_c0_lnd, zmconv_c0_ocn, zmconv_ke, zmconv_tau, & 
           zmconv_dmpdz, zmconv_alfa, zmconv_tiedke_add,     &
           zmconv_cape_cin, zmconv_mx_bot_lyr_adj, zmconv_tp_fac, zmconv_trigdcape_ull, &
           zmconv_trig_dcape_only, zmconv_trig_ull_only, zmconv_microp, zmconv_auto_fac,&
           zmconv_accr_fac, zmconv_micro_dcs, zmconv_clos_dyn_adj, zmconv_tpert_fix,    &
           zmconv_MCSP_heat_coeff, zmconv_MCSP_moisture_coeff, &
           zmconv_MCSP_uwind_coeff, zmconv_MCSP_vwind_coeff
   !-----------------------------------------------------------------------------

   zmconv_tau = 3600._r8
   if (masterproc) then
      unitn = getunit()
      open( unitn, file=trim(nlfile), status='old' )
      call find_group_name(unitn, 'zmconv_nl', status=ierr)
      if (ierr == 0) then
         read(unitn, zmconv_nl, iostat=ierr)
         if (ierr /= 0) then
            call endrun(subname // ':: ERROR reading namelist')
         end if
      end if
      close(unitn)
      call freeunit(unitn)

      ! set local variables
      c0_lnd           = zmconv_c0_lnd
      c0_ocn           = zmconv_c0_ocn
      ke               = zmconv_ke
      tau              = zmconv_tau
      trigdcape_ull    = zmconv_trigdcape_ull
      trig_dcape_only  = zmconv_trig_dcape_only
      trig_ull_only    = zmconv_trig_ull_only
      zm_microp        = zmconv_microp
      clos_dyn_adj     = zmconv_clos_dyn_adj
      auto_fac         = zmconv_auto_fac
      accr_fac         = zmconv_accr_fac
      micro_dcs        = zmconv_micro_dcs
<<<<<<< HEAD
      MCSP_heat_coeff  = zmconv_MCSP_heat_coeff
      MCSP_moisture_coeff = zmconv_MCSP_moisture_coeff
      MCSP_uwind_coeff = zmconv_MCSP_uwind_coeff
      MCSP_vwind_coeff = zmconv_MCSP_vwind_coeff
=======
>>>>>>> 2079d27d

      ! set zm_param values
      zm_param%trig_dcape      = trigdcape_ull .or. trig_dcape_only
      zm_param%trig_ull        = trigdcape_ull .or. trig_ull_only
      zm_param%tiedke_add      = zmconv_tiedke_add
      zm_param%dmpdz           = zmconv_dmpdz
      zm_param%num_cin         = zmconv_cape_cin
      zm_param%tpert_fix       = zmconv_tpert_fix
      zm_param%tpert_fac       = zmconv_tp_fac
      zm_param%mx_bot_lyr_adj  = zmconv_mx_bot_lyr_adj

<<<<<<< HEAD
      if( abs(MCSP_heat_coeff)+abs(MCSP_moisture_coeff)+abs(MCSP_uwind_coeff)+abs(MCSP_vwind_coeff) > 0._r8 ) then
           MCSP = .true.
=======
      ! mesoscale coherent structure parameterization (MCSP) parameters
      zm_param%mcsp_t_coeff = zmconv_MCSP_heat_coeff
      zm_param%mcsp_q_coeff = zmconv_MCSP_moisture_coeff
      zm_param%mcsp_u_coeff = zmconv_MCSP_uwind_coeff
      zm_param%mcsp_v_coeff = zmconv_MCSP_vwind_coeff
      if ( abs(zm_param%mcsp_t_coeff)>0._r8 .or. abs(zm_param%mcsp_q_coeff)>0._r8 .or. &
           abs(zm_param%mcsp_u_coeff)>0._r8 .or. abs(zm_param%mcsp_v_coeff)>0._r8 ) then
         zm_param%mcsp_enabled = .true.
>>>>>>> 2079d27d
      else
         zm_param%mcsp_enabled = .false.
      end if

      ! if( abs(MCSP_heat_coeff)+abs(MCSP_moisture_coeff)+abs(MCSP_uwind_coeff)+abs(MCSP_vwind_coeff) > 0._r8 ) then
      !      MCSP = .true.

      if ( zmconv_alfa /= unset_r8 ) then
           alfa_scalar = zmconv_alfa
      else
           alfa_scalar = 0.1_r8
      end if

      if (trigdcape_ull) then
         write(iulog,*)'**** ZMCONV-DCAPE trigger with unrestricted launch level:', trigdcape_ull
      endif

      if (trig_dcape_only) then
         write(iulog,*)'**** ZM scheme uses DCAPE-only trigger:', trig_dcape_only
      endif

      if (trig_ull_only) then
         write(iulog,*)'**** ZM scheme uses unrestricted launch level along with default CAPE-based trigger:', trig_ull_only
      endif

      if(zm_param%mcsp_enabled) then
         write(iulog,*)'**** ZM scheme uses mesoscale coherent structure parameterization (MCSP):',zm_param%mcsp_enabled
      end if

      if(zm_microp) then
         write(iulog,*)'**** ZM scheme uses convective microphysics scheme:',zm_microp
      end if

      if(clos_dyn_adj) then
         write(iulog,*)'**** ZM scheme uses cloud-base mass flux adjustment:',clos_dyn_adj
      end if

      if(zm_param%tpert_fix) then
         write(iulog,*)'**** ZM scheme uses tpert_fix:',zm_param%tpert_fix
      end if
   end if

#ifdef SPMD
   ! Broadcast namelist variables
   call mpibcast(c0_lnd,            1, mpir8,  0, mpicom)
   call mpibcast(c0_ocn,            1, mpir8,  0, mpicom)
   call mpibcast(ke,                1, mpir8,  0, mpicom)
   call mpibcast(tau,               1, mpir8,  0, mpicom)
   call mpibcast(alfa_scalar,       1, mpir8,  0, mpicom)
   call mpibcast(trigdcape_ull,     1, mpilog, 0, mpicom)
   call mpibcast(trig_dcape_only,   1, mpilog, 0, mpicom)
   call mpibcast(trig_ull_only,     1, mpilog, 0, mpicom)
   call mpibcast(zm_microp,         1, mpilog, 0, mpicom)
   call mpibcast(clos_dyn_adj,      1, mpilog, 0, mpicom)
   call mpibcast(auto_fac,          1, mpir8,  0, mpicom)
   call mpibcast(accr_fac,          1, mpir8,  0, mpicom)
   call mpibcast(micro_dcs,         1, mpir8,  0, mpicom)  
<<<<<<< HEAD
   call mpibcast(MCSP,              1, mpilog, 0, mpicom)
   call mpibcast(MCSP_heat_coeff,   1, mpir8,  0, mpicom)
   call mpibcast(MCSP_moisture_coeff,1, mpir8,  0, mpicom)
   call mpibcast(MCSP_uwind_coeff,  1, mpir8,  0, mpicom)
   call mpibcast(MCSP_vwind_coeff,  1, mpir8,  0, mpicom)
=======
>>>>>>> 2079d27d

   call zm_param_mpi_broadcast(zm_param)

#endif

end subroutine zmconv_readnl


subroutine zm_convi(limcnv_in, no_deep_pbl_in)

   use dycore,       only: dycore_is, get_resolution
   use zm_conv_types, only: zm_const_set_to_global

   integer, intent(in)           :: limcnv_in       ! top interface level limit for convection
   logical, intent(in), optional :: no_deep_pbl_in  ! no_deep_pbl = .true. eliminates ZM convection entirely within PBL 

   ! local variables
   character(len=32)   :: hgrid           ! horizontal grid specifier

   ! Initialization of ZM constants
   zm_param%limcnv = limcnv_in
   tfreez = tmelt
   eps1   = epsilo
   rl     = latvap
   cpres  = cpair
   rgrav  = 1.0_r8/gravit
   rgas   = rair
   grav   = gravit
   cp     = cpres

   if ( present(no_deep_pbl_in) )  then
      no_deep_pbl = no_deep_pbl_in
   else
      no_deep_pbl = .false.
   endif

   ! tau=4800. were used in canadian climate center. however, in echam3 t42, 
   ! convection is too weak, thus adjusted to 2400.

   hgrid = get_resolution()

   ! set zm_const using global values
   call zm_const_set_to_global(zm_const)

   if ( masterproc ) then
      write(iulog,*) 'tuning parameters zm_convi: tau',tau
      write(iulog,*) 'tuning parameters zm_convi: c0_lnd',c0_lnd, ', c0_ocn', c0_ocn 
      write(iulog,*) 'tuning parameters zm_convi: ke',ke
      write(iulog,*) 'tuning parameters zm_convi: dmpdz',zm_param%dmpdz
      write(iulog,*) 'tuning parameters zm_convi: alfa',alfa_scalar
      write(iulog,*) 'tuning parameters zm_convi: no_deep_pbl',no_deep_pbl
   endif

   if (masterproc) write(iulog,*)'**** ZM: DILUTE Buoyancy Calculation ****'

end subroutine zm_convi



subroutine zm_convr(lchnk   ,ncol    , &
                    t       ,qh      ,prec    ,jctop   ,jcbot   , &
                    pblh    ,zm      ,geos    ,zi      ,qtnd    , &
                    heat    ,pap     ,paph    ,dpp     ,omega   , &
                    delt    ,mcon    ,cme     ,cape    , &
                    tpert   ,dlf     ,pflx    ,zdu     ,rprd    , &
                    mu      ,md      ,du      ,eu      ,ed      , &
                    dp      ,dsubcld ,jt      ,maxg    ,ideep   , &
                    lengath ,ql      ,rliq    ,landfrac, &
                    t_star  ,q_star, dcape,   &
                    aero    ,qi      ,dif     ,dnlf    ,dnif    , & 
                    dsf     ,dnsf    ,sprd    ,rice    ,frz     , &
                    mudpcu  ,lambdadpcu, microp_st, wuc)
!----------------------------------------------------------------------- 
! 
! Purpose: 
! Main driver for zhang-mcfarlane convection scheme 
! 
! Method: 
! performs deep convective adjustment based on mass-flux closure
! algorithm.
! 
! Author:guang jun zhang, m.lazare, n.mcfarlane. CAM Contact: P. Rasch
!
! This is contributed code not fully standardized by the CAM core group.
! All variables have been typed, where most are identified in comments
! The current procedure will be reimplemented in a subsequent version
! of the CAM where it will include a more straightforward formulation
! and will make use of the standard CAM nomenclature
! 
!-----------------------------------------------------------------------
   use time_manager, only: is_first_step 
!
! ************************ index of variables **********************
!
!  wg * alpha    array of vertical differencing used (=1. for upstream).
!  w  * cape     convective available potential energy.
!  wg * capeg    gathered convective available potential energy.
!  c  * capelmt  threshold value for cape for deep convection.
!  ic  * cpres    specific heat at constant pressure in j/kg-degk.
!  i  * dpp      
!  ic  * delt     length of model time-step in seconds.
!  wg * dp       layer thickness in mbs (between upper/lower interface).
!  wg * dqdt     mixing ratio tendency at gathered points.
!  wg * dsdt     dry static energy ("temp") tendency at gathered points.
!  wg * dudt     u-wind tendency at gathered points.
!  wg * dvdt     v-wind tendency at gathered points.
!  wg * dsubcld  layer thickness in mbs between lcl and maxi.
!  ic  * grav     acceleration due to gravity in m/sec2.
!  wg * du       detrainment in updraft. specified in mid-layer
!  wg * ed       entrainment in downdraft.
!  wg * eu       entrainment in updraft.
!  wg * hmn      moist static energy.
!  wg * hsat     saturated moist static energy.
!  w  * ideep    holds position of gathered points vs longitude index.
!  ic  * pver     number of model levels.
!  wg * j0       detrainment initiation level index.
!  wg * jd       downdraft   initiation level index.
!  ic  * jlatpr   gaussian latitude index for printing grids (if needed).
!  wg * jt       top  level index of deep cumulus convection.
!  w  * lcl      base level index of deep cumulus convection.
!  wg * lclg     gathered values of lcl.
!  w  * lel      index of highest theoretical convective plume.
!  wg * lelg     gathered values of lel.
!  w  * lon      index of onset level for deep convection.
!  w  * maxi     index of level with largest moist static energy.
!  wg * maxg     gathered values of maxi.
!  wg * mb       cloud base mass flux.
!  wg * mc       net upward (scaled by mb) cloud mass flux.
!  wg * md       downward cloud mass flux (positive up).
!  wg * mu       upward   cloud mass flux (positive up). specified
!                at interface
!  ic  * msg      number of missing moisture levels at the top of model.
!  w  * p        grid slice of ambient mid-layer pressure in mbs.
!  i  * pblt     row of pbl top indices.
!  w  * pcpdh    scaled surface pressure.
!  w  * pf       grid slice of ambient interface pressure in mbs.
!  wg * pg       grid slice of gathered values of p.
!  w  * q        grid slice of mixing ratio.
!  wg * qd       grid slice of mixing ratio in downdraft.
!  wg * qg       grid slice of gathered values of q.
!  i/o * qh       grid slice of specific humidity.
!  w  * qh0      grid slice of initial specific humidity.
!  wg * qhat     grid slice of upper interface mixing ratio.
!  wg * ql       grid slice of cloud liquid water.
!  wg * qs       grid slice of saturation mixing ratio.
!  w  * qstp     grid slice of parcel temp. saturation mixing ratio.
!  wg * qstpg    grid slice of gathered values of qstp.
!  wg * qu       grid slice of mixing ratio in updraft.
!  ic  * rgas     dry air gas constant.
!  wg * rl       latent heat of vaporization.
!  w  * s        grid slice of scaled dry static energy (t+gz/cp).
!  wg * sd       grid slice of dry static energy in downdraft.
!  wg * sg       grid slice of gathered values of s.
!  wg * shat     grid slice of upper interface dry static energy.
!  wg * su       grid slice of dry static energy in updraft.
!  i/o * t       
!  o  * jctop    row of top-of-deep-convection indices passed out.
!  O  * jcbot    row of base of cloud indices passed out.
!  wg * tg       grid slice of gathered values of t.
!  w  * tl       row of parcel temperature at lcl.
!  wg * tlg      grid slice of gathered values of tl.
!  w  * tp       grid slice of parcel temperatures.
!  wg * tpg      grid slice of gathered values of tp.
!  i/o * u        grid slice of u-wind (real).
!  wg * ug       grid slice of gathered values of u.
!  i/o * utg      grid slice of u-wind tendency (real).
!  i/o * v        grid slice of v-wind (real).
!  w  * va       work array re-used by called subroutines.
!  wg * vg       grid slice of gathered values of v.
!  i/o * vtg      grid slice of v-wind tendency (real).
!  i  * w        grid slice of diagnosed large-scale vertical velocity.
!  w  * z        grid slice of ambient mid-layer height in metres.
!  w  * zf       grid slice of ambient interface height in metres.
!  wg * zfg      grid slice of gathered values of zf.
!  wg * zg       grid slice of gathered values of z.
!
!-----------------------------------------------------------------------
!
! multi-level i/o fields:
!  i      => input arrays.
!  i/o    => input/output arrays.
!  w      => work arrays.
!  wg     => work arrays operating only on gathered points.
!  ic     => input data constants.
!  c      => data constants pertaining to subroutine itself.
!
! input arguments
!
   integer, intent(in) :: lchnk                   ! chunk identifier
   integer, intent(in) :: ncol                    ! number of atmospheric columns

   real(r8), intent(in) :: t(pcols,pver)          ! grid slice of temperature at mid-layer.
   real(r8), intent(in) :: qh(pcols,pver)   ! grid slice of specific humidity.
   real(r8), intent(in) :: pap(pcols,pver)     
   real(r8), intent(in) :: paph(pcols,pver+1)
   real(r8), intent(in) :: dpp(pcols,pver)        ! local sigma half-level thickness (i.e. dshj).
   real(r8), intent(in) :: omega(pcols,pver)      ! Vertical velocity Pa/s
   real(r8), intent(in) :: zm(pcols,pver)
   real(r8), intent(in) :: geos(pcols)
   real(r8), intent(in) :: zi(pcols,pver+1)
   real(r8), intent(in) :: pblh(pcols)
   real(r8), intent(in) :: tpert(pcols)
   real(r8), intent(in) :: landfrac(pcols) ! RBN Landfrac
   type(zm_aero_t), intent(inout) :: aero         ! aerosol object. intent(inout) because the
                                                  ! gathered arrays are set here
                                                  ! before passing object
                                                  ! to microphysics
   type(zm_microp_st), intent(inout) :: microp_st ! state and tendency of convective microphysics

!DCAPE-ULL
   real(r8), intent(in), pointer, dimension(:,:) :: t_star ! intermediate T between n and n-1 time step
   real(r8), intent(in), pointer, dimension(:,:) :: q_star ! intermediate q between n and n-1 time step


!
! output arguments
!
   real(r8), intent(out) :: qtnd(pcols,pver)           ! specific humidity tendency (kg/kg/s)
   real(r8), intent(out) :: heat(pcols,pver)           ! heating rate (dry static energy tendency, W/kg)
   real(r8), intent(out) :: mcon(pcols,pverp)
   real(r8), intent(out) :: dlf(pcols,pver)    ! scattrd version of the detraining cld h2o tend
   real(r8), intent(out) :: pflx(pcols,pverp)  ! scattered precip flux at each level
   real(r8), intent(out) :: cme(pcols,pver)
   real(r8), intent(out) :: cape(pcols)        ! w  convective available potential energy.
   real(r8), intent(out) :: zdu(pcols,pver)
   real(r8), intent(out) :: rprd(pcols,pver)     ! rain production rate
   real(r8), intent(out) :: sprd(pcols,pver)       ! snow production rate
   real(r8), intent(out) :: dif(pcols,pver)        ! detrained convective cloud ice mixing ratio.
   real(r8), intent(out) :: dnlf(pcols,pver)       ! detrained convective cloud water num concen.
   real(r8), intent(out) :: dnif(pcols,pver)       ! detrained convective cloud ice num concen.
   real(r8), intent(out) :: dsf(pcols,pver)        ! detrained convective snow mixing ratio.
   real(r8), intent(out) :: dnsf(pcols,pver)       ! detrained convective snow num concen.
   real(r8), intent(out) :: lambdadpcu(pcols,pver) ! slope of cloud liquid size distr
   real(r8), intent(out) :: mudpcu(pcols,pver)     ! width parameter of droplet size distr
   real(r8), intent(out) :: frz(pcols,pver)        ! freezing heating
   real(r8), intent(out) :: rice(pcols)            ! reserved ice (not yet in cldce) for energy integrals
   real(r8), intent(out) :: qi(pcols,pver)         ! cloud ice mixing ratio. 
   real(r8), intent(inout),optional :: wuc(pcols,pver) ! vertical velocity from ZMmp
! move these vars from local storage to output so that convective
! transports can be done in outside of conv_cam.
   real(r8), intent(out) :: mu(pcols,pver)
   real(r8), intent(out) :: eu(pcols,pver)
   real(r8), intent(out) :: du(pcols,pver)
   real(r8), intent(out) :: md(pcols,pver)
   real(r8), intent(out) :: ed(pcols,pver)
   real(r8), intent(out) :: dp(pcols,pver)       ! wg layer thickness in mbs (between upper/lower interface).
   real(r8), intent(out) :: dsubcld(pcols)       ! wg layer thickness in mbs between lcl and maxi.
   integer,  intent(out) :: jctop(pcols)  ! o row of top-of-deep-convection indices passed out.
   integer,  intent(out) :: jcbot(pcols)  ! o row of base of cloud indices passed out.
   real(r8), intent(out) :: prec(pcols)
   real(r8), intent(out) :: rliq(pcols)   ! reserved liquid (not yet in cldliq) for energy integrals
   real(r8), intent(out) :: dcape(pcols)           ! output dynamical CAPE


   real(r8) zs(pcols)
   real(r8) dlg(pcols,pver)    ! gathrd version of the detraining cld h2o tend
   real(r8) pflxg(pcols,pverp) ! gather precip flux at each level
   real(r8) cug(pcols,pver)    ! gathered condensation rate
   real(r8) evpg(pcols,pver)   ! gathered evap rate of rain in downdraft
   real(r8) mumax(pcols)
   integer jt(pcols)                          ! wg top  level index of deep cumulus convection.
   integer maxg(pcols)                        ! wg gathered values of maxi.
   integer ideep(pcols)                       ! w holds position of gathered points vs longitude index.
   integer lengath
!     diagnostic field used by chem/wetdep codes
   real(r8) ql(pcols,pver)                    ! wg grid slice of cloud liquid water.

   integer pblt(pcols)           ! i row of pbl top indices.
   integer pbltg(pcols)          ! i row of pbl top indices.



!
!-----------------------------------------------------------------------
!
! general work fields (local variables):
!
   real(r8) q(pcols,pver)              ! w  grid slice of mixing ratio.
   real(r8) p(pcols,pver)              ! w  grid slice of ambient mid-layer pressure in mbs.
   real(r8) z(pcols,pver)              ! w  grid slice of ambient mid-layer height in metres.
   real(r8) s(pcols,pver)              ! w  grid slice of scaled dry static energy (t+gz/cp).
   real(r8) tp(pcols,pver)             ! w  grid slice of parcel temperatures.
   real(r8) zf(pcols,pver+1)           ! w  grid slice of ambient interface height in metres.
   real(r8) pf(pcols,pver+1)           ! w  grid slice of ambient interface pressure in mbs.
   real(r8) qstp(pcols,pver)           ! w  grid slice of parcel temp. saturation mixing ratio.

   real(r8) tl(pcols)                  ! w  row of parcel temperature at lcl.
   real(r8) tpm1(pcols,pver)           ! w parcel temperatures at n-1 time step. 
   real(r8) qstpm1(pcols,pver)         ! w parcel temp. saturation mixing ratio at n-1 time step
   real(r8) tlm1(pcols)                ! w LCL parcel Temperature at n-1 time step
   real(r8) capem1(pcols)              ! w CAPE at n-1 time step 
   integer lclm1(pcols)                ! w base level index of deep cumulus convection.
   integer lelm1(pcols)                ! w index of highest theoretical convective plume.
   integer lonm1(pcols)                ! w index of onset level for deep convection.
   integer maxim1(pcols)               ! w index of level with largest moist static energy.

   logical iclosure                    ! switch on sequence of call to buoyan_dilute to derive DCAPE
   real(r8) capelmt_wk                 ! work capelmt to allow diff values passed to closure with trigdcape

   integer lcl(pcols)                  ! w  base level index of deep cumulus convection.
   integer lel(pcols)                  ! w  index of highest theoretical convective plume.

   integer lon(pcols)                  ! w  index of onset level for deep convection.
   integer maxi(pcols)                 ! w  index of level with largest moist static energy.
   integer index(pcols)
   real(r8) precip
!
! gathered work fields:
!
   real(r8) qg(pcols,pver)             ! wg grid slice of gathered values of q.
   real(r8) tg(pcols,pver)             ! w  grid slice of temperature at interface.
   real(r8) pg(pcols,pver)             ! wg grid slice of gathered values of p.
   real(r8) zg(pcols,pver)             ! wg grid slice of gathered values of z.
   real(r8) sg(pcols,pver)             ! wg grid slice of gathered values of s.
   real(r8) tpg(pcols,pver)            ! wg grid slice of gathered values of tp.
   real(r8) zfg(pcols,pver+1)          ! wg grid slice of gathered values of zf.
   real(r8) qstpg(pcols,pver)          ! wg grid slice of gathered values of qstp.
   real(r8) ug(pcols,pver)             ! wg grid slice of gathered values of u.
   real(r8) vg(pcols,pver)             ! wg grid slice of gathered values of v.
   real(r8) cmeg(pcols,pver)
   real(r8) omegag(pcols,pver)         ! wg grid slice of gathered values of omega.
   
   real(r8) rprdg(pcols,pver)          ! wg gathered rain production rate
   real(r8) capeg(pcols)               ! wg gathered convective available potential energy.
   real(r8) tlg(pcols)                 ! wg grid slice of gathered values of tl.
   real(r8) landfracg(pcols)           ! wg grid slice of landfrac  
   real(r8) tpertg(pcols)              ! wg grid slice of gathered values of tpert (temperature perturbation from PBL)

   integer lclg(pcols)       ! wg gathered values of lcl.
   integer lelg(pcols)
!
! work fields arising from gathered calculations.
!
   real(r8) dqdt(pcols,pver)           ! wg mixing ratio tendency at gathered points.
   real(r8) dsdt(pcols,pver)           ! wg dry static energy ("temp") tendency at gathered points.
!      real(r8) alpha(pcols,pver)      ! array of vertical differencing used (=1. for upstream).
   real(r8) sd(pcols,pver)             ! wg grid slice of dry static energy in downdraft.
   real(r8) qd(pcols,pver)             ! wg grid slice of mixing ratio in downdraft.
   real(r8) mc(pcols,pver)             ! wg net upward (scaled by mb) cloud mass flux.
   real(r8) qhat(pcols,pver)           ! wg grid slice of upper interface mixing ratio.
   real(r8) qu(pcols,pver)             ! wg grid slice of mixing ratio in updraft.
   real(r8) su(pcols,pver)             ! wg grid slice of dry static energy in updraft.
   real(r8) qs(pcols,pver)             ! wg grid slice of saturation mixing ratio.
   real(r8) shat(pcols,pver)           ! wg grid slice of upper interface dry static energy.
   real(r8) hmn(pcols,pver)            ! wg moist static energy.
   real(r8) hsat(pcols,pver)           ! wg saturated moist static energy.
   real(r8) qlg(pcols,pver)
   real(r8) dudt(pcols,pver)           ! wg u-wind tendency at gathered points.
   real(r8) dvdt(pcols,pver)           ! wg v-wind tendency at gathered points.
!      real(r8) ud(pcols,pver)
!      real(r8) vd(pcols,pver)
   real(r8) :: lambdadpcug(pcols,pver) ! slope of cloud liquid size distr
   real(r8) :: mudpcug(pcols,pver)     ! width parameter of droplet size distr

   real(r8) sprdg(pcols,pver)          ! wg gathered snow production rate
   real(r8) dig(pcols,pver)
   real(r8) dsg(pcols,pver)
   real(r8) dnlg(pcols,pver)
   real(r8) dnig(pcols,pver)
   real(r8) dnsg(pcols,pver)

   real(r8) qldeg(pcols,pver)          ! cloud water mixing ratio for detrainment (kg/kg)
   real(r8) qideg(pcols,pver)          ! cloud ice mixing ratio for detrainment (kg/kg)
   real(r8) qsdeg(pcols,pver)          ! snow mixing ratio for detrainment (kg/kg)
   real(r8) ncdeg(pcols,pver)          ! cloud water number concentration for detrainment (1/kg)
   real(r8) nideg(pcols,pver)          ! cloud ice number concentration for detrainment (1/kg)
   real(r8) nsdeg(pcols,pver)          ! snow concentration for detrainment (1/kg)

   real(r8) dsfmg(pcols,pver)          ! mass tendency due to detrainment of snow
   real(r8) dsfng(pcols,pver)          ! num tendency due to detrainment of snow
   real(r8) frzg(pcols,pver)           ! gathered heating rate due to freezing

   type(zm_microp_st)  :: loc_microp_st ! state and tendency of convective microphysics


   real(r8) mb(pcols)                  ! wg cloud base mass flux.

   integer jlcl(pcols)
   integer j0(pcols)                 ! wg detrainment initiation level index.
   integer jd(pcols)                 ! wg downdraft initiation level index.

   real(r8) delt                     ! length of model time-step in seconds.

   integer i
   integer ii
   integer k, kk
   integer msg                      !  ic number of missing moisture levels at the top of model.
   integer ierror

   real(r8) qdifr
   real(r8) sdifr

   integer l, m
   real(r8), parameter :: dcon  = 25.e-6_r8
   real(r8), parameter :: mucon = 5.3_r8
   real(r8) negadq
   logical doliq

   integer dcapemx(pcols)  ! launching level index saved from 1st call for CAPE calculation;  used in 2nd call when DCAPE-ULL active

!
!--------------------------Data statements------------------------------
!
! Set internal variable "msg" (convection limit) to "limcnv-1"
!
   msg = zm_param%limcnv - 1
!
! initialize necessary arrays.
! zero out variables not used in cam
!
   qtnd(:,:) = 0._r8
   heat(:,:) = 0._r8
   mcon(:,:) = 0._r8
   rliq(:ncol)   = 0._r8
   rice(:ncol)   = 0._r8    
!
! Allocate microphysics arrays 
   if (zm_microp) call zm_microp_st_alloc(loc_microp_st)
!
! initialize convective tendencies
!
   prec(:ncol) = 0._r8
   do k = 1,pver
      do i = 1,ncol
         dqdt(i,k)  = 0._r8
         dsdt(i,k)  = 0._r8
         dudt(i,k)  = 0._r8
         dvdt(i,k)  = 0._r8
         pflx(i,k)  = 0._r8
         pflxg(i,k) = 0._r8
         cme(i,k)   = 0._r8
         rprd(i,k)  = 0._r8
         zdu(i,k)   = 0._r8
         ql(i,k)    = 0._r8
         qlg(i,k)   = 0._r8
         dlf(i,k)   = 0._r8
         dlg(i,k)   = 0._r8
         ! Convective microphysics
         dif(i,k)   = 0._r8
         dsf(i,k)   = 0._r8
         dnlf(i,k)  = 0._r8
         dnif(i,k)  = 0._r8
         dnsf(i,k)  = 0._r8

         dig(i,k)   = 0._r8
         dsg(i,k)   = 0._r8
         dnlg(i,k)  = 0._r8
         dnig(i,k)  = 0._r8
         dnsg(i,k)  = 0._r8

         qi(i,k)    = 0._r8
         sprd(i,k)  = 0._r8
         frz(i,k)   = 0._r8
         
         sprdg(i,k) = 0._r8
         frzg(i,k)   = 0._r8 

         qldeg(i,k)  = 0._r8
         qideg(i,k)  = 0._r8
         qsdeg(i,k)  = 0._r8
         ncdeg(i,k) = 0._r8
         nideg(i,k) = 0._r8
         nsdeg(i,k) = 0._r8
          
         dsfmg(i,k) = 0._r8
         dsfng(i,k) = 0._r8
      end do
   end do

! Initialize microphysics arrays
   if (zm_microp) then
      call zm_microp_st_ini(microp_st,    ncol)
      call zm_microp_st_ini(loc_microp_st,ncol)
   end if

   lambdadpcu  = (mucon + 1._r8)/dcon
   mudpcu      = mucon
   lambdadpcug = lambdadpcu
   mudpcug     = mudpcu

   do i = 1,ncol
      pflx(i,pverp) = 0
      pflxg(i,pverp) = 0
   end do
!
   do i = 1,ncol
      pblt(i) = pver
      dsubcld(i) = 0._r8

      jctop(i) = pver
      jcbot(i) = 1
   end do
!
! calculate local pressure (mbs) and height (m) for both interface
! and mid-layer locations.
!
   do i = 1,ncol
      zs(i) = geos(i)*rgrav
      pf(i,pver+1) = paph(i,pver+1)*0.01_r8
      zf(i,pver+1) = zi(i,pver+1) + zs(i)
   end do
   do k = 1,pver
      do i = 1,ncol
         p(i,k) = pap(i,k)*0.01_r8
         pf(i,k) = paph(i,k)*0.01_r8
         z(i,k) = zm(i,k) + zs(i)
         zf(i,k) = zi(i,k) + zs(i)
      end do
   end do
!
   do k = pver - 1,msg + 1,-1
      do i = 1,ncol
         if (abs(z(i,k)-zs(i)-pblh(i)) < (zf(i,k)-zf(i,k+1))*0.5_r8) pblt(i) = k
      end do
   end do
!
! store incoming specific humidity field for subsequent calculation
! of precipitation (through change in storage).
! define dry static energy (normalized by cp).
!
   do k = 1,pver
      do i = 1,ncol
         q(i,k) = qh(i,k)
         s(i,k) = t(i,k) + (grav/cpres)*z(i,k)
         tp(i,k)=0.0_r8
         shat(i,k) = s(i,k)
         qhat(i,k) = q(i,k)
      end do
   end do

   do i = 1,ncol
      capeg(i) = 0._r8
      lclg(i) = 1
      lelg(i) = pver
      maxg(i) = 1
      tlg(i) = 400._r8
      dsubcld(i) = 0._r8
   end do

   ! Evaluate Tparcel, qs(Tparcel), buoyancy, CAPE, lcl, lel, parcel launch level at index maxi()=hmax
   ! - call #1, iclosure=.true.   standard calculation using state of current step
   ! - call #2, iclosure=.false.  use state from previous step and launch level from call #1
   ! DCAPE is the difference in CAPE between the two calls using the same launch level

   iclosure = .true.
   call compute_dilute_cape( pcols, ncol, pver, pverp, &
                             zm_param%num_cin, msg, &
                             q, t, z, p, pf, &
                             pblt, tpert, &
                             tp, qstp, maxi, tl, &
                             lcl, lel, cape, &
                             zm_const, zm_param, &
                             iclosure )
   if (trigdcape_ull .or. trig_dcape_only) dcapemx(:ncol) = maxi(:ncol)

   ! Calculate dcape trigger condition
   if ( .not.is_first_step() .and. zm_param%trig_dcape ) then
      iclosure = .false.
      call compute_dilute_cape( pcols, ncol, pver, pverp, &
                                zm_param%num_cin, msg, &
                                q_star, t_star, z, p, pf, &
                                pblt, tpert, &
                                tpm1, qstpm1, maxim1, tlm1, &
                                lclm1, lelm1, capem1, &
                                zm_const, zm_param, &
                                iclosure, dcapemx )
      dcape(:ncol) = (cape(:ncol)-capem1(:ncol))/(delt*2._r8)
   endif

!
! determine whether grid points will undergo some deep convection
! (ideep=1) or not (ideep=0), based on values of cape,lcl,lel
! (require cape.gt. 0 and lel<lcl as minimum conditions).
!
   capelmt_wk = capelmt   ! capelmt_wk default to capelmt for default trigger

   if ((trigdcape_ull .or. trig_dcape_only) .and. (.not. is_first_step()) )  &
      capelmt_wk = 0.0_r8

   lengath = 0
   do i=1,ncol
     if (trigdcape_ull .or. trig_dcape_only) then
     ! DCAPE-ULL
      if (is_first_step()) then
         !Will this cause restart to be non-BFB
           if (cape(i) > capelmt) then
              lengath = lengath + 1
              index(lengath) = i
           end if
       else if (cape(i) > 0.0_r8 .and. dcape(i) > trigdcapelmt) then
           ! use constant 0 or a separate threshold for capt because capelmt is for default trigger
           lengath = lengath + 1
           index(lengath) = i
       endif
     else
      if (cape(i) > capelmt) then
         lengath = lengath + 1
         index(lengath) = i
      end if
     end if
   end do

   if (lengath.eq.0) return
   do ii=1,lengath
      i=index(ii)
      ideep(ii)=i
   end do
!
! obtain gathered arrays necessary for ensuing calculations.
!
   do k = 1,pver
      do i = 1,lengath
         dp(i,k) = 0.01_r8*dpp(ideep(i),k)
         qg(i,k) = q(ideep(i),k)
         tg(i,k) = t(ideep(i),k)
         pg(i,k) = p(ideep(i),k)
         zg(i,k) = z(ideep(i),k)
         sg(i,k) = s(ideep(i),k)
         tpg(i,k) = tp(ideep(i),k)
         zfg(i,k) = zf(ideep(i),k)
         qstpg(i,k) = qstp(ideep(i),k)
         omegag(i,k) = omega(ideep(i),k)
         ug(i,k) = 0._r8
         vg(i,k) = 0._r8
      end do
   end do

   if (zm_microp) then

      if (aero%scheme == 'modal') then

         do m = 1, aero%nmodes

            do k = 1,pver
               do i = 1,lengath
                  aero%numg_a(i,k,m) = aero%num_a(m)%val(ideep(i),k)
                  aero%dgnumg(i,k,m) = aero%dgnum(m)%val(ideep(i),k)
               end do
            end do

            do l = 1, aero%nspec(m)
               do k = 1,pver
                  do i = 1,lengath
                     aero%mmrg_a(i,k,l,m) = aero%mmr_a(l,m)%val(ideep(i),k)
                  end do
               end do
            end do

         end do

      else if (aero%scheme == 'bulk') then

         do m = 1, aero%nbulk
            do k = 1,pver
               do i = 1,lengath
                  aero%mmrg_bulk(i,k,m) = aero%mmr_bulk(m)%val(ideep(i),k)
               end do
            end do
         end do

      end if

   end if

!
   do i = 1,lengath
      zfg(i,pver+1) = zf(ideep(i),pver+1)
   end do
   do i = 1,lengath
      capeg(i) = cape(ideep(i))
      lclg(i) = lcl(ideep(i))
      lelg(i) = lel(ideep(i))
      maxg(i) = maxi(ideep(i))
      tlg(i) = tl(ideep(i))
      landfracg(i) = landfrac(ideep(i))
      pbltg(i) = pblt(ideep(i))
      tpertg(i) = tpert(ideep(i))
   end do
!
! calculate sub-cloud layer pressure "thickness" for use in
! closure and tendency routines.
!
   do k = msg + 1,pver
      do i = 1,lengath
         if (k >= maxg(i)) then
            dsubcld(i) = dsubcld(i) + dp(i,k)
         end if
      end do
   end do
!
! define array of factors (alpha) which defines interfacial
! values, as well as interfacial values for (q,s) used in
! subsequent routines.
!
   do k = msg + 2,pver
      do i = 1,lengath
!            alpha(i,k) = 0.5
         sdifr = 0._r8
         qdifr = 0._r8
         if (sg(i,k) > 0._r8 .or. sg(i,k-1) > 0._r8) &
            sdifr = abs((sg(i,k)-sg(i,k-1))/max(sg(i,k-1),sg(i,k)))
         if (qg(i,k) > 0._r8 .or. qg(i,k-1) > 0._r8) &
            qdifr = abs((qg(i,k)-qg(i,k-1))/max(qg(i,k-1),qg(i,k)))
         if (sdifr > 1.E-6_r8) then
            shat(i,k) = log(sg(i,k-1)/sg(i,k))*sg(i,k-1)*sg(i,k)/(sg(i,k-1)-sg(i,k))
         else
            shat(i,k) = 0.5_r8* (sg(i,k)+sg(i,k-1))
         end if
         if (qdifr > 1.E-6_r8) then
            qhat(i,k) = log(qg(i,k-1)/qg(i,k))*qg(i,k-1)*qg(i,k)/(qg(i,k-1)-qg(i,k))
         else
            qhat(i,k) = 0.5_r8* (qg(i,k)+qg(i,k-1))
         end if
      end do
   end do
!
! obtain cloud properties.
!

   call cldprp(lchnk   , &
               qg      ,tg      ,ug      ,vg      ,pg      , &
               zg      ,sg      ,mu      ,eu      ,du      , &
               md      ,ed      ,sd      ,qd      ,mc      , &
               qu      ,su      ,zfg     ,qs      ,hmn     , &
               hsat    ,shat    ,qlg     , &
               cmeg    ,maxg    ,lelg    ,jt      ,jlcl    , &
               maxg    ,j0      ,jd      ,rl      ,lengath , &
               rgas    ,grav    ,cpres   ,msg     , &
               pflxg   ,evpg    ,cug     ,rprdg   ,zm_param%limcnv  , &
               landfracg, tpertg, &  
               aero    ,qhat ,lambdadpcug,mudpcug ,sprdg   ,frzg ,  &
               qldeg   ,qideg   ,qsdeg   ,ncdeg   ,nideg   ,nsdeg,  &
               dsfmg   ,dsfng   ,loc_microp_st )   


!
! convert detrainment from units of "1/m" to "1/mb".
!
   do k = msg + 1,pver
      do i = 1,lengath
         du   (i,k) = du   (i,k)* (zfg(i,k)-zfg(i,k+1))/dp(i,k)
         eu   (i,k) = eu   (i,k)* (zfg(i,k)-zfg(i,k+1))/dp(i,k)
         ed   (i,k) = ed   (i,k)* (zfg(i,k)-zfg(i,k+1))/dp(i,k)
         cug  (i,k) = cug  (i,k)* (zfg(i,k)-zfg(i,k+1))/dp(i,k)
         cmeg (i,k) = cmeg (i,k)* (zfg(i,k)-zfg(i,k+1))/dp(i,k)
         rprdg(i,k) = rprdg(i,k)* (zfg(i,k)-zfg(i,k+1))/dp(i,k)
         sprdg(i,k) = sprdg(i,k)* (zfg(i,k)-zfg(i,k+1))/dp(i,k)
         frzg (i,k) = frzg (i,k)* (zfg(i,k)-zfg(i,k+1))/dp(i,k)
         evpg (i,k) = evpg (i,k)* (zfg(i,k)-zfg(i,k+1))/dp(i,k)
      end do
   end do

   call closure(lchnk   , &
                qg      ,tg      ,pg      ,zg      ,sg      , &
                tpg     ,qs      ,qu      ,su      ,mc      , &
                du      ,mu      ,md      ,qd      ,sd      , &
                qhat    ,shat    ,dp      ,qstpg   ,zfg     , &
                qlg     ,dsubcld ,mb      ,capeg   ,tlg     , &
                lclg    ,lelg    ,jt      ,maxg    ,1       , &
                lengath ,rgas    ,grav    ,cpres   ,rl      , &
                msg     ,capelmt_wk )
!
! limit cloud base mass flux to theoretical upper bound.
!
   do i=1,lengath
      mumax(i) = 0
   end do
   do k=msg + 2,pver
      do i=1,lengath
        mumax(i) = max(mumax(i), mu(i,k)/dp(i,k))
      end do
   end do

   do i=1,lengath
      if (mumax(i) > 0._r8) then
         mb(i) = min(mb(i),0.5_r8/(delt*mumax(i)))
      else
         mb(i) = 0._r8
      endif
   end do

   if (clos_dyn_adj) then 
      do i = 1,lengath
         mb(i) = max(mb(i) - omegag(i,pbltg(i))*0.01_r8, 0._r8)
      end do
   end if

   ! If no_deep_pbl = .true., don't allow convection entirely 
   ! within PBL (suggestion of Bjorn Stevens, 8-2000)

   if (no_deep_pbl) then
      do i=1,lengath
         if (zm(ideep(i),jt(i)) < pblh(ideep(i))) mb(i) = 0
      end do
   end if


   do k=msg+1,pver
      do i=1,lengath
         mu   (i,k)  = mu   (i,k)*mb(i)
         md   (i,k)  = md   (i,k)*mb(i)
         mc   (i,k)  = mc   (i,k)*mb(i)
         du   (i,k)  = du   (i,k)*mb(i)
         eu   (i,k)  = eu   (i,k)*mb(i)
         ed   (i,k)  = ed   (i,k)*mb(i)
         cmeg (i,k)  = cmeg (i,k)*mb(i)
         rprdg(i,k)  = rprdg(i,k)*mb(i)
         cug  (i,k)  = cug  (i,k)*mb(i)
         evpg (i,k)  = evpg (i,k)*mb(i)
         pflxg(i,k+1)= pflxg(i,k+1)*mb(i)*100._r8/grav
         sprdg(i,k)  = sprdg(i,k)*mb(i)
         frzg(i,k)   = frzg(i,k)*mb(i)


         if ( zm_microp .and. mb(i).eq.0._r8) then
            qlg (i,k) = 0._r8
            dsfmg(i,k) = 0._r8
            dsfng(i,k) = 0._r8 
            frzg (i,k) = 0._r8
            loc_microp_st%wu(i,k) = 0._r8
            loc_microp_st%qliq (i,k) = 0._r8
            loc_microp_st%qice (i,k) = 0._r8
            loc_microp_st%qrain(i,k) = 0._r8
            loc_microp_st%qsnow(i,k) = 0._r8
            loc_microp_st%qgraupel(i,k)= 0._r8
            loc_microp_st%qnl (i,k) = 0._r8
            loc_microp_st%qni (i,k) = 0._r8
            loc_microp_st%qnr (i,k) = 0._r8
            loc_microp_st%qns (i,k) = 0._r8
            loc_microp_st%qng (i,k)  = 0._r8

            loc_microp_st%autolm(i,k) = 0._r8
            loc_microp_st%accrlm(i,k) = 0._r8
            loc_microp_st%bergnm(i,k) = 0._r8
            loc_microp_st%fhtimm(i,k) = 0._r8
            loc_microp_st%fhtctm(i,k) = 0._r8
            loc_microp_st%fhmlm (i,k) = 0._r8
            loc_microp_st%hmpim (i,k) = 0._r8
            loc_microp_st%accslm(i,k) = 0._r8
            loc_microp_st%dlfm  (i,k) = 0._r8

            loc_microp_st%autoln(i,k) = 0._r8
            loc_microp_st%accrln(i,k) = 0._r8
            loc_microp_st%bergnn(i,k) = 0._r8
            loc_microp_st%fhtimn(i,k) = 0._r8
            loc_microp_st%fhtctn(i,k) = 0._r8
            loc_microp_st%fhmln (i,k) = 0._r8
            loc_microp_st%accsln(i,k) = 0._r8
            loc_microp_st%activn(i,k) = 0._r8
            loc_microp_st%dlfn  (i,k) = 0._r8
            loc_microp_st%cmel  (i,k) = 0._r8


            loc_microp_st%autoim(i,k) = 0._r8
            loc_microp_st%accsim(i,k) = 0._r8
            loc_microp_st%difm  (i,k) = 0._r8
            loc_microp_st%cmei  (i,k) = 0._r8

            loc_microp_st%nuclin(i,k) = 0._r8
            loc_microp_st%autoin(i,k) = 0._r8
            loc_microp_st%accsin(i,k) = 0._r8
            loc_microp_st%hmpin (i,k) = 0._r8
            loc_microp_st%difn  (i,k) = 0._r8

            loc_microp_st%trspcm(i,k) = 0._r8
            loc_microp_st%trspcn(i,k) = 0._r8
            loc_microp_st%trspim(i,k) = 0._r8
            loc_microp_st%trspin(i,k) = 0._r8

            loc_microp_st%accgrm(i,k) = 0._r8
            loc_microp_st%accglm(i,k) = 0._r8
            loc_microp_st%accgslm(i,k)= 0._r8
            loc_microp_st%accgsrm(i,k)= 0._r8
            loc_microp_st%accgirm(i,k)= 0._r8
            loc_microp_st%accgrim(i,k)= 0._r8
            loc_microp_st%accgrsm(i,k)= 0._r8

            loc_microp_st%accgsln(i,k)= 0._r8
            loc_microp_st%accgsrn(i,k)= 0._r8
            loc_microp_st%accgirn(i,k)= 0._r8

            loc_microp_st%accsrim(i,k)= 0._r8
            loc_microp_st%acciglm(i,k)= 0._r8
            loc_microp_st%accigrm(i,k)= 0._r8
            loc_microp_st%accsirm(i,k)= 0._r8

            loc_microp_st%accigln(i,k)= 0._r8
            loc_microp_st%accigrn(i,k)= 0._r8
            loc_microp_st%accsirn(i,k)= 0._r8
            loc_microp_st%accgln(i,k) = 0._r8
            loc_microp_st%accgrn(i,k) = 0._r8

            loc_microp_st%accilm(i,k) = 0._r8
            loc_microp_st%acciln(i,k) = 0._r8

            loc_microp_st%fallrm(i,k) = 0._r8
            loc_microp_st%fallsm(i,k) = 0._r8
            loc_microp_st%fallgm(i,k) = 0._r8
            loc_microp_st%fallrn(i,k) = 0._r8
            loc_microp_st%fallsn(i,k) = 0._r8
            loc_microp_st%fallgn(i,k) = 0._r8
            loc_microp_st%fhmrm (i,k) = 0._r8
         end if
      end do
   end do
!
! compute temperature and moisture changes due to convection.
!
   call q1q2_pjr(lchnk   , &
                 dqdt    ,dsdt    ,qg      ,qs      ,qu      , &
                 su      ,du      ,qhat    ,shat    ,dp      , &
                 mu      ,md      ,sd      ,qd      ,qldeg   , &
                 dsubcld ,jt      ,maxg    ,1       ,lengath , &
                 cpres   ,rl      ,msg     ,          &
                 dlg     ,evpg    ,cug     ,qideg   ,dig     , &
                 ncdeg   ,nideg   ,dnlg    ,dnig    ,frzg    , &
                 qsdeg   ,nsdeg   ,dsg     ,dnsg    )

!
! Conservation check
!
  if (zm_microp) then
    do k = msg + 1,pver
#ifdef CPRCRAY
!DIR$ CONCURRENT
#endif
      do i = 1,lengath
         if (dqdt(i,k)*2._r8*delt+qg(i,k)<0._r8) then
            negadq = dqdt(i,k)+0.5_r8*qg(i,k)/delt
            dqdt(i,k) = dqdt(i,k)-negadq

            ! First evaporate precipitation from k layer to cloud top assuming that the preciptation 
            ! above will fall down and evaporate at k layer. So dsdt will be applied at k layer.
            do kk=k,jt(i),-1
              if (negadq<0._r8) then
                 if (rprdg(i,kk)> -negadq*dp(i,k)/dp(i,kk)) then
                 ! precipitation is enough
                    dsdt(i,k) = dsdt(i,k) + negadq*rl/cpres
                    if (rprdg(i,kk)>sprdg(i,kk)) then
                    ! if there is rain, evaporate it first
                       if(rprdg(i,kk)-sprdg(i,kk)<-negadq*dp(i,k)/dp(i,kk)) then
                       ! if rain is not enough, evaporate snow and graupel
                         dsdt(i,k) = dsdt(i,k) + (negadq+ (rprdg(i,kk)-sprdg(i,kk))*dp(i,kk)/dp(i,k))*latice/cpres
                         sprdg(i,kk) = negadq*dp(i,k)/dp(i,kk)+rprdg(i,kk)
                       end if
                    else
                    ! if there is not rain, evaporate snow and graupel
                       sprdg(i,kk) = sprdg(i,kk)+negadq*dp(i,k)/dp(i,kk)
                       dsdt(i,k) = dsdt(i,k) + negadq*latice/cpres
                    end if
                    rprdg(i,kk) = rprdg(i,kk)+negadq*dp(i,k)/dp(i,kk)
                    negadq = 0._r8
                 else
                 ! precipitation is not enough. calculate the residue and evaporate next layer
                    negadq = rprdg(i,kk)*dp(i,kk)/dp(i,k)+negadq
                    dsdt(i,k) = dsdt(i,k) - rprdg(i,kk)*rl/cpres*dp(i,kk)/dp(i,k)
                    dsdt(i,k) = dsdt(i,k) - sprdg(i,kk)*latice/cpres*dp(i,kk)/dp(i,k)
                    sprdg(i,kk) = 0._r8
                    rprdg(i,kk) = 0._r8
                 end if


                 if (negadq<0._r8) then
                     if (dlg(i,kk)> -negadq*dp(i,k)/dp(i,kk)) then
                    ! first evaporate (detrained) cloud liquid water
                        dsdt(i,k) = dsdt(i,k) + negadq*rl/cpres
                        dnlg(i,kk) = dnlg(i,kk)*(1._r8+negadq*dp(i,k)/dp(i,kk)/dlg(i,kk))
                        dlg(i,kk)  = dlg(i,kk)+negadq*dp(i,k)/dp(i,kk)
                        negadq = 0._r8
                     else
                    ! if cloud liquid water is not enough then calculate the residual and evaporate the detrained cloud ice
                        negadq = negadq + dlg(i,kk)*dp(i,kk)/dp(i,k)
                        dsdt(i,k) = dsdt(i,k) - dlg(i,kk)*dp(i,kk)/dp(i,k)*rl/cpres
                        dlg(i,kk) = 0._r8
                        dnlg(i,kk) = 0._r8
                       if (dig(i,kk)> -negadq*dp(i,k)/dp(i,kk)) then
                         dsdt(i,k) = dsdt(i,k) + negadq*(rl+latice)/cpres
                         dnig(i,kk) = dnig(i,kk)*(1._r8+negadq*dp(i,k)/dp(i,kk)/dig(i,kk))
                         dig(i,kk)  = dig(i,kk)+negadq*dp(i,k)/dp(i,kk)
                         negadq = 0._r8
                       else
                       ! if cloud ice is not enough, then calculate the residual and evaporate the detrained snow
                         negadq = negadq + dig(i,kk)*dp(i,kk)/dp(i,k)
                         dsdt(i,k) = dsdt(i,k) - dig(i,kk)*dp(i,kk)/dp(i,k)*(rl+latice)/cpres
                         dig(i,kk) = 0._r8
                         dnig(i,kk) = 0._r8
                         if (dsg(i,kk)> -negadq*dp(i,k)/dp(i,kk)) then
                           dsdt(i,k) = dsdt(i,k) + negadq*(rl+latice)/cpres
                           dnsg(i,kk) = dnsg(i,kk)*(1._r8+negadq*dp(i,k)/dp(i,kk)/dsg(i,kk))
                           dsg(i,kk)  = dsg(i,kk)+negadq*dp(i,k)/dp(i,kk)
                           negadq = 0._r8
                         else
                         ! if cloud ice is not enough, then calculate the residual and evaporate next layer
                           negadq = negadq + dsg(i,kk)*dp(i,kk)/dp(i,k)
                           dsdt(i,k) = dsdt(i,k) - dsg(i,kk)*dp(i,kk)/dp(i,k)*(rl+latice)/cpres
                           dsg(i,kk) = 0._r8
                           dnsg(i,kk) = 0._r8
                         end if
                        end if
                     end if
                 end if

              end if
            end do

            if (negadq<0._r8) then
               dqdt(i,k) = dqdt(i,k) - negadq
            end if

          end if
      end do
   end do
  end if



! gather back temperature and mixing ratio.
!
   do k = msg + 1,pver
#ifdef CPRCRAY
!DIR$ CONCURRENT
#endif
      do i = 1,lengath
!
! q is updated to compute net precip.
!
         q(ideep(i),k) = qh(ideep(i),k) + 2._r8*delt*dqdt(i,k)
         qtnd(ideep(i),k) = dqdt (i,k)
         cme (ideep(i),k) = cmeg (i,k)
         rprd(ideep(i),k) = rprdg(i,k)
         zdu (ideep(i),k) = du   (i,k)
         mcon(ideep(i),k) = mc   (i,k)
         heat(ideep(i),k) = dsdt (i,k)*cpres
         dlf (ideep(i),k) = dlg  (i,k)
         pflx(ideep(i),k) = pflxg(i,k)
         ql  (ideep(i),k) = qlg  (i,k)

         sprd(ideep(i),k) = sprdg(i,k)
         dif (ideep(i),k) = dig  (i,k)
         dsf (ideep(i),k) = dsg  (i,k)
         dnlf(ideep(i),k) = dnlg  (i,k)
         dnif(ideep(i),k) = dnig  (i,k)
         dnsf(ideep(i),k) = dnsg  (i,k)
         lambdadpcu(ideep(i),k) = lambdadpcug(i,k)
         mudpcu(ideep(i),k)     = mudpcug(i,k)
         frz(ideep(i),k)  = frzg(i,k)*latice/cpres
         if (zm_microp) qi(ideep(i),k) = loc_microp_st%qice(i,k)
      end do
   end do

! Gather back microphysics arrays.
   if (zm_microp)  call zm_microp_st_gb(microp_st,loc_microp_st,ideep,lengath)
   
   if (zm_microp) then
     do k = msg + 1,pver
       do i = 1,ncol

         !Interpolate variable from interface to mid-layer.

         if(k.lt.pver) then
            microp_st%qice (i,k) = 0.5_r8*(microp_st%qice(i,k)+microp_st%qice(i,k+1))
            microp_st%qliq (i,k) = 0.5_r8*(microp_st%qliq(i,k)+microp_st%qliq(i,k+1))
            microp_st%qrain (i,k) = 0.5_r8*(microp_st%qrain(i,k)+microp_st%qrain(i,k+1))
            microp_st%qsnow (i,k) = 0.5_r8*(microp_st%qsnow(i,k)+microp_st%qsnow(i,k+1))
            microp_st%qgraupel(i,k) = 0.5_r8*(microp_st%qgraupel(i,k)+microp_st%qgraupel(i,k+1))
            microp_st%qni (i,k) = 0.5_r8*(microp_st%qni(i,k)+microp_st%qni(i,k+1))
            microp_st%qnl (i,k) = 0.5_r8*(microp_st%qnl(i,k)+microp_st%qnl(i,k+1))
            microp_st%qnr (i,k) = 0.5_r8*(microp_st%qnr(i,k)+microp_st%qnr(i,k+1))
            microp_st%qns (i,k) = 0.5_r8*(microp_st%qns(i,k)+microp_st%qns(i,k+1))
            microp_st%qng (i,k) = 0.5_r8*(microp_st%qng(i,k)+microp_st%qng(i,k+1))
            microp_st%wu(i,k)   = 0.5_r8*(microp_st%wu(i,k)+microp_st%wu(i,k+1))
            wuc(i,k) = microp_st%wu(i,k)
         end if

         if (t(i,k).gt.tmelt .and. t(i,k-1).le.tmelt) then
             microp_st%qice (i,k-1) = microp_st%qice (i,k-1) + microp_st%qice (i,k)
             microp_st%qice (i,k) = 0._r8
             microp_st%qni (i,k-1) = microp_st%qni (i,k-1) + microp_st%qni (i,k)
             microp_st%qni (i,k) = 0._r8
             microp_st%qsnow (i,k-1) = microp_st%qsnow (i,k-1) + microp_st%qsnow (i,k)
             microp_st%qsnow (i,k) = 0._r8
             microp_st%qns (i,k-1) = microp_st%qns (i,k-1) + microp_st%qns (i,k)
             microp_st%qns (i,k) = 0._r8
             microp_st%qgraupel (i,k-1) = microp_st%qgraupel (i,k-1) + microp_st%qgraupel (i,k)
             microp_st%qgraupel (i,k) = 0._r8
             microp_st%qng (i,k-1) = microp_st%qng (i,k-1) + microp_st%qng (i,k)
             microp_st%qng (i,k) = 0._r8
         end if
         !Convert it from units of "kg/kg" to "g/m3"
         microp_st%qice (i,k) = microp_st%qice(i,k) * pap(i,k)/t(i,k)/rgas *1000._r8
         microp_st%qliq (i,k) = microp_st%qliq(i,k) * pap(i,k)/t(i,k)/rgas *1000._r8
         microp_st%qrain (i,k) = microp_st%qrain(i,k) * pap(i,k)/t(i,k)/rgas *1000._r8
         microp_st%qsnow (i,k) = microp_st%qsnow(i,k) * pap(i,k)/t(i,k)/rgas *1000._r8
         microp_st%qgraupel (i,k) = microp_st%qgraupel(i,k) * pap(i,k)/t(i,k)/rgas *1000._r8
         microp_st%qni (i,k) = microp_st%qni(i,k) * pap(i,k)/t(i,k)/rgas
         microp_st%qnl (i,k) = microp_st%qnl(i,k) * pap(i,k)/t(i,k)/rgas
         microp_st%qnr (i,k) = microp_st%qnr(i,k) * pap(i,k)/t(i,k)/rgas
         microp_st%qns (i,k) = microp_st%qns(i,k) * pap(i,k)/t(i,k)/rgas
         microp_st%qng (i,k) = microp_st%qng(i,k) * pap(i,k)/t(i,k)/rgas 
       end do
     end do
   end if
!
#ifdef CPRCRAY
!DIR$ CONCURRENT
#endif
   do i = 1,lengath
      jctop(ideep(i)) = jt(i)
!++bee
      jcbot(ideep(i)) = maxg(i)
!--bee
      pflx(ideep(i),pverp) = pflxg(i,pverp)
   end do

! Compute precip by integrating change in water vapor minus detrained cloud water
   do k = pver,msg + 1,-1
      do i = 1,ncol
          prec(i) = prec(i) - dpp(i,k)* (q(i,k)-qh(i,k)) - dpp(i,k)*(dlf(i,k)+dif(i,k)+dsf(i,k))*2._r8*delt
      end do
   end do

! obtain final precipitation rate in m/s.
   do i = 1,ncol
      prec(i) = rgrav*max(prec(i),0._r8)/ (2._r8*delt)/1000._r8
   end do

! Compute reserved liquid (not yet in cldliq) for energy integrals.
! Treat rliq as flux out bottom, to be added back later.
   do k = 1, pver
      do i = 1, ncol
          rliq(i) = rliq(i) + (dlf(i,k)+dif(i,k)+dsf(i,k))*dpp(i,k)/gravit
          rice(i) = rice(i) + (dif(i,k)+dsf(i,k))*dpp(i,k)/gravit
      end do
   end do
   rliq(:ncol) = rliq(:ncol) /1000._r8
   rice(:ncol) = rice(:ncol) /1000._r8    

! Deallocate microphysics arrays.
   if (zm_microp) call zm_microp_st_dealloc(loc_microp_st)

   return
end subroutine zm_convr

!===============================================================================
subroutine zm_conv_evap(ncol,lchnk, &
     t,pmid,pdel,q, &
     tend_s, tend_s_snwprd, tend_s_snwevmlt, tend_q, &
     prdprec, cldfrc, deltat,  &
     prec, snow, ntprprd, ntsnprd, flxprec, flxsnow, prdsnow, old_snow )
!-----------------------------------------------------------------------
! Compute tendencies due to evaporation of rain from ZM scheme
!--
! Compute the total precipitation and snow fluxes at the surface.
! Add in the latent heat of fusion for snow formation and melt, since it not dealt with
! in the Zhang-MacFarlane parameterization.
! Evaporate some of the precip directly into the environment using a Sundqvist type algorithm
!-----------------------------------------------------------------------

    use wv_saturation,  only: qsat
    use phys_grid, only: get_rlat_all_p

!------------------------------Arguments--------------------------------
    integer,intent(in) :: ncol, lchnk             ! number of columns and chunk index
    real(r8),intent(in), dimension(pcols,pver) :: t          ! temperature (K)
    real(r8),intent(in), dimension(pcols,pver) :: pmid       ! midpoint pressure (Pa) 
    real(r8),intent(in), dimension(pcols,pver) :: pdel       ! layer thickness (Pa)
    real(r8),intent(in), dimension(pcols,pver) :: q          ! water vapor (kg/kg)
    real(r8),intent(inout), dimension(pcols,pver) :: tend_s     ! heating rate (J/kg/s)
    real(r8),intent(inout), dimension(pcols,pver) :: tend_q     ! water vapor tendency (kg/kg/s)
    real(r8),intent(out  ), dimension(pcols,pver) :: tend_s_snwprd ! Heating rate of snow production
    real(r8),intent(out  ), dimension(pcols,pver) :: tend_s_snwevmlt ! Heating rate of evap/melting of snow
    


    real(r8), intent(in   ) :: prdprec(pcols,pver)! precipitation production (kg/ks/s)
    real(r8), intent(in   ) :: cldfrc(pcols,pver) ! cloud fraction
    real(r8), intent(in   ) :: deltat             ! time step

    real(r8), intent(inout) :: prec(pcols)        ! Convective-scale preciptn rate
    real(r8), intent(out)   :: snow(pcols)        ! Convective-scale snowfall rate

    ! Convective microphysics
    real(r8), intent(in   ) :: prdsnow(pcols,pver)! snow production (kg/ks/s)
    logical,  intent(in)    :: old_snow           ! true for old estimate of snow production
!
!---------------------------Local storage-------------------------------

    real(r8) :: es    (pcols,pver)    ! Saturation vapor pressure
    real(r8) :: fice   (pcols,pver)    ! ice fraction in precip production
    real(r8) :: fsnow_conv(pcols,pver) ! snow fraction in precip production
    real(r8) :: qs   (pcols,pver)    ! saturation specific humidity
    real(r8),intent(out) :: flxprec(pcols,pverp)   ! Convective-scale flux of precip at interfaces (kg/m2/s)
    real(r8),intent(out) :: flxsnow(pcols,pverp)   ! Convective-scale flux of snow   at interfaces (kg/m2/s)
    real(r8),intent(out) :: ntprprd(pcols,pver)    ! net precip production in layer
    real(r8),intent(out) :: ntsnprd(pcols,pver)    ! net snow production in layer
    real(r8) :: work1                  ! temp variable (pjr)
    real(r8) :: work2                  ! temp variable (pjr)

    real(r8) :: evpvint(pcols)         ! vertical integral of evaporation
    real(r8) :: evpprec(pcols)         ! evaporation of precipitation (kg/kg/s)
    real(r8) :: evpsnow(pcols)         ! evaporation of snowfall (kg/kg/s)
    real(r8) :: snowmlt(pcols)         ! snow melt tendency in layer
    real(r8) :: flxsntm(pcols)         ! flux of snow into layer, after melting

    real(r8) :: evplimit               ! temp variable for evaporation limits
    real(r8) :: rlat(pcols)

    real(r8) :: dum
    real(r8) :: omsm
    integer :: i,k                     ! longitude,level indices


!-----------------------------------------------------------------------

! convert input precip to kg/m2/s
    prec(:ncol) = prec(:ncol)*1000._r8

! determine saturation vapor pressure
    call qsat(t(1:ncol, 1:pver), pmid(1:ncol, 1:pver), &
         es(1:ncol, 1:pver), qs(1:ncol, 1:pver))

! determine ice fraction in rain production (use cloud water parameterization fraction at present)
    call cldfrc_fice(ncol, t, fice, fsnow_conv)

! zero the flux integrals on the top boundary
    flxprec(:ncol,1) = 0._r8
    flxsnow(:ncol,1) = 0._r8
    evpvint(:ncol)   = 0._r8
    omsm=0.99999_r8          ! to prevent problems due to round off error

    do k = 1, pver
       do i = 1, ncol

! Melt snow falling into layer, if necessary. 
        if( old_snow ) then
          if (t(i,k) > tmelt) then
             flxsntm(i) = 0._r8
             snowmlt(i) = flxsnow(i,k) * gravit/ pdel(i,k)
          else
             flxsntm(i) = flxsnow(i,k)
             snowmlt(i) = 0._r8
          end if
        else
        ! make sure melting snow doesn't reduce temperature below threshold
          if (t(i,k) > tmelt) then
              dum = -latice/cpres*flxsnow(i,k)*gravit/pdel(i,k)*deltat
              if (t(i,k) + dum .le. tmelt) then
                dum = (t(i,k)-tmelt)*cpres/latice/deltat
                dum = dum/(flxsnow(i,k)*gravit/pdel(i,k))
                dum = max(0._r8,dum)
                dum = min(1._r8,dum)
              else
                dum = 1._r8
              end if
              dum = dum*omsm
              flxsntm(i) = flxsnow(i,k)*(1.0_r8-dum)
              snowmlt(i) = dum*flxsnow(i,k)*gravit/ pdel(i,k)
           else
             flxsntm(i) = flxsnow(i,k)
             snowmlt(i) = 0._r8
           end if
         end if


! relative humidity depression must be > 0 for evaporation
          evplimit = max(1._r8 - q(i,k)/qs(i,k), 0._r8)

! total evaporation depends on flux in the top of the layer
! flux prec is the net production above layer minus evaporation into environmet
          evpprec(i) = ke * (1._r8 - cldfrc(i,k)) * evplimit * sqrt(flxprec(i,k))
!**********************************************************
!!          evpprec(i) = 0.    ! turn off evaporation for now
!**********************************************************

! Don't let evaporation supersaturate layer (approx). Layer may already be saturated.
! Currently does not include heating/cooling change to qs
          evplimit   = max(0._r8, (qs(i,k)-q(i,k)) / deltat)

! Don't evaporate more than is falling into the layer - do not evaporate rain formed
! in this layer but if precip production is negative, remove from the available precip
! Negative precip production occurs because of evaporation in downdrafts.
!!$          evplimit   = flxprec(i,k) * gravit / pdel(i,k) + min(prdprec(i,k), 0.)
          evplimit   = min(evplimit, flxprec(i,k) * gravit / pdel(i,k))

! Total evaporation cannot exceed input precipitation
          evplimit   = min(evplimit, (prec(i) - evpvint(i)) * gravit / pdel(i,k))

          evpprec(i) = min(evplimit, evpprec(i))

          if( .not.old_snow ) then
            evpprec(i) = max(0._r8, evpprec(i))
            evpprec(i) = evpprec(i)*omsm
          end if

! evaporation of snow depends on snow fraction of total precipitation in the top after melting
          if (flxprec(i,k) > 0._r8) then
!            evpsnow(i) = evpprec(i) * flxsntm(i) / flxprec(i,k)
!            prevent roundoff problems
             work1 = min(max(0._r8,flxsntm(i)/flxprec(i,k)),1._r8)
             if (.not.old_snow .and. prdsnow(i,k)>prdprec(i,k)) work1 = 1._r8
             evpsnow(i) = evpprec(i) * work1
          else
             evpsnow(i) = 0._r8
          end if

! vertically integrated evaporation
          evpvint(i) = evpvint(i) + evpprec(i) * pdel(i,k)/gravit

! net precip production is production - evaporation
          ntprprd(i,k) = prdprec(i,k) - evpprec(i)
! net snow production is precip production * ice fraction - evaporation - melting
!pjrworks ntsnprd(i,k) = prdprec(i,k)*fice(i,k) - evpsnow(i) - snowmlt(i)
!pjrwrks2 ntsnprd(i,k) = prdprec(i,k)*fsnow_conv(i,k) - evpsnow(i) - snowmlt(i)
! the small amount added to flxprec in the work1 expression has been increased from 
! 1e-36 to 8.64e-11 (1e-5 mm/day).  This causes the temperature based partitioning
! scheme to be used for small flxprec amounts.  This is to address error growth problems.

      if( old_snow ) then
#ifdef PERGRO
          work1 = min(max(0._r8,flxsnow(i,k)/(flxprec(i,k)+8.64e-11_r8)),1._r8)
#else
          if (flxprec(i,k).gt.0._r8) then
             work1 = min(max(0._r8,flxsnow(i,k)/flxprec(i,k)),1._r8)
          else
             work1 = 0._r8
          endif
#endif
          work2 = max(fsnow_conv(i,k), work1)
          if (snowmlt(i).gt.0._r8) work2 = 0._r8
!         work2 = fsnow_conv(i,k)
          ntsnprd(i,k) = prdprec(i,k)*work2 - evpsnow(i) - snowmlt(i)
          tend_s_snwprd  (i,k) = prdprec(i,k)*work2*latice
          tend_s_snwevmlt(i,k) = - ( evpsnow(i) + snowmlt(i) )*latice
       else
          ntsnprd(i,k) = prdsnow(i,k) - min(flxsnow(i,k)*gravit/pdel(i,k), evpsnow(i)+snowmlt(i))
          tend_s_snwprd  (i,k) = prdsnow(i,k)*latice
          tend_s_snwevmlt(i,k) = -min(flxsnow(i,k)*gravit/pdel(i,k), evpsnow(i)+snowmlt(i) )*latice
       end if

! precipitation fluxes
          flxprec(i,k+1) = flxprec(i,k) + ntprprd(i,k) * pdel(i,k)/gravit
          flxsnow(i,k+1) = flxsnow(i,k) + ntsnprd(i,k) * pdel(i,k)/gravit

! protect against rounding error
          flxprec(i,k+1) = max(flxprec(i,k+1), 0._r8)
          flxsnow(i,k+1) = max(flxsnow(i,k+1), 0._r8)
! more protection (pjr)
!         flxsnow(i,k+1) = min(flxsnow(i,k+1), flxprec(i,k+1))

! heating (cooling) and moistening due to evaporation 
! - latent heat of vaporization for precip production has already been accounted for
! - snow is contained in prec
          if( old_snow ) then
             tend_s(i,k)   =-evpprec(i)*latvap + ntsnprd(i,k)*latice
          else
             tend_s(i,k)   =-evpprec(i)*latvap + tend_s_snwevmlt(i,k)
          end if

          tend_q(i,k) = evpprec(i)
       end do
    end do

! protect against rounding error
    if( .not.old_snow ) then
      do i = 1, ncol
        if(flxsnow(i,pverp).gt.flxprec(i,pverp)) then
           dum = (flxsnow(i,pverp)-flxprec(i,pverp))*gravit
           do k = pver, 1, -1
             if (ntsnprd(i,k)>ntprprd(i,k).and. dum > 0._r8) then
                ntsnprd(i,k) = ntsnprd(i,k) - dum/pdel(i,k)
                tend_s_snwevmlt(i,k) = tend_s_snwevmlt(i,k) - dum/pdel(i,k)*latice
                tend_s(i,k)  = tend_s(i,k) - dum/pdel(i,k)*latice
                dum = 0._r8
             end if
           end do
           flxsnow(i,pverp) = flxprec(i,pverp)
        end if
      end do
    end if


! set output precipitation rates (m/s)
    prec(:ncol) = flxprec(:ncol,pver+1) / 1000._r8
    snow(:ncol) = flxsnow(:ncol,pver+1) / 1000._r8

!**********************************************************
!!$    tend_s(:ncol,:)   = 0.      ! turn heating off
!**********************************************************

  end subroutine zm_conv_evap

!=========================================================================================

subroutine cldprp(lchnk   , &
                  q       ,t       ,u       ,v       ,p       , &
                  z       ,s       ,mu      ,eu      ,du      , &
                  md      ,ed      ,sd      ,qd      ,mc      , &
                  qu      ,su      ,zf      ,qst     ,hmn     , &
                  hsat    ,shat    ,ql      , &
                  cmeg    ,jb      ,lel     ,jt      ,jlcl    , &
                  mx      ,j0      ,jd      ,rl      ,il2g    , &
                  rd      ,grav    ,cp      ,msg     , &
                  pflx    ,evp     ,cu      ,rprd    ,limcnv  , &
                  landfrac,tpertg  , &
                  aero    ,qhat ,lambdadpcu ,mudpcu  ,sprd   ,frz1 , &
                  qcde    ,qide   ,qsde     ,ncde    ,nide   ,nsde , &
                  dsfm    ,dsfn   ,loc_microp_st )

!----------------------------------------------------------------------- 
! 
! Purpose: 
! <Say what the routine does> 
! 
! Method: 
! may 09/91 - guang jun zhang, m.lazare, n.mcfarlane.
!             original version cldprop.
! 
! Author: See above, modified by P. Rasch
! This is contributed code not fully standardized by the CCM core group.
!
! this code is very much rougher than virtually anything else in the CCM
! there are debug statements left strewn about and code segments disabled
! these are to facilitate future development. We expect to release a
! cleaner code in a future release
!
! the documentation has been enhanced to the degree that we are able
!
!-----------------------------------------------------------------------

   implicit none

!------------------------------------------------------------------------------
!
! Input arguments
!
   integer, intent(in) :: lchnk                  ! chunk identifier

   real(r8), intent(in) :: q(pcols,pver)         ! spec. humidity of env
   real(r8), intent(in) :: t(pcols,pver)         ! temp of env
   real(r8), intent(in) :: p(pcols,pver)         ! pressure of env
   real(r8), intent(in) :: z(pcols,pver)         ! height of env
   real(r8), intent(in) :: s(pcols,pver)         ! normalized dry static energy of env
   real(r8), intent(in) :: zf(pcols,pverp)       ! height of interfaces
   real(r8), intent(in) :: u(pcols,pver)         ! zonal velocity of env
   real(r8), intent(in) :: v(pcols,pver)         ! merid. velocity of env

   real(r8), intent(in) :: landfrac(pcols) ! RBN Landfrac

   integer, intent(in) :: jb(pcols)              ! updraft base level
   integer, intent(in) :: lel(pcols)             ! updraft launch level
   integer, intent(out) :: jt(pcols)              ! updraft plume top
   integer, intent(out) :: jlcl(pcols)            ! updraft lifting cond level
   integer, intent(in) :: mx(pcols)              ! updraft base level (same is jb)
   integer, intent(out) :: j0(pcols)              ! level where updraft begins detraining
   integer, intent(out) :: jd(pcols)              ! level of downdraft
   integer, intent(in) :: limcnv                 ! convection limiting level
   integer, intent(in) :: il2g                   !CORE GROUP REMOVE
   integer, intent(in) :: msg                    ! missing moisture vals (always 0)
   real(r8), intent(in) :: rl                    ! latent heat of vap
   real(r8), intent(in) :: shat(pcols,pver)      ! interface values of dry stat energy
   real(r8), intent(in) :: tpertg(pcols)

   real(r8), intent(in) :: qhat(pcols,pver)      ! wg grid slice of upper interface mixing ratio.
   type(zm_aero_t), intent(in) :: aero           ! aerosol object

!
! output
!
   real(r8), intent(out) :: rprd(pcols,pver)     ! rate of production of precip at that layer
   real(r8), intent(out) :: du(pcols,pver)       ! detrainement rate of updraft
   real(r8), intent(out) :: ed(pcols,pver)       ! entrainment rate of downdraft
   real(r8), intent(out) :: eu(pcols,pver)       ! entrainment rate of updraft
   real(r8), intent(out) :: hmn(pcols,pver)      ! moist stat energy of env
   real(r8), intent(out) :: hsat(pcols,pver)     ! sat moist stat energy of env
   real(r8), intent(out) :: mc(pcols,pver)       ! net mass flux
   real(r8), intent(out) :: md(pcols,pver)       ! downdraft mass flux
   real(r8), intent(out) :: mu(pcols,pver)       ! updraft mass flux
   real(r8), intent(out) :: pflx(pcols,pverp)    ! precipitation flux thru layer
   real(r8), intent(out) :: qd(pcols,pver)       ! spec humidity of downdraft
   real(r8), intent(out) :: ql(pcols,pver)       ! liq water of updraft
   real(r8), intent(out) :: qst(pcols,pver)      ! saturation mixing ratio of env.
   real(r8), intent(out) :: qu(pcols,pver)       ! spec hum of updraft
   real(r8), intent(out) :: sd(pcols,pver)       ! normalized dry stat energy of downdraft
   real(r8), intent(out) :: su(pcols,pver)       ! normalized dry stat energy of updraft

   ! Convective microphysics
   type(zm_microp_st)  :: loc_microp_st ! state and tendency of convective microphysics

   real(r8), intent(out) :: qcde(pcols,pver)     ! cloud water mixing ratio for detrainment (kg/kg)
   real(r8), intent(out) :: qide(pcols,pver)     ! cloud ice mixing ratio for detrainment (kg/kg)
   real(r8), intent(out) :: qsde(pcols,pver)     ! snow mixing ratio for detrainment (kg/kg)
   real(r8), intent(out) :: ncde(pcols,pver)     ! cloud water number concentration for detrainment (1/kg)
   real(r8), intent(out) :: nide(pcols,pver)     ! cloud ice number concentration for detrainment (1/kg)
   real(r8), intent(out) :: nsde(pcols,pver)     ! snow number concentration for detrainment (1/kg)
   real(r8), intent(out) :: sprd(pcols,pver)     ! rate of production of snow at that layer

   ! tendency for output

   real(r8), intent(out) :: dsfm  (pcols,pver)   !mass tendency due to detrainment of snow
   real(r8), intent(out) :: dsfn  (pcols,pver)   !num tendency due to detrainment of snow

   real(r8), intent(inout) :: lambdadpcu(pcols,pver) ! slope of cloud liquid size distr
   real(r8), intent(inout) :: mudpcu(pcols,pver)     ! width parameter of droplet size distr

   real(r8) rd                   ! gas constant for dry air
   real(r8) grav                 ! gravity
   real(r8) cp                   ! heat capacity of dry air

!
! Local workspace
!
   real(r8) gamma(pcols,pver)
   real(r8) dz(pcols,pver)
   real(r8) iprm(pcols,pver)
   real(r8) hu(pcols,pver)
   real(r8) hd(pcols,pver)
   real(r8) eps(pcols,pver)
   real(r8) f(pcols,pver)
   real(r8) k1(pcols,pver)
   real(r8) i2(pcols,pver)
   real(r8) ihat(pcols,pver)
   real(r8) i3(pcols,pver)
   real(r8) idag(pcols,pver)
   real(r8) i4(pcols,pver)
   real(r8) qsthat(pcols,pver)
   real(r8) hsthat(pcols,pver)
   real(r8) gamhat(pcols,pver)
   real(r8) cu(pcols,pver)
   real(r8) evp(pcols,pver)
   real(r8) cmeg(pcols,pver)
   real(r8) qds(pcols,pver)
! RBN For c0mask
   real(r8) c0mask(pcols)

   real(r8) hmin(pcols)
   real(r8) expdif(pcols)
   real(r8) expnum(pcols)
   real(r8) ftemp(pcols)
   real(r8) eps0(pcols)
   real(r8) rmue(pcols)
   real(r8) zuef(pcols)
   real(r8) zdef(pcols)
   real(r8) epsm(pcols)
   real(r8) ratmjb(pcols)
   real(r8) est(pcols)
   real(r8) totpcp(pcols)
   real(r8) totevp(pcols)
   real(r8) alfa(pcols)
   real(r8) ql1
   real(r8) tu
   real(r8) estu
   real(r8) qstu

   real(r8) small
   real(r8) mdt

   ! Convective microphysics
   real(r8) fice(pcols,pver)        ! ice fraction in precip production
   real(r8) tug(pcols,pver)

   real(r8) totfrz(pcols)
   real(r8) frz1(pcols,pver)        ! rate of freezing
   real(r8) frz (pcols,pver)        ! rate of freezing
   real(r8) pflxs(pcols,pverp)      ! frozen precipitation flux thru layer
   real(r8) dum, sdum 

   real(r8), parameter :: omsm=0.99999_r8       ! to prevent problems due to round off error
   real(r8), parameter :: mu_min = 0.02_r8      ! minimum value of mu
   real(r8), parameter :: t_homofrz = 233.15_r8 ! homogeneous freezing temperature
   real(r8), parameter :: t_mphase  = 40._r8    ! mixed phase temperature = tmelt-t_homofrz = 273.15K - 233.15K

   integer  jto(pcols)              ! updraft plume old top
   integer  tmplel(pcols)

   integer  iter, itnum
   integer  m

   integer khighest
   integer klowest
   integer kount
   integer i,k

   logical doit(pcols)
   logical done(pcols)

!
!------------------------------------------------------------------------------
   dsfm  (:il2g,:) = 0._r8
   dsfn  (:il2g,:) = 0._r8
   if (zm_microp) then
      loc_microp_st%autolm(:il2g,:) = 0._r8
      loc_microp_st%accrlm(:il2g,:) = 0._r8
      loc_microp_st%bergnm(:il2g,:) = 0._r8
      loc_microp_st%fhtimm(:il2g,:) = 0._r8
      loc_microp_st%fhtctm(:il2g,:) = 0._r8
      loc_microp_st%fhmlm (:il2g,:) = 0._r8
      loc_microp_st%hmpim (:il2g,:) = 0._r8
      loc_microp_st%accslm(:il2g,:) = 0._r8
      loc_microp_st%dlfm  (:il2g,:) = 0._r8

      loc_microp_st%autoln(:il2g,:) = 0._r8
      loc_microp_st%accrln(:il2g,:) = 0._r8
      loc_microp_st%bergnn(:il2g,:) = 0._r8
      loc_microp_st%fhtimn(:il2g,:) = 0._r8
      loc_microp_st%fhtctn(:il2g,:) = 0._r8
      loc_microp_st%fhmln (:il2g,:) = 0._r8
      loc_microp_st%accsln(:il2g,:) = 0._r8
      loc_microp_st%activn(:il2g,:) = 0._r8
      loc_microp_st%dlfn  (:il2g,:) = 0._r8

      loc_microp_st%autoim(:il2g,:) = 0._r8
      loc_microp_st%accsim(:il2g,:) = 0._r8
      loc_microp_st%difm  (:il2g,:) = 0._r8


      loc_microp_st%nuclin(:il2g,:) = 0._r8
      loc_microp_st%autoin(:il2g,:) = 0._r8
      loc_microp_st%accsin(:il2g,:) = 0._r8
      loc_microp_st%hmpin (:il2g,:) = 0._r8
      loc_microp_st%difn  (:il2g,:) = 0._r8

      loc_microp_st%trspcm(:il2g,:) = 0._r8
      loc_microp_st%trspcn(:il2g,:) = 0._r8
      loc_microp_st%trspim(:il2g,:) = 0._r8
      loc_microp_st%trspin(:il2g,:) = 0._r8

      do k = 1,pver
        do i = 1,il2g
         loc_microp_st%accgrm(i,k) = 0._r8
         loc_microp_st%accglm(i,k) = 0._r8
         loc_microp_st%accgslm(i,k)= 0._r8
         loc_microp_st%accgsrm(i,k)= 0._r8
         loc_microp_st%accgirm(i,k)= 0._r8
         loc_microp_st%accgrim(i,k)= 0._r8
         loc_microp_st%accgrsm(i,k)= 0._r8

         loc_microp_st%accgsln(i,k)= 0._r8
         loc_microp_st%accgsrn(i,k)= 0._r8
         loc_microp_st%accgirn(i,k)= 0._r8

         loc_microp_st%accsrim(i,k)= 0._r8
         loc_microp_st%acciglm(i,k)= 0._r8
         loc_microp_st%accigrm(i,k)= 0._r8
         loc_microp_st%accsirm(i,k)= 0._r8

         loc_microp_st%accigln(i,k)= 0._r8
         loc_microp_st%accigrn(i,k)= 0._r8
         loc_microp_st%accsirn(i,k)= 0._r8
         loc_microp_st%accgln(i,k) = 0._r8
         loc_microp_st%accgrn(i,k) = 0._r8

         loc_microp_st%accilm(i,k) = 0._r8
         loc_microp_st%acciln(i,k) = 0._r8

         loc_microp_st%fallrm(i,k) = 0._r8
         loc_microp_st%fallsm(i,k) = 0._r8
         loc_microp_st%fallgm(i,k) = 0._r8
         loc_microp_st%fallrn(i,k) = 0._r8
         loc_microp_st%fallsn(i,k) = 0._r8
         loc_microp_st%fallgn(i,k) = 0._r8
         loc_microp_st%fhmrm (i,k) = 0._r8      
       end do
      end do
   end if
!
   do i = 1,il2g
      ftemp(i) = 0._r8
      expnum(i) = 0._r8
      expdif(i) = 0._r8
      c0mask(i)  = c0_ocn * (1._r8-landfrac(i)) +   c0_lnd * landfrac(i) 
   end do
!
!jr Change from msg+1 to 1 to prevent blowup
!
   do k = 1,pver
      do i = 1,il2g
         dz(i,k) = zf(i,k) - zf(i,k+1)
      end do
   end do

!
! initialize many output and work variables to zero
!
   pflx(:il2g,1) = 0

   do k = 1,pver
      do i = 1,il2g
         k1(i,k) = 0._r8
         i2(i,k) = 0._r8
         i3(i,k) = 0._r8
         i4(i,k) = 0._r8
         mu(i,k) = 0._r8
         f(i,k) = 0._r8
         eps(i,k) = 0._r8
         eu(i,k) = 0._r8
         du(i,k) = 0._r8
         ql(i,k) = 0._r8
         cu(i,k) = 0._r8
         evp(i,k) = 0._r8
         cmeg(i,k) = 0._r8
         qds(i,k) = q(i,k)
         md(i,k) = 0._r8
         ed(i,k) = 0._r8
         sd(i,k) = s(i,k)
         qd(i,k) = q(i,k)
         mc(i,k) = 0._r8
         qu(i,k) = q(i,k)
         su(i,k) = s(i,k)
         call qsat_hPa(t(i,k), p(i,k), est(i), qst(i,k))
!++bee
         if ( p(i,k)-est(i) <= 0._r8 ) then
            qst(i,k) = 1.0_r8
         end if
!--bee
         gamma(i,k) = qst(i,k)*(1._r8 + qst(i,k)/eps1)*eps1*rl/(rd*t(i,k)**2)*rl/cp
         hmn(i,k) = cp*t(i,k) + grav*z(i,k) + rl*q(i,k)
         hsat(i,k) = cp*t(i,k) + grav*z(i,k) + rl*qst(i,k)
         hu(i,k) = hmn(i,k)
         hd(i,k) = hmn(i,k)
         rprd(i,k) = 0._r8
         ! Convective microphysics
         sprd(i,k) = 0._r8
         fice(i,k) = 0._r8
         tug(i,k)  = 0._r8
         qcde(i,k) = 0._r8
         qide(i,k) = 0._r8
         qsde(i,k) = 0._r8
         ncde(i,k) = 0._r8
         nide(i,k) = 0._r8
         nsde(i,k) = 0._r8
         frz(i,k)  = 0._r8
         frz1(i,k) = 0._r8
         if (zm_microp) then
           loc_microp_st%cmel(i,k) = 0._r8
           loc_microp_st%cmei(i,k) = 0._r8
           loc_microp_st%wu(i,k)   = 0._r8
           loc_microp_st%qliq(i,k) = 0._r8
           loc_microp_st%qice(i,k) = 0._r8
           loc_microp_st%qrain(i,k)= 0._r8
           loc_microp_st%qsnow(i,k)= 0._r8
           loc_microp_st%qgraupel(i,k) = 0._r8
           loc_microp_st%qnl(i,k)  = 0._r8
           loc_microp_st%qni(i,k)  = 0._r8
           loc_microp_st%qnr(i,k)  = 0._r8
           loc_microp_st%qns(i,k)  = 0._r8
           loc_microp_st%qng(i,k)  = 0._r8
         end if
      end do
   end do
!
!jr Set to zero things which make this routine blow up
!
   do k=1,msg
      do i=1,il2g
         rprd(i,k) = 0._r8
      end do
   end do
!
! interpolate the layer values of qst, hsat and gamma to
! layer interfaces
!
   do k = 1, msg+1
      do i = 1,il2g
         hsthat(i,k) = hsat(i,k)
         qsthat(i,k) = qst(i,k)
         gamhat(i,k) = gamma(i,k)
      end do
   end do
   do i = 1,il2g
      totpcp(i) = 0._r8
      totevp(i) = 0._r8
   end do
   do k = msg + 2,pver
      do i = 1,il2g
         if (abs(qst(i,k-1)-qst(i,k)) > 1.E-6_r8) then
            qsthat(i,k) = log(qst(i,k-1)/qst(i,k))*qst(i,k-1)*qst(i,k)/ (qst(i,k-1)-qst(i,k))
         else
            qsthat(i,k) = qst(i,k)
         end if
         hsthat(i,k) = cp*shat(i,k) + rl*qsthat(i,k)
         if (abs(gamma(i,k-1)-gamma(i,k)) > 1.E-6_r8) then
            gamhat(i,k) = log(gamma(i,k-1)/gamma(i,k))*gamma(i,k-1)*gamma(i,k)/ &
                                (gamma(i,k-1)-gamma(i,k))
         else
            gamhat(i,k) = gamma(i,k)
         end if
      end do
   end do
!
! initialize cloud top to highest plume top.
!jr changed hard-wired 4 to limcnv+1 (not to exceed pver)
!
   jt(:) = pver
   jto(:)= pver              
   do i = 1,il2g
      jt(i) = max(lel(i),limcnv+1)
      jt(i) = min(jt(i),pver)
      jd(i) = pver
      jlcl(i) = lel(i)
      hmin(i) = 1.E6_r8
   end do
!
! find the level of minimum hsat, where detrainment starts
!

   do k = msg + 1,pver
      do i = 1,il2g
         if (hsat(i,k) <= hmin(i) .and. k >= jt(i) .and. k <= jb(i)) then
            hmin(i) = hsat(i,k)
            j0(i) = k
         end if
      end do
   end do
   do i = 1,il2g
      j0(i) = min(j0(i),jb(i)-2)
      j0(i) = max(j0(i),jt(i)+2)
!
! Fix from Guang Zhang to address out of bounds array reference
!
      j0(i) = min(j0(i),pver)
   end do
!
! Initialize certain arrays inside cloud
!
   do k = msg + 1,pver
      do i = 1,il2g
         if (k >= jt(i) .and. k <= jb(i)) then
           ! Tunable temperature perturbation (tiedke_add) was already added to parcel hu/su to 
           ! represent subgrid temperature perturbation. If PBL temperature perturbation (tpert)
           ! is used to represent subgrid temperature perturbation, tiedke_add may need to be 
           ! removed. In addition, current calculation of PBL temperature perturbation is not 
           ! accurate enough so that a new tunable parameter tpert_fac was introduced. This introduced
           ! new uncertainties into the ZM scheme. The original code of ZM scheme will be used 
           ! when tpert_fix=.true.  
           if(zm_param%tpert_fix) then
             hu(i,k) = hmn(i,mx(i)) + cp*zm_param%tiedke_add 
             su(i,k) = s(i,mx(i))   +    zm_param%tiedke_add
           else
             hu(i,k) = hmn(i,mx(i)) + cp*(zm_param%tiedke_add+zm_param%tpert_fac*tpertg(i)) 
             su(i,k) = s(i,mx(i))   +     zm_param%tiedke_add+zm_param%tpert_fac*tpertg(i)
           end if
         end if
      end do
   end do
!
! *********************************************************
! compute taylor series for approximate eps(z) below
! *********************************************************
!
   do k = pver - 1,msg + 1,-1
      do i = 1,il2g
         if (k < jb(i) .and. k >= jt(i)) then
            k1(i,k) = k1(i,k+1) + (hmn(i,mx(i))-hmn(i,k))*dz(i,k)
            ihat(i,k) = 0.5_r8* (k1(i,k+1)+k1(i,k))
            i2(i,k) = i2(i,k+1) + ihat(i,k)*dz(i,k)
            idag(i,k) = 0.5_r8* (i2(i,k+1)+i2(i,k))
            i3(i,k) = i3(i,k+1) + idag(i,k)*dz(i,k)
            iprm(i,k) = 0.5_r8* (i3(i,k+1)+i3(i,k))
            i4(i,k) = i4(i,k+1) + iprm(i,k)*dz(i,k)
         end if
      end do
   end do
!
! re-initialize hmin array for ensuing calculation.
!
   do i = 1,il2g
      hmin(i) = 1.E6_r8
   end do
   do k = msg + 1,pver
      do i = 1,il2g
         if (k >= j0(i) .and. k <= jb(i) .and. hmn(i,k) <= hmin(i)) then
            hmin(i) = hmn(i,k)
            expdif(i) = hmn(i,mx(i)) - hmin(i)
         end if
      end do
   end do
!
! *********************************************************
! compute approximate eps(z) using above taylor series
! *********************************************************
!
   do k = msg + 2,pver
      do i = 1,il2g
         expnum(i) = 0._r8
         ftemp(i) = 0._r8
         if (k < jt(i) .or. k >= jb(i)) then
            k1(i,k) = 0._r8
            expnum(i) = 0._r8
         else
            expnum(i) = hmn(i,mx(i)) - (hsat(i,k-1)*(zf(i,k)-z(i,k)) + &
                        hsat(i,k)* (z(i,k-1)-zf(i,k)))/(z(i,k-1)-z(i,k))
         end if
         if ((expdif(i) > 100._r8 .and. expnum(i) > 0._r8) .and. &
	     k1(i,k) > expnum(i)*dz(i,k)) then
            ftemp(i) = expnum(i)/k1(i,k)
            f(i,k) = ftemp(i) + i2(i,k)/k1(i,k)*ftemp(i)**2 + &
                     (2._r8*i2(i,k)**2-k1(i,k)*i3(i,k))/k1(i,k)**2* &
                     ftemp(i)**3 + (-5._r8*k1(i,k)*i2(i,k)*i3(i,k)+ &
                     5._r8*i2(i,k)**3+k1(i,k)**2*i4(i,k))/ &
                     k1(i,k)**3*ftemp(i)**4
            f(i,k) = max(f(i,k),0._r8)
            f(i,k) = min(f(i,k),0.0002_r8)
         end if
      end do
   end do
   do i = 1,il2g
      if (j0(i) < jb(i)) then
         if (f(i,j0(i)) < 1.E-6_r8 .and. f(i,j0(i)+1) > f(i,j0(i))) j0(i) = j0(i) + 1
      end if
   end do
   do k = msg + 2,pver
      do i = 1,il2g
         if (k >= jt(i) .and. k <= j0(i)) then
            f(i,k) = max(f(i,k),f(i,k-1))
         end if
      end do
   end do
   do i = 1,il2g
      eps0(i) = f(i,j0(i))
      eps(i,jb(i)) = eps0(i)
   end do
!
! This is set to match the Rasch and Kristjansson paper
!
   do k = pver,msg + 1,-1
      do i = 1,il2g
         if (k >= j0(i) .and. k <= jb(i)) then
            eps(i,k) = f(i,j0(i))
         end if
      end do
   end do
   do k = pver,msg + 1,-1
      do i = 1,il2g
         if (k < j0(i) .and. k >= jt(i)) eps(i,k) = f(i,k)
      end do
   end do


   itnum = 1
   if (zm_microp) itnum = 2

   do iter=1, itnum

      do k = pver,msg + 1,-1
        do i = 1,il2g
           cu(i,k) = 0._r8
           if (zm_microp)  loc_microp_st%qliq(i,k) = 0._r8
           if (zm_microp)  loc_microp_st%qice(i,k) = 0._r8
           ql(i,k) = 0._r8
           frz1(i,k) = 0._r8
        end do
      end do
      do i = 1,il2g
          totpcp(i) = 0._r8
          if (zm_microp)  hu(i,jb(i)) = hmn(i,jb(i)) + cp*zm_param%tiedke_add
      end do

!
! specify the updraft mass flux mu, entrainment eu, detrainment du
! and moist static energy hu.
! here and below mu, eu,du, md and ed are all normalized by mb
!
   do i = 1,il2g
      if (eps0(i) > 0._r8) then
         mu(i,jb(i)) = 1._r8
         eu(i,jb(i)) = mu(i,jb(i))/dz(i,jb(i))
      end if
      if (zm_microp) then
        tmplel(i) = lel(i)
      else
        tmplel(i) = jt(i)
      end if
   end do
   do k = pver,msg + 1,-1
      do i = 1,il2g
          if (eps0(i) > 0._r8 .and. (k >= tmplel(i) .and. k < jb(i))) then
            zuef(i) = zf(i,k) - zf(i,jb(i))
            rmue(i) = (1._r8/eps0(i))* (exp(eps(i,k+1)*zuef(i))-1._r8)/zuef(i)
            mu(i,k) = (1._r8/eps0(i))* (exp(eps(i,k  )*zuef(i))-1._r8)/zuef(i)
            eu(i,k) = (rmue(i)-mu(i,k+1))/dz(i,k)
            du(i,k) = (rmue(i)-mu(i,k))/dz(i,k)
         end if
      end do
   end do
!
   khighest = pverp
   klowest = 1
   do i=1,il2g
      khighest = min(khighest,lel(i))
      klowest = max(klowest,jb(i))
   end do

   do k = klowest-1,khighest,-1
      do i = 1,il2g
         if (k <= jb(i)-1 .and. k >= lel(i) .and. eps0(i) > 0._r8) then
            if (mu(i,k) < 0.02_r8) then
               hu(i,k) = hmn(i,k)
               mu(i,k) = 0._r8
               eu(i,k) = 0._r8
               du(i,k) = mu(i,k+1)/dz(i,k)
            else
              if (zm_microp) then
                hu(i,k) = (mu(i,k+1)*hu(i,k+1) + dz(i,k)*(eu(i,k)*hmn(i,k) +   &
                            latice*frz(i,k)))/(mu(i,k)+ dz(i,k)*du(i,k))
              else
                hu(i,k) = mu(i,k+1)/mu(i,k)*hu(i,k+1) + &
                         dz(i,k)/mu(i,k)* (eu(i,k)*hmn(i,k)- du(i,k)*hsat(i,k))
              end if
            end if
         end if
      end do
   end do
!
!
! reset cloud top index beginning from two layers above the
! cloud base (i.e. if cloud is only one layer thick, top is not reset
!
   do i=1,il2g
      doit(i) = .true.
      totfrz(i)= 0._r8
      do k = pver,msg + 1,-1
         totfrz(i)= totfrz(i)+ frz(i,k)*dz(i,k)
      end do
   end do
   do k=klowest-2,khighest-1,-1
      do i=1,il2g
         if (doit(i) .and. k <= jb(i)-2 .and. k >= lel(i)-1) then
            if (hu(i,k) <= hsthat(i,k) .and. hu(i,k+1) > hsthat(i,k+1) .and. mu(i,k) >= mu_min) then
               if (hu(i,k)-hsthat(i,k) < -2000._r8) then
                  jt(i) = k + 1
                  doit(i) = .false.
               else
                  jt(i) = k
                  doit(i) = .false.
               end if
             else if ( (hu(i,k) > hu(i,jb(i)) .and. totfrz(i)<=0._r8) .or. mu(i,k) < mu_min) then
               jt(i) = k + 1
               doit(i) = .false.
            end if
         end if
      end do
   end do

   do i = 1,il2g
      if (iter == 1)  jto(i) = jt(i)
   end do

   do k = pver,msg + 1,-1
      do i = 1,il2g
         if (k >= lel(i) .and. k <= jt(i) .and. eps0(i) > 0._r8) then
            mu(i,k) = 0._r8
            eu(i,k) = 0._r8
            du(i,k) = 0._r8
            hu(i,k) = hmn(i,k)
         end if
         if (k == jt(i) .and. eps0(i) > 0._r8) then
            du(i,k) = mu(i,k+1)/dz(i,k)
            eu(i,k) = 0._r8
            mu(i,k) = 0._r8
         end if
      end do
   end do
!
   do i = 1,il2g
      done(i) = .false.
   end do
   kount = 0
   do k = pver,msg + 2,-1
      do i = 1,il2g
         if (k == jb(i) .and. eps0(i) > 0._r8) then
            qu(i,k) = q(i,mx(i))
            su(i,k) = (hu(i,k)-rl*qu(i,k))/cp
         end if
         if (( .not. done(i) .and. k > jt(i) .and. k < jb(i)) .and. eps0(i) > 0._r8) then
            su(i,k) = mu(i,k+1)/mu(i,k)*su(i,k+1) + &
                      dz(i,k)/mu(i,k)* (eu(i,k)-du(i,k))*s(i,k)
            qu(i,k) = mu(i,k+1)/mu(i,k)*qu(i,k+1) + dz(i,k)/mu(i,k)* (eu(i,k)*q(i,k)- &
                            du(i,k)*qst(i,k))
            tu = su(i,k) - grav/cp*zf(i,k)
            call qsat_hPa(tu, (p(i,k)+p(i,k-1))/2._r8, estu, qstu)
            if (qu(i,k) >= qstu) then
               jlcl(i) = k
               kount = kount + 1
               done(i) = .true.
            end if
         end if
      end do
      if (kount >= il2g) goto 690
   end do
690 continue
   do k = msg + 2,pver
      do i = 1,il2g
         if ((k > jt(i) .and. k <= jlcl(i)) .and. eps0(i) > 0._r8) then
            su(i,k) = shat(i,k) + (hu(i,k)-hsthat(i,k))/(cp* (1._r8+gamhat(i,k)))
            qu(i,k) = qsthat(i,k) + gamhat(i,k)*(hu(i,k)-hsthat(i,k))/ &
                     (rl* (1._r8+gamhat(i,k)))
         end if
      end do
   end do

   do i = 1,il2g
     if (zm_microp) then
        tmplel(i) = jlcl(i)+1
     else
        tmplel(i) = jb(i)
     end if
   end do

! compute condensation in updraft
   do k = pver,msg + 2,-1
      do i = 1,il2g
        if (k >= jt(i) .and. k < tmplel(i) .and. eps0(i) > 0._r8) then
          if (zm_microp) then
             cu(i,k) = ((mu(i,k)*su(i,k)-mu(i,k+1)*su(i,k+1))/ &
                     dz(i,k)- eu(i,k)*s(i,k)+du(i,k)*su(i,k))/(rl/cp)  &
                       - latice*frz(i,k)/rl
          else

            cu(i,k) = ((mu(i,k)*su(i,k)-mu(i,k+1)*su(i,k+1))/ &
                      dz(i,k)- (eu(i,k)-du(i,k))*s(i,k))/(rl/cp)
          end if
            if (k == jt(i)) cu(i,k) = 0._r8
            cu(i,k) = max(0._r8,cu(i,k))
         end if
      end do
   end do

   if (zm_microp) then

      tug(:il2g,:) = t(:il2g,:)
      fice(:,:)    = 0._r8

      do k = pver, msg+2, -1
         do i = 1, il2g
            tug(i,k) = su(i,k) - grav/cp*zf(i,k)
         end do
      end do
      do k = 1, pver-1
         do i = 1, il2g

            if (tug(i,k+1) > tmelt) then
               ! If warmer than tmelt then water phase
               fice(i,k) = 0._r8

            else if (tug(i,k+1) < t_homofrz) then
               ! If colder than t_homofrz then ice phase
               fice(i,k) = 1._r8

            else
               ! Otherwise mixed phase, with ice fraction decreasing linearly
               ! from t_homofrz to tmelt
               fice(i,k) =(tmelt - tug(i,k+1)) / t_mphase
            end if
         end do
      end do

      do k = 1, pver
         do i = 1,il2g
            loc_microp_st%cmei(i,k) = cu(i,k)* fice(i,k)
            loc_microp_st%cmel(i,k) = cu(i,k) * (1._r8-fice(i,k))
         end do
      end do

      call  zm_mphy(su,   qu,    mu,    du,   eu,  loc_microp_st%cmel,  loc_microp_st%cmei,   zf,    p,   & 
                     t,    q,  eps0,  jb,  jt,  jlcl,  msg,   il2g,  grav,   cp,    rd,   aero, gamhat,   &
                    loc_microp_st%qliq,   loc_microp_st%qice,    loc_microp_st%qnl,   loc_microp_st%qni,  &
                    qcde,  qide,  ncde,  nide,  rprd, sprd, frz, loc_microp_st%wu,  loc_microp_st%qrain,  &                 
                    loc_microp_st%qsnow,  loc_microp_st%qnr,  loc_microp_st%qns, loc_microp_st%qgraupel,  &
                    loc_microp_st%qng,   qsde,   nsde,    loc_microp_st%autolm,    loc_microp_st%accrlm,  &
                    loc_microp_st%bergnm, loc_microp_st%fhtimm, loc_microp_st%fhtctm, loc_microp_st%fhmlm,   &
                    loc_microp_st%hmpim,  loc_microp_st%accslm, loc_microp_st%dlfm,  loc_microp_st%autoln,   &
                    loc_microp_st%accrln, loc_microp_st%bergnn, loc_microp_st%fhtimn, loc_microp_st%fhtctn,  &
                    loc_microp_st%fhmln,  loc_microp_st%accsln, loc_microp_st%activn, loc_microp_st%dlfn,    &
                    loc_microp_st%autoim, loc_microp_st%accsim, loc_microp_st%difm,   loc_microp_st%nuclin,  &
                    loc_microp_st%autoin, loc_microp_st%accsin, loc_microp_st%hmpin,  loc_microp_st%difn,    &
                    loc_microp_st%trspcm, loc_microp_st%trspcn, loc_microp_st%trspim, loc_microp_st%trspin,  &
                    lambdadpcu, mudpcu,   &
                    loc_microp_st%accgrm, loc_microp_st%accglm, loc_microp_st%accgslm,loc_microp_st%accgsrm, &
                    loc_microp_st%accgirm,loc_microp_st%accgrim,loc_microp_st%accgrsm,loc_microp_st%accgsln, &
                    loc_microp_st%accgsrn,loc_microp_st%accgirn,loc_microp_st%accsrim,loc_microp_st%acciglm, &
                    loc_microp_st%accigrm,loc_microp_st%accsirm,loc_microp_st%accigln,loc_microp_st%accigrn, &
                    loc_microp_st%accsirn,loc_microp_st%accgln ,loc_microp_st%accgrn ,loc_microp_st%accilm , &
                    loc_microp_st%acciln ,loc_microp_st%fallrm ,loc_microp_st%fallsm ,loc_microp_st%fallgm , &
                    loc_microp_st%fallrn ,loc_microp_st%fallsn ,loc_microp_st%fallgn ,loc_microp_st%fhmrm  , &
                    dsfm,   dsfn, auto_fac, accr_fac, micro_dcs) 


      do k = pver,msg + 2,-1
         do i = 1,il2g
            ! In the original ZM scheme, which does not consider ice phase, ql actually represents total cloud 
            ! water. With convective microphysics, loc_microp_st%qliq and loc_microp_st%qice represent cloud
            ! liquid water and cloud ice, respectively. Since ql is still used in other subroutines as total
            ! cloud water, here ql is calculated as total cloud water for consistency.   
            ql(i,k) = loc_microp_st%qliq(i,k)+ loc_microp_st%qice(i,k)
            frz1(i,k) = frz(i,k)         
         end do
      end do

      do i = 1,il2g
        if (iter == 2 .and. jt(i)> jto(i)) then
          do k = jt(i), jto(i), -1
             frz1(i,k) = 0.0_r8
             cu(i,k)=0.0_r8
          end do
        end if
      end do

      do k = pver,msg + 2,-1
         do i = 1,il2g
            if (k >= jt(i) .and. k < jb(i) .and. eps0(i) > 0._r8 .and. mu(i,k) >= 0.0_r8) then
               totpcp(i) = totpcp(i) + dz(i,k)*(cu(i,k)-du(i,k)*(qcde(i,k+1)+qide(i,k+1)+qsde(i,k+1) ))
            end if
         end do
      end do

   else  ! no microphysics

! compute condensed liquid, rain production rate
! accumulate total precipitation (condensation - detrainment of liquid)
! Note ql1 = ql(k) + rprd(k)*dz(k)/mu(k)
! The differencing is somewhat strange (e.g. du(i,k)*ql(i,k+1)) but is
! consistently applied.
!    mu, ql are interface quantities
!    cu, du, eu, rprd are midpoint quantites
     do k = pver,msg + 2,-1
       do i = 1,il2g
         rprd(i,k) = 0._r8
         if (k >= jt(i) .and. k < jb(i) .and. eps0(i) > 0._r8 .and. mu(i,k) >= 0.0_r8) then
            if (mu(i,k) > 0._r8) then
               ql1 = 1._r8/mu(i,k)* (mu(i,k+1)*ql(i,k+1)- &
                     dz(i,k)*du(i,k)*ql(i,k+1)+dz(i,k)*cu(i,k))
               ql(i,k) = ql1/ (1._r8+dz(i,k)*c0mask(i))
            else
               ql(i,k) = 0._r8
            end if
            totpcp(i) = totpcp(i) + dz(i,k)*(cu(i,k)-du(i,k)*ql(i,k+1))
            rprd(i,k) = c0mask(i)*mu(i,k)*ql(i,k)
            ! reset convective microphysics variables
            qcde(i,k) = ql(i,k)
            qide(i,k) = 0._r8
            qsde(i,k) = 0._r8
            ncde(i,k) = 0._r8
            nide(i,k) = 0._r8
            nsde(i,k) = 0._r8
            sprd(i,k) = 0._r8
            frz1(i,k) = 0._r8
         end if
       end do
     end do
   end if  ! zm_microp

 end do   !iter

! specify downdraft properties (no downdrafts if jd.ge.jb).
! scale down downward mass flux profile so that net flux
! (up-down) at cloud base in not negative.
!
   do i = 1,il2g
!
! in normal downdraft strength run alfa=0.2.  In test4 alfa=0.1
!
      alfa(i) = alfa_scalar
      jt(i) = min(jt(i),jb(i)-1)
      jd(i) = max(j0(i),jt(i)+1)
      jd(i) = min(jd(i),jb(i))
      hd(i,jd(i)) = hmn(i,jd(i)-1)
      if (jd(i) < jb(i) .and. eps0(i) > 0._r8) then
         epsm(i) = eps0(i)
         md(i,jd(i)) = -alfa(i)*epsm(i)/eps0(i)
      end if
   end do
   do k = msg + 1,pver
      do i = 1,il2g
         if ((k > jd(i) .and. k <= jb(i)) .and. eps0(i) > 0._r8) then
            zdef(i) = zf(i,jd(i)) - zf(i,k)
            md(i,k) = -alfa(i)/ (2._r8*eps0(i))*(exp(2._r8*epsm(i)*zdef(i))-1._r8)/zdef(i)
         end if
      end do
   end do
   do k = msg + 1,pver
      do i = 1,il2g
         if ((k >= jt(i) .and. k <= jb(i)) .and. eps0(i) > 0._r8 .and. jd(i) < jb(i)) then
            ratmjb(i) = min(abs(mu(i,jb(i))/md(i,jb(i))),1._r8)
            md(i,k) = md(i,k)*ratmjb(i)
         end if
      end do
   end do

   small = 1.e-20_r8
   do k = msg + 1,pver
      do i = 1,il2g
         if ((k >= jt(i) .and. k <= pver) .and. eps0(i) > 0._r8) then
            ed(i,k-1) = (md(i,k-1)-md(i,k))/dz(i,k-1)
            mdt = min(md(i,k),-small)
            hd(i,k) = (md(i,k-1)*hd(i,k-1) - dz(i,k-1)*ed(i,k-1)*hmn(i,k-1))/mdt
         end if
      end do
   end do
!
! calculate updraft and downdraft properties.
!
   do k = msg + 2,pver
      do i = 1,il2g
         if ((k >= jd(i) .and. k <= jb(i)) .and. eps0(i) > 0._r8 .and. jd(i) < jb(i)) then
            qds(i,k) = qsthat(i,k) + gamhat(i,k)*(hd(i,k)-hsthat(i,k))/ &
               (rl*(1._r8 + gamhat(i,k)))
         end if
      end do
   end do
!
   do i = 1,il2g
      qd(i,jd(i)) = qds(i,jd(i))
      sd(i,jd(i)) = (hd(i,jd(i)) - rl*qd(i,jd(i)))/cp
   end do
!
   do k = msg + 2,pver
      do i = 1,il2g
         if (k >= jd(i) .and. k < jb(i) .and. eps0(i) > 0._r8) then
            qd(i,k+1) = qds(i,k+1)
            evp(i,k) = -ed(i,k)*q(i,k) + (md(i,k)*qd(i,k)-md(i,k+1)*qd(i,k+1))/dz(i,k)
            evp(i,k) = max(evp(i,k),0._r8)
            mdt = min(md(i,k+1),-small)
            if (zm_microp)   evp(i,k) = min(evp(i,k),rprd(i,k))
            sd(i,k+1) = ((rl/cp*evp(i,k)-ed(i,k)*s(i,k))*dz(i,k) + md(i,k)*sd(i,k))/mdt
            totevp(i) = totevp(i) - dz(i,k)*ed(i,k)*q(i,k)
         end if
      end do
   end do
   do i = 1,il2g
!*guang         totevp(i) = totevp(i) + md(i,jd(i))*q(i,jd(i)-1) -
      totevp(i) = totevp(i) + md(i,jd(i))*qd(i,jd(i)) - md(i,jb(i))*qd(i,jb(i))
   end do
!!$   if (.true.) then
   if (.false.) then
      do i = 1,il2g
         k = jb(i)
         if (eps0(i) > 0._r8) then
            evp(i,k) = -ed(i,k)*q(i,k) + (md(i,k)*qd(i,k))/dz(i,k)
            evp(i,k) = max(evp(i,k),0._r8)
            totevp(i) = totevp(i) - dz(i,k)*ed(i,k)*q(i,k)
         end if
      end do
   endif

   do i = 1,il2g
      totpcp(i) = max(totpcp(i),0._r8)
      totevp(i) = max(totevp(i),0._r8)
   end do
!
   do k = msg + 2,pver
      do i = 1,il2g
         if (totevp(i) > 0._r8 .and. totpcp(i) > 0._r8) then
            md(i,k)  = md (i,k)*min(1._r8, totpcp(i)/(totevp(i)+totpcp(i)))
            ed(i,k)  = ed (i,k)*min(1._r8, totpcp(i)/(totevp(i)+totpcp(i)))
            evp(i,k) = evp(i,k)*min(1._r8, totpcp(i)/(totevp(i)+totpcp(i)))
         else
            md(i,k) = 0._r8
            ed(i,k) = 0._r8
            evp(i,k) = 0._r8
         end if
! cmeg is the cloud water condensed - rain water evaporated
! rprd is the cloud water converted to rain - (rain evaporated)
         cmeg(i,k) = cu(i,k) - evp(i,k)
         if (zm_microp) then
           if (rprd(i,k)> 0._r8)  then
              frz1(i,k) = frz1(i,k)- evp(i,k)*min(1._r8,sprd(i,k)/rprd(i,k))
              sprd(i,k) = sprd(i,k)- evp(i,k)*min(1._r8,sprd(i,k)/rprd(i,k))
           end if
         end if
         rprd(i,k) = rprd(i,k)-evp(i,k)
      end do
   end do

! compute the net precipitation flux across interfaces
   pflx(:il2g,1) = 0._r8
   if (zm_microp)   pflxs(:,:) = 0._r8
   do k = 2,pverp
      do i = 1,il2g
         pflx(i,k) = pflx(i,k-1) + rprd(i,k-1)*dz(i,k-1)
         if (zm_microp) pflxs(i,k) = pflxs(i,k-1) + sprd(i,k-1)*dz(i,k-1)
      end do
   end do
! protect against rounding error
   if (zm_microp) then
     do i = 1,il2g
       if(pflxs(i,pverp).gt.pflx(i,pverp)) then
         dum = (pflxs(i,pverp)-pflx(i,pverp))/omsm
         do k = pver, msg+2, -1
           if (sprd(i,k) > 0._r8 .and. dum > 0._r8) then
             sdum = min(sprd(i,k),dum/dz(i,k))
             sprd(i,k) = sprd(i,k)- sdum
             frz1(i,k) = frz1(i,k)- sdum
             dum = dum - sdum*dz(i,k)
           end if
         end do
       end if
     end do   
   end if

   do k = msg + 1,pver
      do i = 1,il2g
         mc(i,k) = mu(i,k) + md(i,k)
      end do
   end do
!
   do i = 1,il2g
     if ( zm_microp .and. jt(i)>=jlcl(i)) then
       do k = msg + 1,pver  
          mu(i,k)   = 0._r8
          eu(i,k)   = 0._r8
          du(i,k)   = 0._r8
          ql(i,k)   = 0._r8
          cu(i,k)   = 0._r8
          evp(i,k)  = 0._r8
          cmeg(i,k) = 0._r8
          md(i,k)   = 0._r8
          ed(i,k)   = 0._r8
          mc(i,k)   = 0._r8
          rprd(i,k) = 0._r8
          sprd(i,k) = 0._r8
          fice(i,k) = 0._r8
          qcde(i,k) = 0._r8
          qide(i,k) = 0._r8
          qsde(i,k) = 0._r8
          ncde(i,k) = 0._r8
          nide(i,k) = 0._r8
          nsde(i,k) = 0._r8
          frz(i,k)  = 0._r8
          frz1(i,k) = 0._r8
          loc_microp_st%wu(i,k)   = 0._r8      
          loc_microp_st%cmel(i,k) = 0._r8
          loc_microp_st%cmei(i,k) = 0._r8
          loc_microp_st%qliq(i,k) = 0._r8
          loc_microp_st%qice(i,k) = 0._r8
          loc_microp_st%qrain(i,k)= 0._r8
          loc_microp_st%qsnow(i,k)= 0._r8
          loc_microp_st%qgraupel(i,k) = 0._r8
          loc_microp_st%qnl(i,k)  = 0._r8
          loc_microp_st%qni(i,k)  = 0._r8
          loc_microp_st%qnr(i,k)  = 0._r8
          loc_microp_st%qns(i,k)  = 0._r8
          loc_microp_st%qng(i,k)  = 0._r8
       end do
     end if
   end do       
   return
end subroutine cldprp

subroutine closure(lchnk   , &
                   q       ,t       ,p       ,z       ,s       , &
                   tp      ,qs      ,qu      ,su      ,mc      , &
                   du      ,mu      ,md      ,qd      ,sd      , &
                   qhat    ,shat    ,dp      ,qstp    ,zf      , &
                   ql      ,dsubcld ,mb      ,cape    ,tl      , &
                   lcl     ,lel     ,jt      ,mx      ,il1g    , &
                   il2g    ,rd      ,grav    ,cp      ,rl      , &
                   msg     ,capelmt )
!----------------------------------------------------------------------- 
! 
! Purpose: 
! <Say what the routine does> 
! 
! Method: 
! <Describe the algorithm(s) used in the routine.> 
! <Also include any applicable external references.> 
! 
! Author: G. Zhang and collaborators. CCM contact:P. Rasch
! This is contributed code not fully standardized by the CCM core group.
!
! this code is very much rougher than virtually anything else in the CCM
! We expect to release cleaner code in a future release
!
! the documentation has been enhanced to the degree that we are able
! 
!-----------------------------------------------------------------------
   use dycore,    only: dycore_is, get_resolution

   implicit none

!
!-----------------------------Arguments---------------------------------
!
   integer, intent(in) :: lchnk                 ! chunk identifier

   real(r8), intent(inout) :: q(pcols,pver)        ! spec humidity
   real(r8), intent(inout) :: t(pcols,pver)        ! temperature
   real(r8), intent(inout) :: p(pcols,pver)        ! pressure (mb)
   real(r8), intent(inout) :: mb(pcols)            ! cloud base mass flux
   real(r8), intent(in) :: z(pcols,pver)        ! height (m)
   real(r8), intent(in) :: s(pcols,pver)        ! normalized dry static energy
   real(r8), intent(in) :: tp(pcols,pver)       ! parcel temp
   real(r8), intent(in) :: qs(pcols,pver)       ! sat spec humidity
   real(r8), intent(in) :: qu(pcols,pver)       ! updraft spec. humidity
   real(r8), intent(in) :: su(pcols,pver)       ! normalized dry stat energy of updraft
   real(r8), intent(in) :: mc(pcols,pver)       ! net convective mass flux
   real(r8), intent(in) :: du(pcols,pver)       ! detrainment from updraft
   real(r8), intent(in) :: mu(pcols,pver)       ! mass flux of updraft
   real(r8), intent(in) :: md(pcols,pver)       ! mass flux of downdraft
   real(r8), intent(in) :: qd(pcols,pver)       ! spec. humidity of downdraft
   real(r8), intent(in) :: sd(pcols,pver)       ! dry static energy of downdraft
   real(r8), intent(in) :: qhat(pcols,pver)     ! environment spec humidity at interfaces
   real(r8), intent(in) :: shat(pcols,pver)     ! env. normalized dry static energy at intrfcs
   real(r8), intent(in) :: dp(pcols,pver)       ! pressure thickness of layers
   real(r8), intent(in) :: qstp(pcols,pver)     ! spec humidity of parcel
   real(r8), intent(in) :: zf(pcols,pver+1)     ! height of interface levels
   real(r8), intent(in) :: ql(pcols,pver)       ! liquid water mixing ratio

   real(r8), intent(in) :: cape(pcols)          ! available pot. energy of column
   real(r8), intent(in) :: tl(pcols)
   real(r8), intent(in) :: dsubcld(pcols)       ! thickness of subcloud layer

   integer, intent(in) :: lcl(pcols)        ! index of lcl
   integer, intent(in) :: lel(pcols)        ! index of launch leve
   integer, intent(in) :: jt(pcols)         ! top of updraft
   integer, intent(in) :: mx(pcols)         ! base of updraft
!
!--------------------------Local variables------------------------------
!
   real(r8) dtpdt(pcols,pver)
   real(r8) dqsdtp(pcols,pver)
   real(r8) dtmdt(pcols,pver)
   real(r8) dqmdt(pcols,pver)
   real(r8) dboydt(pcols,pver)
   real(r8) thetavp(pcols,pver)
   real(r8) thetavm(pcols,pver)

   real(r8) dtbdt(pcols),dqbdt(pcols),dtldt(pcols)
   real(r8) beta
   real(r8) capelmt
   real(r8) cp
   real(r8) dadt(pcols)
   real(r8) debdt
   real(r8) dltaa
   real(r8) eb
   real(r8) grav

   integer i
   integer il1g
   integer il2g
   integer k, kmin, kmax
   integer msg

   real(r8) rd
   real(r8) rl
! change of subcloud layer properties due to convection is
! related to cumulus updrafts and downdrafts.
! mc(z)=f(z)*mb, mub=betau*mb, mdb=betad*mb are used
! to define betau, betad and f(z).
! note that this implies all time derivatives are in effect
! time derivatives per unit cloud-base mass flux, i.e. they
! have units of 1/mb instead of 1/sec.
!
   do i = il1g,il2g
      mb(i) = 0._r8
      eb = p(i,mx(i))*q(i,mx(i))/ (eps1+q(i,mx(i)))
      dtbdt(i) = (1._r8/dsubcld(i))* (mu(i,mx(i))*(shat(i,mx(i))-su(i,mx(i)))+ &
                  md(i,mx(i))* (shat(i,mx(i))-sd(i,mx(i))))
      dqbdt(i) = (1._r8/dsubcld(i))* (mu(i,mx(i))*(qhat(i,mx(i))-qu(i,mx(i)))+ &
                 md(i,mx(i))* (qhat(i,mx(i))-qd(i,mx(i))))
      debdt = eps1*p(i,mx(i))/ (eps1+q(i,mx(i)))**2*dqbdt(i)
      dtldt(i) = -2840._r8* (3.5_r8/t(i,mx(i))*dtbdt(i)-debdt/eb)/ &
                 (3.5_r8*log(t(i,mx(i)))-log(eb)-4.805_r8)**2
   end do
!
!   dtmdt and dqmdt are cumulus heating and drying.
!
   do k = msg + 1,pver
      do i = il1g,il2g
         dtmdt(i,k) = 0._r8
         dqmdt(i,k) = 0._r8
      end do
   end do
!
   do k = msg + 1,pver - 1
      do i = il1g,il2g
         if (k == jt(i)) then
            dtmdt(i,k) = (1._r8/dp(i,k))*(mu(i,k+1)* (su(i,k+1)-shat(i,k+1)- &
                          rl/cp*ql(i,k+1))+md(i,k+1)* (sd(i,k+1)-shat(i,k+1)))
            dqmdt(i,k) = (1._r8/dp(i,k))*(mu(i,k+1)* (qu(i,k+1)- &
                         qhat(i,k+1)+ql(i,k+1))+md(i,k+1)*(qd(i,k+1)-qhat(i,k+1)))
         end if
      end do
   end do
!
   beta = 0._r8
   do k = msg + 1,pver - 1
      do i = il1g,il2g
         if (k > jt(i) .and. k < mx(i)) then
            dtmdt(i,k) = (mc(i,k)* (shat(i,k)-s(i,k))+mc(i,k+1)* (s(i,k)-shat(i,k+1)))/ &
                         dp(i,k) - rl/cp*du(i,k)*(beta*ql(i,k)+ (1-beta)*ql(i,k+1))
!          dqmdt(i,k)=(mc(i,k)*(qhat(i,k)-q(i,k))
!     1                +mc(i,k+1)*(q(i,k)-qhat(i,k+1)))/dp(i,k)
!     2                +du(i,k)*(qs(i,k)-q(i,k))
!     3                +du(i,k)*(beta*ql(i,k)+(1-beta)*ql(i,k+1))

            dqmdt(i,k) = (mu(i,k+1)* (qu(i,k+1)-qhat(i,k+1)+cp/rl* (su(i,k+1)-s(i,k)))- &
                          mu(i,k)* (qu(i,k)-qhat(i,k)+cp/rl*(su(i,k)-s(i,k)))+md(i,k+1)* &
                         (qd(i,k+1)-qhat(i,k+1)+cp/rl*(sd(i,k+1)-s(i,k)))-md(i,k)* &
                         (qd(i,k)-qhat(i,k)+cp/rl*(sd(i,k)-s(i,k))))/dp(i,k) + &
                          du(i,k)* (beta*ql(i,k)+(1-beta)*ql(i,k+1))
         end if
      end do
   end do
!
   do k = msg + 1,pver
      do i = il1g,il2g
         if (k >= lel(i) .and. k <= lcl(i)) then
            thetavp(i,k) = tp(i,k)* (1000._r8/p(i,k))** (rd/cp)*(1._r8+1.608_r8*qstp(i,k)-q(i,mx(i)))
            thetavm(i,k) = t(i,k)* (1000._r8/p(i,k))** (rd/cp)*(1._r8+0.608_r8*q(i,k))
            dqsdtp(i,k) = qstp(i,k)* (1._r8+qstp(i,k)/eps1)*eps1*rl/(rd*tp(i,k)**2)
!
! dtpdt is the parcel temperature change due to change of
! subcloud layer properties during convection.
!
            dtpdt(i,k) = tp(i,k)/ (1._r8+rl/cp* (dqsdtp(i,k)-qstp(i,k)/tp(i,k)))* &
                        (dtbdt(i)/t(i,mx(i))+rl/cp* (dqbdt(i)/tl(i)-q(i,mx(i))/ &
                         tl(i)**2*dtldt(i)))
!
! dboydt is the integrand of cape change.
!
            dboydt(i,k) = ((dtpdt(i,k)/tp(i,k)+1._r8/(1._r8+1.608_r8*qstp(i,k)-q(i,mx(i)))* &
                          (1.608_r8 * dqsdtp(i,k) * dtpdt(i,k) -dqbdt(i))) - (dtmdt(i,k)/t(i,k)+0.608_r8/ &
                          (1._r8+0.608_r8*q(i,k))*dqmdt(i,k)))*grav*thetavp(i,k)/thetavm(i,k)
         end if
      end do
   end do
!
   do k = msg + 1,pver
      do i = il1g,il2g
         if (k > lcl(i) .and. k < mx(i)) then
            thetavp(i,k) = tp(i,k)* (1000._r8/p(i,k))** (rd/cp)*(1._r8+0.608_r8*q(i,mx(i)))
            thetavm(i,k) = t(i,k)* (1000._r8/p(i,k))** (rd/cp)*(1._r8+0.608_r8*q(i,k))
!
! dboydt is the integrand of cape change.
!
            dboydt(i,k) = (dtbdt(i)/t(i,mx(i))+0.608_r8/ (1._r8+0.608_r8*q(i,mx(i)))*dqbdt(i)- &
                          dtmdt(i,k)/t(i,k)-0.608_r8/ (1._r8+0.608_r8*q(i,k))*dqmdt(i,k))* &
                          grav*thetavp(i,k)/thetavm(i,k)
         end if
      end do
   end do

!
! buoyant energy change is set to 2/3*excess cape per 3 hours
!
   dadt(il1g:il2g)  = 0._r8
   kmin = minval(lel(il1g:il2g))
   kmax = maxval(mx(il1g:il2g)) - 1
   do k = kmin, kmax
      do i = il1g,il2g
         if ( k >= lel(i) .and. k <= mx(i) - 1) then
            dadt(i) = dadt(i) + dboydt(i,k)* (zf(i,k)-zf(i,k+1))
         endif
      end do
   end do
   do i = il1g,il2g
      dltaa = -1._r8* (cape(i)-capelmt)
      if (dadt(i) /= 0._r8) mb(i) = max(dltaa/tau/dadt(i),0._r8)
      if (zm_microp .and. mx(i)-jt(i) < 2._r8) mb(i) =0.0_r8
   end do
!
   return
end subroutine closure

subroutine q1q2_pjr(lchnk   , &
                    dqdt    ,dsdt    ,q       ,qs      ,qu      , &
                    su      ,du      ,qhat    ,shat    ,dp      , &
                    mu      ,md      ,sd      ,qd      ,ql      , &
                    dsubcld ,jt      ,mx      ,il1g    ,il2g    , &
                    cp      ,rl      ,msg     ,          &
                    dl      ,evp     ,cu      ,qice    ,dice    , &
                    qnl     ,qni     ,dnl     ,dni     ,frz     , &
                    qsde    ,nsde    ,dsnow   ,dns    )

   implicit none

!----------------------------------------------------------------------- 
! 
! Purpose: 
! <Say what the routine does> 
! 
! Method: 
! <Describe the algorithm(s) used in the routine.> 
! <Also include any applicable external references.> 
! 
! Author: phil rasch dec 19 1995
! 
!-----------------------------------------------------------------------


   real(r8), intent(in) :: cp

   integer, intent(in) :: lchnk             ! chunk identifier
   integer, intent(in) :: il1g
   integer, intent(in) :: il2g
   integer, intent(in) :: msg

   real(r8), intent(in) :: q(pcols,pver)
   real(r8), intent(in) :: qs(pcols,pver)
   real(r8), intent(in) :: qu(pcols,pver)
   real(r8), intent(in) :: su(pcols,pver)
   real(r8), intent(in) :: du(pcols,pver)
   real(r8), intent(in) :: qhat(pcols,pver)
   real(r8), intent(in) :: shat(pcols,pver)
   real(r8), intent(in) :: dp(pcols,pver)
   real(r8), intent(in) :: mu(pcols,pver)
   real(r8), intent(in) :: md(pcols,pver)
   real(r8), intent(in) :: sd(pcols,pver)
   real(r8), intent(in) :: qd(pcols,pver)
   real(r8), intent(in) :: ql(pcols,pver)
   real(r8), intent(in) :: evp(pcols,pver)
   real(r8), intent(in) :: cu(pcols,pver)
   real(r8), intent(in) :: dsubcld(pcols)

   ! Convective microphysics
   real(r8), intent(in) :: frz(pcols,pver)
   real(r8), intent(in) :: qice(pcols,pver)
   real(r8), intent(in) :: qnl(pcols,pver)
   real(r8), intent(in) :: qni(pcols,pver)
   real(r8), intent(in) :: qsde(pcols,pver)
   real(r8), intent(in) :: nsde(pcols,pver)

   real(r8),intent(out) :: dqdt(pcols,pver),dsdt(pcols,pver)
   real(r8),intent(out) :: dl(pcols,pver)

   ! Convective microphysics
   real(r8),intent(out) :: dice(pcols,pver)
   real(r8),intent(out) :: dnl(pcols,pver)
   real(r8),intent(out) :: dni(pcols,pver)
   real(r8),intent(out) :: dsnow(pcols,pver)
   real(r8),intent(out) :: dns(pcols,pver)


   integer kbm
   integer ktm
   integer jt(pcols)
   integer mx(pcols)
!
! work fields:
!
   integer i
   integer k

   real(r8) emc
   real(r8) rl
!-------------------------------------------------------------------
   do k = msg + 1,pver
      do i = il1g,il2g
         dsdt(i,k) = 0._r8
         dqdt(i,k) = 0._r8
         dl(i,k) = 0._r8
         ! Convective microphysics
         dice(i,k) = 0._r8
         dnl(i,k)  = 0._r8
         dni(i,k)  = 0._r8
         dsnow(i,k) = 0._r8
         dns(i,k)  = 0._r8
      end do
   end do
!
! find the highest level top and bottom levels of convection
!
   ktm = pver
   kbm = pver
   do i = il1g, il2g
      ktm = min(ktm,jt(i))
      kbm = min(kbm,mx(i))
   end do

   do k = ktm,pver-1
      do i = il1g,il2g
         emc = -cu (i,k)               &         ! condensation in updraft
               +evp(i,k)                         ! evaporating rain in downdraft

         dsdt(i,k) = -rl/cp*emc &
                     + (+mu(i,k+1)* (su(i,k+1)-shat(i,k+1)) &
                        -mu(i,k)*   (su(i,k)-shat(i,k)) &
                        +md(i,k+1)* (sd(i,k+1)-shat(i,k+1)) &
                        -md(i,k)*   (sd(i,k)-shat(i,k)) &
                       )/dp(i,k)

         if (zm_microp) dsdt(i,k) = dsdt(i,k) + latice/cp*frz(i,k)

         dqdt(i,k) = emc + &
                    (+mu(i,k+1)* (qu(i,k+1)-qhat(i,k+1)) &
                     -mu(i,k)*   (qu(i,k)-qhat(i,k)) &
                     +md(i,k+1)* (qd(i,k+1)-qhat(i,k+1)) &
                     -md(i,k)*   (qd(i,k)-qhat(i,k)) &
                    )/dp(i,k)

         dl(i,k) = du(i,k)*ql(i,k+1)
         if (zm_microp) then
           dice(i,k) = du(i,k)*qice(i,k+1)
           dnl(i,k)  = du(i,k)*qnl(i,k+1)
           dni(i,k)  = du(i,k)*qni(i,k+1)
           dsnow(i,k) = du(i,k)*qsde(i,k+1)
           dns(i,k)  = du(i,k)*nsde(i,k+1)
         end if

      end do
   end do

!
#ifdef CPRCRAY
!DIR$ NOINTERCHANGE!
#endif
   do k = kbm,pver
      do i = il1g,il2g
         if (k == mx(i)) then
            dsdt(i,k) = (1._r8/dsubcld(i))* &
                        (-mu(i,k)* (su(i,k)-shat(i,k)) &
                         -md(i,k)* (sd(i,k)-shat(i,k)) &
                        )
            dqdt(i,k) = (1._r8/dsubcld(i))* &
                        (-mu(i,k)*(qu(i,k)-qhat(i,k)) &
                         -md(i,k)*(qd(i,k)-qhat(i,k)) &
                        )
         else if (k > mx(i)) then
            dsdt(i,k) = dsdt(i,k-1)
            dqdt(i,k) = dqdt(i,k-1)
         end if
      end do
   end do
!
   return
end subroutine q1q2_pjr

end module zm_conv<|MERGE_RESOLUTION|>--- conflicted
+++ resolved
@@ -77,18 +77,11 @@
    real(r8) :: zmconv_auto_fac       = unset_r8
    real(r8) :: zmconv_accr_fac       = unset_r8
    real(r8) :: zmconv_micro_dcs      = unset_r8
-<<<<<<< HEAD
-   real(r8) :: zmconv_MCSP_heat_coeff = 0._r8
-   real(r8) :: zmconv_MCSP_moisture_coeff = 0._r8
-   real(r8) :: zmconv_MCSP_uwind_coeff = 0._r8
-   real(r8) :: zmconv_MCSP_vwind_coeff = 0._r8
-=======
 
    real(r8) :: zmconv_MCSP_heat_coeff        = 0._r8
    real(r8) :: zmconv_MCSP_moisture_coeff    = 0._r8
    real(r8) :: zmconv_MCSP_uwind_coeff       = 0._r8
    real(r8) :: zmconv_MCSP_vwind_coeff       = 0._r8
->>>>>>> 2079d27d
 
    real(r8) rl         ! wg latent heat of vaporization.
    real(r8) cpres      ! specific heat at constant pressure in j/kg-degk.
@@ -131,15 +124,6 @@
    real(r8) :: accr_fac = unset_r8
    real(r8) :: micro_dcs= unset_r8
 
-<<<<<<< HEAD
-   logical  :: MCSP
-   real(r8) :: MCSP_heat_coeff = unset_r8
-   real(r8) :: MCSP_moisture_coeff = unset_r8
-   real(r8) :: MCSP_uwind_coeff = unset_r8
-   real(r8) :: MCSP_vwind_coeff = unset_r8
-
-=======
->>>>>>> 2079d27d
 !===================================================================================================
 contains
 !===================================================================================================
@@ -193,13 +177,6 @@
       auto_fac         = zmconv_auto_fac
       accr_fac         = zmconv_accr_fac
       micro_dcs        = zmconv_micro_dcs
-<<<<<<< HEAD
-      MCSP_heat_coeff  = zmconv_MCSP_heat_coeff
-      MCSP_moisture_coeff = zmconv_MCSP_moisture_coeff
-      MCSP_uwind_coeff = zmconv_MCSP_uwind_coeff
-      MCSP_vwind_coeff = zmconv_MCSP_vwind_coeff
-=======
->>>>>>> 2079d27d
 
       ! set zm_param values
       zm_param%trig_dcape      = trigdcape_ull .or. trig_dcape_only
@@ -211,10 +188,6 @@
       zm_param%tpert_fac       = zmconv_tp_fac
       zm_param%mx_bot_lyr_adj  = zmconv_mx_bot_lyr_adj
 
-<<<<<<< HEAD
-      if( abs(MCSP_heat_coeff)+abs(MCSP_moisture_coeff)+abs(MCSP_uwind_coeff)+abs(MCSP_vwind_coeff) > 0._r8 ) then
-           MCSP = .true.
-=======
       ! mesoscale coherent structure parameterization (MCSP) parameters
       zm_param%mcsp_t_coeff = zmconv_MCSP_heat_coeff
       zm_param%mcsp_q_coeff = zmconv_MCSP_moisture_coeff
@@ -223,7 +196,6 @@
       if ( abs(zm_param%mcsp_t_coeff)>0._r8 .or. abs(zm_param%mcsp_q_coeff)>0._r8 .or. &
            abs(zm_param%mcsp_u_coeff)>0._r8 .or. abs(zm_param%mcsp_v_coeff)>0._r8 ) then
          zm_param%mcsp_enabled = .true.
->>>>>>> 2079d27d
       else
          zm_param%mcsp_enabled = .false.
       end if
@@ -281,14 +253,6 @@
    call mpibcast(auto_fac,          1, mpir8,  0, mpicom)
    call mpibcast(accr_fac,          1, mpir8,  0, mpicom)
    call mpibcast(micro_dcs,         1, mpir8,  0, mpicom)  
-<<<<<<< HEAD
-   call mpibcast(MCSP,              1, mpilog, 0, mpicom)
-   call mpibcast(MCSP_heat_coeff,   1, mpir8,  0, mpicom)
-   call mpibcast(MCSP_moisture_coeff,1, mpir8,  0, mpicom)
-   call mpibcast(MCSP_uwind_coeff,  1, mpir8,  0, mpicom)
-   call mpibcast(MCSP_vwind_coeff,  1, mpir8,  0, mpicom)
-=======
->>>>>>> 2079d27d
 
    call zm_param_mpi_broadcast(zm_param)
 
