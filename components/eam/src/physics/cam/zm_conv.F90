--- conflicted
+++ resolved
@@ -23,16 +23,10 @@
                                     cpwv, cpliq, rh2o
   use cam_abortutils,         only: endrun
   use cam_logfile,            only: iulog
-<<<<<<< HEAD
-  use zm_conv_util,           only: entropy, ientropy, qsat_hPa
-  use zm_aero,                only: zm_aero_t
-  use zm_microphysics,        only: zm_mphy
-=======
   use zm_conv_cape,           only: compute_dilute_cape
   use zm_conv_types,          only: zm_const_t, zm_param_t
   use zm_conv_util,           only: qsat_hpa ! remove after moving cldprp to new module
   use zm_microphysics,        only: zm_mphy, zm_aero_t
->>>>>>> c8a8a8fe
   use zm_microphysics_state,  only: zm_microp_st, zm_microp_st_alloc, zm_microp_st_dealloc, zm_microp_st_ini, zm_microp_st_gb
 
   implicit none
@@ -3096,693 +3090,4 @@
    return
 end subroutine q1q2_pjr
 
-<<<<<<< HEAD
-
-subroutine buoyan_dilute(lchnk   ,ncol    , &! in
-                  q_in    ,t_in    ,p       ,z       ,pf      , &! in
-                  tp      ,qstp    ,tl      ,rl      ,cape    , &! rl = in, others = out
-                  pblt    ,lcl     ,lel     ,lon     ,mx      , &! pblt = in; others = out
-                  rd      ,grav    ,cp      ,msg     ,          &! in
-                  tpert   ,iclosure,                            &! in
-                  dcapemx , use_input_parcel_tq_in,             &! in, optional
-                  q_mx    ,t_mx                                 )! in, optional
-
-!----------------------------------------------------------------------- 
-! 
-! Purpose: 
-! Calculates CAPE the lifting condensation level and the convective top
-! where buoyancy is first -ve.
-! 
-! Method: Calculates the parcel temperature based on a simple constant
-! entraining plume model. CAPE is integrated from buoyancy.
-! 09/09/04 - Simplest approach using an assumed entrainment rate for 
-!            testing (dmpdp). 
-! 08/04/05 - Swap to convert dmpdz to dmpdp  
-!
-! SCAM Logical Switches - DILUTE:RBN - Now Disabled 
-! ---------------------
-! switch(1) = .T. - Uses the dilute parcel calculation to obtain tendencies.
-! switch(2) = .T. - Includes entropy/q changes due to condensate loss and freezing.
-! switch(3) = .T. - Adds the PBL Tpert for the parcel temperature at all levels.
-! 
-! References:
-! Raymond and Blythe (1992) JAS 
-! 
-! Author:
-! Richard Neale - September 2004
-! 
-!-----------------------------------------------------------------------
-   implicit none
-!-----------------------------------------------------------------------
-!
-! input arguments
-!
-   integer, intent(in) :: lchnk                 ! chunk identifier
-   integer, intent(in) :: ncol                  ! number of atmospheric columns
-
-   real(r8), intent(in) :: q_in(pcols,pver)     ! spec. humidity
-   real(r8), intent(in) :: t_in(pcols,pver)     ! temperature
-   real(r8), intent(in) :: p(pcols,pver)        ! pressure
-   real(r8), intent(in) :: z(pcols,pver)        ! height
-   real(r8), intent(in) :: pf(pcols,pver+1)     ! pressure at interfaces
-
-   integer,  intent(in) :: pblt(pcols)          ! index of pbl depth
-
-   real(r8), intent(in) :: rl
-   real(r8), intent(in) :: rd
-   real(r8), intent(in) :: cp
-   real(r8), intent(in) :: grav
-   integer,  intent(in) :: msg
-   real(r8), intent(in) :: tpert(pcols)          ! perturbation temperature by pbl processes
-   logical,  intent(in) :: iclosure              ! true for normal procedure, otherwise use dcapemx from 1st call
-
-   integer, intent(in), optional :: dcapemx(pcols)
-
-   logical, intent(in),    optional :: use_input_parcel_tq_in  ! if .true., use input values of dcapemx, q_mx, t_mx
-   real(r8),intent(inout), optional :: q_mx(pcols)             ! in the CAPE calculation
-   real(r8),intent(inout), optional :: t_mx(pcols)
-!
-! output arguments
-!
-   real(r8), intent(out) :: tp(pcols,pver)       ! parcel temperature
-   real(r8), intent(out) :: qstp(pcols,pver)     ! saturation mixing ratio of parcel (only above lcl, just q below).
-   real(r8), intent(out) :: tl(pcols)            ! parcel temperature at lcl
-   real(r8), intent(out) :: cape(pcols)          ! convective aval. pot. energy.
-
-   integer, intent(out) :: lcl(pcols)        !
-   integer, intent(out) :: lel(pcols)        !
-   integer, intent(out) :: lon(pcols)        ! level of onset of deep convection
-   integer, intent(out) :: mx(pcols)         ! level of max moist static energy
-!
-!--------------------------Local Variables------------------------------
-!
-   logical  :: use_input_parcel_tq
-   real(r8) :: q(pcols,pver)        ! spec. humidity
-   real(r8) :: t(pcols,pver)        ! temperature
-
-   real(r8) capeten(pcols,num_cin)     ! provisional value of cape
-   real(r8) tv(pcols,pver)       !
-   real(r8) tpv(pcols,pver)      !
-   real(r8) buoy(pcols,pver)
-   real(r8) a1(pcols)
-   real(r8) a2(pcols)
-   real(r8) estp(pcols)
-   real(r8) pl(pcols)
-   real(r8) plexp(pcols)
-   real(r8) hmax(pcols)
-   real(r8) hmn(pcols)
-   real(r8) y(pcols)
-
-   logical plge600(pcols)
-   integer knt(pcols)
-   integer lelten(pcols,num_cin)
-
-! DCAPE-ULL
-   integer pblt600(pcols)
-   integer top_k(pcols)
-
-   real(r8) e
-   integer i
-   integer k
-   integer n
-   integer bot_layer
-
-#ifdef PERGRO
-   real(r8) rhd
-#endif
-!
-!-----------------------------------------------------------------------
-!
-   if (PRESENT(use_input_parcel_tq_in)) then
-      use_input_parcel_tq = use_input_parcel_tq_in
-   else
-      use_input_parcel_tq = .false.
-   end if
-
-   if (  use_input_parcel_tq  .and. &
-        ((.not.PRESENT(t_mx)) .or.  &
-         (.not.PRESENT(q_mx)) .or.  &
-         (.not.PRESENT(dcapemx)) )  ) then
-     call endrun('buoyan_dilute :: use_input_parcel_tq = .t. but dcapemx, t_mx or q_mx is not provided')
-  end if
-
-  !------------------------------------------------------------------------------------
-  ! Copy the incoming temperature and specific humidity values to work arrays. 
-  ! The latter will be used in the buoyancy calculation.
-  !-----------------------------------------------------------------------------------
-  t(:ncol,:) = t_in(:ncol,:)
-  q(:ncol,:) = q_in(:ncol,:)
-
-
-  if (use_input_parcel_tq) then
-  !------------------------------------------------------------------------------------
-  ! We expect 
-  ! (1) the incoming array dcapemx contains previously identified launching level index, and 
-  ! (2) the arrays q_mx and t_mx contain q and T values at the old launching level 
-  !     at the time when the old launching level was identified. 
-  ! Copy the old values to work arrays for calculations in the rest of this subroutine
-  !------------------------------------------------------------------------------------
-
-     mx(:ncol) = dcapemx(:ncol)
-
-     do i=1,ncol
-        q(i,mx(i)) = q_mx(i)
-        t(i,mx(i)) = t_mx(i)
-     end do
-
-  else ! initialize the mx array
-
-     mx(:) = pver
-
-  end if
-
-!-----------------------------------------------------------------------
-
-   do n = 1,num_cin
-      do i = 1,ncol
-         lelten(i,n) = pver
-         capeten(i,n) = 0._r8
-      end do
-   end do
-!
-   do i = 1,ncol
-      lon(i) = pver
-      knt(i) = 0
-      lel(i) = pver
-      cape(i) = 0._r8
-      hmax(i) = 0._r8
-   end do
-
-   tp(:ncol,:) = t(:ncol,:)
-   qstp(:ncol,:) = q(:ncol,:)
-
-!DCAPE-ULL
-   if (trigdcape_ull .or. trig_ull_only) then
-      pblt600(:ncol) = 1
-      do k = pver - 1,msg + 1,-1
-      do i = 1,ncol
-         if ((p(i,k).le.600._r8) .and. (p(i,k+1).gt.600._r8)) pblt600(i) = k
-      end do
-      end do
-   endif
-
-!!! RBN - Initialize tv and buoy for output.
-!!! tv=tv : tpv=tpv : qstp=q : buoy=0.
-   tv(:ncol,:) = t(:ncol,:) *(1._r8+1.608_r8*q(:ncol,:))/ (1._r8+q(:ncol,:))
-   tpv(:ncol,:) = tv(:ncol,:)
-   buoy(:ncol,:) = 0._r8
-!
-! set "launching" level(mx) to be at maximum moist static energy.
-! search for this level stops at planetary boundary layer top.
-!
-   bot_layer = pver - mx_bot_lyr_adj
-
-! DCAPE-ULL
-  if ((trigdcape_ull .or. trig_dcape_only ).and. (.not. iclosure)) then
-  !------------------------------------------------------
-  ! Use max moist static energy level that is passed in
-  !------------------------------------------------------
-     if (.not.PRESENT(dcapemx)) call endrun('** ZM CONV buoyan_dilute: dcapemx not present **')
-     mx(:ncol) = dcapemx(:ncol)
-
-  elseif (.not.use_input_parcel_tq) then
-  !----------------------------------------------
-  ! Search for max moist static energy level
-  !----------------------------------------------
-   if (trigdcape_ull .or. trig_ull_only) then !DCAPE-ULL
-      top_k(:ncol) = pblt600(:ncol)
-   else
-      top_k(:ncol) = pblt(:ncol)
-   end if
-
-#ifdef PERGRO
-   do k = bot_layer,msg + 1,-1
-      do i = 1,ncol
-         hmn(i) = cp*t(i,k) + grav*z(i,k) + rl*q(i,k)
-!
-! Reset max moist static energy level when relative difference exceeds 1.e-4
-!
-         rhd = (hmn(i) - hmax(i))/(hmn(i) + hmax(i))
-
-           if (k >= top_k(i) .and. k <= lon(i) .and. rhd > -1.e-4_r8) then
-              hmax(i) = hmn(i)
-              mx(i) = k
-           end if
-
-      end do
-   end do
-#else
-   do k = bot_layer,msg + 1,-1
-      do i = 1,ncol
-         hmn(i) = cp*t(i,k) + grav*z(i,k) + rl*q(i,k)
-
-            if (k >= top_k(i) .and. k <= lon(i) .and. hmn(i) > hmax(i)) then
-               hmax(i) = hmn(i)
-               mx(i) = k
-            end if
-
-      end do
-   end do
-#endif
-
-  end if
-
-!--------------------------------------
-! Save launching level T, q for output
-!--------------------------------------
-  if ( .not.use_input_parcel_tq .and. PRESENT(q_mx) .and. PRESENT(t_mx) ) then
-     do i=1,ncol
-        q_mx(i) = q(i,mx(i))
-        t_mx(i) = t(i,mx(i))
-     end do
-  end if
-
-! LCL dilute calculation - initialize to mx(i)
-! Determine lcl in parcel_dilute and get pl,tl after parcel_dilute
-! Original code actually sets LCL as level above wher condensate forms.
-! Therefore in parcel_dilute lcl(i) will be at first level where qsmix < qtmix.
-
-   do i = 1,ncol ! Initialise LCL variables.
-      lcl(i) = mx(i)
-      tl(i) = t(i,mx(i))
-      pl(i) = p(i,mx(i))
-   end do
-
-!
-! main buoyancy calculation.
-!
-!!!!!!!!!!!!!!!!!!!!!!!!!!!!!!!!!!!!!!!!!!!!!!!!!!!!!!!!!!!!!!!!!!!!!!!!!!!!!!!!
-!!! DILUTE PLUME CALCULATION USING ENTRAINING PLUME !!!
-!!!   RBN 9/9/04   !!!
-    call parcel_dilute(lchnk, ncol, msg, mx, p, t, q, tpert, pblt, tp, tpv, qstp, pl, tl, lcl) 
-    
-
-! If lcl is above the nominal level of non-divergence (600 mbs),
-! no deep convection is permitted (ensuing calculations
-! skipped and cape retains initialized value of zero).
-!
-   do i = 1,ncol
-      plge600(i) = pl(i).ge.600._r8 ! Just change to always allow buoy calculation.
-   end do
-
-!
-! Main buoyancy calculation.
-!
-   do k = pver,msg + 1,-1
-      do i=1,ncol
-         if (k <= mx(i) .and. plge600(i)) then   ! Define buoy from launch level to cloud top.
-            tv(i,k) = t(i,k)* (1._r8+1.608_r8*q(i,k))/ (1._r8+q(i,k))
-            buoy(i,k) = tpv(i,k) - tv(i,k) + tiedke_add  ! +0.5K or not?
-         else
-            qstp(i,k) = q(i,k)
-            tp(i,k)   = t(i,k)            
-            tpv(i,k)  = tv(i,k)
-         endif
-      end do
-   end do
-
-
-
-!-------------------------------------------------------------------------------
-
-!!!!!!!!!!!!!!!!!!!!!!!!!!!!!!!!!!!!!!!!!!!!!!!!!!!!!!!!!!!!!!!!!!!!!!!!!!!!!!!!
-
-
-!
-   do k = msg + 2,pver
-      do i = 1,ncol
-         if (k < lcl(i) .and. plge600(i)) then
-            if (buoy(i,k+1) > 0._r8 .and. buoy(i,k) <= 0._r8) then
-               knt(i) = min(num_cin,knt(i) + 1)
-               lelten(i,knt(i)) = k
-            end if
-         end if
-      end do
-   end do
-!
-! calculate convective available potential energy (cape).
-!
-   do n = 1,num_cin
-      do k = msg + 1,pver
-         do i = 1,ncol
-            if (plge600(i) .and. k <= mx(i) .and. k > lelten(i,n)) then
-               capeten(i,n) = capeten(i,n) + rd*buoy(i,k)*log(pf(i,k+1)/pf(i,k))
-            end if
-         end do
-      end do
-   end do
-!
-! find maximum cape from all possible tentative capes from
-! one sounding,
-! and use it as the final cape, april 26, 1995
-!
-   do n = 1,num_cin
-      do i = 1,ncol
-         if (capeten(i,n) > cape(i)) then
-            cape(i) = capeten(i,n)
-            lel(i) = lelten(i,n)
-         end if
-      end do
-   end do
-!
-! put lower bound on cape for diagnostic purposes.
-!
-   do i = 1,ncol
-      cape(i) = max(cape(i), 0._r8)
-   end do
-!
-   return
-end subroutine buoyan_dilute
-
-subroutine parcel_dilute (lchnk, ncol, msg, klaunch, p, t, q, tpert, pblt, tp, tpv, qstp, pl, tl, lcl) 
-! Routine  to determine 
-!   1. Tp   - Parcel temperature
-!   2. qstp - Saturated mixing ratio at the parcel temperature.
-
-!--------------------
-implicit none
-!--------------------
-
-integer, intent(in) :: lchnk
-integer, intent(in) :: ncol
-integer, intent(in) :: msg
-
-integer, intent(in), dimension(pcols) :: klaunch(pcols)
-
-real(r8), intent(in), dimension(pcols,pver) :: p
-real(r8), intent(in), dimension(pcols,pver) :: t
-real(r8), intent(in), dimension(pcols,pver) :: q
-real(r8), intent(in), dimension(pcols) :: tpert ! PBL temperature perturbation.
-integer,  intent(in), dimension(pcols) :: pblt          ! index of pbl depth 
-
-real(r8), intent(inout), dimension(pcols,pver) :: tp    ! Parcel temp.
-real(r8), intent(inout), dimension(pcols,pver) :: qstp  ! Parcel water vapour (sat value above lcl).
-real(r8), intent(inout), dimension(pcols) :: tl         ! Actual temp of LCL.
-real(r8), intent(inout), dimension(pcols) :: pl          ! Actual pressure of LCL. 
-
-integer, intent(inout), dimension(pcols) :: lcl ! Lifting condesation level (first model level with saturation).
-
-real(r8), intent(out), dimension(pcols,pver) :: tpv   ! Define tpv within this routine.
-
-!--------------------
-
-! Have to be careful as s is also dry static energy.
-
-
-! If we are to retain the fact that CAM loops over grid-points in the internal
-! loop then we need to dimension sp,atp,mp,xsh2o with ncol.
-
-
-real(r8) tmix(pcols,pver)        ! Tempertaure of the entraining parcel.
-real(r8) qtmix(pcols,pver)       ! Total water of the entraining parcel.
-real(r8) qsmix(pcols,pver)       ! Saturated mixing ratio at the tmix.
-real(r8) smix(pcols,pver)        ! Entropy of the entraining parcel.
-real(r8) xsh2o(pcols,pver)       ! Precipitate lost from parcel.
-real(r8) ds_xsh2o(pcols,pver)    ! Entropy change due to loss of condensate.
-real(r8) ds_freeze(pcols,pver)   ! Entropy change sue to freezing of precip.
-
-real(r8) mp(pcols)    ! Parcel mass flux.
-real(r8) qtp(pcols)   ! Parcel total water.
-real(r8) sp(pcols)    ! Parcel entropy.
-
-real(r8) sp0(pcols)    ! Parcel launch entropy.
-real(r8) qtp0(pcols)   ! Parcel launch total water.
-real(r8) mp0(pcols)    ! Parcel launch relative mass flux.
-
-real(r8) tpertg(pcols)
-
-real(r8) lwmax      ! Maximum condesate that can be held in cloud before rainout.
-real(r8) dmpdp      ! Parcel fractional mass entrainment rate (/mb).
-!real(r8) dmpdpc     ! In cloud parcel mass entrainment rate (/mb).
-!real(r8) dmpdz      ! Parcel fractional mass entrainment rate (/m)
-real(r8) dpdz,dzdp  ! Hydrstatic relation and inverse of.
-real(r8) senv       ! Environmental entropy at each grid point.
-real(r8) qtenv      ! Environmental total water "   "   ".
-real(r8) penv       ! Environmental total pressure "   "   ".
-real(r8) tenv       ! Environmental total temperature "   "   ".
-real(r8) new_s      ! Hold value for entropy after condensation/freezing adjustments.
-real(r8) new_q      ! Hold value for total water after condensation/freezing adjustments.
-real(r8) dp         ! Layer thickness (center to center)
-real(r8) tfguess    ! First guess for entropy inversion - crucial for efficiency!
-real(r8) tscool     ! Super cooled temperature offset (in degC) (eg -35).
-
-real(r8) qxsk, qxskp1        ! LCL excess water (k, k+1)
-real(r8) dsdp, dqtdp, dqxsdp ! LCL s, qt, p gradients (k, k+1)
-real(r8) slcl,qtlcl,qslcl    ! LCL s, qt, qs values.
-
-integer rcall       ! Number of ientropy call for errors recording
-integer nit_lheat     ! Number of iterations for condensation/freezing loop.
-integer i,k,ii   ! Loop counters.
-
-!======================================================================
-!    SUMMARY
-!
-!  9/9/04 - Assumes parcel is initiated from level of maxh (klaunch)
-!           and entrains at each level with a specified entrainment rate.
-!
-! 15/9/04 - Calculates lcl(i) based on k where qsmix is first < qtmix.          
-!
-!======================================================================
-!
-! Set some values that may be changed frequently.
-!
-
-nit_lheat = 2 ! iterations for ds,dq changes from condensation freezing.
-
-
-!dmpdpc = 3.e-2_r8   ! In cloud entrainment rate (/mb).
-lwmax = 1.e-3_r8    ! Need to put formula in for this.
-tscool = 0.0_r8   ! Temp at which water loading freezes in the cloud.
-
-qtmix=0._r8
-smix=0._r8
-
-qtenv = 0._r8
-senv = 0._r8
-tenv = 0._r8
-penv = 0._r8
-
-qtp0 = 0._r8
-sp0  = 0._r8
-mp0 = 0._r8
-
-qtp = 0._r8
-sp = 0._r8
-mp = 0._r8
-
-new_q = 0._r8
-new_s = 0._r8
-
-
-! The original ZM scheme only treats PBL-rooted convection. PBL temperature perturbation (tpert) was  
-! used to increase the parcel temperatue at launch level, which is in PBL.
-! The dcape_ull or ull triggr enables ZM scheme to treat elevated convection with launch level above PBL.
-! If parcel launch level is above PBL top, tempeature perturbation in PBL should not be able to influence 
-! it. In this situation, the temporary varaible tpertg is reset to zero.  
-do i=1,ncol
-  tpertg(i)=tpert(i)
-  if ( tpert_fix .and. klaunch(i)<pblt(i)) tpertg(i)=0._r8
-end do
-
-
-! **** Begin loops ****
-
-do k = pver, msg+1, -1
-   do i=1,ncol 
-
-! Initialize parcel values at launch level.
-
-      if (k == klaunch(i)) then 
-         qtp0(i) = q(i,k)   ! Parcel launch total water (assuming subsaturated) - OK????.
-         sp0(i)  = entropy(t(i,k),p(i,k),qtp0(i))  ! Parcel launch entropy.
-         mp0(i)  = 1._r8       ! Parcel launch relative mass (i.e. 1 parcel stays 1 parcel for dmpdp=0, undilute). 
-         smix(i,k)  = sp0(i)
-         qtmix(i,k) = qtp0(i)
-         tfguess = t(i,k)
-         rcall = 1
-         call ientropy (rcall,i,lchnk,smix(i,k),p(i,k),qtmix(i,k),tmix(i,k),qsmix(i,k),tfguess)
-      end if
-
-! Entraining levels
-      
-      if (k < klaunch(i)) then 
-
-! Set environmental values for this level.                 
-         
-         dp = (p(i,k)-p(i,k+1)) ! In -ve mb as p decreasing with height - difference between center of layers.
-         qtenv = 0.5_r8*(q(i,k)+q(i,k+1))         ! Total water of environment.
-         tenv  = 0.5_r8*(t(i,k)+t(i,k+1)) 
-         penv  = 0.5_r8*(p(i,k)+p(i,k+1))
-
-         senv  = entropy(tenv,penv,qtenv)  ! Entropy of environment.   
-
-! Determine fractional entrainment rate /pa given value /m.
-
-         dpdz = -(penv*grav)/(rgas*tenv) ! in mb/m since  p in mb.
-         dzdp = 1._r8/dpdz                  ! in m/mb
-         dmpdp = dmpdz*dzdp              ! /mb Fractional entrainment
-! Sum entrainment to current level
-! entrains q,s out of intervening dp layers, in which linear variation is assumed
-! so really it entrains the mean of the 2 stored values.
-
-         sp(i)  = sp(i)  - dmpdp*dp*senv 
-         qtp(i) = qtp(i) - dmpdp*dp*qtenv 
-         mp(i)  = mp(i)  - dmpdp*dp
-            
-! Entrain s and qt to next level.
-
-         smix(i,k)  = (sp0(i)  +  sp(i)) / (mp0(i) + mp(i))
-         qtmix(i,k) = (qtp0(i) + qtp(i)) / (mp0(i) + mp(i))
-
-! Invert entropy from s and q to determine T and saturation-capped q of mixture.
-! t(i,k) used as a first guess so that it converges faster.
-
-         tfguess = tmix(i,k+1)
-         rcall = 2
-         call ientropy(rcall,i,lchnk,smix(i,k),p(i,k),qtmix(i,k),tmix(i,k),qsmix(i,k),tfguess)   
-
-!
-! Determine if this is lcl of this column if qsmix <= qtmix.
-! FIRST LEVEL where this happens on ascending.
-
-         if (qsmix(i,k) <= qtmix(i,k) .and. qsmix(i,k+1) > qtmix(i,k+1)) then
-            lcl(i) = k
-            qxsk   = qtmix(i,k) - qsmix(i,k)
-            qxskp1 = qtmix(i,k+1) - qsmix(i,k+1)
-            dqxsdp = (qxsk - qxskp1)/dp
-            pl(i)  = p(i,k+1) - qxskp1/dqxsdp    ! pressure level of actual lcl.
-            dsdp   = (smix(i,k)  - smix(i,k+1))/dp
-            dqtdp  = (qtmix(i,k) - qtmix(i,k+1))/dp
-            slcl   = smix(i,k+1)  +  dsdp* (pl(i)-p(i,k+1))  
-            qtlcl  = qtmix(i,k+1) +  dqtdp*(pl(i)-p(i,k+1))
-
-            tfguess = tmix(i,k)
-            rcall = 3
-            call ientropy (rcall,i,lchnk,slcl,pl(i),qtlcl,tl(i),qslcl,tfguess)
-
-!            write(iulog,*)' '
-!            write(iulog,*)' p',p(i,k+1),pl(i),p(i,lcl(i))
-!            write(iulog,*)' t',tmix(i,k+1),tl(i),tmix(i,lcl(i))
-!            write(iulog,*)' s',smix(i,k+1),slcl,smix(i,lcl(i))
-!            write(iulog,*)'qt',qtmix(i,k+1),qtlcl,qtmix(i,lcl(i))
-!            write(iulog,*)'qs',qsmix(i,k+1),qslcl,qsmix(i,lcl(i))
-
-         endif
-!         
-      end if !  k < klaunch
-
- 
-   end do ! Levels loop
-end do ! Columns loop
-
-!!!!!!!!!!!!!!!!!!!!!!!!!!END ENTRAINMENT LOOP!!!!!!!!!!!!!!!!!!!!!!!!!!!!
-
-!! Could stop now and test with this as it will provide some estimate of buoyancy
-!! without the effects of freezing/condensation taken into account for tmix.
-
-!! So we now have a profile of entropy and total water of the entraining parcel
-!! Varying with height from the launch level klaunch parcel=environment. To the 
-!! top allowed level for the existence of convection.
-
-!! Now we have to adjust these values such that the water held in vaopor is < or 
-!! = to qsmix. Therefore, we assume that the cloud holds a certain amount of
-!! condensate (lwmax) and the rest is rained out (xsh2o). This, obviously 
-!! provides latent heating to the mixed parcel and so this has to be added back 
-!! to it. But does this also increase qsmix as well? Also freezing processes
- 
-
-xsh2o = 0._r8
-ds_xsh2o = 0._r8
-ds_freeze = 0._r8
-
-!!!!!!!!!!!!!!!!!!!!!!!!!PRECIPITATION/FREEZING LOOP!!!!!!!!!!!!!!!!!!!!!!!!!!
-!! Iterate solution twice for accuracy
-
-
-
-do k = pver, msg+1, -1
-   do i=1,ncol    
-      
-! Initialize variables at k=klaunch
-      
-      if (k == klaunch(i)) then
-
-! Set parcel values at launch level assume no liquid water.            
-
-         tp(i,k)    = tmix(i,k)
-         qstp(i,k)  = q(i,k) 
-         tpv(i,k)   =  (tp(i,k) + tp_fac*tpertg(i)) * (1._r8+1.608_r8*qstp(i,k)) / (1._r8+qstp(i,k))
-         
-      end if
-
-      if (k < klaunch(i)) then
-            
-! Initiaite loop if switch(2) = .T. - RBN:DILUTE - TAKEN OUT BUT COULD BE RETURNED LATER.
-
-! Iterate nit_lheat times for s,qt changes.
-
-         do ii=0,nit_lheat-1            
-
-! Rain (xsh2o) is excess condensate, bar LWMAX (Accumulated loss from qtmix).
-
-            xsh2o(i,k) = max (0._r8, qtmix(i,k) - qsmix(i,k) - lwmax)
-
-! Contribution to ds from precip loss of condensate (Accumulated change from smix).(-ve)                     
-                     
-            ds_xsh2o(i,k) = ds_xsh2o(i,k+1) - cpliq * log (tmix(i,k)/tfreez) * max(0._r8,(xsh2o(i,k)-xsh2o(i,k+1)))
-!
-! Entropy of freezing: latice times amount of water involved divided by T.
-!
- 
-            if (tmix(i,k) <= tfreez+tscool .and. ds_freeze(i,k+1) == 0._r8) then ! One off freezing of condensate. 
-               ds_freeze(i,k) = (latice/tmix(i,k)) * max(0._r8,qtmix(i,k)-qsmix(i,k)-xsh2o(i,k)) ! Gain of LH
-            end if
-            
-            if (tmix(i,k) <= tfreez+tscool .and. ds_freeze(i,k+1) /= 0._r8) then ! Continual freezing of additional condensate.
-               ds_freeze(i,k) = ds_freeze(i,k+1)+(latice/tmix(i,k)) * max(0._r8,(qsmix(i,k+1)-qsmix(i,k)))
-            end if
-            
-! Adjust entropy and accordingly to sum of ds (be careful of signs).
-
-            new_s = smix(i,k) + ds_xsh2o(i,k) + ds_freeze(i,k) 
-
-! Adjust liquid water and accordingly to xsh2o.
-
-            new_q = qtmix(i,k) - xsh2o(i,k)
-
-! Invert entropy to get updated Tmix and qsmix of parcel.
-
-            tfguess = tmix(i,k)
-            rcall =4
-            call ientropy (rcall,i,lchnk,new_s, p(i,k), new_q, tmix(i,k), qsmix(i,k), tfguess)
-            
-         end do  ! Iteration loop for freezing processes.
-
-! tp  - Parcel temp is temp of mixture.
-! tpv - Parcel v. temp should be density temp with new_q total water. 
-
-         tp(i,k)    = tmix(i,k)
-
-! tpv = tprho in the presence of condensate (i.e. when new_q > qsmix)
-
-         if (new_q > qsmix(i,k)) then  ! Super-saturated so condensate present - reduces buoyancy.
-            qstp(i,k) = qsmix(i,k)
-         else                          ! Just saturated/sub-saturated - no condensate virtual effects.
-            qstp(i,k) = new_q
-         end if
-
-         tpv(i,k) = (tp(i,k)+tp_fac*tpertg(i))* (1._r8+1.608_r8*qstp(i,k)) / (1._r8+ new_q)
-
-      end if ! k < klaunch
-      
-   end do ! Loop for columns
-   
-end do  ! Loop for vertical levels.
-
-
-return
-end subroutine parcel_dilute
-
-=======
->>>>>>> c8a8a8fe
 end module zm_conv