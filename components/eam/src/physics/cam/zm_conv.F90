--- conflicted
+++ resolved
@@ -23,13 +23,9 @@
                                     cpwv, cpliq, rh2o
   use cam_abortutils,         only: endrun
   use cam_logfile,            only: iulog
-<<<<<<< HEAD
+  use zm_conv_util,           only: entropy, ientropy, qsat_hPa
   use zm_aero,                only: zm_aero_t
   use zm_microphysics,        only: zm_mphy
-=======
-  use zm_conv_util,           only: entropy, ientropy, qsat_hPa
-  use zm_microphysics,        only: zm_mphy, zm_aero_t
->>>>>>> 72c5e622
   use zm_microphysics_state,  only: zm_microp_st, zm_microp_st_alloc, zm_microp_st_dealloc, zm_microp_st_ini, zm_microp_st_gb
 
   implicit none
