module physpkg
  !-----------------------------------------------------------------------
  ! Purpose:
  !
  ! Provides the interface to CAM physics package
  !
  ! Revision history:
  ! Aug  2005,  E. B. Kluzek,  Creation of module from physpkg subroutine
  ! 2005-10-17  B. Eaton       Add contents of inti.F90 to phys_init().  Add
  !                            initialization of grid info in phys_state.
  ! Nov 2010    A. Gettelman   Put micro/macro physics into separate routines
  ! July 2015   B. Singh       Added code for unified convective transport
  !-----------------------------------------------------------------------


  use shr_kind_mod,     only: i8 => shr_kind_i8, r8 => shr_kind_r8
  use spmd_utils,       only: masterproc
  use physconst,        only: latvap, latice, rh2o
  use physics_types,    only: physics_state, physics_tend, physics_state_set_grid, &
       physics_ptend, physics_tend_init,    &
       physics_type_alloc, physics_ptend_dealloc,&
       physics_state_alloc, physics_state_dealloc, physics_tend_alloc, physics_tend_dealloc
  use physics_update_mod,  only: physics_update, physics_update_init, hist_vars, nvars_prtrb_hist, get_var
  use phys_grid,        only: get_ncols_p, print_cost_p, update_cost_p, phys_proc_cost
  use phys_gmean,       only: gmean_mass
  use ppgrid,           only: begchunk, endchunk, pcols, pver, pverp, psubcols
  use constituents,     only: pcnst, cnst_name, cnst_get_ind
  use camsrfexch,       only: cam_out_t, cam_in_t

  use cam_control_mod,  only: ideal_phys, adiabatic
  use phys_control,     only: phys_do_flux_avg, phys_getopts, waccmx_is
  use zm_conv,          only: do_zmconv_dcape_ull => trigdcape_ull, &
                              do_zmconv_dcape_only => trig_dcape_only
  use scamMod,          only: single_column, scm_crm_mode
  use flux_avg,         only: flux_avg_init
#ifdef SPMD
  use mpishorthand
#endif
  use perf_mod
  use cam_logfile,     only: iulog
  use camsrfexch,      only: cam_export

  use modal_aero_calcsize,    only: modal_aero_calcsize_init, &
                                    modal_aero_calcsize_reg
  use modal_aero_wateruptake, only: modal_aero_wateruptake_init, &
                                    modal_aero_wateruptake_reg
  use chem_mods,    only : gas_pcnst
  use mo_tracname,  only : solsym
  use mo_chm_diags, only : aer_species
  use mo_gas_phase_chemdr, only : gas_ac_name, gas_ac_name_2D

  implicit none
  private

  !  Physics buffer index
  integer ::  teout_idx          = 0  

  integer ::  tini_idx           = 0 
  integer ::  qini_idx           = 0 
  integer ::  cldliqini_idx      = 0 
  integer ::  cldiceini_idx      = 0 
  integer ::  static_ener_ac_idx = 0
  integer ::  water_vap_ac_idx   = 0

  integer ::  prec_str_idx       = 0
  integer ::  snow_str_idx       = 0
  integer ::  prec_sed_idx       = 0
  integer ::  snow_sed_idx       = 0
  integer ::  prec_pcw_idx       = 0
  integer ::  snow_pcw_idx       = 0
  integer ::  prec_dp_idx        = 0
  integer ::  snow_dp_idx        = 0
  integer ::  prec_sh_idx        = 0
  integer ::  snow_sh_idx        = 0
  integer ::  rice2_idx          = 0
  integer ::  gas_ac_idx         = 0
  integer :: species_class(pcnst)  = -1 !BSINGH: Moved from modal_aero_data.F90 as it is being used in second call to zm deep convection scheme (convect_deep_tend_2)

  save

  ! Public methods
  public phys_register ! was initindx  - register physics methods
  public phys_init   ! Public initialization method
  public phys_run1   ! First phase of the public run method
  public phys_run2   ! Second phase of the public run method
  public phys_final  ! Public finalization method
  !
  ! Private module data
  !
  ! Physics package options
  character(len=16) :: shallow_scheme
  character(len=16) :: macrop_scheme
  character(len=16) :: microp_scheme 
  integer           :: cld_macmic_num_steps    ! Number of macro/micro substeps
  logical           :: do_clubb_sgs
  logical           :: use_subcol_microp   ! if true, use subcolumns in microphysics
  logical           :: state_debug_checks  ! Debug physics_state.
  logical           :: clim_modal_aero     ! climate controled by prognostic or prescribed modal aerosols
  logical           :: prog_modal_aero     ! Prognostic modal aerosols present
  logical           :: micro_do_icesupersat
  logical           :: pergro_test_active= .false.
  logical           :: pergro_mods = .false.
  logical           :: is_cmip6_volc !true if cmip6 style volcanic file is read otherwise false
  logical :: history_gaschmbudget ! output gas chemistry tracer concentrations and tendencies
  logical :: history_gaschmbudget_2D ! output 2D gas chemistry tracer concentrations and tendencies
  logical :: history_gaschmbudget_2D_levels ! output 2D gas chemistry tracer concentrations and tendencies within certain layers

  !======================================================================= 
contains

subroutine phys_register
    !----------------------------------------------------------------------- 
    ! 
    ! Purpose: Register constituents and physics buffer fields.
    ! 
    ! Author:    CSM Contact: M. Vertenstein, Aug. 1997
    !            B.A. Boville, Oct 2001
    !            A. Gettelman, Nov 2010 - put micro/macro physics into separate routines
    ! 
    !-----------------------------------------------------------------------
    use physics_buffer,     only: pbuf_init_time
    use physics_buffer,     only: pbuf_add_field, dtype_r8, pbuf_register_subcol
    use shr_kind_mod,       only: r8 => shr_kind_r8
    use spmd_utils,         only: masterproc
    use constituents,       only: pcnst, cnst_add, cnst_chk_dim, cnst_name

    use cam_control_mod,    only: moist_physics
    use chemistry,          only: chem_register
    use cloud_fraction,     only: cldfrc_register
    use stratiform,         only: stratiform_register
    use microp_driver,      only: microp_driver_register
    use microp_aero,        only: microp_aero_register
    use macrop_driver,      only: macrop_driver_register
    use clubb_intr,         only: clubb_register_cam
    use conv_water,         only: conv_water_register
    use physconst,          only: mwdry, cpair, mwh2o, cpwv
    use tracers,            only: tracers_register
    use check_energy,       only: check_energy_register
    use cam3_aero_data,     only: cam3_aero_data_on, cam3_aero_data_register
    use cam3_ozone_data,    only: cam3_ozone_data_on, cam3_ozone_data_register
    use ghg_data,           only: ghg_data_register
    use vertical_diffusion, only: vd_register
    use convect_deep,       only: convect_deep_register
    use convect_shallow,    only: convect_shallow_register
    use radiation,          only: radiation_register
    use co2_cycle,          only: co2_register
    use flux_avg,           only: flux_avg_register
    use iondrag,            only: iondrag_register
    use ionosphere,         only: ionos_register
    use string_utils,       only: to_lower
    use prescribed_ozone,   only: prescribed_ozone_register
    use prescribed_volcaero,only: prescribed_volcaero_register
    use prescribed_aero,    only: prescribed_aero_register
    use prescribed_ghg,     only: prescribed_ghg_register
    use sslt_rebin,         only: sslt_rebin_register
    use aoa_tracers,        only: aoa_tracers_register
    use aircraft_emit,      only: aircraft_emit_register
    use cam_diagnostics,    only: diag_register
    use cloud_diagnostics,  only: cloud_diagnostics_register
    use cospsimulator_intr, only: cospsimulator_intr_register
    use rad_constituents,   only: rad_cnst_get_info ! Added to query if it is a modal aero sim or not
    use subcol,             only: subcol_register
    use subcol_utils,       only: is_subcol_on
    use output_aerocom_aie, only: output_aerocom_aie_register, do_aerocom_ind3
    use mo_chm_diags,       only: chm_diags_inti_ac

    !---------------------------Local variables-----------------------------
    !
    integer  :: m        ! loop index
    integer  :: mm       ! constituent index 
    !-----------------------------------------------------------------------

    integer :: nmodes
    character(len=16) :: spc_name

    call phys_getopts(shallow_scheme_out       = shallow_scheme, &
                      macrop_scheme_out        = macrop_scheme,   &
                      microp_scheme_out        = microp_scheme,   &
                      cld_macmic_num_steps_out = cld_macmic_num_steps, &
                      do_clubb_sgs_out         = do_clubb_sgs,     &
                      do_aerocom_ind3_out      = do_aerocom_ind3,  &
                      use_subcol_microp_out    = use_subcol_microp, &
                      state_debug_checks_out   = state_debug_checks, &
                      micro_do_icesupersat_out = micro_do_icesupersat, &
                      pergro_test_active_out   = pergro_test_active, &
                      pergro_mods_out          = pergro_mods, &
                      history_gaschmbudget_out = history_gaschmbudget, &
                   history_gaschmbudget_2D_out = history_gaschmbudget_2D, &
            history_gaschmbudget_2D_levels_out = history_gaschmbudget_2D_levels)

    ! Initialize dyn_time_lvls
    call pbuf_init_time()

    ! Register the subcol scheme
    call subcol_register()

    ! Register water vapor.
    ! ***** N.B. ***** This must be the first call to cnst_add so that
    !                  water vapor is constituent 1.
    if (moist_physics) then
       call cnst_add('Q', mwh2o, cpwv, 1.E-12_r8, mm, &
            longname='Specific humidity', readiv=.true., is_convtran1=.true.)
    else
       call cnst_add('Q', mwh2o, cpwv, 0.0_r8, mm, &
            longname='Specific humidity', readiv=.false., is_convtran1=.true.)
    end if

    ! Fields for physics package diagnostics
    call pbuf_add_field('TINI',      'physpkg', dtype_r8, (/pcols,pver/), tini_idx)
    call pbuf_add_field('QINI',      'physpkg', dtype_r8, (/pcols,pver/), qini_idx)
    call pbuf_add_field('CLDLIQINI', 'physpkg', dtype_r8, (/pcols,pver/), cldliqini_idx)
    call pbuf_add_field('CLDICEINI', 'physpkg', dtype_r8, (/pcols,pver/), cldiceini_idx)
    call pbuf_add_field('static_ener_ac', 'global', dtype_r8, (/pcols/), static_ener_ac_idx)
    call pbuf_add_field('water_vap_ac',   'global', dtype_r8, (/pcols/), water_vap_ac_idx)


    ! check energy package
    call check_energy_register

    ! If using an ideal/adiabatic physics option, the CAM physics parameterizations 
    ! aren't called.
    if (moist_physics) then

       ! register fluxes for saving across time
       if (phys_do_flux_avg()) call flux_avg_register()

       call cldfrc_register()

       ! cloud water
       if( microp_scheme == 'RK' ) then
          call stratiform_register()
       elseif( microp_scheme == 'MG' .or. microp_scheme == 'P3') then
          if (.not. do_clubb_sgs) call macrop_driver_register()
          call microp_aero_register()
          call microp_driver_register()
       end if
       
       ! Register CLUBB_SGS here
       if (do_clubb_sgs) call clubb_register_cam()
       

       call pbuf_add_field('PREC_STR',  'physpkg',dtype_r8,(/pcols/),prec_str_idx)
       call pbuf_add_field('SNOW_STR',  'physpkg',dtype_r8,(/pcols/),snow_str_idx)
       call pbuf_add_field('PREC_PCW',  'physpkg',dtype_r8,(/pcols/),prec_pcw_idx)
       call pbuf_add_field('SNOW_PCW',  'physpkg',dtype_r8,(/pcols/),snow_pcw_idx)
       call pbuf_add_field('PREC_SED',  'physpkg',dtype_r8,(/pcols/),prec_sed_idx)
       call pbuf_add_field('SNOW_SED',  'physpkg',dtype_r8,(/pcols/),snow_sed_idx)
       if (is_subcol_on()) then
         call pbuf_register_subcol('PREC_STR', 'phys_register', prec_str_idx)
         call pbuf_register_subcol('SNOW_STR', 'phys_register', snow_str_idx)
         call pbuf_register_subcol('PREC_PCW', 'phys_register', prec_pcw_idx)
         call pbuf_register_subcol('SNOW_PCW', 'phys_register', snow_pcw_idx)
         call pbuf_register_subcol('PREC_SED', 'phys_register', prec_sed_idx)
         call pbuf_register_subcol('SNOW_SED', 'phys_register', snow_sed_idx)
       end if

    ! Who should add FRACIS? 
    ! -- It does not seem that aero_intr should add it since FRACIS is used in convection
    !     even if there are no prognostic aerosols ... so do it here for now 
       call pbuf_add_field('FRACIS','physpkg',dtype_r8,(/pcols,pver,pcnst/),m)

       call conv_water_register()
       
       ! Determine whether its a 'modal' aerosol simulation  or not
       call rad_cnst_get_info(0, nmodes=nmodes)
       clim_modal_aero = (nmodes > 0)

       if (clim_modal_aero) then
          call modal_aero_calcsize_reg()
          call modal_aero_wateruptake_reg()
       endif

       ! register chemical constituents including aerosols ...
       call chem_register(species_class)

       ! NB: has to be after chem_register to use tracer names
       ! Fields for gas chemistry tracers
       if (history_gaschmbudget .or. history_gaschmbudget_2D .or. history_gaschmbudget_2D_levels) then
         call chm_diags_inti_ac() ! to get aer_species
         do m = 1,gas_pcnst
            if (.not. any( aer_species == m )) then
              spc_name = trim(solsym(m))
              if (history_gaschmbudget .or. history_gaschmbudget_2D_levels) then
                gas_ac_name(m) = 'ac_'//spc_name
                call pbuf_add_field(gas_ac_name(m), 'global', dtype_r8, (/pcols,pver/), gas_ac_idx)
              end if

              if (history_gaschmbudget_2D) then
                gas_ac_name_2D(m) = 'ac_2D_'//spc_name
                call pbuf_add_field(gas_ac_name_2D(m), 'global', dtype_r8, (/pcols/), gas_ac_idx)
              end if
            end if
         enddo
       end if

       ! co2 constituents
       call co2_register()

       ! register data model ozone with pbuf
       if (cam3_ozone_data_on) then
          call cam3_ozone_data_register()
       end if
       call prescribed_volcaero_register()
       call prescribed_ozone_register()
       call prescribed_aero_register()
       call prescribed_ghg_register()
       call sslt_rebin_register

       ! CAM3 prescribed aerosols
       if (cam3_aero_data_on) then
          call cam3_aero_data_register()
       end if

       ! register various data model gasses with pbuf
       call ghg_data_register()

       ! Register iondrag variables with pbuf
       call iondrag_register()

       ! Register ionosphere variables with pbuf if mode set to ionosphere
       if( waccmx_is('ionosphere') ) then
          call ionos_register()
       endif

       call aircraft_emit_register()

       ! deep convection
       call convect_deep_register

       !  shallow convection
       call convect_shallow_register

       ! radiation
       call radiation_register
       call cloud_diagnostics_register

       ! COSP
       call cospsimulator_intr_register

       ! vertical diffusion
       if (.not. do_clubb_sgs) call vd_register()

       if (do_aerocom_ind3) call output_aerocom_aie_register()
    
    end if

    ! Register diagnostics PBUF
    call diag_register()

    ! Register age of air tracers
    call aoa_tracers_register()

    ! Register test tracers
    ! ***** N.B. ***** This is the last call to register constituents because
    !                  the test tracers fill the remaining available slots up
    !                  to constituent number PCNST -- regardless of what PCNST is set to.
    call tracers_register()

    ! All tracers registered, check that the dimensions are correct
    call cnst_chk_dim()

    ! ***NOTE*** No registering constituents after the call to cnst_chk_dim.

end subroutine phys_register



  !======================================================================= 

subroutine phys_inidat( cam_out, pbuf2d )
    use cam_abortutils, only : endrun

    use physics_buffer, only : pbuf_get_index, pbuf_get_field, physics_buffer_desc, pbuf_set_field, dyn_time_lvls


    use cam_initfiles,       only: initial_file_get_id, topo_file_get_id
    use cam_grid_support,    only: cam_grid_check, cam_grid_id
    use cam_grid_support,    only: cam_grid_get_dim_names
    use pio,                 only: file_desc_t
    use ncdio_atm,           only: infld
    use dycore,              only: dycore_is
    use polar_avg,           only: polar_average
    use short_lived_species, only: initialize_short_lived_species
    use comsrf,              only: landm, sgh, sgh30
    use cam_control_mod,     only: aqua_planet

    type(cam_out_t),     intent(inout) :: cam_out(begchunk:endchunk)
    type(physics_buffer_desc), pointer :: pbuf2d(:,:)
    integer :: lchnk, m, n, i, k, ncol
    type(file_desc_t), pointer :: fh_ini, fh_topo
    character(len=8) :: fieldname
    real(r8), pointer :: cldptr(:,:,:,:), convptr_3d(:,:,:,:)
    real(r8), pointer :: tptr(:,:), tptr3d(:,:,:), tptr3d_2(:,:,:)
    real(r8), pointer :: qpert(:,:)

    character*11 :: subname='phys_inidat' ! subroutine name
    integer :: tpert_idx, qpert_idx, pblh_idx, vmag_gust_idx

    logical :: found=.false., found2=.false.
    integer :: ierr
    character(len=8) :: dim1name, dim2name
    integer :: ixcldice, ixcldliq
    integer                   :: grid_id  ! grid ID for data mapping
    nullify(tptr,tptr3d,tptr3d_2,cldptr,convptr_3d)

    fh_ini=>initial_file_get_id()

    !   dynamics variables are handled in dyn_init - here we read variables needed for physics 
    !   but not dynamics

    grid_id = cam_grid_id('physgrid')
    if (.not. cam_grid_check(grid_id)) then
      call endrun(trim(subname)//': Internal error, no "physgrid" grid')
    end if
    call cam_grid_get_dim_names(grid_id, dim1name, dim2name)

    if(aqua_planet) then
       sgh = 0._r8
       sgh30 = 0._r8
       landm = 0._r8
       if (masterproc) write(iulog,*) 'AQUA_PLANET simulation, sgh, sgh30, landm initialized to 0.'
    else
       if (masterproc) write(iulog,*) 'NOT AN AQUA_PLANET simulation, initialize &
                                      &sgh, sgh30, land m using data from file.'
       fh_topo=>topo_file_get_id()
       call infld('SGH', fh_topo, dim1name, dim2name, 1, pcols, begchunk, endchunk, &
            sgh, found, gridname='physgrid')
       if(.not. found) call endrun('ERROR: SGH not found on topo file')

       call infld('SGH30', fh_topo, dim1name, dim2name, 1, pcols, begchunk, endchunk, &
            sgh30, found, gridname='physgrid')
       if(.not. found) then
          if (masterproc) write(iulog,*) 'Warning: Error reading SGH30 from topo file.'
          if (masterproc) write(iulog,*) 'The field SGH30 will be filled using data from SGH.'
          sgh30 = sgh
       end if

       call infld('LANDM_COSLAT', fh_topo, dim1name, dim2name, 1, pcols, begchunk, endchunk, &
            landm, found, gridname='physgrid')

       if(.not.found) call endrun(' ERROR: LANDM_COSLAT not found on topo dataset.')
    end if

    allocate(tptr(1:pcols,begchunk:endchunk))

    call infld('PBLH', fh_ini, dim1name, dim2name, 1, pcols, begchunk, endchunk, &
         tptr(:,:), found, gridname='physgrid')
    if(.not. found) then
       tptr(:,:) = 0._r8
       if (masterproc) write(iulog,*) 'PBLH initialized to 0.'
    end if
    pblh_idx = pbuf_get_index('pblh')

    call pbuf_set_field(pbuf2d, pblh_idx, tptr)

    call infld('TPERT', fh_ini, dim1name, dim2name, 1, pcols, begchunk, endchunk, &
         tptr(:,:), found, gridname='physgrid')
    if(.not. found) then
       tptr(:,:) = 0._r8
       if (masterproc) write(iulog,*) 'TPERT initialized to 0.'
    end if
    tpert_idx = pbuf_get_index( 'tpert')
    call pbuf_set_field(pbuf2d, tpert_idx, tptr)


    call infld('vmag_gust', fh_ini, dim1name, dim2name, 1, pcols, begchunk, endchunk, &
         tptr(:,:), found, gridname='physgrid')
    if(.not. found) then
       tptr(:,:) = 0._r8
       if (masterproc) write(iulog,*) 'vmag_gust initialized to 1.'
    end if
    vmag_gust_idx = pbuf_get_index( 'vmag_gust')
    call pbuf_set_field(pbuf2d, vmag_gust_idx, tptr)


    fieldname='QPERT'  
    qpert_idx = pbuf_get_index( 'qpert',ierr)
    if (qpert_idx > 0) then
       call infld(fieldname, fh_ini, dim1name, dim2name, 1, pcols, begchunk, endchunk, &
            tptr, found, gridname='physgrid')
       if(.not. found) then
          tptr=0_r8
          if (masterproc) write(iulog,*) trim(fieldname), ' initialized to 0.'
       end if

       allocate(tptr3d_2(pcols,pcnst,begchunk:endchunk))
       tptr3d_2 = 0_r8
       tptr3d_2(:,1,:) = tptr(:,:)

       call pbuf_set_field(pbuf2d, qpert_idx, tptr3d_2)
       deallocate(tptr3d_2)
    end if

    fieldname='CUSH'
    m = pbuf_get_index('cush')
    call infld(fieldname, fh_ini, dim1name, dim2name, 1, pcols, begchunk, endchunk, &
         tptr, found, gridname='physgrid')
    if(.not.found) then
       if(masterproc) write(iulog,*) trim(fieldname), ' initialized to 1000.'
       tptr=1000._r8
    end if
    do n=1,dyn_time_lvls
       call pbuf_set_field(pbuf2d, m, tptr, start=(/1,n/), kount=(/pcols,1/))
    end do
    deallocate(tptr)

    !
    ! 3-D fields
    !

    allocate(tptr3d(pcols,pver,begchunk:endchunk))

    fieldname='CLOUD'
    m = pbuf_get_index('CLD')
    call infld(fieldname, fh_ini, dim1name, 'lev', dim2name, 1, pcols, 1, pver, begchunk, endchunk, &
         tptr3d, found, gridname='physgrid')
    if(found) then
       do n = 1, dyn_time_lvls
          call pbuf_set_field(pbuf2d, m, tptr3d, (/1,1,n/),(/pcols,pver,1/))
       end do
    else
       call pbuf_set_field(pbuf2d, m, 0._r8)
       if (masterproc) write(iulog,*) trim(fieldname), ' initialized to 0.'
    end if

    fieldname='QCWAT'
    m = pbuf_get_index(fieldname,ierr)
    if (m > 0) then
       call infld(fieldname, fh_ini, dim1name, 'lev', dim2name, 1, pcols, 1, pver, begchunk, endchunk, &
            tptr3d, found, gridname='physgrid')
       if(.not. found) then
          call infld('Q',fh_ini,dim1name, 'lev', dim2name, 1, pcols, 1, pver, begchunk, endchunk, &
               tptr3d, found, gridname='physgrid')
          if (found) then
             if (masterproc) write(iulog,*) trim(fieldname), ' initialized with Q'
             if(dycore_is('LR')) call polar_average(pver, tptr3d) 	
          else
             call endrun('  '//trim(subname)//' Error:  Q must be on Initial File')
          end if
       end if
       do n = 1, dyn_time_lvls
          call pbuf_set_field(pbuf2d, m, tptr3d, (/1,1,n/),(/pcols,pver,1/))
       end do
    end if

    fieldname = 'ICCWAT'
    m = pbuf_get_index(fieldname, ierr)
    if (m > 0) then
       call infld(fieldname, fh_ini, dim1name, 'lev', dim2name, 1, pcols, 1, pver, begchunk, endchunk, &
          tptr3d, found, gridname='physgrid')
       if(found) then
          do n = 1, dyn_time_lvls
             call pbuf_set_field(pbuf2d, m, tptr3d, (/1,1,n/),(/pcols,pver,1/))
          end do
       else
          call cnst_get_ind('CLDICE', ixcldice)
          call infld('CLDICE',fh_ini,dim1name, 'lev', dim2name, 1, pcols, 1, pver, begchunk, endchunk, &
             tptr3d, found, gridname='physgrid')
          if(found) then
             do n = 1, dyn_time_lvls
                call pbuf_set_field(pbuf2d, m, tptr3d, (/1,1,n/),(/pcols,pver,1/))
             end do
          else
             call pbuf_set_field(pbuf2d, m, 0._r8)
          end if
          if (masterproc) then
             if (found) then
                write(iulog,*) trim(fieldname), ' initialized with CLDICE'
             else
                write(iulog,*) trim(fieldname), ' initialized to 0.0'
             end if
          end if
       end if
    end if

    fieldname = 'LCWAT'
    m = pbuf_get_index(fieldname,ierr)
    if (m > 0) then
       call infld(fieldname, fh_ini, dim1name, 'lev', dim2name, 1, pcols, 1, pver, begchunk, endchunk, &
            tptr3d, found, gridname='physgrid')
       if(found) then
          do n = 1, dyn_time_lvls
             call pbuf_set_field(pbuf2d, m, tptr3d, (/1,1,n/),(/pcols,pver,1/))
          end do
       else
          allocate(tptr3d_2(pcols,pver,begchunk:endchunk))     
          call cnst_get_ind('CLDICE', ixcldice)
          call cnst_get_ind('CLDLIQ', ixcldliq)
          call infld('CLDICE',fh_ini,dim1name, 'lev', dim2name, 1, pcols, 1, pver, begchunk, endchunk, &
               tptr3d, found, gridname='physgrid')
          call infld('CLDLIQ',fh_ini,dim1name, 'lev', dim2name, 1, pcols, 1, pver, begchunk, endchunk, &
               tptr3d_2, found2, gridname='physgrid')
          if(found .and. found2) then
             tptr3d(:,:,:)=tptr3d(:,:,:)+tptr3d_2(:,:,:)
             if (masterproc) write(iulog,*) trim(fieldname), ' initialized with CLDICE + CLDLIQ'
          else if (found) then ! Data already loaded in tptr3d
             if (masterproc) write(iulog,*) trim(fieldname), ' initialized with CLDICE only'
          else if (found2) then
             tptr3d(:,:,:)=tptr3d_2(:,:,:)
             if (masterproc) write(iulog,*) trim(fieldname), ' initialized with CLDLIQ only'
          end if

          if (found .or. found2) then
             do n = 1, dyn_time_lvls
                call pbuf_set_field(pbuf2d, m, tptr3d, (/1,1,n/),(/pcols,pver,1/))
             end do
             if(dycore_is('LR')) call polar_average(pver, tptr3d) 	
          else
             call pbuf_set_field(pbuf2d, m, 0._r8)
             if (masterproc)  write(iulog,*) trim(fieldname), ' initialized to 0.0'
          end if
          deallocate(tptr3d_2)
       end if
    end if

    deallocate(tptr3d)
    allocate(tptr3d(pcols,pver,begchunk:endchunk))

    fieldname = 'TCWAT'
    m = pbuf_get_index(fieldname,ierr)
    if (m > 0) then
       call infld(fieldname, fh_ini, dim1name, 'lev', dim2name, 1, pcols, 1, pver, begchunk, endchunk, &
            tptr3d, found, gridname='physgrid')
       if(.not.found) then
          call infld('T', fh_ini, dim1name, 'lev', dim2name, 1, pcols, 1, pver, begchunk, endchunk, &
               tptr3d, found, gridname='physgrid')
          if(dycore_is('LR')) call polar_average(pver, tptr3d) 	
          if (masterproc) write(iulog,*) trim(fieldname), ' initialized with T'
       end if
       do n = 1, dyn_time_lvls
          call pbuf_set_field(pbuf2d, m, tptr3d, (/1,1,n/),(/pcols,pver,1/))
       end do
    end if

    deallocate(tptr3d)
    allocate(tptr3d(pcols,pverp,begchunk:endchunk))

    fieldname = 'TKE'
    m = pbuf_get_index( 'tke')
    call infld(fieldname, fh_ini, dim1name, 'ilev', dim2name, 1, pcols, 1, pverp, begchunk, endchunk, &
         tptr3d, found, gridname='physgrid')
    if (found) then
       call pbuf_set_field(pbuf2d, m, tptr3d)
    else
       call pbuf_set_field(pbuf2d, m, 0.01_r8)
       if (masterproc) write(iulog,*) trim(fieldname), ' initialized to 0.01'
    end if


    fieldname = 'KVM'
    m = pbuf_get_index('kvm')
    call infld(fieldname, fh_ini, dim1name, 'ilev', dim2name, 1, pcols, 1, pverp, begchunk, endchunk, &
         tptr3d, found, gridname='physgrid')
    if (found) then
       call pbuf_set_field(pbuf2d, m, tptr3d)
    else
       call pbuf_set_field(pbuf2d, m, 0._r8)
       if (masterproc) write(iulog,*) trim(fieldname), ' initialized to 0.'
    end if


    fieldname = 'KVH'
    m = pbuf_get_index('kvh')
    call infld(fieldname, fh_ini, dim1name, 'ilev', dim2name, 1, pcols, 1, pverp, begchunk, endchunk, &
         tptr3d, found, gridname='physgrid')
    if (found) then
       call pbuf_set_field(pbuf2d, m, tptr3d)
    else
       call pbuf_set_field(pbuf2d, m, 0._r8)
       if (masterproc) write(iulog,*) trim(fieldname), ' initialized to 0.'
    end if

    deallocate(tptr3d)
    allocate(tptr3d(pcols,pver,begchunk:endchunk))

    fieldname = 'CONCLD'
    m = pbuf_get_index('CONCLD')
    call infld(fieldname, fh_ini, dim1name, 'lev', dim2name, 1, pcols, 1, pver, begchunk, endchunk, &
         tptr3d, found, gridname='physgrid')
    if(found) then
       do n = 1, dyn_time_lvls
          call pbuf_set_field(pbuf2d, m, tptr3d, (/1,1,n/),(/pcols,pver,1/))
       end do
    else
       call pbuf_set_field(pbuf2d, m, 0._r8)
       if (masterproc) write(iulog,*) trim(fieldname), ' initialized to 0.'
    end if

    deallocate (tptr3d)

    call initialize_short_lived_species(fh_ini, pbuf2d)
end subroutine phys_inidat


subroutine phys_init( phys_state, phys_tend, pbuf2d, cam_out )

    !----------------------------------------------------------------------- 
    ! 
    ! Initialization of physics package.
    ! 
    !-----------------------------------------------------------------------

    use physics_buffer,     only: physics_buffer_desc, pbuf_initialize, pbuf_get_index
    use physconst,          only: rair, cpair, gravit, stebol, tmelt, &
                                  latvap, latice, rh2o, rhoh2o, pstd, zvir, &
                                  karman, rhodair, physconst_init 
    use ref_pres,           only: pref_edge, pref_mid
    use cloud_rad_props,    only: cloud_rad_props_init
    use cam_control_mod,    only: nsrest  ! restart flag
    use check_energy,       only: check_energy_init
    use chemistry,          only: chem_init
    use prescribed_ozone,   only: prescribed_ozone_init
    use prescribed_ghg,     only: prescribed_ghg_init
    use prescribed_aero,    only: prescribed_aero_init
    use seasalt_model,      only: init_ocean_data, has_mam_mom
    use aerodep_flx,        only: aerodep_flx_init
    use aircraft_emit,      only: aircraft_emit_init
    use prescribed_volcaero,only: prescribed_volcaero_init
    use cloud_fraction,     only: cldfrc_init
    use cldfrc2m,           only: cldfrc2m_init
    use co2_cycle,          only: co2_init, co2_transport
    use convect_deep,       only: convect_deep_init
    use convect_shallow,    only: convect_shallow_init
    use cam_diagnostics,    only: diag_init
    use gw_drag,            only: gw_init
    use cam3_aero_data,     only: cam3_aero_data_on, cam3_aero_data_init
    use cam3_ozone_data,    only: cam3_ozone_data_on, cam3_ozone_data_init
    use radheat,            only: radheat_init
    use radiation,          only: radiation_init
    use cloud_diagnostics,  only: cloud_diagnostics_init
    use stratiform,         only: stratiform_init
    use wv_saturation,      only: wv_sat_init
    use microp_driver,      only: microp_driver_init
    use microp_aero,        only: microp_aero_init
    use macrop_driver,      only: macrop_driver_init
    use conv_water,         only: conv_water_init
    use tracers,            only: tracers_init
    use aoa_tracers,        only: aoa_tracers_init
    use rayleigh_friction,  only: rayleigh_friction_init
    use pbl_utils,          only: pbl_utils_init
    use vertical_diffusion, only: vertical_diffusion_init
    use dycore,             only: dycore_is
    use phys_debug_util,    only: phys_debug_init
    use rad_constituents,   only: rad_cnst_init
    use aer_rad_props,      only: aer_rad_props_init
    use subcol,             only: subcol_init
    use qbo,                only: qbo_init
    use iondrag,            only: iondrag_init
#if ( defined OFFLINE_DYN )
    use metdata,            only: metdata_phys_init
#endif
    use ionosphere,	    only: ionos_init  ! Initialization of ionosphere module (WACCM-X)
    use majorsp_diffusion,  only: mspd_init   ! Initialization of major species diffusion module (WACCM-X)
    use clubb_intr,         only: clubb_ini_cam
    use sslt_rebin,         only: sslt_rebin_init
    use tropopause,         only: tropopause_init
    use solar_data,         only: solar_data_init
    use rad_solar_var,      only: rad_solar_var_init
    use nudging,            only: Nudge_Model,nudging_init
    use output_aerocom_aie, only: output_aerocom_aie_init, do_aerocom_ind3


    ! Input/output arguments
    type(physics_state), pointer       :: phys_state(:)
    type(physics_tend ), pointer       :: phys_tend(:)
    type(physics_buffer_desc), pointer :: pbuf2d(:,:)

    type(cam_out_t),intent(inout)      :: cam_out(begchunk:endchunk)

    ! local variables
    integer :: lchnk
    real(r8) :: dp1 = huge(1.0_r8) !set in namelist, assigned in cloud_fraction.F90

    !-----------------------------------------------------------------------

    call physics_type_alloc(phys_state, phys_tend, begchunk, endchunk, pcols)

    do lchnk = begchunk, endchunk
       call physics_state_set_grid(lchnk, phys_state(lchnk))
    end do

    !-------------------------------------------------------------------------------------------
    ! Initialize any variables in physconst which are not temporally and/or spatially constant
    !------------------------------------------------------------------------------------------- 
    call physconst_init()

    ! Initialize debugging a physics column
    call phys_debug_init()

    call pbuf_initialize(pbuf2d)

    !initialize physics update interface routine
    call physics_update_init()
    ! Initialize subcol scheme
    call subcol_init(pbuf2d)

    ! diag_init makes addfld calls for dynamics fields that are output from
    ! the physics decomposition
    call diag_init()

    call check_energy_init()

    call tracers_init()

    ! age of air tracers
    call aoa_tracers_init()

    teout_idx = pbuf_get_index( 'TEOUT')

    ! For adiabatic or ideal physics don't need to initialize any of the
    ! parameterizations below:
    if (adiabatic .or. ideal_phys) return

    if (nsrest .eq. 0) then
       call phys_inidat(cam_out, pbuf2d) 
    end if
    
    ! wv_saturation is relatively independent of everything else and
    ! low level, so init it early. Must at least do this before radiation.
    call wv_sat_init

    ! CAM3 prescribed aerosols
    if (cam3_aero_data_on) call cam3_aero_data_init(phys_state)

    ! Initialize rad constituents and their properties
    call rad_cnst_init()
    call aer_rad_props_init()
    call cloud_rad_props_init()

    ! solar irradiance data modules
    call solar_data_init()

    ! Prognostic chemistry.
    call chem_init(phys_state,pbuf2d, species_class)

    ! Prescribed tracers
    call prescribed_ozone_init()
    call prescribed_ghg_init()
    call prescribed_aero_init()
    call aerodep_flx_init()
    call aircraft_emit_init(phys_state,pbuf2d)
    !when is_cmip6_volc is true ,cmip6 style volcanic file is read
    !Initialized to .false. here but it gets its values from prescribed_volcaero_init
    is_cmip6_volc = .false. 
    call prescribed_volcaero_init(is_cmip6_volc)

    ! Initialize ocean data
    if (has_mam_mom) then
       call init_ocean_data()
    end if

    ! co2 cycle            
    if (co2_transport()) then
       call co2_init()
    end if

    ! CAM3 prescribed ozone
    if (cam3_ozone_data_on) call cam3_ozone_data_init(phys_state)

    call gw_init()

    call rayleigh_friction_init()

    call pbl_utils_init(gravit, karman, cpair, rair, zvir)
    if (.not. do_clubb_sgs) call vertical_diffusion_init(pbuf2d)

    if ( waccmx_is('ionosphere') .or. waccmx_is('neutral') ) then
       call mspd_init ()
       ! Initialization of ionosphere module if mode set to ionosphere
       if( waccmx_is('ionosphere') ) then
          call ionos_init()
       endif
    endif

    call tsinti(tmelt, latvap, rair, stebol, latice)

    call radiation_init(phys_state)

    call rad_solar_var_init()

    call cloud_diagnostics_init()

    call radheat_init(pref_mid)

    call convect_shallow_init(pref_edge, pbuf2d)

    call cldfrc_init(dp1)! for passing dp1 on to clubb
    call cldfrc2m_init()

    call convect_deep_init(pref_edge)

    if( microp_scheme == 'RK' ) then
       call stratiform_init()
    elseif( microp_scheme == 'MG' .or. microp_scheme == 'P3') then 
       if (.not. do_clubb_sgs) call macrop_driver_init(pbuf2d)
       call microp_aero_init()
       call microp_driver_init(pbuf2d)
       call conv_water_init
    end if

    ! initiate CLUBB within CAM
    if (do_clubb_sgs) call clubb_ini_cam(pbuf2d,dp1)

    call qbo_init

    call iondrag_init(pref_mid)

#if ( defined OFFLINE_DYN )
    call metdata_phys_init()
#endif
    call sslt_rebin_init()
    call tropopause_init()

    if(do_aerocom_ind3) call output_aerocom_aie_init()

    prec_dp_idx  = pbuf_get_index('PREC_DP')
    snow_dp_idx  = pbuf_get_index('SNOW_DP')
    prec_sh_idx  = pbuf_get_index('PREC_SH')
    snow_sh_idx  = pbuf_get_index('SNOW_SH')

    call phys_getopts(prog_modal_aero_out=prog_modal_aero)

    if (clim_modal_aero) then

       ! If climate calculations are affected by prescribed modal aerosols, the
       ! the initialization routine for the dry mode radius calculation is called
       ! here.  For prognostic MAM the initialization is called from
       ! modal_aero_initialize
       if (.not. prog_modal_aero) then
          call modal_aero_calcsize_init(pbuf2d, species_class)
       endif

       call modal_aero_wateruptake_init(pbuf2d)

    end if

    ! Initialize Nudging Parameters
    !--------------------------------
    if(Nudge_Model) call nudging_init

    
   !BSINGH -  addfld and adddefault calls for perturb growth testing    
    if(pergro_test_active)call add_fld_default_calls()

end subroutine phys_init

  !
  !-----------------------------------------------------------------------
  !

subroutine phys_run1(phys_state, ztodt, phys_tend, pbuf2d,  cam_in, cam_out)
    !----------------------------------------------------------------------- 
    ! 
    ! Purpose: 
    ! First part of atmospheric physics package before updating of surface models
    ! 
    !-----------------------------------------------------------------------
    use time_manager,   only: get_nstep
    use cam_diagnostics,only: diag_allocate, diag_physvar_ic
    use check_energy,   only: check_energy_gmean

    use physics_buffer,         only: physics_buffer_desc, pbuf_get_chunk, pbuf_allocate
#if (defined E3SM_SCM_REPLAY )
    use cam_history,    only: outfld
#endif
    use comsrf,         only: fsns, fsnt, flns, sgh, sgh30, flnt, landm, fsds
    use cam_abortutils,     only: endrun
#if ( defined OFFLINE_DYN )
     use metdata,       only: get_met_srf1
#endif

    !
    ! Input arguments
    !
    real(r8), intent(in) :: ztodt            ! physics time step unless nstep=0
    !
    ! Input/Output arguments
    !
    type(physics_state), intent(inout), dimension(begchunk:endchunk) :: phys_state
    type(physics_tend ), intent(inout), dimension(begchunk:endchunk) :: phys_tend

    type(physics_buffer_desc), pointer, dimension(:,:) :: pbuf2d
    type(cam_in_t),                     dimension(begchunk:endchunk) :: cam_in
    type(cam_out_t),                    dimension(begchunk:endchunk) :: cam_out
    !-----------------------------------------------------------------------
    !
    !---------------------------Local workspace-----------------------------
    !
    integer :: c                                 ! indices
    integer :: ncol                              ! number of columns
    integer :: nstep                             ! current timestep number
#if (! defined SPMD)
    integer :: mpicom = 0
#endif
    integer(i8) :: beg_proc_cnt                  ! start time for the process
    integer(i8) :: end_proc_cnt                  ! stop time for the process
    integer(i8) :: beg_chnk_cnt                  ! start time for a chunk
    integer(i8) :: end_chnk_cnt                  ! stop time for a chunk
    integer(i8) :: sysclock_rate                 ! system clock rate
    integer(i8) :: sysclock_max                  ! system clock max value
    real(r8)    :: chunk_cost                    ! measured cost per chunk
    type(physics_buffer_desc), pointer :: phys_buffer_chunk(:)

    call t_startf ('physpkg_st1')
    nstep = get_nstep()

#if ( defined OFFLINE_DYN )
    !
    ! if offline mode set SNOWH and TS for micro-phys
    !
    call get_met_srf1( cam_in )
#endif

    ! The following initialization depends on the import state (cam_in)
    ! being initialized.  This isn't true when cam_init is called, so need
    ! to postpone this initialization to here.
    if (nstep == 0 .and. phys_do_flux_avg()) call flux_avg_init(cam_in,  pbuf2d)

    ! Compute total energy of input state and previous output state
    call t_startf ('chk_en_gmean')
    call check_energy_gmean(phys_state, pbuf2d, ztodt, nstep)
    call t_stopf ('chk_en_gmean')

    call t_stopf ('physpkg_st1')

    if ( adiabatic .or. ideal_phys )then
       call t_startf ('bc_physics')
       call phys_run1_adiabatic_or_ideal(ztodt, phys_state, phys_tend,  pbuf2d)
       call t_stopf ('bc_physics')
    else
       call t_startf ('physpkg_st1')

       call pbuf_allocate(pbuf2d, 'physpkg')
       call diag_allocate()

       !-----------------------------------------------------------------------
       ! Advance time information
       !-----------------------------------------------------------------------

       call phys_timestep_init( phys_state, cam_out, pbuf2d)

       call t_stopf ('physpkg_st1')

#ifdef TRACER_CHECK
       call gmean_mass ('before tphysbc DRY', phys_state)
#endif


       !-----------------------------------------------------------------------
       ! Tendency physics before flux coupler invocation
       !-----------------------------------------------------------------------
       !

       call t_barrierf('sync_bc_physics', mpicom)
       call t_startf ('bc_physics')
       !call t_adj_detailf(+1)

       call system_clock(count=beg_proc_cnt)
       
!$OMP PARALLEL DO SCHEDULE(STATIC,1) &
!$OMP PRIVATE (c, beg_chnk_cnt, phys_buffer_chunk, end_chnk_cnt, sysclock_rate, sysclock_max, chunk_cost)
       do c=begchunk, endchunk

          call system_clock(count=beg_chnk_cnt)

          !
          ! Output physics terms to IC file
          !
          phys_buffer_chunk => pbuf_get_chunk(pbuf2d, c)

          call t_startf ('diag_physvar_ic')
          call diag_physvar_ic ( c,  phys_buffer_chunk, cam_out(c), cam_in(c) )
          call t_stopf ('diag_physvar_ic')

          call tphysbc (ztodt, fsns(1,c), fsnt(1,c), flns(1,c), flnt(1,c), phys_state(c),        &
                       phys_tend(c), phys_buffer_chunk,  fsds(1,c), landm(1,c),          &
                       sgh(1,c), sgh30(1,c), cam_out(c), cam_in(c) )

          call system_clock(count=end_chnk_cnt, count_rate=sysclock_rate, count_max=sysclock_max)
          if ( end_chnk_cnt < beg_chnk_cnt ) end_chnk_cnt = end_chnk_cnt + sysclock_max
          chunk_cost = real( (end_chnk_cnt-beg_chnk_cnt), r8)/real(sysclock_rate, r8)
          call update_cost_p(c, chunk_cost)

       end do

       call system_clock(count=end_proc_cnt, count_rate=sysclock_rate, count_max=sysclock_max)
       if ( end_proc_cnt < beg_proc_cnt ) end_proc_cnt = end_proc_cnt + sysclock_max
       phys_proc_cost = phys_proc_cost + real( (end_proc_cnt-beg_proc_cnt), r8)/real(sysclock_rate, r8)

       !call t_adj_detailf(-1)
       call t_stopf ('bc_physics')

       ! Don't call the rest in CRM mode
       if(single_column.and.scm_crm_mode) return

#ifdef TRACER_CHECK
       call gmean_mass ('between DRY', phys_state)
#endif
    end if

end subroutine phys_run1

  !
  !-----------------------------------------------------------------------
  !

subroutine phys_run1_adiabatic_or_ideal(ztodt, phys_state, phys_tend,  pbuf2d)
    !----------------------------------------------------------------------- 
    ! 
    ! Purpose: 
    ! Physics for adiabatic or idealized physics case.
    ! 
    !-----------------------------------------------------------------------
    use physics_buffer, only : physics_buffer_desc, pbuf_set_field, pbuf_get_chunk, pbuf_old_tim_idx
    use time_manager,     only: get_nstep
    use cam_diagnostics,  only: diag_phys_writeout
    use check_energy,     only: check_energy_fix, check_energy_chng
    use dycore,           only: dycore_is

    !
    ! Input arguments
    !
    real(r8), intent(in) :: ztodt            ! physics time step unless nstep=0
    !
    ! Input/Output arguments
    !
    type(physics_state), intent(inout), dimension(begchunk:endchunk) :: phys_state
    type(physics_tend ), intent(inout), dimension(begchunk:endchunk) :: phys_tend

    type(physics_buffer_desc), pointer :: pbuf2d(:,:)
    !-----------------------------------------------------------------------
    !---------------------------Local workspace-----------------------------
    !
    integer             :: c               ! indices
    integer             :: nstep           ! current timestep number
    type(physics_ptend) :: ptend(begchunk:endchunk) ! indivdual parameterization tendencies
    real(r8)            :: flx_heat(pcols) ! effective sensible heat flux
    real(r8)            :: zero(pcols)     ! array of zeros

    integer(i8)         :: beg_proc_cnt    ! start time for the process
    integer(i8)         :: end_proc_cnt    ! stop time for the process
    integer(i8)         :: beg_chnk_cnt    ! start time for a chunk
    integer(i8)         :: end_chnk_cnt    ! stop time for a chunk
    integer(i8)         :: sysclock_rate   ! system clock rate
    integer(i8)         :: sysclock_max    ! system clock max value
    real(r8)            :: chunk_cost      ! measured cost per chunk

    ! physics buffer field for total energy
    real(r8), pointer, dimension(:) :: teout
    logical, SAVE :: first_exec_of_phys_run1_adiabatic_or_ideal  = .TRUE.
    !-----------------------------------------------------------------------

    nstep = get_nstep()
    zero  = 0._r8

    ! Associate pointers with physics buffer fields
    if (first_exec_of_phys_run1_adiabatic_or_ideal) then
       first_exec_of_phys_run1_adiabatic_or_ideal  = .FALSE.
    endif

    call system_clock(count=beg_proc_cnt)

!$OMP PARALLEL DO SCHEDULE(STATIC,1) &
!$OMP PRIVATE (c, beg_chnk_cnt, flx_heat, end_chnk_cnt, sysclock_rate, sysclock_max, chunk_cost)
    do c=begchunk, endchunk

       call system_clock(count=beg_chnk_cnt)

       ! Initialize the physics tendencies to zero.
       call physics_tend_init(phys_tend(c))

       ! Dump dynamics variables to history buffers
       call diag_phys_writeout(phys_state(c))

       if (dycore_is('LR') .or. dycore_is('SE') ) then
          call check_energy_fix(phys_state(c), ptend(c), nstep, flx_heat)
          call physics_update(phys_state(c), ptend(c), ztodt, phys_tend(c))
          call check_energy_chng(phys_state(c), phys_tend(c), "chkengyfix", nstep, ztodt, &
               zero, zero, zero, flx_heat)
          call physics_ptend_dealloc(ptend(c))
       end if

       if ( ideal_phys )then
          call t_startf('tphysidl')
          call tphysidl(ztodt, phys_state(c), phys_tend(c))
          call t_stopf('tphysidl')
       end if

       ! Save total enery after physics for energy conservation checks
       call pbuf_set_field(pbuf_get_chunk(pbuf2d, c), teout_idx, phys_state(c)%te_cur)

       call system_clock(count=end_chnk_cnt, count_rate=sysclock_rate, count_max=sysclock_max)
       if ( end_chnk_cnt < beg_chnk_cnt ) end_chnk_cnt = end_chnk_cnt + sysclock_max
       chunk_cost = real( (end_chnk_cnt-beg_chnk_cnt), r8)/real(sysclock_rate, r8)
       call update_cost_p(c, chunk_cost)

    end do

    call system_clock(count=end_proc_cnt, count_rate=sysclock_rate, count_max=sysclock_max)
    if ( end_proc_cnt < beg_proc_cnt ) end_proc_cnt = end_proc_cnt + sysclock_max
    phys_proc_cost = phys_proc_cost + real( (end_proc_cnt-beg_proc_cnt), r8)/real(sysclock_rate, r8)

end subroutine phys_run1_adiabatic_or_ideal

  !
  !-----------------------------------------------------------------------
  !

subroutine phys_run2(phys_state, ztodt, phys_tend, pbuf2d,  cam_out, &
       cam_in )
    !----------------------------------------------------------------------- 
    ! 
    ! Purpose: 
    ! Second part of atmospheric physics package after updating of surface models
    ! 
    ! Modified by Kai Zhang 2017-03: add IEFLX fixer treatment 
    !-----------------------------------------------------------------------
    use physics_buffer,         only: physics_buffer_desc, pbuf_get_chunk, pbuf_deallocate, pbuf_update_tim_idx
    use mo_lightning,   only: lightning_no_prod


    use cam_diagnostics,only: diag_deallocate, diag_surf
    use comsrf,         only: trefmxav, trefmnav, sgh, sgh30, fsds 
    use physconst,      only: stebol, latvap
#if ( defined OFFLINE_DYN )
    use metdata,        only: get_met_srf2
#endif
    use time_manager,   only: get_nstep
    use check_energy,   only: ieflx_gmean, check_ieflx_fix 
    use phys_control,   only: ieflx_opt
    !
    ! Input arguments
    !
    real(r8), intent(in) :: ztodt                       ! physics time step unless nstep=0
    !
    ! Input/Output arguments
    !
    type(physics_state), intent(inout), dimension(begchunk:endchunk) :: phys_state
    type(physics_tend ), intent(inout), dimension(begchunk:endchunk) :: phys_tend
    type(physics_buffer_desc),pointer, dimension(:,:)     :: pbuf2d

    type(cam_out_t),     intent(inout), dimension(begchunk:endchunk) :: cam_out
    type(cam_in_t),      intent(inout), dimension(begchunk:endchunk) :: cam_in
    !
    !-----------------------------------------------------------------------
    !---------------------------Local workspace-----------------------------
    !
    integer :: c                                 ! chunk index
    integer :: ncol                              ! number of columns
    integer :: nstep                             ! current timestep number
#if (! defined SPMD)
    integer :: mpicom = 0
#endif
    integer(i8) :: beg_proc_cnt                  ! start time for the process
    integer(i8) :: end_proc_cnt                  ! stop time for the process
    integer(i8) :: beg_chnk_cnt                  ! start time for a chunk
    integer(i8) :: end_chnk_cnt                  ! stop time for a chunk
    integer(i8) :: sysclock_rate                 ! system clock rate
    integer(i8) :: sysclock_max                  ! system clock max value
    real(r8)    :: chunk_cost                    ! measured cost per chunk
    type(physics_buffer_desc),pointer, dimension(:)     :: phys_buffer_chunk
    !
    ! If exit condition just return
    !

    if(single_column.and.scm_crm_mode) return

    if ( adiabatic .or. ideal_phys ) return
    !-----------------------------------------------------------------------
    ! Tendency physics after coupler 
    ! Not necessary at terminal timestep.
    !-----------------------------------------------------------------------
    !
#if ( defined OFFLINE_DYN )
    !
    ! if offline mode set SHFLX QFLX TAUX TAUY for vert diffusion
    !
    call get_met_srf2( cam_in )
#endif
    ! Set lightning production of NO
    call t_startf ('lightning_no_prod')
    call lightning_no_prod( phys_state, pbuf2d,  cam_in )
    call t_stopf ('lightning_no_prod')

    call t_barrierf('sync_ac_physics', mpicom)
    call t_startf ('ac_physics')
    !call t_adj_detailf(+1)

    nstep = get_nstep()


    !! calculate the global mean ieflx 

    if(ieflx_opt>0) then
       call ieflx_gmean(phys_state, phys_tend, pbuf2d, cam_in, cam_out, nstep)
    end if

    call system_clock(count=beg_proc_cnt)

!$OMP PARALLEL DO SCHEDULE(STATIC,1) &
!$OMP PRIVATE (c, beg_chnk_cnt, ncol, phys_buffer_chunk, end_chnk_cnt, sysclock_rate, sysclock_max, chunk_cost)
    do c=begchunk,endchunk

       call system_clock(count=beg_chnk_cnt)

       ncol = get_ncols_p(c)
       phys_buffer_chunk => pbuf_get_chunk(pbuf2d, c)

       !! 
       !! add the implied internal energy flux to sensible heat flux
       !! 

       if(ieflx_opt>0) then
          call check_ieflx_fix(c, ncol, nstep, cam_in(c)%shf)
       end if

       !
       ! surface diagnostics for history files
       !
       call t_startf('diag_surf')
       call diag_surf(cam_in(c), cam_out(c), phys_state(c)%ps,trefmxav(1,c), trefmnav(1,c))
       call t_stopf('diag_surf')

       call tphysac(ztodt, cam_in(c),  &
            sgh(1,c), sgh30(1,c), cam_out(c),                              &
            phys_state(c), phys_tend(c), phys_buffer_chunk,&
            fsds(1,c))

       call system_clock(count=end_chnk_cnt, count_rate=sysclock_rate, count_max=sysclock_max)
       if ( end_chnk_cnt < beg_chnk_cnt ) end_chnk_cnt = end_chnk_cnt + sysclock_max
       chunk_cost = real( (end_chnk_cnt-beg_chnk_cnt), r8)/real(sysclock_rate, r8)
       call update_cost_p(c, chunk_cost)

    end do                    ! Chunk loop

    call system_clock(count=end_proc_cnt, count_rate=sysclock_rate, count_max=sysclock_max)
    if ( end_proc_cnt < beg_proc_cnt ) end_proc_cnt = end_proc_cnt + sysclock_max
    phys_proc_cost = phys_proc_cost + real( (end_proc_cnt-beg_proc_cnt), r8)/real(sysclock_rate, r8)

    !call t_adj_detailf(-1)
    call t_stopf('ac_physics')

#ifdef TRACER_CHECK
    call gmean_mass ('after tphysac FV:WET)', phys_state)
#endif

    call t_startf ('physpkg_st2')
    call pbuf_deallocate(pbuf2d, 'physpkg')

    call pbuf_update_tim_idx()
    call diag_deallocate()
    call t_stopf ('physpkg_st2')

end subroutine phys_run2

  !
  !----------------------------------------------------------------------- 
  !

subroutine phys_final( phys_state, phys_tend, pbuf2d )
    use physics_buffer, only : physics_buffer_desc, pbuf_deallocate
    use chemistry, only : chem_final
    use wv_saturation, only : wv_sat_final
    !----------------------------------------------------------------------- 
    ! 
    ! Purpose: 
    ! Finalization of physics package
    ! 
    !-----------------------------------------------------------------------
    ! Input/output arguments
    type(physics_state), pointer :: phys_state(:)
    type(physics_tend ), pointer :: phys_tend(:)
    type(physics_buffer_desc), pointer :: pbuf2d(:,:)

    if(associated(pbuf2d)) then
       call pbuf_deallocate(pbuf2d,'global')
       deallocate(pbuf2d)
    end if
    deallocate(phys_state)
    deallocate(phys_tend)

    call t_startf ('chem_final')
    call chem_final
    call t_stopf ('chem_final')

    call t_startf ('wv_sat_final')
    call wv_sat_final
    call t_stopf ('wv_sat_final')

    call t_startf ('print_cost_p')
    call print_cost_p
    call t_stopf ('print_cost_p')

end subroutine phys_final


subroutine tphysac (ztodt,   cam_in,  &
       sgh,     sgh30,                                     &
       cam_out,  state,   tend,    pbuf,            &
       fsds    )
    !----------------------------------------------------------------------- 
    ! 
    ! Purpose: 
    ! Tendency physics after coupling to land, sea, and ice models.
    ! Computes the following:
    !   o Radon surface flux and decay (optional)
    !   o Vertical diffusion and planetary boundary layer
    !   o Multiple gravity wave drag
    ! 
    ! Method: 
    ! <Describe the algorithm(s) used in the routine.> 
    ! <Also include any applicable external references.> 
    ! 
    ! Author: CCM1, CMS Contact: J. Truesdale
    ! 
    !-----------------------------------------------------------------------
    use physics_buffer, only: physics_buffer_desc, pbuf_set_field, pbuf_get_index, pbuf_get_field, pbuf_old_tim_idx
    use shr_kind_mod,       only: r8 => shr_kind_r8
    use chemistry,          only: chem_is_active, chem_timestep_tend, chem_emissions
    use cam_diagnostics,    only: diag_phys_tend_writeout
    use gw_drag,            only: gw_tend
    use vertical_diffusion, only: vertical_diffusion_tend
    use rayleigh_friction,  only: rayleigh_friction_tend
    use constituents,       only: cnst_get_ind
    use physics_types,      only: physics_state, physics_tend, physics_ptend,    &
         physics_dme_adjust, set_dry_to_wet, physics_state_check
    use majorsp_diffusion,  only: mspd_intr  ! WACCM-X major diffusion
    use ionosphere,         only: ionos_intr ! WACCM-X ionosphere
    use tracers,            only: tracers_timestep_tend
    use aoa_tracers,        only: aoa_tracers_timestep_tend
    use physconst,          only: rhoh2o, latvap,latice, rga
    use aero_model,         only: aero_model_drydep
    use check_energy,       only: check_energy_chng, check_water, & 
                                  check_prect, check_qflx , &
                                  check_tracers_data, check_tracers_init, &
                                  check_tracers_chng, check_tracers_fini
    use time_manager,       only: get_nstep
    use cam_abortutils,         only: endrun
    use dycore,             only: dycore_is
    use cam_control_mod,    only: aqua_planet 
    use mo_gas_phase_chemdr,only: map2chm
    use clybry_fam,         only: clybry_fam_set
    use charge_neutrality,  only: charge_fix
    use qbo,                only: qbo_relax
    use iondrag,            only: iondrag_calc, do_waccm_ions
    use clubb_intr,         only: clubb_surface
    use cflx,               only: cflx_tend
    use perf_mod
    use flux_avg,           only: flux_avg_run
    use nudging,            only: Nudge_Model,Nudge_ON,nudging_timestep_tend
    use phys_control,       only: use_qqflx_fixer
    use co2_cycle,          only: co2_cycle_set_ptend

    implicit none

    !
    ! Arguments
    !
    real(r8), intent(in) :: ztodt                  ! Two times model timestep (2 delta-t)
    real(r8), intent(in) :: fsds(pcols)            ! down solar flux
    real(r8), intent(in) :: sgh(pcols)             ! Std. deviation of orography for gwd
    real(r8), intent(in) :: sgh30(pcols)           ! Std. deviation of 30s orography for tms

    type(cam_in_t),      intent(inout) :: cam_in
    type(cam_out_t),     intent(inout) :: cam_out
    type(physics_state), intent(inout) :: state
    type(physics_tend ), intent(inout) :: tend
    type(physics_buffer_desc), pointer :: pbuf(:)

    !
    !---------------------------Local workspace-----------------------------
    !
    type(check_tracers_data):: tracerint           ! tracer mass integrals and cummulative boundary fluxes
    type(physics_ptend)     :: ptend               ! indivdual parameterization tendencies

    integer  :: nstep                              ! current timestep number
    real(r8) :: zero(pcols)                        ! array of zeros

    integer :: lchnk                                ! chunk identifier
    integer :: ncol                                 ! number of atmospheric columns
    integer i,k,m                 ! Longitude, level indices
    integer :: yr, mon, day, tod       ! components of a date
    integer :: ixcldice, ixcldliq      ! constituent indices for cloud liquid and ice water.

    logical :: labort                            ! abort flag

    real(r8) tvm(pcols,pver)           ! virtual temperature
    real(r8) prect(pcols)              ! total precipitation
    real(r8) surfric(pcols)            ! surface friction velocity
    real(r8) obklen(pcols)             ! Obukhov length
    real(r8) :: fh2o(pcols)            ! h2o flux to balance source from methane chemistry
    real(r8) :: tmp_q     (pcols,pver) ! tmp space
    real(r8) :: tmp_cldliq(pcols,pver) ! tmp space
    real(r8) :: tmp_cldice(pcols,pver) ! tmp space
    real(r8) :: tmp_t     (pcols,pver) ! tmp space
    real(r8) :: ftem      (pcols,pver) ! tmp space
    real(r8), pointer, dimension(:) :: static_ener_ac_2d ! Vertically integrated static energy
    real(r8), pointer, dimension(:) :: water_vap_ac_2d   ! Vertically integrated water vapor

    ! physics buffer fields for total energy and mass adjustment
    integer itim_old, ifld

    real(r8), pointer, dimension(:,:) :: tini
    real(r8), pointer, dimension(:,:) :: cld
    real(r8), pointer, dimension(:,:) :: qini
    real(r8), pointer, dimension(:,:) :: cldliqini
    real(r8), pointer, dimension(:,:) :: cldiceini
    real(r8), pointer, dimension(:,:) :: dtcore
    real(r8), pointer, dimension(:,:) :: ast     ! relative humidity cloud fraction 

    logical :: do_clubb_sgs 

    !DCAPE-ULL: physics buffer fields to compute tendencies for dcape
    real(r8), pointer, dimension(:,:) :: t_star   ! temperature
    real(r8), pointer, dimension(:,:) :: q_star   ! moisture

    character(len=16)  :: deep_scheme             ! Default set in phys_control.F90

    ! Debug physics_state.
    logical :: state_debug_checks

    logical :: l_tracer_aero
    logical :: l_vdiff
    logical :: l_rayleigh
    logical :: l_gw_drag
    logical :: l_ac_energy_chk

    ! Numerical schemes for process coupling
    integer :: cflx_cpl_opt  ! When to apply surface tracer fluxes  (not including water vapor).
                             ! The default for aerosols is to do this 
                             ! after tphysac:clubb_surface and before aerosol dry removal.
                             ! For chemical gases, different versions of EAM 
                             ! might use different process ordering.
    !
    !-----------------------------------------------------------------------
    !
    lchnk = state%lchnk
    ncol  = state%ncol

    nstep = get_nstep()
    
    call phys_getopts( do_clubb_sgs_out       = do_clubb_sgs, &
                       state_debug_checks_out = state_debug_checks &
                      ,deep_scheme_out        = deep_scheme        &
                      ,cflx_cpl_opt_out       = cflx_cpl_opt       &
                      ,l_tracer_aero_out      = l_tracer_aero      &
                      ,l_vdiff_out            = l_vdiff            &
                      ,l_rayleigh_out         = l_rayleigh         &
                      ,l_gw_drag_out          = l_gw_drag          &
                      ,l_ac_energy_chk_out    = l_ac_energy_chk    &
                     )

    ! Adjust the surface fluxes to reduce instabilities in near sfc layer
    if (phys_do_flux_avg()) then 
       call flux_avg_run(state, cam_in,  pbuf, nstep, ztodt)
    endif

    ! Validate the physics state.
    if (state_debug_checks) &
         call physics_state_check(state, name="before tphysac")

    call t_startf('tphysac_init')
    ! Associate pointers with physics buffer fields
    itim_old = pbuf_old_tim_idx()


    ifld = pbuf_get_index('DTCORE')
    call pbuf_get_field(pbuf, ifld, dtcore, start=(/1,1,itim_old/), kount=(/pcols,pver,1/) )

    call pbuf_get_field(pbuf, tini_idx, tini)
    call pbuf_get_field(pbuf, qini_idx, qini)
    call pbuf_get_field(pbuf, cldliqini_idx, cldliqini)
    call pbuf_get_field(pbuf, cldiceini_idx, cldiceini)

    ifld = pbuf_get_index('CLD')
    call pbuf_get_field(pbuf, ifld, cld, start=(/1,1,itim_old/),kount=(/pcols,pver,1/))

    ifld = pbuf_get_index('AST')
    call pbuf_get_field(pbuf, ifld, ast, start=(/1,1,itim_old/), kount=(/pcols,pver,1/) )

    !
    ! accumulate fluxes into net flux array for spectral dycores
    ! jrm Include latent heat of fusion for snow
    !
    do i=1,ncol
       tend%flx_net(i) = tend%flx_net(i) + cam_in%shf(i) + (cam_out%precc(i) &
            + cam_out%precl(i))*latvap*rhoh2o &
            + (cam_out%precsc(i) + cam_out%precsl(i))*latice*rhoh2o
    end do

if (l_tracer_aero) then

    ! emissions of aerosols and gas-phase chemistry constituents at surface
    call chem_emissions( state, cam_in )

end if ! l_tracer_aero

    ! get nstep and zero array for energy checker
    zero = 0._r8
    nstep = get_nstep()
    call check_tracers_init(state, tracerint)

!!== KZ_WCON

    call check_qflx(state, tend, "PHYAC01", nstep, ztodt, cam_in%cflx(:,1))

    if(.not.use_qqflx_fixer) then 

       ! Check if latent heat flux exceeds the total moisture content of the
       ! lowest model layer, thereby creating negative moisture.

       call qneg4('TPHYSAC '       ,lchnk               ,ncol  ,ztodt ,               &
            state%q(1,pver,1),state%rpdel(1,pver) ,cam_in%shf ,         &
            cam_in%lhf , cam_in%cflx )

    end if 

    call check_qflx(state, tend, "PHYAC02", nstep, ztodt, cam_in%cflx(:,1))

!!== KZ_WCON

    call t_stopf('tphysac_init')

if (l_tracer_aero) then
    !===================================================
    ! Source/sink terms for advected tracers.
    !===================================================
    call t_startf('adv_tracer_src_snk')
    ! Test tracers

    call tracers_timestep_tend(state, ptend, cam_in%cflx, cam_in%landfrac, ztodt)      
    call physics_update(state, ptend, ztodt, tend)
    call check_tracers_chng(state, tracerint, "tracers_timestep_tend", nstep, ztodt,   &
         cam_in%cflx)

    call aoa_tracers_timestep_tend(state, ptend, cam_in%cflx, cam_in%landfrac, ztodt)      
    call physics_update(state, ptend, ztodt, tend)
    call check_tracers_chng(state, tracerint, "aoa_tracers_timestep_tend", nstep, ztodt,   &
         cam_in%cflx)
    
    ! add tendency from aircraft emissions
    call co2_cycle_set_ptend(state, pbuf, ptend)
    call physics_update(state, ptend, ztodt, tend)

    ! Chemistry calculation
    if (chem_is_active()) then
       call chem_timestep_tend(state, ptend, cam_in, cam_out, ztodt, &
            pbuf,  fh2o, fsds)

       call physics_update(state, ptend, ztodt, tend)
       call check_energy_chng(state, tend, "chem", nstep, ztodt, fh2o, zero, zero, zero)
       call check_tracers_chng(state, tracerint, "chem_timestep_tend", nstep, ztodt, &
            cam_in%cflx)
    end if
    call t_stopf('adv_tracer_src_snk')

end if ! l_tracer_aero

    !===================================================
    ! Vertical diffusion/pbl calculation
    ! Call vertical diffusion code (pbl, free atmosphere and molecular)
    !===================================================
    if (do_clubb_sgs) then

       ! If CLUBB is called, do not call vertical diffusion, but still
       ! calculate surface friction velocity (ustar) and Obukhov length
       call clubb_surface ( state, cam_in, surfric, obklen)

       ! Diagnose tracer mixing ratio tendencies from surface fluxes, 
       ! then update the mixing ratios. (If cflx_cpl_opt==2, these are done in 
       ! tphysbc after deep convection before the cloud mac-mic subcycles
       ! so that the emission-induced updates of state can be closer to turbulent transport.)
       ! Note that the two subroutine calls below do not touch water vapor. 
       ! They also have no effects on tracers for which cam_in%cflx(:,m) 
       ! is zero at this point.

       if (cflx_cpl_opt==1) then
          call cflx_tend( state, cam_in, ztodt, ptend)       
          call physics_update(state, ptend, ztodt, tend)
       end if

    else
    if (l_vdiff) then

       call t_startf('vertical_diffusion_tend')
       call vertical_diffusion_tend (ztodt ,state ,cam_in%wsx, cam_in%wsy,   &
            cam_in%shf     ,cam_in%cflx     ,surfric  ,obklen   ,ptend    ,ast    ,&
            cam_in%ocnfrac  , cam_in%landfrac ,        &
            sgh30    ,pbuf )

    !------------------------------------------
    ! Call major diffusion for extended model
    !------------------------------------------
    if ( waccmx_is('ionosphere') .or. waccmx_is('neutral') ) then
       call mspd_intr (ztodt    ,state    ,ptend)
    endif

       call physics_update(state, ptend, ztodt, tend)
       call t_stopf ('vertical_diffusion_tend')
    
    end if ! l_vdiff
    endif


if (l_rayleigh) then
    !===================================================
    ! Rayleigh friction calculation
    !===================================================
    call t_startf('rayleigh_friction')
    call rayleigh_friction_tend( ztodt, state, ptend)
    call physics_update(state, ptend, ztodt, tend)
    call t_stopf('rayleigh_friction')

    if (do_clubb_sgs) then
      call check_energy_chng(state, tend, "vdiff", nstep, ztodt, zero, zero, zero, zero)
    else
      call check_energy_chng(state, tend, "vdiff", nstep, ztodt, cam_in%cflx(:,1), zero, &
           zero, cam_in%shf)
    endif
    
    call check_tracers_chng(state, tracerint, "vdiff", nstep, ztodt, cam_in%cflx)

end if ! l_rayleigh

if (l_tracer_aero) then

    !  aerosol dry deposition processes
    call t_startf('aero_drydep')
    call aero_model_drydep( state, pbuf, obklen, surfric, cam_in, ztodt, cam_out, ptend )
    call physics_update(state, ptend, ztodt, tend)
    call t_stopf('aero_drydep')

    !---------------------------------------------------------------------------------
    !	... enforce charge neutrality
    !---------------------------------------------------------------------------------
    call charge_fix( ncol, state%q(:,:,:) )

end if ! l_tracer_aero

if (l_gw_drag) then
    !===================================================
    ! Gravity wave drag
    !===================================================
    call t_startf('gw_tend')

    call gw_tend(state, sgh, pbuf, ztodt, ptend, cam_in)

    call physics_update(state, ptend, ztodt, tend)
    ! Check energy integrals
    call check_energy_chng(state, tend, "gwdrag", nstep, ztodt, zero, zero, zero, zero)
    call t_stopf('gw_tend')

    ! QBO relaxation
    call qbo_relax(state, pbuf, ptend)
    call physics_update(state, ptend, ztodt, tend)
    ! Check energy integrals
    call check_energy_chng(state, tend, "qborelax", nstep, ztodt, zero, zero, zero, zero)

    ! Ion drag calculation
    call t_startf ( 'iondrag' )

    if ( do_waccm_ions ) then
       call iondrag_calc( lchnk, ncol, state, ptend, pbuf,  ztodt )
    else
       call iondrag_calc( lchnk, ncol, state, ptend)
    endif
    !----------------------------------------------------------------------------
    ! Call ionosphere routines for extended model if mode is set to ionosphere
    !----------------------------------------------------------------------------
    if( waccmx_is('ionosphere') ) then
       call ionos_intr(state, ptend, pbuf, ztodt)
    endif

    call physics_update(state, ptend, ztodt, tend)
    ! Check energy integrals
    call check_energy_chng(state, tend, "iondrag", nstep, ztodt, zero, zero, zero, zero)
    call t_stopf  ( 'iondrag' )

end if ! l_gw_drag

    !===================================================
    ! Update Nudging values, if needed
    !===================================================
    if((Nudge_Model).and.(Nudge_ON)) then
      call nudging_timestep_tend(state,ptend)
      call physics_update(state,ptend,ztodt,tend)
    endif

if (l_ac_energy_chk) then
    !-------------- Energy budget checks vvvvvvvvvvvvvvvvvvvvvvvvvvvvvvvvvvvvvv

    call pbuf_set_field(pbuf, teout_idx, state%te_cur, (/1,itim_old/),(/pcols,1/))       

    tmp_t(:ncol,:pver) = state%t(:ncol,:pver)

    ! store dse after tphysac in buffer
    do k = 1,pver
       dtcore(:ncol,k) = state%t(:ncol,k)
    end do

    !
    ! FV: convert dry-type mixing ratios to moist here because physics_dme_adjust
    !     assumes moist. This is done in p_d_coupling for other dynamics. Bundy, Feb 2004.


    if ( dycore_is('LR') .or. dycore_is('SE')) call set_dry_to_wet(state)    ! Physics had dry, dynamics wants moist


    ! Scale dry mass and energy (does nothing if dycore is EUL or SLD)
    call cnst_get_ind('CLDLIQ', ixcldliq)
    call cnst_get_ind('CLDICE', ixcldice)
    tmp_q     (:ncol,:pver) = state%q(:ncol,:pver,1)
    tmp_cldliq(:ncol,:pver) = state%q(:ncol,:pver,ixcldliq)
    tmp_cldice(:ncol,:pver) = state%q(:ncol,:pver,ixcldice)
    call physics_dme_adjust(state, tend, qini, ztodt)
!!!   REMOVE THIS CALL, SINCE ONLY Q IS BEING ADJUSTED. WON'T BALANCE ENERGY. TE IS SAVED BEFORE THIS
!!!   call check_energy_chng(state, tend, "drymass", nstep, ztodt, zero, zero, zero, zero)

    !-------------- Energy budget checks ^^^^^^^^^^^^^^^^^^^^^^^^^^^^^^^^^^^^^^
end if ! l_ac_energy_chk


    if (aqua_planet) then
       labort = .false.
       do i=1,ncol
          if (cam_in%ocnfrac(i) /= 1._r8) labort = .true.
       end do
       if (labort) then
          call endrun ('TPHYSAC error:  grid contains non-ocean point')
       endif
    endif

    call diag_phys_tend_writeout (state, pbuf,  tend, ztodt, tmp_q, tmp_cldliq, tmp_cldice, &
         tmp_t, qini, cldliqini, cldiceini)

    ! DCAPE-ULL: record current state of T and q for computing dynamical tendencies
    !            the calculation follows the same format as in diag_phys_tend_writeout
    if (deep_scheme .eq. 'ZM' .and. (do_zmconv_dcape_ull .or. do_zmconv_dcape_only)) then
      ifld = pbuf_get_index('T_STAR')
      call pbuf_get_field(pbuf, ifld, t_star, (/1,1/),(/pcols,pver/))
      ifld = pbuf_get_index('Q_STAR')
      call pbuf_get_field(pbuf, ifld, q_star, (/1,1/),(/pcols,pver/))
      do k=1,pver
         q_star(:ncol,k) = state%q(:ncol,k,1)
         t_star(:ncol,k) = state%t(:ncol,k)
      enddo
    endif

    call clybry_fam_set( ncol, lchnk, map2chm, state%q, pbuf )

    static_ener_ac_idx = pbuf_get_index('static_ener_ac')
    call pbuf_get_field(pbuf, static_ener_ac_idx, static_ener_ac_2d )
    water_vap_ac_idx   = pbuf_get_index('water_vap_ac')
    call pbuf_get_field(pbuf, water_vap_ac_idx, water_vap_ac_2d )

    !Integrate column static energy
    ftem(:ncol,:) = (state%s(:ncol,:) + latvap*state%q(:ncol,:,1)) * state%pdel(:ncol,:)*rga
    do k=2,pver
       ftem(:ncol,1) = ftem(:ncol,1) + ftem(:ncol,k)
    end do
    static_ener_ac_2d(:ncol) = ftem(:ncol,1)

    !Integrate water vapor
    ftem(:ncol,:) = state%q(:ncol,:,1)*state%pdel(:ncol,:)*rga
    do k=2,pver
       ftem(:ncol,1) = ftem(:ncol,1) + ftem(:ncol,k)
    end do
    water_vap_ac_2d(:ncol) = ftem(:ncol,1)

    call check_tracers_fini(tracerint)

end subroutine tphysac

subroutine tphysbc (ztodt,               &
       fsns,    fsnt,    flns,    flnt,    state,   &
       tend,    pbuf,     fsds,    landm,            &
       sgh, sgh30, cam_out, cam_in )
    !----------------------------------------------------------------------- 
    ! 
    ! Purpose: 
    ! Evaluate and apply physical processes that are calculated BEFORE 
    ! coupling to land, sea, and ice models.  
    !
    ! Processes currently included are: 
    ! dry adjustment, moist convection, stratiform, wet deposition, radiation
    !
    ! Pass surface fields for separate surface flux calculations
    ! Dump appropriate fields to history file.
    ! 
    ! Method: 
    !
    ! Each parameterization should be implemented with this sequence of calls:
    !  1)  Call physics interface
    !  2)  Check energy
    !  3)  Call physics_update
    ! See Interface to Column Physics and Chemistry Packages 
    !   http://www.ccsm.ucar.edu/models/atm-cam/docs/phys-interface/index.html
    ! 
    ! Author: CCM1, CMS Contact: J. Truesdale
    !         modified by A. Gettelman and C. Craig Nov 2010 to separate micro/macro physics
    ! 
    !-----------------------------------------------------------------------

    use physics_buffer,          only : physics_buffer_desc, pbuf_get_field
    use physics_buffer,          only : pbuf_get_index, pbuf_old_tim_idx
    use physics_buffer,          only : col_type_subcol, dyn_time_lvls
    use shr_kind_mod,    only: r8 => shr_kind_r8

    use stratiform,      only: stratiform_tend
    use microp_driver,   only: microp_driver_tend
    use microp_aero,     only: microp_aero_run
    use macrop_driver,   only: macrop_driver_tend
    use physics_types,   only: physics_state, physics_tend, physics_ptend, &
         physics_ptend_init, physics_ptend_sum, physics_state_check, physics_ptend_scale
    use cam_diagnostics, only: diag_conv_tend_ini, diag_phys_writeout, diag_conv, diag_export, diag_state_b4_phys_write
    use cam_history,     only: outfld, fieldname_len
    use physconst,       only: cpair, latvap, gravit, rga
    use constituents,    only: pcnst, qmin, cnst_get_ind
    use convect_deep,    only: convect_deep_tend, convect_deep_tend_2, deep_scheme_does_scav_trans
    use time_manager,    only: is_first_step, get_nstep
    use convect_shallow, only: convect_shallow_tend
    use check_energy,    only: check_energy_chng, check_energy_fix, &
                               check_qflx, check_water, check_prect, & 
                               check_energy_timestep_init, &
                               check_tracers_data, check_tracers_init, &
                               check_tracers_chng, check_tracers_fini
    use dycore,          only: dycore_is
    use aero_model,      only: aero_model_wetdep
    use radiation,       only: radiation_tend
    use cloud_diagnostics, only: cloud_diagnostics_calc
    use perf_mod
    use mo_gas_phase_chemdr,only: map2chm
    use clybry_fam,         only: clybry_fam_adj
    use clubb_intr,      only: clubb_tend_cam
    use sslt_rebin,      only: sslt_rebin_adv
    use tropopause,      only: tropopause_output, tropopause_e90_3d_output
    use output_aerocom_aie, only: do_aerocom_ind3, cloud_top_aerocom
    use cam_abortutils,      only: endrun
    use subcol,          only: subcol_gen, subcol_ptend_avg
    use subcol_utils,    only: subcol_ptend_copy, is_subcol_on
    use phys_control,    only: use_qqflx_fixer, use_mass_borrower
    use nudging,         only: Nudge_Model,Nudge_Loc_PhysOut,nudging_calc_tend
    use cflx,            only: cflx_tend

    implicit none

    !
    ! Arguments
    !
    real(r8), intent(in) :: ztodt                            ! 2 delta t (model time increment)
    real(r8), intent(inout) :: fsns(pcols)                   ! Surface solar absorbed flux
    real(r8), intent(inout) :: fsnt(pcols)                   ! Net column abs solar flux at model top
    real(r8), intent(inout) :: flns(pcols)                   ! Srf longwave cooling (up-down) flux
    real(r8), intent(inout) :: flnt(pcols)                   ! Net outgoing lw flux at model top
    real(r8), intent(inout) :: fsds(pcols)                   ! Surface solar down flux
    real(r8), intent(in) :: landm(pcols)                     ! land fraction ramp
    real(r8), intent(in) :: sgh(pcols)                       ! Std. deviation of orography
    real(r8), intent(in) :: sgh30(pcols)                     ! Std. deviation of 30 s orography for tms

    type(physics_state), intent(inout) :: state
    type(physics_tend ), intent(inout) :: tend
    type(physics_buffer_desc), pointer :: pbuf(:)

    type(cam_out_t),     intent(inout) :: cam_out
    type(cam_in_t),      intent(in)    :: cam_in


    !
    !---------------------------Local workspace-----------------------------
    !

    type(physics_ptend)   :: ptend            ! indivdual parameterization tendencies
    type(physics_state)   :: state_sc         ! state for sub-columns
    type(physics_ptend)   :: ptend_sc         ! ptend for sub-columns
    type(physics_ptend)   :: ptend_aero       ! ptend for microp_aero
    type(physics_ptend)   :: ptend_aero_sc    ! ptend for microp_aero on sub-columns
    type(physics_tend)    :: tend_sc          ! tend for sub-columns

    integer :: nstep                          ! current timestep number

    real(r8) :: net_flx(pcols)

    real(r8) :: zdu(pcols,pver)               ! detraining mass flux from deep convection
    real(r8) :: cmfmc(pcols,pverp)            ! Convective mass flux--m sub c

    real(r8) cmfcme(pcols,pver)                ! cmf condensation - evaporation
    real(r8) cmfmc2(pcols,pverp)               ! Moist convection cloud mass flux
    real(r8) dlf(pcols,pver)                   ! Detraining cld H20 from shallow + deep convections
    real(r8) dlf2(pcols,pver)                  ! Detraining cld H20 from shallow convections
    real(r8) pflx(pcols,pverp)                 ! Conv rain flux thru out btm of lev
    real(r8) rtdt                              ! 1./ztodt

    integer lchnk                              ! chunk identifier
    integer ncol                               ! number of atmospheric columns
    integer ierr

    integer  i,k,m,ihist                       ! Longitude, level, constituent indices
    integer :: ixcldice, ixcldliq              ! constituent indices for cloud liquid and ice water.
    ! for macro/micro co-substepping
    integer :: macmic_it                       ! iteration variables
    real(r8) :: cld_macmic_ztodt               ! modified timestep

    ! physics buffer fields to compute tendencies for stratiform package
    integer itim_old, ifld
    real(r8), pointer, dimension(:,:) :: cld        ! cloud fraction

    character(len=16)  :: deep_scheme      ! Default set in phys_control.F90

    ! physics buffer fields for total energy and mass adjustment
    real(r8), pointer, dimension(:  ) :: teout
    real(r8), pointer, dimension(:,:) :: tini
    real(r8), pointer, dimension(:,:) :: qini
    real(r8), pointer, dimension(:,:) :: cldliqini
    real(r8), pointer, dimension(:,:) :: cldiceini
    real(r8), pointer, dimension(:,:) :: dtcore

    real(r8), pointer, dimension(:,:,:) :: fracis  ! fraction of transported species that are insoluble

    ! convective precipitation variables
    real(r8),pointer :: prec_dp(:)                ! total precipitation from ZM convection
    real(r8),pointer :: snow_dp(:)                ! snow from ZM convection
    real(r8),pointer :: prec_sh(:)                ! total precipitation from Hack convection
    real(r8),pointer :: snow_sh(:)                ! snow from Hack convection

    ! stratiform precipitation variables
    real(r8),pointer :: prec_str(:)    ! sfc flux of precip from stratiform (m/s)
    real(r8),pointer :: snow_str(:)     ! sfc flux of snow from stratiform   (m/s)
    real(r8),pointer :: prec_str_sc(:)  ! sfc flux of precip from stratiform (m/s) -- for subcolumns
    real(r8),pointer :: snow_str_sc(:)  ! sfc flux of snow from stratiform   (m/s) -- for subcolumns
    real(r8),pointer :: prec_pcw(:)     ! total precip from prognostic cloud scheme
    real(r8),pointer :: snow_pcw(:)     ! snow from prognostic cloud scheme
    real(r8),pointer :: prec_sed(:)     ! total precip from cloud sedimentation
    real(r8),pointer :: snow_sed(:)     ! snow from cloud ice sedimentation
    real(r8) :: sh_e_ed_ratio(pcols,pver)       ! shallow conv [ent/(ent+det)] ratio  


    ! Local copies for substepping
    real(r8) :: prec_pcw_macmic(pcols)
    real(r8) :: snow_pcw_macmic(pcols)
    real(r8) :: prec_sed_macmic(pcols)
    real(r8) :: snow_sed_macmic(pcols)

    ! energy checking variables
    real(r8) :: zero(pcols)                    ! array of zeros
    real(r8) :: zero_sc(pcols*psubcols)        ! array of zeros
    real(r8) :: rliq(pcols)                    ! vertical integral of liquid not yet in q(ixcldliq)
    real(r8) :: rliq2(pcols)                   ! vertical integral of liquid from shallow scheme
    real(r8) :: det_s  (pcols)                 ! vertical integral of detrained static energy from ice
    real(r8) :: det_ice(pcols)                 ! vertical integral of detrained ice
    real(r8) :: flx_cnd(pcols)
    real(r8) :: flx_heat(pcols)
    type(check_tracers_data):: tracerint             ! energy integrals and cummulative boundary fluxes
    real(r8) :: zero_tracers(pcols,pcnst)

    logical   :: lq(pcnst)

    character(len=fieldname_len)   :: varname, vsuffix
    !BSINGH - Following variables are from zm_conv_intr, which are moved here as they are now used
    ! by aero_model_wetdep subroutine. 

    real(r8):: mu(pcols,pver) 
    real(r8):: eu(pcols,pver)
    real(r8):: du(pcols,pver)
    real(r8):: md(pcols,pver)
    real(r8):: ed(pcols,pver)
    real(r8):: dp(pcols,pver)
    
    ! wg layer thickness in mbs (between upper/lower interface).
    real(r8):: dsubcld(pcols)
    
    ! wg layer thickness in mbs between lcl and maxi.    
    integer :: jt(pcols)
    
    ! wg top  level index of deep cumulus convection.
    integer :: maxg(pcols)
    
    ! wg gathered values of maxi.
    integer :: ideep(pcols)
    
    ! w holds position of gathered points vs longitude index
    integer :: lengath

    real(r8)  :: lcldo(pcols,pver)              !Pass old liqclf from macro_driver to micro_driver

    real(r8) :: ftem(pcols,pver)         ! tmp space
    real(r8), pointer, dimension(:) :: static_ener_ac_2d ! Vertically integrated static energy
    real(r8), pointer, dimension(:) :: water_vap_ac_2d   ! Vertically integrated water vapor
    real(r8) :: CIDiff(pcols)            ! Difference in vertically integrated static energy

    !HuiWan (2014/15): added for a short-term time step convergence test ++ 
    logical :: l_bc_energy_fix
    logical :: l_dry_adj
    logical :: l_tracer_aero
    logical :: l_st_mac
    logical :: l_st_mic
    logical :: l_rad
    !HuiWan (2014/15): added for a short-term time step convergence test ==

    ! Numerical schemes for process coupling
    integer :: cflx_cpl_opt  ! When to apply surface tracer fluxes  (not including water vapor).
                             ! The default for aerosols is to do this 
                             ! after tphysac:clubb_surface and before aerosol dry removal.
                             ! For chemical gases, different versions of EAM 
                             ! might use different process ordering.

    call phys_getopts( microp_scheme_out      = microp_scheme, &
                       macrop_scheme_out      = macrop_scheme, &
                       use_subcol_microp_out  = use_subcol_microp, &
                       deep_scheme_out        = deep_scheme,       &
                       state_debug_checks_out = state_debug_checks &
                      ,cflx_cpl_opt_out       = cflx_cpl_opt       &
                      ,l_bc_energy_fix_out    = l_bc_energy_fix    &
                      ,l_dry_adj_out          = l_dry_adj          &
                      ,l_tracer_aero_out      = l_tracer_aero      &
                      ,l_st_mac_out           = l_st_mac           &
                      ,l_st_mic_out           = l_st_mic           &
                      ,l_rad_out              = l_rad              &
                      )
    
    !-----------------------------------------------------------------------
    call t_startf('bc_init')

    zero = 0._r8
    zero_tracers(:,:) = 0._r8
    zero_sc(:) = 0._r8

    lchnk = state%lchnk
    ncol  = state%ncol

    rtdt = 1._r8/ztodt

    nstep = get_nstep()

    if (pergro_test_active) then 
       !call outfld calls
       do ihist = 1 , nvars_prtrb_hist
          vsuffix  = trim(adjustl(hist_vars(ihist)))
          varname  = trim(adjustl(vsuffix))//'_topphysbc' ! form variable name
          call outfld( trim(adjustl(varname)),get_var(state,vsuffix), pcols , lchnk )
       enddo
    endif

    static_ener_ac_idx = pbuf_get_index('static_ener_ac')
    call pbuf_get_field(pbuf, static_ener_ac_idx, static_ener_ac_2d )
    water_vap_ac_idx   = pbuf_get_index('water_vap_ac')
    call pbuf_get_field(pbuf, water_vap_ac_idx, water_vap_ac_2d )

    ! Integrate and compute the difference
    ! CIDiff = difference of column integrated values
    if( nstep == 0 ) then
       CIDiff(:ncol) = 0.0_r8
       call outfld('DTENDTH', CIDiff, pcols, lchnk )
       call outfld('DTENDTQ', CIDiff, pcols, lchnk )
    else
       ! MSE first
       ftem(:ncol,:) = (state%s(:ncol,:) + latvap*state%q(:ncol,:,1)) * state%pdel(:ncol,:)*rga
       do k=2,pver
          ftem(:ncol,1) = ftem(:ncol,1) + ftem(:ncol,k)
       end do
       CIDiff(:ncol) = (ftem(:ncol,1) - static_ener_ac_2d(:ncol))*rtdt

       call outfld('DTENDTH', CIDiff, pcols, lchnk )
       ! Water vapor second
       ftem(:ncol,:) = state%q(:ncol,:,1)*state%pdel(:ncol,:)*rga
       do k=2,pver
          ftem(:ncol,1) = ftem(:ncol,1) + ftem(:ncol,k)
       end do
       CIDiff(:ncol) = (ftem(:ncol,1) - water_vap_ac_2d(:ncol))*rtdt

       call outfld('DTENDTQ', CIDiff, pcols, lchnk )
    end if

    ! Associate pointers with physics buffer fields
    itim_old = pbuf_old_tim_idx()
    ifld = pbuf_get_index('CLD')
    call pbuf_get_field(pbuf, ifld, cld, (/1,1,itim_old/),(/pcols,pver,1/))

    call pbuf_get_field(pbuf, teout_idx, teout, (/1,itim_old/), (/pcols,1/))

    call pbuf_get_field(pbuf, tini_idx, tini)
    call pbuf_get_field(pbuf, qini_idx, qini)
    call pbuf_get_field(pbuf, cldliqini_idx, cldliqini)
    call pbuf_get_field(pbuf, cldiceini_idx, cldiceini)

    ifld   =  pbuf_get_index('DTCORE')
    call pbuf_get_field(pbuf, ifld, dtcore, start=(/1,1,itim_old/), kount=(/pcols,pver,1/) )

    ifld    = pbuf_get_index('FRACIS')
    call pbuf_get_field(pbuf, ifld, fracis, start=(/1,1,1/), kount=(/pcols, pver, pcnst/)  )
    fracis (:ncol,:,1:pcnst) = 1._r8

    ! Set physics tendencies to 0
    tend %dTdt(:ncol,:pver)  = 0._r8
    tend %dudt(:ncol,:pver)  = 0._r8
    tend %dvdt(:ncol,:pver)  = 0._r8

!!== KZ_WCON
    call check_qflx (state, tend, "PHYBC01", nstep, ztodt, cam_in%cflx(:,1))
    call check_water(state, tend, "PHYBC01", nstep, ztodt)


    if(use_mass_borrower) then 

      !! printout diagnostic information
      !!.................................................................
       call qneg3('TPHYSBCb',lchnk  ,ncol    ,pcols   ,pver    , &
            1, pcnst, qmin  ,state%q, .False.)

      !! tracer borrower for mass conservation 
      !!.................................................................

       do m = 1, pcnst 
          call massborrow("PHYBC01",lchnk,ncol,state%psetcols,m,m,qmin(m),state%q(1,1,m),state%pdel)
       end do

!!      call qneg3('TPHYSBCb',lchnk  ,ncol    ,pcols   ,pver    , &
!!           1, pcnst, qmin  ,state%q, .True. )
    else

      !! original fixer to make sure tracers are all positive
      !!.................................................................

      call qneg3('TPHYSBCb',lchnk  ,ncol    ,pcols   ,pver    , &
           1, pcnst, qmin  ,state%q, .True. )

    end if 

!!== KZ_WCON

    ! Validate state coming from the dynamics.
    if (state_debug_checks) &
         call physics_state_check(state, name="before tphysbc (dycore?)")

    call clybry_fam_adj( ncol, lchnk, map2chm, state%q, pbuf )

!!== KZ_WCON

    if(use_mass_borrower) then

       !! if use_mass_borrower = True, only printout diagnostic information
       !!.................................................................

       call qneg3('TPHYSBCc',lchnk  ,ncol    ,pcols   ,pver    , &
            1, pcnst, qmin  ,state%q, .False. )

       !! tracer borrower for mass conservation 
       !!.................................................................
       do m = 1, pcnst
          call massborrow("PHYBC02",lchnk,ncol,state%psetcols,m,m,qmin(m),state%q(1,1,m),state%pdel)
       end do

!!       call qneg3('TPHYSBCc',lchnk  ,ncol    ,pcols   ,pver    , &
!!            1, pcnst, qmin  ,state%q, .True. )

    else

       !! original fixer to make sure tracers are all positive
       !!.................................................................

       call qneg3('TPHYSBCc',lchnk  ,ncol    ,pcols   ,pver    , &
            1, pcnst, qmin  ,state%q, .True. )

    end if


    call check_water(state, tend, "PHYBC02", nstep, ztodt)
!!== KZ_WCON

    ! Validate output of clybry_fam_adj.
    if (state_debug_checks) &
         call physics_state_check(state, name="clybry_fam_adj")

    !
    ! Dump out "before physics" state
    !
    call diag_state_b4_phys_write (state)

    ! compute mass integrals of input tracers state
    call check_tracers_init(state, tracerint)

    call t_stopf('bc_init')

    !===================================================
    ! Global mean total energy fixer
    !===================================================
if (l_bc_energy_fix) then

    call t_startf('energy_fixer')

    tini(:ncol,:pver) = state%t(:ncol,:pver)
    if (dycore_is('LR') .or. dycore_is('SE'))  then
       call check_energy_fix(state, ptend, nstep, flx_heat)
       call physics_update(state, ptend, ztodt, tend)
       call check_energy_chng(state, tend, "chkengyfix", nstep, ztodt, zero, zero, zero, flx_heat)
    end if
    ! Save state for convective tendency calculations.
    call diag_conv_tend_ini(state, pbuf)

    call cnst_get_ind('CLDLIQ', ixcldliq)
    call cnst_get_ind('CLDICE', ixcldice)
    qini     (:ncol,:pver) = state%q(:ncol,:pver,       1)
    cldliqini(:ncol,:pver) = state%q(:ncol,:pver,ixcldliq)
    cldiceini(:ncol,:pver) = state%q(:ncol,:pver,ixcldice)


    call outfld('TEOUT', teout       , pcols, lchnk   )
    call outfld('TEINP', state%te_ini, pcols, lchnk   )
    call outfld('TEFIX', state%te_cur, pcols, lchnk   )

    ! set and output the dse change due to dynpkg
    if( nstep > dyn_time_lvls-1 ) then
       do k = 1,pver
          dtcore(:ncol,k) = (tini(:ncol,k) - dtcore(:ncol,k))/(ztodt) + tend%dTdt(:ncol,k)
       end do
       call outfld( 'DTCORE', dtcore, pcols, lchnk )
    end if

    call t_stopf('energy_fixer')

end if
    !
    !===================================================
    ! Dry adjustment
    ! This code block is not a good example of interfacing a parameterization
    !===================================================
if (l_dry_adj) then

    call t_startf('dry_adjustment')

    ! Copy state info for input to dadadj
    ! This is a kludge, so that dadadj does not have to be correctly reformulated in dry static energy

    lq(:) = .FALSE.
    lq(1) = .TRUE.
    call physics_ptend_init(ptend, state%psetcols, 'dadadj', ls=.true., lq=lq)
    ptend%s(:ncol,:pver)   = state%t(:ncol,:pver)
    ptend%q(:ncol,:pver,1) = state%q(:ncol,:pver,1)

    call dadadj (lchnk, ncol, state%pmid,  state%pint,  state%pdel,  &
         ptend%s, ptend%q(1,1,1))
    ptend%s(:ncol,:)   = (ptend%s(:ncol,:)   - state%t(:ncol,:)  )/ztodt * cpair
    ptend%q(:ncol,:,1) = (ptend%q(:ncol,:,1) - state%q(:ncol,:,1))/ztodt
    call physics_update(state, ptend, ztodt, tend)

    call t_stopf('dry_adjustment')

end if
    !
    !===================================================
    ! Moist convection
    !===================================================
    call t_startf('moist_convection')
    !
    ! Since the PBL doesn't pass constituent perturbations, they
    ! are zeroed here for input to the moist convection routine
    !
    call t_startf ('convect_deep_tend')
    call convect_deep_tend(  &
         cmfmc,      cmfcme,             &
         dlf,        pflx,    zdu,       &
         rliq,    &
         ztodt,   &
         state,   ptend, cam_in%landfrac, pbuf, mu, eu, du, md, ed, dp,   &
         dsubcld, jt, maxg, ideep, lengath) 
    call t_stopf('convect_deep_tend')

    call physics_update(state, ptend, ztodt, tend)

    call pbuf_get_field(pbuf, prec_dp_idx, prec_dp )
    call pbuf_get_field(pbuf, snow_dp_idx, snow_dp )
    call pbuf_get_field(pbuf, prec_sh_idx, prec_sh )
    call pbuf_get_field(pbuf, snow_sh_idx, snow_sh )
    call pbuf_get_field(pbuf, prec_str_idx, prec_str)
    call pbuf_get_field(pbuf, snow_str_idx, snow_str)
    call pbuf_get_field(pbuf, prec_sed_idx, prec_sed)
    call pbuf_get_field(pbuf, snow_sed_idx, snow_sed)
    call pbuf_get_field(pbuf, prec_pcw_idx, prec_pcw )
    call pbuf_get_field(pbuf, snow_pcw_idx, snow_pcw )

    if (use_subcol_microp) then
      call pbuf_get_field(pbuf, prec_str_idx, prec_str_sc, col_type=col_type_subcol)
      call pbuf_get_field(pbuf, snow_str_idx, snow_str_sc, col_type=col_type_subcol)
    end if

    ! Check energy integrals, including "reserved liquid"
    flx_cnd(:ncol) = prec_dp(:ncol) + rliq(:ncol)
    call check_energy_chng(state, tend, "convect_deep", nstep, ztodt, zero, flx_cnd, snow_dp, zero)

    !
    ! Call Hack (1994) convection scheme to deal with shallow/mid-level convection
    !
    call t_startf ('convect_shallow_tend')

    call convect_shallow_tend (ztodt   , cmfmc,  cmfmc2  ,&
         dlf        , dlf2   ,  rliq   , rliq2, & 
         state      , ptend  ,  pbuf   , sh_e_ed_ratio   , sgh, sgh30, cam_in) 
    call t_stopf ('convect_shallow_tend')

    call physics_update(state, ptend, ztodt, tend)

    flx_cnd(:ncol) = prec_sh(:ncol) + rliq2(:ncol)
    call check_energy_chng(state, tend, "convect_shallow", nstep, ztodt, zero, flx_cnd, snow_sh, zero)

    call check_tracers_chng(state, tracerint, "convect_shallow", nstep, ztodt, zero_tracers)

    call t_stopf('moist_convection')

if (l_tracer_aero) then

    ! Rebin the 4-bin version of sea salt into bins for coarse and accumulation
    ! modes that correspond to the available optics data.  This is only necessary
    ! for CAM-RT.  But it's done here so that the microphysics code which is called
    ! from the stratiform interface has access to the same aerosols as the radiation
    ! code.
    call sslt_rebin_adv(pbuf,  state)
    
end if


    !========================================================================================
    ! Stratiform cloud macro and microphysics, turbulence, aerosol activation-resuspension
    !========================================================================================
    if( microp_scheme == 'RK' ) then

     if (l_st_mac.or.l_st_mic) then
       !===================================================
       ! Calculate stratiform tendency (sedimentation, detrain, cloud fraction and microphysics )
       !===================================================
       call t_startf('stratiform_tend')

       call stratiform_tend(state, ptend, pbuf, ztodt, &
            cam_in%icefrac, cam_in%landfrac, cam_in%ocnfrac, &
            landm, cam_in%snowhland, & ! sediment
            dlf, dlf2, & ! detrain
            rliq  , & ! check energy after detrain
            cmfmc,   cmfmc2, &
            cam_in%ts,      cam_in%sst,        zdu)

       call physics_update(state, ptend, ztodt, tend)
       call check_energy_chng(state, tend, "cldwat_tend", nstep, ztodt, zero, prec_str(:ncol), snow_str(:ncol), zero)

       call t_stopf('stratiform_tend')
     end if !l_st_mac

<<<<<<< HEAD
    elseif( microp_scheme == 'MG' .or. microp_scheme == 'P3') then
=======
    elseif( microp_scheme == 'MG' ) then

       !========================================================================================
       ! Apply surface tracer fluxes to update tracer mixing ratios before turbulent tranport 
       !========================================================================================
       ! Diagnose tracer mixing ratio tendencies from surface fluxes, then update the mixing ratios.
       ! Note that these subroutine calls do not touch water vapor. They also have no effects
       ! on tracers for which cam_in%cflx(:,m) is zero at this point.

      !if ( do_clubb_sgs .and. (cflx_cpl_opt==2) ) then
       if ( cflx_cpl_opt==2 ) then
          call cflx_tend( state, cam_in, ztodt, ptend)
          call physics_update(state, ptend, ztodt, tend)
       end if

       !========================================================================================
>>>>>>> fc60d166
       ! Start co-substepping of macrophysics and microphysics
       cld_macmic_ztodt = ztodt/cld_macmic_num_steps

       ! Clear precip fields that should accumulate.
       prec_sed_macmic = 0._r8
       snow_sed_macmic = 0._r8
       prec_pcw_macmic = 0._r8
       snow_pcw_macmic = 0._r8

       do macmic_it = 1, cld_macmic_num_steps

        if (l_st_mac) then

          if (micro_do_icesupersat) then 

            !===================================================
            ! Aerosol Activation
            !===================================================
            call t_startf('microp_aero_run')
            call microp_aero_run(state, ptend, cld_macmic_ztodt, pbuf, lcldo)
            call t_stopf('microp_aero_run')

            call physics_ptend_scale(ptend, 1._r8/cld_macmic_num_steps, ncol)

            call physics_update(state, ptend, ztodt, tend)
            call check_energy_chng(state, tend, "mp_aero_tend", nstep, ztodt, zero, zero, zero, zero)      

          endif
          !===================================================
          ! Calculate macrophysical tendency (sedimentation, detrain, cloud fraction)
          !===================================================

          call t_startf('macrop_tend')

          ! don't call Park macrophysics if CLUBB is called
          if (macrop_scheme .ne. 'CLUBB_SGS') then

             call macrop_driver_tend( &
                  state,           ptend,          cld_macmic_ztodt, &
                  cam_in%landfrac, cam_in%ocnfrac, cam_in%snowhland, & ! sediment
                  dlf,             dlf2,                             & ! detrain
                  cmfmc,           cmfmc2,                           &
                  cam_in%ts,       cam_in%sst,     zdu,              &
                  pbuf,            det_s,          det_ice,          &
                  lcldo)

             !  Since we "added" the reserved liquid back in this routine, we need 
             !    to account for it in the energy checker
             flx_cnd(:ncol) = -1._r8*rliq(:ncol) 
             flx_heat(:ncol) = det_s(:ncol)

             ! Unfortunately, physics_update does not know what time period
             ! "tend" is supposed to cover, and therefore can't update it
             ! with substeps correctly. For now, work around this by scaling
             ! ptend down by the number of substeps, then applying it for
             ! the full time (ztodt).
             call physics_ptend_scale(ptend, 1._r8/cld_macmic_num_steps, ncol)          
             call physics_update(state, ptend, ztodt, tend)
             call check_energy_chng(state, tend, "macrop_tend", nstep, ztodt, &
                  zero, flx_cnd/cld_macmic_num_steps, &
                  det_ice/cld_macmic_num_steps, flx_heat/cld_macmic_num_steps)
       
          else ! Calculate CLUBB macrophysics


!!== KZ_WATCON 

    !! qqflx fixer to avoid negative water vapor in the surface layer
    !! due to strong negative qflx  
    !!.................................................................

    if(use_qqflx_fixer) then
       call qqflx_fixer('TPHYSBC ', lchnk, ncol, cld_macmic_ztodt, &
            state%q(1,1,1), state%rpdel(1,1), cam_in%shf, &
            cam_in%lhf , cam_in%cflx/cld_macmic_num_steps )

    end if
!!== KZ_WATCON 

             ! =====================================================
             !    CLUBB call (PBL, shallow convection, macrophysics)
             ! =====================================================  
   
             call clubb_tend_cam(state,ptend,pbuf,cld_macmic_ztodt,&
                cmfmc, cam_in, sgh30, macmic_it, cld_macmic_num_steps, & 
                dlf, det_s, det_ice, lcldo)

                !  Since we "added" the reserved liquid back in this routine, we need 
                !    to account for it in the energy checker
                flx_cnd(:ncol) = -1._r8*rliq(:ncol) 
                flx_heat(:ncol) = cam_in%shf(:ncol) + det_s(:ncol)

                ! Unfortunately, physics_update does not know what time period
                ! "tend" is supposed to cover, and therefore can't update it
                ! with substeps correctly. For now, work around this by scaling
                ! ptend down by the number of substeps, then applying it for
                ! the full time (ztodt).
                call physics_ptend_scale(ptend, 1._r8/cld_macmic_num_steps, ncol)
                !    Update physics tendencies and copy state to state_eq, because that is 
                !      input for microphysics              
                call physics_update(state, ptend, ztodt, tend)
                call check_energy_chng(state, tend, "clubb_tend", nstep, ztodt, &
                     cam_in%cflx(:,1)/cld_macmic_num_steps, flx_cnd/cld_macmic_num_steps, &
                     det_ice/cld_macmic_num_steps, flx_heat/cld_macmic_num_steps)
 
          endif

          call t_stopf('macrop_tend')
        end if ! l_st_mac

          !===================================================
          ! Calculate cloud microphysics 
          !===================================================
        if (l_st_mic) then

          if (is_subcol_on()) then
             ! Allocate sub-column structures. 
             call physics_state_alloc(state_sc, lchnk, psubcols*pcols)
             call physics_tend_alloc(tend_sc, psubcols*pcols)

             ! Generate sub-columns using the requested scheme
             call subcol_gen(state, tend, state_sc, tend_sc, pbuf)

             !Initialize check energy for subcolumns
             call check_energy_timestep_init(state_sc, tend_sc, pbuf, col_type_subcol)
          end if

          if (.not. micro_do_icesupersat) then 

            call t_startf('microp_aero_run')
            call microp_aero_run(state, ptend_aero, cld_macmic_ztodt, pbuf, lcldo)
            call t_stopf('microp_aero_run')

          endif

          call t_startf('microp_tend')


          if (use_subcol_microp) then
             call microp_driver_tend(state_sc, ptend_sc, cld_macmic_ztodt, pbuf)

             ! Average the sub-column ptend for use in gridded update - will not contain ptend_aero
             call subcol_ptend_avg(ptend_sc, state_sc%ngrdcol, lchnk, ptend)

             ! Copy ptend_aero field to one dimensioned by sub-columns before summing with ptend
             call subcol_ptend_copy(ptend_aero, state_sc, ptend_aero_sc)
             call physics_ptend_sum(ptend_aero_sc, ptend_sc, state_sc%ncol)
             call physics_ptend_dealloc(ptend_aero_sc)

             ! Have to scale and apply for full timestep to get tend right
             ! (see above note for macrophysics).
             call physics_ptend_scale(ptend_sc, 1._r8/cld_macmic_num_steps, ncol)

             call physics_update (state_sc, ptend_sc, ztodt, tend_sc)
             call check_energy_chng(state_sc, tend_sc, "microp_tend_subcol", &
                  nstep, ztodt, zero_sc, prec_str_sc(:ncol)/cld_macmic_num_steps, &
                  snow_str_sc(:ncol)/cld_macmic_num_steps, zero_sc)

             call physics_state_dealloc(state_sc)
             call physics_tend_dealloc(tend_sc)
             call physics_ptend_dealloc(ptend_sc)
          else
             call microp_driver_tend(state, ptend, cld_macmic_ztodt, pbuf)
          end if
          ! combine aero and micro tendencies for the grid
          if (.not. micro_do_icesupersat) then
             call physics_ptend_sum(ptend_aero, ptend, ncol)
             call physics_ptend_dealloc(ptend_aero)
          endif

          ! Have to scale and apply for full timestep to get tend right
          ! (see above note for macrophysics).
          call physics_ptend_scale(ptend, 1._r8/cld_macmic_num_steps, ncol)

          call physics_update (state, ptend, ztodt, tend)
          call check_energy_chng(state, tend, "microp_tend", nstep, ztodt, &
               zero, prec_str(:ncol)/cld_macmic_num_steps, &
               snow_str(:ncol)/cld_macmic_num_steps, zero)

          call t_stopf('microp_tend')

        else 
        ! If microphysics is off, set surface cloud liquid/ice and rain/snow fluxes to zero

          prec_sed = 0._r8
          snow_sed = 0._r8
          prec_pcw = 0._r8
          snow_pcw = 0._r8

        end if ! l_st_mic

          prec_sed_macmic(:ncol) = prec_sed_macmic(:ncol) + prec_sed(:ncol)
          snow_sed_macmic(:ncol) = snow_sed_macmic(:ncol) + snow_sed(:ncol)
          prec_pcw_macmic(:ncol) = prec_pcw_macmic(:ncol) + prec_pcw(:ncol)
          snow_pcw_macmic(:ncol) = snow_pcw_macmic(:ncol) + snow_pcw(:ncol)

       end do ! end substepping over macrophysics/microphysics

       prec_sed(:ncol) = prec_sed_macmic(:ncol)/cld_macmic_num_steps
       snow_sed(:ncol) = snow_sed_macmic(:ncol)/cld_macmic_num_steps
       prec_pcw(:ncol) = prec_pcw_macmic(:ncol)/cld_macmic_num_steps
       snow_pcw(:ncol) = snow_pcw_macmic(:ncol)/cld_macmic_num_steps
       prec_str(:ncol) = prec_pcw(:ncol) + prec_sed(:ncol)
       snow_str(:ncol) = snow_pcw(:ncol) + snow_sed(:ncol)

     end if !microp_scheme

   if (l_tracer_aero) then
      if ( .not. deep_scheme_does_scav_trans() ) then

         !======================================================================
         ! Aerosol wet chemistry determines scavenging and transformations.
         ! This is followed by convective transport of all trace species except
         ! water vapor and condensate. Scavenging needs to occur prior to
         ! transport in order to determine interstitial fraction.
         !======================================================================

         call t_startf('tphysbc_aerosols')

         if (do_clubb_sgs) sh_e_ed_ratio = 0.0_r8

         ! Aerosol wet removal (including aerosol water uptake)
         call aero_model_wetdep( ztodt, dlf, dlf2, cmfmc2, state,  & ! inputs
                sh_e_ed_ratio, mu, md, du, eu, ed, dp, dsubcld,    &
                jt, maxg, ideep, lengath, species_class,           &
                cam_out, pbuf, ptend )                               ! outputs
         call physics_update(state, ptend, ztodt, tend)

         ! deep convective aerosol transport
         call convect_deep_tend_2( state, ptend, ztodt, pbuf, &
                mu, eu, du, md, ed, dp, dsubcld, jt, maxg,    &
                ideep, lengath, species_class )
         call physics_update(state, ptend, ztodt, tend)

         ! check tracer integrals
         call check_tracers_chng(state, tracerint, "cmfmca", nstep, ztodt,  zero_tracers)

         call t_stopf('tphysbc_aerosols')

      end if
   end if ! l_tracer_aero

    !===================================================
    ! Moist physical parameteriztions complete: 
    ! send dynamical variables, and derived variables to history file
    !===================================================

    call t_startf('bc_history_write')
    call diag_phys_writeout(state, cam_out%psl)
    call diag_conv(state, ztodt, pbuf)

    call t_stopf('bc_history_write')

    !===================================
    ! Update Nudging tendency if needed
    !===================================
    if (Nudge_Model .and. Nudge_Loc_PhysOut) then
       call nudging_calc_tend(state)
    endif

    !===================================================
    ! Write cloud diagnostics on history file
    !===================================================

    call t_startf('bc_cld_diag_history_write')

    call cloud_diagnostics_calc(state, pbuf)

    call t_stopf('bc_cld_diag_history_write')

if (l_rad) then
    !===================================================
    ! Radiation computations
    !===================================================
    call t_startf('radiation')


    call radiation_tend(state,ptend, pbuf, &
         cam_out, cam_in, &
         cam_in%landfrac,landm,cam_in%icefrac, cam_in%snowhland, &
         fsns,    fsnt, flns,    flnt,  &
         fsds, net_flx,is_cmip6_volc, ztodt)

    ! Set net flux used by spectral dycores
    do i=1,ncol
       tend%flx_net(i) = net_flx(i)
    end do
    call physics_update(state, ptend, ztodt, tend)
    call check_energy_chng(state, tend, "radheat", nstep, ztodt, zero, zero, zero, net_flx)

    call t_stopf('radiation')

end if ! l_rad

    if(do_aerocom_ind3) then
       call cloud_top_aerocom(state, pbuf) 
    end if

    ! Diagnose the location of the tropopause and its location to the history file(s).
    call t_startf('tropopause')
    call tropopause_output(state)
    call tropopause_e90_3d_output(state)
    call t_stopf('tropopause')

    ! Save atmospheric fields to force surface models
    call t_startf('cam_export')
    call cam_export (state,cam_out,pbuf)
    call t_stopf('cam_export')

    ! Write export state to history file
    call t_startf('diag_export')
    call diag_export(cam_out)
    call t_stopf('diag_export')

    call check_tracers_fini(tracerint)

end subroutine tphysbc

subroutine phys_timestep_init(phys_state, cam_out, pbuf2d)
!-----------------------------------------------------------------------------------
!
! Purpose: The place for parameterizations to call per timestep initializations.
!          Generally this is used to update time interpolated fields from boundary
!          datasets.
!
!-----------------------------------------------------------------------------------
  use shr_kind_mod,        only: r8 => shr_kind_r8
  use chemistry,           only: chem_timestep_init
  use chem_surfvals,       only: chem_surfvals_set
  use physics_types,       only: physics_state
  use physics_buffer,      only: physics_buffer_desc
  use ghg_data,            only: ghg_data_timestep_init
  use cam3_aero_data,      only: cam3_aero_data_on, cam3_aero_data_timestep_init
  use cam3_ozone_data,     only: cam3_ozone_data_on, cam3_ozone_data_timestep_init
  use radiation,           only: radiation_do
  use tracers,             only: tracers_timestep_init
  use aoa_tracers,         only: aoa_tracers_timestep_init
  use vertical_diffusion,  only: vertical_diffusion_ts_init
  use radheat,             only: radheat_timestep_init
  use solar_data,          only: solar_data_advance
  use qbo,                 only: qbo_timestep_init
  use efield,              only: get_efield
  use iondrag,             only: do_waccm_ions
  use perf_mod

  use prescribed_ozone,    only: prescribed_ozone_adv
  use prescribed_ghg,      only: prescribed_ghg_adv
  use prescribed_aero,     only: prescribed_aero_adv
  use aerodep_flx,         only: aerodep_flx_adv
  use aircraft_emit,       only: aircraft_emit_adv
  use prescribed_volcaero, only: prescribed_volcaero_adv
  use nudging,             only: Nudge_Model,nudging_timestep_init

  use seasalt_model,       only: advance_ocean_data, has_mam_mom

  implicit none

  type(physics_state), intent(inout), dimension(begchunk:endchunk) :: phys_state
  type(cam_out_t),     intent(inout), dimension(begchunk:endchunk) :: cam_out
  
  type(physics_buffer_desc), pointer                 :: pbuf2d(:,:)

  !-----------------------------------------------------------------------------

  ! Chemistry surface values
  call chem_surfvals_set()

  ! Solar irradiance
  call solar_data_advance()

  ! Time interpolate for chemistry.
  call chem_timestep_init(phys_state, pbuf2d)

  ! Prescribed tracers
  call prescribed_ozone_adv(phys_state, pbuf2d)
  call prescribed_ghg_adv(phys_state, pbuf2d)
  call prescribed_aero_adv(phys_state, pbuf2d)
  call aircraft_emit_adv(phys_state, pbuf2d)
  call prescribed_volcaero_adv(phys_state, pbuf2d)

  if (has_mam_mom) then
     call advance_ocean_data(phys_state, pbuf2d)
  end if

  ! prescribed aerosol deposition fluxes
  call aerodep_flx_adv(phys_state, pbuf2d, cam_out)

  ! CAM3 prescribed aerosol masses
  if (cam3_aero_data_on) call cam3_aero_data_timestep_init(pbuf2d,  phys_state)

  ! CAM3 prescribed ozone data
  if (cam3_ozone_data_on) call cam3_ozone_data_timestep_init(pbuf2d,  phys_state)

  ! Time interpolate data models of gasses in pbuf2d
  call ghg_data_timestep_init(pbuf2d,  phys_state)

  ! Upper atmosphere radiative processes
  call radheat_timestep_init(phys_state, pbuf2d)
 
  ! Time interpolate for vertical diffusion upper boundary condition
  call vertical_diffusion_ts_init(pbuf2d, phys_state)

  !----------------------------------------------------------------------
  ! update QBO data for this time step
  !----------------------------------------------------------------------
  call qbo_timestep_init

  if (do_waccm_ions) then
     ! Compute the electric field
     call t_startf ('efield')
     call get_efield
     call t_stopf ('efield')
  endif

  ! Time interpolate for tracers, if appropriate
  call tracers_timestep_init(phys_state)

  ! age of air tracers
  call aoa_tracers_timestep_init(phys_state)

  ! Update Nudging values, if needed
  !----------------------------------
  if(Nudge_Model) call nudging_timestep_init(phys_state)

end subroutine phys_timestep_init


subroutine add_fld_default_calls()
  !BSINGH -  For adding addfld and add defualt calls
  use cam_history,        only: addfld, add_default, fieldname_len

  implicit none

  !Add all existing ptend names for the addfld calls
  character(len=20), parameter :: vlist(27) = (/     'topphysbc           '                       ,&
       'chkenergyfix        ','dadadj              ','zm_convr            ','zm_conv_evap        ',&
       'momtran             ','zm_conv_tend        ','UWSHCU              ','convect_shallow     ',&
       'pcwdetrain_mac      ','macro_park          ','macrop              ','micro_mg            ',&
       'cldwat_mic          ','aero_model_wetdep_ma','convtran2           ','cam_radheat         ',&
       'chemistry           ','vdiff               ','rayleigh_friction   ','aero_model_drydep_ma',&
       'Grav_wave_drag      ','convect_shallow_off ','clubb_ice1          ','clubb_det           ',&
       'clubb_ice4          ','clubb_srf           ' /)



  character(len=fieldname_len) :: varname
  character(len=1000)          :: s_lngname,stend_lngname,qv_lngname,qvtend_lngname,t_lngname
  
  integer :: iv, ntot, ihist

  ntot = size(vlist)

  do ihist = 1 , nvars_prtrb_hist
     do iv = 1, ntot   
        
        varname  = trim(adjustl(hist_vars(ihist)))//'_'//trim(adjustl(vlist(iv))) ! form variable name

        call addfld (trim(adjustl(varname)), (/ 'lev' /), 'A', 'prg_test_units', 'pergro_longname',flag_xyfill=.true.)!The units and longname are dummy as it is for a test only
        call add_default (trim(adjustl(varname)), 1, ' ')        
     enddo
  enddo

end subroutine add_fld_default_calls

end module physpkg<|MERGE_RESOLUTION|>--- conflicted
+++ resolved
@@ -2442,10 +2442,7 @@
        call t_stopf('stratiform_tend')
      end if !l_st_mac
 
-<<<<<<< HEAD
     elseif( microp_scheme == 'MG' .or. microp_scheme == 'P3') then
-=======
-    elseif( microp_scheme == 'MG' ) then
 
        !========================================================================================
        ! Apply surface tracer fluxes to update tracer mixing ratios before turbulent tranport 
@@ -2461,7 +2458,6 @@
        end if
 
        !========================================================================================
->>>>>>> fc60d166
        ! Start co-substepping of macrophysics and microphysics
        cld_macmic_ztodt = ztodt/cld_macmic_num_steps
 
