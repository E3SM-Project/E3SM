module mo_chm_diags

  use shr_kind_mod, only : r8 => shr_kind_r8
  use chem_mods,    only : gas_pcnst
  use mo_tracname,  only : solsym
  use chem_mods,    only : rxntot, nfs, gas_pcnst, indexm, adv_mass
  use ppgrid,       only : pcols, pver
  use mo_constants, only : pi, rgrav, rearth, avogadro
  use mo_chem_utls, only : get_rxt_ndx, get_spc_ndx
  use cam_history,  only : fieldname_len
  use mo_jeuv,      only : neuv
<<<<<<< HEAD
=======
  use modal_aero_data,only: nso4, nbc, npoa, nsoa
  use cam_logfile,    only: iulog
>>>>>>> 70b856b8
#if defined(CLDERA_PROFILING)
  use ppgrid,         only: begchunk
  use cldera_interface_mod, only: cldera_set_field_part_data
#endif

  private

  public :: chm_diags_inti
  public :: chm_diags
  public :: het_diags

  integer :: id_n,id_no,id_no2,id_no3,id_n2o5,id_hno3,id_ho2no2,id_clono2,id_brono2
  integer :: id_cl,id_clo,id_hocl,id_cl2,id_cl2o2,id_oclo,id_hcl,id_brcl
  integer :: id_ccl4,id_cfc11,id_cfc113,id_ch3ccl3,id_cfc12,id_ch3cl,id_hcfc22,id_cf2clbr
  integer :: id_br,id_bro,id_hbr,id_hobr,id_ch4,id_h2o,id_h2
  integer :: id_o,id_o2,id_h
  integer :: id_o3

  integer, parameter :: NJEUV = neuv
  integer :: rid_jeuv(NJEUV), rid_jno_i, rid_jno

  logical :: has_jeuvs, has_jno_i, has_jno

  integer :: nox_species(3),  noy_species(15)
  integer :: clox_species(6), cloy_species(9), tcly_species(17)
  integer :: brox_species(2), broy_species(6)
  integer :: toth_species(3)
  integer :: sox_species(3)
  integer :: nhx_species(3)
  integer :: aer_species(gas_pcnst)

  character(len=fieldname_len) :: dtchem_name(gas_pcnst)
  character(len=fieldname_len) :: depvel_name(gas_pcnst)
  character(len=fieldname_len) :: depflx_name(gas_pcnst)
  character(len=fieldname_len) :: wetdep_name(gas_pcnst)
  character(len=fieldname_len) :: wtrate_name(gas_pcnst)

  real(r8), parameter :: N_molwgt = 14.00674_r8
  real(r8), parameter :: S_molwgt = 32.066_r8

  ! constants for converting O3 mixing ratio to DU
  real(r8), parameter :: DUfac = 2.687e20_r8   ! 1 DU in molecules per m^2

  character(len=32) :: chempkg

    character(len=2) :: tagged_suffix(30) = (/ '01', '02', '03', '04', '05', '06', '07', '08', '09', '10', &
                                               '11', '12', '13', '14', '15', '16', '17', '18', '19', '20', &
                                               '21', '22', '23', '24', '25', '26', '27', '28', '29', '30'/)

contains

  subroutine chm_diags_inti
    !--------------------------------------------------------------------
    !	... initialize utility routine
    !--------------------------------------------------------------------

    use cam_history,  only : addfld, horiz_only, add_default
    use constituents, only : cnst_get_ind, cnst_longname
    use dyn_grid,     only : get_dyn_grid_parm, get_horiz_grid_d
    use phys_control, only: phys_getopts

    use cam_logfile,    only: iulog

    implicit none

    integer :: i, j, k, m, n
    character(len=16) :: jname, spc_name, attr
    character(len=2)  :: jchar
    character(len=64) :: lname
    character(len=2)  :: unit_basename  ! Units 'kg' or '1' 

    integer :: id_pan, id_onit, id_mpan, id_isopno3, id_onitr, id_nh4no3
    integer :: id_so2, id_so4, id_h2so4
    integer :: id_nh3, id_nh4
    integer :: id_dst01, id_dst02, id_dst03, id_dst04, id_sslt01, id_sslt02, id_sslt03, id_sslt04
    integer :: id_soa,  id_oc1, id_oc2, id_cb1, id_cb2
    integer :: id_bry, id_cly 
    integer :: id_soam,id_soai,id_soat,id_soab,id_soax

    logical :: history_aerosol      ! Output the MAM aerosol tendencies
    logical :: history_amwg         ! output the variables used by the AMWG diag package
    logical :: history_verbose      ! produce verbose history output
    integer :: bulkaero_species(20)

    integer :: tag_loop 

    !-----------------------------------------------------------------------

    call phys_getopts( history_aerosol_out = history_aerosol, &
                       history_amwg_out    = history_amwg,  &
                       history_verbose_out = history_verbose,  &
                       cam_chempkg_out     = chempkg   )

    id_bry     = get_spc_ndx( 'BRY' )
    id_cly     = get_spc_ndx( 'CLY' )

    id_n       = get_spc_ndx( 'N' )
    id_no      = get_spc_ndx( 'NO' )
    id_no2     = get_spc_ndx( 'NO2' )
    id_no3     = get_spc_ndx( 'NO3' )
    id_n2o5    = get_spc_ndx( 'N2O5' )
    id_hno3    = get_spc_ndx( 'HNO3' )
    id_ho2no2  = get_spc_ndx( 'HO2NO2' )
    id_clono2  = get_spc_ndx( 'CLONO2' )
    id_brono2  = get_spc_ndx( 'BRONO2' )
    id_cl      = get_spc_ndx( 'CL' )
    id_clo     = get_spc_ndx( 'CLO' )
    id_hocl    = get_spc_ndx( 'HOCL' )
    id_cl2     = get_spc_ndx( 'CL2' )
    id_cl2o2   = get_spc_ndx( 'CL2O2' )
    id_oclo    = get_spc_ndx( 'OCLO' )
    id_hcl     = get_spc_ndx( 'HCL' )
    id_brcl    = get_spc_ndx( 'BRCL' )
    id_ccl4    = get_spc_ndx( 'CCL4' )
    id_cfc11   = get_spc_ndx( 'CFC11' )
    id_cfc113  = get_spc_ndx( 'CFC113' )
    id_ch3ccl3 = get_spc_ndx( 'CH3CCL3' )
    id_cfc12   = get_spc_ndx( 'CFC12' )
    id_ch3cl   = get_spc_ndx( 'CH3CL' )
    id_hcfc22  = get_spc_ndx( 'HCFC22' )
    id_cf2clbr = get_spc_ndx( 'CF2CLBR' )
    id_br      = get_spc_ndx( 'BR' )
    id_bro     = get_spc_ndx( 'BRO' )
    id_hbr     = get_spc_ndx( 'HBR' )
    id_hobr    = get_spc_ndx( 'HOBR' )
    id_ch4     = get_spc_ndx( 'CH4' )
    id_h2o     = get_spc_ndx( 'H2O' )
    id_h2      = get_spc_ndx( 'H2' )
    id_o       = get_spc_ndx( 'O' )
    id_o2      = get_spc_ndx( 'O2' )
    id_o3      = get_spc_ndx( 'O3' )
    id_h       = get_spc_ndx( 'H' )

    id_pan     = get_spc_ndx( 'PAN' )
    id_onit    = get_spc_ndx( 'ONIT' )
    id_mpan    = get_spc_ndx( 'MPAN' )
    id_isopno3 = get_spc_ndx( 'ISOPNO3' )
    id_onitr   = get_spc_ndx( 'ONITR' )
    id_nh4no3  = get_spc_ndx( 'NH4NO3' )

    id_so2     = get_spc_ndx( 'SO2' )
    id_so4     = get_spc_ndx( 'SO4' )
    id_h2so4   = get_spc_ndx( 'H2SO4' )

    id_nh3     = get_spc_ndx( 'NH3' )
    id_nh4     = get_spc_ndx( 'NH4' )
    id_nh4no3  = get_spc_ndx( 'NH4NO3' )

    id_dst01   = get_spc_ndx( 'DST01' )
    id_dst02   = get_spc_ndx( 'DST02' )
    id_dst03   = get_spc_ndx( 'DST03' )
    id_dst04   = get_spc_ndx( 'DST04' )
    id_sslt01  = get_spc_ndx( 'SSLT01' )
    id_sslt02  = get_spc_ndx( 'SSLT02' )
    id_sslt03  = get_spc_ndx( 'SSLT03' )
    id_sslt04  = get_spc_ndx( 'SSLT04' )
    id_soa     = get_spc_ndx( 'SOA' )
    id_so4     = get_spc_ndx( 'SO4' )
    id_oc1     = get_spc_ndx( 'OC1' )
    id_oc2     = get_spc_ndx( 'OC2' )
    id_cb1     = get_spc_ndx( 'CB1' )
    id_cb2     = get_spc_ndx( 'CB2' )

    rid_jno   = get_rxt_ndx( 'jno' )
    rid_jno_i = get_rxt_ndx( 'jno_i' )

    id_soam = get_spc_ndx( 'SOAM' )
    id_soai = get_spc_ndx( 'SOAI' )
    id_soat = get_spc_ndx( 'SOAT' )
    id_soab = get_spc_ndx( 'SOAB' )
    id_soax = get_spc_ndx( 'SOAX' )

    nox_species = (/ id_n, id_no, id_no2 /)
    noy_species = (/ id_n, id_no, id_no2, id_no3, id_n2o5, id_hno3, id_ho2no2, id_clono2, &
                     id_brono2, id_pan, id_onit, id_mpan, id_isopno3, id_onitr, id_nh4no3 /)
    clox_species = (/ id_cl, id_clo, id_hocl, id_cl2, id_cl2o2, id_oclo /)
    cloy_species = (/ id_cl, id_clo, id_hocl, id_cl2, id_cl2o2, id_oclo, id_hcl, id_clono2, id_brcl /)
    tcly_species = (/ id_cl, id_clo, id_hocl, id_cl2, id_cl2o2, id_oclo, id_hcl, id_clono2, id_brcl, &
                      id_ccl4, id_cfc11, id_cfc113, id_ch3ccl3, id_cfc12, id_ch3cl, id_hcfc22, id_cf2clbr /)

    brox_species = (/ id_br, id_bro /)
    broy_species = (/ id_br, id_bro, id_hbr, id_brono2, id_brcl, id_hobr /)

    sox_species = (/ id_so2, id_so4, id_h2so4 /)
    nhx_species = (/ id_nh3, id_nh4, id_nh4no3 /)
    bulkaero_species(:) = -1
    bulkaero_species(1:20) = (/ id_dst01, id_dst02, id_dst03, id_dst04, &
                                id_sslt01, id_sslt02, id_sslt03, id_sslt04, &
                                id_soa, id_so4, id_oc1, id_oc2, id_cb1, id_cb2, id_nh4no3, &
                                id_soam,id_soai,id_soat,id_soab,id_soax /)

    aer_species(:) = -1
    n = 1
    do m = 1,gas_pcnst
       k=0
       if ( any(bulkaero_species(:)==m) ) k=1
       if ( k==0 ) k = index(trim(solsym(m)), '_a')
       if ( k==0 ) k = index(trim(solsym(m)), '_c')
       if ( k>0 ) then ! must be aerosol species
          aer_species(n) = m
          n = n+1
       endif
    enddo

    toth_species = (/ id_ch4, id_h2o, id_h2 /)

    call addfld( 'NOX', (/ 'lev' /), 'A', 'mol/mol', 'nox volume mixing ratio' )
    call addfld( 'NOY', (/ 'lev' /), 'A', 'mol/mol', 'noy volume mixing ratio' )
    call addfld( 'BROX', (/ 'lev' /), 'A','mol/mol', 'brox volume mixing ratio' )
    call addfld( 'BROY', (/ 'lev' /), 'A','mol/mol', 'total inorganic bromine (Br+BrO+HOBr+BrONO2+HBr+BrCl)' )
    call addfld( 'CLOX', (/ 'lev' /), 'A','mol/mol', 'clox volume mixing ratio' )
    call addfld( 'CLOY', (/ 'lev' /), 'A','mol/mol', 'total inorganic chlorine (Cl+ClO+2Cl2+2Cl2O2+OClO+HOCl+ClONO2+HCl+BrCl)' )
    call addfld( 'TCLY', (/ 'lev' /), 'A','mol/mol', 'total Cl volume mixing ratio' )
    call addfld( 'TOTH', (/ 'lev' /), 'A','mol/mol', 'total H2 volume mixing ratio' )

    call addfld( 'NOY_mmr', (/ 'lev' /), 'A', 'kg/kg', 'NOy mass mixing ratio' )
    call addfld( 'SOX_mmr', (/ 'lev' /), 'A', 'kg/kg', 'SOx mass mixing ratio' )
    call addfld( 'NHX_mmr', (/ 'lev' /), 'A', 'kg/kg', 'NHx mass mixing ratio' )

    do j = 1,NJEUV
       write( jchar, '(I2)' ) j
       jname = 'jeuv_'//trim(adjustl(jchar))
       rid_jeuv(j) = get_rxt_ndx( trim(jname) )
    enddo

    has_jeuvs = all( rid_jeuv(:) > 0 )
    has_jno_i = rid_jno_i>0
    has_jno   = rid_jno>0

    if ( has_jeuvs ) then
       call addfld( 'PION_EUV', (/ 'lev' /), 'I','/cm^3/s', 'total euv ionization rate' )
       call addfld( 'PEUV1', (/ 'lev' /), 'I',   '/cm^3/s', '(j1+j2+j3)*o' )
       call addfld( 'PEUV1e', (/ 'lev' /), 'I',  '/cm^3/s', '(j14+j15+j16)*o' )
       call addfld( 'PEUV2', (/ 'lev' /), 'I',   '/cm^3/s', 'j4*n' )
       call addfld( 'PEUV3', (/ 'lev' /), 'I',   '/cm^3/s', '(j5+j7+j8+j9)*o2' )
       call addfld( 'PEUV3e', (/ 'lev' /), 'I',  '/cm^3/s', '(j17+j19+j20+j21)*o2' )
       call addfld( 'PEUV4', (/ 'lev' /), 'I',   '/cm^3/s', '(j10+j11)*n2' )
       call addfld( 'PEUV4e', (/ 'lev' /), 'I',  '/cm^3/s', '(j22+j23)*n2' )
       call addfld( 'PEUVN2D', (/ 'lev' /), 'I', '/cm^3/s', '(j11+j13)*n2' )
       call addfld( 'PEUVN2De', (/ 'lev' /), 'I','/cm^3/s', '(j23+j25)*n2' )
    endif
    if ( has_jno ) then
       call addfld( 'PJNO', (/ 'lev' /), 'I', '/cm^3/s', 'jno*no' )
    endif
    if ( has_jno_i ) then
       call addfld( 'PJNO_I', (/ 'lev' /), 'I', '/cm^3/s', 'jno_i*no' )
    endif

    do m = 1,gas_pcnst

       spc_name = trim(solsym(m))

       call cnst_get_ind(spc_name, n, abrtf=.false. )
       if ( n > 0 ) then
          attr = cnst_longname(n)
       elseif ( trim(spc_name) == 'H2O' ) then
          attr = 'water vapor'
       else
          attr = spc_name
       endif

       depvel_name(m) = 'DV_'//trim(spc_name)
       depflx_name(m) = 'DF_'//trim(spc_name)
       dtchem_name(m) = 'D'//trim(spc_name)//'CHM'

       call addfld( depvel_name(m),   horiz_only,    'A', 'cm/s', 'deposition velocity ' )
       call addfld( depflx_name(m), horiz_only,    'A', 'kg/m2/s', 'dry deposition flux ' )
       call addfld( dtchem_name(m),   (/ 'lev' /), 'A', 'kg/s', 'net tendency from chem' )

       wetdep_name(m) = 'WD_'//trim(spc_name)
       wtrate_name(m) = 'WDR_'//trim(spc_name)

       call addfld( wetdep_name(m),   horiz_only,    'A', 'kg/s', spc_name//' wet deposition' )
       call addfld( wtrate_name(m),   (/ 'lev' /), 'A',   '/s', spc_name//' wet deposition rate' )
       
       if (spc_name(1:3) == 'num') then
          unit_basename = ' 1'
       else
          unit_basename = 'kg'
       endif

       if ( any( aer_species == m ) ) then
          call addfld( spc_name,   (/ 'lev' /), 'A', unit_basename//'/kg ', trim(attr)//' concentration')
          call addfld( trim(spc_name)//'_SRF', horiz_only, 'A', unit_basename//'/kg', trim(attr)//" in bottom layer")    
       else
          call addfld( spc_name, (/ 'lev' /), 'A', 'mol/mol', trim(attr)//' concentration')
          call addfld( trim(spc_name)//'_SRF', horiz_only, 'A', 'mol/mol', trim(attr)//" in bottom layer")
       endif

       if ((m /= id_cly) .and. (m /= id_bry)) then
          if (history_aerosol) then
             if (history_verbose .or. trim(spc_name) == 'O3' .or. trim(spc_name) == 'SO2' &
                         .or. trim(spc_name) == 'SO201' .or. trim(spc_name) == 'SO202' .or. trim(spc_name) == 'SO203' .or. trim(spc_name) == 'SO204' .or. trim(spc_name) == 'SO205' &
                         .or. trim(spc_name) == 'SO206' .or. trim(spc_name) == 'SO207' .or. trim(spc_name) == 'SO208' .or. trim(spc_name) == 'SO209' .or. trim(spc_name) == 'SO210' &
                         .or. trim(spc_name) == 'SO211' .or. trim(spc_name) == 'SO212' .or. trim(spc_name) == 'SO213' .or. trim(spc_name) == 'SO214' .or. trim(spc_name) == 'SO215' &
                         .or. trim(spc_name) == 'SO216' .or. trim(spc_name) == 'SO217' .or. trim(spc_name) == 'SO218' .or. trim(spc_name) == 'SO219' .or. trim(spc_name) == 'SO220' &
                         .or. trim(spc_name) == 'SO221' .or. trim(spc_name) == 'SO222' .or. trim(spc_name) == 'SO223' .or. trim(spc_name) == 'SO224' .or. trim(spc_name) == 'SO225' &
                         .or. trim(spc_name) == 'SO226' .or. trim(spc_name) == 'SO227' .or. trim(spc_name) == 'SO228' .or. trim(spc_name) == 'SO229' .or. trim(spc_name) == 'SO230' ) then
             call add_default( spc_name, 1, ' ' )
             call add_default( trim(spc_name)//'_SRF', 1, ' ' )
             endif
          endif 
          if (history_amwg) then
             call add_default( trim(spc_name)//'_SRF', 1, ' ' )
          endif
       endif

    enddo

    ! Add sum of mass mixing ratios for each aerosol class
    if (history_aerosol .and. .not. history_verbose) then
   if (nbc>1) then
       do tag_loop = 1, nbc
          call addfld( 'Mass_bc'//tagged_suffix(tag_loop),   (/ 'lev' /), 'A', 'kg/kg ', &
              'sum of bc mass concentration bc_a1+bc_c1+bc_a3+bc_c3+bc_a4+bc_c4')
              call add_default( 'Mass_bc'//tagged_suffix(tag_loop), 1, ' ' )
       end do
    else
       call addfld( 'Mass_bc',   (/ 'lev' /), 'A', 'kg/kg ', &
            'sum of bc mass concentration bc_a1+bc_c1+bc_a3+bc_c3+bc_a4+bc_c4')
       call add_default( 'Mass_bc', 1, ' ' )
    end if

    if (npoa>1) then
       do tag_loop = 1, npoa
          call addfld( 'Mass_pom'//tagged_suffix(tag_loop),   (/ 'lev' /), 'A', 'kg/kg ', &
              'sum of pom mass concentration pom_a1+pom_c1+pom_a3+pom_c3+pom_a4+pom_c4')
              call add_default( 'Mass_pom'//tagged_suffix(tag_loop), 1, ' ' )
       end do
    else
       call addfld( 'Mass_pom',   (/ 'lev' /), 'A', 'kg/kg ', &
            'sum of pom mass concentration pom_a1+pom_c1+pom_a3+pom_c3+pom_a4+pom_c4')
       call add_default( 'Mass_pom', 1, ' ' )
    end if

    if (nso4>1) then
       do tag_loop = 1, nso4
          call addfld( 'Mass_so4'//tagged_suffix(tag_loop),   (/ 'lev' /), 'A', 'kg/kg ', &
              'sum of so4 mass concentration so4_a1+so4_c1+so4_a2+so4_c2+so4_a3+so4_c3')
              call add_default( 'Mass_so4'//tagged_suffix(tag_loop), 1, ' ' )
       end do
    else
       call addfld( 'Mass_so4',   (/ 'lev' /), 'A', 'kg/kg ', &
            'sum of so4 mass concentration so4_a1+so4_c1+so4_a2+so4_c2+so4_a3+so4_c3')
       call add_default( 'Mass_so4', 1, ' ' )
    end if
        
    if (nsoa>1) then
       do tag_loop = 1, nsoa
          call addfld( 'Mass_soa'//tagged_suffix(tag_loop),   (/ 'lev' /), 'A', 'kg/kg ', &
              'sum of soa mass concentration soa_a1+soa_c1+soa_a2+soa_c2+soa_a3+soa_c3')
              call add_default( 'Mass_soa'//tagged_suffix(tag_loop), 1, ' ' )
       end do
    else
       call addfld( 'Mass_soa',   (/ 'lev' /), 'A', 'kg/kg ', &
            'sum of soa mass concentration soa_a1+soa_c1+soa_a2+soa_c2+soa_a3+soa_c3')
       call add_default( 'Mass_soa', 1, ' ' )
    end if

       call addfld( 'Mass_mom',   (/ 'lev' /), 'A', 'kg/kg ', &
            'sum of mom mass concentration mom_a1+mom_c1+mom_a2+mom_c2+mom_a3+mom_c3+mom_a4+mom_c4')
       call add_default( 'Mass_mom', 1, ' ' )
       call addfld( 'Mass_ncl',   (/ 'lev' /), 'A', 'kg/kg ', &
            'sum of ncl mass concentration ncl_a1+ncl_c1+ncl_a2+ncl_c2+ncl_a3+ncl_c3')
       call add_default( 'Mass_ncl', 1, ' ' )
       call addfld( 'Mass_dst',   (/ 'lev' /), 'A', 'kg/kg ', &
            'sum of dst mass concentration dst_a1+dst_c1+dst_a3+dst_c3')
       call add_default( 'Mass_dst', 1, ' ' )
    endif

    call addfld( 'MASS', (/ 'lev' /), 'A', 'kg', 'mass of grid box' )
    call addfld( 'DRYMASS', (/ 'lev' /), 'A', 'kg', 'dry air mass of grid box' )
    call addfld( 'AREA', horiz_only,    'A', 'm2', 'area of grid box' )

    call addfld( 'WD_NOY', horiz_only, 'A', 'kg/s', 'NOy wet deposition' )
    call addfld( 'DF_NOY', horiz_only, 'I', 'kg/m2/s', 'NOy dry deposition flux ' )

    call addfld( 'WD_SOX', horiz_only, 'A', 'kg/s', 'SOx wet deposition' )
    call addfld( 'DF_SOX', horiz_only, 'I', 'kg/m2/s', 'SOx dry deposition flux ' )

    call addfld( 'WD_NHX', horiz_only, 'A', 'kg/s', 'NHx wet deposition' )
    call addfld( 'DF_NHX', horiz_only, 'I', 'kg/m2/s', 'NHx dry deposition flux ' )

    call addfld( 'TOZ', horiz_only,    'A', 'DU', 'Total column ozone' )
    call addfld( 'TCO', horiz_only,    'A', 'DU', 'Tropospheric column ozone based on chemistry tropopause' )
    call add_default( 'TCO', 1, ' ' )
    call addfld( 'SCO', horiz_only,    'A', 'DU', 'Stratospheric column ozone based on chemistry tropopause' )
    call add_default( 'SCO', 1, ' ' )

  end subroutine chm_diags_inti

  subroutine chm_diags( lchnk, ncol, vmr, mmr, rxt_rates, invariants, depvel, depflx, mmr_tend, pdel, pdeldry, pbuf, ltrop )
    !--------------------------------------------------------------------
    !	... utility routine to output chemistry diagnostic variables
    !--------------------------------------------------------------------
    
    use cam_history,  only : outfld
    use constituents, only : pcnst
    use constituents, only : cnst_get_ind
    use phys_grid,    only : get_area_all_p, pcols
    use physconst,    only : mwdry                   ! molecular weight of dry air
    use physics_buffer, only : physics_buffer_desc

! here and below for the calculations of total aerosol mass mixing ratios for each aerosol class
! are only enabled when MODAL aerosol is used (i.e., -DMODAL_AERO is set in macro)

#ifdef MODAL_AERO
    use modal_aero_data,  only : cnst_name_cw, qqcw_get_field ! for calculate sum of aerosol masses
#endif

    use cam_logfile,    only: iulog 

    use phys_control, only: phys_getopts
    
    implicit none

    !--------------------------------------------------------------------
    !	... dummy arguments
    !--------------------------------------------------------------------
    integer,  intent(in)  :: lchnk
    integer,  intent(in)  :: ncol
    real(r8), intent(in)  :: vmr(ncol,pver,gas_pcnst)
    real(r8), intent(in)  :: mmr(ncol,pver,gas_pcnst)
    real(r8), intent(in)  :: rxt_rates(ncol,pver,rxntot)
    real(r8), intent(in)  :: invariants(ncol,pver,max(1,nfs))
    real(r8), intent(in)  :: depvel(ncol, gas_pcnst)
    real(r8), intent(in)  :: depflx(ncol, gas_pcnst)
    real(r8), intent(in)  :: mmr_tend(ncol,pver,gas_pcnst)
    real(r8), intent(in)  :: pdel(ncol,pver)
    real(r8), intent(in)  :: pdeldry(ncol,pver)
    integer,  intent(in)  :: ltrop(pcols)  ! index of the lowest stratospheric level
    type(physics_buffer_desc), pointer :: pbuf(:)

    !--------------------------------------------------------------------
    !	... local variables
    !--------------------------------------------------------------------
    integer     :: i,j,k, m, n
    integer :: plat
    real(r8)    :: wrk(ncol,pver)
    real(r8)    :: un2(ncol)
    
    real(r8), dimension(ncol,pver) :: vmr_nox, vmr_noy, vmr_clox, vmr_cloy, vmr_tcly, vmr_brox, vmr_broy, vmr_toth
    real(r8), dimension(ncol,pver) :: mmr_noy, mmr_sox, mmr_nhx, net_chem
    real(r8), dimension(ncol)      :: df_noy, df_sox, df_nhx

    real(r8) :: area(ncol), mass(ncol,pver), drymass(ncol,pver)
    real(r8) :: wrk1d(ncol)
    real(r8) :: wgt
    character(len=16) :: spc_name
    real(r8), pointer :: fldcw(:,:)  !working pointer to extract data from pbuf for sum of mass for aerosol classes
    real(r8), dimension(ncol,pver) :: mass_dst, mass_mom, mass_ncl
        real(r8), dimension(ncol,pver,nbc) :: mass_bc
        real(r8), dimension(ncol,pver,npoa) :: mass_pom
        real(r8), dimension(ncol,pver,nso4) :: mass_so4
        real(r8), dimension(ncol,pver,nsoa) :: mass_soa

    integer :: tag_loop        

    logical :: history_aerosol      ! output aerosol variables
    logical :: history_verbose      ! produce verbose history output

    !-----------------------------------------------------------------------

    call phys_getopts( history_aerosol_out = history_aerosol, &
                       history_verbose_out = history_verbose )
    !--------------------------------------------------------------------
    !	... "diagnostic" groups
    !--------------------------------------------------------------------
    vmr_nox(:ncol,:) = 0._r8
    vmr_noy(:ncol,:) = 0._r8
    vmr_clox(:ncol,:) = 0._r8
    vmr_cloy(:ncol,:) = 0._r8
    vmr_tcly(:ncol,:) = 0._r8
    vmr_brox(:ncol,:) = 0._r8
    vmr_broy(:ncol,:) = 0._r8
    vmr_toth(:ncol,:) = 0._r8
    mmr_noy(:ncol,:) = 0._r8
    mmr_sox(:ncol,:) = 0._r8
    mmr_nhx(:ncol,:) = 0._r8
    df_noy(:ncol) = 0._r8
    df_sox(:ncol) = 0._r8
    df_nhx(:ncol) = 0._r8

    ! Save the sum of mass mixing ratios for each class instea of individual
    ! species to reduce history file size

    ! Mass_bc = bc_a1 + bc_c1 + bc_a3 + bc_c3 + bc_a4 + bc_c4
    ! Mass_dst = dst_a1 + dst_c1 + dst_a3 + dst_c3
    ! Mass_mom = mom_a1 + mom_c1 + mom_a2 + mom_c2 + mom_a3 + mom_c3 + mom_a4 + mom_c4
    ! Mass_ncl = ncl_a1 + ncl_c1 + ncl_a2 + ncl_c2 + ncl_a3 + ncl_c3
    ! Mass_pom = pom_a1 + pom_c1 + pom_a3 + pom_c3 + pom_a4 + pom_c4
    ! Mass_so4 = so4_a1 + so4_c1 + so4_a2 + so4_c2 + so4_a3 + so4_c3
    ! Mass_soa = soa_a1 + soa_c1 + soa_a2 + soa_c2 + soa_a3 + soa_c3

    !initialize the mass arrays
    if (history_aerosol .and. .not. history_verbose) then
       mass_bc(:ncol,:,:) = 0._r8
       mass_dst(:ncol,:) = 0._r8
       mass_mom(:ncol,:) = 0._r8
       mass_ncl(:ncol,:) = 0._r8
       mass_pom(:ncol,:,:) = 0._r8
       mass_so4(:ncol,:,:) = 0._r8
       mass_soa(:ncol,:,:) = 0._r8
    endif

    call get_area_all_p(lchnk, ncol, area)
    area = area * rearth**2

    do k = 1,pver
       mass(:ncol,k) = pdel(:ncol,k) * area(:ncol) * rgrav
       drymass(:ncol,k) = pdeldry(:ncol,k) * area(:ncol) * rgrav
    enddo

    call outfld( 'AREA', area(:ncol),   ncol, lchnk )
    call outfld( 'MASS', mass(:ncol,:), ncol, lchnk )
    call outfld( 'DRYMASS', drymass(:ncol,:), ncol, lchnk )

    ! convert ozone from mol/mol (w.r.t. dry air mass) to DU
    wrk(:ncol,:) = pdeldry(:ncol,:)*vmr(:ncol,:,id_o3)*avogadro*rgrav/mwdry/DUfac*1.e3_r8
    ! total column ozone
    wrk1d(:) = 0._r8
    do k = 1,pver ! loop from top of atmosphere to surface
       wrk1d(:) = wrk1d(:) + wrk(:ncol,k)
    end do
    call outfld( 'TOZ', wrk1d,   ncol, lchnk )

    ! stratospheric column ozone
    wrk1d(:) = 0._r8
    do i = 1,ncol
       do k = 1,pver
          if (k > ltrop(i)) then
            exit
          end if
          wrk1d(i) = wrk1d(i) + wrk(i,k)
       end do
    end do
    call outfld( 'SCO', wrk1d,   ncol, lchnk )

    ! tropospheric column ozone
    wrk1d(:) = 0._r8
    do i = 1,ncol
       do k = 1,pver
          if (k <= ltrop(i)) then
            cycle
          end if
          wrk1d(i) = wrk1d(i) + wrk(i,k)
       end do
    end do
    call outfld( 'TCO', wrk1d,   ncol, lchnk )

    do m = 1,gas_pcnst

       if ( m == id_ch4 .or. m == id_n2o5 .or. m == id_cfc12 .or. m == id_cl2 .or. m == id_cl2o2) then
          wgt = 2._r8
       elseif ( m == id_cfc11 .or. m == id_cfc113 .or. m == id_ch3ccl3 ) then
          wgt = 3._r8
       elseif ( m == id_ccl4 ) then
          wgt = 4._r8
       else
          wgt = 1._r8
       endif

       if ( any( nox_species == m ) ) then
          vmr_nox(:ncol,:) = vmr_nox(:ncol,:) +  wgt * vmr(:ncol,:,m)
       endif
       if ( any( noy_species == m ) ) then
          vmr_noy(:ncol,:) = vmr_noy(:ncol,:) +  wgt * vmr(:ncol,:,m)
       endif

       if ( any( noy_species == m ) ) then
          mmr_noy(:ncol,:) = mmr_noy(:ncol,:) +  wgt * mmr(:ncol,:,m)
       endif
       if ( any( sox_species == m ) ) then
          mmr_sox(:ncol,:) = mmr_sox(:ncol,:) +  wgt * mmr(:ncol,:,m)
       endif
       if ( any( nhx_species == m ) ) then
          mmr_nhx(:ncol,:) = mmr_nhx(:ncol,:) +  wgt * mmr(:ncol,:,m)
       endif

       if ( any( clox_species == m ) ) then
          vmr_clox(:ncol,:) = vmr_clox(:ncol,:) +  wgt * vmr(:ncol,:,m)
       endif
       if ( any( cloy_species == m ) ) then
          vmr_cloy(:ncol,:) = vmr_cloy(:ncol,:) +  wgt * vmr(:ncol,:,m)
       endif
       if ( any( tcly_species == m ) ) then
          vmr_tcly(:ncol,:) = vmr_tcly(:ncol,:) +  wgt * vmr(:ncol,:,m)
       endif

       if ( any( brox_species == m ) ) then
          vmr_brox(:ncol,:) = vmr_brox(:ncol,:) +  wgt * vmr(:ncol,:,m)
       endif
       if ( any( broy_species == m ) ) then
          vmr_broy(:ncol,:) = vmr_broy(:ncol,:) +  wgt * vmr(:ncol,:,m)
       endif

       if ( any ( toth_species == m ) ) then
          vmr_toth(:ncol,:) = vmr_toth(:ncol,:) +  wgt * vmr(:ncol,:,m)
       endif
       
       if ( any( aer_species == m ) ) then
          call outfld( solsym(m), mmr(:ncol,:,m), ncol ,lchnk )
          call outfld( trim(solsym(m))//'_SRF', mmr(:ncol,pver,m), ncol ,lchnk )
#ifdef MODAL_AERO
          if (history_aerosol .and. .not. history_verbose) then
             select case (trim(solsym(m)))
             case ('dst_a1','dst_a3')
                  mass_dst(:ncol,:) = mass_dst(:ncol,:) + mmr(:ncol,:,m)
             case ('mom_a1','mom_a2','mom_a3','mom_a4')
                  mass_mom(:ncol,:) = mass_mom(:ncol,:) + mmr(:ncol,:,m)
             case ('ncl_a1','ncl_a2','ncl_a3')
                  mass_ncl(:ncol,:) = mass_ncl(:ncol,:) + mmr(:ncol,:,m)
             end select

                         do tag_loop = 1, nbc
                                 if (trim(solsym(m)) == 'bc'//tagged_suffix(tag_loop)//'_a1' .or. trim(solsym(m)) == 'bc'//tagged_suffix(tag_loop)//'_a3' .or. trim(solsym(m)) == 'bc'//tagged_suffix(tag_loop)//'_a4') then
                                         mass_bc(:ncol,:,tag_loop) = mass_bc(:ncol,:,tag_loop) + mmr(:ncol,:,m)
                                 endif
                         enddo
                        
                         do tag_loop = 1, npoa
                                 if (trim(solsym(m)) == 'pom'//tagged_suffix(tag_loop)//'_a1' .or. trim(solsym(m)) == 'pom'//tagged_suffix(tag_loop)//'_a3' .or. trim(solsym(m)) == 'pom'//tagged_suffix(tag_loop)//'_a4') then
                                         mass_pom(:ncol,:,tag_loop) = mass_pom(:ncol,:,tag_loop) + mmr(:ncol,:,m)
                                 endif
                         enddo
                        
                         do tag_loop = 1, nso4
                                 if (trim(solsym(m)) == 'so4'//tagged_suffix(tag_loop)//'_a1' .or. trim(solsym(m)) == 'so4'//tagged_suffix(tag_loop)//'_a2' .or. trim(solsym(m)) == 'so4'//tagged_suffix(tag_loop)//'_a3') then
                                         mass_so4(:ncol,:,tag_loop) = mass_so4(:ncol,:,tag_loop) + mmr(:ncol,:,m)
                                 endif
                         enddo
                        
                         do tag_loop = 1, nsoa
                                 if (trim(solsym(m)) == 'soa'//tagged_suffix(tag_loop)//'_a1' .or. trim(solsym(m)) == 'soa'//tagged_suffix(tag_loop)//'_a2' .or. trim(solsym(m)) == 'soa'//tagged_suffix(tag_loop)//'_a3') then
                                         mass_soa(:ncol,:,tag_loop) = mass_soa(:ncol,:,tag_loop) + mmr(:ncol,:,m)
                                 endif
                         enddo
          endif
#endif
       else
          call outfld( solsym(m), vmr(:ncol,:,m), ncol ,lchnk )
          call outfld( trim(solsym(m))//'_SRF', vmr(:ncol,pver,m), ncol ,lchnk )
       endif

       call outfld( depvel_name(m), depvel(:ncol,m), ncol ,lchnk )
       call outfld( depflx_name(m), depflx(:ncol,m), ncol ,lchnk )

       if ( any( noy_species == m ) ) then
          df_noy(:ncol) = df_noy(:ncol) +  wgt * depflx(:ncol,m)*N_molwgt/adv_mass(m)
       endif
       if ( any( sox_species == m ) ) then
          df_sox(:ncol) = df_sox(:ncol) +  wgt * depflx(:ncol,m)*S_molwgt/adv_mass(m)
       endif
       if ( any( nhx_species == m ) ) then
          df_nhx(:ncol) = df_nhx(:ncol) +  wgt * depflx(:ncol,m)*N_molwgt/adv_mass(m)
       endif

       do k=1,pver
          do i=1,ncol
             net_chem(i,k) = mmr_tend(i,k,m) * mass(i,k) 
          end do
       end do
       call outfld( dtchem_name(m), net_chem(:ncol,:), ncol, lchnk )

    enddo

#ifdef MODAL_AERO
    ! diagnostics for cloud-borne aerosols, then add to corresponding mass accumulators
    if (history_aerosol .and. .not. history_verbose) then


       do n = 1,pcnst
          fldcw => qqcw_get_field(pbuf,n,lchnk,errorhandle=.true.)
          if(associated(fldcw)) then
             select case (trim(cnst_name_cw(n)))
                case ('dst_c1','dst_c3')
                     mass_dst(:ncol,:) = mass_dst(:ncol,:) + fldcw(:ncol,:)
                case ('mom_c1','mom_c2','mom_c3','mom_c4')
                     mass_mom(:ncol,:) = mass_mom(:ncol,:) + fldcw(:ncol,:)
                case ('ncl_c1','ncl_c2','ncl_c3')
                     mass_ncl(:ncol,:) = mass_ncl(:ncol,:) + fldcw(:ncol,:)
             end select

                         do tag_loop = 1, nbc
                                 if (trim(cnst_name_cw(n)) == 'bc'//tagged_suffix(tag_loop)//'_c1' .or. trim(cnst_name_cw(n)) == 'bc'//tagged_suffix(tag_loop)//'_c3' .or. trim(cnst_name_cw(n)) == 'bc'//tagged_suffix(tag_loop)//'_c4') then
                                         mass_bc(:ncol,:,tag_loop) = mass_bc(:ncol,:,tag_loop) + fldcw(:ncol,:)
                                 endif
                         enddo
                        
                         do tag_loop = 1, npoa
                                 if (trim(cnst_name_cw(n)) == 'pom'//tagged_suffix(tag_loop)//'_c1' .or. trim(cnst_name_cw(n)) == 'pom'//tagged_suffix(tag_loop)//'_c3' .or. trim(cnst_name_cw(n)) == 'pom'//tagged_suffix(tag_loop)//'_c4') then
                                         mass_pom(:ncol,:,tag_loop) = mass_pom(:ncol,:,tag_loop) + fldcw(:ncol,:)
                                 endif
                         enddo
                        
                         do tag_loop = 1, nso4
                                 if (trim(cnst_name_cw(n)) == 'so4'//tagged_suffix(tag_loop)//'_c1' .or. trim(cnst_name_cw(n)) == 'so4'//tagged_suffix(tag_loop)//'_c2' .or. trim(cnst_name_cw(n)) == 'so4'//tagged_suffix(tag_loop)//'_c3') then
                                         mass_so4(:ncol,:,tag_loop) = mass_so4(:ncol,:,tag_loop) + fldcw(:ncol,:)
                                 endif
                         enddo
                        
                         do tag_loop = 1, nsoa
                                 if (trim(cnst_name_cw(n)) == 'soa'//tagged_suffix(tag_loop)//'_c1' .or. trim(cnst_name_cw(n)) == 'soa'//tagged_suffix(tag_loop)//'_c2' .or. trim(cnst_name_cw(n)) =='soa'//tagged_suffix(tag_loop)//'_c3') then
                                         mass_soa(:ncol,:,tag_loop) = mass_soa(:ncol,:,tag_loop) + fldcw(:ncol,:)
                                 endif
                         enddo
          endif
       end do

       call outfld( 'Mass_dst', mass_dst(:ncol,:),ncol,lchnk)
       call outfld( 'Mass_mom', mass_mom(:ncol,:),ncol,lchnk)
       call outfld( 'Mass_ncl', mass_ncl(:ncol,:),ncol,lchnk)

    if (nbc>1) then
       do tag_loop = 1, nbc
              call outfld( 'Mass_bc'//tagged_suffix(tag_loop), mass_bc(:ncol,:,tag_loop),ncol,lchnk )
       end do
    else
       call outfld( 'Mass_bc', mass_bc(:ncol,:,:),ncol,lchnk)
    end if
        
    if (npoa>1) then
       do tag_loop = 1, npoa
              call outfld( 'Mass_pom'//tagged_suffix(tag_loop), mass_pom(:ncol,:,tag_loop),ncol,lchnk )
       end do
    else
       call outfld( 'Mass_pom', mass_pom(:ncol,:,:),ncol,lchnk)
    end if
        
    if (nso4>1) then
       do tag_loop = 1, nso4
              call outfld( 'Mass_so4'//tagged_suffix(tag_loop), mass_so4(:ncol,:,tag_loop),ncol,lchnk )
       end do
    else
       call outfld( 'Mass_so4', mass_so4(:ncol,:,:),ncol,lchnk)
    end if
        
    if (nsoa>1) then
       do tag_loop = 1, nsoa
              call outfld( 'Mass_soa'//tagged_suffix(tag_loop), mass_soa(:ncol,:,tag_loop),ncol,lchnk )
       end do
    else
       call outfld( 'Mass_soa', mass_soa(:ncol,:,:),ncol,lchnk)
    end if
    endif
<<<<<<< HEAD
#if defined(CLDERA_PROFILING)
    call cldera_set_field_part_data("Mass_so4" ,lchnk-begchunk+1,mass_so4(:ncol,:))
=======

#if defined(CLDERA_PROFILING)
    if (nso4>1) then
       do tag_loop = 1,nso4
          if (tag_loop>3) exit ! Only three tags needed for now
          call cldera_set_field_part_data("Mass_so4"//tagged_suffix(tag_loop),lchnk-begchunk+1,mass_so4(:ncol,:,tag_loop))
       end do
    else
       call cldera_set_field_part_data("Mass_so4" ,lchnk-begchunk+1,mass_so4(:ncol,:,:))
    end if
>>>>>>> 70b856b8
#endif
#endif

    call outfld( 'NOX',  vmr_nox(:ncol,:),  ncol, lchnk )
    call outfld( 'NOY',  vmr_noy(:ncol,:),  ncol, lchnk )
    call outfld( 'CLOX', vmr_clox(:ncol,:), ncol, lchnk )
    call outfld( 'CLOY', vmr_cloy(:ncol,:), ncol, lchnk )
    call outfld( 'BROX', vmr_brox(:ncol,:), ncol, lchnk )
    call outfld( 'BROY', vmr_broy(:ncol,:), ncol, lchnk )
    call outfld( 'TCLY', vmr_tcly(:ncol,:), ncol, lchnk )
    call outfld( 'NOY_mmr', mmr_noy(:ncol,:), ncol ,lchnk )
    call outfld( 'SOX_mmr', mmr_sox(:ncol,:), ncol ,lchnk )
    call outfld( 'NHX_mmr', mmr_nhx(:ncol,:), ncol ,lchnk )
    call outfld( 'DF_NOY', df_noy(:ncol), ncol ,lchnk )
    call outfld( 'DF_SOX', df_sox(:ncol), ncol ,lchnk )
    call outfld( 'DF_NHX', df_nhx(:ncol), ncol ,lchnk )

    !--------------------------------------------------------------------
    !	... euv ion production
    !--------------------------------------------------------------------

    jeuvs: if ( has_jeuvs ) then
       do k = 1,pver
          un2(:)   = 1._r8 - (vmr(:,k,id_o) + vmr(:,k,id_o2) + vmr(:,k,id_h))
          wrk(:,k) = vmr(:,k,id_o)*(rxt_rates(:,k,rid_jeuv(1)) + rxt_rates(:,k,rid_jeuv(2)) &
               + rxt_rates(:,k,rid_jeuv(3)) + rxt_rates(:,k,rid_jeuv(14)) &
               + rxt_rates(:,k,rid_jeuv(15)) + rxt_rates(:,k,rid_jeuv(16))) &
               + vmr(:,k,id_n)*rxt_rates(:,k,rid_jeuv(4)) &
               + vmr(:,k,id_o2)*(rxt_rates(:,k,rid_jeuv(5)) + rxt_rates(:,k,rid_jeuv(7)) &
               + rxt_rates(:,k,rid_jeuv(8)) + rxt_rates(:,k,rid_jeuv(9)) &
               + rxt_rates(:,k,rid_jeuv(17)) + rxt_rates(:,k,rid_jeuv(19)) &
               + rxt_rates(:,k,rid_jeuv(20)) + rxt_rates(:,k,rid_jeuv(21))) &
               + un2(:)*(rxt_rates(:,k,rid_jeuv(6)) + rxt_rates(:,k,rid_jeuv(10)) &
               + rxt_rates(:,k,rid_jeuv(11)) + rxt_rates(:,k,rid_jeuv(18)) &
               + rxt_rates(:,k,rid_jeuv(22)) + rxt_rates(:,k,rid_jeuv(23)))
          wrk(:,k) = wrk(:,k) * invariants(:,k,indexm)
       end do
       call outfld( 'PION_EUV', wrk, ncol, lchnk )

       do k = 1,pver
          wrk(:,k) = vmr(:,k,id_o)*(rxt_rates(:,k,rid_jeuv(1)) + rxt_rates(:,k,rid_jeuv(2)) &
               + rxt_rates(:,k,rid_jeuv(3)))
          wrk(:,k) = wrk(:,k) * invariants(:,k,indexm)
       end do
       call outfld( 'PEUV1', wrk, ncol, lchnk )
       do k = 1,pver
          wrk(:,k) = vmr(:,k,id_o)*(rxt_rates(:,k,rid_jeuv(14)) + rxt_rates(:,k,rid_jeuv(15)) &
               + rxt_rates(:,k,rid_jeuv(16)))
          wrk(:,k) = wrk(:,k) * invariants(:,k,indexm)
       end do
       call outfld( 'PEUV1e', wrk, ncol, lchnk )
       do k = 1,pver
          wrk(:,k) = vmr(:,k,id_n)*rxt_rates(:,k,rid_jeuv(4))
          wrk(:,k) = wrk(:,k) * invariants(:,k,indexm)
       end do
       call outfld( 'PEUV2', wrk, ncol, lchnk )
       do k = 1,pver
          wrk(:,k) = vmr(:,k,id_o2)*(rxt_rates(:,k,rid_jeuv(5)) + rxt_rates(:,k,rid_jeuv(7)) &
               + rxt_rates(:,k,rid_jeuv(8)) + rxt_rates(:,k,rid_jeuv(9)))
          wrk(:,k) = wrk(:,k) * invariants(:,k,indexm)
       end do
       call outfld( 'PEUV3', wrk, ncol, lchnk )
       do k = 1,pver
          wrk(:,k) = vmr(:,k,id_o2)*(rxt_rates(:,k,rid_jeuv(17)) + rxt_rates(:,k,rid_jeuv(19)) &
               + rxt_rates(:,k,rid_jeuv(20)) + rxt_rates(:,k,rid_jeuv(21)))
          wrk(:,k) = wrk(:,k) * invariants(:,k,indexm)
       end do
       call outfld( 'PEUV3e', wrk, ncol, lchnk )
       do k = 1,pver
          un2(:)   = 1._r8 - (vmr(:,k,id_o) + vmr(:,k,id_o2) + vmr(:,k,id_h))
          wrk(:,k) = un2(:)*(rxt_rates(:,k,rid_jeuv(6)) + rxt_rates(:,k,rid_jeuv(10)) + rxt_rates(:,k,rid_jeuv(11)))
          wrk(:,k) = wrk(:,k) * invariants(:,k,indexm)
       end do
       call outfld( 'PEUV4', wrk, ncol, lchnk )
       do k = 1,pver
          un2(:)   = 1._r8 - (vmr(:,k,id_o) + vmr(:,k,id_o2) + vmr(:,k,id_h))
          wrk(:,k) = un2(:)*(rxt_rates(:,k,rid_jeuv(18)) + rxt_rates(:,k,rid_jeuv(22)) + rxt_rates(:,k,rid_jeuv(23)))
          wrk(:,k) = wrk(:,k) * invariants(:,k,indexm)
       end do
       call outfld( 'PEUV4e', wrk, ncol, lchnk )
       do k = 1,pver
          un2(:)   = 1._r8 - (vmr(:,k,id_o) + vmr(:,k,id_o2) + vmr(:,k,id_h))
          wrk(:,k) = un2(:)*(rxt_rates(:,k,rid_jeuv(11)) + rxt_rates(:,k,rid_jeuv(13)))
          wrk(:,k) = wrk(:,k) * invariants(:,k,indexm)
       end do
       call outfld( 'PEUVN2D', wrk, ncol, lchnk )
       do k = 1,pver
          un2(:)   = 1._r8 - (vmr(:,k,id_o) + vmr(:,k,id_o2) + vmr(:,k,id_h))
          wrk(:,k) = un2(:)*(rxt_rates(:,k,rid_jeuv(23)) + rxt_rates(:,k,rid_jeuv(25)))
          wrk(:,k) = wrk(:,k) * invariants(:,k,indexm)
       end do
       call outfld( 'PEUVN2De', wrk, ncol, lchnk )
    endif jeuvs

    if ( has_jno_i ) then
       do k = 1,pver
          wrk(:,k) = vmr(:,k,id_no)*rxt_rates(:,k,rid_jno_i)
          wrk(:,k) = wrk(:,k) * invariants(:,k,indexm)
       end do
       call outfld( 'PJNO_I', wrk, ncol, lchnk )
    endif
    if ( has_jno ) then
       do k = 1,pver
          wrk(:,k) = vmr(:,k,id_no)*rxt_rates(:,k,rid_jno)
          wrk(:,k) = wrk(:,k) * invariants(:,k,indexm)
       end do
       call outfld( 'PJNO', wrk, ncol, lchnk )
    endif

  end subroutine chm_diags

  subroutine het_diags( het_rates, mmr, pdel, lchnk, ncol )

    use cam_history,  only : outfld
    use phys_grid,    only : get_wght_all_p
    implicit none

    integer,  intent(in)  :: lchnk
    integer,  intent(in)  :: ncol
    real(r8), intent(in)  :: het_rates(ncol,pver,max(1,gas_pcnst))
    real(r8), intent(in)  :: mmr(ncol,pver,gas_pcnst)
    real(r8), intent(in)  :: pdel(ncol,pver)

    real(r8), dimension(ncol) :: noy_wk, sox_wk, nhx_wk, wrk_wd
    integer :: m, k, j
    integer :: plat
    real(r8) :: wght(ncol)
    !
    ! output integrated wet deposition field
    !
    noy_wk(:) = 0._r8
    sox_wk(:) = 0._r8
    nhx_wk(:) = 0._r8

    call get_wght_all_p(lchnk, ncol, wght)

    do m = 1,gas_pcnst
       !
       ! compute vertical integral
       !
       wrk_wd(:ncol) = 0._r8
       do k = 1,pver
          wrk_wd(:ncol) = wrk_wd(:ncol) + het_rates(:ncol,k,m) * mmr(:ncol,k,m) * pdel(:ncol,k) 
       end do
       !
       wrk_wd(:ncol) = wrk_wd(:ncol) * rgrav * wght(:ncol) * rearth**2
       !

       call outfld( wetdep_name(m), wrk_wd(:ncol),               ncol, lchnk )
       call outfld( wtrate_name(m), het_rates(:ncol,:,m), ncol, lchnk )

       if ( any(noy_species == m ) ) then
          noy_wk(:ncol) = noy_wk(:ncol) + wrk_wd(:ncol)*N_molwgt/adv_mass(m)
       endif
       if ( m == id_n2o5 ) then  ! 2 NOy molecules in N2O5
          noy_wk(:ncol) = noy_wk(:ncol) + wrk_wd(:ncol)*N_molwgt/adv_mass(m)
       endif
       if ( any(sox_species == m ) ) then
          sox_wk(:ncol) = sox_wk(:ncol) + wrk_wd(:ncol)*S_molwgt/adv_mass(m)
       endif
       if ( any(nhx_species == m ) ) then
          nhx_wk(:ncol) = nhx_wk(:ncol) + wrk_wd(:ncol)*N_molwgt/adv_mass(m)
       endif

    end do
    
    call outfld( 'WD_NOY', noy_wk(:ncol), ncol, lchnk )
    call outfld( 'WD_SOX', sox_wk(:ncol), ncol, lchnk )
    call outfld( 'WD_NHX', nhx_wk(:ncol), ncol, lchnk )

  end subroutine het_diags

end module mo_chm_diags<|MERGE_RESOLUTION|>--- conflicted
+++ resolved
@@ -9,11 +9,8 @@
   use mo_chem_utls, only : get_rxt_ndx, get_spc_ndx
   use cam_history,  only : fieldname_len
   use mo_jeuv,      only : neuv
-<<<<<<< HEAD
-=======
   use modal_aero_data,only: nso4, nbc, npoa, nsoa
   use cam_logfile,    only: iulog
->>>>>>> 70b856b8
 #if defined(CLDERA_PROFILING)
   use ppgrid,         only: begchunk
   use cldera_interface_mod, only: cldera_set_field_part_data
@@ -759,10 +756,6 @@
        call outfld( 'Mass_soa', mass_soa(:ncol,:,:),ncol,lchnk)
     end if
     endif
-<<<<<<< HEAD
-#if defined(CLDERA_PROFILING)
-    call cldera_set_field_part_data("Mass_so4" ,lchnk-begchunk+1,mass_so4(:ncol,:))
-=======
 
 #if defined(CLDERA_PROFILING)
     if (nso4>1) then
@@ -773,7 +766,6 @@
     else
        call cldera_set_field_part_data("Mass_so4" ,lchnk-begchunk+1,mass_so4(:ncol,:,:))
     end if
->>>>>>> 70b856b8
 #endif
 #endif
 
