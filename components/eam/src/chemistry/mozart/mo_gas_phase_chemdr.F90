--- conflicted
+++ resolved
@@ -1326,13 +1326,9 @@
              if ( .not. any( aer_species == n ) ) then
                if (trim(solsym(n))/='DMS' .and. trim(solsym(n))/='SO2' .and. &
                    trim(solsym(n))/='H2SO4' .and. trim(solsym(n))/='SOAG' .and. &
-<<<<<<< HEAD
+                   yfenganl/atm/chemUCI-chemMZT-MOSAIC-dustemisK14_AMIP
                    trim(solsym(n))/='HNO3' .and. trim(solsym(n))/='NH3' .and. &
                    trim(solsym(n))/='HCL') then
-=======
-                   trim(solsym(n))/='HNO3' .and. trim(solsym(n))/='NH3' .and. & 
-                   trim(solsym(n))/='HCL' ) then
->>>>>>> d4e95c1c
                    !write(iulog,*) 'n=',n,'solsym=',trim(solsym(n))
                    vmr(:ncol,:,n) = vmr_old2(:ncol,:,n)
                endif
