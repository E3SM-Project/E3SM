--- conflicted
+++ resolved
@@ -121,16 +121,10 @@
       <value compset="1850(?:SOI)?_EAM.*AR5sf"   >1850_E3SMv1_superfast_ar5-emis</value>
       <value compset="1850S_EAM.*AR5sf"  >1850S_E3SMv1_superfast_ar5-emis</value>
       <value compset="20TR(?:SOI)?_EAM.*CMIP6"  >20TR_eam_CMIP6</value>
-<<<<<<< HEAD
       <value compset="20TR(?:SOI)?_EAM.*CMIP6.*_BGC*"  >20TR_eam_CMIP6_bgc</value>
-      <value compset="SSP585(?:SOI)?_EAM.*CMIP6">SSP585_cam5_CMIP6</value>
-      <value compset="SSP585(?:SOI)?_EAM.*CMIP6.*_BGC%*">SSP585_cam5_CMIP6_bgc</value>
-=======
-      <value compset="20TR(?:SOI)?_EAM.*CMIP6.*_BGC%B"  >20TR_cam5_CMIP6_bgc</value>
       <value compset="SSP585(?:SOI)?_EAM.*CMIP6">SSP585_eam_CMIP6</value>
       <value compset="SSP370(?:SOI)?_EAM.*CMIP6">SSP370_eam_CMIP6</value>
       <value compset="SSP585(?:SOI)?_EAM.*CMIP6.*_BGC%B">SSP585_cam5_CMIP6_bgc</value>
->>>>>>> 457046b9
       <value compset="20TR(?:SOI)?_EAM.*AR5sf" >20TR_E3SMv1_superfast_ar5-emis</value>
       <value compset="20TRS_EAM.*AR5sf">20TRS_E3SMv1_superfast_ar5-emis</value>
       <value compset="1850(?:SOI)?_EAM%WCCM"   >waccm_1850_cam5</value>
