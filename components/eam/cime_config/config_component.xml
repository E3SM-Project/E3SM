<?xml version="1.0"?>

<?xml-stylesheet type="text/xsl" href="definitions_variables" ?>

<!DOCTYPE phys_defaults [
  <!ENTITY eam_phys_defaults "-nlev 72 -clubb_sgs -microphys mg2">
  <!ENTITY eam_chem_defaults "-chem linoz_mam4_resus_mom_soag -rain_evap_to_coarse_aero">
]>

<definitions_variables>

  <entry id="COMP_ATM">
    <type>char</type>
    <valid_values>eam</valid_values>
    <default_value>eam</default_value>
    <group>case_comp</group>
    <file>env_case.xml</file>
    <desc>Name of atmospheric component</desc>
  </entry>

  <entry id="CAM_DYCORE">
    <type>char</type>
    <valid_values>eul,fv,se</valid_values>
    <default_value>fv</default_value>
    <values>
      <value grid="a%T[1-9]" >eul</value>
      <value grid="a%ne[0-9]">se</value>
    </values>
    <group>build_component_cam</group>
    <file>env_build.xml</file>
    <desc>EAM dynamical core</desc>
  </entry>

  <entry id="CAM_TARGET">
    <type>char</type>
    <valid_values>preqx,preqx_kokkos,preqx_acc,theta-l,theta-l_kokkos</valid_values>
    <default_value>theta-l</default_value>
    <group>build_component_cam</group>
    <file>env_build.xml</file>
    <desc>EAM-SE cmake target (only used with EAM_DYCORE == 'se')</desc>
  </entry>

  <entry id="CAM_CONFIG_OPTS">
    <type>char</type>
    <valid_values></valid_values>
    <default_value></default_value>
    <values modifier='additive'>
      <value compset=""                >-mach $MACH</value>
      <value compset="_EAM"            >-phys default</value>
<<<<<<< HEAD
      <value compset="_EAM%CMIP6_"      >&eam_phys_defaults; &eam_chem_defaults;</value>
      <value compset="_EAM%CMIP6-1pctCO2" >&eam_phys_defaults; &eam_chem_defaults;</value>
      <value compset="_EAM%CMIP6-4xCO2"   >&eam_phys_defaults; &eam_chem_defaults;</value>
=======
      <value compset="_EAM%CMIP6_"     >&eam_phys_defaults; &eam_chem_defaults;</value>
      <value compset="_EAM%CMIP6-PAERO_">&eam_phys_defaults; -chem none</value>
>>>>>>> 62df29de
      <value compset="_EAM%AR5sf"      >&eam_phys_defaults; -chem superfast_mam4_resus_mom_soag -rain_evap_to_coarse_aero</value>
      <value compset="_ELM%[^_]*BC"    >-bc_dep_to_snow_updates</value>
      <value compset="_EAM.*_BGC%*"    >-co2_cycle</value>

      <!-- Single column model (SCM) -->
      <value compset="_EAM%SCM_"       >&eam_phys_defaults; &eam_chem_defaults; -scam</value>

      <!-- idealized configurations -->
      <value compset="_EAM%AQP_"       >&eam_phys_defaults; &eam_chem_defaults; -aquaplanet</value>
      <value compset="_EAM%RCE_"       >&eam_phys_defaults; -chem none -aquaplanet -rce -rad rrtmgp</value>
      <value compset="_EAM%IDEAL"      >-phys ideal</value>
      <value compset="_EAM%ADIAB"      >-phys adiabatic</value>

      <!-- Multiscale modeling framework (MMF) -->
      <value compset="_EAM%.*MMF"      >-use_MMF -crm samxx -nlev 60 -crm_nz 50</value>
      <value compset="_EAM%.*MMF"      >-crm_dt 10 -crm_dx 2000 -crm_nx 64 -crm_ny 1 </value>
      <value compset="_EAM%.*MMF"      >-crm_nx_rad 4 -crm_ny_rad 1 -rad rrtmgp -rrtmgpxx</value>
      <value compset="_EAM%.*MMF1"     >-MMF_microphysics_scheme sam1mom -chem none</value>
      <value compset="_EAM%.*MMF"      >-use_MMF_VT</value>   <!-- CRM variance transport -->
      <value compset="_EAM%.*MMF"      >-use_MMF_ESMT</value> <!-- explicit scalar momentum transport -->
      <value compset="_EAM%AQP-MMF.*"  >-aquaplanet</value>
      <value compset="_EAM%RCE-MMF.*"  >-aquaplanet -rce</value>
      <value compset="_EAM%SCM-MMF.*"  >-scam</value>

    </values>
    <group>build_component_cam</group>
    <file>env_build.xml</file>
    <desc>
      EAM configure options, see EAM configure utility for details
      Provides option(s) for the EAM configure utility.
      CAM_CONFIG_OPTS are normally set as compset variables (e.g., -phys  cam3_5_1 -chem waccm_mozart)
      and in general should not be modified for supported compsets.  It is recommended that if you want
      to modify this value for your experiment, you should use your own user-defined
      component sets via using create_newcase with a compset_file argument
    </desc>
  </entry>

  <entry id="CAM_NML_USE_CASE">
    <type>char</type>
    <valid_values></valid_values>
    <default_value>UNSET</default_value>
    <values>
      <value compset="RCP2_EAM"                         >2006-2100_cam5_rcp26</value>
      <value compset="RCP4_EAM"                         >2006-2100_cam5_rcp45</value>
      <value compset="RCP6_EAM"                         >2006-2100_cam5_rcp60</value>
      <value compset="RCP8_EAM"                         >2006-2100_cam5_rcp85</value>
      <value compset="1850(?:SOI)?_EAM.*CMIP6"          >1850_eam_CMIP6</value>
      <value compset="1850(?:SOI)?_EAM.*CMIP6-1pctCO2"  >1850_eam_CMIP6-1pctCO2</value>
      <value compset="1950(?:SOI)?_EAM.*CMIP6"          >1950_eam_CMIP6</value>
      <value compset="1850(?:SOI)?_EAM.*CMIP6.*_BGC%*"  >1850_eam_CMIP6_bgc</value>
      <value compset="2010(?:SOI)?_EAM.*CMIP6"          >2010_eam_CMIP6</value>
      <value compset="1850(?:SOI)?_EAM.*AR5sf"          >1850_E3SMv1_superfast_ar5-emis</value>
      <value compset="1850S_EAM.*AR5sf"                 >1850S_E3SMv1_superfast_ar5-emis</value>
      <value compset="20TR(?:SOI)?_EAM.*CMIP6"          >20TR_eam_CMIP6</value>
      <value compset="20TR(?:SOI)?_EAM.*CMIP6.*_BGC*"   >20TR_eam_CMIP6_bgc</value>
      <value compset="SSP585(?:SOI)?_EAM.*CMIP6"        >SSP585_eam_CMIP6</value>
      <value compset="SSP370(?:SOI)?_EAM.*CMIP6"        >SSP370_eam_CMIP6</value>
      <value compset="SSP585(?:SOI)?_EAM.*CMIP6.*_BGC%B">SSP585_cam5_CMIP6_bgc</value>
      <value compset="20TR(?:SOI)?_EAM.*AR5sf"          >20TR_E3SMv1_superfast_ar5-emis</value>
      <value compset="20TRS_EAM.*AR5sf"                 >20TRS_E3SMv1_superfast_ar5-emis</value>
      <value compset="ARM95_EAM"                        >scam_arm95</value>
      <value compset="ARM97_EAM"                        >scam_arm97</value>
      <value compset="SCM_EAM"                          >scam_generic</value>
      <value compset="PIPD_EAM"                         >1850-PD_cam5</value>
      <value compset="_EAM%AQP_"                        >aquaplanet_EAMv1</value>
      <value compset="_EAM%RCE_"                        >RCEMIP_EAMv1</value>
      <!-- MMF / Super-Parameterization -->
      <value compset="2010(?:SOI)?_EAM%MMF1"            >2010_mmf_1mom</value>
      <value compset="2010(?:SOI)?_EAM%MMF2"            >2010_mmf_2mom</value>
      <value compset="_EAM%AQP.*MMF"                    >aquaplanet_MMF-1mom</value>
      <value compset="_EAM%RCE.*MMF"                    >RCEMIP_EAMv1</value>
      <value compset="ARM97_EAM%SCM.*MMF"               >scam_arm97_MMF-1mom</value>
      <value compset="RICO_EAM%SCM.*MMF"                >scam_rico_MMF-1mom</value>
      <value compset="20TR_EAM%CMIP6.*MMF"              >20TR_MMF-1mom_CMIP6</value>

      <value compset="1950SOI_EAM%CMIP6-PAERO"          >1950_eam_CMIP6_PAERO</value>
      <value compset="1950SOI_EAM%CMIP6-MMF1"           >1950_MMF-1mom_CMIP6</value>

      <value compset="20TRSOI_EAM%CMIP6-PAERO"          >20TR_eam_CMIP6_PAERO</value>
      <value compset="20TRSOI_EAM%CMIP6-MMF1"           >20TR_MMF-1mom_CMIP6</value>
    </values>

    <group>run_component_cam</group>
    <file>env_run.xml</file>
    <desc>EAM namelist use_case.  Provides the use_case option for the
      EAM build-namelist utility (which is called from
      $CASEROOT/Buildconf/cam.buildnml).  The EAM build-namelist
      leverages groups of namelist options (use cases) that are often
      paired with the EAM configure options.  These use cases are xml
      files located in
      $CIMEROOT/../components/atm/eam/bld/namelist_files/use_cases.
      In general, this variable should not be modified for supported
      component sets (compsets).  Recommendation: If you want to
      modify this value for your experiment, use your own user-defined
      component sets.</desc>
  </entry>

  <entry id="CAM_NAMELIST_OPTS">
    <type>char</type>
    <valid_values></valid_values>
    <default_value></default_value>
    <values>
      <value compset="_EAM.*%RCO2"> scenario_ghg=&apos;RAMP_CO2_ONLY&apos;ramp_co2_annual_rate=1 </value>
      <value compset="_BGC%BDRD"> co2_cycle_rad_passive=.true. </value>
      <value compset="_BGC%BCRC"> co2_cycle_rad_passive=.true. co2vmr_rad=284.317e-6  </value>
      <value compset="_BGC%BCRD"> co2_cycle_rad_passive=.true. </value>
      <value compset="_BGC%BDRC"> co2_cycle_rad_passive=.true. co2vmr_rad=284.317e-6 </value>
    </values>
    <group>run_component_cam</group>
    <file>env_run.xml</file>
    <desc>EAM specific namelist settings for -namelist option Provides
      options to the -namelist argument for the EAM build-namelist
      utility.  This should be reserved for component set
      specification. Users should modify EAM namelists only via the
      $CASEROOT/user_nl_eam file.</desc>
  </entry>

  <description>
    <desc compset="_EAM"  >cam5 physics:</desc>
    <desc compset="_EAM.*CMIP6"    >EAM with complete set of E3SM atmospheric mods for V1 (72 layers model) and ACES4BGC SOAG emissions- CMIP6-DECK:</desc>
    <desc compset="_EAM.*CMIP6-HR" >high-res (ne120 w/ 18to6 ocn) 72 layer E3SM v1 atmos model with CMIP6 forcings </desc>
    <desc compset="_EAM.*CMIP6-LR" >low-res (ne30 w/ oECv3 ocn) 72 layer E3SM v1 atmos model with CMIP6 forcings </desc>
    <desc compset="_EAM.*AR5sf"    >E3SM plus super-fast chemistry with AR5 emissions:</desc>
    <desc compset="_EAM%FCHM">EAM super_fast_llnl chemistry:</desc>
    <desc compset="_EAM%RCO2">EAM CO2 ramp: </desc>
    <desc compset="ARM95_EAM%">single column EAM ARM95 IOP test case:</desc>
    <desc compset="ARM97_EAM%">single column EAM ARM97 IOP test case:</desc>
    <desc compset="RICO_EAM%">single column EAM RICO IOP test case:</desc>
    <desc compset="ADIAB"        >EAM adiabatic physics:</desc>
    <desc compset="IDEAL"        >EAM ideal physics:</desc>
    <desc compset="AMIP">Atmospheric Model Intercomparison Project protocol: </desc>
    <desc compset="EAM.*_BGC%*">EAM prognostic CO2 cycle turned on.</desc>
    <!-- MMF / Super-Parameterization -->
    <desc compset="_EAM%MMF1">E3SM-MMF, RRTMGPXX, 1-mom micro, prescribed aerosol</desc>
    <desc compset="_EAM%MMF2">E3SM-MMF, RRTMGPXX, 2-mom micro, prescribed aerosol</desc>
    <!--  -->
  </description>

  <!-- Aquaplanet and RCE use this for setting orbital parameters -->
  <entry id="EAM_USER_MODS">
    <type>char</type>
    <valid_values></valid_values>
    <default_value></default_value>
    <values match="last">
    <value compset="DOCN%AQP">$SRCROOT/components/eam/cime_config/usermods_dirs/aquap</value>
    <value compset="EAM%RCE">$SRCROOT/components/eam/cime_config/usermods_dirs/rcemip</value>
    <value compset="EAM%SCM">$SRCROOT/components/eam/cime_config/usermods_dirs/scm</value>
    </values>
    <group>run_component_cam</group>
    <file>env_case.xml</file>
    <desc>User mods to apply to specific compset matches. </desc>
  </entry>

  <help>
    =========================================
    EAM naming conventions
    =========================================
  </help>

</definitions_variables><|MERGE_RESOLUTION|>--- conflicted
+++ resolved
@@ -47,14 +47,10 @@
     <values modifier='additive'>
       <value compset=""                >-mach $MACH</value>
       <value compset="_EAM"            >-phys default</value>
-<<<<<<< HEAD
       <value compset="_EAM%CMIP6_"      >&eam_phys_defaults; &eam_chem_defaults;</value>
       <value compset="_EAM%CMIP6-1pctCO2" >&eam_phys_defaults; &eam_chem_defaults;</value>
       <value compset="_EAM%CMIP6-4xCO2"   >&eam_phys_defaults; &eam_chem_defaults;</value>
-=======
-      <value compset="_EAM%CMIP6_"     >&eam_phys_defaults; &eam_chem_defaults;</value>
       <value compset="_EAM%CMIP6-PAERO_">&eam_phys_defaults; -chem none</value>
->>>>>>> 62df29de
       <value compset="_EAM%AR5sf"      >&eam_phys_defaults; -chem superfast_mam4_resus_mom_soag -rain_evap_to_coarse_aero</value>
       <value compset="_ELM%[^_]*BC"    >-bc_dep_to_snow_updates</value>
       <value compset="_EAM.*_BGC%*"    >-co2_cycle</value>
