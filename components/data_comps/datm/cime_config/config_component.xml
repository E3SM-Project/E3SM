<?xml version="1.0"?>

<?xml-stylesheet type="text/xsl" href="definitions_components.xsl" ?>

<entry_id>

  <entry id="COMP_ATM">
    <type>char</type>
    <valid_values>datm</valid_values>
    <default_value>datm</default_value>
    <group>case_comp</group>
    <file>env_case.xml</file>
    <desc>Name of atmospheric component</desc>
  </entry>

  <entry id="DATM_MODE">
    <type>char</type>
    <valid_values>CORE2_NYF,CORE2_IAF,TN460,CLM_QIAN,CLM_QIAN_WISO,CLM1PT,CLMCRUNCEP,CLMCRUNCEP_V5,CLMGSWP3,CPLHIST3HrWx,COPYALL_NPS_v1,COPYALL_NPS_CORE2_v1,WRF,WW3,CPLHISTForcingForOcnIce</valid_values>
    <default_value>CORE2_NYF</default_value>
    <group>run_component_datm</group>
    <file>env_run.xml</file>
    <desc>Mode for data atmosphere component.
      The default is CORE2_NYF (CORE2 normal year forcing) is the 
      DATM mode used in C and G compsets. CLM_QIAN, CLMCRUNCEP, CLMGSWP3 and CLM1PT are 
      modes using observational data for forcing CLM in I compsets.</desc>
    <values>
      <value compset="%NYF"  >CORE2_NYF</value>
      <value compset="%IAF"  >CORE2_IAF</value>
      <value compset="%WW3"  >WW3</value>
      <value compset="%NPS"  >COPYALL_NPS_v1</value>
      <value compset="%NPSC2">COPYALL_NPS_CORE2_v1</value>
      <value compset="%WISOQIA">CLM_QIAN_WISO</value>
      <value compset="%QIA"  >CLM_QIAN</value>
      <value compset="%CRU"  >CLMCRUNCEP</value>
      <value compset="%GSW"  >CLMGSWP3</value>
      <value compset="%1PT"  >CLM1PT</value>
      <value compset="%S1850">CPLHIST3HrWx</value>
      <value compset="%S1850OCN">CPLHISTForcingForOcnIce</value>
    </values>
  </entry>

  <entry id="DATM_PRESAERO">
    <type>char</type>
    <valid_values>none,clim_1850,clim_2000,trans_1850-2000,rcp2.6,rcp4.5,rcp6.0,rcp8.5,cplhist</valid_values>
    <default_value>none</default_value>
    <values>
<<<<<<< HEAD
      <value compset="1850_">clim_1850</value>
      <value compset="2000_">clim_2000</value>
      <value compset="2003_">clim_2000</value>
      <value compset="4804_">clim_2000</value>
      <value compset="1850_">clim_1850</value>
      <value compset="RCP8_">rcp8.5</value>
      <value compset="RCP6_">rcp6.0</value>
      <value compset="RCP4_">rcp4.5</value>
      <value compset="RCP2_">rcp2.6</value>
      <value compset="HIST_">trans_1850-2000</value>
      <value compset="20TR_">trans_1850-2000</value>
=======
      <value compset="^1850_">clim_1850</value>
      <value compset="^2000_">clim_2000</value>
      <value compset="^2003_">clim_2000</value>
      <value compset="^4804_">clim_2000</value>
      <value compset="^1850_">clim_1850</value>
      <value compset="^RCP8_">rcp8.5</value>
      <value compset="^RCP6_">rcp6.0</value>
      <value compset="^RCP4_">rcp4.5</value>
      <value compset="^RCP2_">rcp2.6</value>
      <value compset="^HIST_">trans_1850-2000</value>
      <value compset="^20TR_">trans_1850-2000</value>
>>>>>>> b4456cee
      <value compset="_DICE.*_POP2">none</value>
      <value compset="_DLND.*_DICE.*_DOCN">none</value>
      <value compset="_SLND.*_DICE.*_DOCN">none</value>
      <value compset="_DATM%S1850OCN">cplhist</value>
    </values>
    <group>run_component_datm</group>
    <file>env_run.xml</file>
    <desc>DATM prescribed aerosol forcing</desc>
  </entry>

  <entry id="DATM_TOPO">
     <type>char</type>
     <valid_values>none,observed</valid_values>
     <default_value>observed</default_value>
     <values>
        <!-- Only needed for compsets with active land; for other compsets, turn it off -->
        <value compset="_SLND">none</value>
        <value compset="_DLND">none</value>
     </values>
    <group>run_component_datm</group>
    <file>env_run.xml</file>
    <desc>DATM surface topography forcing</desc>
  </entry>

  <entry id="DATM_CO2_TSERIES">
    <type>char</type>
    <valid_values>none,20tr,rcp2.6,rcp4.5,rcp6.0,rcp8.5</valid_values>
    <default_value>none</default_value>
    <values>
<<<<<<< HEAD
      <value compset="RCP8">rcp8.5</value>
      <value compset="RCP6">rcp6.0</value>
      <value compset="RCP4">rcp4.5</value>
      <value compset="RCP2">rcp2.6</value>
      <value compset="HIST">20tr</value>
      <value compset="20TR">20tr</value>
=======
      <value compset="^RCP8">rcp8.5</value>
      <value compset="^RCP6">rcp6.0</value>
      <value compset="^RCP4">rcp4.5</value>
      <value compset="^RCP2">rcp2.6</value>
      <value compset="^HIST">20tr</value>
      <value compset="^20TR">20tr</value>
>>>>>>> b4456cee
    </values>
    <group>run_component_datm</group>
    <file>env_run.xml</file>
    <desc>DATM CO2 time series</desc>
  </entry>

  <entry id="DATM_CPLHIST_DIR"> 
    <type>char</type>
    <valid_values></valid_values>
    <default_value>UNSET</default_value>
    <group>run_component_datm</group>
    <file>env_run.xml</file>
    <desc>directory for coupler history data mode (only used for CPLHIST3HrWx mode)</desc>
  </entry> 

  <entry id="DATM_CPLHIST_CASE">
    <type>char</type>
    <valid_values></valid_values>
    <default_value>UNSET</default_value>
    <values>
      <value compset="1850_DATM%S1850">b40.1850.track1.1deg.006a</value>
    </values>
    <group>run_component_datm</group>
    <file>env_run.xml</file>
    <desc>case name for coupler history data mode (only used for CPLHIST3HrWx mode)</desc>
  </entry>

  <entry id="DATM_CPLHIST_YR_ALIGN">
    <type>integer</type>
    <valid_values></valid_values>
    <default_value>1</default_value>
    <values>
      <value compset="1850_DATM%S1850">1</value>
    </values>
    <group>run_component_datm</group>
    <file>env_run.xml</file>
    <desc>Simulation year corresponding to starting year (only used for CPLHIST3HrWx mode)</desc>
  </entry>

  <entry id="DATM_CPLHIST_YR_START">
    <type>integer</type>
    <valid_values></valid_values>
    <default_value>-999</default_value>
    <values>
      <value compset="1850_DATM%S1850">960</value>
    </values>
    <group>run_component_datm</group>
    <file>env_run.xml</file>
    <desc>starting year to loop data over (only used for CPLHIST3HrWx mode)</desc>
  </entry>

  <entry id="DATM_CPLHIST_YR_END">
    <type>integer</type>
    <valid_values></valid_values>
    <default_value>-999</default_value>
    <values>
      <value compset="1850_DATM%S1850">1030</value>
    </values>
    <group>run_component_datm</group>
    <file>env_run.xml</file>
    <desc>ending year to loop data over (only used for CPLHIST3HrWx mode)</desc>
  </entry>

  <entry id="DATM_CLMNCEP_YR_ALIGN">
    <type>integer</type>
    <valid_values></valid_values>
    <default_value>1</default_value>
    <values>
      <value compset="2000.*_DATM%1PT">1</value>
      <value compset="1850.*_DATM%QIA">1</value>
      <value compset="1850.*_DATM%CRU">1</value>
      <value compset="1850.*_DATM%GSW">1</value>
      <value compset="2000.*_DATM%QIA">1</value>
      <value compset="HIST.*_DATM%QIA">1895</value>
      <value compset="HIST.*_DATM%CRU">1901</value>
      <value compset="HIST.*_DATM%GSW">1901</value>
      <value compset="20TR.*_DATM%QIA">1895</value>
      <value compset="20TR.*_DATM%CRU">1901</value>
      <value compset="20TR.*_DATM%GSW">1901</value>
      <value compset="4804.*_DATM%QIA">1</value>
      <value compset="RCP.*_DATM%QIA">2004</value> 
      <value compset="RCP.*_DATM%CRU">2005</value> 
      <value compset="RCP.*_DATM%GSW">2005</value> 
      <value compset="2003.*_DATM%QIA.*_TEST">1</value> 
      <value compset="1850.*_DATM%CRU">1</value>
      <value compset="2000.*_DATM%CRU">1</value>
      <value compset="2003.*_DATM%CRU">1</value>
      <value compset="1850.*_DATM%GSW">1</value>
      <value compset="2000.*_DATM%GSW">1</value>
      <value compset="2003.*_DATM%GSW">1</value>
    </values>
    <group>run_component_datm</group>
    <file>env_run.xml</file>
    <desc>year align</desc>
  </entry>

  <entry id="DATM_CLMNCEP_YR_START">
    <type>integer</type>
    <valid_values></valid_values>
    <default_value>2004</default_value>
    <values>
      <value compset="2000.*_DATM%1PT">1972</value>
      <value compset="1850.*_DATM%QIA">1948</value>
      <value compset="1850.*_DATM%CRU">1901</value>
      <value compset="1850.*_DATM%GSW">1901</value>
      <value compset="2000.*_DATM%WISOQIA">2000</value>
      <value compset="2000.*_DATM%QIA">1972</value>
      <value compset="HIST.*_DATM%QIA">1948</value>
      <value compset="HIST.*_DATM%CRU">1901</value>
      <value compset="HIST.*_DATM%GSW">1901</value>
      <value compset="20TR.*_DATM%QIA">1948</value>
      <value compset="20TR.*_DATM%CRU">1901</value>
      <value compset="20TR.*_DATM%GSW">1901</value>
      <value compset="4804.*_DATM%QIA">1948</value>
      <value compset="RCP.*_DATM%QIA" >1972</value> 
      <value compset="RCP.*_DATM%CRU" >1991</value> 
      <value compset="RCP.*_DATM%GSW" >1991</value> 
      <value compset="2003.*_DATM%QIA.*_TEST">2002</value> 
      <value compset="1850.*_DATM%CRU">1901</value>
      <value compset="2000.*_DATM%CRU">1991</value>
      <value compset="2003.*_DATM%CRU">2002</value>
      <value compset="1850.*_DATM%GSW">1901</value>
      <value compset="2000.*_DATM%GSW">1991</value>
      <value compset="2003.*_DATM%GSW">2002</value>
    </values>
    <group>run_component_datm</group>
    <file>env_run.xml</file>
    <desc>starting year to loop data over</desc>
  </entry>

  <entry id="DATM_CLMNCEP_YR_END">
    <type>integer</type>
    <valid_values></valid_values>
    <default_value>2004</default_value>
    <values>
      <value   compset="2000.*_DATM%1PT">2004</value> 
      <value   compset="1850.*_DATM%QIA">1972</value> 
      <value   compset="1850.*_DATM%CRU">1920</value> 
      <value   compset="1850.*_DATM%GSW">1920</value> 
      <value   compset="2000.*_DATM%WISOQIA">2004</value> 
      <value   compset="2000.*_DATM%QIA">2004</value> 
      <value   compset="HIST.*_DATM%QIA">1972</value>
      <value   compset="HIST.*_DATM%CRU">1920</value>
      <value   compset="HIST.*_DATM%GSW">1920</value>
      <value   compset="20TR.*_DATM%QIA">1972</value>
      <value   compset="20TR.*_DATM%CRU">1920</value>
      <value   compset="20TR.*_DATM%GSW">1920</value>
      <value   compset="4804.*_DATM%QIA">2004</value>
      <value   compset="RCP.*_DATM%QIA">2004</value> 
      <value   compset="RCP.*_DATM%CRU">2010</value> 
      <value   compset="RCP.*_DATM%GSW">2010</value> 
      <value   compset="2003.*_DATM%QIA.*_TEST">2003</value> 
      <value   compset="1850.*_DATM%CRU">1920</value> 
      <value   compset="2000.*_DATM%CRU">2010</value>
      <value   compset="2003.*_DATM%CRU">2003</value>
      <value   compset="1850.*_DATM%GSW">1920</value> 
      <value   compset="2000.*_DATM%GSW">2010</value>
      <value   compset="2003.*_DATM%GSW">2003</value>
    </values>
    <group>run_component_datm</group>
    <file>env_run.xml</file>
    <desc>ending year to loop data over</desc>
  </entry>

  <description>
    <desc compset="^1850_DATM%QIA"	>QIAN atm input data for 1948-1972:</desc>
    <desc compset="^2000_DATM%WISOQIA"	>QIAN atm input data with water isotopes for 2000-2004:</desc>
    <desc compset="^2000_DATM%QIA"	>QIAN atm input data for 1972-2004:</desc>
    <desc compset="^2003_DATM%QIA"	>QIAN atm input data for 2002-2003:</desc>
    <desc compset="^HIST_DATM%QIA"	>QIAN atm input data for 1948-1972:</desc>
    <desc compset="^20TR_DATM%QIA"	>QIAN atm input data for 1948-1972:</desc>
    <desc compset="^4804_DATM%QIA"	>QIAN atm input data for 1948-2004:</desc>
    <desc compset="^RCP[2468]_DATM%QIA"	>QIAN atm input data for 1972-2004:</desc>
    <desc compset="^1850_DATM%CRU"	>CRUNCEP atm input data for 1901-1920:</desc>
    <desc compset="^2000_DATM%CRU"	>CRUNCEP atm input data for 1991-2010:</desc>
    <desc compset="^2003_DATM%CRU"	>CRUNCEP atm input data for 2002-2003:</desc>
    <desc compset="^HIST_DATM%CRU"	>CRUNCEP atm input data for 1901-1920:</desc>
    <desc compset="^20TR_DATM%CRU"	>CRUNCEP atm input data for 1901-1920:</desc>
    <desc compset="^RCP[2468]_DATM%CRU"	>CRUNCEP atm input data for 1991-2010:</desc>
    <desc compset="^1850_DATM%GSW"	>GSWP3 atm input data for 1901-1920:</desc>
    <desc compset="^2000_DATM%GSW"	>GSWP3 atm input data for 1991-2010:</desc>
    <desc compset="^2003_DATM%GSW"	>GSWP3 atm input data for 2002-2003:</desc>
    <desc compset="^HIST_DATM%GSW"	>GSWP3 atm input data for 1901-1920:</desc>
    <desc compset="^20TR_DATM%GSW"	>GSWP3 atm input data for 1901-1920:</desc>
    <desc compset="^RCP[2468]_DATM%GSW"	>GSWP3 atm input data for 1991-2010:</desc>
    <desc compset="^1850_DATM%S1850"	>CPL history input data:</desc>
    <desc compset="^2000_DATM%1PT"	>single point tower site atm input data:</desc>
    <desc compset="_DATM%NYF"		>COREv2 datm normal year forcing: (requires additional user-supplied data)</desc>
    <desc compset="_DATM%IAF"		>COREv2 datm interannual year forcing: (requires additional user-supplied data)</desc>
    <desc compset="_DATM%WW3"		>WW3 wave watch data from a short period of hi temporal frequency COREv2 data</desc>
    <desc compset="_DATM%NPS"		>DATM NPS forcing:</desc>
  </description>

  <help>
    =========================================
    DATM naming conventions in compset name
    =========================================
  </help>

</entry_id>
<|MERGE_RESOLUTION|>--- conflicted
+++ resolved
@@ -44,19 +44,6 @@
     <valid_values>none,clim_1850,clim_2000,trans_1850-2000,rcp2.6,rcp4.5,rcp6.0,rcp8.5,cplhist</valid_values>
     <default_value>none</default_value>
     <values>
-<<<<<<< HEAD
-      <value compset="1850_">clim_1850</value>
-      <value compset="2000_">clim_2000</value>
-      <value compset="2003_">clim_2000</value>
-      <value compset="4804_">clim_2000</value>
-      <value compset="1850_">clim_1850</value>
-      <value compset="RCP8_">rcp8.5</value>
-      <value compset="RCP6_">rcp6.0</value>
-      <value compset="RCP4_">rcp4.5</value>
-      <value compset="RCP2_">rcp2.6</value>
-      <value compset="HIST_">trans_1850-2000</value>
-      <value compset="20TR_">trans_1850-2000</value>
-=======
       <value compset="^1850_">clim_1850</value>
       <value compset="^2000_">clim_2000</value>
       <value compset="^2003_">clim_2000</value>
@@ -68,7 +55,6 @@
       <value compset="^RCP2_">rcp2.6</value>
       <value compset="^HIST_">trans_1850-2000</value>
       <value compset="^20TR_">trans_1850-2000</value>
->>>>>>> b4456cee
       <value compset="_DICE.*_POP2">none</value>
       <value compset="_DLND.*_DICE.*_DOCN">none</value>
       <value compset="_SLND.*_DICE.*_DOCN">none</value>
@@ -98,21 +84,12 @@
     <valid_values>none,20tr,rcp2.6,rcp4.5,rcp6.0,rcp8.5</valid_values>
     <default_value>none</default_value>
     <values>
-<<<<<<< HEAD
-      <value compset="RCP8">rcp8.5</value>
-      <value compset="RCP6">rcp6.0</value>
-      <value compset="RCP4">rcp4.5</value>
-      <value compset="RCP2">rcp2.6</value>
-      <value compset="HIST">20tr</value>
-      <value compset="20TR">20tr</value>
-=======
       <value compset="^RCP8">rcp8.5</value>
       <value compset="^RCP6">rcp6.0</value>
       <value compset="^RCP4">rcp4.5</value>
       <value compset="^RCP2">rcp2.6</value>
       <value compset="^HIST">20tr</value>
       <value compset="^20TR">20tr</value>
->>>>>>> b4456cee
     </values>
     <group>run_component_datm</group>
     <file>env_run.xml</file>
