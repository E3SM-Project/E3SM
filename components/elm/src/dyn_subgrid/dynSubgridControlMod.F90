--- conflicted
+++ resolved
@@ -231,11 +231,7 @@
     end if
 
     if (dyn_subgrid_control_inst%do_harvest) then
-<<<<<<< HEAD
-       if (.not.(use_cn .or. use_fates)) then
-=======
        if (.not. (use_cn .or. use_fates)) then
->>>>>>> 7b87d1fa
           write(iulog,*) 'ERROR: do_harvest can be true only if use_cn is true or use_fates is true'
           call endrun(msg=errMsg(sourcefile, __LINE__))
        end if
