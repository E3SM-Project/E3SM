--- conflicted
+++ resolved
@@ -25,21 +25,13 @@
   use ColumnDataType        , only : col_cf, col_nf, col_pf  
   use VegetationType        , only : veg_pp                
   use VegetationDataType    , only : veg_cs, veg_cf, veg_ns, veg_nf  
-<<<<<<< HEAD
   use topounit_varcon       , only : max_topounits
-=======
-  use topounit_varcon      , only : max_topounits
-  use VegetationDataType    , only : veg_ps, veg_pf  
->>>>>>> 7b87d1fa
   use VegetationDataType    , only : veg_ps, veg_pf
   use elm_varctl            , only : use_cn, use_fates, iulog
   use FatesConstantsMod      , only : hlm_harvest_area_fraction
   use FatesConstantsMod      , only : hlm_harvest_carbon
-<<<<<<< HEAD
-=======
 
   !
->>>>>>> 7b87d1fa
   ! !PUBLIC MEMBER FUNCTIONS:
   implicit none
   private
@@ -47,11 +39,7 @@
   public :: dynHarvest_init    ! initialize data structures for harvest information
   public :: dynHarvest_interp_harvest_types  ! get harvest data for each harvest type, if needed
   public :: CNHarvest          ! harvest mortality routine for CN code (non-FATES)
-<<<<<<< HEAD
-  
-=======
   !
->>>>>>> 7b87d1fa
   ! !PRIVATE MEMBER FUNCTIONS:
   private :: CNHarvestPftToColumn   ! gather pft-level harvest fluxes to the column level
   
@@ -77,7 +65,6 @@
   ! for FATES: capacity for passing harvest data in units of carbon harvested per year (per grid cell) has been added
   ! but these data are not yet included in the input file
   ! the code here can be changed to wood_harvest_units = harvest_carbon to pass carbon data to FATES if:
-<<<<<<< HEAD
   ! the carbon data are in the same input variables as listed below
   ! and the carbon units in the input file match that expected by FATES
 
@@ -94,24 +81,7 @@
   integer, public, parameter    :: wood_harvest_units = 2    ! 1 = area fraction, 2 = carbon
   real(r8), allocatable, public :: harvest_rates(:,:) ! harvest rates
   logical, private              :: do_harvest ! whether we're in a period when we should do harvest
-=======
-  !  the carbon data are in the same input variables as listed below
-  !  and the carbon units in the input file match that expected by FATES
-
-  integer, public, parameter :: num_harvest_vars = 5
-  character(len=64), public, parameter :: harvest_varnames(num_harvest_vars) = &
-       [character(len=64)  :: 'HARVEST_VH1', 'HARVEST_VH2', 'HARVEST_SH1', 'HARVEST_SH2', 'HARVEST_SH3']
-  ! the units flag must match the units of harvest_varnames
-  ! set this here because dynHarvest_init is called after alm_fates%init
-  ! this flag is accessed only if namelist do_harvest is TRUE
-  integer, public          :: wood_harvest_units = hlm_harvest_area_fraction
-  
-  type(dyn_var_time_uninterp_type) :: harvest_vars(num_harvest_vars)   ! value of each harvest variable
-
-  real(r8) , allocatable, public   :: harvest_rates(:,:) ! category harvest rates (d1) in each gridcell (d2)
-
-  logical, private         :: do_harvest ! whether we're in a period when we should do harvest
->>>>>>> 7b87d1fa
+
   !---------------------------------------------------------------------------
 
 contains
@@ -122,14 +92,9 @@
     ! !DESCRIPTION:
     ! Initialize data structures for harvest information.
     ! This should be called once, during model initialization.
-<<<<<<< HEAD
      
     ! !USES:
     use elm_varctl            , only : use_cn, use_fates
-=======
-    !
-    use elm_varctl            , only : use_cn
->>>>>>> 7b87d1fa
     use dynVarTimeUninterpMod , only : dyn_var_time_uninterp_type
     use dynTimeInfoMod        , only : YEAR_POSITION_START_OF_TIMESTEP
     use dynTimeInfoMod        , only : YEAR_POSITION_END_OF_TIMESTEP
@@ -149,10 +114,6 @@
 
     SHR_ASSERT_ALL(bounds%level == BOUNDS_LEVEL_PROC, subname // ': argument must be PROC-level bounds')
 
-<<<<<<< HEAD
-    ! Shijie: Right now we don't want to consider topounit in harvest rate
-=======
->>>>>>> 7b87d1fa
     allocate(harvest_rates(num_harvest_vars,bounds%begg:bounds%endg),stat=ier)
     harvest_rates(:,bounds%begg:bounds%endg) = 0._r8
     if (ier /= 0) then
@@ -164,11 +125,7 @@
     
     ! Get initial harvest data
     if (use_cn .or. use_fates) then
-<<<<<<< HEAD
-       num_points = (bounds%endg - bounds%begg + 1)  
-=======
        num_points = (bounds%endg - bounds%begg + 1)
->>>>>>> 7b87d1fa
        harvest_shape(1) = num_points
        do varnum = 1, num_harvest_vars
           harvest_vars(varnum) = dyn_var_time_uninterp_type( &
@@ -176,24 +133,14 @@
                dim1name=grlnd, conversion_factor=1.0_r8, &
                do_check_sums_equal_1=.false., data_shape=harvest_shape)
        end do
-<<<<<<< HEAD
-=======
-
->>>>>>> 7b87d1fa
+
     end if
     
   end subroutine dynHarvest_init
 
-<<<<<<< HEAD
-
-  !-----------------------------------------------------------------------
-  subroutine dynHarvest_interp_harvest_types(bounds)
-    
-=======
 !-----------------------------------------------------------------------
   subroutine dynHarvest_interp_harvest_types(bounds)
     !
->>>>>>> 7b87d1fa
     ! !DESCRIPTION:
     ! Get harvest data for model time, by land category, when needed.
     ! this function called only for CN (non-FATES) or FATES
@@ -210,13 +157,8 @@
     !
     ! !USES:
     use dynTimeInfoMod , only : time_info_type
-<<<<<<< HEAD
     use elm_varctl     , only : use_cn, use_fates
-    
-=======
-    use elm_varctl            , only : use_cn, use_fates
     !
->>>>>>> 7b87d1fa
     ! !ARGUMENTS:
     type(bounds_type), intent(in) :: bounds  ! proc-level bounds
     
@@ -240,26 +182,15 @@
           ! means that harvest rates will be maintained at the rate given in the last
           ! year of the file for all years past the end of this specified time series.
           do_harvest = .true.
-<<<<<<< HEAD
           ! Right now we don't account for the topounit in plant harvest
-          allocate(this_data(bounds%begg:bounds%endg))   
-          do varnum = 1, num_harvest_vars
-             call harvest_vars(varnum)%get_current_data(this_data)
-             harvest_rates(varnum,bounds%begg:bounds%endg) = this_data(bounds%begg:bounds%endg)      
-=======
-          allocate(this_data(bounds%begg:bounds%endg))   
+          allocate(this_data(bounds%begg:bounds%endg))
           do varnum = 1, num_harvest_vars
              call harvest_vars(varnum)%get_current_data(this_data)
              harvest_rates(varnum,bounds%begg:bounds%endg) = this_data(bounds%begg:bounds%endg)
->>>>>>> 7b87d1fa
           end do
           deallocate(this_data)
        end if
     end if
-<<<<<<< HEAD
-
-=======
->>>>>>> 7b87d1fa
   end subroutine dynHarvest_interp_harvest_types
 
 
@@ -448,16 +379,9 @@
       if (ivt(p) > noveg .and. ivt(p) < nbrdlf_evr_shrub) then
 
          if (do_harvest) then
-<<<<<<< HEAD
-            ! Do not consider different topo unit for harvest now
-            am = 0._r8
-            do varnum = 1, num_harvest_vars
-               am = am + harvest_rates(varnum, g)
-=======
             am = 0._r8
             do varnum = 1, num_harvest_vars
                am = am + harvest_rates(varnum,g)
->>>>>>> 7b87d1fa
             end do
             m  = am/(days_per_year * secspday)
          else
