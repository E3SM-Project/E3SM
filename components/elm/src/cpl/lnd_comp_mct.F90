--- conflicted
+++ resolved
@@ -17,7 +17,6 @@
   use esmf, only: ESMF_clock
 
 #ifdef HAVE_MOAB
-#include "moab/MOABConfig.h"
 ! #define BUILD_LNDGHOST_MESH
   use seq_comm_mct,       only: mlnid! id of moab land app
   use seq_comm_mct,       only: num_moab_exports
@@ -157,7 +156,6 @@
     integer :: ierr, nsend,n
     character(len=SHR_KIND_CL) :: atm_gnam          ! atm grid
     character(len=SHR_KIND_CL) :: lnd_gnam          ! lnd grid
-    integer :: entity_type, tag_type
 #endif
     !-----------------------------------------------------------------------
 
@@ -483,7 +481,8 @@
     real(r8)     :: declin               ! solar declination angle in radians for nstep
     real(r8)     :: declinp1             ! solar declination angle in radians for nstep+1
     real(r8)     :: eccf                 ! earth orbit eccentricity factor
-    real(r8)     :: recip                ! reciprical
+  
+        real(r8)     :: recip                ! reciprical
     logical,save :: first_call = .true.  ! first call work
     logical      :: atm_present
     type(seq_infodata_type),pointer :: infodata             ! CESM information from the driver
@@ -554,13 +553,10 @@
     ! loop over all fields in seq_flds_x2l_fields
     call mct_list_init(temp_list ,seq_flds_x2l_fields)
     size_list=mct_list_nitem (temp_list)
-<<<<<<< HEAD
     entity_type = 0 ! entity type is vertex for land, usually (bigrid case)
-    if (mb_land_mesh) entity_type = 1
-=======
-    ent_type = 0 ! entity type is vertex for land, always
->>>>>>> d56428d6
+    if (.not.samegrid_al) entity_type = 1  ! trigrid usually means we have a full LND mesh
     if (rank2 .eq. 0) print *, num_moab_exports, trim(seq_flds_x2l_fields), ' lnd import check'
+
     do index_list = 1, size_list
       call mct_list_get(mctOStr,index_list,temp_list)
       mct_field = mct_string_toChar(mctOStr)
@@ -571,7 +567,7 @@
     call mct_list_clean(temp_list)
 
 #endif
-! calling MOAB's import last means this is what the model will use.
+    ! calling MOAB's import last means this is what the model will use.
     call lnd_import_moab( EClock, bounds, atm2lnd_vars, glc2lnd_vars)
 #endif
 
@@ -902,14 +898,10 @@
     use controlMod
     use iMOAB  , only: iMOAB_CreateVertices, iMOAB_WriteMesh, iMOAB_RegisterApplication, &
     iMOAB_DefineTagStorage, iMOAB_SetIntTagStorage, iMOAB_SetDoubleTagStorage, &
-<<<<<<< HEAD
     iMOAB_ResolveSharedEntities, iMOAB_CreateElements, iMOAB_UpdateMeshInfo, &
     iMOAB_DetermineGhostEntities, iMOAB_SynchronizeTags, iMOAB_WriteLocalMesh, &
     iMOAB_SendMesh, iMOAB_ReceiveMesh, iMOAB_FreeSenderBuffers, iMOAB_GetMeshInfo, &
     iMOAB_SendElementTag, iMOAB_ReceiveElementTag, iMOAB_MergeVertices, iMOAB_LoadMesh
-=======
-    iMOAB_ResolveSharedEntities, iMOAB_UpdateMeshInfo
->>>>>>> d56428d6
 
     type(bounds_type) , intent(in)  :: bounds
     integer , intent(in) :: LNDID ! id of the land app
@@ -1027,7 +1019,6 @@
        egids(n) = ldecomp%gdc2glo(bounds%begg+n-1) ! local to global !
     end do
     gsize = ldomain%ni * ldomain%nj ! size of the total grid
-<<<<<<< HEAD
 
     ! Case where land and river share mesh (tri-grid)
     ! This is the case of a "true" mesh.
@@ -1092,7 +1083,7 @@
         tagtype = 0  ! dense, integer
         numco = 1
         tagname='GLOBAL_ID'//C_NULL_CHAR
-        ierr = iMOAB_DefineTagStorage(mlnid, tagname, tagtype, numco,  tagindex )
+        ierr = iMOAB_DefineTagStorage(mlnid, tagname, tagtype, numco, tagindex )
         if (ierr > 0 )  &
           call endrun('Error: fail to retrieve GLOBAL_ID tag ')
 #ifdef BUILD_LNDGHOST_MESH
@@ -1101,14 +1092,14 @@
           call endrun('Error: fail to retrieve GLOBAL_ID tag ')
 #endif
 
-        ! load the integer data on the mesh from the egids array
+        ! set the integer data on the mesh from the egids array
         entity_type = 1 ! element type
-        ierr = iMOAB_SetIntTagStorage ( mlnid, tagname, lsz , entity_type, egids)
+        ierr = iMOAB_SetIntTagStorage ( mlnid, tagname, lsz, entity_type, egids)
         if (ierr > 0 )  &
           call endrun('Error: fail to set GLOBAL_ID tag ')
 
 #ifdef BUILD_LNDGHOST_MESH
-        ierr = iMOAB_SetIntTagStorage ( mlnghid, tagname, lsz , entity_type, egids)
+        ierr = iMOAB_SetIntTagStorage ( mlnghid, tagname, lsz, entity_type, egids)
         if (ierr > 0 )  &
           call endrun('Error: fail to set GLOBAL_ID tag ')
 #endif
@@ -1117,7 +1108,7 @@
         !  Define and Set Fraction on each mesh
         tagname='frac'//C_NULL_CHAR
         tagtype = 1 ! dense, double
-        ierr = iMOAB_DefineTagStorage(mlnid, tagname, tagtype, numco,  tagindex )
+        ierr = iMOAB_DefineTagStorage(mlnid, tagname, tagtype, numco, tagindex )
         if (ierr > 0 )  &
           call endrun('Error: fail to create frac tag ')
 
@@ -1135,13 +1126,13 @@
         enddo
 
         ! set the values on the coupling mesh
-        ierr = iMOAB_SetDoubleTagStorage ( mlnid, tagname, lsz , entity_type, moab_vert_coords)
+        ierr = iMOAB_SetDoubleTagStorage ( mlnid, tagname, lsz, entity_type, moab_vert_coords)
         if (ierr > 0 )  &
           call endrun('Error: fail to set frac tag ')
 
 #ifdef BUILD_LNDGHOST_MESH
         ! set the values on the internal mesh, halo values aren't set
-        ierr = iMOAB_SetDoubleTagStorage ( mlnghid, tagname, lsz , entity_type, moab_vert_coords)
+        ierr = iMOAB_SetDoubleTagStorage ( mlnghid, tagname, lsz, entity_type, moab_vert_coords)
         if (ierr > 0 )  &
           call endrun('Error: fail to set frac tag ')
 #endif
@@ -1149,7 +1140,7 @@
         !  Define and Set area
         tagname='area'//C_NULL_CHAR
         ! define the values on the coupling mesh
-        ierr = iMOAB_DefineTagStorage(mlnid, tagname, tagtype, numco,  tagindex )
+        ierr = iMOAB_DefineTagStorage(mlnid, tagname, tagtype, numco, tagindex )
         if (ierr > 0 )  &
           call endrun('Error: fail to create area tag ')
 
@@ -1166,12 +1157,12 @@
         enddo
 
         ! set the values on the coupling mesh
-        ierr = iMOAB_SetDoubleTagStorage ( mlnid, tagname, lsz , entity_type, moab_vert_coords )
+        ierr = iMOAB_SetDoubleTagStorage ( mlnid, tagname, lsz, entity_type, moab_vert_coords )
         if (ierr > 0 )  &
           call endrun('Error: fail to set area tag ')
 #ifdef BUILD_LNDGHOST_MESH
         ! set the values on the internal mesh
-        ierr = iMOAB_SetDoubleTagStorage ( mlnghid, tagname, lsz , entity_type, moab_vert_coords )
+        ierr = iMOAB_SetDoubleTagStorage ( mlnghid, tagname, lsz, entity_type, moab_vert_coords )
         if (ierr > 0 )  &
           call endrun('Error: fail to set area tag ')
 #endif
@@ -1179,7 +1170,7 @@
         !  Define aream
         ! but don't set any values yet. Coupler will send them
         tagname='aream'//C_NULL_CHAR
-        ierr = iMOAB_DefineTagStorage(mlnid, tagname, tagtype, numco,  tagindex )
+        ierr = iMOAB_DefineTagStorage(mlnid, tagname, tagtype, numco, tagindex )
         if (ierr > 0 )  &
           call endrun('Error: fail to create aream tag ')
 #ifdef BUILD_LNDGHOST_MESH
@@ -1403,12 +1394,12 @@
         tagtype = 0  ! dense, integer
         numco = 1
         tagname='GLOBAL_ID'//C_NULL_CHAR
-        ierr = iMOAB_DefineTagStorage(mlnid, tagname, tagtype, numco,  tagindex )
+        ierr = iMOAB_DefineTagStorage(mlnid, tagname, tagtype, numco, tagindex )
         if (ierr > 0 )  &
           call endrun('Error: fail to retrieve GLOBAL_ID tag ')
 
         entity_type = 0 ! vertex type
-        ierr = iMOAB_SetIntTagStorage ( mlnid, tagname, lsz , entity_type, vgids)
+        ierr = iMOAB_SetIntTagStorage ( mlnid, tagname, lsz, entity_type, vgids)
         if (ierr > 0 )  &
           call endrun('Error: fail to set GLOBAL_ID tag ')
 
@@ -1419,12 +1410,12 @@
         !there are no shared entities, but we will set a special partition tag, in order to see the
         ! partitions ; it will be visible with a Pseudocolor plot in VisIt
         tagname='partition'//C_NULL_CHAR
-        ierr = iMOAB_DefineTagStorage(mlnid, tagname, tagtype, numco,  tagindex )
+        ierr = iMOAB_DefineTagStorage(mlnid, tagname, tagtype, numco, tagindex )
         if (ierr > 0 )  &
           call endrun('Error: fail to create new partition tag ')
 
         vgids = iam
-        ierr = iMOAB_SetIntTagStorage ( mlnid, tagname, lsz , entity_type, vgids)
+        ierr = iMOAB_SetIntTagStorage ( mlnid, tagname, lsz, entity_type, vgids)
         if (ierr > 0 )  &
           call endrun('Error: fail to set partition tag ')
 
@@ -1432,7 +1423,7 @@
         !   on the vertices; do not allocate other data array
         tagname='frac'//C_NULL_CHAR
         tagtype = 1 ! dense, double
-        ierr = iMOAB_DefineTagStorage(mlnid, tagname, tagtype, numco,  tagindex )
+        ierr = iMOAB_DefineTagStorage(mlnid, tagname, tagtype, numco, tagindex )
         if (ierr > 0 )  &
           call endrun('Error: fail to create frac tag ')
 
@@ -1440,12 +1431,12 @@
           n = i-1 + bounds%begg
           moab_vert_coords(i) = ldomain%frac(n)
         enddo
-        ierr = iMOAB_SetDoubleTagStorage ( mlnid, tagname, lsz , entity_type, moab_vert_coords)
+        ierr = iMOAB_SetDoubleTagStorage ( mlnid, tagname, lsz, entity_type, moab_vert_coords)
         if (ierr > 0 )  &
           call endrun('Error: fail to set frac tag ')
 
         tagname='area'//C_NULL_CHAR
-        ierr = iMOAB_DefineTagStorage(mlnid, tagname, tagtype, numco,  tagindex )
+        ierr = iMOAB_DefineTagStorage(mlnid, tagname, tagtype, numco, tagindex )
         if (ierr > 0 )  &
           call endrun('Error: fail to create area tag ')
         do i = 1, lsz
@@ -1453,48 +1444,34 @@
           moab_vert_coords(i) = ldomain%area(n)/(re*re) ! use the same doubles for second tag :)
         enddo
 
-        ierr = iMOAB_SetDoubleTagStorage ( mlnid, tagname, lsz , entity_type, moab_vert_coords )
+        ierr = iMOAB_SetDoubleTagStorage ( mlnid, tagname, lsz, entity_type, moab_vert_coords )
         if (ierr > 0 )  &
           call endrun('Error: fail to set area tag ')
 
         ! aream needed in cime_init for now.
         tagname='aream'//C_NULL_CHAR
-        ierr = iMOAB_DefineTagStorage(mlnid, tagname, tagtype, numco,  tagindex )
+        ierr = iMOAB_DefineTagStorage(mlnid, tagname, tagtype, numco, tagindex )
         if (ierr > 0 )  &
           call endrun('Error: fail to create aream tag ')
-        ! ierr = iMOAB_SetDoubleTagStorage ( mlnid, tagname, lsz , entity_type, moab_vert_coords )
+        ! ierr = iMOAB_SetDoubleTagStorage ( mlnid, tagname, lsz, entity_type, moab_vert_coords )
         ! if (ierr > 0 )  &
         !   call endrun('Error: fail to set aream tag ')
         ierr = iMOAB_UpdateMeshInfo( mlnid )
         if (ierr > 0 )  &
           call endrun('Error: fail to update mesh info ')
     endif
-=======
->>>>>>> d56428d6
-
-    
-    allocate(moab_vert_coords(lsz*dims))
-    do i = 1, lsz
-      n = i-1 + bounds%begg
-      lonv = ldomain%lonc(n) *SHR_CONST_PI/180.
-      latv = ldomain%latc(n) *SHR_CONST_PI/180.
-      moab_vert_coords(3*i-2)=COS(latv)*COS(lonv)
-      moab_vert_coords(3*i-1)=COS(latv)*SIN(lonv)
-      moab_vert_coords(3*i  )=SIN(latv)
-    enddo
-    ierr = iMOAB_CreateVertices(mlnid, lsz*3, dims, moab_vert_coords)
-    if (ierr > 0 )  &
-      call endrun('Error: fail to create MOAB vertices in land model')
-
-    tagtype = 0  ! dense, integer
+
+    ! add more domain fields that are missing from domain fields: lat, lon, mask, hgt
+    tagname = 'lat:lon:mask:hgt'//C_NULL_CHAR
+    tagtype = 1 ! dense, double
     numco = 1
     tagname='GLOBAL_ID'//C_NULL_CHAR
-    ierr = iMOAB_DefineTagStorage(mlnid, tagname, tagtype, numco,  tagindex )
+    ierr = iMOAB_DefineTagStorage(mlnid, tagname, tagtype, numco, tagindex )
     if (ierr > 0 )  &
       call endrun('Error: fail to retrieve GLOBAL_ID tag ')
 
     ent_type = 0 ! vertex type
-    ierr = iMOAB_SetIntTagStorage ( mlnid, tagname, lsz , ent_type, vgids)
+    ierr = iMOAB_SetIntTagStorage ( mlnid, tagname, lsz, ent_type, vgids)
     if (ierr > 0 )  &
       call endrun('Error: fail to set GLOBAL_ID tag ')
 
@@ -1505,12 +1482,12 @@
     !there are no shared entities, but we will set a special partition tag, in order to see the
     ! partitions ; it will be visible with a Pseudocolor plot in VisIt
     tagname='partition'//C_NULL_CHAR
-    ierr = iMOAB_DefineTagStorage(mlnid, tagname, tagtype, numco,  tagindex )
+    ierr = iMOAB_DefineTagStorage(mlnid, tagname, tagtype, numco, tagindex )
     if (ierr > 0 )  &
       call endrun('Error: fail to create new partition tag ')
 
     vgids = iam
-    ierr = iMOAB_SetIntTagStorage ( mlnid, tagname, lsz , ent_type, vgids)
+    ierr = iMOAB_SetIntTagStorage ( mlnid, tagname, lsz, ent_type, vgids)
     if (ierr > 0 )  &
       call endrun('Error: fail to set partition tag ')
 
@@ -1518,7 +1495,7 @@
     !   on the vertices; do not allocate other data array
     tagname='frac'//C_NULL_CHAR
     tagtype = 1 ! dense, double
-    ierr = iMOAB_DefineTagStorage(mlnid, tagname, tagtype, numco,  tagindex )
+    ierr = iMOAB_DefineTagStorage(mlnid, tagname, tagtype, numco, tagindex )
     if (ierr > 0 )  &
       call endrun('Error: fail to create frac tag ')
 
@@ -1526,12 +1503,12 @@
       n = i-1 + bounds%begg
       moab_vert_coords(i) = ldomain%frac(n)
     enddo
-    ierr = iMOAB_SetDoubleTagStorage ( mlnid, tagname, lsz , ent_type, moab_vert_coords)
+    ierr = iMOAB_SetDoubleTagStorage ( mlnid, tagname, lsz, ent_type, moab_vert_coords)
     if (ierr > 0 )  &
       call endrun('Error: fail to set frac tag ')
 
     tagname='area'//C_NULL_CHAR
-    ierr = iMOAB_DefineTagStorage(mlnid, tagname, tagtype, numco,  tagindex )
+    ierr = iMOAB_DefineTagStorage(mlnid, tagname, tagtype, numco, tagindex )
     if (ierr > 0 )  &
       call endrun('Error: fail to create area tag ')
     do i = 1, lsz
@@ -1539,31 +1516,31 @@
       moab_vert_coords(i) = ldomain%area(n)/(re*re) ! use the same doubles for second tag :)
     enddo
 
-    ierr = iMOAB_SetDoubleTagStorage ( mlnid, tagname, lsz , ent_type, moab_vert_coords )
+    ierr = iMOAB_SetDoubleTagStorage ( mlnid, tagname, lsz, ent_type, moab_vert_coords )
     if (ierr > 0 )  &
       call endrun('Error: fail to set area tag ')
 
     ! aream needed in cime_init for now.
     tagname='aream'//C_NULL_CHAR
-    ierr = iMOAB_DefineTagStorage(mlnid, tagname, tagtype, numco,  tagindex )
+    ierr = iMOAB_DefineTagStorage(mlnid, tagname, tagtype, numco, tagindex )
     if (ierr > 0 )  &
       call endrun('Error: fail to create aream tag ')
-    ! ierr = iMOAB_SetDoubleTagStorage ( mlnid, tagname, lsz , ent_type, moab_vert_coords )
+    ! ierr = iMOAB_SetDoubleTagStorage ( mlnid, tagname, lsz, ent_type, moab_vert_coords )
     ! if (ierr > 0 )  &
     !   call endrun('Error: fail to set aream tag ')
     ierr = iMOAB_UpdateMeshInfo( mlnid )
     if (ierr > 0 )  &
       call endrun('Error: fail to update mesh info ')
 
-  ! add more domain fields that are missing from domain fields: lat, lon, mask, hgt
-  tagname = 'lat:lon:mask:hgt'//C_NULL_CHAR
-  tagtype = 1 ! dense, double
-  numco = 1
-  ierr = iMOAB_DefineTagStorage(mlnid, tagname, tagtype, numco,  tagindex )
-  if (ierr > 0 )  &
-    call endrun('Error: fail to create lat:lon:mask:hgt tags ')
-
- ! moab_vert_coords is big enough in both case to hold enough data for us: lat, lon, mask
+    ! add more domain fields that are missing from domain fields: lat, lon, mask, hgt
+    tagname = 'lat:lon:mask:hgt'//C_NULL_CHAR
+    tagtype = 1 ! dense, double
+    numco = 1
+    ierr = iMOAB_DefineTagStorage(mlnid, tagname, tagtype, numco, tagindex )
+    if (ierr > 0 )  &
+      call endrun('Error: fail to create lat:lon:mask:hgt tags ')
+
+    ! moab_vert_coords is big enough in both case to hold enough data for us: lat, lon, mask
     do i = 1, lsz
       n = i-1 + bounds%begg
       moab_vert_coords(i) = ldomain%latc(n)  ! lat
@@ -1572,17 +1549,11 @@
     enddo
     tagname = 'lat:lon:mask'//C_NULL_CHAR
 
-<<<<<<< HEAD
     entity_type = 0 ! point cloud usually
     if (ldomain%nv .ge. 3 .and.  .not.samegrid_al) then
       entity_type = 1 ! cell in tri-grid case
     endif
     ierr = iMOAB_SetDoubleTagStorage ( mlnid, tagname, lsz*3 , entity_type, moab_vert_coords)
-=======
-    ent_type = 0 ! point cloud usually
-
-    ierr = iMOAB_SetDoubleTagStorage ( mlnid, tagname, lsz*3 , ent_type, moab_vert_coords)
->>>>>>> d56428d6
     if (ierr > 0 )  &
       call endrun('Error: fail to set lat lon mask tag ')
     deallocate(moab_vert_coords)
@@ -1594,13 +1565,13 @@
     numco = 1 !  one value per cell / entity
 
     tagname = trim(seq_flds_l2x_fields)//C_NULL_CHAR
-    ierr = iMOAB_DefineTagStorage(mlnid, tagname, tagtype, numco,  tagindex )
+    ierr = iMOAB_DefineTagStorage(mlnid, tagname, tagtype, numco, tagindex )
     if ( ierr > 0) then
         call endrun('Error: fail to define seq_flds_l2x_fields for land moab mesh')
     endif
 
     tagname = trim(seq_flds_x2l_fields)//C_NULL_CHAR
-    ierr = iMOAB_DefineTagStorage(mlnid, tagname, tagtype, numco,  tagindex )
+    ierr = iMOAB_DefineTagStorage(mlnid, tagname, tagtype, numco, tagindex )
     if ( ierr > 0) then
         call endrun('Error: fail to define seq_flds_x2l_fields for land moab mesh')
     endif
@@ -1728,18 +1699,14 @@
        end if
 
     end do
+
     tagname=trim(seq_flds_l2x_fields)//C_NULL_CHAR
-<<<<<<< HEAD
     if (samegrid_al) then
-      entity_type = 0 ! vertices, cells only if samegrid_al false
+      entity_type = 0 ! vertices only if samegrid_al true
     else
       entity_type = 1
     endif
     ierr = iMOAB_SetDoubleTagStorage ( mlnid, tagname, totalmbls , entity_type, l2x_lm(1,1) )
-=======
-    ent_type = 0 ! vertices only, from now on
-    ierr = iMOAB_SetDoubleTagStorage ( mlnid, tagname, totalmbls , ent_type, l2x_lm(1,1) )
->>>>>>> d56428d6
     if (ierr > 0 )  &
        call shr_sys_abort( sub//' Error: fail to set moab l2x '// trim(seq_flds_l2x_fields) )
 
@@ -1930,18 +1897,14 @@
     if (ierr > 0 )  &
       call endrun('Error: fail to write the moab lnd mesh before import ')
 #endif
+    
     tagname=trim(seq_flds_x2l_fields)//C_NULL_CHAR
-<<<<<<< HEAD
     if (samegrid_al) then
-      entity_type = 0 ! vertices, cells only if samegrid_al false
+      entity_type = 0 ! vertices only if samegrid_al true
     else
       entity_type = 1
     endif
-    ierr = iMOAB_GetDoubleTagStorage ( mlnid, tagname, totalmblsimp , entity_type, x2l_lm(1,1) )
-=======
-    ent_type = 0 ! vertices 
-    ierr = iMOAB_GetDoubleTagStorage ( mlnid, tagname, totalmblsimp , ent_type, x2l_lm(1,1) )
->>>>>>> d56428d6
+    ierr = iMOAB_GetDoubleTagStorage ( mlnid, tagname, totalmblsimp, entity_type, x2l_lm(1,1) )
     if ( ierr > 0) then
       call endrun('Error: fail to get seq_flds_x2l_fields for land moab instance on component')
     endif
