--- conflicted
+++ resolved
@@ -64,12 +64,8 @@
     use seq_comm_mct     , only : seq_comm_suffix, seq_comm_inst, seq_comm_name
     use seq_flds_mod     , only : seq_flds_x2l_fields, seq_flds_l2x_fields, lnd_rof_two_way
     use spmdMod          , only : masterproc, npes, spmd_init
-<<<<<<< HEAD
     use elm_varctl       , only : nsrStartup, nsrContinue, nsrBranch, use_lnd_rof_two_way
-=======
-    use elm_varctl       , only : nsrStartup, nsrContinue, nsrBranch
     use elm_varctl        , only: elm_varctl_set_iac_active_only, iac_active 
->>>>>>> 3657e406
     use elm_cpl_indices  , only : elm_cpl_indices_set
     use elm_varctl       , only : elm_varctl_set_iac_active_only, iac_active
     use perf_mod         , only : t_startf, t_stopf
@@ -244,11 +240,8 @@
                         scmlon_in=scmlon, nsrest_in=nsrest, version_in=version, &
                         hostname_in=hostname, username_in=username)
 
-<<<<<<< HEAD
     use_lnd_rof_two_way = lnd_rof_two_way
     
-=======
->>>>>>> 3657e406
     ! Determine if iac is active, and set flag
     call seq_infodata_GetData(infodata, iac_present=iac_present)
     call elm_varctl_set_iac_active_only(iac_present)
