--- conflicted
+++ resolved
@@ -18,11 +18,7 @@
   use ColumnDataType      , only : col_ns, col_nf
   use VegetationDataType  , only : veg_ns, veg_nf
   ! bgc interface & pflotran:
-<<<<<<< HEAD
-  use clm_varctl          , only : use_pflotran, pf_cmode, use_fates
-=======
-  use elm_varctl          , only : use_pflotran, pf_cmode
->>>>>>> 44bff43d
+  use elm_varctl          , only : use_pflotran, pf_cmode, use_fates
   !
   implicit none
   save
