--- conflicted
+++ resolved
@@ -30,16 +30,9 @@
   use VegetationType      , only : veg_pp
   use VegetationDataType  , only : veg_ns, veg_pf
   use VegetationPropertiesType      , only : veg_vp
-<<<<<<< HEAD
-  use clm_varctl          , only : NFIX_PTASE_plant
-  use shr_log_mod         , only : errMsg => shr_log_errMsg
-  use clm_varctl          , only : iulog
-  use clm_varctl          , only : use_fates
-  use abortutils          , only : endrun
-  use clm_instMod         , only : alm_fates
-=======
   use elm_varctl          , only : NFIX_PTASE_plant
->>>>>>> 44bff43d
+  use elm_varctl          , only : use_fates
+  use elm_instMod         , only : alm_fates
 
   !
   implicit none
