--- conflicted
+++ resolved
@@ -349,14 +349,9 @@
      integer                                        :: pass_cohort_age_tracking
      integer                                        :: pass_num_lu_harvest_types
      integer                                        :: pass_lu_harvest
-<<<<<<< HEAD
      integer                                        :: pass_harvest_bypass_criteria
-     integer                                        :: pass_nocomp
-     integer                                        :: pass_sp
-
-=======
      integer                                        :: pass_tree_damage
->>>>>>> f595d92e
+
      ! ----------------------------------------------------------------------------------
      ! FATES lightning definitions
      ! 1 : use a global constant lightning rate found in fates_params.
@@ -386,16 +381,6 @@
      
      if (use_fates) then
 
-<<<<<<< HEAD
-        ! Shijie: Turn on verbose_output for test
-        verbose_output = .false.
-        call FatesInterfaceInit(iulog, verbose_output)
-
-        ! Force FATES parameters that are recieve type, to the unset value
-        call set_fates_ctrlparms('flush_to_unset')
-
-=======
->>>>>>> f595d92e
         ! Send parameters individually
         call set_fates_ctrlparms('num_sw_bbands',ival=numrad)
         call set_fates_ctrlparms('vis_sw_index',ival=ivis)
@@ -404,12 +389,6 @@
         call set_fates_ctrlparms('hlm_name',cval='ELM')
         call set_fates_ctrlparms('hio_ignore_val',rval=spval)
         call set_fates_ctrlparms('soilwater_ipedof',ival=get_ipedof(0))
-<<<<<<< HEAD
-        call set_fates_ctrlparms('max_patch_per_site',ival=natpft_size-1)
-
-
-=======
->>>>>>> f595d92e
         call set_fates_ctrlparms('parteh_mode',ival=fates_parteh_mode)
 
         if(use_fates_tree_damage)then
