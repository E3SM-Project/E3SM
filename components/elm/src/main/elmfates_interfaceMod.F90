module ELMFatesInterfaceMod

   ! -------------------------------------------------------------------------------------
   ! This module contains various functions and definitions to aid in the
   ! coupling of the FATES library/API with the CLM/ALM/ATS/etc model driver.
   ! All connections between the two models should occur in this file alone.
   !
   ! This is also the only location where CLM code is allowed to see FATES memory
   ! structures.
   ! The routines here, that call FATES library routines, will not pass any types defined
   ! by the driving land model (HLM).
   !
   ! either native type arrays (int,real,log, etc) or packed into ED boundary condition
   ! structures.
   !
   ! Note that CLM/ALM does use Shared Memory Parallelism (SMP), where processes such as
   ! the update of state variables are forked.  However, IO is not assumed to be
   ! threadsafe and therefore memory spaces reserved for IO must be continuous vectors,
   ! and moreover they must be pushed/pulled from history IO for each individual
   ! bounds_proc memory space as a unit.
   !
   ! Therefore, the state variables in the alm_fates communicator is vectorized by
   ! threadcount, and the IO communication arrays are not.
   !
   !
   ! Conventions:
   ! keep line widths within 90 spaces
   ! HLM acronym = Host Land Model
   !
   ! -------------------------------------------------------------------------------------

   !  use ed_driver_interface, only:

   ! Used CLM Modules
   use VegetationType    , only : veg_pp
   use shr_kind_mod      , only : r8 => shr_kind_r8
   use decompMod         , only : bounds_type
   use WaterStateType    , only : waterstate_type
   use WaterFluxType     , only : waterflux_type
   use CanopyStateType   , only : canopystate_type
   use TemperatureType   , only : temperature_type
   use EnergyFluxType    , only : energyflux_type

   use SoilStateType     , only : soilstate_type
   use elm_varctl        , only : iulog
   use elm_varctl        , only : use_fates
   use elm_varctl        , only : use_vertsoilc
   use elm_varctl        , only : fates_spitfire_mode
   use elm_varctl        , only : fates_parteh_mode
   use elm_varctl        , only : use_fates_planthydro
   use elm_varctl        , only : use_fates_cohort_age_tracking
   use elm_varctl        , only : use_fates_ed_st3
   use elm_varctl        , only : use_fates_ed_prescribed_phys
   use elm_varctl        , only : use_fates_logging
   use elm_varctl        , only : use_fates_inventory_init
   use elm_varctl        , only : use_fates_fixed_biogeog
   use elm_varctl        , only : use_fates_nocomp
   use elm_varctl        , only : use_fates_sp
   use elm_varctl        , only : nsrest, nsrBranch
   use elm_varctl        , only : fates_inventory_ctrl_filename
   use elm_varctl        , only : use_lch4
   use elm_varctl        , only : use_century_decomp
   use elm_varcon        , only : tfrz
   use elm_varcon        , only : spval
   use elm_varcon        , only : denice
   use elm_varcon        , only : ispval
   use elm_varctl        , only : nu_com
   use elm_varpar        , only : natpft_size
   use elm_varpar        , only : numrad
   use elm_varpar        , only : ivis
   use elm_varpar        , only : inir
   use elm_varpar        , only : nlevsoi
   use elm_varpar        , only : nlevdecomp
   use elm_varpar        , only : nlevdecomp_full
   use elm_varpar        , only : i_met_lit, i_cel_lit, i_lig_lit
   use elm_varpar        , only : natpft_lb, natpft_ub
   use PhotosynthesisType , only : photosyns_type
   Use TopounitDataType  , only : topounit_atmospheric_flux, topounit_atmospheric_state
   use atm2lndType       , only : atm2lnd_type
   use SurfaceAlbedoType , only : surfalb_type
   use SolarAbsorbedType , only : solarabs_type
   use FrictionVelocityType , only : frictionvel_type
   use clm_time_manager  , only : is_restart
   use ncdio_pio         , only : file_desc_t, ncd_int, ncd_double
   use restUtilMod,        only : restartvar
   use clm_time_manager  , only : get_days_per_year, &
                                  get_curr_date,     &
                                  get_ref_date,      &
                                  timemgr_datediff,  &
                                  is_beg_curr_day,   &
                                  get_step_size,     &
                                  get_nstep
   use spmdMod           , only : masterproc
   use decompMod         , only : get_proc_bounds,   &
                                  get_proc_clumps,   &
                                  get_clump_bounds

   use GridcellType      , only : grc_pp
   use TopounitDataType  , only : top_as
   use ColumnType        , only : col_pp
   use ColumnDataType    , only : col_es, col_ws, col_wf, col_cs, col_cf
   use ColumnDataType    , only : col_nf, col_pf
   use VegetationDataType, only : veg_es, veg_wf, veg_ws
   use LandunitType      , only : lun_pp

   use landunit_varcon   , only : istsoil
   use abortutils        , only : endrun
   use shr_log_mod       , only : errMsg => shr_log_errMsg
   use elm_varcon        , only : dzsoi_decomp
   use FuncPedotransferMod, only: get_ipedof


   ! Used FATES Modules
   use FatesConstantsMod     , only : ifalse
   use FatesInterfaceMod     , only : fates_interface_type
   use FatesInterfaceMod     , only : allocate_bcin
   use FatesInterfaceMod     , only : allocate_bcpconst
   use FatesInterfaceMod     , only : allocate_bcout
   use FatesInterfaceMod     , only : set_bcpconst
   use FatesInterfaceMod     , only : SetFatesTime
   use FatesInterfaceMod     , only : SetFatesGlobalElements
   use FatesInterfaceMod     , only : set_fates_ctrlparms
   use FatesInterfaceMod     , only : zero_bcs
   use FatesInterfaceMod     , only : FatesInterfaceInit
   use FatesInterfaceMod     , only : UpdateFatesRMeansTStep
   use FatesInterfaceMod     , only : InitTimeAveragingGlobals
   
   use FatesHistoryInterfaceMod, only : fates_hist
   use FatesRestartInterfaceMod, only : fates_restart_interface_type

   use PRTGenericMod         , only : num_elements
   use EDTypesMod            , only : ed_patch_type
   use FatesInterfaceTypesMod, only : hlm_stepsize
   use EDMainMod             , only : ed_ecosystem_dynamics
   use EDMainMod             , only : ed_update_site
   use EDInitMod             , only : zero_site
   use EDInitMod             , only : init_site_vars
   use EDInitMod             , only : init_patches
   use EDInitMod             , only : set_site_properties
   use EDPftVarcon           , only : EDpftvarcon_inst
   use EDSurfaceRadiationMod , only : ED_SunShadeFracs, ED_Norman_Radiation
   use EDBtranMod            , only : btran_ed, &
                                      get_active_suction_layers
   use EDCanopyStructureMod  , only : canopy_summarization, update_hlm_dynamics
   use EDCanopyStructureMod  , only : UpdateFatesAvgSnowDepth
   use FatesPlantRespPhotosynthMod, only : FatesPlantRespPhotosynthDrive
   use EDAccumulateFluxesMod , only : AccumulateFluxes_ED
   use FatesSoilBGCFluxMod   , only : UnPackNutrientAquisitionBCs
   use FatesSoilBGCFluxMod   , only : FluxIntoLitterPools
   use PRTGenericMod, only : prt_cnp_flex_allom_hyp
   use FatesPlantHydraulicsMod, only : hydraulics_drive
   use FatesPlantHydraulicsMod, only : HydrSiteColdStart
   use FatesPlantHydraulicsMod, only : InitHydrSites
   use FatesPlantHydraulicsMod, only : RestartHydrStates

   use dynHarvestMod          , only : harvest_rates  ! these are dynamic in space and time
   use dynHarvestMod          , only : num_harvest_vars, harvest_varnames, wood_harvest_units
   use FatesConstantsMod      , only : hlm_harvest_area_fraction
   use FatesConstantsMod      , only : hlm_harvest_carbon
   use dynSubgridControlMod   , only : get_do_harvest
   use FatesInterfaceTypesMod , only : bc_in_type, bc_out_type
   use CLMFatesParamInterfaceMod         , only : FatesReadParameters

   implicit none


   type, public :: f2hmap_type

      ! This is the associated column index of each FATES site
      integer, allocatable :: fcolumn (:)

      ! This is the associated site index of any HLM columns
      ! This vector may be sparse, and non-sites have index 0
      integer, allocatable :: hsites  (:)

   end type f2hmap_type


   type, public :: hlm_fates_interface_type

      ! See above for descriptions of the sub-types populated
      ! by thread.  This type is somewhat self-explanatory, in that it simply
      ! breaks up memory and process by thread.  Each thread will have its
      ! own list of sites, and boundary conditions for those sites

      type(fates_interface_type), allocatable :: fates (:)


      ! This memory structure is used to map fates sites
      ! into the host model.  Currently, the FATES site
      ! and its column number matching are its only members

      type(f2hmap_type), allocatable  :: f2hmap(:)

      ! fates_restart is the inteface calss for restarting the model
      type(fates_restart_interface_type) :: fates_restart

   contains

      procedure, public :: init
      procedure, public :: check_hlm_active
      procedure, public :: restart
      procedure, public :: init_coldstart
      procedure, public :: dynamics_driv
      procedure, public :: wrap_sunfrac
      procedure, public :: wrap_btran
      procedure, public :: wrap_photosynthesis
      procedure, public :: wrap_accumulatefluxes
      procedure, public :: prep_canopyfluxes
      procedure, public :: wrap_canopy_radiation
      procedure, public :: wrap_WoodProducts
      procedure, public :: wrap_update_hifrq_hist
      procedure, public :: TransferZ0mDisp
      procedure, public :: UpdateLitterFluxes
      procedure, private :: init_history_io
      procedure, private :: wrap_update_hlmfates_dyn
      procedure, private :: init_soil_depths
      procedure, public  :: ComputeRootSoilFlux
      procedure, public  :: wrap_hydraulics_drive
      procedure, public  :: WrapUpdateFatesRmean
      
   end type hlm_fates_interface_type

   ! hlm_bounds_to_fates_bounds is not currently called outside the interface.
   ! Although there may be good reasons to, I privatized it so that the next
   ! developer will at least question its usage (RGK)
   private :: hlm_bounds_to_fates_bounds

   ! The GetAndSetTime function is used to get the current time from the CLM
   ! time procedures and then set to the fates global time variables during restart,
   ! init_coldstart, and dynamics_driv function calls
   private :: GetAndSetTime


   logical :: debug  = .false.

   character(len=*), parameter, private :: sourcefile = &
        __FILE__

   public  :: ELMFatesGlobals
   public  :: ELMFatesTimesteps
   
contains


  subroutine ELMFatesGlobals()

     ! --------------------------------------------------------------------------------
     ! This is one of the first calls to fates
     ! Used for setting dimensions.  This MUST
     ! be called after NL variables are specified and
     ! after the FATES parameter file has been read in
     ! Aside from setting global dimension info, which
     ! is used in the history file, we also transfer
     ! over the NL variables to FATES global settings.
     ! --------------------------------------------------------------------------------

     logical                                        :: verbose_output
     integer                                        :: pass_masterproc
     integer                                        :: pass_vertsoilc
     integer                                        :: pass_ed_st3
     integer                                        :: pass_logging
     integer                                        :: pass_ch4
     integer                                        :: pass_ed_prescribed_phys
     integer                                        :: pass_planthydro
     integer                                        :: pass_inventory_init
     integer                                        :: pass_is_restart
     integer                                        :: pass_cohort_age_tracking
     integer                                        :: pass_biogeog
     integer                                        :: pass_num_lu_harvest_types
     integer                                        :: pass_lu_harvest
     integer                                        :: pass_nocomp
     integer                                        :: pass_sp
     integer                                        :: pass_harvest_bypass_criteria
     ! ----------------------------------------------------------------------------------
     ! FATES lightning definitions
     ! 1 : use a global constant lightning rate found in fates_params.
     ! 2 : use an external lightning dataset.
     ! 3 : use an external confirmed ignitions dataset.
     ! 4 : use external lightning and population datasets to simulate
     !     both natural and anthropogenic
     ! Special note* external_lightning is not passed as a definition, because
     ! this definition is not used in FATES (but will be added in later API)
     ! as it is the resulting logic if not 0,1,3 or 4.
     ! ----------------------------------------------------------------------------------

     integer, parameter :: no_fire = 0
     integer, parameter :: scalar_lightning = 1
     integer, parameter :: external_lightning = 2
     integer, parameter :: successful_ignitions = 3
     integer, parameter :: anthro_ignitions= 4

     ! We will use this switch temporarily, until  we complete
     ! the ELM-FATES harvest integration
     logical, parameter :: do_elm_fates_harvest = .true.
     ! Another switch to determine if we want to harvest forest 
     ! by ignoring the harvest criteria
     ! This is only useful when performing carbon-based harvest
     ! Need to update as a namelist option in the future
     logical, parameter :: allow_harvest_bypass_criteria = .false.
     
     if (use_fates) then

<<<<<<< HEAD
        ! Turn on verbose_output for test
=======
>>>>>>> 417902b8
        verbose_output = .false.
        call FatesInterfaceInit(iulog, verbose_output)

        ! Force FATES parameters that are recieve type, to the unset value
        call set_fates_ctrlparms('flush_to_unset')

        ! Send parameters individually
        call set_fates_ctrlparms('num_sw_bbands',ival=numrad)
        call set_fates_ctrlparms('vis_sw_index',ival=ivis)
        call set_fates_ctrlparms('nir_sw_index',ival=inir)

        call set_fates_ctrlparms('num_lev_soil',ival=nlevsoi)
        call set_fates_ctrlparms('hlm_name',cval='ELM')
        call set_fates_ctrlparms('hio_ignore_val',rval=spval)
        call set_fates_ctrlparms('soilwater_ipedof',ival=get_ipedof(0))
        call set_fates_ctrlparms('max_patch_per_site',ival=(natpft_size-1))


        call set_fates_ctrlparms('parteh_mode',ival=fates_parteh_mode)

        if((trim(nu_com).eq.'ECA') .or. (trim(nu_com).eq.'MIC')) then
           call set_fates_ctrlparms('nu_com',cval='ECA')
        else
           call set_fates_ctrlparms('nu_com',cval='RD')
        end if
        
        ! Tell fates which decomposition method is being used by the host land model
        if (use_century_decomp) then 
           call set_fates_ctrlparms('decomp_method',cval='CENTURY')
        else
           call set_fates_ctrlparms('decomp_method',cval='CTC')
        end if

        ! ELM ALWAYS has nitrogen and phosphorus "on"
        ! These may be in a non-limiting status (ie when supplements)
        ! are added, but they are always allocated and cycled non-the less
        ! FATES may want to interact differently with other models
        ! that don't even have these arrays allocated.
        ! FATES also checks that if NO3 is cycled in ELM, then
        ! any plant affinity parameters are checked.

        call set_fates_ctrlparms('nitrogen_spec',ival=1)
        call set_fates_ctrlparms('phosphorus_spec',ival=1)
        
        if(is_restart() .or. nsrest .eq. nsrBranch) then
           pass_is_restart = 1
        else
           pass_is_restart = 0
        end if
        call set_fates_ctrlparms('is_restart',ival=pass_is_restart)

        if(use_lch4) then
           pass_ch4 = 1
        else
           pass_ch4 = 0
        end if
        call set_fates_ctrlparms('use_ch4',ival=pass_ch4)

        if(use_vertsoilc) then
           pass_vertsoilc = 1
        else
           pass_vertsoilc = 0
        end if
        call set_fates_ctrlparms('use_vertsoilc',ival=pass_vertsoilc)


        ! A note about spitfire: The CTSM team has added dataset
        ! read capabilities for lightning and ignition sources.
        ! THerefore since spitfire can be run in these different
        ! ignition "modes", the "use_spitfire" on the FATES side
        ! is no longer a binary switch, and is a "mode" flag where
        ! 0 = no fire
        ! 1 = spitfire on, with a scalar lighting rate
        ! 2 = spitfire on, lightning strike rate from data
        ! 3 = spitfire on, successful ignitions from data
        ! 4 = spitfire on, anthro ignitions from data
        ! Until we add this data stream connectivity in E3SM-Fates
        ! we will always pass 0 or 1.
        ! But.. we do have to define these modes, for now.


        call set_fates_ctrlparms('spitfire_mode',ival=fates_spitfire_mode)
        call set_fates_ctrlparms('sf_nofire_def',ival=no_fire)
        call set_fates_ctrlparms('sf_scalar_lightning_def',ival=scalar_lightning)
        call set_fates_ctrlparms('sf_successful_ignitions_def',ival=successful_ignitions)
        call set_fates_ctrlparms('sf_anthro_ignitions_def',ival=anthro_ignitions)

        if(use_fates_fixed_biogeog)then
           pass_biogeog = 1
        else
           pass_biogeog = 0
        end if
        call set_fates_ctrlparms('use_fixed_biogeog',ival=pass_biogeog)

        if(use_fates_nocomp)then
           pass_nocomp = 1
        else
           pass_nocomp = 0
        end if
        call set_fates_ctrlparms('use_nocomp',ival=pass_nocomp)

        if(use_fates_sp)then
           pass_sp = 1
        else
           pass_sp = 0
        end if
        call set_fates_ctrlparms('use_sp',ival=pass_sp)

        ! check fates logging namelist value first because hlm harvest overrides it
        if(use_fates_logging) then
           pass_logging = 1
        else
           pass_logging = 0
        end if

!        if(do_elm_fates_harvest) then
        if(get_do_harvest()) then
           pass_logging = 1
           pass_num_lu_harvest_types = num_harvest_vars
           pass_lu_harvest = 1
           if(allow_harvest_bypass_criteria) then
              pass_harvest_bypass_criteria = 1
           else
              pass_harvest_bypass_criteria = 0
           end if
        else
           pass_lu_harvest = 0
           pass_num_lu_harvest_types = 0
           pass_harvest_bypass_criteria = 0
        end if

        call set_fates_ctrlparms('use_lu_harvest',ival=pass_lu_harvest)
        call set_fates_ctrlparms('use_harvest_bypass_criteria',ival=pass_harvest_bypass_criteria)
        call set_fates_ctrlparms('num_lu_harvest_cats',ival=pass_num_lu_harvest_types)
        call set_fates_ctrlparms('use_logging',ival=pass_logging)

        if(use_fates_ed_st3) then
           pass_ed_st3 = 1
        else
           pass_ed_st3 = 0
        end if
        call set_fates_ctrlparms('use_ed_st3',ival=pass_ed_st3)

        if(use_fates_ed_prescribed_phys) then
           pass_ed_prescribed_phys = 1
        else
           pass_ed_prescribed_phys = 0
        end if
        call set_fates_ctrlparms('use_ed_prescribed_phys',ival=pass_ed_prescribed_phys)

        if(use_fates_planthydro) then
           pass_planthydro = 1
        else
           pass_planthydro = 0
        end if
        call set_fates_ctrlparms('use_planthydro',ival=pass_planthydro)

        if(use_fates_cohort_age_tracking) then
           pass_cohort_age_tracking = 1
        else
           pass_cohort_age_tracking = 0
        end if
        call set_fates_ctrlparms('use_cohort_age_tracking',ival=pass_cohort_age_tracking)

        if(use_fates_inventory_init) then
           pass_inventory_init = 1
        else
           pass_inventory_init = 0
        end if
        call set_fates_ctrlparms('use_inventory_init',ival=pass_inventory_init)

        call set_fates_ctrlparms('inventory_ctrl_file',cval=fates_inventory_ctrl_filename)

        if(masterproc)then
           pass_masterproc = 1
        else
           pass_masterproc = 0
        end if
        call set_fates_ctrlparms('masterproc',ival=pass_masterproc)

        ! Check through FATES parameters to see if all have been set
        call set_fates_ctrlparms('check_allset')

     end if

     ! This determines the total amount of space it requires in its largest
     ! dimension.  We are currently calling that the "cohort" dimension, but
     ! it is really a utility dimension that captures the models largest
     ! size need.
     ! Sets:
     ! fates_maxElementsPerPatch
     ! num_elements
     ! fates_maxElementsPerSite (where a site is roughly equivalent to a column)
     ! (Note: this needs to be called when use_fates=.false. as well, becuase
     ! it will return some nominal dimension sizes of 1

     call SetFatesGlobalElements(use_fates)

     return
   end subroutine ELMFatesGlobals
   
   ! ====================================================================================
   
   subroutine ELMFatesTimesteps()
     
     hlm_stepsize = real(get_step_size(),r8)
     
     call InitTimeAveragingGlobals()
     
     return
   end subroutine ELMFatesTimesteps
   
   ! ====================================================================================

   subroutine init(this, bounds_proc )

      ! ---------------------------------------------------------------------------------
      ! This initializes the hlm_fates_interface_type
      !
      ! sites is the root of the ED state hierarchy (instantaneous info on
      ! the state of the ecosystem).  As such, it governs the connection points between
      ! the host (which also dictates its allocation) and its patch structures.
      !
      ! sites may associate with different scales in different models. In
      ! CLM, it is being designed to relate to column scale.
      !
      ! This global may become relegated to this module.
      !
      ! Note: CLM/ALM currently wants sites to be allocated even if ed
      ! is not turned on
      ! ---------------------------------------------------------------------------------

      use FatesInterfaceMod,        only : FatesReportParameters
      use FatesParameterDerivedMod, only : param_derived
      use FatesInterfaceTypesMod,   only : numpft_fates => numpft
      use elm_varsur,               only : wt_nat_patch
      use topounit_varcon           , only: max_topounits, has_topounit

      implicit none

      ! Input Arguments
      class(hlm_fates_interface_type), intent(inout) :: this
      type(bounds_type),intent(in)                   :: bounds_proc

      ! local variables
      integer                                        :: nclumps   ! Number of threads
      integer                                        :: nc        ! thread index
      integer                                        :: s         ! FATES site index
      integer                                        :: t         ! topounit index (HLM)
      integer                                        :: c         ! HLM column index
      integer                                        :: l         ! HLM LU index
      integer                                        :: g         ! HLM grid index
      integer                                        :: m         ! HLM PFT index
      integer                                        :: ft        ! FATES PFT index
      integer                                        :: pi,pf
      integer, allocatable                           :: collist (:)
      type(bounds_type)                              :: bounds_clump
      integer                                        :: nmaxcol
      integer                                        :: ndecomp

      ! Initialize the FATES communicators with the HLM
      ! This involves to stages
      ! 1) allocate the vectors
      ! 2) add the history variables defined in clm_inst to the history machinery
      call param_derived%Init( numpft_fates )

      nclumps = get_proc_clumps()
      allocate(this%fates(nclumps))
      allocate(this%f2hmap(nclumps))


      if(debug)then
         write(iulog,*) 'alm_fates%init():  allocating for ',nclumps,' threads'
      end if


      nclumps = get_proc_clumps()

      !$OMP PARALLEL DO PRIVATE (nc,bounds_clump,nmaxcol,s,c,l,g,collist,pi,pf,ft)
      do nc = 1,nclumps

         call get_clump_bounds(nc, bounds_clump)
         nmaxcol = bounds_clump%endc - bounds_clump%begc + 1

         allocate(collist(1:nmaxcol))

         ! Allocate the mapping that points columns to FATES sites, 0 is NA
         allocate(this%f2hmap(nc)%hsites(bounds_clump%begc:bounds_clump%endc))

         ! Initialize all columns with a zero index, which indicates no FATES site
         this%f2hmap(nc)%hsites(:) = 0

         s = 0
         do c = bounds_clump%begc,bounds_clump%endc
            l = col_pp%landunit(c)

            ! These are the key constraints that determine if this column
            ! will have a FATES site associated with it

            ! INTERF-TODO: WE HAVE NOT FILTERED OUT FATES SITES ON INACTIVE COLUMNS.. YET
            ! NEED A RUN-TIME ROUTINE THAT CLEARS AND REWRITES THE SITE LIST

            if ( (lun_pp%itype(l) == istsoil) .and. (col_pp%active(c)) ) then
               s = s + 1
               collist(s) = c
               this%f2hmap(nc)%hsites(c) = s
               col_pp%is_fates(c) = .true.

               if(debug)then
                  write(iulog,*) 'alm_fates%init(): thread',nc,': found column',c,'with lu',l
                  write(iulog,*) 'LU type:', lun_pp%itype(l)
               end if
            endif

         enddo

         if(debug)then
            write(iulog,*) 'alm_fates%init(): thread',nc,': allocated ',s,' sites'
         end if

         ! Allocate vectors that match FATES sites with HLM columns
         ! RGK: Sites and fcolumns are forced as args during clm_driv() as of 6/4/2016
         ! We may have to give these a dummy allocation of 1, which should
         ! not be a problem since we always iterate on nsites.

         allocate(this%f2hmap(nc)%fcolumn(s))

         ! Assign the h2hmap indexing
         this%f2hmap(nc)%fcolumn(1:s)         =  collist(1:s)

         ! Deallocate the temporary arrays
         deallocate(collist)

         ! Set the number of FATES sites
         this%fates(nc)%nsites = s

         ! Allocate the FATES sites
         allocate (this%fates(nc)%sites(this%fates(nc)%nsites))

         ! Allocate the FATES boundary arrays (in)
         allocate(this%fates(nc)%bc_in(this%fates(nc)%nsites))

         ! Allocate the FATES boundary arrays (out)
         allocate(this%fates(nc)%bc_out(this%fates(nc)%nsites))

         ! Allocate and Initialize the Boundary Condition Arrays
         ! These are staticaly allocated at maximums, so
         ! No information about the patch or cohort structure is needed at this step

         ! Parameter Constants defined by FATES, but used in ELM
         ! Note that FATES has its parameters defined, so we can also set the values
         call allocate_bcpconst(this%fates(nc)%bc_pconst,nlevdecomp)

         ! This also needs
         call set_bcpconst(this%fates(nc)%bc_pconst,nlevdecomp)

         do s = 1, this%fates(nc)%nsites

            c = this%f2hmap(nc)%fcolumn(s)
            this%fates(nc)%sites(s)%h_gid = c

            if (use_vertsoilc) then
               ndecomp = col_pp%nlevbed(c)
            else
               ndecomp = 1
            end if

            call allocate_bcin(this%fates(nc)%bc_in(s),col_pp%nlevbed(c),ndecomp,num_harvest_vars)
            call allocate_bcout(this%fates(nc)%bc_out(s),col_pp%nlevbed(c),ndecomp)
            call zero_bcs(this%fates(nc),s)

            ! Pass any grid-cell derived attributes to the site
            ! ---------------------------------------------------------------------------

            g = col_pp%gridcell(c)

            this%fates(nc)%sites(s)%lat = grc_pp%latdeg(g)
            this%fates(nc)%sites(s)%lon = grc_pp%londeg(g)

            ! Check whether or not the surface dataset has topounits.  If it doesn't set the
            ! index t to max_topounits, which should be 1.  Otherwise, determine the index
            ! from the columntype
            if (has_topounit) then
               t = col_pp%topounit(c)
            else
               if (max_topounits .ne. 1) then
                  write(iulog,*) 'max_topounits should only be one when has_topounit is false'
                  write(iulog,*) 'max_topounits, has_topounit: ', max_topounits, has_topounit
                  call endrun(msg=errMsg(sourcefile, __LINE__))
               else
                  t = max_topounits
               endif
            endif

            ! initialize static layers for reduced complexity FATES versions from HLM
            this%fates(nc)%bc_in(s)%pft_areafrac(:)=0._r8
            do m = natpft_lb,natpft_ub
               ft = m-natpft_lb
               this%fates(nc)%bc_in(s)%pft_areafrac(ft)=wt_nat_patch(g,t,m)
            end do

            if(abs(sum(this%fates(nc)%bc_in(s)%pft_areafrac(natpft_lb:natpft_ub))-1.0_r8).gt.1.0e-9)then
               write(iulog,*) 'pft_area error in interfc ',s, sum(this%fates(nc)%bc_in(s)%pft_areafrac(:))-1.0_r8
               call endrun(msg=errMsg(sourcefile, __LINE__))
            endif

         end do


         ! Initialize site-level static quantities dictated by the HLM
         ! currently ground layering depth

         call this%init_soil_depths(nc)

         if (use_fates_planthydro) then
            call InitHydrSites(this%fates(nc)%sites,this%fates(nc)%bc_in)
         end if

         if( this%fates(nc)%nsites == 0 ) then
            write(iulog,*) 'Clump ',nc,' had no valid FATES sites'
            write(iulog,*) 'This will likely cause problems until code is improved'
            call endrun(msg=errMsg(sourcefile, __LINE__))
         end if


         ! Set patch itypes on natural veg columns to nonsense
         ! This will force a crash if the model outside of FATES tries to think
         ! of the patch as a PFT.

         do s = 1, this%fates(nc)%nsites
            c = this%f2hmap(nc)%fcolumn(s)
            pi = col_pp%pfti(c)+1
            pf = col_pp%pftf(c)
            veg_pp%is_fates(pi:pf) = .true.
         end do

      end do
      !$OMP END PARALLEL DO

      call this%init_history_io(bounds_proc)

      ! Report Fates Parameters (debug flag in lower level routines)
      call FatesReportParameters(masterproc)

    end subroutine init

    ! ===================================================================================

    subroutine check_hlm_active(this, nc, bounds_clump)

      ! ---------------------------------------------------------------------------------
      ! This subroutine is not currently used.  It is just a utility that may come
      ! in handy when we have dynamic sites in FATES
      ! ---------------------------------------------------------------------------------

      implicit none
      class(hlm_fates_interface_type), intent(inout) :: this
      integer                                        :: nc
      type(bounds_type),intent(in)                   :: bounds_clump

      ! local variables
      integer :: c

      do c = bounds_clump%begc,bounds_clump%endc

         ! FATES ACTIVE BUT HLM IS NOT
         if(this%f2hmap(nc)%hsites(c)>0 .and. .not.col_pp%active(c)) then

            write(iulog,*) 'INACTIVE COLUMN WITH ACTIVE FATES SITE'
            write(iulog,*) 'c = ',c
            call endrun(msg=errMsg(sourcefile, __LINE__))

         elseif (this%f2hmap(nc)%hsites(c)==0 .and. col_pp%active(c)) then

            write(iulog,*) 'ACTIVE COLUMN WITH INACTIVE FATES SITE'
            write(iulog,*) 'c = ',c
            call endrun(msg=errMsg(sourcefile, __LINE__))
         end if
      end do

   end subroutine check_hlm_active

   ! ------------------------------------------------------------------------------------

   subroutine dynamics_driv(this, bounds_clump, top_as_inst,          &
         top_af_inst, atm2lnd_inst, soilstate_inst, temperature_inst, &
         canopystate_inst, frictionvel_inst )


      ! This wrapper is called daily from clm_driver
      ! This wrapper calls ed_driver, which is the daily dynamics component of FATES
      ! ed_driver is not a hlm_fates_inst_type procedure because we need an extra step
      ! to process array bounding information

      implicit none
      class(hlm_fates_interface_type), intent(inout) :: this
      type(bounds_type),intent(in)                   :: bounds_clump
      type(topounit_atmospheric_state), intent(in)   :: top_as_inst
      type(topounit_atmospheric_flux),  intent(in)   :: top_af_inst
      type(atm2lnd_type)      , intent(in)           :: atm2lnd_inst
      type(soilstate_type)    , intent(in)           :: soilstate_inst
      type(temperature_type)  , intent(in)           :: temperature_inst
      type(canopystate_type)  , intent(inout)        :: canopystate_inst
      type(frictionvel_type)  , intent(inout)        :: frictionvel_inst

      ! !LOCAL VARIABLES:
      integer  :: s                        ! site index
      integer  :: c                        ! column index (HLM)
      integer  :: t                        ! topounit index (HLM)
      integer  :: ifp                      ! patch index
      integer  :: ft                       ! patch functional type index
      integer  :: p                        ! HLM patch index
      integer  :: g                        ! HLM grid index
      integer  :: nc                       ! clump index
      integer  :: nlevsoil                 ! number of soil layers at the site

      !-----------------------------------------------------------------------


      if (masterproc) then
         write(iulog, *) 'FATES dynamics start'
      end if


      nc = bounds_clump%clump_index

      ! ---------------------------------------------------------------------------------
      ! Part I.
      ! Prepare input boundary conditions for FATES dynamics
      ! Note that timing information is the same across all sites, this may
      ! seem redundant, but it is possible that we may have asynchronous site simulations
      ! one day.  The cost of holding site level boundary conditions is minimal
      ! and it keeps all the boundaries in one location
      ! ---------------------------------------------------------------------------------

      ! Set the FATES global time and date variables
      call GetAndSetTime

      do s=1,this%fates(nc)%nsites

         c = this%f2hmap(nc)%fcolumn(s)
         t = col_pp%topounit(c)

         nlevsoil = this%fates(nc)%bc_in(s)%nlevsoil

         ! Decomposition fluxes
         this%fates(nc)%bc_in(s)%w_scalar_sisl(1:nlevsoil) = col_cf%w_scalar(c,1:nlevsoil)
         this%fates(nc)%bc_in(s)%t_scalar_sisl(1:nlevsoil) = col_cf%t_scalar(c,1:nlevsoil)

         ! Soil water
         this%fates(nc)%bc_in(s)%h2o_liqvol_sl(1:nlevsoil)  = &
               col_ws%h2osoi_vol(c,1:nlevsoil)

         this%fates(nc)%bc_in(s)%max_rooting_depth_index_col = &
              min(nlevsoil, canopystate_inst%altmax_lastyear_indx_col(c))

         do ifp = 1, this%fates(nc)%sites(s)%youngest_patch%patchno
            p = ifp+col_pp%pfti(c)

            this%fates(nc)%bc_in(s)%precip24_pa(ifp) = &
                  top_af_inst%prec24h(t)

            this%fates(nc)%bc_in(s)%relhumid24_pa(ifp) = &
                  top_as_inst%rh24h(t)

            this%fates(nc)%bc_in(s)%wind24_pa(ifp) = &
                  top_as_inst%wind24h(t)

         end do

         if(use_fates_sp)then
            do ft = natpft_lb,natpft_ub !set of pfts in HLM
                ! here we are mapping from P space in the HLM to FT space in the sp_input arrays.
                p = ft + col_pp%pfti(c) ! for an FT of 1 we want to use
                this%fates(nc)%bc_in(s)%hlm_sp_tlai(ft) = canopystate_inst%tlai_patch(p)
                this%fates(nc)%bc_in(s)%hlm_sp_tsai(ft) = canopystate_inst%tsai_patch(p)
                this%fates(nc)%bc_in(s)%hlm_sp_htop(ft) = canopystate_inst%htop_patch(p)
                if(canopystate_inst%htop_patch(p).lt.1.0e-20)then ! zero htop causes inifinite/nans.
                  this%fates(nc)%bc_in(s)%hlm_sp_htop(ft) = 0.01_r8
                endif
            end do ! p
          end if ! SP

         if(use_fates_planthydro)then
            this%fates(nc)%bc_in(s)%hksat_sisl(1:nlevsoil)  = soilstate_inst%hksat_col(c,1:nlevsoil)
            this%fates(nc)%bc_in(s)%watsat_sisl(1:nlevsoil) = soilstate_inst%watsat_col(c,1:nlevsoil)
            this%fates(nc)%bc_in(s)%watres_sisl(1:nlevsoil) = soilstate_inst%watmin_col(c,1:nlevsoil)
            this%fates(nc)%bc_in(s)%sucsat_sisl(1:nlevsoil) = soilstate_inst%sucsat_col(c,1:nlevsoil)
            this%fates(nc)%bc_in(s)%bsw_sisl(1:nlevsoil)    = soilstate_inst%bsw_col(c,1:nlevsoil)
            this%fates(nc)%bc_in(s)%h2o_liq_sisl(1:nlevsoil) =  col_ws%h2osoi_liq(c,1:nlevsoil)
         end if

         ! get the harvest data, which is by gridcell
         ! for now there is one veg column per gridcell, so store all harvest data in each site
         ! this will eventually change
         ! the harvest data are zero if today is before the start of the harvest time series
         g = col_pp%gridcell(c)
         if (get_do_harvest()) then
            this%fates(nc)%bc_in(s)%hlm_harvest_rates = harvest_rates(:,g)
            this%fates(nc)%bc_in(s)%hlm_harvest_catnames = harvest_varnames
            this%fates(nc)%bc_in(s)%hlm_harvest_units = wood_harvest_units
         end if
         ! this can be gridcell specific parameter in the future
         !this%fates(nc)%bc_in(s)%site_area=col_pp%wtgcell(c)*grc_pp%area(g)*1e6_r8

      end do

      ! Nutrient uptake fluxes have been accumulating with each short
      ! timestep, here, we unload them from the boundary condition
      ! structures into the cohort structures.
      call UnPackNutrientAquisitionBCs(this%fates(nc)%sites, this%fates(nc)%bc_in)

      ! ---------------------------------------------------------------------------------
      ! Flush arrays to values defined by %flushval (see registry entry in
      ! subroutine define_history_vars()
      ! ---------------------------------------------------------------------------------
      call fates_hist%flush_hvars(nc,upfreq_in=1)


      ! ---------------------------------------------------------------------------------
      ! Part II: Call the FATES model now that input boundary conditions have been
      ! provided.
      ! ---------------------------------------------------------------------------------

      do s = 1,this%fates(nc)%nsites

            call ed_ecosystem_dynamics(this%fates(nc)%sites(s),    &
                  this%fates(nc)%bc_in(s), &
                  this%fates(nc)%bc_out(s))

            call ed_update_site(this%fates(nc)%sites(s), &
                  this%fates(nc)%bc_in(s), &
                  this%fates(nc)%bc_out(s))

      enddo

      ! ---------------------------------------------------------------------------------
      ! Part III
      ! Update diagnostics of the FATES ecosystem structure that are used in the HLM.
      ! ---------------------------------------------------------------------------------
      call this%wrap_update_hlmfates_dyn(nc,               &
                                         bounds_clump,     &
                                         canopystate_inst, &
                                         frictionvel_inst, .false.)

      ! ---------------------------------------------------------------------------------
      ! Part IV:
      ! Update history IO fields that depend on ecosystem dynamics
      ! ---------------------------------------------------------------------------------
      call fates_hist%update_history_dyn( nc,                    &
           this%fates(nc)%nsites, &
           this%fates(nc)%sites)

      if (masterproc) then
         write(iulog, *) 'FATES dynamics complete'
      end if


      return
   end subroutine dynamics_driv


   ! ====================================================================================

   !subroutine WrapFatesNutrientSources(this,bounds_clump)


     ! Add in any N source from FATES
     !sminn_vr(c,:)    = sminn_vr(c,:) + alm_fates(ci)%bc_out(s)%source_nh4(:)
     !smin_nh4_vr(c,:) = smin_nh4_vr(c,:) + alm_fates(ci)%bc_out(s)%source_nh4(:)


    ! return
   !end subroutine WrapFatesNutrientSources


   ! ====================================================================================

   subroutine UpdateLitterFluxes(this,bounds_clump)

      implicit none
      class(hlm_fates_interface_type), intent(inout) :: this
      type(bounds_type)              , intent(in)    :: bounds_clump

      ! !LOCAL VARIABLES:
      integer  :: s                        ! site index
      integer  :: c                        ! column index (HLM)
      integer  :: nc                       ! clump index
      integer  :: nld_si
      real(r8) :: dtime

      dtime = real(get_step_size(),r8)
      nc = bounds_clump%clump_index

      do s = 1, this%fates(nc)%nsites
         c = this%f2hmap(nc)%fcolumn(s)

         col_cf%decomp_cpools_sourcesink(c,1:nlevdecomp,i_met_lit) = &
              col_cf%decomp_cpools_sourcesink(c,1:nlevdecomp,i_met_lit) + &
              this%fates(nc)%bc_out(s)%litt_flux_lab_c_si(1:nlevdecomp) * dtime
         col_cf%decomp_cpools_sourcesink(c,1:nlevdecomp,i_cel_lit) = &
              col_cf%decomp_cpools_sourcesink(c,1:nlevdecomp,i_cel_lit) + &
              this%fates(nc)%bc_out(s)%litt_flux_cel_c_si(1:nlevdecomp)* dtime
         col_cf%decomp_cpools_sourcesink(c,1:nlevdecomp,i_lig_lit) = &
              col_cf%decomp_cpools_sourcesink(c,1:nlevdecomp,i_lig_lit) + &
              this%fates(nc)%bc_out(s)%litt_flux_lig_c_si(1:nlevdecomp) * dtime

         col_cf%litfall(c) = &
               sum(this%fates(nc)%bc_out(s)%litt_flux_lab_c_si(1:nlevdecomp) * this%fates(nc)%bc_in(s)%dz_decomp_sisl(1:nlevdecomp)) + &
               sum(this%fates(nc)%bc_out(s)%litt_flux_cel_c_si(1:nlevdecomp) * this%fates(nc)%bc_in(s)%dz_decomp_sisl(1:nlevdecomp)) + &
               sum(this%fates(nc)%bc_out(s)%litt_flux_lig_c_si(1:nlevdecomp) * this%fates(nc)%bc_in(s)%dz_decomp_sisl(1:nlevdecomp))


         ! Since N and P are always allocated in ELM, AND, since on the FATES
         ! side we have prepped these arrays, which may be zero fluxes in the case of
         ! prescribed FATES nutrient mode, we can send the fluxes into the source pools

         select case(fates_parteh_mode)
         case (prt_cnp_flex_allom_hyp )

            col_pf%decomp_ppools_sourcesink(c,1:nlevdecomp,i_met_lit) = &
                 col_pf%decomp_ppools_sourcesink(c,1:nlevdecomp,i_met_lit) + &
                 this%fates(nc)%bc_out(s)%litt_flux_lab_p_si(1:nlevdecomp) * dtime

            col_pf%decomp_ppools_sourcesink(c,1:nlevdecomp,i_cel_lit) = &
                 col_pf%decomp_ppools_sourcesink(c,1:nlevdecomp,i_cel_lit) + &
                 this%fates(nc)%bc_out(s)%litt_flux_cel_p_si(1:nlevdecomp)* dtime

            col_pf%decomp_ppools_sourcesink(c,1:nlevdecomp,i_lig_lit) = &
                 col_pf%decomp_ppools_sourcesink(c,1:nlevdecomp,i_lig_lit) + &
                 this%fates(nc)%bc_out(s)%litt_flux_lig_p_si(1:nlevdecomp) * dtime

            ! Diagnostic for mass balancing (gP/m2/s)
            col_pf%plant_to_litter_pflux(c) = &
                 sum(this%fates(nc)%bc_out(s)%litt_flux_lab_p_si(1:nlevdecomp)*this%fates(nc)%bc_in(s)%dz_decomp_sisl(1:nlevdecomp)) + &
                 sum(this%fates(nc)%bc_out(s)%litt_flux_cel_p_si(1:nlevdecomp)*this%fates(nc)%bc_in(s)%dz_decomp_sisl(1:nlevdecomp)) + &
                 sum(this%fates(nc)%bc_out(s)%litt_flux_lig_p_si(1:nlevdecomp)*this%fates(nc)%bc_in(s)%dz_decomp_sisl(1:nlevdecomp))

            ! Transfer Nitrogen
            col_nf%decomp_npools_sourcesink(c,1:nlevdecomp,i_met_lit) = &
                 col_nf%decomp_npools_sourcesink(c,1:nlevdecomp,i_met_lit) + &
                 this%fates(nc)%bc_out(s)%litt_flux_lab_n_si(1:nlevdecomp) * dtime

            col_nf%decomp_npools_sourcesink(c,1:nlevdecomp,i_cel_lit) = &
                 col_nf%decomp_npools_sourcesink(c,1:nlevdecomp,i_cel_lit) + &
                 this%fates(nc)%bc_out(s)%litt_flux_cel_n_si(1:nlevdecomp)* dtime

            col_nf%decomp_npools_sourcesink(c,1:nlevdecomp,i_lig_lit) = &
                 col_nf%decomp_npools_sourcesink(c,1:nlevdecomp,i_lig_lit) + &
                 this%fates(nc)%bc_out(s)%litt_flux_lig_n_si(1:nlevdecomp) * dtime

            ! Diagnostic for mass balancing  (gN/m2/s)
            col_nf%plant_to_litter_nflux(c) = &
                 sum(this%fates(nc)%bc_out(s)%litt_flux_lab_n_si(1:nlevdecomp)*this%fates(nc)%bc_in(s)%dz_decomp_sisl(1:nlevdecomp)) + &
                 sum(this%fates(nc)%bc_out(s)%litt_flux_cel_n_si(1:nlevdecomp)*this%fates(nc)%bc_in(s)%dz_decomp_sisl(1:nlevdecomp)) + &
                 sum(this%fates(nc)%bc_out(s)%litt_flux_lig_n_si(1:nlevdecomp)*this%fates(nc)%bc_in(s)%dz_decomp_sisl(1:nlevdecomp))

         end select

      end do

   end subroutine UpdateLitterFluxes

   !--------------------------------------------------------------------------------------

   subroutine wrap_update_hlmfates_dyn(this, nc, bounds_clump,      &
         canopystate_inst, frictionvel_inst, is_initing_from_restart)

      ! ---------------------------------------------------------------------------------
      ! This routine handles the updating of vegetation canopy diagnostics, (such as lai)
      ! that either requires HLM boundary conditions (like snow accumulation) or
      ! provides boundary conditions (such as vegetation fractional coverage)
      ! ---------------------------------------------------------------------------------

     implicit none
     class(hlm_fates_interface_type), intent(inout) :: this
     type(bounds_type),intent(in)                   :: bounds_clump
     integer                 , intent(in)           :: nc
     type(canopystate_type)  , intent(inout)        :: canopystate_inst
     type(frictionvel_type)  , intent(inout)        :: frictionvel_inst

     ! is this being called during a read from restart sequence (if so then use the restarted fates
     ! snow depth variable rather than the CLM variable).
     logical                 , intent(in)           :: is_initing_from_restart

     integer :: npatch  ! number of patches in each site
     integer :: ifp     ! index FATES patch
     integer :: p       ! HLM patch index
     integer :: s       ! site index
     integer :: c       ! column index

     real(r8) :: areacheck

     associate(                                &
         tlai => canopystate_inst%tlai_patch , &
         elai => canopystate_inst%elai_patch , &
         tsai => canopystate_inst%tsai_patch , &
         esai => canopystate_inst%esai_patch , &
         htop => canopystate_inst%htop_patch , &
         hbot => canopystate_inst%hbot_patch , &
         z0m  => frictionvel_inst%z0m_patch  , & ! Output: [real(r8) (:)   ] momentum roughness length (m)
         displa => canopystate_inst%displa_patch, &
         dleaf_patch => canopystate_inst%dleaf_patch, &
         snow_depth => col_ws%snow_depth, &
         frac_sno_eff => col_ws%frac_sno_eff, &
         frac_veg_nosno_alb => canopystate_inst%frac_veg_nosno_alb_patch)


       ! Process input boundary conditions to FATES
       ! --------------------------------------------------------------------------------
       do s=1,this%fates(nc)%nsites
          c = this%f2hmap(nc)%fcolumn(s)
          this%fates(nc)%bc_in(s)%snow_depth_si   = snow_depth(c)
          this%fates(nc)%bc_in(s)%frac_sno_eff_si = frac_sno_eff(c)
       end do

       ! Only update the fates internal snow burial if this is not a restart
       if (.not. is_initing_from_restart) then
          call UpdateFatesAvgSnowDepth(this%fates(nc)%sites,this%fates(nc)%bc_in)
       end if

       ! Canopy diagnostics for FATES
       call canopy_summarization(this%fates(nc)%nsites, &
            this%fates(nc)%sites,  &
            this%fates(nc)%bc_in)

       ! Canopy diagnostic outputs for HLM, including LUC
       call update_hlm_dynamics(this%fates(nc)%nsites, &
            this%fates(nc)%sites,  &
            this%f2hmap(nc)%fcolumn, &
            this%fates(nc)%bc_in, &
            this%fates(nc)%bc_out )

       !---------------------------------------------------------------------------------
       ! Diagnose water storage in canopy if hydraulics is on
       if ( use_fates_planthydro ) then
          !pass the water storage in plants back to the HLM
          do s = 1, this%fates(nc)%nsites
             c = this%f2hmap(nc)%fcolumn(s)
             col_ws%total_plant_stored_h2o(c) = &
                  this%fates(nc)%bc_out(s)%plant_stored_h2o_si
          end do
       end if
       !---------------------------------------------------------------------------------

       ! Convert FATES dynamics into HLM usable information
       ! Initialize weighting variables (note FATES is the only HLM module
       ! that uses "is_veg" and "is_bareground".  The entire purpose of these
       ! variables is to inform patch%wtcol(p).  wt_ed is imposed on wtcol,
       ! but only for FATES columns.

       do s = 1,this%fates(nc)%nsites

          c = this%f2hmap(nc)%fcolumn(s)

          veg_pp%is_veg(col_pp%pfti(c):col_pp%pftf(c))        = .false.
          veg_pp%is_bareground(col_pp%pfti(c):col_pp%pftf(c)) = .false.
          veg_pp%wt_ed(col_pp%pfti(c):col_pp%pftf(c))         = 0.0_r8


          ! Other modules may have AI's we only flush values
          ! that are on the naturally vegetated columns
          elai(col_pp%pfti(c):col_pp%pftf(c)) = 0.0_r8
          esai(col_pp%pfti(c):col_pp%pftf(c)) = 0.0_r8
          hbot(col_pp%pfti(c):col_pp%pftf(c)) = 0.0_r8

          if(use_fates_sp)then
            canopystate_inst%tlai_hist_patch(col_pp%pfti(c):col_pp%pftf(c)) = 0.0_r8
            canopystate_inst%tsai_hist_patch(col_pp%pfti(c):col_pp%pftf(c)) = 0.0_r8
            canopystate_inst%htop_hist_patch(col_pp%pfti(c):col_pp%pftf(c)) = 0.0_r8
          else
            tlai(col_pp%pfti(c):col_pp%pftf(c)) = 0.0_r8
            tsai(col_pp%pfti(c):col_pp%pftf(c)) = 0.0_r8
            htop(col_pp%pfti(c):col_pp%pftf(c)) = 0.0_r8
          endif

          ! FATES does not dictate bare-ground so turbulent
          ! variables are not over-written.
          z0m(col_pp%pfti(c)+1:col_pp%pftf(c)) = 0.0_r8
          displa(col_pp%pfti(c)+1:col_pp%pftf(c)) = 0.0_r8
          dleaf_patch(col_pp%pfti(c)+1:col_pp%pftf(c)) = 0.0_r8

          frac_veg_nosno_alb(col_pp%pfti(c):col_pp%pftf(c)) = 0

          ! Set the bareground patch indicator
          veg_pp%is_bareground(col_pp%pfti(c)) = .true.
          npatch = this%fates(nc)%sites(s)%youngest_patch%patchno

          ! Precision errors on the canopy_fraction_pa sum, even small (e-12)
          ! do exist, and can create potentially negetive bare-soil fractions
          ! (ie -1e-12 or smaller). Even though this is effectively zero,
          ! it can generate weird logic scenarios in the ctsm/elm code, so we
          ! protext it here with a lower bound of 0.0_r8.

          veg_pp%wt_ed(col_pp%pfti(c)) = max(0.0_r8, &
               1.0_r8 - sum(this%fates(nc)%bc_out(s)%canopy_fraction_pa(1:npatch)) )

          ! initialize SP mode pft order index to 0.  Below ground is the 0th patch
          veg_pp%sp_pftorder_index(col_pp%pfti(c)) = 0

          areacheck = veg_pp%wt_ed(col_pp%pfti(c))

          do ifp = 1, this%fates(nc)%sites(s)%youngest_patch%patchno

             p = ifp+col_pp%pfti(c)

             ! bc_out(s)%canopy_fraction_pa(ifp) is the area fraction
             ! the site's total ground area that is occupied by the
             ! area footprint of the current patch's vegetation canopy

             veg_pp%is_veg(p) = .true.
             veg_pp%wt_ed(p)  = this%fates(nc)%bc_out(s)%canopy_fraction_pa(ifp)

             areacheck = areacheck + veg_pp%wt_ed(p)

             elai(p) = this%fates(nc)%bc_out(s)%elai_pa(ifp)
             esai(p) = this%fates(nc)%bc_out(s)%esai_pa(ifp)
             hbot(p) = this%fates(nc)%bc_out(s)%hbot_pa(ifp)

             if(use_fates_sp)then
               canopystate_inst%tlai_hist_patch(p) = this%fates(nc)%bc_out(s)%tlai_pa(ifp)
               canopystate_inst%tsai_hist_patch(p) = this%fates(nc)%bc_out(s)%tsai_pa(ifp)
               canopystate_inst%htop_hist_patch(p) = this%fates(nc)%bc_out(s)%htop_pa(ifp)
             else
               tlai(p) = this%fates(nc)%bc_out(s)%tlai_pa(ifp)
               tsai(p) = this%fates(nc)%bc_out(s)%tsai_pa(ifp)
               htop(p) = this%fates(nc)%bc_out(s)%htop_pa(ifp)
             endif

             if(use_fates_sp.and.abs(canopystate_inst%tlai_hist_patch(p) - &
                this%fates(nc)%bc_out(s)%tlai_pa(ifp)).gt.1e-09)then
                write(iulog,*) 'fates lai not like hlm lai',tlai(p),this%fates(nc)%bc_out(s)%tlai_pa(ifp),ifp
                call endrun(msg=errMsg(sourcefile, __LINE__))
             endif

             frac_veg_nosno_alb(p) = this%fates(nc)%bc_out(s)%frac_veg_nosno_alb_pa(ifp)

             ! Note that while we pass the following values at this point
             ! we have to send the same values after each time-step because
             ! the HLM keeps changing the value and re-setting, so we
             ! re-send instead of re-set. See alm_fates%TransferZ0mDisp()
             z0m(p)    = this%fates(nc)%bc_out(s)%z0m_pa(ifp)
             displa(p) = this%fates(nc)%bc_out(s)%displa_pa(ifp)
             dleaf_patch(p) = this%fates(nc)%bc_out(s)%dleaf_pa(ifp)


          end do

          if(abs(areacheck - 1.0_r8).gt.1.e-9_r8)then
            write(iulog,*) 'area wrong in interface',areacheck - 1.0_r8
            call endrun(msg=errMsg(sourcefile, __LINE__))
          endif

       end do
     end associate
   end subroutine wrap_update_hlmfates_dyn

   ! ====================================================================================

   subroutine restart( this, bounds_proc, ncid, flag, &
                             canopystate_inst, frictionvel_inst, soilstate_inst )

      ! ---------------------------------------------------------------------------------
      ! The ability to restart the model is handled through three different types of calls
      ! "Define" the variables in the restart file, we "read" those variables into memory
      ! or "write" data into the file from memory.  This subroutine accomodates all three
      ! of those modes through the "flag" argument.  FATES as an external model also
      ! requires an initialization step, where we set-up the dimensions, allocate and
      ! flush the memory space that is used to transfer data in and out of the file.  This
      ! Only occurs once, where as the define step occurs every time a file is opened.
      !
      ! Note: canopystate_inst are arguments only because following
      ! the reading of variables, it is necessary to update diagnostics of the canopy
      ! throug the interface call alm_fates%wrap_update_hlmfates_dyn() which requires
      ! this information from the HLM.
      ! ---------------------------------------------------------------------------------


     use FatesConstantsMod, only : fates_long_string_length
     use FatesIODimensionsMod, only: fates_bounds_type
     use FatesIOVariableKindMod, only : site_r8, site_int, cohort_r8, cohort_int
     use EDMainMod, only :        ed_update_site
     use FatesInterfaceTypesMod, only:  fates_maxElementsPerSite

      implicit none

      ! Arguments

      class(hlm_fates_interface_type), intent(inout) :: this
      type(bounds_type)              , intent(in)    :: bounds_proc
      type(file_desc_t)              , intent(inout) :: ncid    ! netcdf id
      character(len=*)               , intent(in)    :: flag
      type(canopystate_type)         , intent(inout) :: canopystate_inst
      type(frictionvel_type)         , intent(inout) :: frictionvel_inst
      type(soilstate_type)           , intent(inout) :: soilstate_inst

      ! Locals
      type(bounds_type) :: bounds_clump
      integer           :: nc
      integer           :: nclumps
      type(fates_bounds_type) :: fates_bounds
      type(fates_bounds_type) :: fates_clump
      integer                 :: c   ! HLM column index
      integer                 :: s   ! Fates site index
      integer                 :: g   ! HLM grid index
      integer                 :: p   ! HLM patch index
      integer                 :: ft  ! plant functional type
      integer                 :: dk_index
      character(len=fates_long_string_length) :: ioname
      integer                 :: nvar
      integer                 :: nlevsoil
      integer                 :: ivar
      logical                 :: readvar

      logical, save           :: initialized = .false.


      nclumps = get_proc_clumps()

      ! ---------------------------------------------------------------------------------
      ! note (rgk: 11-2016) The history and restart intialization process assumes
      ! that the number of site/columns active is a static entity.  Thus
      ! we only allocate the mapping tables for the column/sites we start with.
      ! If/when we start having dynamic column/sites (for reasons uknown as of yet)
      ! we will need to re-evaluate the allocation of the mapping tables so they
      ! can be unallocated,reallocated and set every time a new column/site is spawned
      ! ---------------------------------------------------------------------------------

      ! ---------------------------------------------------------------------------------
      ! Only initialize the FATES restart structures the first time it is called
      ! Note that the allocations involved with initialization are static.
      ! This is because the array spaces for IO span the entire column, patch and cohort
      ! range on the proc.
      ! With DYNAMIC LANDUNITS or SPAWNING NEW OR CULLING OLD SITES:
      ! we will in that case have to de-allocate, reallocate and then re-set the mapping
      ! tables:  this%fates_restart%restart_map(nc)
      ! I think that is it...
      ! ---------------------------------------------------------------------------------

      ! Set the FATES global time and date variables
      call GetAndSetTime

      if(.not.initialized) then

         initialized=.true.

         ! ------------------------------------------------------------------------------
         ! PART I: Set FATES DIMENSIONING INFORMATION
         ! ------------------------------------------------------------------------------

         call hlm_bounds_to_fates_bounds(bounds_proc, fates_bounds)

         call this%fates_restart%Init(nclumps, fates_bounds)

         ! Define the bounds on the first dimension for each thread
         !$OMP PARALLEL DO PRIVATE (nc,bounds_clump,fates_clump)
         do nc = 1,nclumps
            call get_clump_bounds(nc, bounds_clump)

            ! thread bounds for patch
            call hlm_bounds_to_fates_bounds(bounds_clump, fates_clump)
            call this%fates_restart%SetThreadBoundsEach(nc, fates_clump)
         end do
         !$OMP END PARALLEL DO

         !$OMP PARALLEL DO PRIVATE (nc,s,c,g)
         do nc = 1,nclumps

            allocate(this%fates_restart%restart_map(nc)%site_index(this%fates(nc)%nsites))
            allocate(this%fates_restart%restart_map(nc)%cohort1_index(this%fates(nc)%nsites))
            do s=1,this%fates(nc)%nsites
               c = this%f2hmap(nc)%fcolumn(s)
               this%fates_restart%restart_map(nc)%site_index(s)   = c
               g = col_pp%gridcell(c)
               this%fates_restart%restart_map(nc)%cohort1_index(s) = (g-1)*fates_maxElementsPerSite + 1
            end do

         end do
         !$OMP END PARALLEL DO

         ! ------------------------------------------------------------------------------------
         ! PART II: USE THE JUST DEFINED DIMENSIONS TO ASSEMBLE THE VALID IO TYPES
         ! INTERF-TODO: THESE CAN ALL BE EMBEDDED INTO A SUBROUTINE IN HISTORYIOMOD
         ! ------------------------------------------------------------------------------------
         call this%fates_restart%assemble_restart_output_types()


         ! ------------------------------------------------------------------------------------
         ! PART III: DEFINE THE LIST OF OUTPUT VARIABLE OBJECTS, AND REGISTER THEM WITH THE
         ! HLM ACCORDING TO THEIR TYPES
         ! ------------------------------------------------------------------------------------
         call this%fates_restart%initialize_restart_vars()

      end if

      ! ---------------------------------------------------------------------------------
      ! If we are writing, we must loop through our linked list structures and transfer the
      ! information in the linked lists (FATES state memory) to the output vectors.
      ! ---------------------------------------------------------------------------------

      if(flag=='write')then
         !$OMP PARALLEL DO PRIVATE (nc)
         do nc = 1, nclumps
            if (this%fates(nc)%nsites>0) then
               call this%fates_restart%set_restart_vectors(nc,this%fates(nc)%nsites, &
                                                           this%fates(nc)%sites)
            end if
         end do
         !$OMP END PARALLEL DO
      end if

      ! ---------------------------------------------------------------------------------
      ! In all cases, iterate through the list of variable objects
      ! and either define, write or read to the NC buffer
      ! This seems strange, but keep in mind that the call to restartvar()
      ! has a different function in all three cases.
      ! ---------------------------------------------------------------------------------

      nvar = this%fates_restart%num_restart_vars()
      do ivar = 1, nvar

         associate( vname => this%fates_restart%rvars(ivar)%vname, &
              vunits      => this%fates_restart%rvars(ivar)%units,   &
              vlong       => this%fates_restart%rvars(ivar)%long )

           dk_index = this%fates_restart%rvars(ivar)%dim_kinds_index
           ioname = trim(this%fates_restart%dim_kinds(dk_index)%name)

           select case(trim(ioname))
           case(cohort_r8)

              call restartvar(ncid=ncid, flag=flag, varname=trim(vname), &
                    xtype=ncd_double,dim1name=trim('cohort'),long_name=trim(vlong), &
                    units=trim(vunits),interpinic_flag='interp', &
                    data=this%fates_restart%rvars(ivar)%r81d,readvar=readvar)

           case(site_r8)

              call restartvar(ncid=ncid, flag=flag, varname=trim(vname), &
                    xtype=ncd_double,dim1name=trim('column'),long_name=trim(vlong), &
                    units=trim(vunits),interpinic_flag='interp', &
                    data=this%fates_restart%rvars(ivar)%r81d,readvar=readvar)

           case(cohort_int)

              call restartvar(ncid=ncid, flag=flag, varname=trim(vname), &
                    xtype=ncd_int,dim1name=trim('cohort'),long_name=trim(vlong), &
                    units=trim(vunits),interpinic_flag='interp', &
                    data=this%fates_restart%rvars(ivar)%int1d,readvar=readvar)

           case(site_int)

              call restartvar(ncid=ncid, flag=flag, varname=trim(vname), &
                    xtype=ncd_int,dim1name=trim('column'),long_name=trim(vlong), &
                    units=trim(vunits),interpinic_flag='interp', &
                    data=this%fates_restart%rvars(ivar)%int1d,readvar=readvar)

           case default
              write(iulog,*) 'A FATES iotype was created that was not registerred'
              write(iulog,*) 'in CLM.:',trim(ioname)
              call endrun(msg=errMsg(sourcefile, __LINE__))
           end select

         end associate
      end do

      ! ---------------------------------------------------------------------------------
      ! If we are in a read mode, then we have just populated the sparse vectors
      ! in the IO object list. The data in these vectors needs to be transferred
      ! to the linked lists to populate the state memory.
      ! ---------------------------------------------------------------------------------

      if(flag=='read')then

         !$OMP PARALLEL DO PRIVATE (nc,bounds_clump,s)
         do nc = 1, nclumps
            if (this%fates(nc)%nsites>0) then

               call get_clump_bounds(nc, bounds_clump)

               ! ------------------------------------------------------------------------
               ! Convert newly read-in vectors into the FATES namelist state variables
               ! ------------------------------------------------------------------------
               call this%fates_restart%create_patchcohort_structure(nc, &
                    this%fates(nc)%nsites, this%fates(nc)%sites, this%fates(nc)%bc_in,&
                    this%fates(nc)%bc_out)

               call this%fates_restart%get_restart_vectors(nc, this%fates(nc)%nsites, &
                    this%fates(nc)%sites )



               ! I think ed_update_site and update_hlmfates_dyn are doing some similar
               ! update type stuff, should consolidate (rgk 11-2016)
               do s = 1,this%fates(nc)%nsites

                  c = this%f2hmap(nc)%fcolumn(s)
                  this%fates(nc)%bc_in(s)%max_rooting_depth_index_col = &
                       min(this%fates(nc)%bc_in(s)%nlevsoil, canopystate_inst%altmax_lastyear_indx_col(c))

                  call ed_update_site( this%fates(nc)%sites(s), &
                        this%fates(nc)%bc_in(s), &
                        this%fates(nc)%bc_out(s))

                  ! This call sends internal fates variables into the
                  ! output boundary condition structures. Note: this is called
                  ! internally in fates dynamics as well.
                  call FluxIntoLitterPools(this%fates(nc)%sites(s), &
                       this%fates(nc)%bc_in(s), &
                       this%fates(nc)%bc_out(s))
               end do

               if(use_fates_sp)then
                  do s = 1,this%fates(nc)%nsites
                     c = this%f2hmap(nc)%fcolumn(s)
                     do ft = natpft_lb,natpft_ub !set of pfts in HLM
                        ! here we are mapping from P space in the HLM to FT space in the sp_input arrays.
                        p = ft + col_pp%pfti(c) ! for an FT of 1 we want to use
                        this%fates(nc)%bc_in(s)%hlm_sp_tlai(ft) = canopystate_inst%tlai_patch(p)
                        this%fates(nc)%bc_in(s)%hlm_sp_tsai(ft) = canopystate_inst%tsai_patch(p)
                        this%fates(nc)%bc_in(s)%hlm_sp_htop(ft) = canopystate_inst%htop_patch(p)
                        if(canopystate_inst%htop_patch(p).lt.1.0e-20)then ! zero htop causes inifinite/nans. This is
                           this%fates(nc)%bc_in(s)%hlm_sp_htop(ft) = 0.01_r8
                        endif
                     end do ! p
                  end do ! c
                end if ! SP

               ! ------------------------------------------------------------------------
               ! Re-populate all the hydraulics variables that are dependent
               ! on the key hydro state variables and plant carbon/geometry
               ! ------------------------------------------------------------------------
               if (use_fates_planthydro) then

                  do s = 1,this%fates(nc)%nsites
                     c = this%f2hmap(nc)%fcolumn(s)
                     nlevsoil = this%fates(nc)%bc_in(s)%nlevsoil
                     this%fates(nc)%bc_in(s)%hksat_sisl(1:nlevsoil) = &
                          soilstate_inst%hksat_col(c,1:nlevsoil)

                     this%fates(nc)%bc_in(s)%watsat_sisl(1:nlevsoil) = &
                          soilstate_inst%watsat_col(c,1:nlevsoil)

                     this%fates(nc)%bc_in(s)%watres_sisl(1:nlevsoil) = &
                          soilstate_inst%watmin_col(c,1:nlevsoil)

                     this%fates(nc)%bc_in(s)%sucsat_sisl(1:nlevsoil) = &
                          soilstate_inst%sucsat_col(c,1:nlevsoil)

                     this%fates(nc)%bc_in(s)%bsw_sisl(1:nlevsoil) = &
                          soilstate_inst%bsw_col(c,1:nlevsoil)

                     this%fates(nc)%bc_in(s)%h2o_liq_sisl(1:nlevsoil) = &
                          col_ws%h2osoi_liq(c,1:nlevsoil)

                  end do

                  call RestartHydrStates(this%fates(nc)%sites,  &
                       this%fates(nc)%nsites, &
                       this%fates(nc)%bc_in,  &
                       this%fates(nc)%bc_out)
               end if




               ! ------------------------------------------------------------------------
               ! Update diagnostics of FATES ecosystem structure used in HLM.
               ! ------------------------------------------------------------------------
               call this%wrap_update_hlmfates_dyn(nc,bounds_clump, &
                     canopystate_inst,frictionvel_inst, .true.)

               ! ------------------------------------------------------------------------
               ! Update the 3D patch level radiation absorption fractions
               ! ------------------------------------------------------------------------
               call this%fates_restart%update_3dpatch_radiation(this%fates(nc)%nsites, &
                                                                this%fates(nc)%sites, &
                                                                this%fates(nc)%bc_out)

               ! ------------------------------------------------------------------------
               ! Update history IO fields that depend on ecosystem dynamics
               ! ------------------------------------------------------------------------
               call fates_hist%flush_hvars(nc,upfreq_in=1)
               do s = 1,this%fates(nc)%nsites
                  call fates_hist%zero_site_hvars(this%fates(nc)%sites(s),     &
                       upfreq_in=1)
               end do
               call fates_hist%update_history_dyn( nc, &
                    this%fates(nc)%nsites,                 &
                    this%fates(nc)%sites)


            end if
         end do
         !$OMP END PARALLEL DO

      end if

      return
   end subroutine restart

   !=====================================================================================

   subroutine init_coldstart(this, canopystate_inst, soilstate_inst, frictionvel_inst)


     ! Arguments
     class(hlm_fates_interface_type), intent(inout) :: this
     type(canopystate_type)         , intent(inout) :: canopystate_inst
     type(soilstate_type)           , intent(inout) :: soilstate_inst
     type(frictionvel_type)  , intent(inout)        :: frictionvel_inst

     ! locals
     integer                                        :: nclumps
     integer                                        :: nc
     type(bounds_type)                              :: bounds_clump
     ! locals
     real(r8) :: vol_ice
     real(r8) :: eff_porosity
     integer :: nlevsoil
     integer :: j
     integer :: s
     integer :: c
     integer :: p   ! HLM patch index
     integer :: ft  ! plant functional type

     ! Set the FATES global time and date variables
     call GetAndSetTime

     nclumps = get_proc_clumps()

     !$OMP PARALLEL DO PRIVATE (nc,bounds_clump,s,c,j,vol_ice,eff_porosity)
     do nc = 1, nclumps

        if ( this%fates(nc)%nsites>0 ) then

           call get_clump_bounds(nc, bounds_clump)

           do s = 1,this%fates(nc)%nsites
              call init_site_vars(this%fates(nc)%sites(s),this%fates(nc)%bc_in(s),this%fates(nc)%bc_out(s) )
              call zero_site(this%fates(nc)%sites(s))
           end do

           call set_site_properties(this%fates(nc)%nsites, &
                                    this%fates(nc)%sites, &
                                    this%fates(nc)%bc_in)

           ! ----------------------------------------------------------------------------
           ! Initialize satellite phenology values if turned on
           ! ----------------------------------------------------------------------------
            if(use_fates_sp)then
               do s = 1,this%fates(nc)%nsites
                  c = this%f2hmap(nc)%fcolumn(s)
                  do ft = natpft_lb,natpft_ub !set of pfts in HLM
                     ! here we are mapping from P space in the HLM to FT space in the sp_input arrays.
                     p = ft + col_pp%pfti(c) ! for an FT of 1 we want to use
                     this%fates(nc)%bc_in(s)%hlm_sp_tlai(ft) = canopystate_inst%tlai_patch(p)
                     this%fates(nc)%bc_in(s)%hlm_sp_tsai(ft) = canopystate_inst%tsai_patch(p)
                     this%fates(nc)%bc_in(s)%hlm_sp_htop(ft) = canopystate_inst%htop_patch(p)
                     if(canopystate_inst%htop_patch(p).lt.1.0e-20)then ! zero htop causes inifinite/nans. This is
                        this%fates(nc)%bc_in(s)%hlm_sp_htop(ft) = 0.01_r8
                     endif
                  end do ! p
               end do ! c
            end if ! SP

           ! ----------------------------------------------------------------------------
           ! Initialize Hydraulics Code if turned on
           ! Called prior to init_patches(). Site level rhizosphere shells must
           ! be set prior to cohort initialization.
           ! ----------------------------------------------------------------------------
           if (use_fates_planthydro) then

              do s = 1,this%fates(nc)%nsites

                 c = this%f2hmap(nc)%fcolumn(s)
                 nlevsoil = this%fates(nc)%bc_in(s)%nlevsoil

                 this%fates(nc)%bc_in(s)%watsat_sisl(1:nlevsoil) = &
                      soilstate_inst%watsat_col(c,1:nlevsoil)

                 this%fates(nc)%bc_in(s)%watres_sisl(1:nlevsoil) = &
                      soilstate_inst%watmin_col(c,1:nlevsoil)

                 this%fates(nc)%bc_in(s)%sucsat_sisl(1:nlevsoil) = &
                      soilstate_inst%sucsat_col(c,1:nlevsoil)

                 this%fates(nc)%bc_in(s)%bsw_sisl(1:nlevsoil) = &
                      soilstate_inst%bsw_col(c,1:nlevsoil)

                 this%fates(nc)%bc_in(s)%h2o_liq_sisl(1:nlevsoil) = &
                      col_ws%h2osoi_liq(c,1:nlevsoil)

                 this%fates(nc)%bc_in(s)%hksat_sisl(1:nlevsoil) = &
                       soilstate_inst%hksat_col(c,1:nlevsoil)

                 do j = 1, nlevsoil
                    vol_ice = min(soilstate_inst%watsat_col(c,j), &
                          col_ws%h2osoi_ice(c,j)/(col_pp%dz(c,j)*denice))
                    eff_porosity = max(0.01_r8,soilstate_inst%watsat_col(c,j)-vol_ice)
                    this%fates(nc)%bc_in(s)%eff_porosity_sl(j) = eff_porosity
                 end do

              end do

              call HydrSiteColdStart(this%fates(nc)%sites,this%fates(nc)%bc_in)
           end if

           call init_patches(this%fates(nc)%nsites, this%fates(nc)%sites, &
                             this%fates(nc)%bc_in)

           do s = 1,this%fates(nc)%nsites

              c = this%f2hmap(nc)%fcolumn(s)
              this%fates(nc)%bc_in(s)%max_rooting_depth_index_col = this%fates(nc)%bc_in(s)%nlevdecomp


              call ed_update_site(this%fates(nc)%sites(s), &
                   this%fates(nc)%bc_in(s), &
                   this%fates(nc)%bc_out(s))

              ! This call sends internal fates variables into the
              ! output boundary condition structures. Note: this is called
              ! internally in fates dynamics as well.
              call FluxIntoLitterPools(this%fates(nc)%sites(s), &
                   this%fates(nc)%bc_in(s), &
                   this%fates(nc)%bc_out(s))
           end do

           ! ------------------------------------------------------------------------
           ! Update diagnostics of FATES ecosystem structure used in HLM.
           ! ------------------------------------------------------------------------
           call this%wrap_update_hlmfates_dyn(nc,bounds_clump, &
                canopystate_inst,frictionvel_inst, .false.)

           ! ------------------------------------------------------------------------
           ! Update history IO fields that depend on ecosystem dynamics
           ! ------------------------------------------------------------------------

           call fates_hist%flush_hvars(nc,upfreq_in=1)
           do s = 1,this%fates(nc)%nsites
              call fates_hist%zero_site_hvars(this%fates(nc)%sites(s),     &
                   upfreq_in=1)
           end do
           call fates_hist%update_history_dyn( nc, &
                this%fates(nc)%nsites,                 &
                this%fates(nc)%sites)



        end if
     end do
     !$OMP END PARALLEL DO

   end subroutine init_coldstart

   ! ======================================================================================

   subroutine wrap_sunfrac(this,bounds_clump,top_af_inst,canopystate_inst)

      ! ---------------------------------------------------------------------------------
      ! This interface function is a wrapper call on ED_SunShadeFracs. The only
      ! returned variable is a patch vector, fsun_patch, which describes the fraction
      ! of the canopy that is exposed to sun.
      ! ---------------------------------------------------------------------------------

      implicit none

      ! Input Arguments
      class(hlm_fates_interface_type), intent(inout) :: this
      type(bounds_type)              , intent(in)    :: bounds_clump

      ! direct and diffuse downwelling radiation (W/m2)
      type(topounit_atmospheric_flux),intent(in)     :: top_af_inst

      ! Input/Output Arguments to CLM
      type(canopystate_type),intent(inout) :: canopystate_inst

      ! Local Variables
      integer  :: p                           ! global index of the host patch
      integer  :: g                           ! global index of the host gridcell
      integer  :: t                           ! global index of the host topounit
      integer  :: c                           ! global index of the host column

      integer  :: s                           ! FATES site index
      integer  :: ifp                         ! FATEs patch index
                                              ! this is the order increment of patch
                                              ! on the site
      integer  :: nc                          ! clump index

      type(ed_patch_type), pointer :: cpatch  ! c"urrent" patch  INTERF-TODO: SHOULD
                                              ! BE HIDDEN AS A FATES PRIVATE

      associate( forc_solad => top_af_inst%solad, &
                 forc_solai => top_af_inst%solai, &
                 fsun       => canopystate_inst%fsun_patch, &
                 laisun     => canopystate_inst%laisun_patch, &
                 laisha     => canopystate_inst%laisha_patch )

        nc = bounds_clump%clump_index
        ! -------------------------------------------------------------------------------
        ! Convert input BC's
        ! The sun-shade calculations are performed only on FATES patches
        ! -------------------------------------------------------------------------------

        do s = 1, this%fates(nc)%nsites
           c = this%f2hmap(nc)%fcolumn(s)
           t = col_pp%topounit(c)
           g = col_pp%gridcell(c)

           do ifp = 1, this%fates(nc)%sites(s)%youngest_patch%patchno
              this%fates(nc)%bc_in(s)%solad_parb(ifp,:) = forc_solad(t,:)
              this%fates(nc)%bc_in(s)%solai_parb(ifp,:) = forc_solai(t,:)
           end do
        end do

        ! -------------------------------------------------------------------------------
        ! Call FATES public function to calculate internal sun/shade structures
        ! as well as total patch sun/shade fraction output boundary condition
        ! -------------------------------------------------------------------------------

        call ED_SunShadeFracs(this%fates(nc)%nsites, &
             this%fates(nc)%sites,  &
             this%fates(nc)%bc_in,  &
             this%fates(nc)%bc_out)

        ! -------------------------------------------------------------------------------
        ! Transfer the FATES output boundary condition for canopy sun/shade fraction
        ! to the HLM
        ! -------------------------------------------------------------------------------

        do s = 1, this%fates(nc)%nsites
           c = this%f2hmap(nc)%fcolumn(s)
           do ifp = 1, this%fates(nc)%sites(s)%youngest_patch%patchno
              p = ifp+col_pp%pfti(c)
              fsun(p)   = this%fates(nc)%bc_out(s)%fsun_pa(ifp)
              laisun(p) = this%fates(nc)%bc_out(s)%laisun_pa(ifp)
              laisha(p) = this%fates(nc)%bc_out(s)%laisha_pa(ifp)
           end do
        end do

      end associate

   end subroutine wrap_sunfrac

   ! ===================================================================================

   subroutine prep_canopyfluxes(this, bounds_clump )

     ! ----------------------------------------------------------------------
     ! the main function for calculating photosynthesis is called within a
     ! loop based on convergence.  Some intitializations, including
     ! canopy resistance must be intitialized before the loop
     ! The photosyns_ structure is currently unused, leaving it for now
     ! in case we want to do any value initializing in future.
     ! ----------------------------------------------------------------------

     ! Arguments
     class(hlm_fates_interface_type), intent(inout) :: this
     type(bounds_type)              , intent(in)    :: bounds_clump

     ! locals
     integer                                        :: c,s
     integer                                        :: nc

     nc = bounds_clump%clump_index
     do s = 1, this%fates(nc)%nsites
        ! filter flag == 1 means that this patch has not been called for photosynthesis
        this%fates(nc)%bc_in(s)%filter_photo_pa(:) = 1

        ! set transpiration input boundary condition to zero. The exposed
        ! vegetation filter may not even call every patch.
        if (use_fates_planthydro) then
           this%fates(nc)%bc_in(s)%qflx_transp_pa(:) = 0._r8
        end if

     end do
  end subroutine prep_canopyfluxes

   ! ====================================================================================

   subroutine wrap_btran(this,bounds_clump,fn,filterc,soilstate_inst, &
                         temperature_inst, energyflux_inst,  &
                         soil_water_retention_curve)

      ! ---------------------------------------------------------------------------------
      ! This subroutine calculates btran for FATES, this will be an input boundary
      ! condition for FATES photosynthesis/transpiration.
      !
      ! This subroutine also calculates rootr
      !
      ! ---------------------------------------------------------------------------------

      use SoilWaterRetentionCurveMod, only : soil_water_retention_curve_type

      implicit none

      ! Arguments
      class(hlm_fates_interface_type), intent(inout) :: this
      type(bounds_type)              , intent(in)    :: bounds_clump
      integer                , intent(in)            :: fn
      integer                , intent(in)            :: filterc(fn) ! This is a list of
                                                                        ! columns with exposed veg
      type(soilstate_type)   , intent(inout)         :: soilstate_inst
      type(temperature_type) , intent(in)            :: temperature_inst
      type(energyflux_type)  , intent(inout)         :: energyflux_inst
      class(soil_water_retention_curve_type), intent(in) :: soil_water_retention_curve

      ! local variables
      real(r8) :: smp_node ! Soil suction potential, negative, [mm]
      real(r8) :: s_node
      integer  :: s
      integer  :: c
      integer  :: j
      integer  :: ifp
      integer  :: p
      integer  :: nlevsoil
      integer  :: nc

      associate(&
         sucsat      => soilstate_inst%sucsat_col           , & ! Input:  [real(r8) (:,:) ]  minimum soil suction (mm)
         watsat      => soilstate_inst%watsat_col           , & ! Input:  [real(r8) (:,:) ]  volumetric soil water at saturation (porosity)
         bsw         => soilstate_inst%bsw_col              , & ! Input:  [real(r8) (:,:) ]  Clapp and Hornberger "b"
         eff_porosity => soilstate_inst%eff_porosity_col    , & ! Input:  [real(r8) (:,:) ]  effective porosity = porosity - vol_ice
         t_soisno     => col_es%t_soisno                    , & ! Input:  [real(r8) (:,:) ]  soil temperature (Kelvin)
         h2osoi_liqvol => col_ws%h2osoi_liqvol , & ! Input: [real(r8) (:,:) ]  liquid volumetric moisture, will be used for BeTR
         btran       => energyflux_inst%btran_patch         , & ! Output: [real(r8) (:)   ]  transpiration wetness factor (0 to 1)
         btran2       => energyflux_inst%btran2_patch       , & ! Output: [real(r8) (:)   ]
         rresis      => energyflux_inst%rresis_patch        , & ! Output: [real(r8) (:,:) ]  root resistance by layer (0-1)  (nlevgrnd)
         rootr       => soilstate_inst%rootr_patch          & ! Output: [real(r8) (:,:) ]  Fraction of water uptake in each layer
         )


        nc = bounds_clump%clump_index

        ! -------------------------------------------------------------------------------
        ! Convert input BC's
        ! Critical step: a filter is being passed in that dictates which columns have
        ! exposed vegetation (above snow).  This is necessary, because various hydrologic
        ! variables like h2osoi_liqvol are not calculated and will have uninitialized
        ! values outside this list.
        !
        ! bc_in(s)%filter_btran      (this is in, but is also used in this subroutine)
        !
        ! We also filter a second time within this list by determining which soil layers
        ! have conditions for active uptake based on soil moisture and temperature. This
        ! must be determined by FATES (science stuff).  But the list of layers and patches
        ! needs to be passed back to the interface, because it then needs to request
        ! suction on these layers via CLM/ALM functions.  We cannot wide-swath calculate
        ! this on all layers, because values with no moisture or low temps will generate
        ! unstable values and cause sigtraps.
        ! -------------------------------------------------------------------------------

        do s = 1, this%fates(nc)%nsites
           c = this%f2hmap(nc)%fcolumn(s)
           nlevsoil = this%fates(nc)%bc_in(s)%nlevsoil

           ! Check to see if this column is in the exposed veg filter
           if( any(filterc==c) )then

              this%fates(nc)%bc_in(s)%filter_btran = .true.
              do j = 1,nlevsoil
                 this%fates(nc)%bc_in(s)%tempk_sl(j)         = t_soisno(c,j)
                 this%fates(nc)%bc_in(s)%h2o_liqvol_sl(j)    = h2osoi_liqvol(c,j)
                 this%fates(nc)%bc_in(s)%eff_porosity_sl(j)  = eff_porosity(c,j)
                 this%fates(nc)%bc_in(s)%watsat_sl(j)        = watsat(c,j)
              end do

           else
              this%fates(nc)%bc_in(s)%filter_btran = .false.
              this%fates(nc)%bc_in(s)%tempk_sl(:)         = -999._r8
              this%fates(nc)%bc_in(s)%h2o_liqvol_sl(:)    = -999._r8
              this%fates(nc)%bc_in(s)%eff_porosity_sl(:)  = -999._r8
              this%fates(nc)%bc_in(s)%watsat_sl(:)        = -999._r8
           end if

        end do

        ! -------------------------------------------------------------------------------
        ! This function evaluates the ground layer to determine if
        ! root water uptake can happen, and soil suction should even
        ! be calculated.  We ask FATES for a boundary condition output
        ! logical because we don't want science calculations in the interface
        ! yet... hydrology (suction calculation) is provided by the host
        ! so we need fates to tell us where to calculate suction
        ! but not calculate it itself. Yeah, complicated, but thats life.
        ! -------------------------------------------------------------------------------
        call get_active_suction_layers(this%fates(nc)%nsites, &
             this%fates(nc)%sites,  &
             this%fates(nc)%bc_in,  &
             this%fates(nc)%bc_out)

        ! Now that the active layers of water uptake have been decided by fates
        ! Calculate the suction that is passed back to fates
        ! Note that the filter_btran is unioned with active_suction_sl

        do s = 1, this%fates(nc)%nsites
           c = this%f2hmap(nc)%fcolumn(s)
           nlevsoil = this%fates(nc)%bc_in(s)%nlevsoil

           do j = 1,nlevsoil
              if(this%fates(nc)%bc_out(s)%active_suction_sl(j)) then
                 s_node = max(h2osoi_liqvol(c,j)/eff_porosity(c,j),0.01_r8)
                 call soil_water_retention_curve%soil_suction( soilstate_inst%sucsat_col(c,j), &
                       s_node, &
                       soilstate_inst%bsw_col(c,j), &
                       smp_node)

                 ! Non-fates places a maximum (which is a negative upper bound) on smp

                 this%fates(nc)%bc_in(s)%smp_sl(j)           = smp_node
              end if
           end do
        end do

        ! -------------------------------------------------------------------------------
        ! Suction and active uptake layers calculated, lets calculate uptake (btran)
        ! This will calculate internals, as well as output boundary conditions:
        ! btran, rootr
        ! -------------------------------------------------------------------------------

        call btran_ed(this%fates(nc)%nsites, &
             this%fates(nc)%sites,  &
             this%fates(nc)%bc_in,  &
             this%fates(nc)%bc_out)

        ! -------------------------------------------------------------------------------
        ! Convert output BC's
        ! For CLM/ALM this wrapper provides return variables that should
        ! be similar to that of calc_root_moist_stress().  However,
        ! CLM/ALM-FATES simulations will no make use of rresis, btran or btran2
        ! outside of FATES. We do not have code in place to calculate btran2 or
        ! rresis right now, so we force to bad.  We have btran calculated so we
        ! pass it in case people want diagnostics.  rootr is actually the only
        ! variable that will be used, as it is needed to help distribute the
        ! the transpiration sink to the appropriate layers. (RGK)
        ! -------------------------------------------------------------------------------

        do s = 1, this%fates(nc)%nsites
           nlevsoil = this%fates(nc)%bc_in(s)%nlevsoil
           c = this%f2hmap(nc)%fcolumn(s)
           do ifp = 1, this%fates(nc)%sites(s)%youngest_patch%patchno

              p = ifp+col_pp%pfti(c)

              do j = 1,nlevsoil

                 rresis(p,j) = -999.9  ! We do not calculate this correctly
                 ! it should not thought of as valid output until we decide to.
                 rootr(p,j)  = this%fates(nc)%bc_out(s)%rootr_pasl(ifp,j)
                 btran(p)    = this%fates(nc)%bc_out(s)%btran_pa(ifp)
                 btran2(p)   = -999.9  ! Not available, force to nonsense

              end do
           end do
        end do
      end associate

   end subroutine wrap_btran

   ! ====================================================================================

   subroutine wrap_photosynthesis(this, bounds_clump, fn, filterp, &
         esat_tv, eair, oair, cair, rb, dayl_factor,             &
         atm2lnd_inst, temperature_inst, canopystate_inst, photosyns_inst)

    use shr_log_mod       , only : errMsg => shr_log_errMsg
    use abortutils        , only : endrun
    use decompMod         , only : bounds_type
    use elm_varcon        , only : rgas, tfrz, namep
    use elm_varctl        , only : iulog
    use perf_mod          , only : t_startf, t_stopf
    use quadraticMod      , only : quadratic
    use EDtypesMod        , only : ed_patch_type, ed_cohort_type, ed_site_type

    !
    ! !ARGUMENTS:
    class(hlm_fates_interface_type), intent(inout) :: this
    type(bounds_type)      , intent(in)            :: bounds_clump
    integer                , intent(in)            :: fn                          ! size of pft filter
    integer                , intent(in)            :: filterp(fn)                 ! pft filter
    real(r8)               , intent(in)            :: esat_tv(bounds_clump%begp: )      ! saturation vapor pressure at t_veg (Pa)
    real(r8)               , intent(in)            :: eair( bounds_clump%begp: )        ! vapor pressure of canopy air (Pa)
    real(r8)               , intent(in)            :: oair( bounds_clump%begp: )        ! Atmospheric O2 partial pressure (Pa)
    real(r8)               , intent(in)            :: cair( bounds_clump%begp: )        ! Atmospheric CO2 partial pressure (Pa)
    real(r8)               , intent(in)            :: rb( bounds_clump%begp: )          ! boundary layer resistance (s/m)
    real(r8)               , intent(in)            :: dayl_factor( bounds_clump%begp: ) ! scalar (0-1) for daylength
    type(atm2lnd_type)     , intent(in)            :: atm2lnd_inst
    type(temperature_type) , intent(in)            :: temperature_inst
    type(canopystate_type) , intent(inout)         :: canopystate_inst
    type(photosyns_type)   , intent(inout)         :: photosyns_inst

    integer                                        :: nlevsoil
    integer                                        :: s,t,c,p,ifp,j,icp,nc
    real(r8)                                       :: dtime

    call t_startf('edpsn')
    associate(&
          t_soisno  => col_es%t_soisno               , &
          t_veg     => veg_es%t_veg                  , &
          tgcm      => veg_es%thm                    , &
          forc_pbot => top_as%pbot                   , &
          rssun     => photosyns_inst%rssun_patch    , &
          rssha     => photosyns_inst%rssha_patch    , &
          psnsun    => photosyns_inst%psnsun_patch   , &
          psnsha    => photosyns_inst%psnsha_patch)


      nc = bounds_clump%clump_index

      do s = 1, this%fates(nc)%nsites

         c = this%f2hmap(nc)%fcolumn(s)
         t = col_pp%topounit(c)

         nlevsoil = this%fates(nc)%bc_in(s)%nlevsoil

         do j = 1,nlevsoil
            this%fates(nc)%bc_in(s)%t_soisno_sl(j)   = t_soisno(c,j)  ! soil temperature (Kelvin)
         end do
         this%fates(nc)%bc_in(s)%forc_pbot           = forc_pbot(t)   ! atmospheric pressure (Pa)

         do ifp = 1, this%fates(nc)%sites(s)%youngest_patch%patchno

            p = ifp+col_pp%pfti(c)

            ! Check to see if this patch is in the filter
            ! Note that this filter is most likely changing size, and getting smaller
            ! and smaller as more patch have converged on solution
            if( any(filterp==p) )then

               ! This filter is flushed to 1 before the canopyflux stability iterator
               ! It is set to status 2 if it is an active patch within the iterative loop
               ! After photosynthesis is called, it is upgraded to 3 if it was called.
               ! After all iterations we can evaluate which patches have a final flag
               ! of 3 to check if we missed any.

               this%fates(nc)%bc_in(s)%filter_photo_pa(ifp) = 2
               this%fates(nc)%bc_in(s)%dayl_factor_pa(ifp) = dayl_factor(p) ! scalar (0-1) for daylength
               this%fates(nc)%bc_in(s)%esat_tv_pa(ifp)     = esat_tv(p)     ! saturation vapor pressure at t_veg (Pa)
               this%fates(nc)%bc_in(s)%eair_pa(ifp)        = eair(p)        ! vapor pressure of canopy air (Pa)
               this%fates(nc)%bc_in(s)%oair_pa(ifp)        = oair(p)        ! Atmospheric O2 partial pressure (Pa)
               this%fates(nc)%bc_in(s)%cair_pa(ifp)        = cair(p)        ! Atmospheric CO2 partial pressure (Pa)
               this%fates(nc)%bc_in(s)%rb_pa(ifp)          = rb(p)          ! boundary layer resistance (s/m)
               this%fates(nc)%bc_in(s)%t_veg_pa(ifp)       = t_veg(p)       ! vegetation temperature (Kelvin)
               this%fates(nc)%bc_in(s)%tgcm_pa(ifp)        = tgcm(p)        ! air temperature at agcm
                                                                            ! reference height (kelvin)
            end if
         end do
      end do

      dtime = real(get_step_size(),r8)

      ! Call photosynthesis

      call FatesPlantRespPhotosynthDrive (this%fates(nc)%nsites, &
                                this%fates(nc)%sites,  &
                                this%fates(nc)%bc_in,  &
                                this%fates(nc)%bc_out, &
                                dtime)

      ! Perform a double check to see if all patches on naturally vegetated columns
      ! were activated for photosynthesis
      ! ---------------------------------------------------------------------------------
      do icp = 1,fn
         p = filterp(icp)
         c = veg_pp%column(p)
         s = this%f2hmap(nc)%hsites(c)
         ! do if structure here and only pass natveg columns
         ifp = p-col_pp%pfti(c)
         if(this%fates(nc)%bc_in(s)%filter_photo_pa(ifp) /= 2)then
            write(iulog,*) 'Not all patches on the natveg column in the photosynthesis'
            write(iulog,*) 'filter ran photosynthesis: s, p, icp, ifp: ',s,p,icp,ifp
            call endrun(msg=errMsg(sourcefile, __LINE__))
         else
            this%fates(nc)%bc_in(s)%filter_photo_pa(ifp) = 3
            rssun(p) = this%fates(nc)%bc_out(s)%rssun_pa(ifp)
            rssha(p) = this%fates(nc)%bc_out(s)%rssha_pa(ifp)

            ! These fields are marked with a bad-value flag
            photosyns_inst%psnsun_patch(p)   = spval
            photosyns_inst%psnsha_patch(p)   = spval
         end if
      end do

    end associate
    call t_stopf('edpsn')

 end subroutine wrap_photosynthesis

 ! ======================================================================================

 subroutine wrap_accumulatefluxes(this, bounds_clump, fn, filterp)

   ! !ARGUMENTS:
   class(hlm_fates_interface_type), intent(inout) :: this
   type(bounds_type)              , intent(in)    :: bounds_clump
   integer                        , intent(in)    :: fn                   ! size of pft filter
   integer                        , intent(in)    :: filterp(fn)          ! pft filter

   ! Locals
   integer                                        :: s,c,p,ifp,icp
   real(r8)                                       :: dtime
   integer                                        :: nc

   nc = bounds_clump%clump_index
    ! Run a check on the filter
    do icp = 1,fn
       p = filterp(icp)
       c = veg_pp%column(p)
       s = this%f2hmap(nc)%hsites(c)
       ifp = p-col_pp%pfti(c)
       if(this%fates(nc)%bc_in(s)%filter_photo_pa(ifp) /= 3)then
          write(iulog,*) 'Not all patches on the natveg column in the canopys'
          write(iulog,*) 'filter ran canopy fluxes: s, p, icp, ifp: ',s,p,icp,ifp
          call endrun(msg=errMsg(sourcefile, __LINE__))
       end if
    end do


    dtime = real(get_step_size(),r8)

    call  AccumulateFluxes_ED(this%fates(nc)%nsites,  &
                               this%fates(nc)%sites, &
                               this%fates(nc)%bc_in,  &
                               this%fates(nc)%bc_out, &
                               dtime)
    return
 end subroutine wrap_accumulatefluxes

 ! ======================================================================================

 subroutine wrap_WoodProducts(this, bounds_clump, fc, filterc)

   ! !ARGUMENTS:
   class(hlm_fates_interface_type), intent(inout) :: this
   type(bounds_type)              , intent(in)    :: bounds_clump
   integer                        , intent(in)    :: fc                   ! size of column filter
   integer                        , intent(in)    :: filterc(fc)          ! column filter
   
   ! Locacs
   integer                                        :: s,c,icc
   integer                                        :: nc

   associate(&
         hrv_deadstemc_to_prod10c     => col_cf%hrv_deadstemc_to_prod10c    , &
         hrv_deadstemc_to_prod100c    => col_cf%hrv_deadstemc_to_prod100c)
 
    nc = bounds_clump%clump_index
    ! Loop over columns
    do icc = 1,fc
       c = filterc(icc)
       s = this%f2hmap(nc)%hsites(c)

       ! Shijie: Pass harvested wood products to ELM variable
       hrv_deadstemc_to_prod10c(c)  = this%fates(nc)%bc_out(s)%hrv_deadstemc_to_prod10c
       hrv_deadstemc_to_prod100c(c) = this%fates(nc)%bc_out(s)%hrv_deadstemc_to_prod100c
    end do

    end associate
    return
 end subroutine wrap_WoodProducts

 ! ======================================================================================
 
 subroutine wrap_canopy_radiation(this, bounds_clump, &
         num_vegsol, filter_vegsol, coszen, surfalb_inst)


    ! Arguments
    class(hlm_fates_interface_type), intent(inout) :: this
    type(bounds_type),  intent(in)             :: bounds_clump
    ! filter for vegetated pfts with coszen>0
    integer            , intent(in)            :: num_vegsol
    integer            , intent(in)            :: filter_vegsol(num_vegsol)
    ! cosine solar zenith angle for next time step
    real(r8)           , intent(in)            :: coszen( bounds_clump%begp: )
    type(surfalb_type) , intent(inout)         :: surfalb_inst

    ! locals
    integer                                    :: s,c,p,ifp,icp,nc

    associate(&
         albgrd_col   =>    surfalb_inst%albgrd_col         , & !in
         albgri_col   =>    surfalb_inst%albgri_col         , & !in
         albd         =>    surfalb_inst%albd_patch         , & !out
         albi         =>    surfalb_inst%albi_patch         , & !out
         fabd         =>    surfalb_inst%fabd_patch         , & !out
         fabi         =>    surfalb_inst%fabi_patch         , & !out
         ftdd         =>    surfalb_inst%ftdd_patch         , & !out
         ftid         =>    surfalb_inst%ftid_patch         , & !out
         ftii         =>    surfalb_inst%ftii_patch)            !out

    nc = bounds_clump%clump_index

    do s = 1, this%fates(nc)%nsites

       c = this%f2hmap(nc)%fcolumn(s)
       do ifp = 1, this%fates(nc)%sites(s)%youngest_patch%patchno

          p = ifp+col_pp%pfti(c)

          if( any(filter_vegsol==p) )then

             this%fates(nc)%bc_in(s)%filter_vegzen_pa(ifp) = .true.
             this%fates(nc)%bc_in(s)%coszen_pa(ifp)  = coszen(p)
             this%fates(nc)%bc_in(s)%albgr_dir_rb(:) = albgrd_col(c,:)
             this%fates(nc)%bc_in(s)%albgr_dif_rb(:) = albgri_col(c,:)

             if (veg_es%t_veg(p) <= tfrz) then
                this%fates(nc)%bc_in(s)%fcansno_pa(ifp) = veg_ws%fwet(p)
             else
                this%fates(nc)%bc_in(s)%fcansno_pa(ifp) = 0._r8
             end if
             
          else

             this%fates(nc)%bc_in(s)%filter_vegzen_pa(ifp) = .false.

          end if

       end do
    end do

    call ED_Norman_Radiation(this%fates(nc)%nsites,  &
         this%fates(nc)%sites, &
         this%fates(nc)%bc_in,  &
         this%fates(nc)%bc_out)

    ! Pass FATES BC's back to HLM
    ! -----------------------------------------------------------------------------------
    do icp = 1,num_vegsol
       p = filter_vegsol(icp)
       c = veg_pp%column(p)
       s = this%f2hmap(nc)%hsites(c)
       ! do if structure here and only pass natveg columns
       ifp = p-col_pp%pfti(c)

       if(.not.this%fates(nc)%bc_in(s)%filter_vegzen_pa(ifp) )then
          write(iulog,*) 's,p,ifp',s,p,ifp
          write(iulog,*) 'Not all patches on the natveg column were passed to canrad',veg_pp%sp_pftorder_index(p)
          call endrun(msg=errMsg(sourcefile, __LINE__))
       else
          albd(p,:) = this%fates(nc)%bc_out(s)%albd_parb(ifp,:)
          albi(p,:) = this%fates(nc)%bc_out(s)%albi_parb(ifp,:)
          fabd(p,:) = this%fates(nc)%bc_out(s)%fabd_parb(ifp,:)
          fabi(p,:) = this%fates(nc)%bc_out(s)%fabi_parb(ifp,:)
          ftdd(p,:) = this%fates(nc)%bc_out(s)%ftdd_parb(ifp,:)
          ftid(p,:) = this%fates(nc)%bc_out(s)%ftid_parb(ifp,:)
          ftii(p,:) = this%fates(nc)%bc_out(s)%ftii_parb(ifp,:)
       end if
    end do

  end associate

 end subroutine wrap_canopy_radiation

 ! ======================================================================================

 subroutine wrap_update_hifrq_hist(this, bounds_clump )



    ! Arguments
    class(hlm_fates_interface_type), intent(inout) :: this
    type(bounds_type),  intent(in)                 :: bounds_clump

    ! locals
    real(r8) :: dtime
    integer  :: nstep
    logical  :: is_beg_day
    integer  :: s,c,nc

    associate(&
        hr            => col_cf%hr,      & ! (gC/m2/s) total heterotrophic respiration
        totsomc       => col_cs%totsomc, & ! (gC/m2) total soil organic matter carbon
        totlitc       => col_cs%totlitc)   ! (gC/m2) total litter carbon in BGC pools

      nc = bounds_clump%clump_index
      dtime = real(get_step_size(),r8)

      ! Summarize Net Fluxes
      do s = 1, this%fates(nc)%nsites
         c = this%f2hmap(nc)%fcolumn(s)
         this%fates(nc)%bc_in(s)%tot_het_resp = hr(c)
         this%fates(nc)%bc_in(s)%tot_somc     = totsomc(c)
         this%fates(nc)%bc_in(s)%tot_litc     = totlitc(c)
      end do

      ! Update history variables that track these variables
      call fates_hist%update_history_hifrq(nc, &
           this%fates(nc)%nsites,  &
           this%fates(nc)%sites,   &
           this%fates(nc)%bc_in,   &
           dtime)


    end associate
end subroutine wrap_update_hifrq_hist

 ! ======================================================================================


 subroutine TransferZ0mDisp(this,bounds_clump,frictionvel_inst,canopystate_inst)

    ! Arguments
    class(hlm_fates_interface_type), intent(inout) :: this
    type(bounds_type),intent(in)                   :: bounds_clump
    type(canopystate_type)  , intent(inout)        :: canopystate_inst
    type(frictionvel_type)  , intent(inout)        :: frictionvel_inst

    ! Locals
    integer :: ci   ! Current clump index
    integer :: s    ! Site index
    integer :: c    ! Column index
    integer :: ifp  ! Fates patch index
    integer :: p    ! CLM patch index

    ci = bounds_clump%clump_index

    do s = 1, this%fates(ci)%nsites
       c = this%f2hmap(ci)%fcolumn(s)

       frictionvel_inst%z0m_patch(col_pp%pfti(c)+1:col_pp%pftf(c)) = 0.0_r8
       canopystate_inst%displa_patch(col_pp%pfti(c)+1:col_pp%pftf(c)) = 0.0_r8

       do ifp = 1, this%fates(ci)%sites(s)%youngest_patch%patchno
          p = ifp+col_pp%pfti(c)
          frictionvel_inst%z0m_patch(p) = this%fates(ci)%bc_out(s)%z0m_pa(ifp)
          canopystate_inst%displa_patch(p) = this%fates(ci)%bc_out(s)%displa_pa(ifp)
       end do
    end do

    return
 end subroutine TransferZ0mDisp

 ! ======================================================================================

 subroutine WrapUpdateFatesRmean(this, nc)
   
   class(hlm_fates_interface_type), intent(inout) :: this
   integer,intent(in) :: nc
   
   ! !LOCAL VARIABLES:
   integer                     :: s,c,p,ifp  ! indices and loop counters
   
   do s = 1, this%fates(nc)%nsites
      c = this%f2hmap(nc)%fcolumn(s)
      do ifp = 1, this%fates(nc)%sites(s)%youngest_patch%patchno
         p = ifp+col_pp%pfti(c)
         this%fates(nc)%bc_in(s)%t_veg_pa(ifp) = veg_es%t_veg(p)
      end do
   end do

   call UpdateFatesRMeansTStep(this%fates(nc)%sites,this%fates(nc)%bc_in)
   
  end subroutine WrapUpdateFatesRmean

 
 ! ======================================================================================
 
 subroutine init_history_io(this,bounds_proc)

   use histFileMod, only : hist_addfld1d, hist_addfld2d, hist_addfld_decomp

   use FatesConstantsMod, only : fates_short_string_length, fates_long_string_length
   use FatesIOVariableKindMod, only : site_r8, site_soil_r8, site_size_pft_r8
   use FatesIOVariableKindMod, only : site_size_r8, site_pft_r8, site_age_r8
   use FatesIOVariableKindMod, only : site_fuel_r8, site_cwdsc_r8, site_scag_r8
   use FatesIOVariableKindMod, only : site_scagpft_r8, site_agepft_r8, site_agefuel_r8
   use FatesIOVariableKindMod, only : site_height_r8, site_elem_r8, site_elpft_r8
   use FatesIOVariableKindMod, only : site_elcwd_r8, site_elage_r8
   use FatesIOVariableKindMod, only : site_coage_r8, site_coage_pft_r8
   use FatesIOVariableKindMod, only : site_can_r8, site_cnlf_r8, site_cnlfpft_r8
   use FatesIODimensionsMod, only : fates_bounds_type


   ! Arguments
   class(hlm_fates_interface_type), intent(inout) :: this
   type(bounds_type),intent(in)                   :: bounds_proc  ! Currently "proc"


   ! Locals
   type(bounds_type)                              :: bounds_clump
   integer :: nvar  ! number of IO variables found
   integer :: ivar  ! variable index 1:nvar
   integer :: nc    ! thread counter 1:nclumps
   integer :: nclumps ! number of threads on this proc
   integer :: s     ! FATES site index
   integer :: c     ! ALM/CLM column index
   character(len=fates_short_string_length) :: dim2name
   character(len=fates_long_string_length) :: ioname
   integer :: d_index, dk_index

   type(fates_bounds_type) :: fates_bounds
   type(fates_bounds_type) :: fates_clump

   ! This routine initializes the types of output variables
   ! not the variables themselves, just the types
   ! ---------------------------------------------------------------------------------

   nclumps = get_proc_clumps()

   ! ------------------------------------------------------------------------------------
   ! PART I: Set FATES DIMENSIONING INFORMATION
   !
   ! -------------------------------------------------------------------------------
   ! Those who wish add variables that require new dimensions, please
   ! see FATES: FatesHistoryInterfaceMod.F90.  Dimension types are defined at the top of the
   ! module, and a new explicitly named instance of that type should be created.
   ! With this new dimension, a new output type/kind can contain that dimension.
   ! A new type/kind can be added to the dim_kinds structure, which defines its members
   ! in created in init_dim_kinds_maps().  Make sure to increase the size of fates_num_dim_kinds.
   ! A type/kind of output is defined by the data type (ie r8,int,..)
   ! and the dimensions.  Keep in mind that 3D variables (or 4D if you include time)
   ! are not really supported in CLM/ALM right now.  There are ways around this
   ! limitations by creating combined dimensions, for instance the size+pft dimension
   ! "scpf"
   ! ------------------------------------------------------------------------------------

   call hlm_bounds_to_fates_bounds(bounds_proc, fates_bounds)

   call fates_hist%Init(nclumps, fates_bounds)

   ! Define the bounds on the first dimension for each thread
   !$OMP PARALLEL DO PRIVATE (nc,bounds_clump,fates_clump)
   do nc = 1,nclumps

      call get_clump_bounds(nc, bounds_clump)

      ! thread bounds for patch
      call hlm_bounds_to_fates_bounds(bounds_clump, fates_clump)
      call fates_hist%SetThreadBoundsEach(nc, fates_clump)
   end do
   !$OMP END PARALLEL DO

   ! ------------------------------------------------------------------------------------
   ! PART II: USE THE JUST DEFINED DIMENSIONS TO ASSEMBLE THE VALID IO TYPES
   ! INTERF-TODO: THESE CAN ALL BE EMBEDDED INTO A SUBROUTINE IN HISTORYIOMOD
   ! ------------------------------------------------------------------------------------
   call fates_hist%assemble_history_output_types()

   ! ------------------------------------------------------------------------------------
   ! PART III: DEFINE THE LIST OF OUTPUT VARIABLE OBJECTS, AND REGISTER THEM WITH THE
   ! HLM ACCORDING TO THEIR TYPES
   ! ------------------------------------------------------------------------------------
   call fates_hist%initialize_history_vars()
   nvar = fates_hist%num_history_vars()

   do ivar = 1, nvar

      associate( vname    => fates_hist%hvars(ivar)%vname, &
                 vunits   => fates_hist%hvars(ivar)%units,   &
                 vlong    => fates_hist%hvars(ivar)%long, &
                 vdefault => fates_hist%hvars(ivar)%use_default, &
                 vavgflag => fates_hist%hvars(ivar)%avgflag)

        dk_index = fates_hist%hvars(ivar)%dim_kinds_index
        ioname = trim(fates_hist%dim_kinds(dk_index)%name)

        select case(trim(ioname))
        case(site_r8)
           call hist_addfld1d(fname=trim(vname),units=trim(vunits),         &
                              avgflag=trim(vavgflag),long_name=trim(vlong), &
                              ptr_col=fates_hist%hvars(ivar)%r81d,      &
                              default=trim(vdefault))

       case(site_soil_r8, site_size_pft_r8, site_size_r8, site_pft_r8, &
             site_age_r8, site_height_r8, site_fuel_r8, site_cwdsc_r8, &
             site_can_r8,site_cnlf_r8, site_cnlfpft_r8, site_scag_r8, &
             site_scagpft_r8, site_agepft_r8, site_elem_r8, site_elpft_r8, &
             site_elcwd_r8, site_elage_r8, site_coage_r8, site_coage_pft_r8, &
             site_agefuel_r8)

           d_index = fates_hist%dim_kinds(dk_index)%dim2_index
           dim2name = fates_hist%dim_bounds(d_index)%name
           call hist_addfld2d(fname=trim(vname),units=trim(vunits),         &
                              type2d=trim(dim2name),                        &
                              avgflag=trim(vavgflag),long_name=trim(vlong), &
                              ptr_col=fates_hist%hvars(ivar)%r82d,     &
                              default=trim(vdefault))

        case default
           write(iulog,*) 'A FATES iotype was created that was not registerred'
           write(iulog,*) 'in CLM.:',trim(ioname)
           call endrun(msg=errMsg(sourcefile, __LINE__))
        end select

      end associate
   end do
 end subroutine init_history_io

 ! ======================================================================================

 subroutine init_soil_depths(this, nc)

    ! Input Arguments
    class(hlm_fates_interface_type), intent(inout) :: this
    integer,intent(in)                             :: nc   ! Clump

    ! Locals
    integer :: s  ! site index
    integer :: c  ! column index
    integer :: j  ! Depth index
    integer :: nlevsoil

    do s = 1, this%fates(nc)%nsites

       c = this%f2hmap(nc)%fcolumn(s)
       nlevsoil = this%fates(nc)%bc_in(s)%nlevsoil

       this%fates(nc)%bc_in(s)%zi_sisl(0:nlevsoil)    = col_pp%zi(c,0:nlevsoil)
       this%fates(nc)%bc_in(s)%dz_sisl(1:nlevsoil)    = col_pp%dz(c,1:nlevsoil)
       this%fates(nc)%bc_in(s)%z_sisl(1:nlevsoil)     = col_pp%z(c,1:nlevsoil)
       this%fates(nc)%bc_in(s)%dz_decomp_sisl(1:nlevdecomp) = &
            dzsoi_decomp(1:nlevdecomp)

       if (use_vertsoilc) then
          do j=1,nlevsoil
             this%fates(nc)%bc_in(s)%decomp_id(j) = j
             ! Check to make sure that dz = dz_decomp_sisl when vertical soil dynamics
             ! are active
             if(abs(this%fates(nc)%bc_in(s)%dz_decomp_sisl(j)-this%fates(nc)%bc_in(s)%dz_sisl(j))>1.e-10_r8)then
                write(iulog,*) 'when vertical soil decomp dynamics are on'
                write(iulog,*) 'fates assumes that the decomposition depths equal the soil depths'
                write(iulog,*) 'layer: ',j
                write(iulog,*) 'dz_decomp_sisl(j): ',this%fates(nc)%bc_in(s)%dz_decomp_sisl(j)
                write(iulog,*) 'dz_sisl(j): ',this%fates(nc)%bc_in(s)%dz_sisl(j)
                call endrun(msg=errMsg(sourcefile, __LINE__))
             end if
          end do
       else
          do j=1,nlevsoil
             this%fates(nc)%bc_in(s)%decomp_id(j) = 1
          end do
       end if


    end do

    return
 end subroutine init_soil_depths

 ! ======================================================================================

 subroutine ComputeRootSoilFlux(this, bounds_clump, num_filterc, filterc, &
       soilstate_inst)

    class(hlm_fates_interface_type), intent(inout) :: this
    type(bounds_type),intent(in)                   :: bounds_clump
    integer,intent(in)                             :: num_filterc
    integer,intent(in)                             :: filterc(num_filterc)
    type(soilstate_type), intent(inout)            :: soilstate_inst

    ! locals
    integer :: s
    integer :: c
    integer :: l
    integer :: nc
    integer :: num_filter_fates
    integer :: num_filter_hydroc
    integer :: nlevsoil


    if( .not. use_fates_planthydro ) return

    nc = bounds_clump%clump_index

    ! Perform a check that the number of columns submitted to fates for
    ! root water sink is the same that was expected in the hydrology filter
    num_filter_hydroc = 0
    do s = 1,num_filterc
       l = col_pp%landunit(filterc(s))
       if (lun_pp%itype(l) == istsoil ) then
          num_filter_hydroc = num_filter_hydroc + 1
       end if
    end do

    num_filter_fates = 0
    do s = 1, this%fates(nc)%nsites
       c = this%f2hmap(nc)%fcolumn(s)
       if(col_pp%active(c)) then
          num_filter_fates = num_filter_fates+1
       end if
    end do

    if(num_filter_fates .ne. num_filter_hydroc )then
       write(iulog,*) 'The HLM list of natural veg columns during root water transfer'
       write(iulog,*) 'is not the same size as the fates site list?'
       write(iulog,*) 'num_filter_fates: ',num_filter_hydroc
       write(iulog,*) 'nsites (active): ',num_filter_fates
       call endrun(msg=errMsg(sourcefile, __LINE__))
    end if

    do s = 1, this%fates(nc)%nsites
       c = this%f2hmap(nc)%fcolumn(s)
       nlevsoil = this%fates(nc)%bc_in(s)%nlevsoil

       ! This is the water removed from the soil layers by roots (or added)
       col_wf%qflx_rootsoi(c,1:nlevsoil) = &
            this%fates(nc)%bc_out(s)%qflx_soil2root_sisl(1:nlevsoil)

       ! This is the total amount of water transferred to surface runoff
       ! (this is generated potentially from supersaturating soils
       ! (currently this is unnecessary)
       ! col_wf%qflx_drain_vr_col(c,1:nlevsoil) = &
       !           this%fates(nc)%bc_out(s)%qflx_ro_sisl(1:nlevsoil)

    end do

 end subroutine ComputeRootSoilFlux

 ! ======================================================================================

 subroutine wrap_hydraulics_drive(this, bounds_clump, &
                                 fn, filterp, &
                                 soilstate_inst, &
                                 solarabs_inst, &
                                 energyflux_inst)


   implicit none
   class(hlm_fates_interface_type), intent(inout) :: this
   type(bounds_type),intent(in)                   :: bounds_clump
   integer, intent(in)                            :: fn
   integer, intent(in)                            :: filterp(fn)
   type(soilstate_type)    , intent(inout)        :: soilstate_inst
   type(solarabs_type)     , intent(in)           :: solarabs_inst
   type(energyflux_type)   , intent(inout)        :: energyflux_inst


   ! locals
   integer :: s
   integer :: c
   integer :: j
   integer :: f    ! filter loop index
   integer :: ifp
   integer :: p
   integer :: nc
   real(r8) :: dtime
   integer  :: nlevsoil


   if ( .not.use_fates_planthydro ) return

   nc = bounds_clump%clump_index
   dtime = real(get_step_size(),r8)

   ! Prepare Input Boundary Conditions
   ! ------------------------------------------------------------------------------------

   do s = 1, this%fates(nc)%nsites
      c = this%f2hmap(nc)%fcolumn(s)
      nlevsoil = this%fates(nc)%bc_in(s)%nlevsoil

      this%fates(nc)%bc_in(s)%smpmin_si                 = &
            soilstate_inst%smpmin_col(c)
      this%fates(nc)%bc_in(s)%watsat_sisl(1:nlevsoil)    = &
            soilstate_inst%watsat_col(c,1:nlevsoil)
      this%fates(nc)%bc_in(s)%watres_sisl(1:nlevsoil)    = &
           soilstate_inst%watmin_col(c,1:nlevsoil)
      this%fates(nc)%bc_in(s)%sucsat_sisl(1:nlevsoil)     = &
            soilstate_inst%sucsat_col(c,1:nlevsoil)
      this%fates(nc)%bc_in(s)%bsw_sisl(1:nlevsoil)        = &
            soilstate_inst%bsw_col(c,1:nlevsoil)
      this%fates(nc)%bc_in(s)%h2o_liq_sisl(1:nlevsoil)    = &
            col_ws%h2osoi_liq(c,1:nlevsoil)
      this%fates(nc)%bc_in(s)%eff_porosity_sl(1:nlevsoil) = &
            soilstate_inst%eff_porosity_col(c,1:nlevsoil)

      do ifp = 1, this%fates(nc)%sites(s)%youngest_patch%patchno
         p = ifp+col_pp%pfti(c)
         this%fates(nc)%bc_in(s)%swrad_net_pa(ifp) = solarabs_inst%fsa_patch(p)
         this%fates(nc)%bc_in(s)%lwrad_net_pa(ifp) = energyflux_inst%eflx_lwrad_net_patch(p)
      end do
   end do

   ! The exposed vegetation filter "filterp" dictates which patches
   ! had their transpiration updated during canopy_fluxes(). Patches
   ! not in the filter had been zero'd during prep_canopyfluxes().

   do f = 1,fn
      p = filterp(f)
      c = veg_pp%column(p)
      s = this%f2hmap(nc)%hsites(c)
      ifp = p - col_pp%pfti(c)
      this%fates(nc)%bc_in(s)%qflx_transp_pa(ifp) = veg_wf%qflx_tran_veg(p)
   end do

   ! Call Fates Hydraulics
   ! ------------------------------------------------------------------------------------


   call hydraulics_drive(this%fates(nc)%nsites, &
            this%fates(nc)%sites,  &
            this%fates(nc)%bc_in,  &
            this%fates(nc)%bc_out, &
            dtime)

   ! Prepare Output Boundary Conditions
   ! ------------------------------------------------------------------------------------

   do s = 1, this%fates(nc)%nsites
      c = this%f2hmap(nc)%fcolumn(s)
      col_ws%total_plant_stored_h2o(c) = &
            this%fates(nc)%bc_out(s)%plant_stored_h2o_si

   end do




   ! Update History Buffers that need to be updated after hydraulics calls

   call fates_hist%update_history_hydraulics(nc, &
         this%fates(nc)%nsites, &
         this%fates(nc)%sites, &
         this%fates(nc)%bc_in, &
         dtime)


   return
 end subroutine wrap_hydraulics_drive

 ! ======================================================================================

 subroutine hlm_bounds_to_fates_bounds(hlm, fates)

   use FatesIODimensionsMod, only : fates_bounds_type
   use FatesInterfaceTypesMod, only : nlevsclass_fates => nlevsclass
   use FatesInterfaceTypesMod, only : nlevage_fates    => nlevage
   use FatesInterfaceTypesMod, only : nlevheight_fates => nlevheight
   use EDtypesMod,        only : nfsc_fates       => nfsc
   use FatesLitterMod,    only : ncwd_fates       => ncwd
   use EDtypesMod,        only : nlevleaf_fates   => nlevleaf
   use EDtypesMod,        only : nclmax_fates     => nclmax
   use FatesInterfaceTypesMod, only : numpft_fates     => numpft
   use FatesInterfaceTypesMod, only : nlevcoage

   implicit none

   type(bounds_type), intent(in)        :: hlm
   type(fates_bounds_type), intent(out) :: fates

   fates%cohort_begin = hlm%begcohort
   fates%cohort_end = hlm%endcohort

   fates%column_begin = hlm%begc
   fates%column_end = hlm%endc

   fates%soil_begin = 1
   fates%soil_end = nlevsoi

   fates%sizepft_class_begin = 1
   fates%sizepft_class_end = nlevsclass_fates * numpft_fates

   fates%size_class_begin = 1
   fates%size_class_end = nlevsclass_fates

   fates%pft_class_begin = 1
   fates%pft_class_end = numpft_fates

   fates%age_class_begin = 1
   fates%age_class_end = nlevage_fates

   fates%sizeage_class_begin = 1
   fates%sizeage_class_end   = nlevsclass_fates * nlevage_fates

   fates%fuel_begin = 1
   fates%fuel_end = nfsc_fates

   fates%cwdsc_begin = 1
   fates%cwdsc_end = ncwd_fates

   fates%can_begin = 1
   fates%can_end = nclmax_fates

   fates%cnlf_begin = 1
   fates%cnlf_end = nlevleaf_fates * nclmax_fates

   fates%cnlfpft_begin = 1
   fates%cnlfpft_end = nlevleaf_fates * nclmax_fates * numpft_fates

   fates%height_begin = 1
   fates%height_end = nlevheight_fates

   fates%agepft_class_begin = 1
   fates%agepft_class_end   = nlevage_fates * numpft_fates

   fates%sizeagepft_class_begin = 1
   fates%sizeagepft_class_end   = nlevsclass_fates * nlevage_fates * numpft_fates

   fates%elem_begin = 1
   fates%elem_end   = num_elements

   fates%elpft_begin = 1
   fates%elpft_end   = num_elements * numpft_fates

   fates%elcwd_begin = 1
   fates%elcwd_end   = num_elements * ncwd_fates

   fates%elage_begin = 1
   fates%elage_end   = num_elements * nlevage_fates

   fates%coagepf_class_begin = 1
   fates%coagepf_class_end = nlevcoage * numpft_fates

   fates%coage_class_begin = 1
   fates%coage_class_end = nlevcoage

   fates%agefuel_begin = 1
   fates%agefuel_end   = nlevage_fates * nfsc_fates

 end subroutine hlm_bounds_to_fates_bounds

! ======================================================================================

 subroutine GetAndSetTime()

   ! CLM MODULES
   use clm_time_manager  , only : get_days_per_year, &
                                  get_curr_date,     &
                                  get_ref_date,      &
                                  timemgr_datediff

   ! FATES MODULES
   use FatesInterfaceMod     , only : SetFatesTime

   ! LOCAL VARIABLES
   integer  :: yr                       ! year (0, ...)
   integer  :: mon                      ! month (1, ..., 12)
   integer  :: day                      ! day of month (1, ..., 31)
   integer  :: sec                      ! seconds of the day
   integer  :: current_year
   integer  :: current_month
   integer  :: current_day
   integer  :: current_tod
   integer  :: current_date
   integer  :: jan01_curr_year
   integer  :: reference_date
   integer  :: days_per_year
   real(r8) :: model_day
   real(r8) :: day_of_year


   ! Get the current date and determine the set the start of the current year
   call get_curr_date(current_year,current_month,current_day,current_tod)
   current_date = current_year*10000 + current_month*100 + current_day
   jan01_curr_year = current_year*10000 + 100 + 1

   ! Get the reference date components and compute the date
   call get_ref_date(yr, mon, day, sec)
   reference_date = yr*10000 + mon*100 + day

   ! Get the defined number of days per year
   days_per_year = get_days_per_year()

   ! Determine the model day
   call timemgr_datediff(reference_date, sec, current_date, current_tod, model_day)

   ! Determine the current DOY
   call timemgr_datediff(jan01_curr_year,0,current_date,sec,day_of_year)

   ! Set the FATES global time variables
   call SetFatesTime(current_year, current_month, &
                     current_day, current_tod, &
                     current_date, reference_date, &
                     model_day, floor(day_of_year), &
                     days_per_year, 1.0_r8/dble(days_per_year))

 end subroutine GetAndSetTime



end module ELMFatesInterfaceMod<|MERGE_RESOLUTION|>--- conflicted
+++ resolved
@@ -301,10 +301,6 @@
      
      if (use_fates) then
 
-<<<<<<< HEAD
-        ! Turn on verbose_output for test
-=======
->>>>>>> 417902b8
         verbose_output = .false.
         call FatesInterfaceInit(iulog, verbose_output)
 
