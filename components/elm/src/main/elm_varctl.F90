module elm_varctl

  !-----------------------------------------------------------------------
  ! !DESCRIPTION:
  ! Module containing run control variables
  !
  ! !USES:
  use shr_kind_mod, only: r8 => shr_kind_r8, SHR_KIND_CL, SHR_KIND_CS
  use shr_sys_mod , only: shr_sys_abort ! cannot use endrun here due to circular dependency

  !
  ! !PUBLIC MEMBER FUNCTIONS:
  implicit none
  public :: elm_varctl_set    ! Set variables
  public :: cnallocate_carbon_only_set
  public :: cnallocate_carbon_only
  public :: cnallocate_carbonnitrogen_only_set
  public :: cnallocate_carbonnitrogen_only
  public :: cnallocate_carbonphosphorus_only_set
  public :: cnallocate_carbonphosphorus_only
  public :: get_carbontag ! get the tag for carbon simulations
  !
  private
  save
  !
  ! !PUBLIC TYPES:
  !
  integer , parameter, public ::  iundef = -9999999
  real(r8), parameter, public ::  rundef = -9999999._r8
  integer , parameter, public ::  fname_len = SHR_KIND_CL   ! max length of file names in this module
  !----------------------------------------------------------
  !
  ! Run control variables
  !
  ! case id
  character(len=256), public :: caseid  = ' '

  ! case title
  character(len=256), public :: ctitle  = ' '

  ! Type of run
  integer, public :: nsrest             = iundef

  ! Startup from initial conditions
  integer, public, parameter :: nsrStartup  = 0

  ! Continue from restart files
  integer, public, parameter :: nsrContinue = 1

  ! Branch from restart files
  integer, public, parameter :: nsrBranch   = 2

  ! true => allow case name to remain the same for branch run
  ! by default this is not allowed
  logical, public :: brnch_retain_casename = .false.

  !true => no valid land points -- do NOT run
  logical, public :: noland = .false.

  ! Hostname of machine running on
  character(len=256), public :: hostname = ' '

  ! username of user running program
  character(len=256), public :: username = ' '

  ! description of this source
  character(len=256), public :: source   = "E3SM Land Model"

  ! version of program
  character(len=256), public :: version  = " "

  ! dataset conventions
  character(len=256), public :: conventions = "CF-1.7"

  !----------------------------------------------------------
  ! Unit Numbers
  !----------------------------------------------------------
  !
  integer, public :: iulog = 6        ! "stdout" log file unit number, default is 6

  !----------------------------------------------------------
  ! Output NetCDF files
  !----------------------------------------------------------

  logical, public :: outnc_large_files = .true.         ! large file support for output NetCDF files

  !----------------------------------------------------------
  ! Run input files
  !----------------------------------------------------------

  character(len=fname_len), public :: finidat    = ' '        ! initial conditions file name
  character(len=fname_len), public :: fsurdat    = ' '        ! surface data file name
  character(len=fname_len), public :: fatmgrid   = ' '        ! atm grid file name
  character(len=fname_len), public :: fatmlndfrc = ' '        ! lnd frac file on atm grid
  character(len=fname_len), public :: fatmtopo   = ' '        ! topography on atm grid
  character(len=fname_len), public :: flndtopo   = ' '        ! topography on lnd grid
  character(len=fname_len), public :: paramfile  = ' '        ! ASCII data file with PFT physiological constants
  character(len=fname_len), public :: nrevsn     = ' '        ! restart data file name for branch run
  character(len=fname_len), public :: fsnowoptics  = ' '      ! snow optical properties file name
  character(len=fname_len), public :: fsnowaging   = ' '      ! snow aging parameters file name
  character(len=fname_len), public :: fsoilordercon    = ' '  ! ASCII data file with soil order dependent  constants
  
  !----------------------------------------------------------
  ! Flag to turn on MEGAN VOC's
  !----------------------------------------------------------

  logical, public :: use_voc = .true.

  !----------------------------------------------------------
  ! Interpolation of finidat if requested
  !----------------------------------------------------------

  logical, public :: bound_h2osoi = .true. ! for debugging

  ! If finidat_interp_source is non-blank and finidat is blank then interpolation will be done from
  ! finidat_interp_source to finidat_interp_dest

  character(len=fname_len), public :: finidat_interp_source = ' '
  character(len=fname_len), public :: finidat_interp_dest   = 'finidat_interp_dest.nc'

  !----------------------------------------------------------
  ! Irrigate logic
  !----------------------------------------------------------

  ! do not irrigate by default
  logical, public :: irrigate = .false.

  !----------------------------------------------------------
  ! Two-way coupled irrigation with MOSART
  !----------------------------------------------------------

  ! True is 2way, false is 1way
  logical, public :: tw_irr = .false.

  !----------------------------------------------------------
  ! Extra groundwater pumping for irrigation
  !----------------------------------------------------------

  ! True is extra pumping, false is stick with the gw fraction
  logical, public :: extra_gw_irr = .false.

  !----------------------------------------------------------
  ! FIRRIG data
  !----------------------------------------------------------

  ! True is read from surface data, false is constant
  logical, public :: firrig_data = .false.

  !----------------------------------------------------------
  ! Landunit logic
  !----------------------------------------------------------

  ! true => separate crop landunit is not created by default
  logical, public :: create_crop_landunit = .false.

  !----------------------------------------------------------
  ! Other subgrid logic
  !----------------------------------------------------------

  ! true => make ALL patches, cols & landunits active (even if weight is 0)
  logical, public :: all_active = .false.
  !$acc declare copyin(all_active)
  !----------------------------------------------------------
  ! BGC logic and datasets
  !----------------------------------------------------------

  ! values of 'prognostic','diagnostic','constant'
  character(len=16), public :: co2_type = 'constant'

  ! State of the model for the accelerated decomposition (AD) spinup.
  ! 0 (default) = normal model; 1 = AD SPINUP
  integer, public  :: spinup_state            = 0
  integer, public  :: nyears_ad_carbon_only   = 0
  real(r8), public :: spinup_mortality_factor = 1._r8
  !$acc declare copyin(spinup_state           )
  !$acc declare copyin(nyears_ad_carbon_only  )
  !$acc declare copyin(spinup_mortality_factor)

  ! true => anoxia is applied to heterotrophic respiration also considered in CH4 model
  ! default value reset in controlMod
  logical, public :: anoxia  = .true.
  !$acc declare copyin(anoxia)
  ! used to override an error check on reading in restart files
  logical, public :: override_bgc_restart_mismatch_dump = .false.

  ! Set in AllocationInit (TO DO - had to move it here to avoid circular dependency)
  logical, public  :: carbon_only
  logical, public  :: carbonnitrogen_only
  logical, public  :: carbonphosphorus_only
  !$acc declare create(carbon_only          )
  !$acc declare create(carbonnitrogen_only  )
  !$acc declare create(carbonphosphorus_only)
  !----------------------------------------------------------
  ! Physics
  !----------------------------------------------------------

  ! use subgrid fluxes
  integer,  public :: subgridflag = 1

  ! true => write global average diagnostics to std out
  logical,  public :: wrtdia       = .false.

  ! atmospheric CO2 molar ratio (by volume) (umol/mol)
  real(r8), public :: co2_ppmv     = 355._r8
  !$acc declare copyin(co2_ppmv)

  ! Use constant climate during transient run (CPL_BYPASS only)
  logical, public :: const_climate_hist  = .false.

  !$acc declare copyin(const_climate_hist)
  !----------------------------------------------------------
  ! C isotopes
  !----------------------------------------------------------

  logical, public :: use_c13 = .false.                  ! true => use C-13 model
  logical, public :: use_c14 = .false.                  ! true => use C-14 model

  !----------------------------------------------------------
  !  FATES switches
  !----------------------------------------------------------

  logical, public            :: use_fates = .false.              ! true => use  ED
  integer, public            :: fates_spitfire_mode = 0                ! 0 for no fire; 1 for constant ignitions
  logical, public            :: use_fates_fixed_biogeog = .false.           ! true => use fixed biogeography mode
  logical, public            :: use_fates_logging = .false.            ! true => turn on logging module
  logical, public            :: use_fates_planthydro = .false.         ! true => turn on fates hydro
  logical, public            :: use_fates_cohort_age_tracking = .false. ! true => turn on cohort age tracking
  logical, public            :: use_fates_ed_st3   = .false.           ! true => static stand structure
  logical, public            :: use_fates_ed_prescribed_phys = .false. ! true => prescribed physiology
  logical, public            :: use_fates_inventory_init = .false.     ! true => initialize fates from inventory
  character(len=256), public :: fates_inventory_ctrl_filename = ''     ! filename for inventory control
  integer, public            :: fates_parteh_mode = -9                 ! 1 => carbon only
                                                                       ! 2 => C+N+P (not enabled yet)
                                                                       ! no others enabled


  !----------------------------------------------------------
  !  BeTR switches
  !----------------------------------------------------------
  logical, public :: use_betr = .false.          ! true=> use BeTR
  !$acc declare create(use_betr)

  !----------------------------------------------------------
  ! lai streams switch for Sat. Phenology
  !----------------------------------------------------------

  logical, public :: use_lai_streams = .false. ! true => use lai streams in SatellitePhenologyMod.F90
  !----------------------------------------------------------
  ! plant hydraulic stress switch
  !----------------------------------------------------------

  logical, public :: use_hydrstress = .false. ! true => use plant hydraulic stress calculation

  !$acc declare create(use_hydrstress)
  !$acc declare create(use_lai_streams)
  !----------------------------------------------------------
  ! dynamic root switch
  !----------------------------------------------------------

  logical, public :: use_dynroot = .false. ! true => use dynamic root module
  !$acc declare create(use_dynroot)
  !----------------------------------------------------------
  ! glacier_mec control variables: default values (may be overwritten by namelist)
  ! NOTE: glc_smb must have the same values for CLM and GLC
  !----------------------------------------------------------

  ! glacier_mec landunit is not created (set in controlMod)
  logical , public :: create_glacier_mec_landunit = .false.
  !$acc declare create(create_glacier_mec_landunit)
  ! if true, pass surface mass balance info to GLC
  logical , public :: glc_smb = .true.
  !$acc declare create(glc_smb)
  ! if false, pass positive-degree-day info to GLC

  ! true => CLM glacier area & topography changes dynamically
  logical , public :: glc_do_dynglacier = .false.
  !$acc declare copyin(glc_do_dynglacier)
  ! true => downscale precip division into rain & snow
  logical , public :: glcmec_downscale_rain_snow_convert = .false.

  ! true => downscale longwave radiation
  logical , public :: glcmec_downscale_longwave = .true.

  ! number of days before one considers the perennially snow-covered point 'land ice'
  integer , public :: glc_snow_persistence_max_days = 7300
  !$acc declare copyin(glc_snow_persistence_max_days)

  ! glc_grid used to determine fglcmask
  character(len=256), public :: glc_grid = ' '

  ! glacier mask file name (based on glc_grid)
  character(len=fname_len), public :: fglcmask = ' '
  !
  !----------------------------------------------------------
  ! single column control variables
  !----------------------------------------------------------

  logical,  public :: single_column = .false. ! true => single column mode
  real(r8), public :: scmlat        = rundef  ! single column lat
  real(r8), public :: scmlon        = rundef  ! single column lon

  !----------------------------------------------------------
  ! instance control
  !----------------------------------------------------------

  integer, public :: inst_index
  character(len=16), public :: inst_name
  character(len=16), public :: inst_suffix

  !----------------------------------------------------------
  ! Decomp control variables
  !----------------------------------------------------------

  ! number of segments per clump for decomp
  integer, public :: nsegspc = 20

  !----------------------------------------------------------
  ! Derived variables (run, history and restart file)
  !----------------------------------------------------------

  ! directory name for local restart pointer file
  character(len=256), public :: rpntdir = '.'

  ! file name for local restart pointer file
  character(len=256), public :: rpntfil = 'rpointer.lnd'

  ! moved hist_wrtch4diag from histFileMod.F90 to here - caused compiler error with intel
  ! namelist: write CH4 extra diagnostic output
  logical, public :: hist_wrtch4diag = .false.

  !----------------------------------------------------------
  ! ED/FATES
  !----------------------------------------------------------
  character(len=fname_len), public :: fates_paramfile  = ' '

  !----------------------------------------------------------
  ! Migration of CPP variables
  !----------------------------------------------------------

  logical, public :: use_nofire          = .false.
  logical, public :: use_lch4            = .false.
  logical, public :: use_vertsoilc       = .false.
  logical, public :: use_extralakelayers = .false.
  logical, public :: use_vichydro        = .false.
  logical, public :: use_century_decomp  = .false.
  logical, public :: use_cn              = .false.
  logical, public :: use_cndv            = .false.
  logical, public :: use_crop            = .false.
  logical, public :: use_snicar_frc      = .false.
  logical, public :: use_snicar_ad       = .false.
  logical, public :: use_extrasnowlayers = .false.
  logical, public :: use_vancouver       = .false.
  logical, public :: use_mexicocity      = .false.
  logical, public :: use_noio            = .false.
  logical, public :: use_var_soil_thick  = .false.
<<<<<<< HEAD
  logical, public :: use_atm_downscaling_to_topunit  = .false.
  character(len = SHR_KIND_CS), public :: precip_downscaling_method  = 'ERMM' ! Precip downscaling method values can be ERMM or FNM
  logical, public :: use_top_solar_rad   = .false.  ! TOP : sub-grid topographic effect on surface solar radiation
=======
  logical, public :: use_lake_wat_storage = .false.

>>>>>>> db931032
  !----------------------------------------------------------
  ! VSFM switches
  !----------------------------------------------------------
  logical          , public :: use_vsfm                    = .false.
  logical          , public :: vsfm_use_dynamic_linesearch = .false.
  logical          , public :: vsfm_include_seepage_bc     = .false.
  character(len=32), public :: vsfm_satfunc_type           = 'smooth_brooks_corey_bz3'
  character(len=32), public :: vsfm_lateral_model_type     = 'none'

  !----------------------------------------------------------
  ! PETSc-based thermal model switches
  !----------------------------------------------------------
  logical, public :: use_petsc_thermal_model = .false.

  !----------------------------------------------------------
  ! Stub EM switches
  !----------------------------------------------------------
  logical          , public :: use_em_stub = .false.

  !----------------------------------------------------------
  ! To retrieve namelist
  !----------------------------------------------------------
  character(len=SHR_KIND_CL), public :: NLFilename_in ! Namelist filename
  !
  logical, private :: elmvarctl_isset = .false.
  !-----------------------------------------------------------------------

  !-----------------------------------------------------------------------
  ! nutrient competition (nu_com), default is relative demand approach (RD)
  character(len=15), public :: nu_com = 'RD'
  !$acc declare copyin(nu_com)

  !-----------------------------------------------------------------------
  ! forest N/P fertilization
  logical, public :: forest_fert_exp = .false.
  !$acc declare copyin(forest_fert_exp)
  !-----------------------------------------------------------------------
  ! ECA regular spinup with P on, keep labile, secondary, occluded, parent
  ! material P being constant or not
  logical, public :: ECA_Pconst_RGspin = .false.
  !$acc declare copyin(ECA_Pconst_RGspin)
  !-----------------------------------------------------------------------
  ! Priority of plant to get symbiotic N fixation, phosphatase
  logical, public :: NFIX_PTASE_plant = .false.
  !$acc declare create(NFIX_PTASE_plant)
  !-----------------------------------------------------------------------
  !CO2 and warming experiments
  character(len=8), public :: startdate_add_temperature ='99991231'
  character(len=8), public :: startdate_add_co2         ='99991231'
  real(r8), public         :: add_co2 = 0d0
  real(r8), public         :: add_temperature = 0d0

  !-----------------------------------------------------------------------
  ! Lateral grid connectivity
  !-----------------------------------------------------------------------
  logical, public            :: lateral_connectivity  = .false.
  character(len=256), public :: domain_decomp_type    = 'round_robin'

  !-----------------------------------------------------------------------
  ! flux limiter for phenology flux calculation
  logical, public :: use_pheno_flux_limiter = .false.

  ! Soil erosion
  !-----------------------------------------------------------------------
  logical, public :: use_erosion    = .false.
  logical, public :: ero_ccycle     = .false.

  !$acc declare copyin(use_pheno_flux_limiter)
  !$acc declare copyin(use_erosion)
  !$acc declare copyin(ero_ccycle )
  !-----------------------------------------------------------------------
  ! bgc & pflotran interface
  !
  logical, public :: use_elm_interface  = .false.
  logical, public :: use_elm_bgc        = .false.
  logical, public :: use_pflotran       = .false.
  logical, public :: pf_surfaceflow     = .false.

  !$acc declare copyin(use_elm_interface)
  !$acc declare copyin(use_elm_bgc      )
  !$acc declare copyin(use_pflotran     )
  !$acc declare copyin(pf_surfaceflow   )

  ! the following switches will allow flexibility of coupling CLM with PFLOTRAN (which in fact runs in 3 modes individually or coupled)
  logical, public :: pf_cmode      = .false.                 ! switch for 'C' mode coupling (will be updated in interface)
  logical, public :: pf_hmode      = .false.                 ! switch for 'H' mode coupling (will be updated in interface)
  logical, public :: pf_tmode      = .false.                 ! switch for 'T' mode coupling (will be updated in interface)
  logical, public :: pf_frzmode    = .false.                 ! switch for 'freezing' mode availablity in PF-thmode (will be updated in interface)
  logical, public :: initth_pf2clm = .false.                 ! switch for initializing CLM TH states from pflotran
  integer, public :: pf_elmnstep0  = 0                       ! the ELM timestep of start/restart
  !$acc declare copyin(pf_cmode     )
  !$acc declare copyin(pf_hmode     )
  !$acc declare copyin(pf_tmode     )
  !$acc declare copyin(pf_frzmode   )
  !$acc declare copyin(initth_pf2clm)
  !$acc declare copyin(pf_clmnstep0 )

  ! cpl_bypass
   character(len=fname_len), public :: metdata_type   = ' '    ! metdata type for CPL_BYPASS mode
   character(len=fname_len), public :: metdata_bypass = ' '    ! met data directory for CPL_BYPASS mode (site, qian, cru_ncep)
   character(len=fname_len), public :: metdata_biases = ' '    ! met biases files for CPL_BYPASS mode
   character(len=fname_len), public :: co2_file       = ' '    ! co2 file for CPL_BYPASS mode
   character(len=fname_len), public :: aero_file      = ' '    ! aerosol deposition file for CPL_BYPASS mode

  !$acc declare create(use_fates)

  !$acc declare copyin(use_c13, use_cn, use_lch4, glcmec_downscale_rain_snow_convert)
  !$acc declare copyin(use_c14)
  !$acc declare copyin(glcmec_downscale_longwave, subgridflag)
  !$acc declare copyin(use_nofire         )
  !$acc declare copyin(use_lch4           )
  !$acc declare copyin(use_nitrif_denitrif)
  !$acc declare copyin(use_vertsoilc      )
  !$acc declare copyin(use_extralakelayers)
  !$acc declare copyin(use_vichydro       )
  !$acc declare copyin(use_century_decomp )
  !$acc declare copyin(use_cn             )
  !$acc declare copyin(use_crop           )
  !$acc declare copyin(use_snicar_frc     )
  !$acc declare copyin(use_snicar_ad      )
  !$acc declare copyin(use_vancouver      )
  !$acc declare copyin(use_mexicocity     )
  !$acc declare copyin(use_noio           )
  !$acc declare copyin(use_var_soil_thick )
  !$acc declare copyin(tw_irr)
  !$acc declare copyin(use_vsfm                   )
  !$acc declare copyin(vsfm_use_dynamic_linesearch)
  !$acc declare copyin(vsfm_include_seepage_bc    )
  !$acc declare copyin(vsfm_satfunc_type          )
  !$acc declare copyin(vsfm_lateral_model_type    )


  !----------------------------------------------------------
  ! Budgets
  !----------------------------------------------------------
   logical, public :: do_budgets   = .false.
   integer, public :: budget_inst  = 0
   integer, public :: budget_daily = 0
   integer, public :: budget_month = 1
   integer, public :: budget_ann   = 1
   integer, public :: budget_ltann = 1
   integer, public :: budget_ltend = 0
contains

  !---------------------------------------------------------------------------
  subroutine elm_varctl_set( caseid_in, ctitle_in, brnch_retain_casename_in,    &
       single_column_in, scmlat_in, scmlon_in, nsrest_in, &
       version_in, hostname_in, username_in)
    !
    ! !DESCRIPTION:
    ! Set input control variables.
    !
    ! !ARGUMENTS:
    character(len=256), optional, intent(IN) :: caseid_in                ! case id
    character(len=256), optional, intent(IN) :: ctitle_in                ! case title
    logical,            optional, intent(IN) :: brnch_retain_casename_in ! true => allow case name to remain the
                                                                         ! same for branch run
    logical,            optional, intent(IN) :: single_column_in         ! true => single column mode
    real(r8),           optional, intent(IN) :: scmlat_in                ! single column lat
    real(r8),           optional, intent(IN) :: scmlon_in                ! single column lon
    integer,            optional, intent(IN) :: nsrest_in                ! 0: initial run. 1: restart: 3: branch
    character(len=256), optional, intent(IN) :: version_in               ! model version
    character(len=256), optional, intent(IN) :: hostname_in              ! hostname running on
    character(len=256), optional, intent(IN) :: username_in              ! username running job
    !-----------------------------------------------------------------------

    if ( elmvarctl_isset )then
       call shr_sys_abort(' ERROR:: control variables already set, cannot call this routine')
    end if

    if ( present(caseid_in       ) ) caseid        = caseid_in
    if ( present(ctitle_in       ) ) ctitle        = ctitle_in
    if ( present(single_column_in) ) single_column = single_column_in
    if ( present(scmlat_in       ) ) scmlat        = scmlat_in
    if ( present(scmlon_in       ) ) scmlon        = scmlon_in
    if ( present(nsrest_in       ) ) nsrest        = nsrest_in
    if ( present(brnch_retain_casename_in) ) brnch_retain_casename = brnch_retain_casename_in
    if ( present(version_in      ) ) version       = version_in
    if ( present(username_in     ) ) username      = username_in
    if ( present(hostname_in     ) ) hostname      = hostname_in

  end subroutine elm_varctl_set

  ! Set module carbon_only flag
  subroutine cnallocate_carbon_only_set(carbon_only_in)
    logical, intent(in) :: carbon_only_in
    carbon_only = carbon_only_in
  end subroutine cnallocate_carbon_only_set

  ! Get module carbon_only flag
  logical function CNAllocate_Carbon_only()
    cnallocate_carbon_only = carbon_only
  end function CNAllocate_Carbon_only

  ! Set module carbonnitrogen_only flag
  subroutine cnallocate_carbonnitrogen_only_set(carbonnitrogen_only_in)
    logical, intent(in) :: carbonnitrogen_only_in
    carbonnitrogen_only = carbonnitrogen_only_in
  end subroutine cnallocate_carbonnitrogen_only_set

  ! Get module carbonnitrogen_only flag
  logical function CNAllocate_CarbonNitrogen_only()
    cnallocate_carbonnitrogen_only = carbonnitrogen_only
  end function CNAllocate_CarbonNitrogen_only


  ! Set module carbonphosphorus_only flag
  subroutine cnallocate_carbonphosphorus_only_set(carbonphosphorus_only_in)
    logical, intent(in) :: carbonphosphorus_only_in
    carbonphosphorus_only = carbonphosphorus_only_in
  end subroutine cnallocate_carbonphosphorus_only_set

  ! Get module carbonphosphorus_only flag
  logical function CNAllocate_CarbonPhosphorus_only()
    cnallocate_carbonphosphorus_only = carbonphosphorus_only
  end function CNAllocate_CarbonPhosphorus_only

  function get_carbontag(carbon_type)result(ctag)
    !$acc routine seq
    implicit none
    character(len=*) :: carbon_type

    character(len=3) :: ctag

    if(carbon_type=='c12')then
       ctag = 'C'
    elseif(carbon_type=='c13')then
       ctag = 'C13'
    elseif(carbon_type=='c14')then
       ctag = 'C14'
    endif
  end function get_carbontag

end module elm_varctl<|MERGE_RESOLUTION|>--- conflicted
+++ resolved
@@ -353,14 +353,11 @@
   logical, public :: use_mexicocity      = .false.
   logical, public :: use_noio            = .false.
   logical, public :: use_var_soil_thick  = .false.
-<<<<<<< HEAD
   logical, public :: use_atm_downscaling_to_topunit  = .false.
   character(len = SHR_KIND_CS), public :: precip_downscaling_method  = 'ERMM' ! Precip downscaling method values can be ERMM or FNM
   logical, public :: use_top_solar_rad   = .false.  ! TOP : sub-grid topographic effect on surface solar radiation
-=======
   logical, public :: use_lake_wat_storage = .false.
 
->>>>>>> db931032
   !----------------------------------------------------------
   ! VSFM switches
   !----------------------------------------------------------
