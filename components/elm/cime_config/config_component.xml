<?xml version="1.0"?>

<?xml-stylesheet type="text/xsl" href="definitions_variables.xsl" ?>

<definitions_variables>

  <entry id="COMP_LND">
    <type>char</type>
    <valid_values>elm</valid_values>
    <default_value>elm</default_value>
    <group>case_comp</group>
    <file>env_case.xml</file>
    <desc>Name of land component</desc>
  </entry>

  <entry id="CLM_CONFIG_OPTS" >
    <type>char</type>
    <default_value></default_value>
    <values modifier='additive'>
      <value compset="_ELM"                >-phys clm4_5</value>
      <value compset="_ELM50"                >-phys clm5_0</value>
      <value compset="_ELM%[^_]*BC" >-phys clm4_5 -cppdefs -DMODAL_AER</value>
      <value compset="1950_EAM%CMIP6-[LH]R[^_]*_ELM%[^_]*BC"                >-phys clm4_5 -cppdefs '-DMODAL_AER -DAPPLY_POST_DECK_BUGFIXES'</value>
      <value compset="2010_EAM%CMIP6-[LH]R[^_]*_ELM%[^_]*BC"                >-phys clm4_5 -cppdefs '-DMODAL_AER -DAPPLY_POST_DECK_BUGFIXES'</value>
    </values>
    <group>build_component_clm</group>
    <file>env_build.xml</file>
    <desc>Provides option(s) for the ELM configure utility.
      CLM_CONFIG_OPTS are normally set as compset variables (e.g., -bgc cn)
      and in general should not be modified for supported compsets.
      It is recommended that if you want to modify this value for your experiment,
      you should use your own user-defined component sets via using create_newcase
      with a compset_file argument.
      This is an advanced flag and should only be used by expert users.</desc>
  </entry>

  <entry id="CLM_NML_USE_CASE">
    <type>char</type>
    <default_value>UNSET</default_value>
    <values>
      <value compset="2000_DATM.*_ELM"  >2000_control</value> 
      <value compset="2000_EAM.*_ELM"   >2000_control</value> 
      <value compset="1996_EAM.*_ELM"   >2000_control</value> 
      <value compset="5505_EAM.*_ELM"   >1850-2100_rcp4.5_transient</value> 
      <value compset="2003.*_ELM"       >2000_control</value>       
      <value compset="1850.*_ELM"       >1850_control</value> 
      <value compset="20TR.*_ELM"       >20thC_transient</value> 
      <value compset="RCP6.*_ELM"       >1850-2100_rcp6_transient</value> 
      <value compset="RCP4.*_ELM"       >1850-2100_rcp4.5_transient</value> 
      <value compset="RCP2.*_ELM"       >1850-2100_rcp2.6_transient</value> 
      <value compset="RCP8.*_ELM"       >1850-2100_rcp8.5_transient</value> 
      <value compset="1850.*_ELM.*_CISM">1850_glacierMEC_control</value> 
      <value compset="2000.*_ELM.*_CISM">2000_glacierMEC_control</value> 
      <value compset="2000.*_ELM.*_MALI">2000_glacierMEC_control</value>
      <value compset="PDAY.*_ELM.*_CISM">2000_glacierMEC_control</value> 
      <value compset="4804.*_ELM.*_CISM">2000_glacierMEC_control</value> 
      <value compset="20TR.*_ELM.*_CISM">20thC_glacierMEC_transient</value> 
      <value compset="RCP8.*_ELM.*_CISM">1850-2100_rcp8.5_glacierMEC_transient</value>
      <value compset="RCP6.*_ELM.*_CISM">1850-2100_rcp6_glacierMEC_transient  </value>
      <value compset="RCP4.*_ELM.*_CISM">1850-2100_rcp4.5_glacierMEC_transient</value>
      <value compset="RCP2.*_ELM.*_CISM">1850-2100_rcp2.6_glacierMEC_transient</value>
      <value compset="2013.*_ELM.*_CISM">1850-2100_rcp4.5_glacierMEC_transient</value>
      <value compset="GEOS.*_ELM"       >20thC_transient</value> 
      <value compset="AMIP.*_ELM"       >20thC_transient</value> 
      <value compset="ELM.*_CISM.*_TEST">glacierMEC_pd</value>
      <!-- Use rcp4.5 for PI to PDAY so will have data up to the current year available (for WACCM compsets that use PDAY) -->
      <value compset="PIPD_EAM"        >1850-2100_rcp4.5_transient</value>
      <value compset="2013.*_ELM"       >1850-2100_rcp4.5_transient</value> 
      <value compset="PDAY.*_ELM"       >1850-2100_rcp4.5_transient</value> 
      <!-- CMIP6 DECK compsets and related BGC compsets -->
      <value compset="1850_EAM%CMIP6_ELM">1850_CMIP6_control</value>
      <value compset="1850S_EAM%CMIP6_ELM">1850_SCMIP6_control</value>
      <value compset="1850_EAM%CMIP6_ELM*_BGC%BCRC">1850_CMIP6bgc_control</value>
      <value compset="1850S_EAM%CMIP6_ELM">1850_SCMIP6_control</value>
      <value compset="20TR_EAM%CMIP6_ELM">20thC_CMIP6_transient</value>
      <value compset="20TR_EAM%CMIP6_ELM*_BGC%B">20thC_CMIP6bgc_transient</value> 
      <value compset="20TR.*_ELM%[^_]*BGC">20thC_bgc_transient</value>
<<<<<<< HEAD
      <value compset="1950_CAM5%CMIP6-LR.*_ELM">1950_CMIP6LR_control</value>
      <value compset="1950_CAM5%CMIP6-HR_ELM">1950_CMIP6HR_control</value>
      <value compset="2010_CAM5%CMIP6_ELM">2010_CMIP6_control</value>
      <value compset="2010S_CAM5%CMIP6_ELM">2010_CMIP6_control</value>
      <value compset="SSP585_CAM5%CMIP6_ELM">2015-2100_SSP585_transient</value>
      <value compset="SSP585_CAM5%CMIP6_ELM*_BGC%B">2015-2100_SSP585_CMIP6bgc_transient</value> 
      <value compset="2010_CAM5%CMIP6-LR_ELM">2010_CMIP6LR_control</value>
      <value compset="2010_CAM5%CMIP6-HR_ELM">2010_CMIP6HR_control</value>
      <value compset="2010_CAM5.*SCREAM-LR" >2010_defscream_control</value>
      <value compset="2010_CAM5.*SCREAM-HR" >2010_defscream_control</value>
      <value compset="2010_CAM5.*SCREAM-LR-DYAMOND2" >2010_dy2scream_control</value>
      <value compset="2010_CAM5.*SCREAM-HR-DYAMOND2" >2010_dy2scream_control</value>
      <value compset="2000_CAM5.*SCREAM-LR" >2000_control</value>
      <value compset="2000_CAM5.*SCREAM-HR" >2000_control</value>
=======
      <value compset="1950_EAM%CMIP6-LR.*_ELM">1950_CMIP6LR_control</value>
      <value compset="1950_EAM%CMIP6-HR_ELM">1950_CMIP6HR_control</value>
      <value compset="2010_EAM%CMIP6_ELM">2010_CMIP6_control</value>
      <value compset="2010S_EAM%CMIP6_ELM">2010_CMIP6_control</value>
      <value compset="SSP585_EAM%CMIP6_ELM">2015-2100_SSP585_transient</value>
      <value compset="SSP585_EAM%CMIP6_ELM*_BGC%B">2015-2100_SSP585_CMIP6bgc_transient</value> 
      <value compset="2010_EAM%CMIP6-LR_ELM">2010_CMIP6LR_control</value>
      <value compset="2010_EAM%CMIP6-HR_ELM">2010_CMIP6HR_control</value>
>>>>>>> 778f905b
      <!-- superfast chemistry compsets (use CMIP6 land configuration)-->
      <value compset="1850_EAM%AR5sf_ELM">1850_CMIP6_control</value>
      <value compset="20TR_EAM%AR5sf_ELM">20thC_CMIP6_transient</value>
    </values>
    <group>run_component_clm</group>
    <file>env_run.xml</file>
    <desc>ELM namelist use_case.
      Determines the use-case that will be sent to the ELM build-namelist utility.
      This is normally set by the component set. This is an advanced flag and should only be
      used by expert users.</desc>
  </entry>

  <!-- CLM_BLDNML_OPTS is not additive, we must list all possible combinations -->
  <!-- ERROR: the node below is never matched, see bug 2025 -->
  <entry id="CLM_BLDNML_OPTS">
    <type>char</type>
    <default_value></default_value>
    <values>
      <value compset="%CNCR"                 >-ignore_ic_year</value>  <!-- ERROR: Never matched, see bug 2025 -->
      <value compset="_ELM%[^_]*SP"        >-bgc sp</value>
      <value compset="_ELM%[^_]*SPBC"      >-bgc sp</value>
      <value compset="_ELM%[^_]*CN"        >-bgc cn</value>
      <value compset="_ELM%[^_]*BGC"       >-bgc bgc</value>
      <value compset="_ELM%[^_]*CN-CROP"   >-bgc cn -crop</value>
      <value compset="_ELM%[^_]*BGC-CROP"  >-bgc bgc -crop</value>
      <value compset="_ELM%[^_]*CNDV"      >-bgc cn -dynamic_vegetation</value>
      <value compset="_ELM%[^_]*BGCDV"     >-bgc bgc -dynamic_vegetation</value>
      <value compset="_ELM%[^_]*CNDV-CROP" >-bgc cn -dynamic_vegetation -crop</value>
      <value compset="_ELM%[^_]*BGCDV-CROP">-bgc bgc -dynamic_vegetation -crop</value>
      <value compset="_ELM%[^_]*ED"         >-bgc ed -no-megan</value>
      <value compset="_ELM%[^_]*CRDCTCBC"   >-bgc bgc -nutrient c   -nutrient_comp_pathway rd  -soil_decomp ctc -methane -nitrif_denitrif </value>
      <value compset="_ELM%[^_]*CNRDCTCBC"  >-bgc bgc -nutrient cn  -nutrient_comp_pathway rd  -soil_decomp ctc -methane -nitrif_denitrif </value>
      <value compset="_ELM%[^_]*CNPRDCTCBC" >-bgc bgc -nutrient cnp -nutrient_comp_pathway rd  -soil_decomp ctc -methane -nitrif_denitrif </value>
      <value compset="_ELM%[^_]*CNECACTCBC" >-bgc bgc -nutrient cn  -nutrient_comp_pathway eca -soil_decomp ctc -methane -nitrif_denitrif </value>
      <value compset="_ELM%[^_]*CNPECACTCBC">-bgc bgc -nutrient cnp -nutrient_comp_pathway eca -soil_decomp ctc -methane -nitrif_denitrif </value>

      <value compset="_ELM%[^_]*CNECACNTBC" >-bgc bgc -nutrient cn  -nutrient_comp_pathway eca -soil_decomp century -methane -nitrif_denitrif </value>
      <value compset="_ELM%[^_]*CNPECACNTBC">-bgc bgc -nutrient cnp -nutrient_comp_pathway eca -soil_decomp century -methane -nitrif_denitrif </value>
      <value compset="_ELM%[^_]*CNECACTCBC" >-bgc bgc -nutrient cn  -nutrient_comp_pathway eca -soil_decomp ctc     -methane -nitrif_denitrif </value>
      <value compset="_ELM%[^_]*CNPECACTCBC">-bgc bgc -nutrient cnp -nutrient_comp_pathway eca -soil_decomp ctc     -methane -nitrif_denitrif </value>

      <value compset="_ELM50%[^_]*SP"        >-bgc sp</value>
      <value compset="_ELM50%[^_]*BGC"       >-bgc bgc</value>
    </values>
    <group>run_component_clm</group>
    <file>env_run.xml</file>
    <desc>ELM build-namelist options</desc>
  </entry>

  <entry id="CLM_CO2_TYPE">
    <type>char</type>
    <valid_values>constant,diagnostic,prognostic</valid_values>
    <!--list>1</list-->
    <default_value>constant</default_value>
    <values>
      <value compset="_EAM.*_ELM"     >diagnostic</value>
      <value compset="_ELM.*_BGC%BDRD">diagnostic</value>
      <value compset="_ELM.*_BGC%BPRP">prognostic</value>
      <value compset="20TR.*_DATM"    >diagnostic</value>
      <value compset="RCP.*_DATM"     >diagnostic</value>
      <value compset="_ELM.*_BGC%BCRC">constant</value>
      <value compset="_ELM.*_BGC%BCRD">constant</value>
      <value compset="_ELM.*_BGC%BDRC">diagnostic</value>
      <value compset="20TR.*_DATM.*_BGC%BC"    >constant</value>
    </values>
    <group>run_component_clm</group>
    <file>env_run.xml</file>
    <desc>Determines how ELM will determine where CO2 is set.
      If value is constant, it will be set to CCSM_CO2_PPMV,
      if value is either diagnostic or prognostic, the atmosphere model
      MUST send it to ELM. CLM_CO2_TYPE is normally set by the specific
      compset, since it HAS to be coordinated with settings for the
      atmospheric model. Do not modify this variable. If you want to modify for
      your experiment, use your own user-defined component set
      This is an advanced flag and should only be used by expert users.</desc>
  </entry>

  <entry id="CLM_NAMELIST_OPTS">
    <type>char</type>
    <default_value></default_value>
    <group>run_component_clm</group>
    <file>env_run.xml</file>
    <desc>ELM-specific namelist settings for -namelist option in the ELM
      build-namelist. CLM_NAMELIST_OPTS is normally set as a compset variable
      and in general should not be modified for supported compsets.
      It is recommended that if you want to modify this value for your experiment,
      you should use your own user-defined component sets via using create_newcase
      with a compset_file argument.
      This is an advanced flag and should only be used by expert users.</desc>
  </entry>

  <entry id="CLM_ACCELERATED_SPINUP">
    <type>char</type>
    <valid_values>on,off</valid_values>
    <default_value>off</default_value>
    <group>run_component_clm</group>
    <file>env_run.xml</file>
    <desc>Turn on any settings for accellerating the model spinup.
    </desc>
  </entry>

  <entry id="CLM_USRDAT_NAME">
    <type>char</type>
    <default_value>UNSET</default_value>
    <group>run_component_clm</group>
    <file>env_run.xml</file>
    <desc>Dataset name for user-created datasets. This is used as the argument
      in Buildconf/clm.buildnml to build-namelist -clm_usr_name. An example of
      such a dataset would be 1x1pt_boulderCO_c090722. The default value is UNSET.
      This is an advanced flag and should only be used by expert users.</desc>
  </entry>

  <entry id="CLM_FORCE_COLDSTART">
    <type>char</type>
    <valid_values>on,off</valid_values>
    <default_value>off</default_value>
    <values>
      <value compset="_ELM.+CISM"        >on</value>
      <value compset="4804.*_ELM.*_CISM1">off</value>
      <value compset="_ELM.+MALI"        >on</value>
    </values>
    <group>run_component_clm</group>
    <file>env_run.xml</file>
    <desc>Flag to the ELM build-namelist command to force ELM to do a
      cold start (finidat will be set to blanks).
      A value of on forces the model to spin up from a cold-start
      (arbitrary initial conditions). Setting this value in the xml file will take
      precedence over any settings for finidat in the $CASEROOT/user_clm_clm file.</desc>
  </entry>

  <description>
    <desc compset="_ELM"               >clm4.5 physics:</desc>
    <desc compset="_ELM%[^_]*SP"       >clm4.5 Satellite phenology:</desc>
    <desc compset="_ELM%[^_]*SPBC"     >clm4.5 Satellite phenology with black carbon deposition:</desc>
    <desc compset="_ELM%[^_]*CN"       >clm4.5 cn:</desc>
    <desc compset="_ELM%[^_]*CNDV"     >clm4.5 cn with dynamic vegetation:</desc>
    <desc compset="_ELM%[^_]*BGC"      >clm4.5 bgc (cn and methane):</desc>
    <desc compset="_ELM%[^_]*CROP"     >clm4.5 prognostic crop:</desc>
    <desc compset="_ELM%[^_]*VIC"      >clm4.5 vic hydrology:</desc>
    <desc compset="_ELM%[^_]*ED"       >clm4.5 ed (Functionally Assembled Terr. Ecosystem Simulator): (experimental)</desc>
    <desc compset="_ELM%[^_]*BGCDV"    >clm4.5 BGC (CN with vertically resolved soil BGC, based on Century with Methane) with dynamic veg</desc>
    <desc compset="_ELM%[^_]*CRDCTCBC"   >alm1.0 C only, nutirent competition via relative demand, ctc soil cascade with black carbon deposition:</desc>
    <desc compset="_ELM%[^_]*CNRDCTCBC"  >alm1.0 C-N, nutirent competition via relative demand, ctc soil cascade with black carbon deposition:</desc>
    <desc compset="_ELM%[^_]*CNPRDCTCBC" >alm1.0 C-N-P, nutirent competition via relative demand, ctc soil cascade with black carbon deposition:</desc>
    <desc compset="_ELM%[^_]*CNECACTCBC" >alm1.0 C-N, nutirent competition via equilibrium chemistry approximation, ctc soil cascade with black carbon deposition:</desc>
    <desc compset="_ELM%[^_]*CNPECACTCBC">alm1.0 C-N-P, nutirent competition via equilibrium chemistry approximation, ctc soil cascade with black carbon deposition:</desc>
    <desc compset="_ELM50"               >clm5.0 physics:</desc>
    <desc compset="_ELM50%[^_]*SP"       >clm5.0 Satellite phenology:</desc>
    <desc compset="_ELM50%[^_]*BGC"      >clm5.0 bgc (cn and methane):</desc>
  </description>

  <help>
    =========================================
    ELM naming conventions
    =========================================
    note: [^_]* means match zero or more of any character BUT an underbar.
    (in other words make sure there is NOT a underbar before the string afterwards)
  </help>

</definitions_variables><|MERGE_RESOLUTION|>--- conflicted
+++ resolved
@@ -75,22 +75,6 @@
       <value compset="20TR_EAM%CMIP6_ELM">20thC_CMIP6_transient</value>
       <value compset="20TR_EAM%CMIP6_ELM*_BGC%B">20thC_CMIP6bgc_transient</value> 
       <value compset="20TR.*_ELM%[^_]*BGC">20thC_bgc_transient</value>
-<<<<<<< HEAD
-      <value compset="1950_CAM5%CMIP6-LR.*_ELM">1950_CMIP6LR_control</value>
-      <value compset="1950_CAM5%CMIP6-HR_ELM">1950_CMIP6HR_control</value>
-      <value compset="2010_CAM5%CMIP6_ELM">2010_CMIP6_control</value>
-      <value compset="2010S_CAM5%CMIP6_ELM">2010_CMIP6_control</value>
-      <value compset="SSP585_CAM5%CMIP6_ELM">2015-2100_SSP585_transient</value>
-      <value compset="SSP585_CAM5%CMIP6_ELM*_BGC%B">2015-2100_SSP585_CMIP6bgc_transient</value> 
-      <value compset="2010_CAM5%CMIP6-LR_ELM">2010_CMIP6LR_control</value>
-      <value compset="2010_CAM5%CMIP6-HR_ELM">2010_CMIP6HR_control</value>
-      <value compset="2010_CAM5.*SCREAM-LR" >2010_defscream_control</value>
-      <value compset="2010_CAM5.*SCREAM-HR" >2010_defscream_control</value>
-      <value compset="2010_CAM5.*SCREAM-LR-DYAMOND2" >2010_dy2scream_control</value>
-      <value compset="2010_CAM5.*SCREAM-HR-DYAMOND2" >2010_dy2scream_control</value>
-      <value compset="2000_CAM5.*SCREAM-LR" >2000_control</value>
-      <value compset="2000_CAM5.*SCREAM-HR" >2000_control</value>
-=======
       <value compset="1950_EAM%CMIP6-LR.*_ELM">1950_CMIP6LR_control</value>
       <value compset="1950_EAM%CMIP6-HR_ELM">1950_CMIP6HR_control</value>
       <value compset="2010_EAM%CMIP6_ELM">2010_CMIP6_control</value>
@@ -99,7 +83,12 @@
       <value compset="SSP585_EAM%CMIP6_ELM*_BGC%B">2015-2100_SSP585_CMIP6bgc_transient</value> 
       <value compset="2010_EAM%CMIP6-LR_ELM">2010_CMIP6LR_control</value>
       <value compset="2010_EAM%CMIP6-HR_ELM">2010_CMIP6HR_control</value>
->>>>>>> 778f905b
+      <value compset="2010_EAM.*SCREAM-LR" >2010_defscream_control</value>
+      <value compset="2010_EAM.*SCREAM-HR" >2010_defscream_control</value>
+      <value compset="2010_EAM.*SCREAM-LR-DYAMOND2" >2010_dy2scream_control</value>
+      <value compset="2010_EAM.*SCREAM-HR-DYAMOND2" >2010_dy2scream_control</value>
+      <value compset="2000_EAM.*SCREAM-LR" >2000_control</value>
+      <value compset="2000_EAM.*SCREAM-HR" >2000_control</value>
       <!-- superfast chemistry compsets (use CMIP6 land configuration)-->
       <value compset="1850_EAM%AR5sf_ELM">1850_CMIP6_control</value>
       <value compset="20TR_EAM%AR5sf_ELM">20thC_CMIP6_transient</value>
