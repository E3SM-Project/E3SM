--- conflicted
+++ resolved
@@ -23,7 +23,6 @@
 include(${CMAKE_CURRENT_SOURCE_DIR}/cmake/build_mpas_model.cmake)
 include(${CMAKE_CURRENT_SOURCE_DIR}/cmake/build_model.cmake)
 
-<<<<<<< HEAD
 # Decide whether to use a C++ or Fortran linker, based on whether we
 # are using any C++ code and the compiler-dependent CXX_LINKER variable
 if (USE_CXX AND CXX_LINKER STREQUAL "CXX")
@@ -353,14 +352,13 @@
 if (NOT PIO_LIBDIR)
   set(PIO_LIBDIR "${INSTALL_SHAREDPATH}/lib")
 endif()
-=======
+
+# merged from master (2/10/20)
 set(BUILDCONF ${CASEROOT}/Buildconf)
->>>>>>> 0e89f40f
 
 # Do any MPAS builds first since they manage their own flags
 build_mpas_models()
 
-<<<<<<< HEAD
 if (NOT GLC_DIR)
   set(GLC_DIR "${EXEROOT}/glc")
 endif()
@@ -522,10 +520,11 @@
 set(CMAKE_Fortran_FLAGS "${FFLAGS} ${FPPDEFS} ${EXTRA_PIO_FPPDEFS} ${INCLDIR}")
 set(CMAKE_C_FLAGS "${CFLAGS} ${CPPDEFS} ${EXTRA_PIO_CPPDEFS} ${INCLDIR}")
 set(CMAKE_CXX_FLAGS "${CXXFLAGS} ${CPPDEFS} ${EXTRA_PIO_CPPDEFS} ${INCLDIR}")
-=======
+
+# merged from master (2/10/20)
 # Set global cmake settings
 set(CMAKE_MODULE_PATH ${CIMEROOT}/src/CMake)
->>>>>>> 0e89f40f
+
 set(CMAKE_VERBOSE_MAKEFILE TRUE)
 set(CMAKE_RUNTIME_OUTPUT_DIRECTORY ${CMAKE_BINARY_DIR}/..)
 
