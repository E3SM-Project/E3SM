--- conflicted
+++ resolved
@@ -288,7 +288,6 @@
         do j=TUnit%ipt_bl_bktp(iu)+1, Tctl%npt_elevProf       
           ! Index of a point in the adjusted elevation profile :
           k = j - TUnit%ipt_bl_bktp(iu) + 2                             
-          if (k > size(Tunit%a_eprof3,dim=2)) write(iulog,*) 'tcxI1* out of bounds',k,size(TUnit%a_eprof3,dim=2)
 
           if (k > size(Tunit%a_eprof3,dim=2)) then
             write( iulog, * ) trim( subname ) // ' ERROR: k > size(Tunit%a_eprof3,dim=2) !'
@@ -301,18 +300,12 @@
           ! Elevation is lowered by the channel banktop elevation :
           TUnit%e_eprof3(iu, k) = TUnit%e_eprof(iu, j) - TUnit%e_chnl(iu)   
         enddo
-<<<<<<< HEAD
 
         if (k+1 > size(Tunit%a_eprof3,dim=2)) then
           write( iulog, * ) trim( subname ) // ' ERROR: k+1 > size(Tunit%a_eprof3,dim=2) !'
           call shr_sys_abort( trim( subname ) // ' ERROR: k+1 > size(Tunit%a_eprof3,dim=2) !' )
         end if
 
-=======
-      
-        if (k > size(Tunit%a_eprof3,dim=2)) write(iulog,*) 'tcxI2* out of bounds',k,size(TUnit%a_eprof3,dim=2)
-        if (k+1 > size(Tunit%a_eprof3,dim=2)) write(iulog,*) 'tcxI3* out of bounds',k+1,size(TUnit%a_eprof3,dim=2)
->>>>>>> 89933dc9
         ! The upmost point (which is a virtual point) :
         TUnit%a_eprof3(iu, k+1) = TUnit%a_eprof3(iu, k)   ! Actually this area fraction equals 1.0 .      
         TUnit%e_eprof3(iu, k+1) = 10000.0_r8              ! Arbitrary high elevation (assume that water cannot overflow the watershed) (m).
