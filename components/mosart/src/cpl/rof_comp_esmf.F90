--- conflicted
+++ resolved
@@ -39,7 +39,6 @@
                                 index_x2r_Flrl_rofsur, index_x2r_Flrl_rofi, &
                                 index_x2r_Flrl_rofgwl, index_x2r_Flrl_rofsub, &
                                 index_x2r_Flrl_rofdto, &
-<<<<<<< HEAD
                                 index_x2r_Flrl_Tqsur, index_x2r_Flrl_Tqsub, &
                                 index_x2r_Sa_tbot, index_x2r_Sa_pbot, &
                                 index_x2r_Sa_u   , index_x2r_Sa_v   , &
@@ -48,8 +47,6 @@
                                 index_x2r_Faxa_swvdr, index_x2r_Faxa_swvdf, &
                                 index_x2r_Faxa_swndr, index_x2r_Faxa_swndf, &
                                 index_r2x_Forr_rofl, index_r2x_Forr_rofi, &
-=======
->>>>>>> 2ba19347
                                 index_x2r_Flrl_rofmud, &
                                 index_r2x_Flrr_flood, &
                                 index_r2x_Flrr_volr, index_r2x_Flrr_volrmch, &
@@ -669,10 +666,7 @@
     ! LOCAL VARIABLES
     real(R8), pointer :: fptr(:, :)
     integer :: n2, n, nt, begr, endr, nliq, nfrz, nmud, nsan
-<<<<<<< HEAD
     real(R8) :: tmp1, tmp2
-=======
->>>>>>> 2ba19347
     character(len=32), parameter :: sub = 'rof_import_mct'
     !---------------------------------------------------------------------------
     
@@ -723,8 +717,7 @@
        rtmCTL%qsub(n,nfrz) = 0.0_r8
        rtmCTL%qgwl(n,nfrz) = 0.0_r8
        rtmCTL%qdto(n,nfrz) = 0.0_r8
-<<<<<<< HEAD
-       rtmCTL%qsur(n,nmud) =  0.0_r8
+       rtmCTL%qsur(n,nmud) = 0.0_r8
        rtmCTL%qsur(n,nsan) = 0.0_r8       
        rtmCTL%qdem(n,nfrz) = 0.0_r8
        
@@ -743,11 +736,6 @@
           THeat%forc_solar(n)= fptr(index_x2r_Faxa_swvdr,n2) + fptr(index_x2r_Faxa_swvdf,n2) + &
                                fptr(index_x2r_Faxa_swndr,n2) + fptr(index_x2r_Faxa_swndf,n2)
        end if                 
-=======
-       
-       rtmCTL%qsur(n,nmud) =  0.0_r8
-       rtmCTL%qsur(n,nsan) = 0.0_r8
->>>>>>> 2ba19347
     enddo
 
     if(sediflag) then
