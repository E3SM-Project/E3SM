module rof_cpl_indices
!-----------------------------------------------------------------------
!BOP
!
! !MODULE: rof_cpl_indices
!
! !DESCRIPTION:
!    Module containing the indices for the fields passed between ROF and
!    the driver. 
!
! !USES:

  use shr_sys_mod,    only : shr_sys_abort
  implicit none

  SAVE
  private                              ! By default make data private
!
! !PUBLIC MEMBER FUNCTIONS:

  public :: rof_cpl_indices_set        ! Set the coupler indices

!
! !PUBLIC DATA MEMBERS:
!
  integer, public :: index_x2r_Flrl_rofsur = 0  ! lnd->rof liquid surface runoff forcing from land
  integer, public :: index_x2r_Flrl_rofgwl = 0  ! lnd->rof liquid gwl runoff from land
  integer, public :: index_x2r_Flrl_rofsub = 0  ! lnd->rof liquid subsurface runoff from land
  integer, public :: index_x2r_Flrl_rofdto = 0  ! lnd->rof liquid direct to ocean runoff
  integer, public :: index_x2r_Flrl_rofi  = 0   ! lnd->rof ice runoff forcing from land
<<<<<<< HEAD
  integer, public :: index_x2r_Flrl_demand = 0  ! lnd->rof input total fluxes (<= 0)
  integer, public :: index_x2r_Flrl_Tqsur  = 0  ! lnd->rof Temperature of surface runoff
  integer, public :: index_x2r_Flrl_Tqsub  = 0  ! lnd->rof Temperature of subsurface runoff
  integer, public :: index_x2r_Sa_tbot = 0      ! atm->rof air temperature
  integer, public :: index_x2r_Sa_pbot = 0      ! atm->rof surface pressure
  integer, public :: index_x2r_Sa_u    = 0      ! atm->rof zonal velocity
  integer, public :: index_x2r_Sa_v    = 0      ! atm->rof merid velocity
  integer, public :: index_x2r_Sa_shum = 0      ! atm->rof specific humidity
  integer, public :: index_x2r_Faxa_lwdn  = 0   ! atm->rof longwave down flux
  integer, public :: index_x2r_Faxa_swvdr = 0   ! atm->rof shorwave visible direct flux
  integer, public :: index_x2r_Faxa_swvdf = 0   ! atm->rof shorwave visible diffus flux
  integer, public :: index_x2r_Faxa_swndr = 0   ! atm->rof shorwave near-ir direct flux
  integer, public :: index_x2r_Faxa_swndf = 0   ! atm->rof shorwave near-ir diffus flux
=======
>>>>>>> 2ba19347
  integer, public :: index_x2r_Flrl_rofmud = 0  ! lnd->rof input suspended sediment flux from soil erosion
  integer, public :: nflds_x2r = 0

  !TODO - nt_rtm and rtm_tracers need to be removed and set by access to the index array
  integer, parameter, public :: nt_rtm = 4    ! number of tracers
  character(len=3), parameter, public :: rtm_tracers(nt_rtm) =  (/'LIQ','ICE','MUD','SAN'/)
  integer, parameter, public :: nt_nliq = 1    ! number of tracers
  integer, parameter, public :: nt_nice = 2    ! number of tracers
  integer, parameter, public :: nt_nmud = 3    ! number of tracers
  integer, parameter, public :: nt_nsan = 4    ! number of tracers

  ! roff to driver (part of land for now) (optional if ROF is off)

  integer, public :: index_r2x_Forr_rofl  = 0   ! rof->ocn liquid runoff to ocean
  integer, public :: index_r2x_Forr_rofi  = 0   ! rof->ocn ice runoff to ocean
  integer, public :: index_r2x_Flrr_flood = 0   ! rof->lnd flood runoff (>fthresh) back to land
  integer, public :: index_r2x_Flrr_volr = 0    ! rof->lnd volr total volume back to land
  integer, public :: index_r2x_Flrr_volrmch = 0 ! rof->lnd volr main channel back to land
  integer, public :: index_r2x_Flrr_supply = 0  ! rof->lnd supply flux for land use
  integer, public :: nflds_r2x = 0

!=======================================================================
contains

!=======================================================================


  subroutine rof_cpl_indices_set( )


    !-----------------------------------------------------------------------
    ! !DESCRIPTION: 
    ! Set the coupler indices needed by the rof model coupler interface.
    ! runoff - (rof -> ocn) and (rof->lnd)
    !
    ! !USES:
    use seq_flds_mod  , only: seq_flds_r2x_fields, seq_flds_x2r_fields
    use mct_mod       , only: mct_aVect, mct_aVect_init, mct_avect_indexra, &
                              mct_aVect_clean, mct_avect_nRattr
    !
    ! !ARGUMENTS:
    implicit none
    !
    ! !REVISION HISTORY:
    ! Author: Mariana Vertenstein
    !
    ! !LOCAL VARIABLES:
    type(mct_aVect)   :: avtmp      ! temporary av
    character(len=32) :: subname = 'rof_cpl_indices_set'  ! subroutine name
    !-----------------------------------------------------------------------

    ! x2r

    call mct_aVect_init(avtmp, rList=seq_flds_x2r_fields, lsize=1)

    index_x2r_Flrl_rofsur = mct_avect_indexra(avtmp,'Flrl_rofsur') !'Flrl_rofsur')
    index_x2r_Flrl_rofgwl = mct_avect_indexra(avtmp,'Flrl_rofgwl')
    index_x2r_Flrl_rofsub = mct_avect_indexra(avtmp,'Flrl_rofsub')
    index_x2r_Flrl_rofdto = mct_avect_indexra(avtmp,'Flrl_rofdto',perrwith='quiet')
    index_x2r_Flrl_rofi   = mct_avect_indexra(avtmp,'Flrl_rofi')
<<<<<<< HEAD
    index_x2r_Flrl_demand = mct_avect_indexra(avtmp,'Flrl_demand')
    index_x2r_Flrl_Tqsur  = mct_avect_indexra(avtmp,'Flrl_Tqsur')
    index_x2r_Flrl_Tqsub  = mct_avect_indexra(avtmp,'Flrl_Tqsub')
    index_x2r_Sa_tbot     = mct_avect_indexra(avtmp,'Sa_tbot')
    index_x2r_Sa_pbot     = mct_avect_indexra(avtmp,'Sa_pbot')
    index_x2r_Sa_u        = mct_avect_indexra(avtmp,'Sa_u')
    index_x2r_Sa_v        = mct_avect_indexra(avtmp,'Sa_v')
    index_x2r_Sa_shum     = mct_avect_indexra(avtmp,'Sa_shum')
    index_x2r_Faxa_lwdn   = mct_avect_indexra(avtmp,'Faxa_lwdn')
    index_x2r_Faxa_swvdr  = mct_avect_indexra(avtmp,'Faxa_swvdr')
    index_x2r_Faxa_swvdf  = mct_avect_indexra(avtmp,'Faxa_swvdf')
    index_x2r_Faxa_swndr  = mct_avect_indexra(avtmp,'Faxa_swndr')
    index_x2r_Faxa_swndf  = mct_avect_indexra(avtmp,'Faxa_swndf')
    index_x2r_Flrl_rofmud = mct_avect_indexra(avtmp,'Flrl_rofmud')
    
=======
    index_x2r_Flrl_rofmud = mct_avect_indexra(avtmp,'Flrl_rofmud')
>>>>>>> 2ba19347
    nflds_x2r = mct_avect_nRattr(avtmp)

    call mct_aVect_clean(avtmp)

    ! r2x

    call mct_aVect_init(avtmp, rList=seq_flds_r2x_fields, lsize=1)

    index_r2x_Forr_rofl  = mct_avect_indexra(avtmp,'Forr_rofl')
    index_r2x_Forr_rofi  = mct_avect_indexra(avtmp,'Forr_rofi')
    index_r2x_Flrr_flood = mct_avect_indexra(avtmp,'Flrr_flood')
    index_r2x_Flrr_volr  = mct_avect_indexra(avtmp,'Flrr_volr')
    index_r2x_Flrr_volrmch = mct_avect_indexra(avtmp,'Flrr_volrmch')
    index_r2x_Flrr_supply = mct_avect_indexra(avtmp,'Flrr_supply')
    nflds_r2x = mct_avect_nRattr(avtmp)

    call mct_aVect_clean(avtmp)

  end subroutine rof_cpl_indices_set

end module rof_cpl_indices

<|MERGE_RESOLUTION|>--- conflicted
+++ resolved
@@ -28,7 +28,6 @@
   integer, public :: index_x2r_Flrl_rofsub = 0  ! lnd->rof liquid subsurface runoff from land
   integer, public :: index_x2r_Flrl_rofdto = 0  ! lnd->rof liquid direct to ocean runoff
   integer, public :: index_x2r_Flrl_rofi  = 0   ! lnd->rof ice runoff forcing from land
-<<<<<<< HEAD
   integer, public :: index_x2r_Flrl_demand = 0  ! lnd->rof input total fluxes (<= 0)
   integer, public :: index_x2r_Flrl_Tqsur  = 0  ! lnd->rof Temperature of surface runoff
   integer, public :: index_x2r_Flrl_Tqsub  = 0  ! lnd->rof Temperature of subsurface runoff
@@ -42,8 +41,6 @@
   integer, public :: index_x2r_Faxa_swvdf = 0   ! atm->rof shorwave visible diffus flux
   integer, public :: index_x2r_Faxa_swndr = 0   ! atm->rof shorwave near-ir direct flux
   integer, public :: index_x2r_Faxa_swndf = 0   ! atm->rof shorwave near-ir diffus flux
-=======
->>>>>>> 2ba19347
   integer, public :: index_x2r_Flrl_rofmud = 0  ! lnd->rof input suspended sediment flux from soil erosion
   integer, public :: nflds_x2r = 0
 
@@ -104,7 +101,6 @@
     index_x2r_Flrl_rofsub = mct_avect_indexra(avtmp,'Flrl_rofsub')
     index_x2r_Flrl_rofdto = mct_avect_indexra(avtmp,'Flrl_rofdto',perrwith='quiet')
     index_x2r_Flrl_rofi   = mct_avect_indexra(avtmp,'Flrl_rofi')
-<<<<<<< HEAD
     index_x2r_Flrl_demand = mct_avect_indexra(avtmp,'Flrl_demand')
     index_x2r_Flrl_Tqsur  = mct_avect_indexra(avtmp,'Flrl_Tqsur')
     index_x2r_Flrl_Tqsub  = mct_avect_indexra(avtmp,'Flrl_Tqsub')
@@ -119,10 +115,6 @@
     index_x2r_Faxa_swndr  = mct_avect_indexra(avtmp,'Faxa_swndr')
     index_x2r_Faxa_swndf  = mct_avect_indexra(avtmp,'Faxa_swndf')
     index_x2r_Flrl_rofmud = mct_avect_indexra(avtmp,'Flrl_rofmud')
-    
-=======
-    index_x2r_Flrl_rofmud = mct_avect_indexra(avtmp,'Flrl_rofmud')
->>>>>>> 2ba19347
     nflds_x2r = mct_avect_nRattr(avtmp)
 
     call mct_aVect_clean(avtmp)
