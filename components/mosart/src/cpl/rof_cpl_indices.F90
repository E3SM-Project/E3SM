module rof_cpl_indices
!-----------------------------------------------------------------------
!BOP
!
! !MODULE: rof_cpl_indices
!
! !DESCRIPTION:
!    Module containing the indices for the fields passed between ROF and
!    the driver. 
!
! !USES:

  use shr_sys_mod,    only : shr_sys_abort
  implicit none

  SAVE
  private                              ! By default make data private
!
! !PUBLIC MEMBER FUNCTIONS:

  public :: rof_cpl_indices_set        ! Set the coupler indices

!
! !PUBLIC DATA MEMBERS:
!
  integer, public :: index_x2r_Flrl_rofsur = 0  ! lnd->rof liquid surface runoff forcing from land
  integer, public :: index_x2r_Flrl_rofgwl = 0  ! lnd->rof liquid gwl runoff from land
  integer, public :: index_x2r_Flrl_rofsub = 0  ! lnd->rof liquid subsurface runoff from land
  integer, public :: index_x2r_Flrl_rofdto = 0  ! lnd->rof liquid direct to ocean runoff
  integer, public :: index_x2r_Flrl_rofi  = 0   ! lnd->rof ice runoff forcing from land
  integer, public :: index_x2r_Flrl_demand = 0  ! lnd->rof input total fluxes (<= 0)
  integer, public :: index_x2r_Flrl_Tqsur  = 0  ! lnd->rof Temperature of surface runoff
  integer, public :: index_x2r_Flrl_Tqsub  = 0  ! lnd->rof Temperature of subsurface runoff
  integer, public :: index_x2r_Sa_tbot = 0      ! atm->rof air temperature
  integer, public :: index_x2r_Sa_pbot = 0      ! atm->rof surface pressure
  integer, public :: index_x2r_Sa_u    = 0      ! atm->rof zonal velocity
  integer, public :: index_x2r_Sa_v    = 0      ! atm->rof merid velocity
  integer, public :: index_x2r_Sa_shum = 0      ! atm->rof specific humidity
  integer, public :: index_x2r_Faxa_lwdn  = 0   ! atm->rof longwave down flux
  integer, public :: index_x2r_Faxa_swvdr = 0   ! atm->rof shorwave visible direct flux
  integer, public :: index_x2r_Faxa_swvdf = 0   ! atm->rof shorwave visible diffus flux
  integer, public :: index_x2r_Faxa_swndr = 0   ! atm->rof shorwave near-ir direct flux
  integer, public :: index_x2r_Faxa_swndf = 0   ! atm->rof shorwave near-ir diffus flux
  integer, public :: index_x2r_Flrl_rofmud = 0  ! lnd->rof input suspended sediment flux from soil erosion
  integer, public :: index_x2r_Flrl_inundinf = 0! lnd->rof infiltration from floodplain inundation
  integer, public :: nflds_x2r = 0

  integer, public :: index_x2r_coszen_str  = 0   ! lnd->rof Cosine of Zenith
  integer, public :: index_x2r_So_ssh = 0        ! ocn->rof ssh from ocean

  !TODO - nt_rtm and rtm_tracers need to be removed and set by access to the index array
  integer, parameter, public :: nt_rtm = 4    ! number of tracers
  character(len=3), parameter, public :: rtm_tracers(nt_rtm) =  (/'LIQ','ICE','MUD','SAN'/)
  integer, parameter, public :: nt_nliq = 1    ! number of tracers
  integer, parameter, public :: nt_nice = 2    ! number of tracers
  integer, parameter, public :: nt_nmud = 3    ! number of tracers
  integer, parameter, public :: nt_nsan = 4    ! number of tracers

  !Routing methods used for the main-channel
  integer, parameter, public :: KW = 1         ! kinematic wave routing method
  integer, parameter, public :: DW = 2         ! diffusion wave routing method

  ! roff to driver (part of land for now) (optional if ROF is off)

  integer, public :: index_r2x_Forr_rofl  = 0   ! rof->ocn liquid runoff to ocean
  integer, public :: index_r2x_Forr_rofi  = 0   ! rof->ocn ice runoff to ocean
  integer, public :: index_r2x_Forr_rofDIN = 0  ! rof->ocn DIN runoff to ocean
  integer, public :: index_r2x_Forr_rofDIP = 0  ! rof->ocn DIP runoff to ocean
  integer, public :: index_r2x_Forr_rofDON = 0  ! rof->ocn DON runoff to ocean
  integer, public :: index_r2x_Forr_rofDOP = 0  ! rof->ocn DOP runoff to ocean
  integer, public :: index_r2x_Forr_rofDOC = 0  ! rof->ocn DOC runoff to ocean
  integer, public :: index_r2x_Forr_rofPP  = 0  ! rof->ocn PP  runoff to ocean
  integer, public :: index_r2x_Forr_rofDSi = 0  ! rof->ocn DSi runoff to ocean
  integer, public :: index_r2x_Forr_rofPOC = 0  ! rof->ocn POC runoff to ocean
  integer, public :: index_r2x_Forr_rofPN  = 0  ! rof->ocn PN  runoff to ocean
  integer, public :: index_r2x_Forr_rofDIC = 0  ! rof->ocn DIC runoff to ocean
  integer, public :: index_r2x_Forr_rofFe  = 0  ! rof->ocn Fe  runoff to ocean
  integer, public :: index_r2x_Flrr_flood = 0   ! rof->lnd flood runoff (>fthresh) back to land
  integer, public :: index_r2x_Flrr_volr = 0    ! rof->lnd volr total volume back to land
  integer, public :: index_r2x_Flrr_volrmch = 0 ! rof->lnd volr main channel back to land
  integer, public :: index_r2x_Flrr_supply = 0  ! rof->lnd supply flux for land use
  integer, public :: index_r2x_Flrr_deficit = 0 ! rof->lnd supply deficit
  integer, public :: index_r2x_Sr_h2orof      = 0  ! rof->lnd floodplain inundation volume
  integer, public :: index_r2x_Sr_frac_h2orof = 0  ! rof->lnd floodplain inundation fraction
  integer, public :: nflds_r2x = 0

!=======================================================================
contains

!=======================================================================


  subroutine rof_cpl_indices_set( )


    !-----------------------------------------------------------------------
    ! !DESCRIPTION: 
    ! Set the coupler indices needed by the rof model coupler interface.
    ! runoff - (rof -> ocn) and (rof->lnd)
    !
    ! !USES:
    use seq_flds_mod  , only: seq_flds_r2x_fields, seq_flds_x2r_fields, rof_heat, &
<<<<<<< HEAD
                              rof2ocn_nutrients, lnd_rof_two_way, ocn_rof_two_way
=======
                              rof2ocn_nutrients, lnd_rof_two_way, rof_sed
>>>>>>> b49652f9
    use mct_mod       , only: mct_aVect, mct_aVect_init, mct_avect_indexra, &
                              mct_aVect_clean, mct_avect_nRattr
    !
    ! !ARGUMENTS:
    implicit none
    !
    ! !REVISION HISTORY:
    ! Author: Mariana Vertenstein
    !
    ! !LOCAL VARIABLES:
    type(mct_aVect)   :: avtmp      ! temporary av
    character(len=32) :: subname = 'rof_cpl_indices_set'  ! subroutine name
    !-----------------------------------------------------------------------

    ! x2r

    call mct_aVect_init(avtmp, rList=seq_flds_x2r_fields, lsize=1)

    index_x2r_Flrl_rofsur = mct_avect_indexra(avtmp,'Flrl_rofsur') !'Flrl_rofsur')
    index_x2r_Flrl_rofgwl = mct_avect_indexra(avtmp,'Flrl_rofgwl')
    index_x2r_Flrl_rofsub = mct_avect_indexra(avtmp,'Flrl_rofsub')
    index_x2r_Flrl_rofdto = mct_avect_indexra(avtmp,'Flrl_rofdto',perrwith='quiet')
    index_x2r_Flrl_rofi   = mct_avect_indexra(avtmp,'Flrl_rofi')
    index_x2r_Flrl_demand = mct_avect_indexra(avtmp,'Flrl_demand')
    index_x2r_Flrl_Tqsur  = mct_avect_indexra(avtmp,'Flrl_Tqsur')
    index_x2r_Flrl_Tqsub  = mct_avect_indexra(avtmp,'Flrl_Tqsub')
    if (ocn_rof_two_way) then
      index_x2r_So_ssh      = mct_avect_indexra(avtmp,'So_ssh')
    endif
    if (rof_heat) then
      index_x2r_Sa_tbot     = mct_avect_indexra(avtmp,'Sa_tbot')
      index_x2r_Sa_pbot     = mct_avect_indexra(avtmp,'Sa_pbot')
      index_x2r_Sa_u        = mct_avect_indexra(avtmp,'Sa_u')
      index_x2r_Sa_v        = mct_avect_indexra(avtmp,'Sa_v')
      index_x2r_Sa_shum     = mct_avect_indexra(avtmp,'Sa_shum')
      index_x2r_Faxa_lwdn   = mct_avect_indexra(avtmp,'Faxa_lwdn')
      index_x2r_Faxa_swvdr  = mct_avect_indexra(avtmp,'Faxa_swvdr')
      index_x2r_Faxa_swvdf  = mct_avect_indexra(avtmp,'Faxa_swvdf')
      index_x2r_Faxa_swndr  = mct_avect_indexra(avtmp,'Faxa_swndr')
      index_x2r_Faxa_swndf  = mct_avect_indexra(avtmp,'Faxa_swndf')
    endif

    index_x2r_coszen_str  = mct_avect_indexra(avtmp,'coszen_str')
	if (rof_sed) then
        index_x2r_Flrl_rofmud = mct_avect_indexra(avtmp,'Flrl_rofmud')
	end if
    if (lnd_rof_two_way) then
      index_x2r_Flrl_inundinf =  mct_avect_indexra(avtmp,'Flrl_inundinf')
    endif

    nflds_x2r = mct_avect_nRattr(avtmp)

    call mct_aVect_clean(avtmp)

    ! r2x

    call mct_aVect_init(avtmp, rList=seq_flds_r2x_fields, lsize=1)

    index_r2x_Forr_rofl  = mct_avect_indexra(avtmp,'Forr_rofl')
    index_r2x_Forr_rofi  = mct_avect_indexra(avtmp,'Forr_rofi')
    if (rof2ocn_nutrients) then
       index_r2x_Forr_rofDIN = mct_avect_indexra(avtmp,'Forr_rofDIN')
       index_r2x_Forr_rofDIP = mct_avect_indexra(avtmp,'Forr_rofDIP')
       index_r2x_Forr_rofDON = mct_avect_indexra(avtmp,'Forr_rofDON')
       index_r2x_Forr_rofDOP = mct_avect_indexra(avtmp,'Forr_rofDOP')
       index_r2x_Forr_rofDOC = mct_avect_indexra(avtmp,'Forr_rofDOC')
       index_r2x_Forr_rofPP  = mct_avect_indexra(avtmp,'Forr_rofPP')
       index_r2x_Forr_rofDSi = mct_avect_indexra(avtmp,'Forr_rofDSi')
       index_r2x_Forr_rofPOC = mct_avect_indexra(avtmp,'Forr_rofPOC')
       index_r2x_Forr_rofPN  = mct_avect_indexra(avtmp,'Forr_rofPN')
       index_r2x_Forr_rofDIC = mct_avect_indexra(avtmp,'Forr_rofDIC')
       index_r2x_Forr_rofFe  = mct_avect_indexra(avtmp,'Forr_rofFe')
    endif
    index_r2x_Flrr_flood = mct_avect_indexra(avtmp,'Flrr_flood')
    index_r2x_Flrr_volr  = mct_avect_indexra(avtmp,'Flrr_volr')
    index_r2x_Flrr_volrmch = mct_avect_indexra(avtmp,'Flrr_volrmch')
    index_r2x_Flrr_supply = mct_avect_indexra(avtmp,'Flrr_supply')
    index_r2x_Flrr_deficit = mct_avect_indexra(avtmp,'Flrr_deficit')

    if (lnd_rof_two_way) then
      index_r2x_Sr_h2orof       = mct_avect_indexra(avtmp,'Sr_h2orof')
      index_r2x_Sr_frac_h2orof  = mct_avect_indexra(avtmp,'Sr_frac_h2orof')
    endif
    
    nflds_r2x = mct_avect_nRattr(avtmp)

    call mct_aVect_clean(avtmp)

  end subroutine rof_cpl_indices_set

end module rof_cpl_indices

<|MERGE_RESOLUTION|>--- conflicted
+++ resolved
@@ -100,11 +100,8 @@
     !
     ! !USES:
     use seq_flds_mod  , only: seq_flds_r2x_fields, seq_flds_x2r_fields, rof_heat, &
-<<<<<<< HEAD
-                              rof2ocn_nutrients, lnd_rof_two_way, ocn_rof_two_way
-=======
-                              rof2ocn_nutrients, lnd_rof_two_way, rof_sed
->>>>>>> b49652f9
+                              rof2ocn_nutrients, lnd_rof_two_way, ocn_rof_two_way, &
+                              rof_sed
     use mct_mod       , only: mct_aVect, mct_aVect_init, mct_avect_indexra, &
                               mct_aVect_clean, mct_avect_nRattr
     !
