--- conflicted
+++ resolved
@@ -26,11 +26,8 @@
                                 nsrStartup, nsrContinue, nsrBranch, & 
                                 inst_index, inst_suffix, inst_name, RtmVarSet, &
                                 wrmflag, heatflag, data_bgc_fluxes_to_ocean_flag, &
-<<<<<<< HEAD
-                                inundflag, use_lnd_rof_two_way, use_ocn_rof_two_way
-=======
-                                sediflag, inundflag, use_lnd_rof_two_way
->>>>>>> b49652f9
+                                inundflag, use_lnd_rof_two_way, use_ocn_rof_two_way, &
+                                sediflag
   use RtmSpmd          , only : masterproc, mpicom_rof, npes, iam, RtmSpmdInit, ROFID
   use RtmMod           , only : Rtmini, Rtmrun
   use RtmTimeManager   , only : timemgr_setup, get_curr_date, get_step_size
