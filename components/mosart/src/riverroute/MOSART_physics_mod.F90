!-----------------------------------------------------------------------
!
MODULE MOSART_physics_mod
! Description: core code of MOSART. Can be incoporated within any land model via a interface module
! 
! Developed by Hongyi Li, 12/29/2011. 
! REVISION HISTORY:
! Jan 2012, only consider land surface water routing, no parallel computation
! May 2012, modified to be coupled with CLM
!-----------------------------------------------------------------------

! !USES:
  use shr_kind_mod  , only : r8 => shr_kind_r8, SHR_KIND_CL
  use shr_const_mod , only : SHR_CONST_REARTH, SHR_CONST_PI
  use shr_sys_mod   , only : shr_sys_abort
  use RtmVar        , only : iulog, barrier_timers, wrmflag, inundflag, sediflag, heatflag
  use RunoffMod     , only : Tctl, TUnit, TRunoff, TPara, rtmCTL, &
                             SMatP_upstrm, avsrc_upstrm, avdst_upstrm, SMatP_dnstrm, avsrc_dnstrm, avdst_dnstrm
<<<<<<< HEAD
  use MOSART_heat_mod                             
=======
>>>>>>> 2ba19347
  use RtmSpmd       , only : masterproc, mpicom_rof, iam
  use RtmTimeManager, only : get_curr_date, is_new_month

  use WRM_type_mod  , only : ctlSubwWRM, WRMUnit, StorWater
  use WRM_modules   , only : irrigationExtractionSubNetwork, &
                             irrigationExtractionMainChannel, &
                             Regulation, ExtractionRegulatedFlow
  use WRM_returnflow, only : insert_returnflow_channel, &
                             insert_returnflow_soilcolumn, &
                             estimate_returnflow_deficit
  use WRM_subw_io_mod, only : WRM_readDemand, WRM_computeRelease
<<<<<<< HEAD
=======

>>>>>>> 2ba19347
  use rof_cpl_indices, only : nt_rtm, rtm_tracers, nt_nliq, nt_nice, nt_nmud, nt_nsan
  use perf_mod, only: t_startf, t_stopf
  use mct_mod
  use MOSART_BGC_type, only : TSedi
  use MOSART_sediment_mod
  use MOSART_RES_type
  use MOSART_reservoir_mod

  implicit none
  private

  real(r8), parameter :: TINYVALUE = 1.0e-14_r8  ! double precision variable has a significance of about 16 decimal digits
  integer  :: nt               ! loop indices
  real(r8), parameter :: SLOPE1def = 0.1_r8        ! here give it a small value in order to avoid the abrupt change of hydraulic radidus etc.
  real(r8) :: sinatanSLOPE1defr   ! 1.0/sin(atan(slope1))
  public Euler
  public updatestate_hillslope
  public updatestate_subnetwork
  public updatestate_mainchannel

!-----------------------------------------------------------------------
                   
! !PUBLIC MEMBER FUNCTIONS:
  contains

!-----------------------------------------------------------------------
  subroutine Euler
  ! !DESCRIPTION: solve the ODEs with Euler algorithm
    implicit none    
    
<<<<<<< HEAD
    integer :: iunit, idam, m, k, unitUp, cnt, ier, dd, nSubStep   !local index
    real(r8) :: temp_erout, localDeltaT, mud_erout, san_erout, temp_ehexch, temp_etexch, temp_erexch, temp_haout, temp_Tt, temp_Tr, temp_T, temp_ha
=======
    integer :: iunit, idam, m, k, unitUp, cnt, ier   !local index
    real(r8) :: temp_erout, localDeltaT, mud_erout, san_erout, temp_ehexch, temp_etexch, temp_erexch
>>>>>>> 2ba19347
    real(r8) :: negchan, numSubSteps
    integer  :: yr,mon,day,tod
    real(r8) :: myTINYVALUE
    character(len=*),parameter :: subname = '(Euler)'
    real(r8) :: tmp1, tmp2
    !------------------

    myTINYVALUE = 1.e-6

    call get_curr_date(yr, mon, day, tod)
<<<<<<< HEAD
=======
    
>>>>>>> 2ba19347
    !------------------
    ! WRM prep
    !------------------


    if (wrmflag) then
       if ( ctlSubwWRM%ReturnFlowFlag > 0) then
          call insert_returnflow_soilcolumn
       endif
       !call readPotentialEvap(trim(theTime))
       if ( is_new_month() ) then
         if (masterproc) write(iulog,*) trim(subname),' updating monthly data at ',yr,mon,day,tod
         if (ctlSubwWRM%ExternalDemandFlag > 0) then
          call WRM_readDemand()
         end if 
         call WRM_computeRelease() !! about regulation
       end if

        if (ctlSubwWRM%ExtractionFlag > 0) then 
         do iunit=rtmCTL%begr,rtmCTL%endr
           if (ctlSubwWRM%ExternalDemandFlag == 0) then  ! if demand is from ELM, reset the demand0 every timestep
             StorWater%demand0(iunit) = 0
           endif
            do nt=nt_nliq,nt_nice  
              if (TUnit%mask(iunit) > 0) then
                  if (ctlSubwWRM%ExternalDemandFlag == 0) then  ! if demand is from ELM
<<<<<<< HEAD
                      StorWater%demand0(iunit) = StorWater%demand0(iunit) - TRunoff%qdem(iunit,nt) * TUnit%area(iunit) * TUnit%frac(iunit)
=======
                     StorWater%demand0(iunit) = StorWater%demand0(iunit) - TRunoff%qdem(iunit,nt) * TUnit%area(iunit) * TUnit%frac(iunit)
>>>>>>> 2ba19347
                  endif
              endif
            enddo  
          enddo
       end if
       StorWater%demand = StorWater%demand0 * Tctl%DeltaT
       !supply is set to zero in RtmMod so it can be accumulated there for the budget
       !StorWater%supply = 0._r8
       !StorWater%deficit =0._r8
    endif

    !------------------
    ! hillslope
    !------------------

    call t_startf('mosartr_hillslope')
    do nt=nt_nliq,nt_nice
    if (TUnit%euler_calc(nt)) then
    do iunit=rtmCTL%begr,rtmCTL%endr
       if(TUnit%mask(iunit) > 0) then
          call hillslopeRouting(iunit,nt,Tctl%DeltaT)
          TRunoff%wh(iunit,nt) = TRunoff%wh(iunit,nt) + TRunoff%dwh(iunit,nt) * Tctl%DeltaT
          call UpdateState_hillslope(iunit,nt)
          TRunoff%etin(iunit,nt) = (-TRunoff%ehout(iunit,nt) + TRunoff%qsub(iunit,nt)) * TUnit%area(iunit) * TUnit%frac(iunit)
          if (heatflag) then
              call hillslopeHeat(iunit, Tctl%DeltaT)
          end if
       endif
    end do
    endif
    end do

    if (sediflag .and. TUnit%euler_calc(nt_nmud)) then
    do iunit=rtmCTL%begr,rtmCTL%endr
       if(TUnit%mask(iunit) > 0) then
          call hillslopeSediment(iunit, Tctl%DeltaT)
          TRunoff%etin(iunit,nt_nmud) = (-TRunoff%ehout(iunit,nt_nmud) + TRunoff%qsub(iunit,nt_nmud)) * TUnit%area(iunit) * TUnit%frac(iunit)
          TRunoff%ehexch_avg(iunit,nt_nmud) = 0._r8
          
          !! note: only when the soil erosion subroutine is turned on, the ehexchange item is meaningful, otherwise always zero
          !call soilErosion(iunit, Tctl%DeltaT)
          !TRunoff%ehexch_avg(iunit,nt_nmud) = TRunoff%etin(iunit,nt_nmud)
       endif
    end do
    endif
    call t_stopf('mosartr_hillslope')

    TRunoff%flow = 0._r8
    TRunoff%erowm_regi = 0._r8
    TRunoff%erowm_regf = 0._r8
    TRunoff%eroup_lagi = 0._r8
    TRunoff%eroup_lagf = 0._r8
    TRunoff%eroutup_avg = 0._r8
    TRunoff%erlat_avg = 0._r8
    TRunoff%etexch_avg = 0._r8
<<<<<<< HEAD
    TRunoff%erexch_avg = 0._r8    
    if (heatflag) then
       THeat%Ha_eroutup_avg = 0._r8
       THeat%Ha_erlat_avg = 0._r8
       THeat%Tt_avg = 0._r8
       THeat%Tr_avg = 0._r8
    endif
=======
    TRunoff%erexch_avg = 0._r8
>>>>>>> 2ba19347
    negchan = 9999.0_r8

    do m=1,Tctl%DLevelH2R

       !------------------
       ! subnetwork
       !------------------

       call t_startf('mosartr_subnetwork')    
       TRunoff%erlateral(:,:) = 0._r8
<<<<<<< HEAD
       if (heatflag) THeat%ha_lateral(:) = 0._r8
=======
>>>>>>> 2ba19347
       TRunoff%etexchange = 0._r8
       do nt=nt_nliq,nt_nice ! water transport
       if (TUnit%euler_calc(nt)) then
       do iunit=rtmCTL%begr,rtmCTL%endr
          temp_Tt = 0._r8
          if(TUnit%mask(iunit) > 0) then
!extraction from subnetwork here from wt
!#ifdef INCLUDE_WRM
             if (wrmflag) then
                if (nt == nt_nliq) then
                   if  (ctlSubwWRM%ExtractionFlag > 0 .and. TRunoff%yt(iunit,nt_nliq) >= 0.1_r8) then
                      localDeltaT = Tctl%DeltaT/Tctl%DLevelH2R
                      call irrigationExtractionSubNetwork(iunit, localDeltaT )
                      call UpdateState_subnetwork(iunit,nt)
                   endif
                endif
             endif
!#endif
             localDeltaT = Tctl%DeltaT/Tctl%DLevelH2R/TUnit%numDT_t(iunit)
             do k=1,TUnit%numDT_t(iunit)
                call subnetworkRouting(iunit,nt,localDeltaT)
                TRunoff%wt(iunit,nt) = TRunoff%wt(iunit,nt) + TRunoff%dwt(iunit,nt) * localDeltaT
                call UpdateState_subnetwork(iunit,nt)
                TRunoff%erlateral(iunit,nt) = TRunoff%erlateral(iunit,nt)-TRunoff%etout(iunit,nt)
                if (heatflag) then
                    if(TUnit%tlen(iunit) > myTINYVALUE) then
                          if(TRunoff%yt(iunit,nt_nliq) >= 0.5_r8) then 
                              call subnetworkHeat(iunit,localDeltaT)
                              call subnetworkTemp(iunit)
                          elseif(TRunoff%yt(iunit,nt_nliq) <= 0.1_r8) then
                              call subnetworkHeat_simple(iunit,localDeltaT)
                              THeat%Tt(iunit) = cr_S_curve(iunit,THeat%forc_t(iunit))
                          else
                              temp_T = 0._r8
                              temp_ha = 0._r8
                              nSubStep = 10
                              do dd=1,nSubStep
                                  call subnetworkHeat(iunit,localDeltaT/nSubStep)
                                  call subnetworkTemp(iunit)
                                  temp_T = temp_T + THeat%Tt(iunit)
                                  temp_ha = temp_ha + THeat%Ha_t2r(iunit)
                              end do
                              THeat%Tt(iunit) = temp_T/nSubStep
                              THeat%Ha_t2r(iunit) = temp_ha/nSubStep
                          end if
                          THeat%ha_lateral(iunit) = THeat%ha_lateral(iunit) - THeat%Ha_t2r(iunit)
                          temp_Tt = temp_Tt + THeat%Tt(iunit)
                      else
                          call subnetworkHeat_simple(iunit,localDeltaT)
                          call subnetworkTemp_simple(iunit)
                          THeat%ha_lateral(iunit) = THeat%ha_lateral(iunit) - THeat%Ha_t2r(iunit)
                          temp_Tt = temp_Tt + THeat%Tt(iunit)
                    end if
                end if
             end do ! numDT_t
             TRunoff%erlateral(iunit,nt) = TRunoff%erlateral(iunit,nt) / TUnit%numDT_t(iunit)
             if (heatflag) then
                 THeat%ha_lateral(iunit) = THeat%ha_lateral(iunit) / TUnit%numDT_t(iunit)
                 temp_Tt = temp_Tt / TUnit%numDT_t(iunit)
                 THeat%Tt_avg(iunit) = THeat%Tt_avg(iunit) + temp_Tt
             end if
          endif
       end do ! iunit
       endif  ! euler_calc
       end do ! nt

       !! the treatment of mud and san is special since these two are interacting with each other
       !do nt=nmud,nt_nsan ! sediment transport
       if (sediflag .and. TUnit%euler_calc(nt_nmud)) then
       do iunit=rtmCTL%begr,rtmCTL%endr
          if(TUnit%mask(iunit) > 0) then
             localDeltaT = Tctl%DeltaT/Tctl%DLevelH2R/TUnit%numDT_t(iunit)
             do k=1,TUnit%numDT_t(iunit)
                call subnetworkSediment(iunit,localDeltaT)
                TRunoff%wt(iunit,nt_nmud) = TRunoff%wt(iunit,nt_nmud) + TRunoff%dwt(iunit,nt_nmud) * localDeltaT
                TRunoff%wt(iunit,nt_nsan) = TRunoff%wt(iunit,nt_nsan) + TRunoff%dwt(iunit,nt_nsan) * localDeltaT
                TRunoff%wt_al(iunit,nt_nmud) = TRunoff%wt_al(iunit,nt_nmud) + TRunoff%dwt_al(iunit,nt_nmud) * localDeltaT
                TRunoff%wt_al(iunit,nt_nsan) = TRunoff%wt_al(iunit,nt_nsan) + TRunoff%dwt_al(iunit,nt_nsan) * localDeltaT
                call UpdateState_subnetwork(iunit,nt_nmud)
                call UpdateState_subnetwork(iunit,nt_nsan)
                TRunoff%erlateral(iunit,nt_nmud) = TRunoff%erlateral(iunit,nt_nmud) - TRunoff%etout(iunit,nt_nmud)
                TRunoff%erlateral(iunit,nt_nsan) = TRunoff%erlateral(iunit,nt_nsan) - TRunoff%etout(iunit,nt_nsan)
                TRunoff%etexchange(iunit,nt_nmud) = TRunoff%etexchange(iunit,nt_nmud) + TSedi%ermb_t(iunit)
                TRunoff%etexchange(iunit,nt_nsan) = TRunoff%etexchange(iunit,nt_nsan) + TSedi%ersb_t(iunit)
             end do ! numDT_t
             TRunoff%erlateral(iunit,nt_nmud) = TRunoff%erlateral(iunit,nt_nmud) / TUnit%numDT_t(iunit)
             TRunoff%erlateral(iunit,nt_nsan) = TRunoff%erlateral(iunit,nt_nsan) / TUnit%numDT_t(iunit)
             TRunoff%etexchange(iunit,nt_nmud) = TRunoff%etexchange(iunit,nt_nmud) / TUnit%numDT_t(iunit)
             TRunoff%etexchange(iunit,nt_nsan) = TRunoff%etexchange(iunit,nt_nsan) / TUnit%numDT_t(iunit)
             TRunoff%etexch_avg(iunit,nt_nmud) = TRunoff%etexch_avg(iunit,nt_nmud) + TRunoff%etexchange(iunit,nt_nmud)
             TRunoff%etexch_avg(iunit,nt_nsan) = TRunoff%etexch_avg(iunit,nt_nsan) + TRunoff%etexchange(iunit,nt_nsan)
          endif
       end do ! iunit
       endif  ! euler_calc

       call t_stopf('mosartr_subnetwork')    

       !------------------
       ! upstream interactions
       !------------------

       if (barrier_timers) then
          call t_startf('mosartr_SMeroutUp_barrier')    
          call mpi_barrier(mpicom_rof,ier)
          call t_stopf('mosartr_SMeroutUp_barrier')    
       endif

       !--- accumulate/average erout at prior timestep (used in eroutUp calc) for budget analysis
       Trunoff%eroup_lagi = Trunoff%eroup_lagi - Trunoff%erout

       call t_startf('mosartr_SMeroutUp')    
       TRunoff%eroutUp = 0._r8
       if (heatflag) THeat%Ha_eroutUp = 0._r8
#ifdef NO_MCT
       do iunit=rtmCTL%begr,rtmCTL%endr
       do k=1,rtmCTL%nUp(iunit)
          unitUp = rtmCTL%iUp(iunit,k)
          do nt=1,nt_rtm
             TRunoff%eroutUp(iunit,nt) = TRunoff%eroutUp(iunit,nt) + TRunoff%erout(unitUp,nt)
          end do
          if (heatflag) then
              THeat%Ha_eroutUp(iunit) = THeat%Ha_eroutUp(iunit) + THeat%Ha_rout(unitUp)
          end if
       end do
       end do
#else
       !--- copy erout into avsrc_upstrm ---
       call mct_avect_zero(avsrc_upstrm)
       cnt = 0
       do iunit = rtmCTL%begr,rtmCTL%endr
          cnt = cnt + 1
          do nt = 1,nt_rtm
             avsrc_upstrm%rAttr(nt,cnt) = TRunoff%erout(iunit,nt)
          enddo
          if (heatflag) then
              avsrc_upstrm%rAttr(nt_rtm+1,cnt) = THeat%Ha_rout(iunit)
          end if
       enddo
       call mct_avect_zero(avdst_upstrm)

       call mct_sMat_avMult(avsrc_upstrm, sMatP_upstrm, avdst_upstrm)

       !--- add mapped eroutUp to TRunoff ---
       cnt = 0
       do iunit = rtmCTL%begr,rtmCTL%endr
          cnt = cnt + 1
          do nt = 1,nt_rtm
             TRunoff%eroutUp(iunit,nt) = avdst_upstrm%rAttr(nt,cnt)
          enddo
          if (heatflag) then
              THeat%Ha_eroutUp(iunit) = avdst_upstrm%rAttr(nt_rtm+1,cnt)
          end if
       enddo
       
       if (Tctl%RoutingMethod == 4 ) then
          ! retrieve water depth in downstream channels
          call mct_aVect_zero(avsrc_dnstrm)
          cnt = 0
          do iunit = rtmCTL%begr,rtmCTL%endr
             cnt = cnt + 1
             avsrc_dnstrm%rAttr(nt_nliq,cnt) = TRunoff%yr(iunit,nt_nliq)
          enddo
          call mct_aVect_zero(avdst_dnstrm)
          call mct_sMat_avMult(avsrc_dnstrm, sMatP_dnstrm, avdst_dnstrm)
          cnt = 0
          do iunit = rtmCTL%begr,rtmCTL%endr
             cnt = cnt + 1
             TRunoff%yr_dstrm(iunit) = avdst_dnstrm%rAttr(nt_nliq,cnt)
          enddo
          
          ! retrieve water storage in downstream channels
          call mct_aVect_zero(avsrc_dnstrm)
          cnt = 0
          do iunit = rtmCTL%begr,rtmCTL%endr
             cnt = cnt + 1
             do nt = 1,nt_rtm
                 avsrc_dnstrm%rAttr(nt,cnt) = TRunoff%wr(iunit,nt)
             enddo
          enddo
          call mct_aVect_zero(avdst_dnstrm)
          call mct_sMat_avMult(avsrc_dnstrm, sMatP_dnstrm, avdst_dnstrm)
          cnt = 0
          do iunit = rtmCTL%begr,rtmCTL%endr
             cnt = cnt + 1
             do nt = 1,nt_rtm
                 TRunoff%wr_dstrm(iunit,nt) = avdst_dnstrm%rAttr(nt,cnt)
             enddo
          enddo

          ! retrieve concentration of BGC in downstream channels
          call mct_aVect_zero(avsrc_dnstrm)
          cnt = 0
          do iunit = rtmCTL%begr,rtmCTL%endr
             cnt = cnt + 1
             do nt = 1,nt_rtm
                 avsrc_dnstrm%rAttr(nt,cnt) = TRunoff%conc_r(iunit,nt)
             end do
          enddo
          call mct_aVect_zero(avdst_dnstrm)
          call mct_sMat_avMult(avsrc_dnstrm, sMatP_dnstrm, avdst_dnstrm)
          cnt = 0
          do iunit = rtmCTL%begr,rtmCTL%endr
             cnt = cnt + 1
             do nt = 1,nt_rtm
                 TRunoff%conc_r_dstrm(iunit, nt) = avdst_dnstrm%rAttr(nt,cnt)
             end do
          enddo

          ! retrieve total inflow in downstream channels
          call mct_aVect_zero(avsrc_dnstrm)
          cnt = 0
          do iunit = rtmCTL%begr,rtmCTL%endr
             cnt = cnt + 1
             do nt = 1,nt_rtm
                 avsrc_dnstrm%rAttr(nt,cnt) = TRunoff%erin(iunit,nt)
             end do
          enddo
          call mct_aVect_zero(avdst_dnstrm)
          call mct_sMat_avMult(avsrc_dnstrm, sMatP_dnstrm, avdst_dnstrm)
          cnt = 0
          do iunit = rtmCTL%begr,rtmCTL%endr
             cnt = cnt + 1
             do nt = 1,nt_rtm
                 TRunoff%erin_dstrm(iunit, nt) = avdst_dnstrm%rAttr(nt,cnt)
             end do
          enddo

       end if
#endif
       call t_stopf('mosartr_SMeroutUp')    

       TRunoff%eroutup_avg = TRunoff%eroutup_avg + TRunoff%eroutUp
       TRunoff%erlat_avg   = TRunoff%erlat_avg   + TRunoff%erlateral
       if (heatflag) then
           THeat%Ha_eroutup_avg = THeat%Ha_eroutup_avg + THeat%Ha_eroutUp
           THeat%Ha_erlat_avg   = THeat%Ha_erlat_avg   + THeat%Ha_lateral
       end if

       !------------------
       ! channel routing
       !------------------

       call t_startf('mosartr_chanroute')    
       TRunoff%erexchange = 0._r8       
       do nt=nt_nliq,nt_nice ! water transport
       if (TUnit%euler_calc(nt)) then
       do iunit=rtmCTL%begr,rtmCTL%endr
          if(TUnit%mask(iunit) > 0) then
                                                                          
             temp_erout = 0._r8
<<<<<<< HEAD
             temp_haout = 0._r8
             temp_Tr = 0._r8
             
=======
>>>>>>> 2ba19347
             if(Tctl%RoutingMethod==1) then  ! local stepping method only applicable for kinamatic wave routing method
                 numSubSteps = TUnit%numDT_r(iunit)
                 localDeltaT = Tctl%DeltaT/Tctl%DLevelH2R/numSubSteps
                 TRunoff%rslp_energy(iunit) = TUnit%rslp(iunit)
                 do k=1,numSubSteps
                    call mainchannelRouting(iunit,nt,localDeltaT)    
                    TRunoff%wr(iunit,nt) = TRunoff%wr(iunit,nt) + TRunoff%dwr(iunit,nt) * localDeltaT
                    ! check for negative channel storage
                    if(TRunoff%wr(iunit,1) < -1.e-10) then
                       write(iulog,*) 'Negative channel storage! ', iunit, TRunoff%wr(iunit,1), TRunoff%erin(iunit,1), TRunoff%erout(iunit,1), rtmCTL%nUp(iunit)
                       call shr_sys_abort('mosart: negative channel storage')
                    end if
                    call UpdateState_mainchannel(iunit,nt)
                    temp_erout = temp_erout + TRunoff%erout(iunit,nt) ! erout here might be inflow to some downstream subbasin, so treat it differently than erlateral
                 end do
             elseif(Tctl%RoutingMethod==4) then
                 numSubSteps = 1 
                 localDeltaT = Tctl%DeltaT/Tctl%DLevelH2R/numSubSteps
                 TRunoff%rslp_energy(iunit) = CRRSLP(iunit)
                 do k=1,numSubSteps
                    call Leapfrog(iunit,nt,localDeltaT)  ! note updating wr and other states are done in Leapfrog
                    ! check for negative channel storage
                    if(TRunoff%wr(iunit,1) < -1.e-10) then
                       write(iulog,*) 'Negative channel storage! ', iunit, TRunoff%wr(iunit,1), TRunoff%erin(iunit,1), TRunoff%erout(iunit,1), rtmCTL%nUp(iunit)
                       call shr_sys_abort('mosart: negative channel storage')
                    end if
                    temp_erout = temp_erout + TRunoff%erout(iunit,nt) ! erout here might be inflow to some downstream subbasin, so treat it differently than erlateral
                 end do
<<<<<<< HEAD
             end if            
             temp_erout = temp_erout / numSubSteps
=======
             end if
             
             temp_erout = temp_erout / numSubSteps
             TRunoff%erout(iunit,nt) = temp_erout
>>>>>>> 2ba19347

             TRunoff%erout(iunit,nt) = temp_erout
             if (heatflag) then
                 do k=1,TUnit%numDT_r(iunit)                
                    if(TUnit%rlen(iunit) > myTINYVALUE) then
                        if(TRunoff%yr(iunit,nt_nliq) >= 0.5_r8) then
                            call mainchannelHeat(iunit, localDeltaT)
                            call mainchannelTemp(iunit)
                        elseif(TRunoff%yr(iunit,nt_nliq) <= 0.1_r8) then
                            call mainchannelHeat_simple(iunit, localDeltaT)
                            THeat%Tr(iunit) = cr_S_curve(iunit,THeat%forc_t(iunit))
                        else
                            temp_T = 0._r8
                            temp_ha = 0._r8
                            nSubStep = 10
                            do dd=1,nSubStep
                                call mainchannelHeat(iunit, localDeltaT/nSubStep)
                                call mainchannelTemp(iunit)
                                temp_T = temp_T + THeat%Tr(iunit)
                                temp_ha = temp_ha + THeat%ha_rout(iunit)
                            end do
                            THeat%Tr(iunit) = temp_T/nSubStep
                            THeat%ha_rout(iunit) = temp_ha/nSubStep
                        end if
                        temp_haout = temp_haout + THeat%ha_rout(iunit)
                        temp_Tr = temp_Tr + THeat%Tr(iunit)
                    else
                        call mainchannelHeat_simple(iunit, localDeltaT)
                        call mainchannelTemp_simple(iunit)
                        temp_haout = temp_haout + THeat%ha_rout(iunit)
                        temp_Tr = temp_Tr + THeat%Tr(iunit)
                    end if                
                 end do
                 temp_haout = temp_haout / TUnit%numDT_r(iunit)
                 THeat%ha_rout(iunit) = temp_haout
                 temp_Tr = temp_Tr / TUnit%numDT_r(iunit)
                 THeat%Tr_avg(iunit) = THeat%Tr_avg(iunit) + temp_Tr
             end if
!#ifdef INCLUDE_WRM
             if (wrmflag) then
                if (nt == nt_nliq) then
                   localDeltaT = Tctl%DeltaT/Tctl%DLevelH2R
                   if (ctlSubwWRM%ExtractionMainChannelFlag > 0 .AND. ctlSubwWRM%ExtractionFlag > 0  .and. TRunoff%yr(iunit,nt_nliq) >= 0.1_r8) then
                      call IrrigationExtractionMainChannel(iunit, localDeltaT )
                      if (ctlSubwWRM%TotalDemandFlag > 0 .AND. ctlSubwWRM%ReturnFlowFlag > 0 ) then
                         call insert_returnflow_channel(iunit, localDeltaT )
                      endif
                      ! update main channel storage as well
                      temp_erout = temp_erout - TRunoff%erout(iunit,nt) ! change in erout after regulation and extraction
                      TRunoff%dwr(iunit,nt) =  temp_erout
                      TRunoff%wr(iunit,nt) = TRunoff%wr(iunit,nt) + TRunoff%dwr(iunit,nt) * localDeltaT
                      call UpdateState_mainchannel(iunit,nt)
                   endif
                ! moved out of loop
                   if ( ctlSubwWRM%RegulationFlag>0 ) then
                      call Regulation(iunit, localDeltaT)
                      if (heatflag) then
                          call reservoirHeat(iunit, localDeltaT)
                      end if
                   endif
                endif
                ! do not update wr after regulation or extraction from reservoir release. Because of the regulation, 
                ! the wr might get to crazy uncontrolled values, assume in this case wr is not changed. The storage in reservoir handles it.
             endif

             Trunoff%eroup_lagf(iunit,nt) = Trunoff%eroup_lagf(iunit,nt) - Trunoff%erout(iunit,nt)
             TRunoff%flow(iunit,nt) = TRunoff%flow(iunit,nt) - TRunoff%erout(iunit,nt)
          endif
       end do ! iunit
       endif  ! euler_calc
       end do ! nt
       !! the treatment of mud and san is special since these two are interacting with each other
       !do nt=nmud,nt_nsan ! sediment transport
       if (sediflag .and. TUnit%euler_calc(nt_nmud)) then
       do iunit=rtmCTL%begr,rtmCTL%endr
          if(TUnit%mask(iunit) > 0) then
             mud_erout = 0._r8
             san_erout = 0._r8
             if(Tctl%RoutingMethod==1) then  ! local stepping method only applies for the kinematic wave routing method
                 numSubSteps = TUnit%numDT_r(iunit)
                 localDeltaT = Tctl%DeltaT/Tctl%DLevelH2R/numSubSteps
                 do k=1,numSubSteps
                    call mainchannelSediment(iunit,localDeltaT)
                    TRunoff%wr(iunit,nt_nmud) = TRunoff%wr(iunit,nt_nmud) + TRunoff%dwr(iunit,nt_nmud) * localDeltaT
                    TRunoff%wr(iunit,nt_nsan) = TRunoff%wr(iunit,nt_nsan) + TRunoff%dwr(iunit,nt_nsan) * localDeltaT
                    TRunoff%wr_al(iunit,nt_nmud) = TRunoff%wr_al(iunit,nt_nmud) + TRunoff%dwr_al(iunit,nt_nmud) * localDeltaT
                    TRunoff%wr_al(iunit,nt_nsan) = TRunoff%wr_al(iunit,nt_nsan) + TRunoff%dwr_al(iunit,nt_nsan) * localDeltaT
                    call UpdateState_mainchannel(iunit,nt_nmud)
                    call UpdateState_mainchannel(iunit,nt_nsan)
                    mud_erout = mud_erout + TRunoff%erout(iunit,nt_nmud) ! erout here might be inflow to some downstream subbasin, so treat it differently than erlateral
                    san_erout = san_erout + TRunoff%erout(iunit,nt_nsan) ! erout here might be inflow to some downstream subbasin, so treat it differently than erlateral
                    TRunoff%erexchange(iunit,nt_nmud) = TRunoff%erexchange(iunit,nt_nmud) + TSedi%ermb_r(iunit)
                    TRunoff%erexchange(iunit,nt_nsan) = TRunoff%erexchange(iunit,nt_nsan) + TSedi%ersb_r(iunit)
                 end do
             elseif(Tctl%RoutingMethod==4) then
                 numSubSteps = 1
                 localDeltaT = Tctl%DeltaT/Tctl%DLevelH2R/numSubSteps
                 do k=1,numSubSteps
                    call Leapfrog_sed(iunit,localDeltaT)  ! note updating wr and other states are done in Leapfrog already
                    mud_erout = mud_erout + TRunoff%erout(iunit,nt_nmud) ! erout here might be inflow to some downstream subbasin, so treat it differently than erlateral
                    san_erout = san_erout + TRunoff%erout(iunit,nt_nsan) ! erout here might be inflow to some downstream subbasin, so treat it differently than erlateral
                    TRunoff%erexchange(iunit,nt_nmud) = TRunoff%erexchange(iunit,nt_nmud) + TSedi%ermb_r(iunit)
                    TRunoff%erexchange(iunit,nt_nsan) = TRunoff%erexchange(iunit,nt_nsan) + TSedi%ersb_r(iunit)
                 end do
             end if
             mud_erout = mud_erout / numSubSteps
             TRunoff%erout(iunit,nt_nmud) = mud_erout
             san_erout = san_erout / numSubSteps
             TRunoff%erout(iunit,nt_nsan) = san_erout
             
             Trunoff%eroup_lagf(iunit,nt_nmud) = Trunoff%eroup_lagf(iunit,nt_nmud) - Trunoff%erout(iunit,nt_nmud)
             TRunoff%flow(iunit,nt_nmud) = TRunoff%flow(iunit,nt_nmud) - TRunoff%erout(iunit,nt_nmud)
             TRunoff%erexchange(iunit,nt_nmud) = TRunoff%erexchange(iunit,nt_nmud) / numSubSteps
             TRunoff%erexch_avg(iunit,nt_nmud) = TRunoff%erexch_avg(iunit,nt_nmud) + TRunoff%erexchange(iunit,nt_nmud)

             Trunoff%eroup_lagf(iunit,nt_nsan) = Trunoff%eroup_lagf(iunit,nt_nsan) - Trunoff%erout(iunit,nt_nsan)
             TRunoff%flow(iunit,nt_nsan) = TRunoff%flow(iunit,nt_nsan) - TRunoff%erout(iunit,nt_nsan)
             TRunoff%erexchange(iunit,nt_nsan) = TRunoff%erexchange(iunit,nt_nsan) / numSubSteps
             TRunoff%erexch_avg(iunit,nt_nsan) = TRunoff%erexch_avg(iunit,nt_nsan) + TRunoff%erexchange(iunit,nt_nsan)
                                       
          endif
          
!#ifdef INCLUDE_WRM
          if (sediflag .and. wrmflag) then
             localDeltaT = Tctl%DeltaT/Tctl%DLevelH2R
             do nt=nt_nmud,nt_nsan
                TRunoff%erowm_regi(iunit,nt) = TRunoff%erowm_regi(iunit,nt) - TRunoff%erout(iunit,nt)
                TRunoff%flow(iunit,nt) = TRunoff%flow(iunit,nt) + TRunoff%erout(iunit,nt)
             enddo
                
             call res_trapping(iunit,nt_nmud)
             Tres%wres(iunit,nt_nmud) = Tres%wres(iunit,nt_nmud) + Tres%dwres(iunit,nt_nmud) * localDeltaT
             call res_trapping(iunit,nt_nsan)
             Tres%wres(iunit,nt_nsan) = Tres%wres(iunit,nt_nsan) + Tres%dwres(iunit,nt_nsan) * localDeltaT
              
             do nt=nt_nmud,nt_nsan
               TRunoff%erowm_regf(iunit,nt) = TRunoff%erowm_regf(iunit,nt) + - TRunoff%erout(iunit,nt)
               TRunoff%flow(iunit,nt) = TRunoff%flow(iunit,nt) - TRunoff%erout(iunit,nt)
             enddo
          end if                 
!#endif
          
       end do ! iunit
       endif  ! euler_calc

       negchan = min(negchan, minval(TRunoff%wr(:,:)))

       call t_stopf('mosartr_chanroute') 
    end do  ! DLevelH2R

! check for negative channel storage
    if (negchan < -1.e-10) then
       write(iulog,*) 'Warning: Negative channel storage found! ',negchan
!       call shr_sys_abort('mosart: negative channel storage')
    endif
    TRunoff%flow = TRunoff%flow / Tctl%DLevelH2R
    TRunoff%erowm_regi(:,nt_nmud:nt_nsan) = TRunoff%erowm_regi(:,nt_nmud:nt_nsan) / Tctl%DLevelH2R
    TRunoff%erowm_regf(:,nt_nmud:nt_nsan) = TRunoff%erowm_regf(:,nt_nmud:nt_nsan) / Tctl%DLevelH2R
    TRunoff%eroup_lagi = TRunoff%eroup_lagi / Tctl%DLevelH2R
    TRunoff%eroup_lagf = TRunoff%eroup_lagf / Tctl%DLevelH2R
    TRunoff%eroutup_avg = TRunoff%eroutup_avg / Tctl%DLevelH2R
    TRunoff%erlat_avg = TRunoff%erlat_avg / Tctl%DLevelH2R
    TRunoff%etexch_avg = TRunoff%etexch_avg / Tctl%DLevelH2R
    TRunoff%erexch_avg = TRunoff%erexch_avg / Tctl%DLevelH2R
<<<<<<< HEAD

    if (heatflag) then
       THeat%Ha_eroutup_avg = THeat%Ha_eroutup_avg / Tctl%DLevelH2R
       THeat%Ha_erlat_avg = THeat%Ha_erlat_avg / Tctl%DLevelH2R
       THeat%Tt_avg = THeat%Tt_avg / Tctl%DLevelH2R
       THeat%Tr_avg = THeat%Tr_avg / Tctl%DLevelH2R
    end if
=======
>>>>>>> 2ba19347

    !------------------
    ! WRM Regulation
    ! WRM ExtractionRegulatedFlow
    ! Do not update wr after regulation or extraction from reservoir release. 
    ! Because of the regulation, the wr might get to crazy uncontrolled values, 
    ! assume in this case wr is not changed. The storage in reservoir handles it.
    !------------------

    if (wrmflag) then
       if (ctlSubwWRM%RegulationFlag>0) then
          ! compute the erowm_reg terms and adjust the flow diagnostic
          do iunit=rtmCTL%begr,rtmCTL%endr
             TRunoff%erowm_regi(iunit,nt_nliq) = -TRunoff%erout(iunit,nt_nliq)
             TRunoff%flow(iunit,nt_nliq) = TRunoff%flow(iunit,nt_nliq) + TRunoff%erout(iunit,nt_nliq)
             ! a simple treatment after extracting water from the regulated streamflow. Assuming the extraction won't change the water temperature in the release
             ! but the heat flux will be changed due to chaning streamflow
             if (heatflag) then
                 THeat%Ha_rout(iunit) = -cr_advectheat(abs(TRunoff%erout(iunit,nt_nliq)+TRunoff%erout(iunit,nt_nice)), THeat%Tr(iunit))
             end if
          enddo
          localDeltaT = Tctl%DeltaT
!          call t_startf('mosartr_wrm_Reg')
!          do iunit=rtmCTL%begr,rtmCTL%endr
!             if (TUnit%mask(iunit) > 0) then
!                call Regulation(iunit, localDeltaT) !move regulation back into the subcycling, Tian 9/26/2018
!             endif
!          enddo
!          call t_stopf('mosartr_wrm_Reg')
          if (ctlSubwWRM%ExtractionFlag > 0 ) then
             call t_startf('mosartr_wrm_ERFlow')
             call ExtractionRegulatedFlow(localDeltaT)
             call t_stopf('mosartr_wrm_ERFlow')
          endif
!          !--- now subtract updated erout to update flow calc
!          ! compute the erowm_reg terms and adjust the flow diagnostic
          do iunit=rtmCTL%begr,rtmCTL%endr
             TRunoff%erowm_regf(iunit,nt_nliq) = -TRunoff%erout(iunit,nt_nliq)
             TRunoff%flow(iunit,nt_nliq) = TRunoff%flow(iunit,nt_nliq) - TRunoff%erout(iunit,nt_nliq)
          enddo
       endif
    endif

    !------------------
    ! WRM post Euler updates
    !------------------

    if (wrmflag) then
       call t_startf('mosartr_wrm_estrfdef')
       call estimate_returnflow_deficit()
       if (ctlSubwWRM%ExtractionFlag > 0) then
          StorWater%deficit = StorWater%demand
       endif
       call t_stopf('mosartr_wrm_estrfdef')
    endif

  end subroutine Euler

!-----------------------------------------------------------------------

  subroutine hillslopeRouting(iunit, nt, theDeltaT)
  ! !DESCRIPTION: Hillslope routing considering uniform runoff generation across hillslope
    implicit none
    
    integer, intent(in) :: iunit, nt
    real(r8), intent(in) :: theDeltaT    
    character(len=*),parameter :: subname = '(hillslopeRouting)'

!  !TRunoff%ehout(iunit,nt) = -CREHT(TUnit%hslp(iunit), TUnit%nh(iunit), TUnit%Gxr(iunit), TRunoff%yh(iunit,nt))
    TRunoff%ehout(iunit,nt) = -CREHT_nosqrt(TUnit%hslpsqrt(iunit), TUnit%nh(iunit), TUnit%Gxr(iunit), TRunoff%yh(iunit,nt))
    if(TRunoff%ehout(iunit,nt) < 0._r8 .and. &
       TRunoff%wh(iunit,nt) + (TRunoff%qsur(iunit,nt) + TRunoff%ehout(iunit,nt)) * theDeltaT < TINYVALUE) then
       TRunoff%ehout(iunit,nt) = -(TRunoff%qsur(iunit,nt) + TRunoff%wh(iunit,nt) / theDeltaT)
    end if
    TRunoff%dwh(iunit,nt) = (TRunoff%qsur(iunit,nt) + TRunoff%ehout(iunit,nt)) 

  end subroutine hillslopeRouting

!-----------------------------------------------------------------------

  subroutine subnetworkRouting(iunit,nt,theDeltaT)
  ! !DESCRIPTION: subnetwork channel routing
    implicit none    
    integer, intent(in) :: iunit,nt
    real(r8), intent(in) :: theDeltaT
    character(len=*),parameter :: subname = '(subnetworkRouting)'

    if(TUnit%tlen(iunit) <= TUnit%hlen(iunit)) then ! if no tributaries, not subnetwork channel routing
       TRunoff%etout(iunit,nt) = -TRunoff%etin(iunit,nt)
    else
        if(nt == nt_nliq) then
    !   !     !TRunoff%vt(iunit,nt) = CRVRMAN(TUnit%tslp(iunit), TUnit%nt(iunit), TRunoff%rt(iunit,nt))
            TRunoff%vt(iunit,nt) = CRVRMAN_nosqrt(TUnit%tslpsqrt(iunit), TUnit%nt(iunit), TRunoff%rt(iunit,nt))
            TRunoff%etout(iunit,nt) = -TRunoff%vt(iunit,nt) * TRunoff%mt(iunit,nt)
            if(TRunoff%wt(iunit,nt) + (TRunoff%etin(iunit,nt) + TRunoff%etout(iunit,nt)) * theDeltaT < TINYVALUE) then
              TRunoff%etout(iunit,nt) = -(TRunoff%etin(iunit,nt) + TRunoff%wt(iunit,nt)/theDeltaT)
              if(TRunoff%mt(iunit,nt) > 0._r8) then
                 TRunoff%vt(iunit,nt) = -TRunoff%etout(iunit,nt)/TRunoff%mt(iunit,nt)
              end if
            end if
        else
            TRunoff%etout(iunit,nt) = TRunoff%conc_t(iunit,nt)*TRunoff%etout(iunit,nt_nliq)
            if(TRunoff%etout(iunit,nt) < -TINYVALUE .and. &
               TRunoff%wt(iunit,nt) + (TRunoff%etin(iunit,nt) + TRunoff%etout(iunit,nt)) * theDeltaT < TINYVALUE) then
              TRunoff%etout(iunit,nt) = -(TRunoff%etin(iunit,nt) + TRunoff%wt(iunit,nt)/theDeltaT)
            end if
        end if
    end if
    TRunoff%dwt(iunit,nt) = TRunoff%etin(iunit,nt) + TRunoff%etout(iunit,nt)

! check stability
!    if(TRunoff%vt(iunit,nt) < -TINYVALUE .or. TRunoff%vt(iunit,nt) > 30) then
!       write(iulog,*) "Numerical error in subnetworkRouting, ", iunit,nt,TRunoff%vt(iunit,nt)
!    end if

  end subroutine subnetworkRouting

!-----------------------------------------------------------------------

  subroutine mainchannelRouting(iunit, nt, theDeltaT)
  ! !DESCRIPTION: main channel routing
    implicit none    
    integer, intent(in) :: iunit, nt
    real(r8), intent(in) :: theDeltaT    
    character(len=*),parameter :: subname = '(mainchannelRouting)'

    if(Tctl%RoutingMethod == 1) then
       call Routing_KW(iunit, nt, theDeltaT)
    else if(Tctl%RoutingMethod == 2) then
       call Routing_MC(iunit, nt, theDeltaT)
    else if(Tctl%RoutingMethod == 3) then
       call Routing_THREW(iunit, nt, theDeltaT)
    else if(Tctl%RoutingMethod == 4) then
       call Routing_DW(iunit, nt, theDeltaT)
    else
       print*, "Please check the routing method! There are only 4 methods available."
    end if

  end subroutine mainchannelRouting

!-----------------------------------------------------------------------

  subroutine Routing_KW(iunit, nt, theDeltaT)
  ! !DESCRIPTION: classic kinematic wave routing method
    implicit none    
    
    integer, intent(in) :: iunit, nt   
    real(r8), intent(in) :: theDeltaT    
    integer  :: k
    real(r8) :: temp_gwl, temp_dwr, temp_gwl0
    character(len=*),parameter :: subname = '(Routing_KW)'

    ! estimate the inflow from upstream units
    TRunoff%erin(iunit,nt) = 0._r8

    TRunoff%erin(iunit,nt) = TRunoff%erin(iunit,nt) - TRunoff%eroutUp(iunit,nt)

    ! estimate the outflow
    if(TUnit%rlen(iunit) <= 0._r8) then ! no river network, no channel routing
       TRunoff%vr(iunit,nt) = 0._r8
       TRunoff%erout(iunit,nt) = -TRunoff%erin(iunit,nt)-TRunoff%erlateral(iunit,nt)
    else
       ! skip the channel routing if possible numerical instability
       if(TUnit%areaTotal2(iunit)/TUnit%rwidth(iunit)/TUnit%rlen(iunit) > 1e6_r8) then
          TRunoff%vr(iunit,nt) = 0._r8
          TRunoff%erout(iunit,nt) = -TRunoff%erin(iunit,nt)-TRunoff%erlateral(iunit,nt)
       else
          if(nt == nt_nliq) then
              !TRunoff%vr(iunit,nt) = CRVRMAN(TUnit%rslp(iunit), TUnit%nr(iunit), TRunoff%rr(iunit,nt))
              TRunoff%vr(iunit,nt) = CRVRMAN_nosqrt(TUnit%rslpsqrt(iunit), TUnit%nr(iunit), TRunoff%rr(iunit,nt))
              TRunoff%erout(iunit,nt) = -TRunoff%vr(iunit,nt) * TRunoff%mr(iunit,nt)
              if(-TRunoff%erout(iunit,nt) > TINYVALUE .and. TRunoff%wr(iunit,nt) + &
                 (TRunoff%erlateral(iunit,nt) + TRunoff%erin(iunit,nt) + TRunoff%erout(iunit,nt)) * theDeltaT < TINYVALUE) then
                 TRunoff%erout(iunit,nt) = -(TRunoff%erlateral(iunit,nt) + TRunoff%erin(iunit,nt) + TRunoff%wr(iunit,nt) / theDeltaT)
                 if(TRunoff%mr(iunit,nt) > 0._r8) then
                    TRunoff%vr(iunit,nt) = -TRunoff%erout(iunit,nt) / TRunoff%mr(iunit,nt)
                 end if
              end if
          else
              TRunoff%erout(iunit,nt) = TRunoff%conc_r(iunit,nt) * TRunoff%erout(iunit,nt_nliq)
              if(-TRunoff%erout(iunit,nt) > TINYVALUE .and. TRunoff%wr(iunit,nt) + &
                 (TRunoff%erlateral(iunit,nt) + TRunoff%erin(iunit,nt) + TRunoff%erout(iunit,nt)) * theDeltaT < TINYVALUE) then
                 TRunoff%erout(iunit,nt) = -(TRunoff%erlateral(iunit,nt) + TRunoff%erin(iunit,nt) + TRunoff%wr(iunit,nt) / theDeltaT)
              end if
          end if
       end if
    end if

    temp_dwr = TRunoff%erlateral(iunit,nt) + TRunoff%erin(iunit,nt) + TRunoff%erout(iunit,nt)
    temp_gwl = TRunoff%qgwl(iunit,nt) * TUnit%area(iunit) * TUnit%frac(iunit)
    temp_gwl0 = temp_gwl
    if(abs(temp_gwl) <= TINYVALUE) then
!       write(iulog,*) 'mosart: ERROR dropping temp_gwl too small'
!       call shr_sys_abort('mosart: ERROR temp_gwl too small')
       temp_gwl = 0._r8
    end if 
    if(temp_gwl < -TINYVALUE) then 
       write(iulog,*) 'mosart: ERROR temp_gwl negative',iunit,nt,TRunoff%qgwl(iunit,nt)
       call shr_sys_abort('mosart: ERROR temp_gwl negative ')
       if(TRunoff%wr(iunit,nt) < TINYVALUE) then
          temp_gwl = 0._r8
       else 
          if(TRunoff%wr(iunit,nt)/theDeltaT + temp_dwr + temp_gwl < -TINYVALUE) then
          !write(iulog,*) 'adjust! ', temp_gwl, -(temp_dwr+TRunoff%wr(iunit,nt)/theDeltaT)
             temp_gwl = -(temp_dwr + TRunoff%wr(iunit,nt) / theDeltaT)
          end if
       end if
    end if
           
    TRunoff%dwr(iunit,nt) = TRunoff%erlateral(iunit,nt) + TRunoff%erin(iunit,nt) + TRunoff%erout(iunit,nt) + temp_gwl

! check for stability
!    if(TRunoff%vr(iunit,nt) < -TINYVALUE .or. TRunoff%vr(iunit,nt) > 30) then
!       write(iulog,*) "Numerical error inRouting_KW, ", iunit,nt,TRunoff%vr(iunit,nt)
!    end if

! check for negative wr
!    if(TRunoff%wr(iunit,nt) > 1._r8 .and. (TRunoff%wr(iunit,nt)/theDeltaT + TRunoff%dwr(iunit,nt))/TRunoff%wr(iunit,nt) < -TINYVALUE) then
!       write(iulog,*) 'negative wr!', TRunoff%wr(iunit,nt), TRunoff%dwr(iunit,nt), temp_dwr, temp_gwl, temp_gwl0, theDeltaT
!       stop          
!    end if 

  end subroutine Routing_KW

!-----------------------------------------------------------------------

  subroutine Routing_MC(iunit, nt, theDeltaT)
  ! !DESCRIPTION: Muskingum-Cunge routing method
    implicit none    
    integer, intent(in) :: iunit, nt   
    real(r8), intent(in) :: theDeltaT
    character(len=*),parameter :: subname = '(Routing_MC)'
   
  end subroutine Routing_MC

!-----------------------------------------------------------------------

  subroutine Routing_THREW(iunit, nt, theDeltaT)
  ! !DESCRIPTION: kinematic wave routing method from THREW model
    implicit none    
    integer, intent(in) :: iunit, nt
    real(r8), intent(in) :: theDeltaT
    character(len=*),parameter :: subname = '(Routing_THREW)'
   
  end subroutine Routing_THREW

!-----------------------------------------------------------------------

  subroutine Routing_DW(iunit, nt, theDeltaT)
  ! !DESCRIPTION: classic diffusion wave routing method
    implicit none    
    integer, intent(in) :: iunit, nt
    real(r8), intent(in) :: theDeltaT
    character(len=*),parameter :: subname = '(Routing_DW)'

    integer  :: k, myflag 
    real(r8) :: temp_gwl, temp_dwr, temp_gwl0
    real(r8) :: temp1, temp2, w_temp
    real(r8 ) :: y_c, len_c, slp_c             ! Water depth (m), length (m) and bed slope (dimensionless) of the current channel.
    real(r8 ) :: y_down, len_down, slp_down    ! Water depth (m), length (m) and bed slope (dimensionless) of the downstream channel.
    
    ! estimate the inflow from upstream units
    TRunoff%erin(iunit,nt) = 0._r8

    TRunoff%erin(iunit,nt) = TRunoff%erin(iunit,nt) - TRunoff%eroutUp(iunit,nt)
    !do k=1, rtmCTL%nUp(iunit)
    !    TRunoff%erin(iunit,nt) = TRunoff%erin(iunit,nt) - TRunoff%erout(rtmCTL%iUp(iunit,k),nt)
    !enddo

    ! estimate the outflow
    if(TUnit%rlen(iunit) <= 0._r8) then ! no river network, no channel routing
       TRunoff%vr(iunit,nt) = 0._r8
       TRunoff%erout(iunit,nt) = -TRunoff%erin(iunit,nt)-TRunoff%erlateral(iunit,nt)
    elseif(TUnit%areaTotal2(iunit)/TUnit%rwidth(iunit)/TUnit%rlen(iunit) > 1e6_r8) then ! skip the channel routing if possible numerical instability
       TRunoff%vr(iunit,nt) = 0._r8
       TRunoff%erout(iunit,nt) = -TRunoff%erin(iunit,nt)-TRunoff%erlateral(iunit,nt)
    else
       if(rtmCTL%mask(iunit) .eq. 3) then !If this channel is at basin outlet (downstream is ocean), use the KW method
          call Routing_KW(iunit, nt, theDeltaT)
       else
          if(nt == nt_nliq) then
         
              if(TRunoff%rslp_energy(iunit) >= TINYVALUE) then ! flow is from current channel to downstream
                TRunoff%vr(iunit,nt) = CRVRMAN(TRunoff%rslp_energy(iunit), TUnit%nr(iunit), TRunoff%rr(iunit,nt))
                TRunoff%erout(iunit,nt) = -TRunoff%vr(iunit,nt) * TRunoff%mr(iunit,nt)
                if(TRunoff%erin(iunit,nt)*theDeltaT + TRunoff%wr(iunit,nt) <= TINYVALUE) then! much negative inflow from upstream, 
                   TRunoff%vr(iunit,nt) = 0._r8
                   TRunoff%erout(iunit,nt) = 0._r8
                elseif(TRunoff%erout(iunit,nt) <= -TINYVALUE .and. TRunoff%wr(iunit,nt) + &
                   (TRunoff%erlateral(iunit,nt) + TRunoff%erin(iunit,nt) + TRunoff%erout(iunit,nt)) * theDeltaT < TINYVALUE) then
                   TRunoff%erout(iunit,nt) = -(TRunoff%erlateral(iunit,nt) + TRunoff%erin(iunit,nt) + TRunoff%wr(iunit,nt)*0.95_r8 / theDeltaT)
                   if(TRunoff%mr(iunit,nt) > TINYVALUE) then
                      TRunoff%vr(iunit,nt) = -TRunoff%erout(iunit,nt) / TRunoff%mr(iunit,nt)
                   end if
                end if
              elseif(TRunoff%rslp_energy(iunit) <= -TINYVALUE) then ! flow is from downstream to current channel
                 TRunoff%vr(iunit,nt) = -CRVRMAN(abs(TRunoff%rslp_energy(iunit)), TUnit%nr(iunit), TRunoff%rr(iunit,nt))
                 TRunoff%erout(iunit,nt) = -TRunoff%vr(iunit,nt) * TRunoff%mr(iunit,nt)
                 if(rtmCTL%nUp_dstrm(iunit) > 1) then
                     if(TRunoff%erin_dstrm(iunit,nt)*theDeltaT + TRunoff%wr_dstrm(iunit,nt)/rtmCTL%nUp_dstrm(iunit) <= TINYVALUE) then! much negative inflow from upstream,
                         TRunoff%vr(iunit,nt) = 0._r8
                         TRunoff%erout(iunit,nt) = 0._r8
                     elseif(TRunoff%erout(iunit,nt) >= TINYVALUE .and. TRunoff%wr_dstrm(iunit,nt)/rtmCTL%nUp_dstrm(iunit)- TRunoff%erout(iunit,nt) * theDeltaT < TINYVALUE) then
                        TRunoff%erout(iunit,nt) = TRunoff%wr_dstrm(iunit,nt)*0.95_r8 / theDeltaT / rtmCTL%nUp_dstrm(iunit)
                       if(TRunoff%mr(iunit,nt) > TINYVALUE) then
                           TRunoff%vr(iunit,nt) = -TRunoff%erout(iunit,nt) / TRunoff%mr(iunit,nt)
                        end if
                     end if    
                 else
                     if(TRunoff%erin_dstrm(iunit,nt)*theDeltaT + TRunoff%wr_dstrm(iunit,nt) <= TINYVALUE) then! much negative inflow from upstream,
                         TRunoff%vr(iunit,nt) = 0._r8
                         TRunoff%erout(iunit,nt) = 0._r8
                     elseif(TRunoff%erout(iunit,nt) >= TINYVALUE .and. TRunoff%wr_dstrm(iunit,nt) &
                       - TRunoff%erout(iunit,nt) * theDeltaT < TINYVALUE) then
                        TRunoff%erout(iunit,nt) = TRunoff%wr_dstrm(iunit,nt)*0.95_r8 / theDeltaT
                       if(TRunoff%mr(iunit,nt) > TINYVALUE) then
                           TRunoff%vr(iunit,nt) = -TRunoff%erout(iunit,nt) / TRunoff%mr(iunit,nt)
                        end if
                     end if
                 end if                 
                 !TRunoff%vr(iunit,nt) = 0._r8
                 !TRunoff%erout(iunit,nt) = 0._r8
              else  ! no flow between current channel and downstream
                TRunoff%vr(iunit,nt) = 0._r8
                TRunoff%erout(iunit,nt) = 0._r8
              end if
          else
            if(TRunoff%erout(iunit,nt_nliq) <= -TINYVALUE) then ! flow is from current channel to downstream
              TRunoff%erout(iunit,nt) = TRunoff%conc_r(iunit,nt) * TRunoff%erout(iunit,nt_nliq)
              if(TRunoff%erin(iunit,nt)*theDeltaT + TRunoff%wr(iunit,nt) <= TINYVALUE) then! much negative inflow from upstream, 
                 TRunoff%erout(iunit,nt) = 0._r8
              elseif(TRunoff%erout(iunit,nt) <= -TINYVALUE .and. TRunoff%wr(iunit,nt) + &
                 (TRunoff%erlateral(iunit,nt) + TRunoff%erin(iunit,nt) + TRunoff%erout(iunit,nt)) * theDeltaT < TINYVALUE) then
                 TRunoff%erout(iunit,nt) = -(TRunoff%erlateral(iunit,nt) + TRunoff%erin(iunit,nt) + TRunoff%wr(iunit,nt)*0.95_r8 / theDeltaT)
              end if
              
            elseif(TRunoff%erout(iunit,nt_nliq) >= TINYVALUE) then ! flow is from downstream to current channel
              TRunoff%erout(iunit,nt) = 0._r8
            else
              TRunoff%erout(iunit,nt) = 0._r8
            end if
          end if
       end if  
    end if
    
    if(TRunoff%erin(iunit,nt) < -TINYVALUE .and. TRunoff%erout(iunit,nt) < -TINYVALUE) then
        if((TRunoff%erin(iunit,nt) + TRunoff%erout(iunit,nt)) * theDeltaT + TRunoff%wr(iunit,nt) < 0._r8) then
            TRunoff%erout(iunit,nt) = 0._r8
        end if
    end if
              
    temp_dwr = TRunoff%erlateral(iunit,nt) + TRunoff%erin(iunit,nt) + TRunoff%erout(iunit,nt)
    temp_gwl = TRunoff%qgwl(iunit,nt) * TUnit%area(iunit) * TUnit%frac(iunit)
    temp_gwl0 = temp_gwl
    if(abs(temp_gwl) <= TINYVALUE) then
!       write(iulog,*) 'mosart: ERROR dropping temp_gwl too small'
!       call shr_sys_abort('mosart: ERROR temp_gwl too small')
       temp_gwl = 0._r8
    end if 
    if(temp_gwl < -TINYVALUE) then 
       write(iulog,*) 'mosart: ERROR temp_gwl negative',iunit,nt,TRunoff%qgwl(iunit,nt)
       call shr_sys_abort('mosart: ERROR temp_gwl negative ')
       if(TRunoff%wr(iunit,nt) < TINYVALUE) then
          temp_gwl = 0._r8
       else 
          if(TRunoff%wr(iunit,nt)/theDeltaT + temp_dwr + temp_gwl < -TINYVALUE) then
          !write(iulog,*) 'adjust! ', temp_gwl, -(temp_dwr+TRunoff%wr(iunit,nt)/theDeltaT)
             temp_gwl = -(temp_dwr + TRunoff%wr(iunit,nt) / theDeltaT)
          end if
       end if
    end if
           
    TRunoff%dwr(iunit,nt) = TRunoff%erlateral(iunit,nt) + TRunoff%erin(iunit,nt) + TRunoff%erout(iunit,nt) + temp_gwl

    !if(iunit==103833) then
    !    write(unit=2110,fmt="(i10,9(e12.3))") myflag, TRunoff%wr(iunit,1), TRunoff%dwr(iunit,nt), TRunoff%erlateral(iunit,1), TRunoff%erin(iunit,1), TRunoff%erout(iunit,1), TRunoff%rslp_energy(iunit),TUnit%rslp(iunit), TRunoff%vr(iunit, nt_nliq), TRunoff%yr(iunit, nt_nliq)
    !     write(unit=4111,fmt="(i10, 7(e12.3))") myflag, TRunoff%rslp_energy(iunit), TRunoff%vr(iunit, nt_nliq),TUnit%rslp(iunit), TRunoff%erin(iunit,1), TRunoff%erout(iunit,1), TUnit%nr(iunit), TRunoff%rr(iunit,nt)
    !    write(unit=2112,fmt="(4(i10), 2(e12.3))") myflag,rtmCTL%mask(iunit), rtmCTL%nUp(iunit), rtmCTL%iUp(iunit,1), TUnit%rlen(iunit), TRunoff%erout(rtmCTL%iUp(iunit,1),1) 
    !end if

! check for stability
!    if(TRunoff%vr(iunit,nt) < -TINYVALUE .or. TRunoff%vr(iunit,nt) > 30) then
!       write(iulog,*) "Numerical error inRouting_DW, ", iunit,nt,TRunoff%vr(iunit,nt)
!    end if

 !check for negative wr
   ! if((TRunoff%wr(iunit,nt)/theDeltaT + TRunoff%dwr(iunit,nt))/TRunoff%wr(iunit,nt) < -TINYVALUE) then
   !    write(iulog,*) 'negative wr! -- Routing_DW', iunit, TRunoff%wr(iunit,nt), TRunoff%erlateral(iunit,nt), TRunoff%erin(iunit,nt), TRunoff%erout(iunit,nt), temp_gwl
       !stop          
   ! end if     
   
  end subroutine Routing_DW

!-----------------------------------------------------------------------

  subroutine updateState_hillslope(iunit,nt)
  ! !DESCRIPTION: update the state variables at hillslope
    implicit none    
    integer, intent(in) :: iunit, nt
    character(len=*),parameter :: subname = '(updateState_hillslope)'

    TRunoff%yh(iunit,nt) = TRunoff%wh(iunit,nt) !/ TUnit%area(iunit) / TUnit%frac(iunit) 

  end subroutine updateState_hillslope

!-----------------------------------------------------------------------

  subroutine updateState_subnetwork(iunit,nt)
  ! !DESCRIPTION: update the state variables in subnetwork channel
    implicit none    
    integer, intent(in) :: iunit,nt
    character(len=*),parameter :: subname = '(updateState_subnetwork)'
    
    if(nt == nt_nliq) then
       if(TUnit%tlen(iunit) > 0._r8 .and. TRunoff%wt(iunit,nt) > 0._r8) then
          TRunoff%mt(iunit,nt) = GRMR(TRunoff%wt(iunit,nt), TUnit%tlen(iunit)) 
          TRunoff%yt(iunit,nt) = GRHT(TRunoff%mt(iunit,nt), TUnit%twidth(iunit))
          TRunoff%pt(iunit,nt) = GRPT(TRunoff%yt(iunit,nt), TUnit%twidth(iunit))
          TRunoff%rt(iunit,nt) = GRRR(TRunoff%mt(iunit,nt), TRunoff%pt(iunit,nt))
       else
          TRunoff%mt(iunit,nt) = 0._r8
          TRunoff%yt(iunit,nt) = 0._r8
          TRunoff%pt(iunit,nt) = 0._r8
          TRunoff%rt(iunit,nt) = 0._r8
       end if
    else   
        if(TRunoff%wt(iunit,nt_nliq) >= TINYVALUE .and. TRunoff%wt(iunit,nt) >= TINYVALUE) then
            TRunoff%conc_t(iunit,nt) = TRunoff%wt(iunit,nt)/TRunoff%wt(iunit,nt_nliq)
        else
            TRunoff%conc_t(iunit,nt) = 0._r8
        end if
    end if
  end subroutine updateState_subnetwork

!-----------------------------------------------------------------------

  subroutine updateState_mainchannel(iunit, nt)
  ! !DESCRIPTION: update the state variables in main channel
    implicit none    
    integer, intent(in) :: iunit, nt
    character(len=*),parameter :: subname = '(updateState_mainchannel)'

    
    if(nt == nt_nliq) then
       if(TUnit%rlen(iunit) > 0._r8 .and. TRunoff%wr(iunit,nt) > 0._r8) then
          TRunoff%mr(iunit,nt) = GRMR(TRunoff%wr(iunit,nt), TUnit%rlen(iunit)) 
          TRunoff%yr(iunit,nt) = GRHR(TRunoff%mr(iunit,nt), TUnit%rwidth(iunit), TUnit%rwidth0(iunit), TUnit%rdepth(iunit))
          TRunoff%pr(iunit,nt) = GRPR(TRunoff%yr(iunit,nt), TUnit%rwidth(iunit), TUnit%rwidth0(iunit), TUnit%rdepth(iunit))
          TRunoff%rr(iunit,nt) = GRRR(TRunoff%mr(iunit,nt), TRunoff%pr(iunit,nt))
       else
          TRunoff%mr(iunit,nt) = 0._r8
          TRunoff%yr(iunit,nt) = 0._r8
          TRunoff%pr(iunit,nt) = 0._r8
          TRunoff%rr(iunit,nt) = 0._r8
       end if
    else   
        if(TRunoff%wr(iunit,nt_nliq) >= TINYVALUE .and. TRunoff%wr(iunit,nt) >= TINYVALUE) then
            TRunoff%conc_r(iunit,nt) = TRunoff%wr(iunit,nt)/TRunoff%wr(iunit,nt_nliq)
        else
            TRunoff%conc_r(iunit,nt) = 0._r8
        end if
    end if    
    
  end subroutine updateState_mainchannel

!-----------------------------------------------------------------------
    
  function CRRSLP(iunit_) result(rslp_)
  ! ! Function for calculating the water surface slope between the current and downstream grids
    implicit none
    integer, intent(in) :: iunit_ ! local index of current grid
    real(r8)             :: rslp_            ! rslp_ is  slope [-]
    
    real(r8 ) :: y_c, len_c, slp_c             ! Water depth (m), length (m) and bed slope (dimensionless) of the current channel.
    real(r8 ) :: y_down, len_down, slp_down    ! Water depth (m), length (m) and bed slope (dimensionless) of the downstream channel.
    character(len=*),parameter :: subname = '(CRRSLP)'

    y_c = TRunoff%yr(iunit_,nt_nliq)
    len_c = TUnit%rlen(iunit_)
    slp_c = TUnit%rslp(iunit_)
    y_down = TRunoff%yr_dstrm(iunit_)
    len_down = TUnit%rlen_dstrm(iunit_)
    slp_down = TUnit%rslp_dstrm(iunit_)
       
    ! Calculate water surface slope ( from current-channel surface mid-point to downstream-channel surface mid-point ) :
    rslp_ = (len_down * slp_down + len_c * slp_c + 2._r8 * y_c - 2._r8 * y_down) / (len_c + len_down)

  end function CRRSLP

!-----------------------------------------------------------------------
    
  function CRVRMAN(slp_, n_, rr_) result(v_)
  ! Function for calculating channel velocity according to Manning's equation.
    implicit none
    real(r8), intent(in) :: slp_, n_, rr_ ! slope, manning's roughness coeff., hydraulic radius
    real(r8)             :: v_            ! v_ is  discharge
    
    real(r8) :: ftemp,vtemp
    character(len=*),parameter :: subname = '(CRVRMAN)'

    if(rr_ <= 0._r8) then
       v_ = 0._r8
    else
!tcraig, original code
!       ftemp = 2._r8/3._r8
!       v_ = (rr_**ftemp) * sqrt(slp_) / n_  
!tcraig, produces same answer as original in same time
!       v_ = (rr_**(2._r8/3._r8)) * sqrt(slp_) / n_  

!tcraig, this is faster but NOT bit-for-bit
       v_ = ((rr_*rr_)**(1._r8/3._r8)) * sqrt(slp_) / n_

!debug       if (abs(vtemp - v_)/vtemp > 1.0e-14) then
!debug          write(iulog,*) 'tcx check crvrman ',vtemp, v_
!debug       endif
    end if

  end function CRVRMAN

!-----------------------------------------------------------------------
    
  function CRVRMAN_nosqrt(sqrtslp_, n_, rr_) result(v_)
  ! Function for calculating channel velocity according to Manning's equation.
    implicit none
    real(r8), intent(in) :: sqrtslp_, n_, rr_ ! sqrt(slope), manning's roughness coeff., hydraulic radius
    real(r8)             :: v_            ! v_ is  discharge
    
    real(r8) :: ftemp, vtemp
    character(len=*),parameter :: subname = '(CRVRMAN_nosqrt)'

    if(rr_ <= 0._r8) then
       v_ = 0._r8
    else
!tcraig, original code
!       ftemp = 2._r8/3._r8
!       v_ = (rr_**ftemp) * sqrtslp_ / n_  
!tcraig, produces same answer as original in same time
!       v_ = (rr_**(2._r8/3._r8)) * sqrtslp_ / n_  

!tcraig, this is faster but NOT bit-for-bit
       v_ = ((rr_*rr_)**(1._r8/3._r8)) * sqrtslp_ / n_

!debug       if (abs(vtemp - v_)/vtemp > 1.0e-14) then
!debug          write(iulog,*) 'tcx check crvrman_nosqrt ',vtemp, v_
!debug       endif
    end if

  end function CRVRMAN_nosqrt

!-----------------------------------------------------------------------

  function CREHT(hslp_, nh_, Gxr_, yh_) result(eht_)
  ! Function for overland from hillslope into the sub-network channels
    implicit none
    real(r8), intent(in) :: hslp_, nh_, Gxr_, yh_ ! topographic slope, manning's roughness coeff., drainage density, overland flow depth
    real(r8)                   :: eht_            ! velocity, specific discharge
    
    real(r8) :: vh_
    character(len=*),parameter :: subname = '(CREHT)'

    vh_ = CRVRMAN(hslp_,nh_,yh_)
    eht_ = Gxr_*yh_*vh_

  end function CREHT

!-----------------------------------------------------------------------

  function CREHT_nosqrt(sqrthslp_, nh_, Gxr_, yh_) result(eht_)
  ! ! Function for overland from hillslope into the sub-network channels
    implicit none
    real(r8), intent(in) :: sqrthslp_, nh_, Gxr_, yh_ ! topographic slope, manning's roughness coeff., drainage density, overland flow depth
    real(r8)                   :: eht_            ! velocity, specific discharge
    
    real(r8) :: vh_
    character(len=*),parameter :: subname = '(CREHT_nosqrt)'

    vh_ = CRVRMAN_nosqrt(sqrthslp_,nh_,yh_)
    eht_ = Gxr_*yh_*vh_

  end function CREHT_nosqrt

!-----------------------------------------------------------------------

  function GRMR(wr_, rlen_) result(mr_)
  ! Function for estimate wetted channel area
    implicit none
    real(r8), intent(in) :: wr_, rlen_      ! storage of water, channel length
    real(r8)             :: mr_             ! wetted channel area
    character(len=*),parameter :: subname = '(GRMR)'
    
    mr_ = wr_ / rlen_

  end function GRMR
  
!-----------------------------------------------------------------------

  function GRHT(mt_, twid_) result(ht_)
  ! Function for estimating water depth assuming rectangular channel
    implicit none
    real(r8), intent(in) :: mt_, twid_      ! wetted channel area, channel width
    real(r8)             :: ht_             ! water depth
    character(len=*),parameter :: subname = '(GRHT)'
    
    if(mt_ <= TINYVALUE) then
       ht_ = 0._r8
    else
       ht_ = mt_ / twid_
    end if

  end function GRHT

!-----------------------------------------------------------------------

  function GRPT(ht_, twid_) result(pt_)
  ! Function for estimating wetted perimeter assuming rectangular channel
    implicit none
    real(r8), intent(in) :: ht_, twid_      ! water depth, channel width
    real(r8)             :: pt_             ! wetted perimeter
    character(len=*),parameter :: subname = '(GRPT)'
    
    if(ht_ <= TINYVALUE) then
       pt_ = 0._r8
    else
       pt_ = twid_ + 2._r8 * ht_
    end if

  end function GRPT

!-----------------------------------------------------------------------

  function GRRR(mr_, pr_) result(rr_)
  ! Function for estimating hydraulic radius
    implicit none
    real(r8), intent(in) :: mr_, pr_        ! wetted area and perimeter
    real(r8)             :: rr_             ! hydraulic radius
    character(len=*),parameter :: subname = '(GRRR)'
    
    if(pr_ <= TINYVALUE) then
       rr_ = 0._r8
    else
       rr_ = mr_ / pr_
    end if

  end function GRRR

!-----------------------------------------------------------------------

  function GRHR(mr_, rwidth_, rwidth0_, rdepth_) result(hr_)
  ! Function for estimating maximum water depth assuming rectangular channel and tropezoidal flood plain
  ! here assuming the channel cross-section consists of three parts, from bottom to up,
  ! part 1 is a rectangular with bankfull depth (rdep) and bankfull width (rwid)
  ! part 2 is a tropezoidal, bottom width rwid and top width rwid0, height 0.1*((rwid0-rwid)/2), assuming slope is 0.1
  ! part 3 is a rectagular with the width rwid0
    implicit none
    real(r8), intent(in) :: mr_, rwidth_, rwidth0_, rdepth_ ! wetted channel area, channel width, flood plain wid, water depth
    real(r8)             :: hr_                             ! water depth
    
    real(r8) :: SLOPE1  ! slope of flood plain, TO DO
    real(r8) :: deltamr_
    character(len=*),parameter :: subname = '(GRHR)'

    SLOPE1 = SLOPE1def
    if(mr_ <= TINYVALUE) then
       hr_ = 0._r8
    else
       if(mr_ - rdepth_*rwidth_ <= TINYVALUE) then ! not flooded
          hr_ = mr_/rwidth_
       else ! if flooded, the find out the equivalent depth
          if(mr_ > rdepth_*rwidth_ + (rwidth_ + rwidth0_)*SLOPE1*((rwidth0_-rwidth_)/2._r8)/2._r8 + TINYVALUE) then
             deltamr_ = mr_ - rdepth_*rwidth_ - (rwidth_ + rwidth0_)*SLOPE1*((rwidth0_ - rwidth_)/2._r8)/2._r8;
             hr_ = rdepth_ + SLOPE1*((rwidth0_ - rwidth_)/2._r8) + deltamr_/(rwidth0_);
          else
             deltamr_ = mr_ - rdepth_*rwidth_;
!           !hr_ = rdepth_ + (-rwidth_+sqrt( rwidth_**2._r8  +4._r8*deltamr_/SLOPE1))*SLOPE1/2._r8
             hr_ = rdepth_ + (-rwidth_+sqrt((rwidth_*rwidth_)+4._r8*deltamr_/SLOPE1))*SLOPE1/2._r8
          end if
       end if
    end if

  end function GRHR
  
!-----------------------------------------------------------------------

  function GRPR(hr_, rwidth_, rwidth0_,rdepth_) result(pr_)
  ! Function for estimating maximum water depth assuming rectangular channel and tropezoidal flood plain
  ! here assuming the channel cross-section consists of three parts, from bottom to up,
  ! part 1 is a rectangular with bankfull depth (rdep) and bankfull width (rwid)
  ! part 2 is a tropezoidal, bottom width rwid and top width rwid0, height 0.1*((rwid0-rwid)/2), assuming slope is 0.1
  ! part 3 is a rectagular with the width rwid0
    implicit none
    real(r8), intent(in) :: hr_, rwidth_, rwidth0_, rdepth_ ! wwater depth, channel width, flood plain wid, water depth
    real(r8)             :: pr_                             ! water depth
    
    real(r8) :: SLOPE1  ! slope of flood plain, TO DO
    real(r8) :: deltahr_
    logical, save :: first_call = .true.
    character(len=*),parameter :: subname = '(GRPR)'

    SLOPE1 = SLOPE1def
    if (first_call) then
       sinatanSLOPE1defr = 1.0_r8/(sin(atan(SLOPE1def)))
    endif
    first_call = .false.

    if(hr_ < TINYVALUE) then
       pr_ = 0._r8
    else
       if(hr_ <= rdepth_ + TINYVALUE) then ! not flooded
          pr_ = rwidth_ + 2._r8*hr_
       else
          if(hr_ > rdepth_ + ((rwidth0_-rwidth_)/2._r8)*SLOPE1 + TINYVALUE) then
             deltahr_ = hr_ - rdepth_ - ((rwidth0_-rwidth_)/2._r8)*SLOPE1
!           !pr_ = rwidth_ + 2._r8*(rdepth_ + ((rwidth0_-rwidth_)/2._r8)*SLOPE1/sin(atan(SLOPE1)) + deltahr_)
             pr_ = rwidth_ + 2._r8*(rdepth_ + ((rwidth0_-rwidth_)/2._r8)*SLOPE1*sinatanSLOPE1defr + deltahr_)
          else
!           !pr_ = rwidth_ + 2._r8*(rdepth_ + (hr_ - rdepth_)/sin(atan(SLOPE1)))
             pr_ = rwidth_ + 2._r8*(rdepth_ + (hr_ - rdepth_)*sinatanSLOPE1defr)
          end if
       end if
    end if

  end function GRPR 
  
!-----------------------------------------------------------------------

  subroutine Leapfrog(iunit_, nt_, deltaT_)
  ! !DESCRIPTION: Purpose: leapfrog method for channel routing
    implicit none
    integer, intent(in) :: iunit_, nt_    !
    real(r8), intent(in) :: deltaT_ ! 

    real(r8) :: wrtemp_, k1_, k2_
    real(r8) :: erout1_, erout2_
    
    
    wrtemp_ = TRunoff%wr(iunit_,nt_)
    call mainchannelRouting(iunit_,nt_,deltaT_)
    erout1_ = TRunoff%erout(iunit_,nt_)
    k1_ = TRunoff%dwr(iunit_,nt_)
    TRunoff%wr(iunit_,nt_) = TRunoff%wr(iunit_,nt_) + k1_ * deltaT_ * 0.5_r8
    call UpdateState_mainchannel(iunit_,nt_)
    call mainchannelRouting(iunit_,nt_,deltaT_)
    erout2_ = TRunoff%erout(iunit_,nt_)
    k2_ = TRunoff%dwr(iunit_,nt_)
    !TRunoff%dwr(iunit_,nt_) =k1_ * 0.75_r8 + k2_ * 0.25_r8
    TRunoff%wr(iunit_,nt_) = wrtemp_ + (k1_ * 0.75_r8 + k2_ * 0.25_r8) * deltaT_
    TRunoff%erout(iunit_,nt_) = erout1_ * 0.75_r8 + erout2_ * 0.25_r8
    call UpdateState_mainchannel(iunit_,nt_)
    
    !call mainchannelRouting(iunit_,nt_,deltaT_)

  end subroutine Leapfrog

!-----------------------------------------------------------------------


  subroutine Leapfrog_sed(iunit_, deltaT_)
  ! !DESCRIPTION: Purpose: leapfrog method for channel routing
    implicit none
    integer, intent(in) :: iunit_    !
    real(r8), intent(in) :: deltaT_ ! 

    real(r8) :: wrtemp_san, wrtemp_mud,k1_san,k1_mud,k2_san,k2_mud
    real(r8) :: erout1_mud, erout2_mud
    real(r8) :: erout1_san, erout2_san
    real(r8) :: wr_al_temp_san, wr_al_temp_mud,k1_al_san,k1_al_mud,k2_al_san,k2_al_mud
    real(r8) :: k1_ersb,k1_ermb,k2_ersb,k2_ermb
    
    wrtemp_mud = TRunoff%wr(iunit_,nt_nmud)
    wr_al_temp_mud = TRunoff%wr_al(iunit_,nt_nmud)
    wrtemp_san = TRunoff%wr(iunit_,nt_nsan)
    wr_al_temp_san = TRunoff%wr_al(iunit_,nt_nsan)

    call mainchannelSediment(iunit_,deltaT_)
    erout1_mud = TRunoff%erout(iunit_,nt_nmud)
    k1_ermb = TSedi%ermb_r(iunit_)
    k1_mud = TRunoff%dwr(iunit_,nt_nmud)
    TRunoff%wr(iunit_,nt_nmud) = TRunoff%wr(iunit_,nt_nmud) + k1_mud * deltaT_ * 0.5_r8
    call UpdateState_mainchannel(iunit_,nt_nmud)        
    erout1_san = TRunoff%erout(iunit_,nt_nsan)
    k1_ersb = TSedi%ersb_r(iunit_)
    k1_san = TRunoff%dwr(iunit_,nt_nsan)
    TRunoff%wr(iunit_,nt_nsan) = TRunoff%wr(iunit_,nt_nsan) + k1_san * deltaT_ * 0.5_r8
    call UpdateState_mainchannel(iunit_,nt_nsan)

    k1_al_mud = TRunoff%dwr_al(iunit_,nt_nmud)
    TRunoff%wr_al(iunit_,nt_nmud) = TRunoff%wr_al(iunit_,nt_nmud) + k1_al_mud * deltaT_ * 0.5_r8
    k1_al_san = TRunoff%dwr_al(iunit_,nt_nsan)
    TRunoff%wr_al(iunit_,nt_nsan) = TRunoff%wr_al(iunit_,nt_nsan) + k1_al_san * deltaT_ * 0.5_r8
    
    
    call mainchannelSediment(iunit_,deltaT_)    
    erout2_mud = TRunoff%erout(iunit_,nt_nmud)
    k2_ermb = TSedi%ermb_r(iunit_)
    k2_mud = TRunoff%dwr(iunit_,nt_nmud)
    TRunoff%wr(iunit_,nt_nmud) = wrtemp_mud + (k1_mud * 0.75_r8 + k2_mud * 0.25_r8) * deltaT_
    TRunoff%erout(iunit_,nt_nmud) = erout1_mud * 0.75_r8 + erout2_mud * 0.25_r8
    call UpdateState_mainchannel(iunit_,nt_nmud)    
    erout2_san = TRunoff%erout(iunit_,nt_nsan)
    k2_ersb = TSedi%ersb_r(iunit_)
    k2_san = TRunoff%dwr(iunit_,nt_nsan)
    TRunoff%wr(iunit_,nt_nsan) = wrtemp_san + (k1_san * 0.75_r8 + k2_san * 0.25_r8) * deltaT_
    TRunoff%erout(iunit_,nt_nsan) = erout1_san * 0.75_r8 + erout2_san * 0.25_r8
    call UpdateState_mainchannel(iunit_,nt_nsan)

    TSedi%ersb_r(iunit_) = k1_ersb*0.75_r8 + k2_ersb*0.25_r8
    TSedi%ermb_r(iunit_) = k1_ermb*0.75_r8 + k2_ermb*0.25_r8

    k2_al_mud = TRunoff%dwr_al(iunit_,nt_nmud)
    TRunoff%wr_al(iunit_,nt_nmud) = wr_al_temp_mud + (k1_al_mud * 0.75_r8 + k2_al_mud * 0.25_r8) * deltaT_
    k2_al_san = TRunoff%dwr_al(iunit_,nt_nsan)
    TRunoff%wr_al(iunit_,nt_nsan) = wr_al_temp_san + (k1_al_san * 0.75_r8 + k2_al_san * 0.25_r8) * deltaT_

    
    !call mainchannelSediment(iunit_,deltaT_)

  end subroutine Leapfrog_sed
  
!-----------------------------------------------------------------------

  subroutine createFile(nio, fname)
  ! !DESCRIPTION: create a new file. if a file with the same name exists, delete it then create a new one
    implicit none
    character(len=*), intent(in) :: fname ! file name
      integer, intent(in) :: nio            !unit of the file to create
    
    integer :: ios
    logical :: filefound
    character(len=1000) :: cmd
    character(len=*),parameter :: subname = '(createFile)'

    inquire (file=fname, exist=filefound)
    if(filefound) then
       cmd = 'rm '//trim(fname)
       call system(cmd)
    end if
    open (unit=nio, file=fname, status="new", action="write", iostat=ios)
    if(ios /= 0) then
       print*, "cannot create file ", fname
    end if

  end subroutine createFile
  
!-----------------------------------------------------------------------

  subroutine printTest(nio)
  ! !DESCRIPTION: output the simulation results into external files
    implicit none
    integer, intent(in) :: nio        ! unit of the file to print
    
    integer :: IDlist(1:5) = (/151,537,687,315,2080/)
    integer :: nt
    integer :: ios,ii                    ! flag of io status
    character(len=*),parameter :: subname = '(printTest)'

    write(unit=nio,fmt="(15(e20.11))") TRunoff%etin(IDlist(1),1)/TUnit%area(IDlist(1)), TRunoff%erlateral(IDlist(1),1)/TUnit%area(IDlist(1)), TRunoff%flow(IDlist(1),1), &
                                       TRunoff%etin(IDlist(2),1)/TUnit%area(IDlist(2)), TRunoff%erlateral(IDlist(2),1)/TUnit%area(IDlist(2)), TRunoff%flow(IDlist(2),1), &
                     TRunoff%etin(IDlist(3),1)/TUnit%area(IDlist(3)), TRunoff%erlateral(IDlist(3),1)/TUnit%area(IDlist(3)), TRunoff%flow(IDlist(3),1), &
                     TRunoff%etin(IDlist(4),1)/TUnit%area(IDlist(4)), TRunoff%erlateral(IDlist(4),1)/TUnit%area(IDlist(4)), TRunoff%flow(IDlist(4),1), &
                     TRunoff%etin(IDlist(5),1)/TUnit%area(IDlist(5)), TRunoff%erlateral(IDlist(5),1)/TUnit%area(IDlist(5)), TRunoff%flow(IDlist(5),1)
  
  end subroutine printTest

!-----------------------------------------------------------------------

end MODULE MOSART_physics_mod
<|MERGE_RESOLUTION|>--- conflicted
+++ resolved
@@ -16,10 +16,7 @@
   use RtmVar        , only : iulog, barrier_timers, wrmflag, inundflag, sediflag, heatflag
   use RunoffMod     , only : Tctl, TUnit, TRunoff, TPara, rtmCTL, &
                              SMatP_upstrm, avsrc_upstrm, avdst_upstrm, SMatP_dnstrm, avsrc_dnstrm, avdst_dnstrm
-<<<<<<< HEAD
   use MOSART_heat_mod                             
-=======
->>>>>>> 2ba19347
   use RtmSpmd       , only : masterproc, mpicom_rof, iam
   use RtmTimeManager, only : get_curr_date, is_new_month
 
@@ -31,10 +28,6 @@
                              insert_returnflow_soilcolumn, &
                              estimate_returnflow_deficit
   use WRM_subw_io_mod, only : WRM_readDemand, WRM_computeRelease
-<<<<<<< HEAD
-=======
-
->>>>>>> 2ba19347
   use rof_cpl_indices, only : nt_rtm, rtm_tracers, nt_nliq, nt_nice, nt_nmud, nt_nsan
   use perf_mod, only: t_startf, t_stopf
   use mct_mod
@@ -65,13 +58,8 @@
   ! !DESCRIPTION: solve the ODEs with Euler algorithm
     implicit none    
     
-<<<<<<< HEAD
     integer :: iunit, idam, m, k, unitUp, cnt, ier, dd, nSubStep   !local index
     real(r8) :: temp_erout, localDeltaT, mud_erout, san_erout, temp_ehexch, temp_etexch, temp_erexch, temp_haout, temp_Tt, temp_Tr, temp_T, temp_ha
-=======
-    integer :: iunit, idam, m, k, unitUp, cnt, ier   !local index
-    real(r8) :: temp_erout, localDeltaT, mud_erout, san_erout, temp_ehexch, temp_etexch, temp_erexch
->>>>>>> 2ba19347
     real(r8) :: negchan, numSubSteps
     integer  :: yr,mon,day,tod
     real(r8) :: myTINYVALUE
@@ -82,10 +70,7 @@
     myTINYVALUE = 1.e-6
 
     call get_curr_date(yr, mon, day, tod)
-<<<<<<< HEAD
-=======
-    
->>>>>>> 2ba19347
+
     !------------------
     ! WRM prep
     !------------------
@@ -112,11 +97,7 @@
             do nt=nt_nliq,nt_nice  
               if (TUnit%mask(iunit) > 0) then
                   if (ctlSubwWRM%ExternalDemandFlag == 0) then  ! if demand is from ELM
-<<<<<<< HEAD
                       StorWater%demand0(iunit) = StorWater%demand0(iunit) - TRunoff%qdem(iunit,nt) * TUnit%area(iunit) * TUnit%frac(iunit)
-=======
-                     StorWater%demand0(iunit) = StorWater%demand0(iunit) - TRunoff%qdem(iunit,nt) * TUnit%area(iunit) * TUnit%frac(iunit)
->>>>>>> 2ba19347
                   endif
               endif
             enddo  
@@ -172,7 +153,6 @@
     TRunoff%eroutup_avg = 0._r8
     TRunoff%erlat_avg = 0._r8
     TRunoff%etexch_avg = 0._r8
-<<<<<<< HEAD
     TRunoff%erexch_avg = 0._r8    
     if (heatflag) then
        THeat%Ha_eroutup_avg = 0._r8
@@ -180,9 +160,7 @@
        THeat%Tt_avg = 0._r8
        THeat%Tr_avg = 0._r8
     endif
-=======
-    TRunoff%erexch_avg = 0._r8
->>>>>>> 2ba19347
+
     negchan = 9999.0_r8
 
     do m=1,Tctl%DLevelH2R
@@ -193,10 +171,7 @@
 
        call t_startf('mosartr_subnetwork')    
        TRunoff%erlateral(:,:) = 0._r8
-<<<<<<< HEAD
        if (heatflag) THeat%ha_lateral(:) = 0._r8
-=======
->>>>>>> 2ba19347
        TRunoff%etexchange = 0._r8
        do nt=nt_nliq,nt_nice ! water transport
        if (TUnit%euler_calc(nt)) then
@@ -447,12 +422,9 @@
           if(TUnit%mask(iunit) > 0) then
                                                                           
              temp_erout = 0._r8
-<<<<<<< HEAD
              temp_haout = 0._r8
              temp_Tr = 0._r8
              
-=======
->>>>>>> 2ba19347
              if(Tctl%RoutingMethod==1) then  ! local stepping method only applicable for kinamatic wave routing method
                  numSubSteps = TUnit%numDT_r(iunit)
                  localDeltaT = Tctl%DeltaT/Tctl%DLevelH2R/numSubSteps
@@ -481,17 +453,11 @@
                     end if
                     temp_erout = temp_erout + TRunoff%erout(iunit,nt) ! erout here might be inflow to some downstream subbasin, so treat it differently than erlateral
                  end do
-<<<<<<< HEAD
-             end if            
-             temp_erout = temp_erout / numSubSteps
-=======
              end if
              
              temp_erout = temp_erout / numSubSteps
              TRunoff%erout(iunit,nt) = temp_erout
->>>>>>> 2ba19347
-
-             TRunoff%erout(iunit,nt) = temp_erout
+
              if (heatflag) then
                  do k=1,TUnit%numDT_r(iunit)                
                     if(TUnit%rlen(iunit) > myTINYVALUE) then
@@ -654,7 +620,6 @@
     TRunoff%erlat_avg = TRunoff%erlat_avg / Tctl%DLevelH2R
     TRunoff%etexch_avg = TRunoff%etexch_avg / Tctl%DLevelH2R
     TRunoff%erexch_avg = TRunoff%erexch_avg / Tctl%DLevelH2R
-<<<<<<< HEAD
 
     if (heatflag) then
        THeat%Ha_eroutup_avg = THeat%Ha_eroutup_avg / Tctl%DLevelH2R
@@ -662,8 +627,6 @@
        THeat%Tt_avg = THeat%Tt_avg / Tctl%DLevelH2R
        THeat%Tr_avg = THeat%Tr_avg / Tctl%DLevelH2R
     end if
-=======
->>>>>>> 2ba19347
 
     !------------------
     ! WRM Regulation
