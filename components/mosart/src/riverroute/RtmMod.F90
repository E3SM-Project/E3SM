module RtmMod

!-----------------------------------------------------------------------
!BOP
!
! !MODULE: RtmMod
!
! !DESCRIPTION:
! Mosart Routing Model
!
! !USES:
  use shr_kind_mod    , only : r8 => shr_kind_r8
  use shr_sys_mod     , only : shr_sys_flush
  use shr_const_mod   , only : SHR_CONST_PI, SHR_CONST_CDAY
  use rof_cpl_indices , only : nt_rtm, rtm_tracers 
  use RtmSpmd         , only : masterproc, npes, iam, mpicom_rof, ROFID, mastertask, &
                               MPI_REAL8,MPI_INTEGER,MPI_CHARACTER,MPI_LOGICAL,MPI_MAX
  use RtmVar          , only : re, spval, rtmlon, rtmlat, iulog, ice_runoff, &
                               frivinp_rtm, finidat_rtm, nrevsn_rtm, &
                               nsrContinue, nsrBranch, nsrStartup, nsrest, &
                               inst_index, inst_suffix, inst_name, wrmflag, &
                               smat_option, decomp_option, barrier_timers
  use RtmFileUtils    , only : getfil, getavu, relavu
  use RtmTimeManager  , only : timemgr_init, get_nstep, get_curr_date
  use RtmHistFlds     , only : RtmHistFldsInit, RtmHistFldsSet 
  use RtmHistFile     , only : RtmHistUpdateHbuf, RtmHistHtapesWrapup, RtmHistHtapesBuild, &
                               rtmhist_ndens, rtmhist_mfilt, rtmhist_nhtfrq,     &
                               rtmhist_avgflag_pertape, rtmhist_avgflag_pertape, & 
                               rtmhist_fincl1, rtmhist_fincl2, rtmhist_fincl3,   &
                               rtmhist_fexcl1, rtmhist_fexcl2, rtmhist_fexcl3,   &
                               max_tapes, max_namlen
  use RtmRestFile     , only : RtmRestTimeManager, RtmRestGetFile, RtmRestFileRead, &
                               RtmRestFileWrite, RtmRestFileName
  use RunoffMod       , only : RunoffInit, rtmCTL, Tctl, Tunit, TRunoff, Tpara, &
                               gsmap_r, &
                               SMatP_dnstrm, avsrc_dnstrm, avdst_dnstrm, &
                               SMatP_direct, avsrc_direct, avdst_direct, &
                               SMatP_eroutUp, avsrc_eroutUp, avdst_eroutUp
  use MOSART_physics_mod, only : Euler
  use MOSART_physics_mod, only : updatestate_hillslope, updatestate_subnetwork, &
                                 updatestate_mainchannel
#ifdef INCLUDE_WRM
  use WRM_subw_IO_mod , only : WRM_init
  use WRM_modules     , only : Euler_WRM
#endif
  use RtmIO
  use mct_mod
  use perf_mod
  use pio
!
! !PUBLIC TYPES:
  implicit none
  private
!
! !PUBLIC MEMBER FUNCTIONS:
  public Rtmini          ! Initialize MOSART grid
  public Rtmrun          ! River routing model
!
! !REVISION HISTORY:
! Author: Sam Levis
!
! !PRIVATE MEMBER FUNCTIONS:
  private :: RtmFloodInit

! !PRIVATE TYPES:

! MOSART tracers
  character(len=256) :: rtm_trstr   ! tracer string

! MOSART namelists
  integer, save :: coupling_period   ! mosart coupling period
  integer, save :: delt_mosart       ! mosart internal timestep (->nsub)

! MOSART constants
  real(r8) :: cfl_scale = 1.0_r8    ! cfl scale factor, must be <= 1.0
  real(r8) :: river_depth_minimum = 1.e-4 ! gridcell average minimum river depth [m]

!global (glo)
  integer , pointer :: ID0_global(:)  ! local ID index
  integer , pointer :: dnID_global(:) ! downstream ID based on ID0
  real(r8), pointer :: area_global(:) ! area
  integer , pointer :: IDkey(:)       ! translation key from ID to gindex

!local (gdc)
  real(r8), save, pointer :: evel(:,:)       ! effective tracer velocity (m/s)
  real(r8), save, pointer :: flow(:,:)       ! mosart flow (m3/s)
  real(r8), save, pointer :: erout_prev(:,:) ! erout previous timestep (m3/s)
  real(r8), save, pointer :: eroutup_avg(:,:)! eroutup average over coupling period (m3/s)
  real(r8), save, pointer :: erlat_avg(:,:)  ! erlateral average over coupling period (m3/s)

! global MOSART grid
  real(r8),pointer :: rlatc(:)    ! latitude of 1d grid cell (deg)
  real(r8),pointer :: rlonc(:)    ! longitude of 1d grid cell (deg)
  real(r8),pointer :: rlats(:)    ! latitude of 1d south grid cell edge (deg)
  real(r8),pointer :: rlatn(:)    ! latitude of 1d north grid cell edge (deg)
  real(r8),pointer :: rlonw(:)    ! longitude of 1d west grid cell edge (deg)
  real(r8),pointer :: rlone(:)    ! longitude of 1d east grid cell edge (deg)

  logical :: do_rtmflood
  logical :: do_rtm

  character(len=256) :: nlfilename_rof = 'mosart_in' 
  real(r8), save :: delt_save             ! previous delt 
!
!EOP
!-----------------------------------------------------------------------

contains

!-----------------------------------------------------------------------
!BOP
!
! !IROUTINE: Rtmini
!
! !INTERFACE:
  subroutine Rtmini(rtm_active,flood_active)
!
! !DESCRIPTION:
! Initialize MOSART grid, mask, decomp
!
! !USES:
!
! !ARGUMENTS:
    implicit none
    logical, intent(out) :: rtm_active
    logical, intent(out) :: flood_active
!
! !CALLED FROM:
! subroutine initialize in module initializeMod
!
! !REVISION HISTORY:
! Author: Sam Levis
! Update: T Craig, Dec 2006
!
!
! !LOCAL VARIABLES:
!EOP
    real(r8) :: effvel0 = 10.0_r8             ! default velocity (m/s)
    real(r8) :: effvel(nt_rtm)                ! downstream velocity (m/s)
    real(r8) :: edgen                         ! North edge of the direction file
    real(r8) :: edgee                         ! East edge of the direction file
    real(r8) :: edges                         ! South edge of the direction file
    real(r8) :: edgew                         ! West edge of the direction file
    integer  :: i,j,k,n,ng,g,n2,nt,nn         ! loop indices
    integer  :: i1,j1,i2,j2
    integer  :: im1,ip1,jm1,jp1,ir,jr,nr      ! neighbor indices
    real(r8) :: deg2rad                       ! pi/180
    real(r8) :: dx,dx1,dx2,dx3                ! lon dist. betn grid cells (m)
    real(r8) :: dy                            ! lat dist. betn grid cells (m)
    real(r8) :: lrtmarea                      ! tmp local sum of area
    real(r8),allocatable :: tempr(:,:)        ! temporary buffer
    integer ,allocatable :: itempr(:,:)       ! temporary buffer
    integer ,allocatable :: idxocn(:)         ! downstream ocean outlet cell
    integer ,allocatable :: nupstrm(:)        ! number of upstream cells including own cell
    integer ,allocatable :: pocn(:)           ! pe number assigned to basin
    integer ,allocatable :: nop(:)            ! number of gridcells on a pe
    integer ,allocatable :: nba(:)            ! number of basins on each pe
    integer ,allocatable :: nrs(:)            ! begr on each pe
    integer ,allocatable :: basin(:)          ! basin to mosart mapping
    integer  :: nmos,nmos_chk                 ! number of mosart points
    integer  :: nout,nout_chk                 ! number of basin with outlets
    integer  :: nbas,nbas_chk                 ! number of basin/ocean points
    integer  :: nrof,nrof_chk                 ! num of active mosart points
    integer  :: baspe                         ! pe with min number of mosart cells
    integer  :: maxrtm                        ! max num of rtms per pe for decomp
    integer  :: minbas,maxbas                 ! used for decomp search
    integer  :: nl,nloops                     ! used for decomp search
    integer  :: ier                           ! error code
    integer  :: mon                           ! month (1, ..., 12)
    integer  :: day                           ! day of month (1, ..., 31)
    integer  :: numr                          ! tot num of roff pts on all pes
    real(r8) :: dtover,dtovermax              ! ts calc temporaries
    type(file_desc_t) :: ncid                 ! netcdf file id
    integer  :: dimid                         ! netcdf dimension identifier
    integer  :: nroflnd                       ! local number of land runoff 
    integer  :: nrofocn                       ! local number of ocn runoff
    integer  :: pid,np,npmin,npmax,npint      ! log loop control
    integer  :: na,nb,ns                      ! mct sizes
    integer  :: ni,no,go                      ! tmps
    integer ,pointer  :: rgdc2glo(:)          ! temporary for initialization
    integer ,pointer  :: rglo2gdc(:)          ! temporary for initialization
    integer ,pointer  :: gmask(:)             ! global mask
    logical           :: found                ! flag
    character(len=256):: fnamer               ! name of netcdf restart file 
    character(len=256):: pnamer               ! full pathname of netcdf restart file
    character(len=256):: locfn                ! local file name
    character(len=16384) :: rList             ! list of fields for SM multiply
    integer           :: unitn                ! unit for namelist file
    integer,parameter :: dbug = 3             ! 0 = none, 1=normal, 2=much, 3=max
    logical :: lexist                         ! File exists
    character(len= 7) :: runtyp(4)            ! run type
    integer ,allocatable :: gindex(:)         ! global index
    integer           :: cnt, lsize, gsize    ! counter
    integer           :: igrow,igcol,iwgt     ! mct field indices
    type(mct_avect)   :: avtmp, avtmpG        ! temporary avects
    type(mct_sMat)    :: sMat                 ! temporary sparse matrix, needed for sMatP
    character(len=*),parameter :: subname = '(Rtmini) '
!-----------------------------------------------------------------------

    !-------------------------------------------------------
    ! Read in mosart namelist
    !-------------------------------------------------------

    namelist /mosart_inparm / ice_runoff, do_rtm, do_rtmflood, &
         frivinp_rtm, finidat_rtm, nrevsn_rtm, coupling_period, &
         rtmhist_ndens, rtmhist_mfilt, rtmhist_nhtfrq, &
         rtmhist_fincl1,  rtmhist_fincl2, rtmhist_fincl3, &
         rtmhist_fexcl1,  rtmhist_fexcl2, rtmhist_fexcl3, &
         rtmhist_avgflag_pertape, decomp_option, wrmflag, &
         smat_option, delt_mosart

    ! Preset values
    do_rtm      = .true.
    do_rtmflood = .false.
    ice_runoff  = .true.
    wrmflag     = .false.
    finidat_rtm = ' '
    nrevsn_rtm  = ' '
    coupling_period   = -1
    delt_mosart = 3600
    decomp_option = 'basin'
    smat_option = 'opt'

    nlfilename_rof = "mosart_in" // trim(inst_suffix)
    inquire (file = trim(nlfilename_rof), exist = lexist)
    if ( .not. lexist ) then
       write(iulog,*) subname // ' ERROR: nlfilename_rof does NOT exist:'&
            //trim(nlfilename_rof)
       call shr_sys_abort(trim(subname)//' ERROR nlfilename_rof does not exist')
    end if
    if (masterproc) then
       unitn = getavu()
       write(iulog,*) 'Read in mosart_inparm namelist from: ', trim(nlfilename_rof)
       open( unitn, file=trim(nlfilename_rof), status='old' )
       ier = 1
       do while ( ier /= 0 )
          read(unitn, mosart_inparm, iostat=ier)
          if (ier < 0) then
             call shr_sys_abort( subname//' encountered end-of-file on mosart_inparm read' )
          endif
       end do
       call relavu( unitn )
    end if

    call mpi_bcast (coupling_period,   1, MPI_INTEGER, 0, mpicom_rof, ier)
    call mpi_bcast (delt_mosart    ,   1, MPI_INTEGER, 0, mpicom_rof, ier)

    call mpi_bcast (finidat_rtm  , len(finidat_rtm)  , MPI_CHARACTER, 0, mpicom_rof, ier)
    call mpi_bcast (frivinp_rtm  , len(frivinp_rtm)  , MPI_CHARACTER, 0, mpicom_rof, ier)
    call mpi_bcast (nrevsn_rtm   , len(nrevsn_rtm)   , MPI_CHARACTER, 0, mpicom_rof, ier)
    call mpi_bcast (decomp_option, len(decomp_option), MPI_CHARACTER, 0, mpicom_rof, ier)
    call mpi_bcast (smat_option  , len(smat_option)  , MPI_CHARACTER, 0, mpicom_rof, ier)

    call mpi_bcast (do_rtm,      1, MPI_LOGICAL, 0, mpicom_rof, ier)
    call mpi_bcast (do_rtmflood, 1, MPI_LOGICAL, 0, mpicom_rof, ier)
    call mpi_bcast (ice_runoff,  1, MPI_LOGICAL, 0, mpicom_rof, ier)
    call mpi_bcast (wrmflag,     1, MPI_LOGICAL, 0, mpicom_rof, ier)

    call mpi_bcast (rtmhist_nhtfrq, size(rtmhist_nhtfrq), MPI_INTEGER,   0, mpicom_rof, ier)
    call mpi_bcast (rtmhist_mfilt , size(rtmhist_mfilt) , MPI_INTEGER,   0, mpicom_rof, ier)
    call mpi_bcast (rtmhist_ndens , size(rtmhist_ndens) , MPI_INTEGER,   0, mpicom_rof, ier)

    call mpi_bcast (rtmhist_fexcl1, (max_namlen+2)*size(rtmhist_fexcl1), MPI_CHARACTER, 0, mpicom_rof, ier)
    call mpi_bcast (rtmhist_fexcl2, (max_namlen+2)*size(rtmhist_fexcl2), MPI_CHARACTER, 0, mpicom_rof, ier)
    call mpi_bcast (rtmhist_fexcl3, (max_namlen+2)*size(rtmhist_fexcl3), MPI_CHARACTER, 0, mpicom_rof, ier)
    call mpi_bcast (rtmhist_fincl1, (max_namlen+2)*size(rtmhist_fincl1), MPI_CHARACTER, 0, mpicom_rof, ier)
    call mpi_bcast (rtmhist_fincl2, (max_namlen+2)*size(rtmhist_fincl2), MPI_CHARACTER, 0, mpicom_rof, ier)
    call mpi_bcast (rtmhist_fincl3, (max_namlen+2)*size(rtmhist_fincl3), MPI_CHARACTER, 0, mpicom_rof, ier)

    call mpi_bcast (rtmhist_avgflag_pertape, size(rtmhist_avgflag_pertape), MPI_CHARACTER, 0, mpicom_rof, ier)

    runtyp(:)               = 'missing'
    runtyp(nsrStartup  + 1) = 'initial'
    runtyp(nsrContinue + 1) = 'restart'
    runtyp(nsrBranch   + 1) = 'branch '

    if (masterproc) then
       write(iulog,*) 'define run:'
       write(iulog,*) '   run type              = ',runtyp(nsrest+1)
      !write(iulog,*) '   case title            = ',trim(ctitle)
      !write(iulog,*) '   username              = ',trim(username)
      !write(iulog,*) '   hostname              = ',trim(hostname)
       write(iulog,*) '   coupling_period       = ',coupling_period
       write(iulog,*) '   delt_mosart           = ',delt_mosart
       write(iulog,*) '   decomp option         = ',trim(decomp_option)
       write(iulog,*) '   smat option           = ',trim(smat_option)
       write(iulog,*) '   wrmflag               = ',wrmflag
       if (nsrest == nsrStartup .and. finidat_rtm /= ' ') then
          write(iulog,*) '   MOSART initial data   = ',trim(finidat_rtm)
       end if
    endif

    rtm_active = do_rtm
    flood_active = do_rtmflood
    
    if (do_rtm) then
       if (frivinp_rtm == ' ') then
          call shr_sys_abort( subname//' ERROR: do_rtm TRUE, but frivinp_rtm NOT set' )
       else
          if (masterproc) then
             write(iulog,*) '   MOSART river data       = ',trim(frivinp_rtm)
          endif
       end if
    else
       if (masterproc) then
          write(iulog,*)'MOSART will not be active '
       endif
       RETURN
    end if

    if (coupling_period <= 0) then
       write(iulog,*) subname,' ERROR MOSART coupling_period invalid',coupling_period
       call shr_sys_abort( subname//' ERROR: coupling_period invalid' )
    endif

    if (delt_mosart <= 0) then
       write(iulog,*) subname,' ERROR MOSART delt_mosart invalid',delt_mosart
       call shr_sys_abort( subname//' ERROR: delt_mosart invalid' )
    endif
       
    do i = 1, max_tapes
       if (rtmhist_nhtfrq(i) == 0) then
          rtmhist_mfilt(i) = 1
       else if (rtmhist_nhtfrq(i) < 0) then
          rtmhist_nhtfrq(i) = nint(-rtmhist_nhtfrq(i)*SHR_CONST_CDAY/(24._r8*coupling_period))
       endif
    end do

    !-------------------------------------------------------
    ! Initialize MOSART time manager 
    !-------------------------------------------------------

    ! Intiialize MOSART pio
    call ncd_pio_init()

    ! Obtain restart file if appropriate
    if ((nsrest == nsrStartup .and. finidat_rtm /= ' ') .or. &
        (nsrest == nsrContinue) .or. & 
        (nsrest == nsrBranch  )) then
       call RtmRestGetfile( file=fnamer, path=pnamer )
    endif       

    ! Initialize time manager
    if (nsrest == nsrStartup) then  
       call timemgr_init(dtime_in=coupling_period)
    else
       call RtmRestTimeManager(file=fnamer)
    end if

    !-------------------------------------------------------
    ! Initialize rtm_trstr
    !-------------------------------------------------------

    rtm_trstr = trim(rtm_tracers(1))
    do n = 2,nt_rtm
       rtm_trstr = trim(rtm_trstr)//':'//trim(rtm_tracers(n))
    enddo
    if (masterproc) then
       write(iulog,*)'MOSART tracers = ',nt_rtm,trim(rtm_trstr)
    end if

    !-------------------------------------------------------
    ! Read input data (river direction file)
    !-------------------------------------------------------

    ! Useful constants and initial values
    deg2rad = SHR_CONST_PI / 180._r8

    call t_startf('mosarti_grid')

    call getfil(frivinp_rtm, locfn, 0 )
    if (masterproc) then
       write(iulog,*) 'Read in MOSART file name: ',trim(frivinp_rtm)
       call shr_sys_flush(iulog)
    endif

    call ncd_pio_openfile (ncid, trim(locfn), 0)
    call ncd_inqdid(ncid,'lon',dimid)
    call ncd_inqdlen(ncid,dimid,rtmlon)
    call ncd_inqdid(ncid,'lat',dimid)
    call ncd_inqdlen(ncid,dimid,rtmlat)

    if (masterproc) then
       write(iulog,*) 'Values for rtmlon/rtmlat: ',rtmlon,rtmlat
       write(iulog,*) 'Successfully read MOSART dimensions'
       call shr_sys_flush(iulog)
    endif

    ! Allocate variables
    allocate(rlonc(rtmlon), rlatc(rtmlat), &
             rlonw(rtmlon), rlone(rtmlon), &
             rlats(rtmlat), rlatn(rtmlat), &
             rtmCTL%rlon(rtmlon),          &
             rtmCTL%rlat(rtmlat),          &
             stat=ier)
    if (ier /= 0) then
       write(iulog,*) subname,' : Allocation ERROR for rlon'
       call shr_sys_abort(subname//' ERROR alloc for rlon')
    end if

    ! reading the routing parameters
    allocate ( &
              ID0_global(rtmlon*rtmlat), area_global(rtmlon*rtmlat), &
              dnID_global(rtmlon*rtmlat), &
              stat=ier)
    if (ier /= 0) then
       write(iulog,*) subname, ' : Allocation error for ID0_global'
       call shr_sys_abort(subname//' ERROR alloc for ID0')
    end if

    allocate(tempr(rtmlon,rtmlat))  
    allocate(itempr(rtmlon,rtmlat))  

    call ncd_io(ncid=ncid, varname='longxy', flag='read', data=tempr, readvar=found)
    if ( .not. found ) call shr_sys_abort( trim(subname)//' ERROR: read MOSART longitudes')
    if (masterproc) write(iulog,*) 'Read longxy ',minval(tempr),maxval(tempr)
    do i=1,rtmlon
       rtmCTL%rlon(i) = tempr(i,1)
       rlonc(i) = tempr(i,1)
    enddo
    if (masterproc) write(iulog,*) 'rlonc ',minval(rlonc),maxval(rlonc)

    call ncd_io(ncid=ncid, varname='latixy', flag='read', data=tempr, readvar=found)
    if ( .not. found ) call shr_sys_abort( trim(subname)//' ERROR: read MOSART latitudes')
    if (masterproc) write(iulog,*) 'Read latixy ',minval(tempr),maxval(tempr)
    do j=1,rtmlat
       rtmCTL%rlat(j) = tempr(1,j)
       rlatc(j) = tempr(1,j)
    end do
    if (masterproc) write(iulog,*) 'rlatc ',minval(rlatc),maxval(rlatc)

    call ncd_io(ncid=ncid, varname='area', flag='read', data=tempr, readvar=found)
    if ( .not. found ) call shr_sys_abort( trim(subname)//' ERROR: read MOSART area')
    if (masterproc) write(iulog,*) 'Read area ',minval(tempr),maxval(tempr)
    do j=1,rtmlat
    do i=1,rtmlon
       n = (j-1)*rtmlon + i
       area_global(n) = tempr(i,j)
    end do
    end do
    if (masterproc) write(iulog,*) 'area ',minval(tempr),maxval(tempr)

    call ncd_io(ncid=ncid, varname='ID', flag='read', data=itempr, readvar=found)
    if ( .not. found ) call shr_sys_abort( trim(subname)//' ERROR: read MOSART ID')
    if (masterproc) write(iulog,*) 'Read ID ',minval(itempr),maxval(itempr)
    do j=1,rtmlat
    do i=1,rtmlon
       n = (j-1)*rtmlon + i
       ID0_global(n) = itempr(i,j)
    end do
    end do
    if (masterproc) write(iulog,*) 'ID ',minval(itempr),maxval(itempr)

    call ncd_io(ncid=ncid, varname='dnID', flag='read', data=itempr, readvar=found)
    if ( .not. found ) call shr_sys_abort( trim(subname)//' ERROR: read MOSART dnID')
    if (masterproc) write(iulog,*) 'Read dnID ',minval(itempr),maxval(itempr)
    do j=1,rtmlat
    do i=1,rtmlon
       n = (j-1)*rtmlon + i
       dnID_global(n) = itempr(i,j)
    end do
    end do
    if (masterproc) write(iulog,*) 'dnID ',minval(itempr),maxval(itempr)

    deallocate(tempr)
    deallocate(itempr)             

    call ncd_pio_closefile(ncid)

    !-------------------------------------------------------
    ! RESET dnID indices based on ID0
    ! rename the dnID values to be consistent with global grid indexing.
    ! where 1 = lower left of grid and rtmlon*rtmlat is upper right.
    ! ID0 is the "key", modify dnID based on that.  keep the IDkey around
    ! for as long as needed.  This is a key that translates the ID0 value
    ! to the gindex value.  compute the key, then apply the key to dnID_global.
    ! As part of this, check that each value of ID0 is unique and within
    ! the range of 1 to rtmlon*rtmlat.
    !-------------------------------------------------------

    allocate(IDkey(rtmlon*rtmlat))
    IDkey = 0
    do n=1,rtmlon*rtmlat
       if (ID0_global(n) < 0 .or. ID0_global(n) > rtmlon*rtmlat) then
          write(iulog,*) subname,' ERROR ID0 out of range',n,ID0_global(n)
          call shr_sys_abort(subname//' ERROR error ID0 out of range')
       endif
       if (IDkey(ID0_global(n)) /= 0) then
          write(iulog,*) subname,' ERROR ID0 value occurs twice',n,ID0_global(n)
          call shr_sys_abort(subname//' ERROR ID0 value occurs twice')
       endif
       IDkey(ID0_global(n)) = n
    enddo
    if (minval(IDkey) < 1) then
       write(iulog,*) subname,' ERROR IDkey incomplete'
       call shr_sys_abort(subname//' ERROR IDkey incomplete')
    endif
    do n=1,rtmlon*rtmlat
       if (dnID_global(n) > 0 .and. dnID_global(n) <= rtmlon*rtmlat) then
          if (IDkey(dnID_global(n)) > 0 .and. IDkey(dnID_global(n)) <= rtmlon*rtmlat) then
             dnID_global(n) = IDkey(dnID_global(n))
          else
             write(iulog,*) subname,' ERROR bad IDkey',n,dnID_global(n),IDkey(dnID_global(n))
             call shr_sys_abort(subname//' ERROR bad IDkey')
          endif
       endif
    enddo
    deallocate(ID0_global)

    !-------------------------------------------------------
    ! Derive gridbox edges
    !-------------------------------------------------------

    ! assuming equispaced grid, calculate edges from rtmlat/rtmlon
    ! w/o assuming a global grid
    edgen = maxval(rlatc) + 0.5*abs(rlatc(1) - rlatc(2))
    edges = minval(rlatc) - 0.5*abs(rlatc(1) - rlatc(2))
    edgee = maxval(rlonc) + 0.5*abs(rlonc(1) - rlonc(2))
    edgew = minval(rlonc) - 0.5*abs(rlonc(1) - rlonc(2))

    if ( edgen .ne.  90._r8 )then
       write(iulog,*) 'Regional grid: edgen = ', edgen
    end if
    if ( edges .ne. -90._r8 )then
       write(iulog,*) 'Regional grid: edges = ', edges
    end if
    if ( edgee .ne. 180._r8 )then
       write(iulog,*) 'Regional grid: edgee = ', edgee
    end if
    if ( edgew .ne.-180._r8 )then
       write(iulog,*) 'Regional grid: edgew = ', edgew
    end if

    ! Set edge latitudes (assumes latitudes are constant for a given longitude)
    rlats(:) = edges
    rlatn(:) = edgen
    do j = 2, rtmlat
       if (rlatc(2) > rlatc(1)) then ! South to North grid
          rlats(j)   = (rlatc(j-1) + rlatc(j)) / 2._r8
          rlatn(j-1) = rlats(j)
       else  ! North to South grid
          rlatn(j)   = (rlatc(j-1) + rlatc(j)) / 2._r8
          rlats(j-1) = rlatn(j)
       end if
    end do

    ! Set edge longitudes
    rlonw(:) = edgew
    rlone(:) = edgee
    dx = (edgee - edgew) / rtmlon
    do i = 2, rtmlon
       rlonw(i)   = rlonw(i) + (i-1)*dx
       rlone(i-1) = rlonw(i)
    end do

    call t_stopf ('mosarti_grid')

    !-------------------------------------------------------
    ! Determine mosart ocn/land mask (global, all procs)
    !-------------------------------------------------------

    call t_startf('mosarti_decomp')

    allocate (gmask(rtmlon*rtmlat), stat=ier)
    if (ier /= 0) then
       write(iulog,*) subname, ' : Allocation ERROR for gmask'
       call shr_sys_abort(subname//' ERROR alloc for gmask')
    end if

    !  1=land, 
    !  2=ocean,
    !  3=ocean outlet from land

    gmask = 2    ! assume ocean point
    do n=1,rtmlon*rtmlat         ! mark all downstream points as outlet
       nr = dnID_global(n)
       if ((nr > 0) .and. (nr <= rtmlon*rtmlat)) then
          gmask(nr) = 3          ! <- nr
       end if
    enddo
    do n=1,rtmlon*rtmlat         ! now mark all points with downstream points as land
       nr = dnID_global(n)
       if ((nr > 0) .and. (nr <= rtmlon*rtmlat)) then
          gmask(n) = 1           ! <- n
       end if
    enddo

    !-------------------------------------------------------
    ! Compute total number of basins and runoff points
    !-------------------------------------------------------

    nbas = 0
    nrof = 0
    nout = 0
    nmos = 0
    do nr=1,rtmlon*rtmlat
       if (gmask(nr) == 3) then
          nout = nout + 1
          nbas = nbas + 1
          nmos = nmos + 1
          nrof = nrof + 1
       elseif (gmask(nr) == 2) then
          nbas = nbas + 1
          nrof = nrof + 1
       elseif (gmask(nr) == 1) then
          nmos = nmos + 1
          nrof = nrof + 1
       endif
    enddo
    if (masterproc) then
       write(iulog,*) 'Number of outlet basins = ',nout
       write(iulog,*) 'Number of total  basins = ',nbas
       write(iulog,*) 'Number of mosart points = ',nmos
       write(iulog,*) 'Number of runoff points = ',nrof
    endif

    !-------------------------------------------------------
    ! Compute river basins, actually compute ocean outlet gridcell
    !-------------------------------------------------------

    ! idxocn = final downstream cell, index is global 1d ocean gridcell
    ! nupstrm = number of source gridcells upstream including self

    allocate(idxocn(rtmlon*rtmlat),nupstrm(rtmlon*rtmlat),stat=ier)
    if (ier /= 0) then
       write(iulog,*) subname,' : Allocation ERROR for ',&
            'idxocn,nupstrm'
       call shr_sys_abort(subname//' ERROR alloc for idxocn nupstrm')
    end if

    call t_startf('mosarti_dec_basins')
    idxocn  = 0
    nupstrm = 0
    do nr=1,rtmlon*rtmlat
       n = nr
       if (abs(gmask(n)) == 1) then    ! land
          g = 0
          do while (abs(gmask(n)) == 1 .and. g < rtmlon*rtmlat)  ! follow downstream
             nupstrm(n) = nupstrm(n) + 1
             n = dnID_global(n)
             g = g + 1
          end do
          if (gmask(n) == 3) then           ! found ocean outlet 
             nupstrm(n) = nupstrm(n) + 1    ! one more land cell for n
             idxocn(nr) = n                 ! set ocean outlet or nr to n
          elseif (abs(gmask(n)) == 1) then  ! no ocean outlet, warn user, ignore cell
             write(iulog,*) subname,' ERROR closed basin found', &
               g,nr,gmask(nr),dnID_global(nr), &
               n,gmask(n),dnID_global(n)
             call shr_sys_abort(subname//' ERROR closed basin found')
          elseif (gmask(n) == 2) then
             write(iulog,*) subname,' ERROR found invalid ocean cell ',nr
             call shr_sys_abort(subname//' ERROR found invalid ocean cell')
          else 
             write(iulog,*) subname,' ERROR downstream cell is unknown', &
               g,nr,gmask(nr),dnID_global(nr), &
               n,gmask(n),dnID_global(n)
             call shr_sys_abort(subname//' ERROR downstream cell is unknown')
          endif
       elseif (gmask(n) >= 2) then  ! ocean, give to self
          nupstrm(n) = nupstrm(n) + 1
          idxocn(nr) = n
       endif
    enddo
    call t_stopf('mosarti_dec_basins')

    ! check

    nbas_chk = 0
    nrof_chk = 0
    do nr=1,rtmlon*rtmlat
!      !if (masterproc) write(iulog,*) 'nupstrm check ',nr,gmask(nr),nupstrm(nr),idxocn(nr)
       if (gmask(nr) >= 2 .and. nupstrm(nr) > 0) then
          nbas_chk = nbas_chk + 1
          nrof_chk = nrof_chk + nupstrm(nr)
       endif
    enddo

    if (nbas_chk /= nbas .or. nrof_chk /= nrof) then
       write(iulog,*) subname,' ERROR nbas nrof check',nbas,nbas_chk,nrof,nrof_chk
       call shr_sys_abort(subname//' ERROR nbas nrof check')
    endif

    !-------------------------------------------------------
    !--- Now allocate those basins to pes
    !-------------------------------------------------------

    call t_startf('mosarti_dec_distr')

    !--- this is the heart of the decomp, need to set pocn and nop by the end of this
    !--- pocn is the pe that gets the basin associated with ocean outlet nr
    !--- nop is a running count of the number of mosart cells/pe 

    allocate(pocn(rtmlon*rtmlat),     &  !global mosart array
             nop(0:npes-1), &
             nba(0:npes-1))

    pocn = -99
    nop = 0
    nba = 0

    if (trim(decomp_option) == 'basin') then
       baspe = 0
       maxrtm = int(float(nrof)/float(npes)*0.445) + 1
       nloops = 3
       minbas = nrof
       do nl=1,nloops
          maxbas = minbas - 1
          minbas = maxval(nupstrm)/(2**nl)
          if (nl == nloops) minbas = min(minbas,1)
          do nr=1,rtmlon*rtmlat
             if (gmask(nr) >= 2 .and. nupstrm(nr) > 0 .and. nupstrm(nr) >= minbas .and. nupstrm(nr) <= maxbas) then
                ! Decomp options
                !   find min pe (implemented but scales poorly)
                !   use increasing thresholds (implemented, ok load balance for l2r or calc)
                !   distribute basins using above methods but work from max to min basin size
                !
                !--------------
                ! find min pe
                !             baspe = 0
                !             do n = 1,npes-1
                !                if (nop(n) < nop(baspe)) baspe = n
                !             enddo
                !--------------
                ! find next pe below maxrtm threshhold and increment
                do while (nop(baspe) > maxrtm)
                   baspe = baspe + 1
                   if (baspe > npes-1) then
                      baspe = 0
                      maxrtm = max(maxrtm*1.5, maxrtm+1.0)   ! 3 loop, .445 and 1.5 chosen carefully
                   endif
                enddo
                !--------------
                if (baspe > npes-1 .or. baspe < 0) then
                   write(iulog,*) 'ERROR in decomp for MOSART ',nr,npes,baspe
                   call shr_sys_abort('ERROR mosart decomp')
                endif
                nop(baspe) = nop(baspe) + nupstrm(nr)
                nba(baspe) = nba(baspe) + 1
                pocn(nr) = baspe
             endif
          enddo ! nr
       enddo ! nl

       ! set pocn for land cells, was set for ocean above
       do nr=1,rtmlon*rtmlat
          if (idxocn(nr) > 0) then
             pocn(nr) = pocn(idxocn(nr))
             if (pocn(nr) < 0 .or. pocn(nr) > npes-1) then
                write(iulog,*) subname,' ERROR pocn lnd setting ',&
                   nr,idxocn(nr),idxocn(idxocn(nr)),pocn(idxocn(nr)),pocn(nr),npes
                call shr_sys_abort(subname//' ERROR pocn lnd')
             endif
          endif
       enddo

    elseif (trim(decomp_option) == '1d') then
       ! distribute active points in 1d fashion to pes
       ! baspe is the pe assignment
       ! maxrtm is the maximum number of points to assign to each pe
       baspe = 0
       maxrtm = (nrof-1)/npes + 1
       do nr=1,rtmlon*rtmlat
          if (gmask(nr) >= 1) then
             pocn(nr) = baspe
             nop(baspe) = nop(baspe) + 1
             if (nop(baspe) >= maxrtm) then
                baspe = (mod(baspe+1,npes))
                if (baspe < 0 .or. baspe > npes-1) then
                   write(iulog,*) subname,' ERROR basepe ',baspe,npes
                   call shr_sys_abort(subname//' ERROR pocn lnd')
                endif
             endif
          endif
       enddo

    elseif (trim(decomp_option) == 'roundrobin') then
       ! distribute active points in roundrobin fashion to pes
       ! baspe is the pe assignment
       ! maxrtm is the maximum number of points to assign to each pe
       baspe = 0
       do nr=1,rtmlon*rtmlat
          if (gmask(nr) >= 1) then
             pocn(nr) = baspe
             nop(baspe) = nop(baspe) + 1
             baspe = (mod(baspe+1,npes))
             if (baspe < 0 .or. baspe > npes-1) then
                write(iulog,*) subname,' ERROR basepe ',baspe,npes
                call shr_sys_abort(subname//' ERROR pocn lnd')
             endif
          endif
       enddo

    else
       write(iulog,*) subname,' ERROR decomp option unknown ',trim(decomp_option)
       call shr_sys_abort(subname//' ERROR pocn lnd')
    endif  ! decomp_option

    if (masterproc) then
       write(iulog,*) 'MOSART cells and basins total  = ',nrof,nbas
       write(iulog,*) 'MOSART cells per basin avg/max = ',nrof/nbas,maxval(nupstrm)
       write(iulog,*) 'MOSART cells per pe    min/max = ',minval(nop),maxval(nop)
       write(iulog,*) 'MOSART basins per pe   min/max = ',minval(nba),maxval(nba)
    endif

    deallocate(nupstrm)

    !-------------------------------------------------------
    !--- Count and distribute cells to rglo2gdc
    !-------------------------------------------------------

    rtmCTL%numr   = 0
    rtmCTL%lnumr  = 0

    do n = 0,npes-1
       if (iam == n) then
          rtmCTL%begr  = rtmCTL%numr  + 1
       endif
       rtmCTL%numr  = rtmCTL%numr  + nop(n)
       if (iam == n) then
          rtmCTL%lnumr = rtmCTL%lnumr + nop(n)
          rtmCTL%endr  = rtmCTL%begr  + rtmCTL%lnumr  - 1
       endif
    enddo

    allocate(rglo2gdc(rtmlon*rtmlat), &  !global mosart array
             nrs(0:npes-1))
    nrs = 0
    rglo2gdc = 0

    ! nrs is begr on each pe
    nrs(0) = 1
    do n = 1,npes-1
       nrs(n) = nrs(n-1) + nop(n-1)
    enddo

    ! reuse nba for nop-like counter here
    ! pocn -99 is unused cell
    nba = 0
    do nr = 1,rtmlon*rtmlat
       if (pocn(nr) >= 0) then
          rglo2gdc(nr) = nrs(pocn(nr)) + nba(pocn(nr))
          nba(pocn(nr)) = nba(pocn(nr)) + 1          
       endif
    enddo
    do n = 0,npes-1
       if (nba(n) /= nop(n)) then
          write(iulog,*) subname,' ERROR mosart cell count ',n,nba(n),nop(n)
          call shr_sys_abort(subname//' ERROR mosart cell count')
       endif
    enddo

    deallocate(nop,nba,nrs)
    deallocate(pocn)
    call t_stopf('mosarti_dec_distr')

    !-------------------------------------------------------
    !--- adjust area estimation from DRT algorithm for those outlet grids
    !--- useful for grid-based representation only
    !--- need to compute areas where they are not defined in input file
    !-------------------------------------------------------

    do n=1,rtmlon*rtmlat
       if (area_global(n) <= 0._r8) then
          i = mod(n-1,rtmlon) + 1
          j = (n-1)/rtmlon + 1
          dx = (rlone(i) - rlonw(i)) * deg2rad
          dy = sin(rlatn(j)*deg2rad) - sin(rlats(j)*deg2rad)
          area_global(n) = abs(1.e6_r8 * dx*dy*re*re)
          if (masterproc .and. area_global(n) <= 0) then
             write(iulog,*) 'Warning! Zero area for unit ', n, area_global(n),dx,dy,re
          end if
       end if
    end do

    call t_stopf('mosarti_decomp')

    !-------------------------------------------------------
    !--- Write per-processor runoff bounds depending on dbug level
    !-------------------------------------------------------

    call t_startf('mosarti_print')

    call shr_sys_flush(iulog)
    if (masterproc) then
       write(iulog,*) 'total runoff cells numr  = ',rtmCTL%numr
    endif
    call shr_sys_flush(iulog)
    call mpi_barrier(mpicom_rof,ier)
    npmin = 0
    npmax = npes-1
    npint = 1
    if (dbug == 0) then
       npmax = 0
    elseif (dbug == 1) then
       npmax = min(npes-1,4)
    elseif (dbug == 2) then
       npint = npes/8
    elseif (dbug == 3) then
       npint = 1
    endif
    do np = npmin,npmax,npint
       pid = np
       if (dbug == 1) then
          if (np == 2) pid=npes/2-1
          if (np == 3) pid=npes-2
          if (np == 4) pid=npes-1
       endif
       pid = max(pid,0)
       pid = min(pid,npes-1)
       if (iam == pid) then
          write(iulog,'(2a,i9,a,i9,a,i9,a,i9)') &
             'MOSART decomp info',' proc = ',iam, &
             ' begr = ',rtmCTL%begr,&
             ' endr = ',rtmCTL%endr, &
             ' numr = ',rtmCTL%lnumr
       endif
       call shr_sys_flush(iulog)
       call mpi_barrier(mpicom_rof,ier)
    enddo

    call t_stopf('mosarti_print')

    !-------------------------------------------------------
    ! Allocate local flux variables
    !-------------------------------------------------------

    call t_startf('mosarti_vars')

    allocate (evel    (rtmCTL%begr:rtmCTL%endr,nt_rtm), &
              flow    (rtmCTL%begr:rtmCTL%endr,nt_rtm), &
              erout_prev(rtmCTL%begr:rtmCTL%endr,nt_rtm), &
              eroutup_avg(rtmCTL%begr:rtmCTL%endr,nt_rtm), &
              erlat_avg(rtmCTL%begr:rtmCTL%endr,nt_rtm), &
              stat=ier)
    if (ier /= 0) then
       write(iulog,*) subname,' Allocation ERROR for flow'
       call shr_sys_abort(subname//' Allocationt ERROR flow')
    end if
    flow(:,:)    = 0._r8
    erout_prev(:,:) = 0._r8
    eroutup_avg(:,:) = 0._r8
    erlat_avg(:,:) = 0._r8

    !-------------------------------------------------------
    ! Allocate runoff datatype 
    !-------------------------------------------------------

    call RunoffInit(rtmCTL%begr, rtmCTL%endr, rtmCTL%numr)

    !-------------------------------------------------------
    ! Initialize mosart flood - rtmCTL%fthresh and evel
    !-------------------------------------------------------

    if (do_rtmflood) then
       write(iulog,*) subname,' Flood not validated in this version, abort'
       call shr_sys_abort(subname//' Flood feature unavailable')
       call RtmFloodInit (frivinp_rtm, rtmCTL%begr, rtmCTL%endr, rtmCTL%fthresh, evel)
    else
       effvel(:) = effvel0  ! downstream velocity (m/s)
       rtmCTL%fthresh(:) = abs(spval)
       do nt = 1,nt_rtm
          do nr = rtmCTL%begr,rtmCTL%endr
             evel(nr,nt) = effvel(nt)
          enddo
       enddo
    end if

    !-------------------------------------------------------
    ! Initialize runoff data type
    !-------------------------------------------------------

    allocate(rgdc2glo(rtmCTL%numr), stat=ier)
    if (ier /= 0) then
       write(iulog,*) subname,' ERROR allocation of rgdc2glo'
       call shr_sys_abort(subname//' ERROR allocate of rgdc2glo')
    end if

    ! Set map from local to global index space
    numr = 0
    do j = 1,rtmlat
    do i = 1,rtmlon
       n = (j-1)*rtmlon + i
       nr = rglo2gdc(n)
       if (nr > 0) then
          numr = numr + 1
          rgdc2glo(nr) = n
       endif
    end do
    end do
    if (numr /= rtmCTL%numr) then
       write(iulog,*) subname,'ERROR numr and rtmCTL%numr are different ',numr,rtmCTL%numr
       call shr_sys_abort(subname//' ERROR numr')
    endif

    ! Determine runoff datatype variables
    lrtmarea = 0.0_r8
    cnt = 0
    do nr = rtmCTL%begr,rtmCTL%endr
       rtmCTL%gindex(nr) = rgdc2glo(nr)
       rtmCTL%mask(nr) = gmask(rgdc2glo(nr))
       n = rgdc2glo(nr)
       i = mod(n-1,rtmlon) + 1
       j = (n-1)/rtmlon + 1
       if (n <= 0 .or. n > rtmlon*rtmlat) then
          write(iulog,*) subname,' ERROR gdc2glo, nr,ng= ',nr,n
          call shr_sys_abort(subname//' ERROR gdc2glo values')
       endif
       rtmCTL%lonc(nr) = rtmCTL%rlon(i)
       rtmCTL%latc(nr) = rtmCTL%rlat(j)

       rtmCTL%outletg(nr) = idxocn(n)
       rtmCTL%area(nr) = area_global(n)
       lrtmarea = lrtmarea + rtmCTL%area(nr)
       if (dnID_global(n) <= 0) then
          rtmCTL%dsig(nr) = 0
       else
          if (rglo2gdc(dnID_global(n)) == 0) then
             write(iulog,*) subname,' ERROR glo2gdc dnID_global ',&
                  nr,n,dnID_global(n),rglo2gdc(dnID_global(n))
             call shr_sys_abort(subname//' ERROT glo2gdc dnID_global')
          endif
          cnt = cnt + 1
          rtmCTL%dsig(nr) = dnID_global(n)
       endif
    enddo
    deallocate(gmask)
    deallocate(rglo2gdc)
    deallocate(rgdc2glo)
    deallocate (dnID_global,area_global)
    deallocate(idxocn)
    call shr_mpi_sum(lrtmarea,rtmCTL%totarea,mpicom_rof,'mosart totarea',all=.true.)
    if (masterproc) write(iulog,*) subname,'  earth area ',4.0_r8*shr_const_pi*1.0e6_r8*re*re
    if (masterproc) write(iulog,*) subname,' MOSART area ',rtmCTL%totarea
    if (minval(rtmCTL%mask) < 1) then
       write(iulog,*) subname,'ERROR rtmCTL mask lt 1 ',minval(rtmCTL%mask),maxval(rtmCTL%mask)
       call shr_sys_abort(subname//' ERROR rtmCTL mask')
    endif


    !-------------------------------------------------------
    ! Compute Sparse Matrix for downstream advection
    !-------------------------------------------------------

    lsize = rtmCTL%lnumr
    gsize = rtmlon*rtmlat
    allocate(gindex(lsize))
    do nr = rtmCTL%begr,rtmCTL%endr
       gindex(nr-rtmCTL%begr+1) = rtmCTL%gindex(nr)
    enddo
    call mct_gsMap_init( gsMap_r, gindex, mpicom_rof, ROFID, lsize, gsize )
    deallocate(gindex)

    if (smat_option == 'opt') then
       ! distributed smat initialization
       ! mct_sMat_init must be given the number of rows and columns that
       ! would be in the full matrix.  Nrows= size of output vector=nb.
       ! Ncols = size of input vector = na.

       cnt = 0
       do nr=rtmCTL%begr,rtmCTL%endr
          if(rtmCTL%dsig(nr) > 0) cnt = cnt + 1
       enddo

       call mct_sMat_init(sMat, gsize, gsize, cnt)
       igrow = mct_sMat_indexIA(sMat,'grow')
       igcol = mct_sMat_indexIA(sMat,'gcol')
       iwgt  = mct_sMat_indexRA(sMat,'weight')
       cnt = 0
       do nr = rtmCTL%begr,rtmCTL%endr
          if (rtmCTL%dsig(nr) > 0) then
             cnt = cnt + 1
             sMat%data%rAttr(iwgt ,cnt) = 1.0_r8
             sMat%data%iAttr(igrow,cnt) = rtmCTL%dsig(nr)
             sMat%data%iAttr(igcol,cnt) = rtmCTL%gindex(nr)
          endif
       enddo

       call mct_sMatP_Init(sMatP_dnstrm, sMat, gsMap_r, gsMap_r, 0, mpicom_rof, ROFID)

    elseif (smat_option == 'Xonly' .or. smat_option == 'Yonly') then

       ! root initialization

       call mct_aVect_init(avtmp,rList='f1:f2',lsize=lsize)
       call mct_aVect_zero(avtmp)
       cnt = 0
       do nr = rtmCTL%begr,rtmCTL%endr
          cnt = cnt + 1
          avtmp%rAttr(1,cnt) = rtmCTL%gindex(nr)
          avtmp%rAttr(2,cnt) = rtmCTL%dsig(nr)
       enddo
       call mct_avect_gather(avtmp,avtmpG,gsmap_r,mastertask,mpicom_rof)
       if (masterproc) then
          cnt = 0
          do n = 1,rtmlon*rtmlat
             if (avtmpG%rAttr(2,n) > 0) then
                cnt = cnt + 1
             endif
          enddo

          call mct_sMat_init(sMat, gsize, gsize, cnt)
          igrow = mct_sMat_indexIA(sMat,'grow')
          igcol = mct_sMat_indexIA(sMat,'gcol')
          iwgt  = mct_sMat_indexRA(sMat,'weight')

          cnt = 0
          do n = 1,rtmlon*rtmlat
             if (avtmpG%rAttr(2,n) > 0) then
                cnt = cnt + 1
                sMat%data%rAttr(iwgt ,cnt) = 1.0_r8
                sMat%data%iAttr(igrow,cnt) = avtmpG%rAttr(2,n)
                sMat%data%iAttr(igcol,cnt) = avtmpG%rAttr(1,n)
             endif
          enddo
          call mct_avect_clean(avtmpG)
       else
          call mct_sMat_init(sMat,1,1,1)
       endif
       call mct_avect_clean(avtmp)

       call mct_sMatP_Init(sMatP_dnstrm, sMat, gsMap_r, gsMap_r, smat_option, 0, mpicom_rof, ROFID)

    else

       write(iulog,*) trim(subname),' MOSART ERROR: invalid smat_option '//trim(smat_option)
       call shr_sys_abort(trim(subname)//' ERROR invald smat option')

    endif

    ! initialize the AVs to go with sMatP
    write(rList,'(a,i3.3)') 'tr',1
    do nt = 2,nt_rtm
       write(rList,'(a,i3.3)') trim(rList)//':tr',nt
    enddo
    if (masterproc) write(iulog,*) trim(subname),' MOSART initialize avect ',trim(rList)
    call mct_aVect_init(avsrc_dnstrm,rList=rList,lsize=rtmCTL%lnumr)
    call mct_aVect_init(avdst_dnstrm,rList=rList,lsize=rtmCTL%lnumr)

    lsize = mct_smat_gNumEl(sMatP_dnstrm%Matrix,mpicom_rof)
    if (masterproc) write(iulog,*) subname," Done initializing SmatP_dnstrm, nElements = ",lsize

    ! keep only sMatP
    call mct_sMat_clean(sMat)

    !-------------------------------------------------------
    ! Compute Sparse Matrix for direct to outlet transfer
    ! reuse gsmap_r
    !-------------------------------------------------------

    lsize = rtmCTL%lnumr
    gsize = rtmlon*rtmlat

    if (smat_option == 'opt') then
       ! distributed smat initialization
       ! mct_sMat_init must be given the number of rows and columns that
       ! would be in the full matrix.  Nrows= size of output vector=nb.
       ! Ncols = size of input vector = na.

       cnt = rtmCTL%endr - rtmCTL%begr + 1

       call mct_sMat_init(sMat, gsize, gsize, cnt)
       igrow = mct_sMat_indexIA(sMat,'grow')
       igcol = mct_sMat_indexIA(sMat,'gcol')
       iwgt  = mct_sMat_indexRA(sMat,'weight')
       cnt = 0
       do nr = rtmCTL%begr,rtmCTL%endr
          if (rtmCTL%outletg(nr) > 0) then
             cnt = cnt + 1
             sMat%data%rAttr(iwgt ,cnt) = 1.0_r8
             sMat%data%iAttr(igrow,cnt) = rtmCTL%outletg(nr)
             sMat%data%iAttr(igcol,cnt) = rtmCTL%gindex(nr)
          else
             cnt = cnt + 1
             sMat%data%rAttr(iwgt ,cnt) = 1.0_r8
             sMat%data%iAttr(igrow,cnt) = rtmCTL%gindex(nr)
             sMat%data%iAttr(igcol,cnt) = rtmCTL%gindex(nr)
          endif
       enddo
       if (cnt /= rtmCTL%endr - rtmCTL%begr + 1) then
          write(iulog,*) trim(subname),' MOSART ERROR: smat cnt1 ',cnt,rtmCTL%endr-rtmCTL%begr+1
          call shr_sys_abort(trim(subname)//' ERROR smat cnt1')
       endif

       call mct_sMatP_Init(sMatP_direct, sMat, gsMap_r, gsMap_r, 0, mpicom_rof, ROFID)

    elseif (smat_option == 'Xonly' .or. smat_option == 'Yonly') then

       ! root initialization

       call mct_aVect_init(avtmp,rList='f1:f2',lsize=lsize)
       call mct_aVect_zero(avtmp)
       cnt = 0
       do nr = rtmCTL%begr,rtmCTL%endr
          cnt = cnt + 1
          avtmp%rAttr(1,cnt) = rtmCTL%gindex(nr)
          avtmp%rAttr(2,cnt) = rtmCTL%outletg(nr)
       enddo
       call mct_avect_gather(avtmp,avtmpG,gsmap_r,mastertask,mpicom_rof)
       if (masterproc) then

          cnt = rtmlon*rtmlat

          call mct_sMat_init(sMat, gsize, gsize, cnt)
          igrow = mct_sMat_indexIA(sMat,'grow')
          igcol = mct_sMat_indexIA(sMat,'gcol')
          iwgt  = mct_sMat_indexRA(sMat,'weight')

          cnt = 0
          do n = 1,rtmlon*rtmlat
             if (avtmpG%rAttr(2,n) > 0) then
                cnt = cnt + 1
                sMat%data%rAttr(iwgt ,cnt) = 1.0_r8
                sMat%data%iAttr(igrow,cnt) = avtmpG%rAttr(2,n)
                sMat%data%iAttr(igcol,cnt) = avtmpG%rAttr(1,n)
             else
                cnt = cnt + 1
                sMat%data%rAttr(iwgt ,cnt) = 1.0_r8
                sMat%data%iAttr(igrow,cnt) = avtmpG%rAttr(1,n)
                sMat%data%iAttr(igcol,cnt) = avtmpG%rAttr(1,n)
             endif
          enddo
          if (cnt /= rtmlon*rtmlat) then
             write(iulog,*) trim(subname),' MOSART ERROR: smat cnt2 ',cnt,rtmlon*rtmlat
             call shr_sys_abort(trim(subname)//' ERROR smat cnt2')
          endif
          call mct_avect_clean(avtmpG)
       else
          call mct_sMat_init(sMat,1,1,1)
       endif
       call mct_avect_clean(avtmp)

       call mct_sMatP_Init(sMatP_direct, sMat, gsMap_r, gsMap_r, smat_option, 0, mpicom_rof, ROFID)

    else

       write(iulog,*) trim(subname),' MOSART ERROR: invalid smat_option '//trim(smat_option)
       call shr_sys_abort(trim(subname)//' ERROR invald smat option')

    endif

    ! initialize the AVs to go with sMatP
    write(rList,'(a,i3.3)') 'tr',1
    do nt = 2,nt_rtm
       write(rList,'(a,i3.3)') trim(rList)//':tr',nt
    enddo
    if (masterproc) write(iulog,*) trim(subname),' MOSART initialize avect ',trim(rList)
    call mct_aVect_init(avsrc_direct,rList=rList,lsize=rtmCTL%lnumr)
    call mct_aVect_init(avdst_direct,rList=rList,lsize=rtmCTL%lnumr)

    lsize = mct_smat_gNumEl(sMatP_direct%Matrix,mpicom_rof)
    if (masterproc) write(iulog,*) subname," Done initializing SmatP_direct, nElements = ",lsize

    ! keep only sMatP
    call mct_sMat_clean(sMat)

    !-------------------------------------------------------
    ! Compute timestep and subcycling number
    !-------------------------------------------------------

! tcraig, old code based on cfl
!    dtover = 0._r8
!    dtovermax = 0._r8
!!    write(iulog,*) "tcx ddist ",minval(ddist),maxval(ddist)
!!    write(iulog,*) "tcx evel  ",minval(evel),maxval(evel)
!    do nt=1,nt_rtm
!       do nr=rtmCTL%begr,rtmCTL%endr
!          if (ddist(nr) /= 0._r8) then
!             dtover = evel(nr,nt)/ddist(nr)
!          else
!             dtover = 0._r8
!          endif
!          dtovermax = max(dtovermax,dtover)
!       enddo
!    enddo
!    dtover = dtovermax
!    call mpi_allreduce(dtover,dtovermax,1,MPI_REAL8,MPI_MAX,mpicom_rof,ier)
!
!    write(iulog,*) "tcx dtover ",dtover,dtovermax
!
!    if (dtovermax > 0._r8) then
!       delt_mosart = (1.0_r8/dtovermax)*cfl_scale
!    else
!       write(iulog,*) subname,' ERROR in delt_mosart ',delt_mosart,dtover
!       call shr_sys_abort(subname//' ERROR delt_mosart')
!    endif
!
!    if (masterproc) write(iulog,*) 'mosart max timestep = ',delt_mosart,' (sec) for cfl_scale = ',cfl_scale
!    if (masterproc) call shr_sys_flush(iulog)
!
!    delt_mosart = 600._r8  ! here set the time interval for routing as 10 mins, which is sufficient for 1/8th degree resolution and coarser.
!    if (masterproc) write(iulog,*) 'mosart max timestep hardwired to = ',delt_mosart
!    if (masterproc) call shr_sys_flush(iulog)

    call t_stopf('mosarti_vars')

    !-------------------------------------------------------
    ! Initialize mosart
    !-------------------------------------------------------

    call t_startf('mosarti_mosart_init')

    !=== initialize MOSART related variables
!    if (masterproc) write(iulog,*) ' call mosart_init'
!    if (masterproc) call shr_sys_flush(iulog)
    call MOSART_init()

    call t_stopf('mosarti_mosart_init')

#ifdef INCLUDE_WRM
    call t_startf('mosarti_wrm_init')
    if (wrmflag) then
       call WRM_init()
    endif
    call t_startf('mosarti_wrm_init')
#endif

    !-------------------------------------------------------
    ! Read restart/initial info
    !-------------------------------------------------------

    call t_startf('mosarti_restart')

!    if (masterproc) write(iulog,*) ' call RtmRestFileRead'
!    if (masterproc) call shr_sys_flush(iulog)

    ! The call below opens and closes the file
    if ((nsrest == nsrStartup .and. finidat_rtm /= ' ') .or. &
        (nsrest == nsrContinue) .or. & 
        (nsrest == nsrBranch  )) then
       call RtmRestFileRead( file=fnamer )
       !write(iulog,*) ' MOSART init file is read'
       TRunoff%wh   = rtmCTL%wh
       TRunoff%wt   = rtmCTL%wt
       TRunoff%wr   = rtmCTL%wr
       TRunoff%erout= rtmCTL%erout
    else
!       do nt = 1,nt_rtm
!       do nr = rtmCTL%begr,rtmCTL%endr
!          TRunoff%wh(nr,nt) = rtmCTL%area(nr) * river_depth_minimum * 1.e-10_r8
!          TRunoff%wt(nr,nt) = rtmCTL%area(nr) * river_depth_minimum * 1.e-8_r8
!          TRunoff%wr(nr,nt) = rtmCTL%area(nr) * river_depth_minimum * 10._r8
!       enddo
!       enddo
    endif

    do nt = 1,nt_rtm
    do nr = rtmCTL%begr,rtmCTL%endr
       call UpdateState_hillslope(nr,nt)
       call UpdateState_subnetwork(nr,nt)
       call UpdateState_mainchannel(nr,nt)
       rtmCTL%volr(nr,nt) = (TRunoff%wt(nr,nt) + TRunoff%wr(nr,nt) + &
                             TRunoff%wh(nr,nt)*rtmCTL%area(nr))
    enddo
    enddo

    call t_stopf('mosarti_restart')

    !-------------------------------------------------------
    ! Initialize mosart history handler and fields
    !-------------------------------------------------------

    call t_startf('mosarti_histinit')

!    if (masterproc) write(iulog,*) ' call RtmHistFldsInit'
!    if (masterproc) call shr_sys_flush(iulog)

    call RtmHistFldsInit()
    if (nsrest==nsrStartup .or. nsrest==nsrBranch) then
       call RtmHistHtapesBuild()
    end if
    call RtmHistFldsSet()

    if (masterproc) write(iulog,*) subname,' done'
    if (masterproc) call shr_sys_flush(iulog)
    delt_save = 0.0

    call t_stopf('mosarti_histinit')

  end subroutine Rtmini

!-----------------------------------------------------------------------
!BOP
!
! !IROUTINE: Rtmrun
!
! !INTERFACE:
  subroutine Rtmrun(rstwr,nlend,rdate)
!
! !DESCRIPTION:
! River routing model
!
! !USES:
!
! !ARGUMENTS:
    implicit none
    logical ,         intent(in) :: rstwr          ! true => write restart file this step)
    logical ,         intent(in) :: nlend          ! true => end of run on this step
    character(len=*), intent(in) :: rdate          ! restart file time stamp for name
!
! !CALLED FROM:
! subroutine RtmMap in this module
!
! !REVISION HISTORY:
! Author: Sam Levis
!
!
! !LOCAL VARIABLES:
!EOP
    integer  :: i, j, n, nr, ns, nt, n2, nf ! indices
    real(r8) :: budget_terms(30,nt_rtm)     ! BUDGET terms
        ! BUDGET terms 1-10 are for volumes (m3)
        ! BUDGET terms 11-30 are for flows (m3/s)
    real(r8) :: budget_input, budget_output, budget_volume, budget_total, &
                budget_euler, budget_eroutlag
    real(r8),save :: budget_accum(nt_rtm)   ! BUDGET accumulator over run
    integer ,save :: budget_accum_cnt       ! counter for budget_accum
    real(r8) :: budget_global(30,nt_rtm)    ! global budget sum
    logical  :: budget_check                ! do global budget check
    real(r8) :: volr_init                   ! temporary storage to compute dvolrdt
    real(r8),parameter :: budget_tolerance = 1.0e-6   ! budget tolerance, m3/day
    logical  :: abort                       ! abort flag
    real(r8) :: sum1,sum2
    integer  :: yr, mon, day, ymd, tod      ! time information
    integer  :: nsub                        ! subcyling for cfl
    real(r8) :: delt                        ! delt associated with subcycling
    real(r8) :: delt_coupling               ! real value of coupling_period
    integer , save :: nsub_save             ! previous nsub
    logical , save :: first_call = .true.   ! first time flag (for backwards compatibility)
    character(len=256) :: filer             ! restart file name
    integer  :: cnt                         ! counter for gridcells
    integer  :: ier                         ! error code
    integer,parameter  :: dbug = 1          ! local debug flag
!scs
! parameters used in negative runoff partitioning algorithm
    real(r8) :: river_volume_minimum        ! gridcell area multiplied by average river_depth_minimum [m3]
    real(r8) :: qgwl_volume                 ! volume of runoff during time step [m3]
!scs
    character(len=*),parameter :: subname = '(Rtmrun) '
!-----------------------------------------------------------------------

    call t_startf('mosartr_tot')
    call shr_sys_flush(iulog)

    call get_curr_date(yr, mon, day, tod)
    ymd = yr*10000 + mon*100 + day
    if (tod == 0 .and. masterproc) then
       write(iulog,*) ' '
       write(iulog,'(2a,i10,i6)') trim(subname),' model date is',ymd,tod
    endif

    delt_coupling = coupling_period*1.0_r8
    if (first_call) then
       budget_accum = 0._r8
       budget_accum_cnt = 0
       if (masterproc) write(iulog,'(2a,g20.12)') trim(subname),' MOSART coupling period ',delt_coupling
    end if

    budget_check = .false.
    if (day == 1 .and. mon == 1) budget_check = .true.
    if (tod == 0) budget_check = .true.
    budget_terms = 0._r8

    flow = 0._r8
    erout_prev = 0._r8
    eroutup_avg = 0._r8
    erlat_avg = 0._r8
    rtmCTL%runoff = 0._r8
    rtmCTL%direct = 0._r8
    rtmCTL%flood = 0._r8
    rtmCTL%runofflnd = spval
    rtmCTL%runoffocn = spval
    rtmCTL%dvolrdt = 0._r8
    rtmCTL%dvolrdtlnd = spval
    rtmCTL%dvolrdtocn = spval

    ! BUDGET 
    ! BUDGET terms 1-10 are for volumes (m3)
    ! BUDGET terms 11-30 are for flows (m3/s)
!    if (budget_check) then
       call t_startf('mosartr_budget')
       do nt = 1,nt_rtm
       do nr = rtmCTL%begr,rtmCTL%endr
          budget_terms( 1,nt) = budget_terms( 1,nt) + rtmCTL%volr(nr,nt)
          budget_terms( 3,nt) = budget_terms( 3,nt) + TRunoff%wt(nr,nt)
          budget_terms( 5,nt) = budget_terms( 5,nt) + TRunoff%wr(nr,nt)
          budget_terms( 7,nt) = budget_terms( 7,nt) + TRunoff%wh(nr,nt)*rtmCTL%area(nr)
          budget_terms(13,nt) = budget_terms(13,nt) + rtmCTL%qsur(nr,nt)
          budget_terms(14,nt) = budget_terms(14,nt) + rtmCTL%qsub(nr,nt)
          budget_terms(15,nt) = budget_terms(15,nt) + rtmCTL%qgwl(nr,nt)
          budget_terms(16,nt) = budget_terms(16,nt) + rtmCTL%qdto(nr,nt)
          budget_terms(17,nt) = budget_terms(17,nt) + rtmCTL%qsur(nr,nt) + rtmCTL%qsub(nr,nt) + &
                               rtmCTL%qgwl(nr,nt) + rtmCTL%qdto(nr,nt)
       enddo
       enddo
       call t_stopf('mosartr_budget')
!    endif

    ! data for euler solver, in m3/s here
    do nr = rtmCTL%begr,rtmCTL%endr
    do nt = 1,nt_rtm
       TRunoff%qsur(nr,nt) = rtmCTL%qsur(nr,nt)
       TRunoff%qsub(nr,nt) = rtmCTL%qsub(nr,nt)
       TRunoff%qgwl(nr,nt) = rtmCTL%qgwl(nr,nt)
    enddo
    enddo

    !-----------------------------------
    ! Compute flood
    ! Remove water from mosart and send back to clm
    ! Just consider land points and only remove liquid water 
    ! rtmCTL%flood is m3/s here
    !-----------------------------------

    call t_startf('mosartr_flood')
    nt = 1 
    rtmCTL%flood = 0._r8
    do nr = rtmCTL%begr,rtmCTL%endr
       ! initialize rtmCTL%flood to zero
       if (rtmCTL%mask(nr) == 1) then
          if (rtmCTL%volr(nr,nt) > rtmCTL%fthresh(nr)) then 
             ! determine flux that is sent back to the land
             ! this is in m3/s
             rtmCTL%flood(nr) = &
                  (rtmCTL%volr(nr,nt)-rtmCTL%fthresh(nr)) / (delt_coupling)

             ! rtmCTL%flood will be sent back to land - so must subtract this 
             ! from the input runoff from land
             ! tcraig, comment - this seems like an odd approach, you
             !   might create negative forcing.  why not take it out of
             !   the volr directly?  it's also odd to compute this
             !   at the initial time of the time loop.  why not do
             !   it at the end or even during the run loop as the
             !   new volume is computed.  fluxout depends on volr, so
             !   how this is implemented does impact the solution.
             TRunoff%qsur(nr,nt) = TRunoff%qsur(nr,nt) - rtmCTL%flood(nr)
          endif
       endif
    enddo
    call t_stopf('mosartr_flood')

    !-----------------------------------
    ! DIRECT sMAT transfer to outlet point using sMat
    ! Remember to subract water from TRunoff forcing
    !-----------------------------------

    if (barrier_timers) then
       call t_startf('mosartr_SMdirect_barrier')
       call mpi_barrier(mpicom_rof,ier)
       call t_stopf ('mosartr_SMdirect_barrier')
    endif

    call t_startf('mosartr_SMdirect')

    !--- copy direct transfer fields to AV
    !--- convert kg/m2s to m3/s
    call mct_avect_zero(avsrc_direct)
    cnt = 0
    do nr = rtmCTL%begr,rtmCTL%endr
       cnt = cnt + 1
       do nt = 1,nt_rtm

          !-------------------------------
          ! This water is routed directly to the outlet and passed out
          ! Turn on and off terms as desired via commenting them out
          !-------------------------------

          !---- all dto water, none was going to TRunoff ---
          !---- *** DO NOT TURN THIS ONE OFF, conservation will fail *** ---
          avsrc_direct%rAttr(nt,cnt) = avsrc_direct%rAttr(nt,cnt) + rtmCTL%qdto(nr,nt)

          !---- negative gwl water less than channel volume, remove from TRunoff ---
          !---- scs
          qgwl_volume = TRunoff%qgwl(nr,nt) * delt_mosart
          river_volume_minimum = river_depth_minimum * rtmCTL%area(nr)
          !---- if qgwl is negative, and adding it to the main channel would bring 
          !---- main channel storage below a threshold, send qgwl directly to ocean
          if (((qgwl_volume + TRunoff%wr(nr,nt)) < river_volume_minimum) &
             .and. (TRunoff%qgwl(nr,nt) < 0._r8)) then
             avsrc_direct%rAttr(nt,cnt) = avsrc_direct%rAttr(nt,cnt) + TRunoff%qgwl(nr,nt)
             TRunoff%qgwl(nr,nt) = 0._r8
          endif
          !---- scs

          !---- negative qgwl water, remove from TRunoff ---
          if (TRunoff%qgwl(nr,nt) < 0._r8) then
             avsrc_direct%rAttr(nt,cnt) = avsrc_direct%rAttr(nt,cnt) + TRunoff%qgwl(nr,nt)
             TRunoff%qgwl(nr,nt) = 0._r8
          endif

          !---- all gwl water, remove from TRunoff ---
          avsrc_direct%rAttr(nt,cnt) = avsrc_direct%rAttr(nt,cnt) + TRunoff%qgwl(nr,nt)
          TRunoff%qgwl(nr,nt) = 0._r8

          !---- negative qsub water, remove from TRunoff ---
          if (TRunoff%qsub(nr,nt) < 0._r8) then
             avsrc_direct%rAttr(nt,cnt) = avsrc_direct%rAttr(nt,cnt) + TRunoff%qsub(nr,nt)
             TRunoff%qsub(nr,nt) = 0._r8
          endif

          !---- negative qsur water, remove from TRunoff ---
          if (TRunoff%qsur(nr,nt) < 0._r8) then
             avsrc_direct%rAttr(nt,cnt) = avsrc_direct%rAttr(nt,cnt) + TRunoff%qsur(nr,nt)
             TRunoff%qsur(nr,nt) = 0._r8
          endif

          !---- water outside the basin ---
          !---- *** DO NOT TURN THIS ONE OFF, conservation will fail *** ---
          if (TUnit%mask(nr) > 0) then
             ! mosart euler
          else
             avsrc_direct%rAttr(nt,cnt) = avsrc_direct%rAttr(nt,cnt) + &
                TRunoff%qsub(nr,nt) + &
                TRunoff%qsur(nr,nt) + &
                TRunoff%qgwl(nr,nt)
             TRunoff%qsub(nr,nt) = 0._r8
             TRunoff%qsur(nr,nt) = 0._r8
             TRunoff%qgwl(nr,nt) = 0._r8
          endif

          !---- all nt=2 water ---
          !---- can turn off euler_calc for this tracer ----
          if (nt == 2) then
             TUnit%euler_calc(nt) = .false.
             avsrc_direct%rAttr(nt,cnt) = avsrc_direct%rAttr(nt,cnt) + &
                TRunoff%qsub(nr,nt) + &
                TRunoff%qsur(nr,nt) + &
                TRunoff%qgwl(nr,nt)
             TRunoff%qsub(nr,nt) = 0._r8
             TRunoff%qsur(nr,nt) = 0._r8
             TRunoff%qgwl(nr,nt) = 0._r8
          endif

       enddo
    enddo
    call mct_avect_zero(avdst_direct)

    call mct_sMat_avMult(avsrc_direct, sMatP_direct, avdst_direct)

    !--- copy direct transfer water from AV to output field ---
    cnt = 0
    do nr = rtmCTL%begr,rtmCTL%endr
       cnt = cnt + 1
       do nt = 1,nt_rtm
          rtmCTL%direct(nr,nt) = avdst_direct%rAttr(nt,cnt)
       enddo
    enddo
    call t_stopf('mosartr_SMdirect')

    !-----------------------------------
    ! MOSART Subcycling
    !-----------------------------------

    call t_startf('mosartr_subcycling')

    if (first_call .and. masterproc) then
       do nt = 1,nt_rtm
          write(iulog,'(2a,i6,l4)') trim(subname),' euler_calc for nt = ',nt,TUnit%euler_calc(nt)
       enddo
    endif

    nsub = coupling_period/delt_mosart
    if (nsub*delt_mosart < coupling_period) then
       nsub = nsub + 1
    end if
    delt = delt_coupling/float(nsub)
    if (delt /= delt_save) then
       if (masterproc) then
          write(iulog,'(2a,2g20.12,2i12)') trim(subname),' MOSART delt update from/to',delt_save,delt,nsub_save,nsub
       end if
    endif

    nsub_save = nsub
    delt_save = delt
    Tctl%DeltaT = delt

    !-----------------------------------
    ! mosart euler solver
    ! --- convert TRunoff fields from m3/s to m/s before calling Euler
    !-----------------------------------

!    if (budget_check) then
       call t_startf('mosartr_budget')
       do nt = 1,nt_rtm
       do nr = rtmCTL%begr,rtmCTL%endr
          budget_terms(20,nt) = budget_terms(20,nt) + TRunoff%qsur(nr,nt) + &
             TRunoff%qsub(nr,nt) + TRunoff%qgwl(nr,nt)
          budget_terms(29,nt) = budget_terms(29,nt) + TRunoff%qgwl(nr,nt)
       enddo
       enddo
       call t_stopf('mosartr_budget')
!    endif

    do nt = 1,nt_rtm
    do nr = rtmCTL%begr,rtmCTL%endr
       TRunoff%qsur(nr,nt) = TRunoff%qsur(nr,nt) / rtmCTL%area(nr)
       TRunoff%qsub(nr,nt) = TRunoff%qsub(nr,nt) / rtmCTL%area(nr)
       TRunoff%qgwl(nr,nt) = TRunoff%qgwl(nr,nt) / rtmCTL%area(nr)
    enddo
    enddo

    do ns = 1,nsub

       if (wrmflag) then
#ifdef INCLUDE_WRM
          call t_startf('mosartr_euler')
          call Euler_WRM()
          call t_stopf('mosartr_euler')
#else
          call shr_sys_abort(trim(subname)//' ERROR WRM not compiled')
#endif
       else
          call t_startf('mosartr_euler')
          call Euler()
          call t_stopf('mosartr_euler')
       endif

! tcraig - NOT using this now, but leave it here in case it's useful in the future
!   for some runoff terms.
!       !-----------------------------------
!       ! downstream advection using sMat
!       !-----------------------------------
!
!       if (barrier_timers) then
!          call t_startf('mosartr_SMdnstrm_barrier')
!          call mpi_barrier(mpicom_rof,ier)
!          call t_stopf ('mosartr_SMdnstrm_barrier')
!       endif
!
!       call t_startf('mosartr_SMdnstrm')
!
!       !--- copy fluxout into avsrc_dnstrm ---
!       cnt = 0
!       do n = rtmCTL%begr,rtmCTL%endr
!          cnt = cnt + 1
!          do nt = 1,nt_rtm
!             avsrc_dnstrm%rAttr(nt,cnt) = fluxout(n,nt)
!          enddo
!       enddo
!       call mct_avect_zero(avdst_dnstrm)
!
!       call mct_sMat_avMult(avsrc_dnstrm, sMatP_dnstrm, avdst_dnstrm)
!
!       !--- add mapped fluxout to sfluxin ---
!       cnt = 0
!       sfluxin = 0._r8
!       do n = rtmCTL%begr,rtmCTL%endr
!          cnt = cnt + 1
!          do nt = 1,nt_rtm
!             sfluxin(n,nt) = sfluxin(n,nt) + avdst_dnstrm%rAttr(nt,cnt)
!          enddo
!       enddo
!       call t_stopf('mosartr_SMdnstrm')

       !-----------------------------------
       ! accumulate local flow field
       !-----------------------------------

       do nt = 1,nt_rtm
       do nr = rtmCTL%begr,rtmCTL%endr
          flow(nr,nt) = flow(nr,nt) + TRunoff%flow(nr,nt)
          erout_prev(nr,nt) = erout_prev(nr,nt) + TRunoff%erout_prev(nr,nt)
          eroutup_avg(nr,nt) = eroutup_avg(nr,nt) + TRunoff%eroutup_avg(nr,nt)
          erlat_avg(nr,nt) = erlat_avg(nr,nt) + TRunoff%erlat_avg(nr,nt)
       enddo
       enddo

    enddo ! nsub

    !-----------------------------------
    ! average flow over subcycling
    !-----------------------------------

    flow        = flow        / float(nsub)
    erout_prev  = erout_prev  / float(nsub)
    eroutup_avg = eroutup_avg / float(nsub)
    erlat_avg   = erlat_avg   / float(nsub)

    !-----------------------------------
    ! update states when subsycling completed
    !-----------------------------------

    rtmCTL%wh      = TRunoff%wh
    rtmCTL%wt      = TRunoff%wt
    rtmCTL%wr      = TRunoff%wr
    rtmCTL%erout   = TRunoff%erout

    do nt = 1,nt_rtm
    do nr = rtmCTL%begr,rtmCTL%endr
       volr_init = rtmCTL%volr(nr,nt)
       rtmCTL%volr(nr,nt) = (TRunoff%wt(nr,nt) + TRunoff%wr(nr,nt) + &
                             TRunoff%wh(nr,nt)*rtmCTL%area(nr))
       rtmCTL%dvolrdt(nr,nt) = (rtmCTL%volr(nr,nt) - volr_init) / delt_coupling
       rtmCTL%runoff(nr,nt) = flow(nr,nt)

       rtmCTL%runofftot(nr,nt) = rtmCTL%direct(nr,nt)
       if (rtmCTL%mask(nr) == 1) then
          rtmCTL%runofflnd(nr,nt) = rtmCTL%runoff(nr,nt)
          rtmCTL%dvolrdtlnd(nr,nt)= rtmCTL%dvolrdt(nr,nt)
       elseif (rtmCTL%mask(nr) >= 2) then
          rtmCTL%runoffocn(nr,nt) = rtmCTL%runoff(nr,nt)
          rtmCTL%runofftot(nr,nt) = rtmCTL%runofftot(nr,nt) + rtmCTL%runoff(nr,nt)
          rtmCTL%dvolrdtocn(nr,nt)= rtmCTL%dvolrdt(nr,nt)
       endif
    enddo
    enddo

    call t_stopf('mosartr_subcycling')

    !-----------------------------------
    ! BUDGET
    !-----------------------------------

    ! BUDGET 
    ! BUDGET terms 1-10 are for volumes (m3)
    ! BUDGET terms 11-30 are for flows (m3/s)
    ! BUDGET only ocean runoff and direct gets out of the system
!    if (budget_check) then
       call t_startf('mosartr_budget')
       do nt = 1,nt_rtm
       do nr = rtmCTL%begr,rtmCTL%endr
          budget_terms( 2,nt) = budget_terms( 2,nt) + rtmCTL%volr(nr,nt)
          budget_terms( 4,nt) = budget_terms( 4,nt) + TRunoff%wt(nr,nt)
          budget_terms( 6,nt) = budget_terms( 6,nt) + TRunoff%wr(nr,nt)
          budget_terms( 8,nt) = budget_terms( 8,nt) + TRunoff%wh(nr,nt)*rtmCTL%area(nr)
          budget_terms(21,nt) = budget_terms(21,nt) + rtmCTL%direct(nr,nt)
          if (rtmCTL%mask(nr) >= 2) then
             budget_terms(18,nt) = budget_terms(18,nt) + rtmCTL%runoff(nr,nt)
             budget_terms(26,nt) = budget_terms(26,nt) - erout_prev(nr,nt)
             budget_terms(27,nt) = budget_terms(27,nt) + flow(nr,nt)
          else
             budget_terms(23,nt) = budget_terms(23,nt) - erout_prev(nr,nt)
             budget_terms(24,nt) = budget_terms(24,nt) + flow(nr,nt)
          endif
          budget_terms(25,nt) = budget_terms(25,nt) - eroutup_avg(nr,nt)
          budget_terms(28,nt) = budget_terms(28,nt) - erlat_avg(nr,nt)
          budget_terms(22,nt) = budget_terms(22,nt) + rtmCTL%runoff(nr,nt) + rtmCTL%direct(nr,nt) + eroutup_avg(nr,nt) 
       enddo
       enddo
       nt = 1
       do nr = rtmCTL%begr,rtmCTL%endr
          budget_terms(19,nt) = budget_terms(19,nt) + rtmCTL%flood(nr)
          budget_terms(22,nt) = budget_terms(22,nt) + rtmCTL%flood(nr)
       enddo

       ! accumulate the budget total over the run to make sure it's decreasing on avg
       budget_accum_cnt = budget_accum_cnt + 1
       do nt = 1,nt_rtm
          budget_volume = (budget_terms( 2,nt) - budget_terms( 1,nt)) / delt_coupling
          budget_input  = (budget_terms(13,nt) + budget_terms(14,nt) + &
                           budget_terms(15,nt) + budget_terms(16,nt))
          budget_output = (budget_terms(18,nt) + budget_terms(19,nt) + &
                           budget_terms(21,nt))
          budget_total  = budget_volume - budget_input + budget_output
          budget_accum(nt) = budget_accum(nt) + budget_total
          budget_terms(30,nt) = budget_accum(nt)/budget_accum_cnt
       enddo
       call t_stopf('mosartr_budget')

    if (budget_check) then
       call t_startf('mosartr_budget')
       !--- check budget

       ! convert fluxes from m3/s to m3 by mult by coupling_period
       budget_terms(11:30,:) = budget_terms(11:30,:) * delt_coupling

       ! convert terms from m3 to million m3
       budget_terms(:,:) = budget_terms(:,:) * 1.0e-6_r8

       ! global sum
       call shr_mpi_sum(budget_terms,budget_global,mpicom_rof,'mosart global budget',all=.false.)

       ! write budget
       if (masterproc) then
          write(iulog,'(2a,i10,i6)') trim(subname),' MOSART BUDGET diagnostics (million m3) for ',ymd,tod
          do nt = 1,nt_rtm
            budget_volume = (budget_global( 2,nt) - budget_global( 1,nt))
            budget_input  = (budget_global(13,nt) + budget_global(14,nt) + &
                             budget_global(15,nt) + budget_global(16,nt))
            budget_output = (budget_global(18,nt) + budget_global(19,nt) + &
                             budget_global(21,nt))
            budget_total  = budget_volume - budget_input + budget_output
            budget_euler  = budget_volume - budget_global(20,nt) + budget_global(18,nt)
            budget_eroutlag = budget_global(23,nt) - budget_global(24,nt)
            write(iulog,'(2a,i4)')        trim(subname),'  tracer = ',nt
            write(iulog,'(2a,i4,f22.6)') trim(subname),'   volume   init = ',nt,budget_global(1,nt)
            write(iulog,'(2a,i4,f22.6)') trim(subname),'   volume  final = ',nt,budget_global(2,nt)
           !write(iulog,'(2a,i4,f22.6)') trim(subname),'   volumeh  init = ',nt,budget_global(7,nt)
           !write(iulog,'(2a,i4,f22.6)') trim(subname),'   volumeh final = ',nt,budget_global(8,nt)
           !write(iulog,'(2a,i4,f22.6)') trim(subname),'   volumet  init = ',nt,budget_global(3,nt)
           !write(iulog,'(2a,i4,f22.6)') trim(subname),'   volumet final = ',nt,budget_global(4,nt)
           !write(iulog,'(2a,i4,f22.6)') trim(subname),'   volumer  init = ',nt,budget_global(5,nt)
           !write(iulog,'(2a,i4,f22.6)') trim(subname),'   volumer final = ',nt,budget_global(6,nt)
           !write(iulog,'(2a)') trim(subname),'----------------'
            write(iulog,'(2a,i4,f22.6)') trim(subname),'   input surface = ',nt,budget_global(13,nt)
            write(iulog,'(2a,i4,f22.6)') trim(subname),'   input subsurf = ',nt,budget_global(14,nt)
            write(iulog,'(2a,i4,f22.6)') trim(subname),'   input gwl     = ',nt,budget_global(15,nt)
            write(iulog,'(2a,i4,f22.6)') trim(subname),'   input dto     = ',nt,budget_global(16,nt)
            write(iulog,'(2a,i4,f22.6)') trim(subname),'   input total   = ',nt,budget_global(17,nt)
           !write(iulog,'(2a,i4,f22.6)') trim(subname),'   input check   = ',nt,budget_input - budget_global(17,nt)
           !write(iulog,'(2a,i4,f22.6)') trim(subname),'   input euler   = ',nt,budget_global(20,nt)
           !write(iulog,'(2a)') trim(subname),'----------------'
            write(iulog,'(2a,i4,f22.6)') trim(subname),'   output flow   = ',nt,budget_global(18,nt)
            write(iulog,'(2a,i4,f22.6)') trim(subname),'   output direct = ',nt,budget_global(21,nt)
            write(iulog,'(2a,i4,f22.6)') trim(subname),'   output flood  = ',nt,budget_global(19,nt)
            write(iulog,'(2a,i4,f22.6)') trim(subname),'   output total  = ',nt,budget_global(22,nt)
           !write(iulog,'(2a,i4,f22.6)') trim(subname),'   output check  = ',nt,budget_output - budget_global(22,nt)
           !write(iulog,'(2a)') trim(subname),'----------------'
            write(iulog,'(2a,i4,f22.6)') trim(subname),'   sum input     = ',nt,budget_input
            write(iulog,'(2a,i4,f22.6)') trim(subname),'   sum dvolume   = ',nt,budget_volume
            write(iulog,'(2a,i4,f22.6)') trim(subname),'   sum output    = ',nt,budget_output
           !write(iulog,'(2a)') trim(subname),'----------------'
            write(iulog,'(2a,i4,f22.6)') trim(subname),'   net (dv-i+o)  = ',nt,budget_total
           !write(iulog,'(2a,i4,f22.6)') trim(subname),'   net euler     = ',nt,budget_euler
            write(iulog,'(2a,i4,f22.6)') trim(subname),'   eul erout lag = ',nt,budget_eroutlag
           !write(iulog,'(2a,i4,f22.6)') trim(subname),'   accum (dv-i+o)= ',nt,budget_global(30,nt)
           !write(iulog,'(2a)') trim(subname),'----------------'
           !write(iulog,'(2a,i4,f22.6)') trim(subname),'   erout_prev  no= ',nt,budget_global(23,nt)
           !write(iulog,'(2a,i4,f22.6)') trim(subname),'   erout       no= ',nt,budget_global(24,nt)
           !write(iulog,'(2a,i4,f22.6)') trim(subname),'   eroutup_avg   = ',nt,budget_global(25,nt)
           !write(iulog,'(2a,i4,f22.6)') trim(subname),'   erout_prev out= ',nt,budget_global(26,nt)
           !write(iulog,'(2a,i4,f22.6)') trim(subname),'   erout      out= ',nt,budget_global(27,nt)
           !write(iulog,'(2a,i4,f22.6)') trim(subname),'   erlateral     = ',nt,budget_global(28,nt)
           !write(iulog,'(2a,i4,f22.6)') trim(subname),'   euler gwl     = ',nt,budget_global(29,nt)
           !write(iulog,'(2a,i4,f22.6)') trim(subname),'   net main chan = ',nt,budget_global(6,nt)-budget_global(5,nt)+budget_global(24,nt)-budget_global(23,nt)+budget_global(27,nt)+budget_global(28,nt)+budget_global(29,nt)
           !write(iulog,'(2a)') trim(subname),'----------------'

            if ((budget_total-budget_eroutlag) > 1.0e-6) then
               write(iulog,'(2a,i4)') trim(subname),' ***** BUDGET WARNING error gt 1. m3 for nt = ',nt
            endif
            if ((budget_total+budget_eroutlag) >= 1.0e-6) then
               if ((budget_total-budget_eroutlag)/(budget_total+budget_eroutlag) > 0.001_r8) then
                  write(iulog,'(2a,i4)') trim(subname),' ***** BUDGET WARNING out of balance for nt = ',nt
               endif
            endif
          enddo
          write(iulog,'(a)') '----------------------------------- '
       endif

       call t_stopf('mosartr_budget')
    endif  ! budget_check

    !-----------------------------------
    ! Write out MOSART history file
    !-----------------------------------

    call t_startf('mosartr_hbuf')
    call RtmHistFldsSet()
    call RtmHistUpdateHbuf()
    call t_stopf('mosartr_hbuf')

    call t_startf('mosartr_htapes')
    call RtmHistHtapesWrapup( rstwr, nlend )
    call t_stopf('mosartr_htapes')

    !-----------------------------------
    ! Write out MOSART restart file
    !-----------------------------------

    if (rstwr) then
       call t_startf('mosartr_rest')
       filer = RtmRestFileName(rdate=rdate)
       call RtmRestFileWrite( filer, rdate=rdate )
       call t_stopf('mosartr_rest')
    end if

    !-----------------------------------
    ! Done
    !-----------------------------------

    first_call = .false.

    call shr_sys_flush(iulog)
    call t_stopf('mosartr_tot')

  end subroutine Rtmrun

!-----------------------------------------------------------------------

  subroutine RtmFloodInit(frivinp, begr, endr, fthresh, evel )

    !-----------------------------------------------------------------------
    ! Uses

    ! Input variables
    character(len=*), intent(in) :: frivinp
    integer , intent(in)  :: begr, endr
    real(r8), intent(out) :: fthresh(begr:endr)
    real(r8), intent(out) :: evel(begr:endr,nt_rtm) 

    ! Local variables
    real(r8) , pointer :: rslope(:)   
    real(r8) , pointer :: max_volr(:)
    integer, pointer   :: compdof(:) ! computational degrees of freedom for pio 
    integer :: nt,n,cnt              ! indices
    logical :: readvar               ! read variable in or not
    integer :: ier                   ! status variable
    integer :: dids(2)               ! variable dimension ids 
    type(file_desc_t)  :: ncid       ! pio file desc
    type(var_desc_t)   :: vardesc    ! pio variable desc 
    type(io_desc_t)    :: iodesc     ! pio io desc
    character(len=256) :: locfn      ! local file name

    !MOSART Flood variables for spatially varying celerity
    real(r8) :: effvel(nt_rtm) = 0.7_r8   ! downstream velocity (m/s)
    real(r8) :: min_ev(nt_rtm) = 0.35_r8  ! minimum downstream velocity (m/s)
    real(r8) :: fslope = 1.0_r8           ! maximum slope for which flooding can occur
    character(len=*),parameter :: subname = '(RtmFloodInit) '
    !-----------------------------------------------------------------------

    allocate(rslope(begr:endr), max_volr(begr:endr), stat=ier)
    if (ier /= 0) call shr_sys_abort(subname // ' allocation ERROR')

    ! Assume that if SLOPE is on river input dataset so is MAX_VOLR and that
    ! both have the same io descriptor

    call getfil(frivinp, locfn, 0 )
    call ncd_pio_openfile (ncid, trim(locfn), 0)
    call pio_seterrorhandling(ncid, PIO_BCAST_ERROR)
    ier = pio_inq_varid(ncid, name='SLOPE', vardesc=vardesc)
    if (ier /= PIO_noerr) then
       if (masterproc) write(iulog,*) subname//' variable SLOPE is not on dataset'
       readvar = .false.
    else
       readvar = .true.
    end if
    call pio_seterrorhandling(ncid, PIO_INTERNAL_ERROR)
    if (readvar) then
       ier = pio_inq_vardimid(ncid, vardesc, dids)
       allocate(compdof(rtmCTL%lnumr))
       cnt = 0
       do n = rtmCTL%begr,rtmCTL%endr
          cnt = cnt + 1
          compDOF(cnt) = rtmCTL%gindex(n)
       enddo
       call pio_initdecomp(pio_subsystem, pio_double, dids, compDOF, iodesc)
       deallocate(compdof)
! tcraig, there ia bug here, shouldn't use same vardesc for two different variable
       call pio_read_darray(ncid, vardesc, iodesc, rslope, ier)
       call pio_read_darray(ncid, vardesc, iodesc, max_volr, ier)
       call pio_freedecomp(ncid, iodesc)
    else
       rslope(:)   = 1._r8
       max_volr(:) = spval
    end if
    call pio_closefile(ncid)

    do nt = 1,nt_rtm
       do n = rtmCTL%begr, rtmCTL%endr
          fthresh(n) = 0.95*max_volr(n)*max(1._r8,rslope(n))
          ! modify velocity based on gridcell average slope (Manning eqn)
          evel(n,nt) = max(min_ev(nt),effvel(nt_rtm)*sqrt(max(0._r8,rslope(n)))) 
       end do
    end do

    deallocate(rslope, max_volr)

  end subroutine RtmFloodInit 

!-----------------------------------------------------------------------
!BOP
!
! !IROUTINE: 
!
! !INTERFACE:
  subroutine MOSART_init
!
! !REVISION HISTORY:
! Author: Hongyi Li

! !DESCRIPTION:
! initialize MOSART variables
! 
! !USES:
! !ARGUMENTS:
  implicit none
!
! !REVISION HISTORY:
! Author: Hongyi Li
!
!
! !OTHER LOCAL VARIABLES:
!EOP
  type(file_desc_t)  :: ncid       ! pio file desc
  type(var_desc_t)   :: vardesc    ! pio variable desc 
  type(io_desc_t)    :: iodesc_dbl ! pio io desc
  type(io_desc_t)    :: iodesc_int ! pio io desc
  integer, pointer   :: compdof(:) ! computational degrees of freedom for pio 
  integer :: dids(2)               ! variable dimension ids 
  integer :: dsizes(2)             ! variable dimension lengths
  integer :: ier                  ! error code
  integer :: begr, endr, iunit, nn, n, cnt, nr, nt
  integer :: numDT_r, numDT_t
  integer :: lsize, gsize
  integer :: igrow, igcol, iwgt
  type(mct_avect) :: avtmp, avtmpG ! temporary avects
  type(mct_sMat)  :: sMat          ! temporary sparse matrix, needed for sMatP
  real(r8):: areatot_prev, areatot_tmp, areatot_new
  real(r8):: hlen_max, rlen_min
  integer :: tcnt
  character(len=16384) :: rList             ! list of fields for SM multiply
  character(len=1000) :: fname
  character(len=*),parameter :: subname = '(MOSART_init)'
  character(len=*),parameter :: FORMI = '(2A,2i10)'
  character(len=*),parameter :: FORMR = '(2A,2g15.7)'
 
  begr = rtmCTL%begr
  endr = rtmCTL%endr
  
  if(endr >= begr) then
     ! routing parameters
     call ncd_pio_openfile (ncid, trim(frivinp_rtm), 0)
     call pio_seterrorhandling(ncid, PIO_INTERNAL_ERROR)
     allocate(compdof(rtmCTL%lnumr))
     cnt = 0
     do n = rtmCTL%begr,rtmCTL%endr
        cnt = cnt + 1
        compDOF(cnt) = rtmCTL%gindex(n)
     enddo

     ! setup iodesc based on frac dids
     ier = pio_inq_varid(ncid, name='frac', vardesc=vardesc)
     ier = pio_inq_vardimid(ncid, vardesc, dids)
     ier = pio_inq_dimlen(ncid, dids(1),dsizes(1))
     ier = pio_inq_dimlen(ncid, dids(2),dsizes(2))
     call pio_initdecomp(pio_subsystem, pio_double, dsizes, compDOF, iodesc_dbl)
     call pio_initdecomp(pio_subsystem, pio_int   , dsizes, compDOF, iodesc_int)
     deallocate(compdof)
     call pio_seterrorhandling(ncid, PIO_BCAST_ERROR)

     allocate(TUnit%euler_calc(nt_rtm))
     Tunit%euler_calc = .true.

     allocate(TUnit%frac(begr:endr))
     ier = pio_inq_varid(ncid, name='frac', vardesc=vardesc)
     call pio_read_darray(ncid, vardesc, iodesc_dbl, TUnit%frac, ier)
     if (masterproc) write(iulog,FORMR) trim(subname),' read frac ',minval(Tunit%frac),maxval(Tunit%frac)
     call shr_sys_flush(iulog)

     ! read fdir, convert to mask
     ! fdir <0 ocean, 0=outlet, >0 land
     ! tunit mask is 0=ocean, 1=land, 2=outlet for mosart calcs

     allocate(TUnit%mask(begr:endr))  
     ier = pio_inq_varid(ncid, name='fdir', vardesc=vardesc)
     call pio_read_darray(ncid, vardesc, iodesc_int, TUnit%mask, ier)
     if (masterproc) write(iulog,FORMI) trim(subname),' read fdir mask ',minval(Tunit%mask),maxval(Tunit%mask)
     call shr_sys_flush(iulog)

     do n = rtmCtl%begr, rtmCTL%endr
        if (Tunit%mask(n) < 0) then
           Tunit%mask(n) = 0
        elseif (Tunit%mask(n) == 0) then
           Tunit%mask(n) = 2
           if (abs(Tunit%frac(n)-1.0_r8)>1.0e-9) then
              write(iulog,*) subname,' ERROR frac ne 1.0',n,Tunit%frac(n)
              call shr_sys_abort(subname//' ERROR frac ne 1.0')
           endif
        elseif (Tunit%mask(n) > 0) then
           Tunit%mask(n) = 1
           if (abs(Tunit%frac(n)-1.0_r8)>1.0e-9) then
              write(iulog,*) subname,' ERROR frac ne 1.0',n,Tunit%frac(n)
              call shr_sys_abort(subname//' ERROR frac ne 1.0')
           endif
        else
           call shr_sys_abort(subname//' Tunit mask error')
        endif
     enddo

     allocate(TUnit%ID0(begr:endr))  
     ier = pio_inq_varid(ncid, name='ID', vardesc=vardesc)
     call pio_read_darray(ncid, vardesc, iodesc_int, TUnit%ID0, ier)
     if (masterproc) write(iulog,FORMI) trim(subname),' read ID0 ',minval(Tunit%ID0),maxval(Tunit%ID0)
     call shr_sys_flush(iulog)

     allocate(TUnit%dnID(begr:endr))  
     ier = pio_inq_varid(ncid, name='dnID', vardesc=vardesc)
     call pio_read_darray(ncid, vardesc, iodesc_int, TUnit%dnID, ier)
     if (masterproc) write(iulog,FORMI) trim(subname),' read dnID ',minval(Tunit%dnID),maxval(Tunit%dnID)
     call shr_sys_flush(iulog)

     !-------------------------------------------------------
     ! RESET ID0 and dnID indices using the IDkey to be consistent
     ! with standard gindex order to leverage gsmap_r
     !-------------------------------------------------------
     do n=rtmCtl%begr, rtmCTL%endr
        TUnit%ID0(n)  = IDkey(TUnit%ID0(n))
        if (Tunit%dnID(n) > 0 .and. TUnit%dnID(n) <= rtmlon*rtmlat) then
           if (IDkey(TUnit%dnID(n)) > 0 .and. IDkey(TUnit%dnID(n)) <= rtmlon*rtmlat) then
              TUnit%dnID(n) = IDkey(TUnit%dnID(n))
           else
              write(iulog,*) subname,' ERROR bad IDkey for TUnit%dnID',n,TUnit%dnID(n),IDkey(TUnit%dnID(n))
              call shr_sys_abort(subname//' ERROR bad IDkey for TUnit%dnID')
           endif
        endif
     enddo

     allocate(TUnit%area(begr:endr))  
     ier = pio_inq_varid(ncid, name='area', vardesc=vardesc)
     call pio_read_darray(ncid, vardesc, iodesc_dbl, TUnit%area, ier)
     if (masterproc) write(iulog,FORMR) trim(subname),' read area ',minval(Tunit%area),maxval(Tunit%area)
     call shr_sys_flush(iulog)

     do n=rtmCtl%begr, rtmCTL%endr
        if (TUnit%area(n) < 0._r8) TUnit%area(n) = rtmCTL%area(n)
        if (TUnit%area(n) /= rtmCTL%area(n)) then
           write(iulog,*) subname,' ERROR area mismatch',TUnit%area(n),rtmCTL%area(n)
           call shr_sys_abort(subname//' ERROR area mismatch')
        endif
     enddo

     allocate(TUnit%areaTotal(begr:endr))  
     ier = pio_inq_varid(ncid, name='areaTotal', vardesc=vardesc)
     call pio_read_darray(ncid, vardesc, iodesc_dbl, TUnit%areaTotal, ier)
     if (masterproc) write(iulog,FORMR) trim(subname),' read areaTotal ',minval(Tunit%areaTotal),maxval(Tunit%areaTotal)
     call shr_sys_flush(iulog)

     allocate(TUnit%rlenTotal(begr:endr))
     TUnit%rlenTotal = 0._r8

     allocate(TUnit%nh(begr:endr))  
     ier = pio_inq_varid(ncid, name='nh', vardesc=vardesc)
     call pio_read_darray(ncid, vardesc, iodesc_dbl, TUnit%nh, ier)
     if (masterproc) write(iulog,FORMR) trim(subname),' read nh ',minval(Tunit%nh),maxval(Tunit%nh)
     call shr_sys_flush(iulog)

     allocate(TUnit%hslp(begr:endr))  
     ier = pio_inq_varid(ncid, name='hslp', vardesc=vardesc)
     call pio_read_darray(ncid, vardesc, iodesc_dbl, TUnit%hslp, ier)
     if (masterproc) write(iulog,FORMR) trim(subname),' read hslp ',minval(Tunit%hslp),maxval(Tunit%hslp)
     call shr_sys_flush(iulog)

     allocate(TUnit%hslpsqrt(begr:endr))  
     TUnit%hslpsqrt = 0._r8

     allocate(TUnit%gxr(begr:endr))  
     ier = pio_inq_varid(ncid, name='gxr', vardesc=vardesc)
     call pio_read_darray(ncid, vardesc, iodesc_dbl, TUnit%gxr, ier)
     if (masterproc) write(iulog,FORMR) trim(subname),' read gxr ',minval(Tunit%gxr),maxval(Tunit%gxr)
     call shr_sys_flush(iulog)

     allocate(TUnit%hlen(begr:endr))
     TUnit%hlen = 0._r8

     allocate(TUnit%tslp(begr:endr))  
     ier = pio_inq_varid(ncid, name='tslp', vardesc=vardesc)
     call pio_read_darray(ncid, vardesc, iodesc_dbl, TUnit%tslp, ier)
     if (masterproc) write(iulog,FORMR) trim(subname),' read tslp ',minval(Tunit%tslp),maxval(Tunit%tslp)
     call shr_sys_flush(iulog)

     allocate(TUnit%tslpsqrt(begr:endr))  
     TUnit%tslpsqrt = 0._r8

     allocate(TUnit%tlen(begr:endr))
     TUnit%tlen = 0._r8

     allocate(TUnit%twidth(begr:endr))  
     ier = pio_inq_varid(ncid, name='twid', vardesc=vardesc)
     call pio_read_darray(ncid, vardesc, iodesc_dbl, TUnit%twidth, ier)
     if (masterproc) write(iulog,FORMR) trim(subname),' read twidth ',minval(Tunit%twidth),maxval(Tunit%twidth)
     call shr_sys_flush(iulog)

     allocate(TUnit%nt(begr:endr))  
     ier = pio_inq_varid(ncid, name='nt', vardesc=vardesc)
     call pio_read_darray(ncid, vardesc, iodesc_dbl, TUnit%nt, ier)
     if (masterproc) write(iulog,FORMR) trim(subname),' read nt ',minval(Tunit%nt),maxval(Tunit%nt)
     call shr_sys_flush(iulog)

     allocate(TUnit%rlen(begr:endr))  
     ier = pio_inq_varid(ncid, name='rlen', vardesc=vardesc)
     call pio_read_darray(ncid, vardesc, iodesc_dbl, TUnit%rlen, ier)
     if (masterproc) write(iulog,FORMR) trim(subname),' read rlen ',minval(Tunit%rlen),maxval(Tunit%rlen)
     call shr_sys_flush(iulog)

     allocate(TUnit%rslp(begr:endr))  
     ier = pio_inq_varid(ncid, name='rslp', vardesc=vardesc)
     call pio_read_darray(ncid, vardesc, iodesc_dbl, TUnit%rslp, ier)
     if (masterproc) write(iulog,FORMR) trim(subname),' read rslp ',minval(Tunit%rslp),maxval(Tunit%rslp)
     call shr_sys_flush(iulog)

     allocate(TUnit%rslpsqrt(begr:endr))  
     TUnit%rslpsqrt = 0._r8

     allocate(TUnit%rwidth(begr:endr))  
     ier = pio_inq_varid(ncid, name='rwid', vardesc=vardesc)
     call pio_read_darray(ncid, vardesc, iodesc_dbl, TUnit%rwidth, ier)
     if (masterproc) write(iulog,FORMR) trim(subname),' read rwidth ',minval(Tunit%rwidth),maxval(Tunit%rwidth)
     call shr_sys_flush(iulog)

     allocate(TUnit%rwidth0(begr:endr))  
     ier = pio_inq_varid(ncid, name='rwid0', vardesc=vardesc)
     call pio_read_darray(ncid, vardesc, iodesc_dbl, TUnit%rwidth0, ier)
     if (masterproc) write(iulog,FORMR) trim(subname),' read rwidth0 ',minval(Tunit%rwidth0),maxval(Tunit%rwidth0)
     call shr_sys_flush(iulog)

     allocate(TUnit%rdepth(begr:endr))  
     ier = pio_inq_varid(ncid, name='rdep', vardesc=vardesc)
     call pio_read_darray(ncid, vardesc, iodesc_dbl, TUnit%rdepth, ier)
     if (masterproc) write(iulog,FORMR) trim(subname),' read rdepth ',minval(Tunit%rdepth),maxval(Tunit%rdepth)
     call shr_sys_flush(iulog)

     allocate(TUnit%nr(begr:endr))  
     ier = pio_inq_varid(ncid, name='nr', vardesc=vardesc)
     call pio_read_darray(ncid, vardesc, iodesc_dbl, TUnit%nr, ier)
     if (masterproc) write(iulog,FORMR) trim(subname),' read nr ',minval(Tunit%nr),maxval(Tunit%nr)
     call shr_sys_flush(iulog)

     allocate(TUnit%nUp(begr:endr))
     TUnit%nUp = 0

     allocate(TUnit%iUp(begr:endr,8))
     TUnit%iUp = 0

     allocate(TUnit%indexDown(begr:endr))
     TUnit%indexDown = 0

     ! initialize water states and fluxes
     allocate (TRunoff%wh(begr:endr,nt_rtm))
     TRunoff%wh = 0._r8

     allocate (TRunoff%dwh(begr:endr,nt_rtm))
     TRunoff%dwh = 0._r8

     allocate (TRunoff%yh(begr:endr,nt_rtm))
     TRunoff%yh = 0._r8

     allocate (TRunoff%qsur(begr:endr,nt_rtm))
     TRunoff%qsur = 0._r8

     allocate (TRunoff%qsub(begr:endr,nt_rtm))
     TRunoff%qsub = 0._r8

     allocate (TRunoff%qgwl(begr:endr,nt_rtm))
     TRunoff%qgwl = 0._r8

     allocate (TRunoff%ehout(begr:endr,nt_rtm))
     TRunoff%ehout = 0._r8

     allocate (TRunoff%tarea(begr:endr,nt_rtm))
     TRunoff%tarea = 0._r8

     allocate (TRunoff%wt(begr:endr,nt_rtm))
     TRunoff%wt= 0._r8

     allocate (TRunoff%dwt(begr:endr,nt_rtm))
     TRunoff%dwt = 0._r8

     allocate (TRunoff%yt(begr:endr,nt_rtm))
     TRunoff%yt = 0._r8

     allocate (TRunoff%mt(begr:endr,nt_rtm))
     TRunoff%mt = 0._r8

     allocate (TRunoff%rt(begr:endr,nt_rtm))
     TRunoff%rt = 0._r8

     allocate (TRunoff%pt(begr:endr,nt_rtm))
     TRunoff%pt = 0._r8

     allocate (TRunoff%vt(begr:endr,nt_rtm))
     TRunoff%vt = 0._r8

     allocate (TRunoff%tt(begr:endr,nt_rtm))
     TRunoff%tt = 0._r8

     allocate (TRunoff%etin(begr:endr,nt_rtm))
     TRunoff%etin = 0._r8

     allocate (TRunoff%etout(begr:endr,nt_rtm))
     TRunoff%etout = 0._r8

     allocate (TRunoff%rarea(begr:endr,nt_rtm))
     TRunoff%rarea = 0._r8

     allocate (TRunoff%wr(begr:endr,nt_rtm))
     TRunoff%wr = 0._r8

     allocate (TRunoff%dwr(begr:endr,nt_rtm))
     TRunoff%dwr = 0._r8

     allocate (TRunoff%yr(begr:endr,nt_rtm))
     TRunoff%yr = 0._r8

     allocate (TRunoff%mr(begr:endr,nt_rtm))
     TRunoff%mr = 0._r8

     allocate (TRunoff%rr(begr:endr,nt_rtm))
     TRunoff%rr = 0._r8

     allocate (TRunoff%pr(begr:endr,nt_rtm))
     TRunoff%pr = 0._r8

     allocate (TRunoff%vr(begr:endr,nt_rtm))
     TRunoff%vr = 0._r8

     allocate (TRunoff%tr(begr:endr,nt_rtm))
     TRunoff%tr = 0._r8

     allocate (TRunoff%erlg(begr:endr,nt_rtm))
     TRunoff%erlg = 0._r8

     allocate (TRunoff%erlateral(begr:endr,nt_rtm))
     TRunoff%erlateral = 0._r8

     allocate (TRunoff%erin(begr:endr,nt_rtm))
     TRunoff%erin = 0._r8

     allocate (TRunoff%erout(begr:endr,nt_rtm))
     TRunoff%erout = 0._r8

     allocate (TRunoff%erout_prev(begr:endr,nt_rtm))
     TRunoff%erout_prev = 0._r8

     allocate (TRunoff%eroutUp(begr:endr,nt_rtm))
     TRunoff%eroutUp = 0._r8

     allocate (TRunoff%eroutUp_avg(begr:endr,nt_rtm))
     TRunoff%eroutUp_avg = 0._r8

     allocate (TRunoff%erlat_avg(begr:endr,nt_rtm))
     TRunoff%erlat_avg = 0._r8

     allocate (TRunoff%ergwl(begr:endr,nt_rtm))
     TRunoff%ergwl = 0._r8

     allocate (TRunoff%flow(begr:endr,nt_rtm))
     TRunoff%flow = 0._r8
    
     allocate (TPara%c_twid(begr:endr))
     TPara%c_twid = 1.0_r8

     call pio_freedecomp(ncid, iodesc_dbl)
     call pio_freedecomp(ncid, iodesc_int)
     call pio_closefile(ncid)

   ! control parameters and some other derived parameters
   ! estimate derived input variables

     do iunit=rtmCTL%begr,rtmCTL%endr
        if(TUnit%Gxr(iunit) > 0._r8) then
           TUnit%rlenTotal(iunit) = TUnit%area(iunit)*TUnit%Gxr(iunit)
        end if
     end do

     do iunit=rtmCTL%begr,rtmCTL%endr
        if(TUnit%rlen(iunit) > TUnit%rlenTotal(iunit)) then
           TUnit%rlenTotal(iunit) = TUnit%rlen(iunit)
        end if
     end do     

     do iunit=rtmCTL%begr,rtmCTL%endr
      
        if(TUnit%rlen(iunit) > 0._r8) then
           TUnit%hlen(iunit) = TUnit%area(iunit) / TUnit%rlenTotal(iunit) / 2._r8
<<<<<<< HEAD
           hlen_max = max(1000.0, sqrt(TUnit%area(iunit))) ! constain the hillslope length
=======
           hlen_max = max(1000.0_r8, sqrt(TUnit%area(iunit))) ! constrain the hillslope length
>>>>>>> 0982ec74
           if(TUnit%hlen(iunit) > hlen_max) then
              TUnit%hlen(iunit) = hlen_max   ! allievate the outlier in drainage density estimation. TO DO
           end if
           rlen_min = sqrt(TUnit%area(iunit))
           if(TUnit%rlen(iunit) < rlen_min) then
              TUnit%tlen(iunit) = TUnit%area(iunit) / rlen_min / 2._r8 - TUnit%hlen(iunit)
           else
              TUnit%tlen(iunit) = TUnit%area(iunit) / TUnit%rlen(iunit) / 2._r8 - TUnit%hlen(iunit)
           end if
  
           if(TUnit%twidth(iunit) < 0._r8) then
              TUnit%twidth(iunit) = 0._r8
           end if
           if(TUnit%tlen(iunit) > 0._r8 .and. (TUnit%rlenTotal(iunit)-TUnit%rlen(iunit))/TUnit%tlen(iunit) > 1._r8) then
              TUnit%twidth(iunit) = TPara%c_twid(iunit)*TUnit%twidth(iunit)*((TUnit%rlenTotal(iunit)-TUnit%rlen(iunit))/TUnit%tlen(iunit))
           end if
          
           if(TUnit%tlen(iunit) > 0._r8 .and. TUnit%twidth(iunit) <= 0._r8) then
              TUnit%twidth(iunit) = 0._r8
           end if
        else
           TUnit%hlen(iunit) = 0._r8
           TUnit%tlen(iunit) = 0._r8
           TUnit%twidth(iunit) = 0._r8
        end if
        
        if(TUnit%rslp(iunit) <= 0._r8) then
           TUnit%rslp(iunit) = 0.0001_r8
        end if
        if(TUnit%tslp(iunit) <= 0._r8) then
           TUnit%tslp(iunit) = 0.0001_r8
        end if
        if(TUnit%hslp(iunit) <= 0._r8) then
           TUnit%hslp(iunit) = 0.005_r8
        end if
        TUnit%rslpsqrt(iunit) = sqrt(Tunit%rslp(iunit))
        TUnit%tslpsqrt(iunit) = sqrt(Tunit%tslp(iunit))
        TUnit%hslpsqrt(iunit) = sqrt(Tunit%hslp(iunit))
     end do

     lsize = rtmCTL%lnumr
     gsize = rtmlon*rtmlat

     if (smat_option == 'opt') then
        ! distributed smat initialization
        ! mct_sMat_init must be given the number of rows and columns that
        ! would be in the full matrix.  Nrows= size of output vector=nb.
        ! Ncols = size of input vector = na.

        cnt = 0
        do iunit=rtmCTL%begr,rtmCTL%endr
           if(TUnit%dnID(iunit) > 0) cnt = cnt + 1
        enddo

        call mct_sMat_init(sMat, gsize, gsize, cnt)
        igrow = mct_sMat_indexIA(sMat,'grow')
        igcol = mct_sMat_indexIA(sMat,'gcol')
        iwgt  = mct_sMat_indexRA(sMat,'weight')
        cnt = 0
        do iunit = rtmCTL%begr,rtmCTL%endr
           if (TUnit%dnID(iunit) > 0) then
              cnt = cnt + 1
              sMat%data%rAttr(iwgt ,cnt) = 1.0_r8
              sMat%data%iAttr(igrow,cnt) = TUnit%dnID(iunit)
              sMat%data%iAttr(igcol,cnt) = TUnit%ID0(iunit)
           endif
        enddo

        call mct_sMatP_Init(sMatP_eroutUp, sMat, gsMap_r, gsMap_r, 0, mpicom_rof, ROFID)

     elseif (smat_option == 'Xonly' .or. smat_option == 'Yonly') then
        ! root initialization
        call mct_aVect_init(avtmp,rList='f1:f2',lsize=lsize)
        call mct_aVect_zero(avtmp)
        cnt = 0
        do iunit = rtmCTL%begr,rtmCTL%endr
           cnt = cnt + 1
           avtmp%rAttr(1,cnt) = TUnit%ID0(iunit)
           avtmp%rAttr(2,cnt) = TUnit%dnID(iunit)
        enddo
        call mct_avect_gather(avtmp,avtmpG,gsmap_r,mastertask,mpicom_rof)
        if (masterproc) then
           cnt = 0
           do n = 1,rtmlon*rtmlat
              if (avtmpG%rAttr(2,n) > 0) then
                 cnt = cnt + 1
              endif
           enddo

           call mct_sMat_init(sMat, gsize, gsize, cnt)
           igrow = mct_sMat_indexIA(sMat,'grow')
           igcol = mct_sMat_indexIA(sMat,'gcol')
           iwgt  = mct_sMat_indexRA(sMat,'weight')

           cnt = 0
           do n = 1,rtmlon*rtmlat
              if (avtmpG%rAttr(2,n) > 0) then
                 cnt = cnt + 1
                 sMat%data%rAttr(iwgt ,cnt) = 1.0_r8
                 sMat%data%iAttr(igrow,cnt) = avtmpG%rAttr(2,n)
                 sMat%data%iAttr(igcol,cnt) = avtmpG%rAttr(1,n)
              endif
           enddo
           call mct_avect_clean(avtmpG)
        else
           call mct_sMat_init(sMat,1,1,1)
        endif
        call mct_avect_clean(avtmp)

        call mct_sMatP_Init(sMatP_eroutUp, sMat, gsMap_r, gsMap_r, smat_option, 0, mpicom_rof, ROFID)

     else

        write(iulog,*) trim(subname),' MOSART ERROR: invalid smat_option '//trim(smat_option)
        call shr_sys_abort(trim(subname)//' ERROR invald smat option')

     endif

     ! initialize the AVs to go with sMatP
     write(rList,'(a,i3.3)') 'tr',1
     do nt = 2,nt_rtm
        write(rList,'(a,i3.3)') trim(rList)//':tr',nt
     enddo
     if (masterproc) write(iulog,*) trim(subname),' MOSART initialize avect ',trim(rList)
     call mct_aVect_init(avsrc_eroutUp,rList=rList,lsize=rtmCTL%lnumr)
     call mct_aVect_init(avdst_eroutUp,rList=rList,lsize=rtmCTL%lnumr)

     lsize = mct_smat_gNumEl(sMatP_eroutUp%Matrix,mpicom_rof)
     if (masterproc) write(iulog,*) subname," Done initializing SmatP_eroutUp, nElements = ",lsize

     ! keep only sMatP
     call mct_sMat_clean(sMat)

  end if  ! endr >= begr

  !--- compute areatot from area using dnID ---
  !--- this basically advects upstream areas downstream and
  !--- adds them up as it goes until all upstream areas are accounted for

  allocate(Tunit%areatotal2(rtmCTL%begr:rtmCTL%endr))
  Tunit%areatotal2 = 0._r8

  ! initialize avdst to local area and add that to areatotal2
  cnt = 0
  call mct_avect_zero(avdst_eroutUp)
  do nr = rtmCTL%begr,rtmCTL%endr
     cnt = cnt + 1
     avdst_eroutUp%rAttr(1,cnt) = rtmCTL%area(nr)
     Tunit%areatotal2(nr) = avdst_eroutUp%rAttr(1,cnt)
  enddo

  tcnt = 0
  areatot_prev = -99._r8
  areatot_new = -50._r8
  do while (areatot_new /= areatot_prev .and. tcnt < rtmlon*rtmlat)

     tcnt = tcnt + 1

     ! copy avdst to avsrc for next downstream step
     cnt = 0
     call mct_avect_zero(avsrc_eroutUp)
     do nr = rtmCTL%begr,rtmCTL%endr
        cnt = cnt + 1
        avsrc_eroutUp%rAttr(1,cnt) = avdst_eroutUp%rAttr(1,cnt)
     enddo

     call mct_avect_zero(avdst_eroutUp)

     call mct_sMat_avMult(avsrc_eroutUp, sMatP_eroutUp, avdst_eroutUp)

     ! add avdst to areatot and compute new global sum
     cnt = 0
     areatot_prev = areatot_new
     areatot_tmp = 0._r8
     do nr = rtmCTL%begr,rtmCTL%endr
        cnt = cnt + 1
        Tunit%areatotal2(nr) = Tunit%areatotal2(nr) + avdst_eroutUp%rAttr(1,cnt)
        areatot_tmp = areatot_tmp + Tunit%areatotal2(nr)
     enddo
     call shr_mpi_sum(areatot_tmp, areatot_new, mpicom_rof, 'areatot_new', all=.true.)

     if (masterproc) then
        write(iulog,*) trim(subname),' areatot calc ',tcnt,areatot_new
     endif

  enddo

  if (areatot_new /= areatot_prev) then
     write(iulog,*) trim(subname),' MOSART ERROR: areatot incorrect ',areatot_new, areatot_prev
     call shr_sys_abort(trim(subname)//' ERROR areatot incorrect')
  endif

!  do nr = rtmCTL%begr,rtmCTL%endr
!     if (TUnit%areatotal(nr) > 0._r8 .and. Tunit%areatotal2(nr) /= TUnit%areatotal(nr)) then
!        write(iulog,'(2a,i12,2e16.4,f16.4)') trim(subname),' areatot diff ',nr,TUnit%areatotal(nr),Tunit%areatota!l2(nr),&
!           abs(TUnit%areatotal(nr)-Tunit%areatotal2(nr))/(TUnit%areatotal(nr))
!     endif
!  enddo


  ! control parameters
  Tctl%RoutingMethod = 1
  !Tctl%DATAH = rtm_nsteps*get_step_size()
  !Tctl%DeltaT = 60._r8  !
  !   if(Tctl%DATAH > 0 .and. Tctl%DATAH < Tctl%DeltaT) then
  !       Tctl%DeltaT = Tctl%DATAH
  !   end if      
  Tctl%DLevelH2R = 5
  Tctl%DLevelR = 3
  call SubTimestep ! prepare for numerical computation

  call shr_mpi_max(maxval(Tunit%numDT_r),numDT_r,mpicom_rof,'numDT_r',all=.false.)
  call shr_mpi_max(maxval(Tunit%numDT_t),numDT_t,mpicom_rof,'numDT_t',all=.false.)
  if (masterproc) then
     write(iulog,*) subname,' DLevelH2R = ',Tctl%DlevelH2R
     write(iulog,*) subname,' numDT_r   = ',minval(Tunit%numDT_r),maxval(Tunit%numDT_r)
     write(iulog,*) subname,' numDT_r max  = ',numDT_r
     write(iulog,*) subname,' numDT_t   = ',minval(Tunit%numDT_t),maxval(Tunit%numDT_t)
     write(iulog,*) subname,' numDT_t max  = ',numDT_t
  endif
    
  !if(masterproc) then
  !    fname = '/lustre/liho745/DCLM_model/ccsm_hy/run/clm_MOSART_subw2/run/test.dat'
  !    call createFile(1111,fname)
  !end if

  end subroutine MOSART_init

!----------------------------------------------------------------------------

  subroutine SubTimestep
  ! !DESCRIPTION: predescribe the sub-time-steps for channel routing
    implicit none    
    integer :: iunit   !local index
    character(len=*),parameter :: subname = '(SubTimestep)'

    allocate(TUnit%numDT_r(rtmCTL%begr:rtmCTL%endr),TUnit%numDT_t(rtmCTL%begr:rtmCTL%endr))
    TUnit%numDT_r = 1
    TUnit%numDT_t = 1
    allocate(TUnit%phi_r(rtmCTL%begr:rtmCTL%endr),TUnit%phi_t(rtmCTL%begr:rtmCTL%endr))
    TUnit%phi_r = 0._r8
    TUnit%phi_t = 0._r8

    do iunit=rtmCTL%begr,rtmCTL%endr
       if(TUnit%mask(iunit) > 0 .and. TUnit%rlen(iunit) > 0._r8) then
          TUnit%phi_r(iunit) = TUnit%areaTotal2(iunit)*sqrt(TUnit%rslp(iunit))/(TUnit%rlen(iunit)*TUnit%rwidth(iunit))
          if(TUnit%phi_r(iunit) >= 10._r8) then
             TUnit%numDT_r(iunit) = (TUnit%numDT_r(iunit)*log10(TUnit%phi_r(iunit))*Tctl%DLevelR) + 1
          else 
             TUnit%numDT_r(iunit) = TUnit%numDT_r(iunit)*1.0_r8*Tctl%DLevelR + 1
          end if
       end if
       if(TUnit%numDT_r(iunit) < 1) TUnit%numDT_r(iunit) = 1
      
       if(TUnit%tlen(iunit) > 0._r8) then
          TUnit%phi_t(iunit) =      TUnit%area(iunit)*sqrt(TUnit%tslp(iunit))/(TUnit%tlen(iunit)*TUnit%twidth(iunit))
          if(TUnit%phi_t(iunit) >= 10._r8) then 
             TUnit%numDT_t(iunit) = (TUnit%numDT_t(iunit)*log10(TUnit%phi_t(iunit))*Tctl%DLevelR) + 1
          else 
             TUnit%numDT_t(iunit) = (TUnit%numDT_t(iunit)*1.0*Tctl%DLevelR) + 1
          end if
       end if
       if(TUnit%numDT_t(iunit) < 1) TUnit%numDT_t(iunit) = 1
    end do
  end subroutine SubTimestep

!-----------------------------------------------------------------------

end module RtmMod
<|MERGE_RESOLUTION|>--- conflicted
+++ resolved
@@ -2452,11 +2452,7 @@
       
         if(TUnit%rlen(iunit) > 0._r8) then
            TUnit%hlen(iunit) = TUnit%area(iunit) / TUnit%rlenTotal(iunit) / 2._r8
-<<<<<<< HEAD
-           hlen_max = max(1000.0, sqrt(TUnit%area(iunit))) ! constain the hillslope length
-=======
            hlen_max = max(1000.0_r8, sqrt(TUnit%area(iunit))) ! constrain the hillslope length
->>>>>>> 0982ec74
            if(TUnit%hlen(iunit) > hlen_max) then
               TUnit%hlen(iunit) = hlen_max   ! allievate the outlier in drainage density estimation. TO DO
            end if
