!
MODULE WRM_subw_IO_mod
! Description: module to provide interface between WRM and other CLM components
! 
! Developed by Nathalie Voisin 2/1/2010
! REVISION HISTORY:
!-----------------------------------------------------------------------

! !USES:
  use RunoffMod     , only : Tctl, TUnit, rtmCTL
  use RtmSpmd       , only : masterproc, mpicom_rof, iam, ROFID, &
                             MPI_REAL8,MPI_INTEGER,MPI_CHARACTER,MPI_LOGICAL,MPI_MAX
  use RtmVar        , only : iulog, inst_suffix, smat_option
  use RtmFileUtils  , only : getfil, getavu, relavu
  use RtmIO         , only : pio_subsystem, ncd_pio_openfile, ncd_pio_closefile
  use RtmTimeManager, only : get_curr_date
  use rof_cpl_indices, only : nt_rtm
  use shr_kind_mod  , only : r8 => shr_kind_r8, SHR_KIND_CL
  use shr_const_mod , only : SHR_CONST_REARTH, SHR_CONST_PI
  use shr_sys_mod   , only : shr_sys_flush, shr_sys_abort
  use WRM_type_mod  , only : ctlSubwWRM, WRMUnit, StorWater, & 
                             gsMap_wg, gsMap_wd, sMatP_g2d, sMatP_d2g, &
                             aVect_wg, aVect_wd
  use WRM_modules   , only : RegulationRelease, WRM_storage_targets
  use WRM_start_op_year, only : WRM_init_StOp_FC
  use mct_mod
  use netcdf
  use pio
  use perf_mod      , only : t_startf, t_stopf

  implicit none
  private

  public WRM_init
  public WRM_ReadDemand
  public WRM_computeRelease

  type(io_desc_t)  :: iodesc_int_grd2grd ! pio io desc, global grid to local grid
  type(io_desc_t)  :: iodesc_dbl_grd2grd ! pio io desc, global grid to local grid
  type(io_desc_t)  :: iodesc_int_grd2dam ! pio io desc, global grid to local dam
  type(io_desc_t)  :: iodesc_dbl_grd2dam ! pio io desc, global grid to local dam
  type(io_desc_t)  :: iodesc_int_dam2dam ! pio io desc, global dam to local dam
  type(io_desc_t)  :: iodesc_dbl_dam2dam ! pio io desc, global dam to local dam
  character(len=*),parameter :: FORMI = '(2A,6i13)'
  character(len=*),parameter :: FORMR = '(2A,2g15.7)'
  character(len=*),parameter :: FORMR2= '(2A,i8,2g15.7)'

!-----------------------------------------------------------------------
  contains
!-----------------------------------------------------------------------
  
  subroutine WRM_init
     ! !DESCRIPTION: initilization of WRM model
     implicit none

     integer :: nr, nd, ng, mth        ! local loop indices
<<<<<<< HEAD
     integer :: cnt, idam, ntotal, cntw, cntg
     integer :: begr, endr, maxnumdependentgrid, lsize, gsize, lsized, gsized, ssize, dimsize
     integer :: iunit
     integer :: ncdfid, did, dids(2), ndims, dsize(1), dsizes(2), ier, varid
     integer :: start(2), count(2)
     integer(kind=pio_offset) :: frame
=======
     integer :: cnt, idam, ntotal
     integer :: begr, endr, maxnumdependentgrid
     integer :: ncdfid, did, dids(2), dsize(1), dsizes(2), ier, varid
     type(file_desc_t):: ncid       ! netcdf file
     type(var_desc_t) :: vardesc    ! netCDF variable description
     type(io_desc_t)  :: iodesc_int_grd2grd ! pio io desc, global grid to local grid
     type(io_desc_t)  :: iodesc_dbl_grd2grd ! pio io desc, global grid to local grid
     type(io_desc_t)  :: iodesc_int_grd2dam  ! pio io desc, global grid to local dam
     type(io_desc_t)  :: iodesc_dbl_grd2dam  ! pio io desc, global grid to local dam
     type(io_desc_t)  :: iodesc_int_dam2dam   ! pio io desc, global dam to local dam
     type(io_desc_t)  :: iodesc_dbl_dam2dam   ! pio io desc, global dam to local dam
     integer(kind=PIO_OFFSET_KIND) :: frame
>>>>>>> ab0efeb1
     real(r8) :: peak, prorata , mn, mx                  ! peak value to define the start of operationalyr
     integer :: sgn,curr_sgn, nsc, ct, ct_mx, mth_op , idepend      ! number of sign change
     integer :: igrow,igcol,iwgt
     integer :: unitn
     type(file_desc_t):: ncid       ! netcdf file
     type(var_desc_t) :: vardesc    ! netCDF variable description
     integer, pointer  :: compDOF(:)           ! pio decomp
     integer, pointer  :: temp_gridID_from_Dam(:,:)
     integer, allocatable :: gindex(:)         ! global index for gsmap
     integer, allocatable :: tmpmydam(:,:)     ! temporary copy of myDamm for resize
     logical           :: lexist               ! File exists
     type(mct_sMat)    :: sMat                 ! temporary sparse matrix, needed for sMatP
     character(len=256):: nlfilename_wrm

     character(len=350) :: paraFile, demandPath
     integer :: ExtractionFlag, ExtractionMainChannelFlag, RegulationFlag, &
        ReturnFlowFlag, TotalDemandFlag, GroundWaterFlag

     namelist /wrm_inparm/  &
        paraFile, demandPath, &
        ExtractionFlag, ExtractionMainChannelFlag, RegulationFlag, &
        ReturnFlowFlag, TotalDemandFlag, GroundWaterFlag

     character(len=*),parameter :: subname='(WRM_init)'

     begr = rtmCTL%begr
     endr = rtmCTL%endr

     if (masterproc) write(iulog,FORMI) subname,' begr endr = ',iam,begr,endr
     call shr_sys_flush(iulog)

     paraFile = '/pic/scratch/tcraig/wm_data/US_reservoir_8th_NLDAS2.nc'
     demandPath = '/pic/scratch/tcraig/wm_data/NLDAS2_GCAM_water_demand_'
     ExtractionFlag = 1
     ExtractionMainChannelFlag = 1
     RegulationFlag = 1
     ReturnFlowFlag = 0
     TotalDemandFlag = 1
     GroundWaterFlag = 0

     nlfilename_wrm = "mosart_in" // trim(inst_suffix)
     inquire (file = trim(nlfilename_wrm), exist = lexist)
     if ( .not. lexist ) then
        write(iulog,*) subname // ' ERROR: nlfilename_wrm does NOT exist:'&
             //trim(nlfilename_wrm)
        call shr_sys_abort(trim(subname)//' ERROR nlfilename_wrm does not exist')
     end if
     if (masterproc) then
        unitn = getavu()
        write(iulog,*) subname,' Read in wrm_inparm namelist from: ', trim(nlfilename_wrm)
        open( unitn, file=trim(nlfilename_wrm), status='old' )
        ier = 1
        do while ( ier /= 0 )
           read(unitn, wrm_inparm, iostat=ier)
           if (ier < 0) then
              call shr_sys_abort( subname//' encountered end-of-file on wrm_inparm read' )
           endif
        end do
        call relavu( unitn )
     endif

     call mpi_bcast(paraFile   ,len(paraFile)  , MPI_CHARACTER, 0, mpicom_rof, ier)
     call mpi_bcast(demandPath ,len(demandPath), MPI_CHARACTER, 0, mpicom_rof, ier)
     call mpi_bcast(ExtractionFlag,   1, MPI_INTEGER, 0, mpicom_rof, ier)
     call mpi_bcast(ExtractionMainChannelFlag, 1, MPI_INTEGER, 0, mpicom_rof, ier)
     call mpi_bcast(RegulationFlag,   1, MPI_INTEGER, 0, mpicom_rof, ier)
     call mpi_bcast(ReturnFlowFlag,   1, MPI_INTEGER, 0, mpicom_rof, ier)
     call mpi_bcast(TotalDemandFlag,  1, MPI_INTEGER, 0, mpicom_rof, ier)
     call mpi_bcast(GroundWaterFlag,  1, MPI_INTEGER, 0, mpicom_rof, ier)

     ctlSubwWRM%paraFile = paraFile
     ctlSubwWRM%demandPath = demandPath
     ctlSubwWRM%ExtractionFlag = ExtractionFlag
     ctlSubwWRM%ExtractionMainChannelFlag = ExtractionMainChannelFlag
     ctlSubwWRM%RegulationFlag = RegulationFlag
     ctlSubwWRM%ReturnFlowFlag = ReturnFlowFlag
     ctlSubwWRM%TotalDemandFlag = TotalDemandFlag
     ctlSubwWRM%GroundWaterFlag = GroundWaterFlag

     if (masterproc) then
        write(iulog,*) subname," paraFile        = ",trim(ctlSubwWRM%paraFile)
        write(iulog,*) subname," demandPath      = ",trim(ctlSubwWRM%demandPath)
        write(iulog,*) subname," ExtractionFlag  = ",ctlSubwWRM%ExtractionFlag
        write(iulog,*) subname," ExtractionMainChannelFlag = ",ctlSubwWRM%ExtractionMainChannelFlag
        write(iulog,*) subname," RegulationFlag  = ",ctlSubwWRM%RegulationFlag
        write(iulog,*) subname," ReturnFlowFlag  = ",ctlSubwWRM%ReturnFlowFlag
        write(iulog,*) subname," TotalDemandFlag = ",ctlSubwWRM%TotalDemandFlag
        write(iulog,*) subname," GroundWaterFlag = ",ctlSubwWRM%GroundWaterFlag
     endif

     !-------------------
     ! read input dataset
     !-------------------

     ! start by opening and reading the dam IDs, can't use pio yet, need decomp first
     ier = nf90_open(trim(ctlSubwWRM%paraFile), NF90_NOWRITE, ncdfid)
     ier = nf90_inq_dimid(ncdfid,'DependentGrids',did)
     ier = nf90_inquire_dimension(ncdfid,did,len=maxNumDependentGrid)
     ier = nf90_inq_dimid(ncdfid,'Dams',did)
     ier = nf90_inquire_dimension(ncdfid,did,len=ctlSubwWRM%NDam)

     if (masterproc) write(iulog,*) subname,' dams = ',ctlSubwWRM%NDam
     if (masterproc) write(iulog,*) subname,' dependentgrids = ',maxNumDependentGrid
     call shr_sys_flush(iulog)

     !-------------------
     ! now open same file with pio
     !-------------------

     call ncd_pio_openfile(ncid, trim(ctlSubwWRM%paraFile), 0)
     call shr_sys_flush(iulog)
     ier = pio_inq_varid   (ncid, name='DamID_Spatial', vardesc=vardesc)
     ier = pio_inq_vardimid(ncid, vardesc, dids)
     ier = pio_inq_dimlen  (ncid, dids(1),dsizes(1))
     ier = pio_inq_dimlen  (ncid, dids(2),dsizes(2))

     write(iulog,FORMI) subname,' lnumr = ',iam,rtmCTL%lnumr,begr,endr
     write(iulog,FORMI) subname,' gindex = ',iam,minval(rtmCTL%gindex),maxval(rtmCTL%gindex)
     if (masterproc) write(iulog,FORMI) subname,' dsizes = ',dsizes
     call shr_sys_flush(iulog)

     !-------------------
     ! decomp for lon/lat to local gridcells to dams
     !-------------------

     lsize = rtmCTL%lnumr
     allocate(gindex(lsize))
     cnt = 0
     do nr = begr,endr
        cnt = cnt + 1
!tcx, read in data based on mosart decomposition
! THIS ASSUMES mosart and wrm use same grid indexing
        gindex(cnt) = rtmCTL%gindex(nr)
     enddo
     write(iulog,FORMI) subname,' gindex = ',iam,minval(gindex),maxval(gindex)
     call shr_sys_flush(iulog)

     gsize = dsizes(1)*dsizes(2)
     call mct_gsMap_init(gsMap_wg, gindex, mpicom_rof, ROFID, lsize, gsize )
     call mct_aVect_init(aVect_wg, rList='fld1',lsize=lsize)
     write(iulog,FORMI) subname,' gsmap_wg lsize = ',iam,mct_gsMap_lsize(gsMap_wg,mpicom_rof)
     write(iulog,FORMI) subname,' avect_wg lsize = ',iam,mct_aVect_lsize(aVect_wg)
     call shr_sys_flush(iulog)

     call pio_initdecomp(pio_subsystem, pio_double, dsizes, gindex, iodesc_dbl_grd2grd)
     call pio_initdecomp(pio_subsystem, pio_int   , dsizes, gindex, iodesc_int_grd2grd)
     deallocate(gindex)

     !-------------------
     !--- read in DamIDs
     !-------------------

     allocate (WRMUnit%isDam(begr:endr))
     WRMUnit%isDam = 0
     ier = pio_inq_varid (ncid, name='DamID_Spatial', vardesc=vardesc)
     call pio_read_darray(ncid, vardesc, iodesc_int_grd2grd , WRMUnit%isDam, ier)
     if (masterproc) write(iulog,FORMI) trim(subname),' read DamID_Spatial',minval(WRMUnit%isDam),maxval(WRMUnit%isDam)
     call shr_sys_flush(iulog)

     !-------------------
     !--- count dams and set up dam indexing
     !-------------------

     ctlSubwWRM%localNumDam = 0
     do nr = begr,endr
        if (WRMUnit%isDam(nr) > 0) then
           ctlSubwWRM%localNumDam = ctlSubwWRM%localNumDam + 1
        else
           WRMUnit%isDam(nr) = 0
        end if
     end do
     write(iulog,FORMI) subname,' localNumDam = ',iam,ctlSubwWRM%localNumDam

     !-------------------
     !--- initialize icell, INVicell and dam indexing
     !-------------------

     allocate(WRMUnit%INVicell(begr:endr))
     WRMUnit%INVicell =-99 
     allocate(WRMUnit%icell(ctlsubwWRM%localNumDam))
     WRMUnit%icell = 0
     allocate(WRMUnit%damID(ctlSubwWRM%localNumDam))
     WRMUnit%damID = -99
     allocate(WRMUnit%grdID(ctlSubwWRM%localNumDam))
     WRMUnit%grdID = -99
     cnt = 0
     do nr = begr,endr
        if (WRMUnit%isDam(nr) > 0) then
           cnt = cnt + 1
           WRMUnit%INVicell(nr) = cnt  ! local gridcell index to local dam index
           WRMUnit%icell(cnt) = nr     ! local dam index to local gridcell index
           WRMUnit%damID(cnt) = WRMUnit%isDam(nr)  ! local dam index to global dam index
           WRMUnit%grdID(cnt) = rtmCTL%gindex(nr)  ! local dam index to global grid index
        endif
     enddo

     write(iulog,FORMI) subname,' icell    = ',iam,minval(WRMUnit%icell),maxval(WRMUnit%icell)
     write(iulog,FORMI) subname,' INVicell = ',iam,minval(WRMUnit%INVicell),maxval(WRMUnit%INVicell)
     write(iulog,FORMI) subname,' damID    = ',iam,minval(WRMUnit%damID),maxval(WRMUnit%damID)
     write(iulog,FORMI) subname,' grdID    = ',iam,minval(WRMUnit%grdID),maxval(WRMUnit%grdID)

     !-------------------
     !--- setup dam decomps
     !-------------------

     gsized = ctlSubwWRM%NDam
     lsized = ctlSubwWRM%localNumDam
     allocate(gindex(lsized))
     gindex(1:lsized) = WRMUnit%damID(1:lsized)
     call mct_gsMap_init(gsMap_wd, WRMUnit%damID, mpicom_rof, ROFID, lsized, gsized)
     call mct_aVect_init(aVect_wd, rList='fld1',lsize=lsized)
     write(iulog,FORMI) subname,' gsmap_wd lsize = ',iam,mct_gsMap_lsize(gsMap_wd,mpicom_rof)
     write(iulog,FORMI) subname,' avect_wd lsize = ',iam,mct_aVect_lsize(aVect_wd)
     deallocate(gindex)

     ! decomp for lon/lat to local dam
     call pio_initdecomp(pio_subsystem, pio_double, dsizes, WRMUnit%grdID, iodesc_dbl_grd2dam)
     call pio_initdecomp(pio_subsystem, pio_int   , dsizes, WRMUnit%grdID, iodesc_int_grd2dam)

     ! decomp for global dam to local dam
     dsize(1) = ctlSubwWRM%NDam
     call pio_initdecomp(pio_subsystem, pio_double, dsize , WRMUnit%damID, iodesc_dbl_dam2dam)
     call pio_initdecomp(pio_subsystem, pio_int   , dsize , WRMUnit%damID, iodesc_int_dam2dam)

     !-------------------
     !--- initialize dam/gridcell interactions
     !--- g2d will sum gridcell data to dams
     !--- d2g will sum dam data to gridcells
     !-------------------

     allocate (WRMUnit%dam_Ndepend(ctlSubwWRM%localNumDam))
     WRMUnit%dam_Ndepend = 0
     ier = pio_inq_varid (ncid, name='numGrid_from_Dam', vardesc=vardesc)
     call pio_read_darray(ncid, vardesc, iodesc_int_grd2dam , WRMUnit%dam_Ndepend, ier)
     write(iulog,FORMI) trim(subname),' read numGrid_from_Dam',iam,minval(WRMUnit%dam_Ndepend),maxval(WRMUnit%dam_Ndepend)
     call shr_sys_flush(iulog)

     !--- read in entire gridID_from_Dam field on all pes
     allocate(temp_gridID_from_Dam(ctlSubwWRM%NDam, maxNumDependentGrid))
     temp_gridID_from_Dam = -99
     ier = nf90_inq_varid(ncdfid,'gridID_from_Dam',varid)
     ier = nf90_get_var(ncdfid,varid,temp_gridID_from_Dam)
     ier = nf90_close(ncdfid)

     allocate (WRMUnit%myDamNum(begr:endr))
     WRMUnit%myDamNum = 0
     allocate (WRMUnit%myDam(10,begr:endr))
     WRMUnit%myDam = 0

     call t_startf('moswrm_init_mydamc')
     !--- total number of depend gridcells, cntg, myDam arrays
     !--- automatic resize of myDam because we don't want to do this search twice
     cntg = 0
     do nd = 1,ctlSubwWRM%NDam
        do ng = 1,maxNumDependentGrid
           if (temp_gridID_from_Dam(nd,ng) > 0) then
              cntg = cntg + 1
              do iunit = begr,endr
                 if (rtmCTL%gindex(iunit) == temp_gridID_from_Dam(nd,ng)) then
                    WRMUnit%myDamNum(iunit) = WRMUnit%myDamNum(iunit) + 1
                    dimsize = size(WRMUnit%myDam,dim=1)
                    if (WRMUnit%myDamNum(iunit) > dimsize) then
                       call t_startf('moswrm_init_mydamc_mem')
                       allocate(tmpmydam(dimsize,begr:endr))
                       tmpmydam(1:dimsize,begr:endr) = WRMUnit%myDam(1:dimsize,begr:endr)
                       deallocate(WRMUnit%myDam)
                       allocate(WRMUnit%myDam(WRMUnit%myDamNum(iunit)+10,begr:endr))
                       WRMUnit%myDam = 0
                       WRMUnit%myDam(1:dimsize,begr:endr) = tmpmydam(1:dimsize,begr:endr)
                       deallocate(tmpmydam)
                       call t_stopf('moswrm_init_mydamc_mem')
                    endif
                    WRMUnit%myDam(WRMUnit%myDamNum(iunit),iunit) = nd
                 endif
              enddo
           endif
        enddo
     enddo
     call t_stopf('moswrm_init_mydamc')

     write(iulog,FORMI) trim(subname),' myDamNumMax = ',iam,maxval(WRMUnit%myDamNum)

     !--- local number of depend gridcells
     cntw = 0
     do idam = 1,ctlSubwWRM%localNumDam
        nd = WRMUnit%damID(idam)
        ntotal = 0
        do ng = 1,maxNumDependentGrid
           if (temp_gridID_from_Dam(nd,ng) > 0) then
              ntotal = ntotal + 1
           endif
        enddo
        ! check that Ndepend and dam_depend are consistent
        ! sometimes in the dependency data, the basin outlet is included for a dam as its dependent grid
        if (ntotal > WRMUnit%dam_Ndepend(idam) .or. ntotal < WRMUnit%dam_Ndepend(idam)-1) then
           write(iulog,"(a,3i8)"), subname//"ERROR: Ndepend/gridID_from_Dam inconsistency1",idam,ntotal,WRMUnit%dam_Ndepend(idam)
           call shr_sys_abort(subname//' ERROR: numGrid_from_Dam not consistent with gridID_from_Dam list')
        end if
        WRMUnit%dam_Ndepend(idam) = ntotal
        cntw = cntw + ntotal
     enddo

     if (smat_option == 'opt') then

        call mct_sMat_init(sMat, gsized, gsize, cntw)  ! sMat, dst, src
        igcol = mct_sMat_indexIA(sMat,'gcol')  ! src
        igrow = mct_sMat_indexIA(sMat,'grow')  ! dst
        iwgt  = mct_sMat_indexRA(sMat,'weight')

        cnt = 0
        do idam = 1,ctlSubwWRM%localNumDam
           nd = WRMUnit%damID(idam)
           do ng = 1,WRMUnit%dam_Ndepend(idam)
              cnt = cnt + 1
              sMat%data%iAttr(igcol,cnt) = temp_gridID_from_Dam(nd,ng)
              sMat%data%iAttr(igrow,cnt) = nd
              sMat%data%rAttr(iwgt ,cnt) = 1.0_r8
           enddo
        enddo
        if (cnt /= cntw) then
           write(iulog,"(a,3i8)"), subname//'ERROR: sMat g2d cnt errora',cntw,cnt
           call shr_sys_abort(subname//' ERROR: sMat g2d cnt errora')
        endif

        call mct_sMatP_Init(sMatP_g2d, sMat, gsMap_wg, gsMap_wd, 0, mpicom_rof, ROFID)
        call mct_sMat_clean(sMat)

        call mct_sMat_init(sMat, gsize, gsized, cntw)
        igcol = mct_sMat_indexIA(sMat,'gcol')  ! src
        igrow = mct_sMat_indexIA(sMat,'grow')
        iwgt  = mct_sMat_indexRA(sMat,'weight')
        cnt = 0
        do idam = 1,ctlSubwWRM%localNumDam
           nd = WRMUnit%damID(idam)
           do ng = 1,WRMUnit%dam_Ndepend(idam)
              cnt = cnt + 1
              sMat%data%iAttr(igcol,cnt) = nd
              sMat%data%iAttr(igrow,cnt) = temp_gridID_from_Dam(nd,ng)
              sMat%data%rAttr(iwgt ,cnt) = 1.0_r8
           enddo
        enddo
        if (cnt /= cntw) then
           write(iulog,"(a,3i8)"), subname//'ERROR: sMat d2g cnt errora',cntw,cnt
           call shr_sys_abort(subname//' ERROR: sMat d2g cnt errora')
        endif

        call mct_sMatP_Init(sMatP_d2g, sMat, gsMap_wd, gsMap_wg, 0, mpicom_rof, ROFID)
        call mct_sMat_clean(sMat)

     elseif (smat_option == 'Xonly' .or. smat_option == 'Yonly') then

        if (masterproc) then
           call mct_sMat_init(sMat, gsized, gsize, cntg)
           igcol = mct_sMat_indexIA(sMat,'gcol')  ! src
           igrow = mct_sMat_indexIA(sMat,'grow')
           iwgt  = mct_sMat_indexRA(sMat,'weight')
           cnt = 0
           do nd = 1,ctlSubwWRM%NDam
              do ng = 1,maxNumDependentGrid
                 if (temp_gridID_from_Dam(nd,ng) > 0) then
                    cnt = cnt + 1
                    sMat%data%iAttr(igcol,cnt) = temp_gridID_from_Dam(nd,ng)
                    sMat%data%iAttr(igrow,cnt) = nd
                    sMat%data%rAttr(iwgt ,cnt) = 1.0_r8
                 endif
              enddo
           enddo
           if (cnt /= cntg) then
              write(iulog,"(a,3i8)"), subname//'ERROR: sMat g2d cnt errorb',cntg,cnt
              call shr_sys_abort(subname//' ERROR: sMat g2d cnt errorb')
           endif
        else
          call mct_sMat_init(sMat,1,1,1)
        endif
        call mct_sMatP_Init(sMatP_g2d, sMat, gsMap_wg, gsMap_wd, smat_option, 0, mpicom_rof, ROFID)
        call mct_sMat_clean(sMat)

        if (masterproc) then
           call mct_sMat_init(sMat, gsize, gsized, cntg)
           igcol = mct_sMat_indexIA(sMat,'gcol')  ! src
           igrow = mct_sMat_indexIA(sMat,'grow')
           iwgt  = mct_sMat_indexRA(sMat,'weight')
           cnt = 0
           do nd = 1,ctlSubwWRM%NDam
              do ng = 1,maxNumDependentGrid
                 if (temp_gridID_from_Dam(nd,ng) > 0) then
                    cnt = cnt + 1
                    sMat%data%iAttr(igcol,cnt) = nd
                    sMat%data%iAttr(igrow,cnt) = temp_gridID_from_Dam(nd,ng)
                    sMat%data%rAttr(iwgt ,cnt) = 1.0_r8
                 endif
              enddo
           enddo
           if (cnt /= cntg) then
              write(iulog,"(a,3i8)"), subname//'ERROR: sMat d2g cnt errorb',cntg,cnt
              call shr_sys_abort(subname//' ERROR: sMat d2g cnt errorb')
           endif
        else
          call mct_sMat_init(sMat,1,1,1)
        endif
        call mct_sMatP_Init(sMatP_d2g, sMat, gsMap_wd, gsMap_wg, smat_option, 0, mpicom_rof, ROFID)
        call mct_sMat_clean(sMat)

     else

        write(iulog,*) trim(subname),' WRM ERROR: invalid smat_option '//trim(smat_option)
        call shr_sys_abort(trim(subname)//' ERROR invald smat option')

     endif

     deallocate(temp_gridID_from_Dam)
     ssize = mct_smat_gNumEl(sMatP_d2g%Matrix,mpicom_rof)
     if (masterproc) write(iulog,*) subname," Done initializing SmatP_d2g, nElements = ",ssize
     ssize = mct_smat_gNumEl(sMatP_g2d%Matrix,mpicom_rof)
     if (masterproc) write(iulog,*) subname," Done initializing SmatP_g2d, nElements = ",ssize

     !-------------------
     !--- initial dam data
     !-------------------

     allocate (WRMUnit%DamName(ctlSubwWRM%localNumDam))
     WRMUnit%DamName = 'undefined'
     allocate (WRMUnit%TotStorCapDepend(begr:endr))
     WRMUnit%TotStorCapDepend = 0._r8
     allocate (WRMUnit%TotInflowDepend(begr:endr))
     WRMUnit%TotInflowDepend = 0._r8

     allocate (WRMUnit%YEAR(ctlSubwWRM%localNumDam))
     WRMUnit%YEAR = 1900

     allocate (WRMUnit%SurfArea(ctlSubwWRM%localNumDam))
     WRMUnit%SurfArea = 0._r8
     allocate (WRMUnit%InstCap(ctlSubwWRM%localNumDam))
     WRMUnit%InstCap = 0._r8
     allocate (WRMUnit%StorCap(ctlSubwWRM%localNumDam))
     WRMUnit%StorCap = 0._r8
     allocate (WRMUnit%Height(ctlSubwWRM%localNumDam))
     WRMUnit%Height = 0._r8
     allocate (WRMUnit%Length(ctlSubwWRM%localNumDam))
     WRMUnit%Length = 0._r8
     allocate (WRMUnit%Depth(ctlSubwWRM%localNumDam))
     WRMUnit%Depth = 0._r8

     allocate (WRMUnit%MeanMthFlow(ctlSubwWRM%localNumDam,13))
     WRMUnit%MeanMthFlow = 0._r8
     allocate (WRMUnit%MeanMthDemand(ctlSubwWRM%localNumDam,13))
     WRMUnit%MeanMthDemand = 0._r8
     allocate (WRMUnit%StorTarget(ctlSubwWRM%localNumDam,13))
     WRMUnit%StorTarget = 0._r8
     allocate (WRMUnit%MinStorTarget(ctlSubwWRM%localNumDam))
     WRMUnit%MinStorTarget = 0._r8
     allocate (WRMUnit%MaxStorTarget(ctlSubwWRM%localNumDam))
     WRMUnit%MaxStorTarget = 0._r8
     allocate (WRMUnit%StorageCalibFlag(ctlSubwWRM%localNumDam))
     WRMUnit%StorageCalibFlag = 0

     allocate (WRMUnit%INVc(ctlSubwWRM%localNumDam))
     WRMUnit%INVc = 0._r8
     allocate (WRMUnit%use_Irrig(ctlSubwWRM%localNumDam))
     WRMUnit%use_Irrig = 0
     allocate (WRMUnit%use_Elec(ctlSubwWRM%localNumDam))
     WRMUnit%use_Elec = 0
     allocate (WRMUnit%use_Supp(ctlSubwWRM%localNumDam))
     WRMUnit%use_Supp = 0
     allocate (WRMUnit%use_FCon(ctlSubwWRM%localNumDam))
     WRMUnit%use_FCon = 0
     allocate (WRMUnit%use_Fish(ctlSubwWRM%localNumDam))
     WRMUnit%use_Fish = 0
     allocate (WRMUnit%use_Rec(ctlSubwWRM%localNumDam))
     WRMUnit%use_Rec = 0
     allocate (WRMUnit%use_Navi(ctlSubwWRM%localNumDam))
     WRMUnit%use_Navi = 0

     allocate (WRMUnit%Withdrawal(ctlSubwWRM%localNumDam))
     WRMUnit%Withdrawal = 0
     allocate (WRMUnit%Conveyance(ctlSubwWRM%localNumDam))
     WRMUnit%Conveyance = 0
     allocate (WRMUnit%MthStOp(ctlSubwWRM%localNumDam))
     WRMUnit%MthStOp = 0
     allocate (WRMUnit%StorMthStOp(ctlSubwWRM%localNumDam))
     WRMUnit%StorMthStOp = 0
     allocate (WRMUnit%MthStFC(ctlSubwWRM%localNumDam))
     WRMUnit%MthStFC = 0
     allocate (WRMUnit%MthNdFC(ctlSubwWRM%localNumDam))
     WRMUnit%MthNdFC = 0
     allocate (WRMUnit%MthFCtrack(ctlSubwWRM%localNumDam))
     WRMUnit%MthFCtrack = 0

     allocate (StorWater%demand(begr:endr))
     StorWater%demand=0._r8
     allocate (StorWater%demand0(begr:endr))
     StorWater%demand0=0._r8
     allocate (StorWater%supply(begr:endr))
     StorWater%supply=0._r8
     allocate (StorWater%deficit(begr:endr))
     StorWater%deficit=0._r8
     allocate (StorWater%storageG(begr:endr))
     StorWater%storageG=0._r8
     allocate (StorWater%releaseG(begr:endr))
     StorWater%releaseG=0._r8
     allocate (WRMUnit%StorMthStOpG(begr:endr))
     WRMUnit%StorMthStOpG = 0

     allocate (StorWater%WithDemIrrig(begr:endr))
     StorWater%WithDemIrrig=0._r8
     allocate (StorWater%WithDemNonIrrig(begr:endr))
     StorWater%WithDemNonIrrig=0._r8
     allocate (StorWater%ConDemIrrig(begr:endr))
     StorWater%ConDemIrrig=0._r8
     allocate (StorWater%ConDemNonIrrig(begr:endr))
     StorWater%ConDemNonIrrig=0._r8
     allocate (StorWater%SuppIrrig(begr:endr))
     StorWater%SuppIrrig=0._r8
     allocate (StorWater%SuppNonIrrig(begr:endr))
     StorWater%SuppNonIrrig=0._r8
     allocate (StorWater%ReturnIrrig(begr:endr))
     StorWater%ReturnIrrig=0._r8
     allocate (StorWater%ReturnNonIrrig(begr:endr))
     StorWater%ReturnNonIrrig=0._r8
     allocate (StorWater%GWShareIrrig(begr:endr))
     StorWater%GWShareIrrig=0._r8
     allocate (StorWater%GWShareNonIrrig(begr:endr))
     StorWater%GWShareNonIrrig=0._r8

     allocate (StorWater%pre_release(ctlSubwWRM%localNumDam, 13))
     StorWater%pre_release = 0._r8
     allocate (StorWater%storage(ctlSubwWRM%localNumDam))
     StorWater%storage = 0._r8
     allocate (StorWater%release(ctlSubwWRM%localNumDam))
     StorWater%release = 0._r8
     allocate (StorWater%FCrelease(ctlSubwWRM%localNumDam))
     StorWater%FCrelease = 0._r8
     allocate (StorWater%pot_evap(begr:endr))
     StorWater%pot_evap=0._r8

     call WRM_readDemand()  ! initialize demand0

     ier = pio_inq_varid (ncid, name='RUNOFF_CAP'   , vardesc=vardesc)
     call pio_read_darray(ncid, vardesc, iodesc_dbl_grd2dam , WRMUnit%INVc, ier)
     if (masterproc) write(iulog,FORMR) trim(subname),' read RUNOFF_CAP',minval(WRMUnit%INVc),maxval(WRMUnit%INVc)
     call shr_sys_flush(iulog)

     ier = pio_inq_varid (ncid, name='Year'         , vardesc=vardesc)
     call pio_read_darray(ncid, vardesc, iodesc_int_grd2dam , WRMUnit%YEAR, ier)
     if (masterproc) write(iulog,FORMI) trim(subname),' read Year',minval(WRMUnit%YEAR),maxval(WRMUnit%YEAR)
     call shr_sys_flush(iulog)

     ier = pio_inq_varid (ncid, name='dam_hgt'      , vardesc=vardesc)
     call pio_read_darray(ncid, vardesc, iodesc_dbl_grd2dam , WRMUnit%Height, ier)
     if (masterproc) write(iulog,FORMR) trim(subname),' read dam_hgt',minval(WRMUnit%Height),maxval(WRMUnit%Height)
     call shr_sys_flush(iulog)

     ier = pio_inq_varid (ncid, name='dam_len'      , vardesc=vardesc)
     call pio_read_darray(ncid, vardesc, iodesc_dbl_grd2dam , WRMUnit%Length, ier)
     if (masterproc) write(iulog,FORMR) trim(subname),' read dam_len',minval(WRMUnit%Length),maxval(WRMUnit%Length)
     call shr_sys_flush(iulog)

     ier = pio_inq_varid (ncid, name='area_skm'     , vardesc=vardesc)
     call pio_read_darray(ncid, vardesc, iodesc_dbl_grd2dam , WRMUnit%SurfArea, ier)
     if (masterproc) write(iulog,FORMR) trim(subname),' read area_skm',minval(WRMUnit%SurfArea),maxval(WRMUnit%SurfArea)
     call shr_sys_flush(iulog)

     ier = pio_inq_varid (ncid, name='cap_mcm'      , vardesc=vardesc)
     call pio_read_darray(ncid, vardesc, iodesc_dbl_grd2dam , WRMUnit%StorCap, ier)
     if (masterproc) write(iulog,FORMR) trim(subname),' read cap_mcm',minval(WRMUnit%StorCap),maxval(WRMUnit%StorCap)
     call shr_sys_flush(iulog)

     WRMUnit%SurfArea = WRMUnit%SurfArea * 1e6
     WRMUnit%StorCap=WRMUnit%StorCap*1e6

     !in MCM
     ! NV uncommented out - needed for first year of simulation
     WRMUnit%StorMthStOp = WRMUnit%StorCap*0.85_r8

     ier = pio_inq_varid (ncid, name='depth_m'       , vardesc=vardesc)
     call pio_read_darray(ncid, vardesc, iodesc_dbl_grd2dam  , WRMUnit%Depth, ier)
     if (masterproc) write(iulog,FORMR) trim(subname),' read depth_m',minval(WRMUnit%Depth),maxval(WRMUnit%Depth)
     call shr_sys_flush(iulog)

     ier = pio_inq_varid (ncid, name='use_irri'      , vardesc=vardesc)
     call pio_read_darray(ncid, vardesc, iodesc_int_grd2dam  , WRMUnit%use_Irrig, ier)
     if (masterproc) write(iulog,FORMI) trim(subname),' read use_irri',minval(WRMUnit%use_Irrig),maxval(WRMUnit%use_Irrig)
     call shr_sys_flush(iulog)

     ier = pio_inq_varid (ncid, name='use_elec'      , vardesc=vardesc)
     call pio_read_darray(ncid, vardesc, iodesc_int_grd2dam  , WRMUnit%use_Elec, ier)
     if (masterproc) write(iulog,FORMI) trim(subname),' read use_elec',minval(WRMUnit%use_Elec),maxval(WRMUnit%use_Elec)
     call shr_sys_flush(iulog)

     ier = pio_inq_varid (ncid, name='use_supp'      , vardesc=vardesc)
     call pio_read_darray(ncid, vardesc, iodesc_int_grd2dam  , WRMUnit%use_Supp, ier)
     if (masterproc) write(iulog,FORMI) trim(subname),' read use_supp',minval(WRMUnit%use_Supp),maxval(WRMUnit%use_Supp)
     call shr_sys_flush(iulog)

     ier = pio_inq_varid (ncid, name='use_fcon'      , vardesc=vardesc)
     call pio_read_darray(ncid, vardesc, iodesc_int_grd2dam  , WRMUnit%use_FCon, ier)
     if (masterproc) write(iulog,FORMI) trim(subname),' read use_fcon',minval(WRMUnit%use_FCon),maxval(WRMUnit%use_FCon)
     call shr_sys_flush(iulog)

     ier = pio_inq_varid (ncid, name='use_recr'      , vardesc=vardesc)
     call pio_read_darray(ncid, vardesc, iodesc_int_grd2dam  , WRMUnit%use_Rec, ier)
     if (masterproc) write(iulog,FORMI) trim(subname),' read use_recr',minval(WRMUnit%use_Rec),maxval(WRMUnit%use_Rec)
     call shr_sys_flush(iulog)

     ier = pio_inq_varid (ncid, name='use_navi'      , vardesc=vardesc)
     call pio_read_darray(ncid, vardesc, iodesc_int_grd2dam  , WRMUnit%use_Navi, ier)
     if (masterproc) write(iulog,FORMI) trim(subname),' read use_navi',minval(WRMUnit%use_Navi),maxval(WRMUnit%use_Navi)
     call shr_sys_flush(iulog)

     ier = pio_inq_varid (ncid, name='use_fish'      , vardesc=vardesc)
     call pio_read_darray(ncid, vardesc, iodesc_int_grd2dam  , WRMUnit%use_Fish, ier)
     if (masterproc) write(iulog,FORMI) trim(subname),' read use_fish',minval(WRMUnit%use_Fish),maxval(WRMUnit%use_Fish)
     call shr_sys_flush(iulog)

     ier = pio_inq_varid (ncid, name='withdraw'      , vardesc=vardesc)
     call pio_read_darray(ncid, vardesc, iodesc_dbl_grd2dam  , WRMUnit%Withdrawal, ier)
     if (masterproc) write(iulog,FORMR) trim(subname),' read withdraw',minval(WRMUnit%Withdrawal),maxval(WRMUnit%Withdrawal)
     call shr_sys_flush(iulog)

     ier = pio_inq_varid (ncid, name='conveyance'    , vardesc=vardesc)
     call pio_read_darray(ncid, vardesc, iodesc_dbl_grd2dam  , WRMUnit%Conveyance, ier)
     if (masterproc) write(iulog,FORMR) trim(subname),' read conveyance',minval(WRMUnit%Conveyance),maxval(WRMUnit%Conveyance)
     call shr_sys_flush(iulog)


! tcx should this flag be here?
!NV : to be consistent with the flags, you can allow for extraction but not
!regulation, flag should stay although very  likely not used
     if ( ctlSubwWRM%RegulationFlag > 0 ) then

        !--- read mean monthly flow data
        do mth = 1,12
           ier = pio_inq_varid (ncid, name='Qmon', vardesc=vardesc)
           frame = mth
           call pio_setframe(ncid,vardesc,frame)
           call pio_read_darray(ncid, vardesc, iodesc_dbl_dam2dam, WRMUnit%MeanMthFlow(:,mth), ier)
           if (masterproc) write(iulog,FORMR) trim(subname),' read Qmon',minval(WRMUnit%MeanMthFlow(:,mth)),maxval(WRMUnit%MeanMthFlow(:,mth))
           call shr_sys_flush(iulog)
        enddo
!NV not okay at all but needed for checking as too much flow comng in with
!respect to set up parameters - need to be removed after test
!        WRMUnit%MeanMthFlow = WRMUnit%MeanMthFlow * 1.6_r8
! end not okay

        do idam = 1,ctlSubwWRM%LocalNumDam
           WRMUnit%MeanMthFlow(idam,13) = sum(WRMUnit%MeanMthFlow(idam,1:12))/12.0_r8
        enddo
        if (masterproc) write(iulog,FORMR) trim(subname),' MeanMthFlow avg',minval(WRMUnit%MeanMthFlow(:,13)),maxval(WRMUnit%MeanMthFlow(:,13))

        !--- read in mean monthly water demand
        do mth = 1,12
           ier = pio_inq_varid (ncid, name='demand', vardesc=vardesc)
           frame = mth
           call pio_setframe(ncid,vardesc,frame)
           call pio_read_darray(ncid, vardesc, iodesc_dbl_dam2dam, WRMUnit%MeanMthDemand(:,mth), ier)
           if (masterproc) write(iulog,FORMR) trim(subname),' read demand',minval(WRMUnit%MeanMthDemand(:,mth)),maxval(WRMUnit%MeanMthDemand(:,mth))
           call shr_sys_flush(iulog)
        enddo
        do idam = 1,ctlSubwWRM%LocalNumDam
           WRMUnit%MeanMthDemand(idam,13) = sum(WRMUnit%MeanMthDemand(idam,1:12))/12.0_r8
        enddo
        if (masterproc) write(iulog,FORMR) trim(subname),' MeanMthDemand avg',minval(WRMUnit%MeanMthDemand(:,13)),maxval(WRMUnit%MeanMthDemand(:,13))

        !--- initialize constant monthly pre-release based on longterm mean flow and demand (Biemans 2011) 

        do idam=1,ctlSubwWRM%LocalNumDam
           do mth=1,12
              StorWater%pre_release(idam,mth) = WRMUnit%MeanMthFlow(idam,13)
           end do
           if ( WRMUnit%MeanMthDemand(idam,13) >= (0.5_r8*WRMUnit%MeanMthFlow(idam,13)) .and. WRMUnit%MeanMthFlow(idam,13) > 0._r8 ) then
              do mth=1,12
                 StorWater%pre_release(idam,mth) = WRMUnit%MeanMthDemand(idam,mth)/10._r8 + 9._r8/10._r8*WRMUnit%MeanMthFlow(idam,13)*WRMUnit%MeanMthDemand(idam,mth)/WRMUnit%MeanMthDemand(idam, 13)
                 !TEST
                 !StorWater%pre_release(idam,mth) = WRMUnit%MeanMthDemand(idam,mth)/10._r8 + 9._r8/10._r8*WRMUnit%MeanMthFlow(idam,13)*WRMUnit%MeanMthDemand(idam,mth)/WRMUnit%MeanMthDemand(idam, 13)*.5_r8
              end do
           else 
              do mth=1,12
                 if ( (WRMUnit%MeanMthFlow(idam,13) + WRMUnit%MeanMthDemand(idam,mth) - WRMUnit%MeanMthDemand(idam,13))>0 ) then
                    StorWater%pre_release(idam, mth) = WRMUnit%MeanMthFlow(idam,13) + WRMUnit%MeanMthDemand(idam,mth) - WRMUnit%MeanMthDemand(idam,13)
                 endif 
                 ! test 2
                 !StorWater%pre_release(idam, mth) = WRMUnit%MeanMthFlow(idam,13)*0.5_r8 + WRMUnit%MeanMthDemand(idam,mth) - WRMUnit%MeanMthDemand(idam,13)
                 !TEST use pseudo regulated flow
                 !StorWater%pre_release(idam, mth) = WRMUnit%MeanMthFlow(idam,13)*.5_r8 + WRMUnit%MeanMthDemand(idam,mth) - WRMUnit%MeanMthDemand(idam,13)
              end do
           end if

           !--- initialize storage in each reservoir - arbitrary 90%

           StorWater%storage(idam) = 0.9_r8 * WRMUnit%StorCap(idam)   
           if (WRMUnit%StorageCalibFlag(idam).eq.1) then
              StorWater%storage(idam)  = WRMUnit%StorTarget(idam,13)
           endif
           if ( WRMUnit%StorCap(idam) <= 0 ) then
              write(iulog,*) subname, "Error negative max cap for reservoir ", idam, WRMUnit%StorCap(idam)
              call shr_sys_abort(subname//' ERROR: negative max cap for reservoir')
           end if
           if (idam == 80) then
              write(iulog,*) subname, "storage ",StorWater%pre_release(idam,1), StorWater%storage(idam)
           endif
        end do

!NV
           if (masterproc) write(iulog,FORMR) trim(subname),'prerelease Jan',minval(StorWater%pre_release(:,1)),maxval(StorWater%pre_release(:,1)) 

           if (masterproc) write(iulog,FORMR) trim(subname),'prerelease Apr', minval(StorWater%pre_release(:,4)),maxval(StorWater%pre_release(:,4))
           if (masterproc) write(iulog,FORMR) trim(subname),'prerelease Jul',minval(StorWater%pre_release(:,7)),maxval(StorWater%pre_release(:,7))
           if (masterproc) write(iulog,FORMR) trim(subname),'prerelease Oct', minval(StorWater%pre_release(:,10)),maxval(StorWater%pre_release(:,10))
           if (masterproc) write(iulog,FORMR) trim(subname),'Coulee',StorWater%pre_release(80,1),StorWater%pre_release(80,3)
           if (masterproc) write(iulog,FORMR) trim(subname),'Coulee',StorWater%pre_release(80,5),StorWater%pre_release(80,9)
           if (masterproc) write(iulog,FORMR) trim(subname),'Coulee Flow',WRMUnit%MeanMthFlow(80,13), WRMUnit%MeanMthFlow(80,8)
           if (masterproc) write(iulog,FORMR) trim(subname),'Coulee Demand',WRMUnit%MeanMthFlow(80,1),WRMUnit%MeanMthFlow(80,3)
           if (masterproc) write(iulog,FORMR) trim(subname),'Coulee Demand',WRMUnit%MeanMthFlow(80,5),WRMUnit%MeanMthFlow(80,7)
           if (masterproc) write(iulog,FORMR) trim(subname),'Coulee Means Flow Demand',WRMUnit%MeanMthDemand(80,13),WRMUnit%MeanMthFlow(80,13)
           call shr_sys_flush(iulog)

        !--- initialize start of the operational year based on long term simulation

        call WRM_init_StOp_FC

! tcraig below is from Nathalie. need to add this check back at some point for performance
!! need to adjust for reservoir with zero inflow, do not  need to read the remaining
!           if ( WRMUnit%MeanMthFlow(idam,13) <= 0._r8 ) then
!              WRMUnit%dam_Ndepend(idam) = 0 ! this reservoir will not provide water to any subw, relieve database
!           end if
!
!           do ng = 1,WRMUnit%dam_Ndepend(idam)
!              call split(stemp,' ',stmp1)
!              call str2num(stmp1, ctlSubwWRM%localNumDam, ierror) 
!!need additional check due to regionalization, need to remove non existing grid cell NV
!              if (  WRMUnit%INVisubw(ctlSubwWRM%localNumDam) .lt. 1 ) then
!                 WRMUnit%dam_Ndepend(idam) = WRMUnit%dam_Ndepend(idam) - 1
!              else
!                 WRMUnit%dam_depend(idam,ng) = nd 
!              endif
!           end do

        !check the dependence database consistencies
!        do idam = 1,ctlSubwWRM%localNumDam
!           do ng = 1,WRMUnit%dam_Ndepend(idam)
!              !if (WRMUnit%dam_depend(idam,ng).eq.0) then
!              !   WRMUnit%dam_depend(idam,ng) = WRMUnit%dam_depend(idam,ng) * 1
!              !end if
!              idepend = WRMUnit%dam_depend(idam,ng)
!              if ( idepend <= 0 ) then
!                 write(iulog,'(2a,4i12)') subname," Error: checking dependency, zero idepend", idam, WRMUnit%dam_Ndepend(idam), ng, idepend
!                 call shr_sys_abort(subname//' ERROR: zero idepend')
!              endif
!!tcx this should be accumlating global data, not just local data, idepend could be outside begr:endr
!!              WRMUnit%TotStorCapDepend(idepend) = WRMUnit%TotStorCapDepend(idepend) + WRMUnit%StorCap(idam)
!!              WRMUnit%TotInflowDepend(idepend) = WRMUnit%TotInflowDepend(idepend) + WRMUnit%MeanMthFlow(idam,13)
!           end do
!        end do

!recommented out after discussion with tcx
! NV here I extracted piece of code without the databse check but needed for the
! remaining of the code
        !do idam = 1,ctlSubwWRM%localNumDam
        !   do ng = 1,WRMUnit%dam_Ndepend(idam)
        !      WRMUnit%TotStorCapDepend(idepend) =
!WRMUnit%TotStorCapDepend(idepend) + WRMUnit%StorCap(idam)
!              WRMUnit%TotInflowDepend(idepend) =
!WRMUnit%TotInflowDepend(idepend) + WRMUnit%MeanMthFlow(idam,13)
!           end do
!        end do

     end if !Regulation Flag

     call ncd_pio_closefile(ncid)

     ! check
     write(iulog,*) subname, "Done with WM init ..."
     !write(iulog,*) subname, WRMUnit%DamName(59), WRMUnit%Surfarea(59)
     !write(iulog,*) subname,WRMUnit%isDam(1), WRMUnit%icell(1) 
     !write(iulog,*) subname, WRMUnit%dam_Ndepend(1), WRMUnit%dam_depend(1,2)
     !write(iulog,*) subname, "sub = 49",  TUnit%icell(49, 1),WRMUnit%subw_Ndepend(49),  WRMUnit%subw_depend(49,1) 
  end subroutine WRM_init

!-----------------------------------------------------------------------

  subroutine WRM_readDemand
  ! !DESCRIPTION: read in the irrigation demand data for each time step
     implicit none
     character(len=250) :: demFileName  ! water demand file names
     integer :: ios, iunit, ilat, ilon    ! flag of IO status, local indices
     real(r8) :: ftemp1            ! tempory array

     integer :: yr, mon, day, tod
     character(len=4) :: strYear
     character(len=2) :: strMonth, strDay
     character(len=1000) :: fname
     integer  :: nr, ier
     type(file_desc_t):: ncid       ! netcdf file
     type(var_desc_t) :: vardesc    ! netCDF variable description
     character(len=*),parameter :: subname='(WRM_readDemand)'

     call get_curr_date(yr, mon, day, tod)
     write(iulog,'(2a,4i6)') subname,'at ',yr,mon,day,tod
    
     write(strYear,'(I4.4)') yr
     write(strMonth,'(I2.2)') mon
     fname = trim(ctlSubwWRM%demandPath)// strYear//'_'//strMonth//'.nc'

     write(iulog,*) subname, ' reading ',trim(fname)

     call ncd_pio_openfile(ncid, trim(fname), 0)
     ier = pio_inq_varid (ncid, name='totalDemand', vardesc=vardesc)
     call pio_read_darray(ncid, vardesc, iodesc_dbl_grd2grd , StorWater%demand0, ier)
     call ncd_pio_closefile(ncid)

     do nr=rtmCTL%begr,rtmCTL%endr
        if (StorWater%demand0(nr).lt.0._r8) then
           StorWater%demand0(nr) = 0._r8
        end if
     end do
     write(iulog,FORMR2) trim(subname),' read totalDemand',iam,minval(StorWater%demand0),maxval(StorWater%demand0)
     call shr_sys_flush(iulog)

  end subroutine WRM_readDemand

!-----------------------------------------------------------------------

  subroutine WRM_computeRelease()
     implicit none
     integer :: yr, mon, day, tod
     integer :: idam
     character(len=*),parameter :: subname = '(WRM_computeRelease)'

     call get_curr_date(yr, mon, day, tod)
     write(iulog,'(2a,4i6)') subname,'at ',yr,mon,day,tod
     do idam=1,ctlSubwWRM%localNumDam
        if ( mon .eq. WRMUnit%MthStOp(idam)) then
           WRMUnit%StorMthStOp(idam) = StorWater%storage(idam)
	   end if
     enddo
     call RegulationRelease()
     write(iulog,*) 'Start Coulee ',mon,day,tod,WRMUnit%MeanMthFlow(80,13)
     write(iulog,*) 'start Op mon, storage ', WRMUnit%MthStOp(80),WRMUnit%StorMthStOp(80)
     write(iulog,*)  'storage, release pre targets ',StorWater%storage(80), StorWater%release(80)
     call WRM_storage_targets()
     write(iulog,*) 'Coulee targets ',StorWater%release(80)

  end subroutine WRM_computeRelease

!-----------------------------------------------------------------------

end MODULE WRM_subw_IO_mod<|MERGE_RESOLUTION|>--- conflicted
+++ resolved
@@ -54,27 +54,12 @@
      implicit none
 
      integer :: nr, nd, ng, mth        ! local loop indices
-<<<<<<< HEAD
      integer :: cnt, idam, ntotal, cntw, cntg
      integer :: begr, endr, maxnumdependentgrid, lsize, gsize, lsized, gsized, ssize, dimsize
      integer :: iunit
      integer :: ncdfid, did, dids(2), ndims, dsize(1), dsizes(2), ier, varid
      integer :: start(2), count(2)
-     integer(kind=pio_offset) :: frame
-=======
-     integer :: cnt, idam, ntotal
-     integer :: begr, endr, maxnumdependentgrid
-     integer :: ncdfid, did, dids(2), dsize(1), dsizes(2), ier, varid
-     type(file_desc_t):: ncid       ! netcdf file
-     type(var_desc_t) :: vardesc    ! netCDF variable description
-     type(io_desc_t)  :: iodesc_int_grd2grd ! pio io desc, global grid to local grid
-     type(io_desc_t)  :: iodesc_dbl_grd2grd ! pio io desc, global grid to local grid
-     type(io_desc_t)  :: iodesc_int_grd2dam  ! pio io desc, global grid to local dam
-     type(io_desc_t)  :: iodesc_dbl_grd2dam  ! pio io desc, global grid to local dam
-     type(io_desc_t)  :: iodesc_int_dam2dam   ! pio io desc, global dam to local dam
-     type(io_desc_t)  :: iodesc_dbl_dam2dam   ! pio io desc, global dam to local dam
      integer(kind=PIO_OFFSET_KIND) :: frame
->>>>>>> ab0efeb1
      real(r8) :: peak, prorata , mn, mx                  ! peak value to define the start of operationalyr
      integer :: sgn,curr_sgn, nsc, ct, ct_mx, mth_op , idepend      ! number of sign change
      integer :: igrow,igcol,iwgt
