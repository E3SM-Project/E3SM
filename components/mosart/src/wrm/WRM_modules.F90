!
MODULE WRM_modules
! Description: core code of the WRM. 
! 
! Developed by Nathalie Voisin Feb 2012
! REVISION HISTORY:
!-----------------------------------------------------------------------

! !USES:
  use shr_kind_mod   , only : r8 => shr_kind_r8, SHR_KIND_CL, SHR_KIND_IN
  use shr_const_mod  , only : SHR_CONST_REARTH, SHR_CONST_PI
  use RunoffMod      , only : Trunoff, Tctl, Tunit, rtmCTL
  use RtmVar         , only : iulog, barrier_timers
  use RtmSpmd        , only : iam, mpicom_rof, mastertask, masterproc, &
                              MPI_REAL8,MPI_INTEGER,MPI_CHARACTER,MPI_LOGICAL,MPI_MAX
  use RtmTimeManager , only : get_curr_date
#if (1 == 0)
  use MOSART_physics_mod, only : updatestate_hillslope,	updatestate_subnetwork,	&
                                 updatestate_mainchannel, hillsloperouting, &
                                 subnetworkrouting, mainchannelrouting
  use rof_cpl_indices, only : nt_rtm
  use WRM_returnflow , only : insert_returnflow_channel
#endif
  use WRM_type_mod   , only : ctlSubwWRM, WRMUnit, StorWater, &
                              aVect_wg, aVect_wd, sMatP_g2d, sMatP_d2g, &
                              gsMap_wg, gsMap_wd
  use rof_cpl_indices, only : nt_nliq
  use mct_mod
  use perf_mod       , only : t_startf, t_stopf
     
  implicit none
  private

  real(r8), parameter :: MYTINYVALUE = 1.0e-50_r8  ! double precisio variable has a significance of about 16 decimal digits

! !PUBLIC MEMBER FUNCTIONS:
#if (1 == 0)
  public Euler_WRM  
#endif
  public irrigationExtraction
  public irrigationExtractionSubNetwork
  public irrigationExtractionMainChannel
  public RegulationRelease
  public Regulation
  public ExtractionRegulatedFlow
  public WRM_storage_targets
                                           
!-----------------------------------------------------------------------
  contains
!-----------------------------------------------------------------------

#if (1 == 0)
  subroutine Euler_WRM

     ! !DESCRIPTION: solve the ODEs with Euler algorithm

     implicit none

     integer :: iunit, m, k   !local index
     real(r8) :: temp_erout(nt_rtm), localDeltaT
     character(len=*),parameter :: subname='(Euler_WRM)'

     if (Tctl%RoutingFlag == 1) then
        !print*, "Running WRM Euler"
        do iunit=rtmCTL%begr,rtmCTL%endr
           call hillslopeRouting(iunit, Tctl%DeltaT)
           Trunoff%wh(iunit,:) = Trunoff%wh(iunit,:) + Trunoff%dwh(iunit,:) * Tctl%DeltaT
           call UpdateState_hillslope(iunit)
           Trunoff%etin(iunit,:) = (-Trunoff%ehout(iunit,:) + Trunoff%qsub(iunit,:)) * TUnit%area(iunit) * TUnit%frac(iunit)
        end do
        ! exctraction from available surface runoff within the subw
        if (ctlSubwWRM%ExtractionFlag > 0) then
           call irrigationExtractionSubNetwork
        end if

        Trunoff%flow = 0._r8
        do m=1,Tctl%DLevelH2R
           do iunit=rtmCTL%begr,rtmCTL%endr
              Trunoff%erlateral(iunit,:) = 0._r8
              do k=1,TUnit%numDT_t(iunit)
                 localDeltaT = Tctl%DeltaT/Tctl%DLevelH2R/TUnit%numDT_t(iunit)
                 call subnetworkRouting(iunit,localDeltaT)
                 Trunoff%wt(iunit,:) = Trunoff%wt(iunit,:) + Trunoff%dwt(iunit,:) * localDeltaT
                 call UpdateState_subnetwork(iunit)
                 Trunoff%erlateral(iunit,:) = Trunoff%erlateral(iunit,:)-Trunoff%etout(iunit,:)
              end do
              Trunoff%erlateral(iunit,:) = Trunoff%erlateral(iunit,:) / TUnit%numDT_t(iunit)
           end do

           do iunit=rtmCTL%begr,rtmCTL%endr
              if (TUnit%mask(iunit) > 0) then
                 temp_erout = 0._r8
                 do k=1,TUnit%numDT_r(iunit)
                    localDeltaT = Tctl%DeltaT/Tctl%DLevelH2R/TUnit%numDT_r(iunit)
                    call mainchannelRouting(iunit,localDeltaT)
                    Trunoff%wr(iunit,:) = Trunoff%wr(iunit,:) + Trunoff%dwr(iunit,:) * localDeltaT
                    call UpdateState_mainchannel(iunit)
                    temp_erout(:) = temp_erout(:) + Trunoff%erout(iunit,:) ! erout here might be inflow to some downstream subbasin, so treat it differently than erlateral
                 end do
                 temp_erout(:) = temp_erout(:) / TUnit%numDT_r(iunit)
                 Trunoff%erout(iunit,:) = temp_erout(:)
                 localDeltaT = Tctl%DeltaT/Tctl%DLevelH2R
                 if (ctlSubwWRM%ExtractionMainChannelFlag > 0 .AND. ctlSubwWRM%ExtractionFlag > 0 ) then
                    call IrrigationExtractionMainChannel(iunit, localDeltaT )
                    if (ctlSubwWRM%TotalDemandFlag > 0 .AND. ctlSubwWRM%ReturnFlowFlag > 0 ) then
                       call insert_returnflow_channel(iunit, localDeltaT )
                    endif
                    ! update main channel storage as well
                    temp_erout(:) = temp_erout(:) - Trunoff%erout(iunit,:) ! change in erout after regulation and extraction
                    Trunoff%dwr(iunit,:) =  temp_erout(:)
                    Trunoff%wr(iunit,:) = Trunoff%wr(iunit,:) + Trunoff%dwr(iunit,:) * localDeltaT
                    call UpdateState_mainchannel(iunit)
                 endif
                 if ( ctlSubwWRM%RegulationFlag>0 .and. WRMUnit%INVicell(iunit) > 0 .and. WRMUnit%MeanMthFlow(iunit,13) > 0.01_r8 ) then
                    call Regulation(iunit, localDeltaT)
                    if ( ctlSubwWRM%ExtractionFlag > 0 ) then
                       call ExtractionRegulatedFlow(iunit, localDeltaT)
                    endif
                 endif

                 Trunoff%flow(iunit,:) = Trunoff%flow(iunit,:) - Trunoff%erout(iunit,:)
                 ! do not update wr after regulation or extraction from reservoir release. Because of the regulation, the wr might get to crazy uncontrolled values, assume in this case wr is not changed. The storage in reservoir handles it.

              end if
           end do
           !print*, "flow ", m ,Trunoff%flow(137,:), Trunoff%erlateral(137,:), StorWater%supply(137)
        end do

     else   ! routing flag
        Trunoff%flow = 0._r8
        do m=1,Tctl%DLevelH2R
           do iunit=rtmCTL%begr,rtmCTL%endr
              Trunoff%erlateral(iunit,:) = (Trunoff%qsur(iunit,:) + Trunoff%qsub(iunit,:)) * TUnit%area(iunit) * TUnit%frac(iunit)
           end do
           ! exctraction from available surface runoff within the subw
           if (ctlSubwWRM%ExtractionFlag > 0) then
              call irrigationExtraction
           end if

           ! regulation  performed prior to routing in order to route the release properly
           !if ( ctlSubwWRM%RegulationFlag > 0 ) then
           !   call RegulationRelease
           !endif

           do iunit=rtmCTL%begr,rtmCTL%endr
              temp_erout = 0._r8
              if (ctlSubwWRM%ExtractionMainChannelFlag > 0 .AND. ctlSubwWRM%ExtractionFlag > 0 ) then
                 localDeltaT = Tctl%DeltaT/Tctl%DLevelH2R
                 call IrrigationExtractionMainChannel(iunit, localDeltaT )
                 !print*,"done with extraction - up[date mainchannel ",iunit
                 if (ctlSubwWRM%TotalDemandFlag > 0 .AND. ctlSubwWRM%ReturnFlowFlag > 0 ) then
                    call insert_returnflow_channel(iunit, localDeltaT )
                 endif
                 call UpdateState_mainchannel(iunit)
              endif

              do k=1,TUnit%numDT_r(iunit)
                 localDeltaT = Tctl%DeltaT/Tctl%DLevelH2R/TUnit%numDT_r(iunit)
                 call mainchannelRouting(iunit,localDeltaT)
                 Trunoff%wr(iunit,:) = Trunoff%wr(iunit,:) + Trunoff%dwr(iunit,:) * localDeltaT
                 call UpdateState_mainchannel(iunit)
                 temp_erout(:) = temp_erout(:) + Trunoff%erout(iunit,:) ! erout here might be inflow to some downstream subbasin, so treat it differently than erlateral
              end do

              temp_erout(:) = temp_erout(:) / TUnit%numDT_r(iunit)
              Trunoff%erout(iunit,:) = temp_erout(:)
              localDeltaT = Tctl%DeltaT/Tctl%DLevelH2R
              !if (ctlSubwWRM%ExtractionMainChannelFlag > 0 .AND. ctlSubwWRM%ExtractionFlag > 0 ) then
              !   call IrrigationExtractionMainChannel(iunit, localDeltaT )
              !   if (ctlSubwWRM%TotalDemandFlag > 0 .AND. ctlSubwWRM%ReturnFlowFlag > 0 ) then
              !     call insert_returnflow_channel(iunit, localDeltaT )
              !   endif
              !   ! update main channel storage as well
              !   temp_erout(:) = temp_erout(:) - Trunoff%erout(iunit,:) ! change in erout after regulation and extraction
              !   Trunoff%dwr(iunit,:) =  temp_erout(:)
              !   Trunoff%wr(iunit,:) = Trunoff%wr(iunit,:) + Trunoff%dwr(iunit,:) * localDeltaT
              !   call UpdateState_mainchannel(iunit)
              !endif

              if ( ctlSubwWRM%RegulationFlag>0 .and. WRMUnit%INVicell(iunit) > 0 ) then
                 call Regulation(iunit, localDeltaT)
                 if ( ctlSubwWRM%ExtractionFlag > 0 .and. WRMUnit%subw_Ndepend(iunit) > 0) then
                    call ExtractionRegulatedFlow(iunit, localDeltaT)
                 endif
              endif
              Trunoff%flow(iunit,:) = Trunoff%flow(iunit,:) - Trunoff%erout(iunit,:)

           end do
        end do
     end if

     Trunoff%flow = Trunoff%flow / Tctl%DLevelH2R

  end subroutine Euler_WRM
#endif
!-----------------------------------------------------------------------
!this subrouting is not used - used to be when subnetwork routing was optional
  subroutine irrigationExtraction(iunit, TheDeltaT)

     ! !DESCRIPTION: subnetwork channel routing irrigation extraction

     implicit none    
     integer, intent(in) :: iunit
     real(r8), intent(in) :: theDeltaT
     real(r8) :: flow_vol      ! flow in cubic meter rather than cms
     real(r8) :: budget
     logical  :: check_local_budget = .false.
     character(len=*),parameter :: subname='(irrigationExtraction)'

     if (check_local_budget) then
        budget = Trunoff%erlateral(iunit,nt_nliq)*TheDeltaT + StorWater%supply(iunit)
     endif

     flow_vol = Trunoff%erlateral(iunit,nt_nliq) * TheDeltaT

     if ( flow_vol >= StorWater%demand(iunit) ) then 
        StorWater%supply(iunit)= StorWater%supply(iunit) + StorWater%demand(iunit)
        flow_vol = flow_vol - StorWater%demand(iunit)
        StorWater%demand(iunit)= 0._r8
     else
        StorWater%supply(iunit)= StorWater%supply(iunit) + flow_vol
        StorWater%demand(iunit)= StorWater%demand(iunit) - flow_vol
        flow_vol = 0._r8
     end if 
! dwt is not updated because extraction is taken from water getting out of subnetwork channel routing only

     Trunoff%erlateral(iunit,nt_nliq) = flow_vol / TheDeltaT

     if (check_local_budget) then
        budget = budget - (Trunoff%erlateral(iunit,nt_nliq)*TheDeltaT + StorWater%supply(iunit))
        if (budget > 0.001_r8) then   ! in m3 
           write(iulog,'(2a,i8,g20.12)') subname,' budget ',iunit,budget
           call shr_sys_abort(subname//' ERROR in budget')
         endif
     endif

  end subroutine irrigationExtraction

!-----------------------------------------------------------------------

  subroutine irrigationExtractionSubNetwork(iunit, TheDeltaT)

     ! !DESCRIPTION: subnetwork channel routing irrigation extraction

     implicit none
     integer, intent(in) :: iunit
     real(r8), intent(in) :: theDeltaT
     real(r8) :: flow_vol, temp, temp_vol         ! flow in cubic meter rather than cms
     real(r8) :: budget
     logical  :: check_local_budget = .false.
     character(len=*),parameter :: subname='(irrigationExtractionSubNetwork)'

     if (check_local_budget) then
!        budget = Trunoff%etin(iunit,nt_nliq)*TheDeltaT + StorWater%supply(iunit)
         budget =  Trunoff%wt(iunit,nt_nliq) + StorWater%supply(iunit)
     endif

     !flow_vol = Trunoff%etin(iunit,nt_nliq)*TheDeltaT
     flow_vol = Trunoff%wt(iunit,nt_nliq)

     if ( flow_vol >= StorWater%demand(iunit) ) then
        StorWater%supply(iunit) = StorWater%supply(iunit) + StorWater%demand(iunit)
        flow_vol = flow_vol - StorWater%demand(iunit)
        StorWater%demand(iunit)= 0._r8
     else
        StorWater%supply(iunit)= StorWater%supply(iunit) + flow_vol
        StorWater%demand(iunit)= StorWater%demand(iunit) - flow_vol
        flow_vol = 0._r8
     end if

     !Trunoff%etin(iunit,nt_nliq) = flow_vol / (TheDeltaT)
     Trunoff%wt(iunit,nt_nliq) = flow_vol 

     if (check_local_budget) then
        !budget = budget - (Trunoff%etin(iunit,nt_nliq)*TheDeltaT + StorWater%supply(iunit))
        budget = budget - (Trunoff%wt(iunit,nt_nliq) + StorWater%supply(iunit))
        if (budget > 0.001_r8) then   ! in m3 
           write(iulog,'(2a,i8,g20.12)') subname,' budget ',iunit,budget
           call shr_sys_abort(subname//' ERROR in budget')
         endif
     endif

  end subroutine irrigationExtractionSubNetwork

!-----------------------------------------------------------------------

  subroutine irrigationExtractionMainChannel(iunit, TheDeltaT )

     ! !DESCRIPTION: main channel routing irrigation extraction - restrict to 50% of the flow, something needs to flow else instability
     implicit none
     integer, intent(in) :: iunit
     real(r8), intent(in) :: theDeltaT
     real(r8) :: flow_vol, frac         ! flow in cubic meter rather than cms
     real(r8) :: budget
     logical  :: check_local_budget = .false.
     character(len=*),parameter :: subname='(irrigationExtractionMainChannel)'

!tcx fix this method, remove if mask/rlen
! NV okay if MOSART is doing those checks

     frac = 0.5_r8 ! control the fraction of the flow that can be extracted

     if (check_local_budget) then
        budget = Trunoff%wr(iunit,nt_nliq) + StorWater%supply(iunit)
     endif

     ! added if statement for test
     if (Trunoff%wr(iunit,nt_nliq) > MYTINYVALUE .and. StorWater%demand(iunit) > MYTINYVALUE) then
        if (TUnit%mask(iunit) > 0 .and. TUnit%rlen(iunit) > MYTINYVALUE) then
           !flow_vol = -Trunoff%erout(iunit,nt_nliq) * theDeltaT
           flow_vol = Trunoff%wr(iunit,nt_nliq)

           if ( (frac*flow_vol) >= StorWater%demand(iunit) ) then
              StorWater%supply(iunit)= StorWater%supply(iunit) + StorWater%demand(iunit)
              flow_vol = flow_vol - StorWater%demand(iunit)
              StorWater%demand(iunit)= 0._r8
           else
              StorWater%supply(iunit)= StorWater%supply(iunit) + frac*flow_vol
              StorWater%demand(iunit)= StorWater%demand(iunit) - frac*flow_vol
              flow_vol = (1._r8-frac)*flow_vol
           end if
           !Trunoff%erout(iunit,nt_nliq) = -flow_vol / (theDeltaT)
           Trunoff%wr(iunit,nt_nliq) = flow_vol
           if ( Trunoff%wr(iunit,nt_nliq) < MYTINYVALUE ) then
              write(iulog,*) subname,"ERROR with extraction from main channel, ",iunit, Trunoff%wr(iunit,nt_nliq), StorWater%demand(iunit)
           endif
        endif
     endif

     if (check_local_budget) then
        budget = budget - (Trunoff%wr(iunit,nt_nliq) + StorWater%supply(iunit))
        if (budget > 0.001_r8) then   ! in m3 
           write(iulog,'(2a,i8,g20.12)') subname,' budget ',iunit,budget
           call shr_sys_abort(subname//' ERROR in budget')
         endif
     endif

  end subroutine irrigationExtractionMainChannel

!-----------------------------------------------------------------------
  
  subroutine RegulationRelease

     !! DESCRIPTION: computes the expected monthly release based on Biemans (2011)

     implicit none
     integer :: idam, yr, month, day, tod
     real(r8) :: factor, k
     character(len=*),parameter :: subname='(RegulationRelease)'

     k = 1.0_r8

     call get_curr_date(yr, month, day, tod)

     do idam=1,ctlSubwWRM%LocalNumDam

        !if ( WRMUnit%use_FCon(idam) > 0 .or. WRMUnit%use_Supp(idam) > 0) then
           StorWater%release(idam) = WRMUnit%MeanMthFlow(idam,13)
        !endif
        ! prioity to irrigation and other use since storage targets for FC
        !if ( WRMUnit%use_Elec(idam) > 0 .or. WRMUnit%use_Irrig(idam) >0) then
           k = 1._r8
           factor = 0._r8
           k = WRMUnit%StorMthStOp(idam) / ( 0.85 * WRMUnit%StorCap(idam) )
           if ( WRMUnit%INVc(idam) .gt. 0.1_r8 ) then
              factor = (1._r8/(0.5_r8*WRMUnit%INVc(idam)))*(1._r8/(0.5_r8*WRMUnit%INVc(idam)))
           endif
              
           if ( WRMUnit%use_Elec(idam) > 0 .or. WRMUnit%use_Irrig(idam) >0) then
              !if ( (1._r8/WRMUnit%INVc(idam)) >= 0.5_r8 ) then
              if ( WRMUnit%INVc(idam) <= 2._r8 ) then
                 StorWater%release(idam) = k * Storwater%pre_release(idam,month)
              else
                 StorWater%release(idam) = k * factor*Storwater%pre_release(idam,month) + (1._r8-factor) * WRMUnit%MeanMthFlow(idam,month)  
              end if
           else
              if ( WRMUnit%INVc(idam) <= 2._r8 ) then
                 StorWater%release(idam) = k * WRMUnit%MeanMthFlow(idam, 13)
              else
                 StorWater%release(idam) = k * factor*WRMUnit%MeanMthFlow(idam, 13) + (1._r8-factor) * WRMUnit%MeanMthFlow(idam, month)
              endif
           !else
           !   StorWater%release(idam) = WRMUnit%MeanMthFlow(idam,month)
           !endif
           ! Run-on-the-river flow
           !if ( WRMUnit%use_FCon(idam) .eq. 0 .and.  WRMUnit%use_Irrig(idam).eq.0 .and. WRMUnit%use_Elec(idam) > 0 ) then
           !  StorWater%release(idam) = WRMUnit%MeanMthFlow(idam,month)
           end if
! PRIORITY TO INTEGRATION
!          if ( WRMUnit%use_FCon(idam) > 0 ) then
!             StorWater%release(idam) = WRMUnit%MeanMthFlow(idam,13)
!          endif

!       endif

     end do

  end subroutine RegulationRelease

!-----------------------------------------------------------------------

  subroutine WRM_storage_targets

     ! !DESCRIPTION: definr the necessary drop in storage based in sotrage at srta of the month
     ! NOT TO BE RUN IN EULER

     implicit none
     integer :: idam, yr, month, day, tod
     integer nio,ierror                 ! unit number of a file, flag number of IO status
     integer :: mth, Nmth, Nmth_fill       ! number of sign change
     real(r8) :: drop, fill, diff
     character(len=*),parameter :: subname='(WRM_storage_targets)'

     call get_curr_date(yr, month, day, tod)

     do idam=1,ctlSubwWRM%LocalNumDam

        drop = 0
        Nmth = 0
        if (WRMUnit%StorageCalibFlag(idam).eq.0) then
           if ( WRMUnit%use_FCon(idam) > 0 .and. WRMUnit%MthStFC(idam) > 0) then ! in the context of FC has priority
              ! modify release in order to maintain a certain storage level
              if ( WRMUnit%MthStFC(idam) <= WRMUnit%MthNdFC(idam) ) then
                 do mth = 1,12
                    if ( mth >= WRMUnit%MthStFC(idam) .and. mth < WRMUnit%MthNdFC(idam)) then
                       if ( WRMUnit%MeanMthFlow(idam, mth) >= WRMUnit%MeanMthFlow(idam, 13) ) then
                          drop = drop + 0._r8
                       else
                          drop = drop + abs(WRMUnit%MeanMthFlow(idam, 13) - WRMUnit%MeanMthFlow(idam, mth))
                       endif
                       Nmth = Nmth + 1
                    endif
                 enddo
              else if ( WRMUnit%MthStFC(idam) > WRMUnit%MthNdFC(idam) ) then
                 do mth =1,12
                    if (mth >= WRMUnit%MthStFC(idam) .or. mth < WRMUnit%MthNdFC(idam)) then
                       if ( WRMUnit%MeanMthFlow(idam, mth) >= WRMUnit%MeanMthFlow(idam, 13) ) then
                          drop = drop + 0._r8
                       else
                          drop = drop + abs(WRMUnit%MeanMthFlow(idam, 13) - WRMUnit%MeanMthFlow(idam, mth))
                       endif
                       Nmth = Nmth + 1
                    endif
                 enddo
              endif

              if ( Nmth > 0 ) then
                 if ( WRMUnit%MthStFC(idam) <= WRMUnit%MthNdFC(idam) ) then
                    if ( month >= WRMUnit%MthStFC(idam) .and. month < WRMUnit%MthNdFC(idam)) then
                       StorWater%release(idam) = StorWater%release(idam) + drop/Nmth
                    endif
                 else if ( WRMUnit%MthStFC(idam) > WRMUnit%MthNdFC(idam) ) then
                    if ( month >= WRMUnit%MthStFC(idam) .or. month < WRMUnit%MthNdFC(idam)) then
                       StorWater%release(idam) = StorWater%release(idam) + drop/Nmth
                    endif
                 endif
              endif

              ! now need to make sure that it will fill up but issue with spilling  in certain hydro-climatic conditions
              fill = 0  
              Nmth_fill = 0
              if ( WRMUnit%MthNdFC(idam) <= WRMUnit%MthStOP(idam) ) then
                 if ( month >= WRMUnit%MthNdFC(idam) .and. month < WRMUnit%MthStOp(idam) ) then
                    do mth = WRMUnit%MthNdFC(idam), WRMUnit%MthStOP(idam)
                       if ( WRMUnit%MeanMthFlow(idam, mth) > WRMUnit%MeanMthFlow(idam, 13) ) then
                          fill = fill + abs(WRMUnit%MeanMthFlow(idam, 13) - WRMUnit%MeanMthFlow(idam, mth))
                          Nmth_fill = Nmth_fill + 1
                       endif
                    end do
                    ! does drop fill up the reservoir?
                    !if ( fill > drop .and. Nmth_fill > 0 ) then
                    !   StorWater%release(idam) = WRMUnit%MeanMthFlow(idam, 13) + (fill - drop) / Nmth_fill
                    !else  !need to fill this reservoir 
                    if ( StorWater%release(idam) > WRMUnit%MeanMthFlow(idam, 13) ) then
                       StorWater%release(idam) = WRMUnit%MeanMthFlow(idam, 13)
                    endif
                    !endif
                 end if
              else if ( WRMUnit%MthNdFC(idam) > WRMUnit%MthStOP(idam) ) then
                 if ( month >= WRMUnit%MthNdFC(idam) .or. month < WRMUnit%MthStOp(idam)) then
                    do mth = WRMUnit%MthNdFC(idam), 12
                       if ( WRMUnit%MeanMthFlow(idam, mth) > WRMUnit%MeanMthFlow(idam, 13) ) then
                          fill = fill + abs(WRMUnit%MeanMthFlow(idam, 13) - WRMUnit%MeanMthFlow(idam, mth))
                          Nmth_fill = Nmth_fill + 1
                       endif
                    end do
                    do mth = 1, WRMUnit%MthStOP(idam)
                       if ( WRMUnit%MeanMthFlow(idam, mth) > WRMUnit%MeanMthFlow(idam, 13) ) then
                          fill = fill + abs(WRMUnit%MeanMthFlow(idam, 13) - WRMUnit%MeanMthFlow(idam, mth))
                          Nmth_fill = Nmth_fill + 1
                       endif
                    end do
                    ! does drop fill up the reservoir?
                    !if ( fill > drop .and. Nmth_fill > 0 ) then
                    !   StorWater%release(idam) = WRMUnit%MeanMthFlow(idam, 13) + (fill - drop) / Nmth_fill
                    !else  !need to fill this reservoir
                    if ( StorWater%release(idam) > WRMUnit%MeanMthFlow(idam, 13) ) then
                       StorWater%release(idam) = WRMUnit%MeanMthFlow(idam, 13)
                    endif
                    !endif
                 end if
              endif
           endif

           !!additional constraint when both FC and irrigation, but targets not computer. Inn previous version, priority given to irrigation. It wiorks great of the US but not when flooding is in su,m,mer - does not allow for multiple season growth
           !if ( WRMUnit%use_FCon(idam) > 0 .and. WRMUnit%MthStFC(idam) .eq. 0) then
  !if ( WRMUnit%use_Elec(idam) > 0 .or. WRMUnit%use_Irrig(idam) >0) then 
           !   StorWater%release(idam) = WRMUnit%MeanMthFlow(idam, 13)
           !endif
        else !enforce the strage targets from altimetry
           !calib4 code
           !fill = WRMUnit%MeanMthFlow(idam, month) + (StorWater%storage(idam)-WRMUnit%StorTarget(idam,month))/86400/30._r8
           mth = month+1
           if (mth>12) then
              mth = 1
           endif
           fill = (StorWater%storage(idam)-WRMUnit%StorTarget(idam,mth))/86400/30._r8
           !! for very large reservoir, keep releasing the annual mean monthly flow
           if ( WRMUnit%INVc(idam) <= 2._r8 ) then
              !fill = WRMUnit%MeanMthFlow(idam, 13) + (WRMUnit%StorTarget(idam,13)-WRMUnit%StorTarget(idam,month))/86400/30._r8
              !fill = StorWater%release(idam) + (WRMUnit%StorTarget(idam,13)-WRMUnit%StorTarget(idam,month))/86400/30._r8
              !fill = (WRMUnit%StorTarget(idam,13)-WRMUnit%StorTarget(idam,month))/86400/30._r8
              fill = (StorWater%storage(idam)-WRMUnit%StorTarget(idam,mth))/86400/30._r8
           endif
           !calib5 code
           !diff = StorWater%storage(idam) - WRMUnit%StorTarget(idam,month)
           !fill = WRMUnit%MeanMthFlow(idam, month) + (2*diff)/86400/30._r8
           ! for very large reservoir, keep releasing the annual mean monthly flow
           !if ( WRMUnit%INVc(idam) <= 2._r8 ) then
           !  fill = WRMUnit%MeanMthFlow(idam, 13) + (2*diff)/86400/30._r8
           !endif

           ! end change in code
           ! add constraints on releases 
           StorWater%release(idam) = fill 
!minimal constraint
           drop = 0.1_r8 * WRMUnit%MeanMthFlow(idam, month)
           StorWater%release(idam) = max(drop,fill)
!constraint option
           !if ( WRMUnit%INVc(idam) <= 2._r8 ) then
           !  drop = 0.5_r8*WRMUnit%MeanMthFlow(idam, 13)
           !else
           !  drop = 0.2_r8*WRMUnit%MeanMthFlow(idam, month)
           !endif   
           !  if ( fill .lt. drop ) then
           !     StorWater%release(idam) = drop
           !  endif

           !if ( WRMUnit%INVc(idam) <= 2._r8 ) then
           !  drop = max(1.5_r8*WRMUnit%MeanMthFlow(idam,13), WRMUnit%MeanMthFlow(idam, month))
           !else
           !  drop = max(2._r8*WRMUnit%MeanMthFlow(idam,13), WRMUnit%MeanMthFlow(idam, month))
           !endif
           !if ( fill .gt. drop) then 
           !      StorWater%release(idam) = drop
           !endif
           !print*,"calibrate release ",idam, month,fill, drop, WRMUnit%StorCap(idam)
           !print*,WRMUnit%MeanMthFlow(idam,month),WRMUnit%MeanMthFlow(idam,13),StorWater%storage(idam),WRMUnit%StorTarget(idam,month)
        endif
     end do

  end subroutine WRM_storage_targets

!-----------------------------------------------------------------------

  subroutine Regulation(iunit, TheDeltaT)

     !! DESCRIPTION: regulation of the flow from the reservoirs. The Regulation is applied to the flow entering the grid cell, i.e. the subw downstream of the reservoir. 
     ! !DESCRIPTION: CHANGE IN PLANS seems like erin get overwritten now play with erout

     implicit none
     integer , intent(in) :: iunit
     real(r8), intent(in) :: TheDeltaT
     !--- local ---
     integer  :: match
     integer  :: yr, month, day, tod
     integer  :: damID,k,isDam
     real(r8) :: flow_vol, flow_res, min_flow, min_stor, evap, max_stor, stor_init, budget
     logical  :: check_local_budget = .false.
     character(len=*),parameter :: subname='(Regulation)'

     match = 0
     call get_curr_date(yr, month, day, tod)

     damID = WRMUnit%INVicell(iunit) 
     isDam = WRMUnit%isDam(iunit)
!d     write(iulog,*) subname,' tcx1 ',isDam,iam,damID

     !---------------------------------------------
     !--- return and do nothing under certain conditions
     !---------------------------------------------

     if (damID > ctlSubwWRM%LocalNumDam .OR. damID <= 0 .or. WRMUnit%MeanMthFlow(damID,13) <= 0.01_r8) then
        return
        !write(iulog,*) "Error in Regulation with DamID ",damID
        !call shr_sys_abort(subname//' error in damID')
     end if

     stor_init = StorWater%storage(damID)
     flow_vol = -Trunoff%erout(iunit,nt_nliq) * theDeltaT
     flow_res = StorWater%release(damID) * theDeltaT
     evap = StorWater%pot_evap(iunit) * theDeltaT * WRMUnit%SurfArea(damID) * 1000000._r8 ! potential evaporation in the grid cell of the reservoir
     min_flow = 0.1_r8 * WRMUnit%MeanMthFlow(damID, month) * theDeltaT
     min_stor = 0.1_r8 * WRMUnit%StorCap(damID)
     max_stor = WRMUnit%StorCap(damID)
     if ( WRMUnit%StorageCalibFlag(damID).eq.1) then
        ! code calib4
        min_stor = max(0.9_r8 * WRMUnit%MinStorTarget(damID),0.1_r8 * WRMUnit%StorCap(damID)) ! allows some variation
        ! code calib 5
        !k = WRMUnit%StorMthStOp(damID) / ( 0.85 * WRMUnit%StorCap(damID) )
        !min_stor = max(k * WRMUnit%MinStorTarget(damID),0.1_r8 * WRMUnit%StorCap(damID)) ! allows interannual variation
        ! end change in code 
        max_stor = min(1.1_r8*WRMUnit%MaxStorTarget(damID),WRMUnit%StorCap(damID))
     endif

     !print*, "preregulation", damID, StorWater%storage(damID), flow_vol, flow_res, min_flow, month

     if ( ( flow_vol + StorWater%storage(damID) - flow_res- evap) >= max_stor ) then
        flow_res =  flow_vol + StorWater%storage(damID) - max_stor - evap
        StorWater%storage(damID) = max_stor
     else if ( ( flow_vol + StorWater%storage(damID) - flow_res - evap) < min_stor ) then
        if ( flow_res<=(flow_vol-evap)) then
           StorWater%storage(damID) = StorWater%storage(damID) + flow_vol - flow_res - evap
        else if ( (flow_vol-evap)>=min_flow) then
           StorWater%storage(damID) = StorWater%storage(damID) 
           flow_res = flow_vol - evap
           !print*, "WARNING  No regulation", flow_vol, min_flow, damID
        else
           !print*, "ERROR - drying out the reservoir"
           !print*,damID, flow_vol, flow_res, StorWater%storage(damID), min_stor, min_flow
           !stop
           !flow_res = 0._r8
           !StorWater%storage(damID) = StorWater%storage(damID) - flow_res + flow_vol - evap
           flow_res = flow_vol
           StorWater%storage(damID) = StorWater%storage(damID) - flow_res + flow_vol - evap
           if (StorWater%storage(damID) < 0._r8) StorWater%storage(damID) = 0._r8
        endif
     else
        StorWater%storage(damID) = StorWater%storage(damID) + flow_vol - flow_res - evap 
     end if

     Trunoff%erout(iunit,nt_nliq) = -flow_res / (theDeltaT)

     if (check_local_budget) then
        budget = StorWater%storage(damID)-stor_init + (Trunoff%erout(iunit,nt_nliq)*theDeltaT - flow_vol)
        if (budget > 0.001_r8) then   ! in m3 
           write(iulog,'(2a,i8,g20.12)') subname,' budget ',damID,budget
           write(iulog,'(2a,i8,2g20.12)') subname,' check stor',damID,stor_init,StorWater%storage(damID)
           write(iulog,'(2a,i8,2g20.12)') subname,' check flow',damID,flow_vol,Trunoff%erout(iunit,nt_nliq)*theDeltaT
           write(iulog,'(2a,i8,3g20.12)') subname,' check term',damID,flow_vol,flow_res,evap
           call shr_sys_abort(subname//' ERROR in budget')
         endif
     endif

     !print*, "regulation", damID, StorWater%storage(damID), flow_vol, flow_res, min_flow

     !! evaporation from the reservoir
     !if ( StorWater%storage(damID) > evap ) then
     !  StorWater%storage(damID) = StorWater%storage(damID) - evap
     !else
     !  StorWater%storage(damID) = 0._r8
     !  print*, "WARNING, POTENTIAL EVAP LARGER THEN RESERVOIR STORAGE, iunit ", iunit, evap
     !endif
     ! commented out because evap need to be takren into consideration in the releases
  end subroutine Regulation

!-----------------------------------------------------------------------

  subroutine ExtractionRegulatedFlow(TheDeltaT)

     !---------------------------
     !! DESCRIPTION: extract water from the reservoir release
     !! DESCRIPTION: the extraction needs to be distributed accross the dependent unit demand
     !
     ! This is an iterative algorithm that converts main channel flow
     ! at each dam into gridcell supply based on the demand of each
     ! gridcell.
     ! The basic algorithm is as follows
     ! - Compute flow_vol at each dam based on the main channel flow at the gridcell
     ! - Compute the demand at each dam based on the demand at each gridcell and the
     !   gridcell/dam dependency.  This dependency is stored in the sparse matrix
     !   SMatP_g2d.  The demand on each dam is the sum of the demand of all the gridcells
     !   that depend on that dam.
     ! - Covert dam flow_vol to gridcell supply.  In doing so, reduce the flow_vol
     !   at the dam, reduce the demand at the gridcell, and increase the supply at
     !   the gridcell by the same amount.  There are three conditions for this conversion
     !   to occur and these are carried out in the following order.  dam fraction
     !   is the ratio of the dam flow_vol over the total dam demand.
     !   1. if any dam fraction >= 1.0 for a gridcell, then provide full demand to gridcell
     !      prorated by the number of dams that can provide all the water.
     !   2. if any sum of dam fraction >= 1.0 for a gridcell, then provide full demand to
     !      gridcell prorated by the dam fraction of each dam.
     !   3. if any sum of dam fraction < 1.0 for a gridcell, then provide fraction of 
     !      demand to gridcell prorated by the dam fraction of each dam.
     ! - Once the iterative solution has converged, convert the residual flow_vol
     !   back into main channel flow.
     !
     ! This implementation assumes several things
     ! - Each dam is associated with a particular gridcell and each gridcell has
     !   either 0 or 1 dam associated with it.
     ! - The local dam decomposition is consistent with the local gridcell decompositon.
     !---------------------------

     implicit none
     real(r8), intent(in) :: TheDeltaT
     !--- local ---
     integer :: iunit, idam, cnt, ierror, mdam, gdam, begr, endr
     integer :: iter, iflag, iflagm
     integer :: yr, month, day, tod
     logical :: done
     type(mct_aVect) :: aVect_wdG, aVect_wgG
     real(r8),allocatable :: flow_vol(:)    ! dam storage amount
     real(r8),allocatable :: dam_uptake(:)  ! dam uptake from gridcells locally
     real(r8),allocatable :: dam_uptake_sum(:)  ! dam uptake from gridcells sum over all pes
     real(r8),allocatable :: fracsum(:)     ! sum of dam fraction on gridcells
     real(r8) :: demand, demand_orig, supply, budget_term(4),budget_sum(4),budget
     real(r8) :: flow_vol_ratio = 0.9_r8    ! amount of erout for flow_vol
     logical  :: check_local_budget = .false.
     character(len=*),parameter :: subname='(ExtractionRegulatedFlow)'

     call t_startf('moswrm_ERFlow')

     call get_curr_date(yr, month, day, tod)
     begr = rtmCTL%begr
     endr = rtmCTL%endr

     if (check_local_budget) then
        budget_term = 0._r8
        do iunit = begr,endr
           budget_term(1) = budget_term(1) + Trunoff%erout(iunit,nt_nliq)*theDeltaT
           budget_term(3) = budget_term(3) + StorWater%supply(iunit)
        enddo
     endif

     allocate(dam_uptake(ctlSubwWRM%NDam))
     allocate(dam_uptake_sum(ctlSubwWRM%NDam))
     allocate(fracsum(begr:endr))
     allocate(flow_vol(ctlSubwWRM%LocalNumDam)) 

     !---------------------------
     ! compute the flow_vol based on main channel flow, erout
     ! this is per dam, local only
     !---------------------------

     do idam = 1,ctlSubwWRM%LocalNumDam
        iunit = WRMUnit%icell(idam)
        flow_vol(idam) = flow_vol_ratio * ( -Trunoff%erout(iunit,nt_nliq) * theDeltaT )
<<<<<<< HEAD
!NV
=======
!NV minimum flow remains in erout
>>>>>>> 425bc396
        Trunoff%erout(iunit,nt_nliq) = Trunoff%erout(iunit,nt_nliq) + &
             flow_vol(idam) / theDeltaT
     enddo
!might need to add constraint here in order to make sure that 10% of the flow us
!maintained and not taken out by grid cell - environment flow NV

!debug     write(iulog,*) subname,' initial flow_vol ',minval(flow_vol),maxval(flow_vol)

     done = .false.
     iter = 0

     !---------------------------
     ! on src side:
     ! avect_wd(1,:) = fraction of demand available
     ! avect_wg(1,:) = current demand from gridcell
     !---------------------------

     do while (.not. done)
        iter = iter + 1

        !---------------------------
        ! copy gridcell demand into aVect_wg
        ! this is the demand for each gridcell
        !---------------------------

        call mct_aVect_zero(aVect_wg)
        cnt = 0
        do iunit = begr,endr
           cnt = cnt + 1
           aVect_wg%rAttr(1,cnt) = StorWater%demand(iunit)
        enddo

!tcx debug
!        call mct_aVect_gather(aVect_wg,aVect_wgG,gsMap_wg,mastertask,mpicom_rof)
!        if (masterproc) then
!           write(iulog,'(2a,2i8,3g20.10)') subname,' sw demand = ',iter,iam,minval(aVect_wgG%rAttr(1,:)),maxval(aVect_wgG%rAttr(1,:)),sum(aVect_wgG%rAttr(1,:))
!        endif
!        call mct_aVect_clean(aVect_wgG)

        !---------------------------
        ! mct_sMat_avMult sums gridcell demand to dams index
        ! aVect_wg is input, that is demand per gridcell
        ! aVect_wd is output, that is total demand on each dam
        ! Both aVect are "local" onlyl
        !---------------------------

        if (barrier_timers) then
           call t_startf('moswrm_ERFlow_avmult_barrier')
           call mpi_barrier(mpicom_rof,ierror)
           call t_stopf('moswrm_ERFlow_avmult_barrier')
        endif

        call mct_aVect_zero(aVect_wd)
        call t_startf('moswrm_ERFlow_avmult')
        call mct_sMat_avMult(aVect_wg, sMatP_g2d, aVect_wd)
        call t_stopf('moswrm_ERFlow_avmult')

!tcx debug
!        call mct_aVect_gather(aVect_wd,aVect_wdG,gsMap_wd,mastertask,mpicom_rof)
!        if (masterproc) then
!           write(iulog,'(2a,2i8,3g20.10)') subname,' smm demand = ',iter,iam,minval(aVect_wdG%rAttr(1,:)),maxval(aVect_wdG%rAttr(1,:)),sum(aVect_wdG%rAttr(1,:))
!        endif
!        call mct_aVect_clean(aVect_wdG)

        !---------------------------
        ! compute new dam fraction from total gridcell demand
        ! aVect_wd has total demand per dam, modify this field
        ! and fill it with ratio of flow_vol / demand per dam
        ! If flow_vol/demand > 1, it means there is more water than is demanded of dam
        !---------------------------

!debug        write(iulog,*) subname,' dam demand = ',iam,minval(aVect_wd%rAttr(1,:)),maxval(aVect_wd%rAttr(1,:))
        do idam = 1,ctlSubwWRM%LocalNumDam
           demand = aVect_wd%rAttr(1,idam)
           if (demand > 0._r8) then
!debug              write(iulog,'(2a,3i6,2g20.10)') subname,' volumes ',WRMUnit%damID(idam),iam,idam,flow_vol(idam),demand
              aVect_wd%rAttr(1,idam) = flow_vol(idam)/demand
           else
              aVect_wd%rAttr(1,idam) = 0._r8
           endif
        enddo

!debug        write(iulog,'(2a,i8,2g20.10)') subname,' locdam frac =',iam,minval(aVect_wd%rAttr(1,:)),maxval(aVect_wd%rAttr(1,:))

        !---------------------------
        ! gather and bcast dam fraction.
        ! aVect_wd contains just the local values of the dam fraction
        ! aVect_wdG contains all values of the dam fraction across the entire domain,
        ! each MPI task has the same and complete information after the broadcast.
        !---------------------------

        if (barrier_timers) then
           call t_startf('moswrm_ERFlow_gather_barrier')
           call mpi_barrier(mpicom_rof,ierror)
           call t_stopf('moswrm_ERFlow_gather_barrier')
        endif

        call t_startf('moswrm_ERFlow_gather')
        call mct_aVect_gather(aVect_wd,aVect_wdG,gsMap_wd,mastertask,mpicom_rof)
        call t_stopf('moswrm_ERFlow_gather')

        if (barrier_timers) then
           call t_startf('moswrm_ERFlow_bcast_barrier')
           call mpi_barrier(mpicom_rof,ierror)
           call t_stopf('moswrm_ERFlow_bcast_barrier')
        endif

        call t_startf('moswrm_ERFlow_bcast')
        call mct_aVect_bcast(aVect_wdG,mastertask,mpicom_rof)
        call t_stopf('moswrm_ERFlow_bcast')

!tcx debug
!        write(iulog,'(2a,2i8,3g20.10)') subname,' dam frac =',iter,iam,minval(aVect_wdG%rAttr(1,:)),maxval(aVect_wdG%rAttr(1,:)),sum(aVect_wdG%rAttr(1,:))
!        if (masterproc) then
!           do idam = 1,ctlSubwWRM%NDam
!              write(iulog,'(2a,2i8,g20.10)') subname,' dam frac =',iam,idam,aVect_wdG%rAttr(1,idam)
!           enddo
!        endif

        !---------------------------
        ! Covert dam flow_vol to gridcell supply.  In doing so, reduce the flow_vol
        ! at the dam, reduce the demand at the gridcell, and increase the supply at
        ! the gridcell by the same amount.  There are three conditions for this conversion
        ! to occur and these are carried out in the following order.  dam fraction
        ! is the ratio of the dam flow_vol over the total dam demand.
        ! 1. if any dam fraction >= 1.0 for a gridcell, then provide full demand to gridcell
        !    prorated by the number of dams that can provide all the water.
        ! 2. if any sum of dam fraction >= 1.0 for a gridcell, then provide full demand to
        !    gridcell prorated by the dam fraction of each dam.
        ! 3. if any sum of dam fraction < 1.0 for a gridcell, then provide fraction of 
        !    demand to gridcell prorated by the dam fraction of each dam.
        !
        ! dam_uptake is the amount of water removed from the dam, it's a global array.
        ! Gridcells from different tasks will accumluate the amount of water removed
        ! from each dam in this array.
        !---------------------------

        dam_uptake = 0._r8

        !---------------------------
        ! 1st case, provide full demand to gridcell
        !---------------------------

        if (maxval(aVect_wdG%rAttr(1,:)) >= 1.0_r8) then
           do iunit = begr, endr
              cnt = 0
              do mdam = 1,WRMUnit%myDamNum(iunit)
                 gdam = WRMUnit%myDam(mdam,iunit)
                 if (aVect_wdG%rAttr(1,gdam) > 1.0_r8) cnt=cnt+1
              enddo
              if (cnt > 0) then
                 demand_orig = StorWater%demand(iunit)
                 do mdam = 1,WRMUnit%myDamNum(iunit)
                    gdam = WRMUnit%myDam(mdam,iunit)
                    if (aVect_wdG%rAttr(1,gdam) > 1.0_r8) then
! changed from max to min NV
                       supply = min(demand_orig / float(cnt), StorWater%demand(iunit))
                       dam_uptake(gdam) = dam_uptake(gdam) + supply
                       StorWater%demand(iunit) = StorWater%demand(iunit) - supply
                       StorWater%supply(iunit) = StorWater%supply(iunit) + supply
                    endif
                 enddo
              endif
           enddo

        !---------------------------
        ! 2nd or 3rd case.  To start, compute the sum of the dam fraction for
        ! all dams that the gridcell depends on, fracsum.
        ! iflag = 0 or 1 (if fracsum at a gridcell is greater than 1)
        ! iflagm is synchronized across all tasks, if any iflag = 1 then 
        !    iflagm=1 on all tasks
        !---------------------------

        else
           iflag = 0
           iflagm = 0
           fracsum = 0._r8
           do iunit = begr, endr
              do mdam = 1,WRMUnit%myDamNum(iunit)
                 gdam = WRMUnit%myDam(mdam,iunit)
                 fracsum(iunit) = fracsum(iunit) + aVect_wdG%rAttr(1,gdam)
              enddo
              if (fracsum(iunit) >= 1.0_r8) iflag=1
           enddo
           call shr_mpi_max(iflag,iflagm,mpicom_rof,'wrm iflag',all=.true.)

           !---------------------------
           ! 2nd case, provide full demand prorated by dam fraction
           !---------------------------

           if (iflagm >  0) then
              do iunit = begr, endr
                 if  (fracsum(iunit) >=  1._r8) then
                    demand_orig = StorWater%demand(iunit)
                    do mdam = 1,WRMUnit%myDamNum(iunit)
                       gdam = WRMUnit%myDam(mdam,iunit)
!first max changed to min NV
                       supply = min(demand_orig*aVect_wdG%rAttr(1,gdam)/fracsum(iunit), StorWater%demand(iunit))
                       dam_uptake(gdam) = dam_uptake(gdam) + supply
                       StorWater%demand(iunit) = StorWater%demand(iunit) - supply
                       StorWater%supply(iunit) = StorWater%supply(iunit) + supply
                    enddo
                 endif
              enddo

           !---------------------------
           ! 3nd case, provide partial demand prorated by dam fraction
           !---------------------------

           elseif (iflagm == 0) then
              do iunit = begr, endr
                 if (fracsum(iunit) >  0._r8) then
                    demand_orig = StorWater%demand(iunit)
                    do mdam = 1,WRMUnit%myDamNum(iunit)
                       gdam = WRMUnit%myDam(mdam,iunit)
!first max changed to min NV
                       supply = min(demand_orig*aVect_wdG%rAttr(1,gdam), StorWater%demand(iunit))
                       dam_uptake(gdam) = dam_uptake(gdam) + supply
                       StorWater%demand(iunit) = StorWater%demand(iunit) - supply
                       StorWater%supply(iunit) = StorWater%supply(iunit) + supply
                    enddo
                 endif
              enddo
           endif

        endif

        !---------------------------
        ! delete aVect_wdG memory
        !---------------------------

        call t_startf('moswrm_ERFlow_cleanG')
        call mct_aVect_clean(aVect_wdG)
        call t_stopf('moswrm_ERFlow_cleanG')

        if (barrier_timers) then
           call t_startf('moswrm_ERFlow_sum_barrier')
           call mpi_barrier(mpicom_rof,ierror)
           call t_stopf('moswrm_ERFlow_sum_barrier')
        endif

        !---------------------------
<<<<<<< HEAD
        ! Sum the dam_uptake across all tasks on all tasks.
=======
        ! Sum the dam_update across all tasks on all tasks.
>>>>>>> 425bc396
        ! Reduce the flow_vol by the amount of water provided to the gridcells
        !---------------------------

        call t_startf('moswrm_ERFlow_sum')
        dam_uptake_sum = 0._r8
        call shr_mpi_sum(dam_uptake,dam_uptake_sum,mpicom_rof,'wrm dam_uptake',all=.true.)
        call t_stopf('moswrm_ERFlow_sum')

        do idam = 1,ctlSubwWRM%LocalNumDam
           gdam = WRMUnit%damID(idam)
           flow_vol(idam) = flow_vol(idam) - dam_uptake_sum(gdam)
        enddo

!---------------------------
!add more iteration to a max of say 4-5 - 10 and/or add constraint stop when
!Sum(demand) = 0 NV
! tcraig, a few other ideas
!   If sum(flow_vol) on all tasks = 0, can stop
!   Can add some counters for case1, 2, and 3.  Maybe stop after case3 has been
!     called at least once or twice
!   Could add some relaxation to case2 and 3.  For those cases, maybe instead of
!     converting all demand, convert maybe 50% or 80% or 90% on each iteration.
!     That will require extra iterations for convergence, but will probably 
!     provide a smoother and "fairer" distribution of water to gridcells.
!---------------------------

        !---------------------------
        ! Check convergence
        !---------------------------

        if (iter > 2) done = .true.

        if (masterproc) write(iulog,'(2a,i6,g20.10,l4)') subname,' iteration ',iter,sum(dam_uptake_sum),done

     enddo

     !---------------------------
     ! Add residual flow_vol back into the main channel flow, erout
     !---------------------------

     do idam = 1,ctlSubwWRM%LocalNumDam
        iunit = WRMUnit%icell(idam)
!NV reimpleent the 10% environmental flow
        !Trunoff%erout(iunit,nt_nliq) = - flow_vol(idam) / (theDeltaT)
!NV
        Trunoff%erout(iunit,nt_nliq) =  Trunoff%erout(iunit,nt_nliq) - flow_vol(idam) / (theDeltaT)
     enddo
     deallocate(flow_vol)
     deallocate(dam_uptake)
     deallocate(dam_uptake_sum)
     deallocate(fracsum)

     if (check_local_budget) then
        do iunit = begr,endr
           budget_term(2) = budget_term(2) + Trunoff%erout(iunit,nt_nliq)*theDeltaT
           budget_term(4) = budget_term(4) + StorWater%supply(iunit)
        enddo

        call shr_mpi_sum(budget_term,budget_sum,mpicom_rof,subname,all=.false.)

        if (masterproc) then
           budget = budget_sum(2) - budget_sum(1) - budget_sum(4) + budget_sum(3)
           if (budget > 0.001_r8) then  ! in m3
              write(iulog,'(2a, g20.10)') subname,' budget total  ',budget
              write(iulog,'(2a,2g20.10)') subname,' budget erout  ',budget_sum(1),budget_sum(2)
              write(iulog,'(2a,2g20.10)') subname,' budget supply ',budget_sum(3),budget_sum(4)
              call shr_sys_abort(subname//' ERROR in budget')
           endif
        endif
     endif

     call t_stopf('moswrm_ERFlow')

!------------

#if (1 == 0)

     if (barrier_timers) then
        call t_startf('moswrm_ERFlow_avmult_barrier')
        call mpi_barrier(mpicom_rof,ier)
        call t_stopf('moswrm_ERFlow_avmult_barrier')
     endif

     call t_startf('moswrm_ERFlow_avmult')
     call mct_sMat_avMult(aVect_wg, sMatP_g2d, aVect_wd)
     call t_stopf('moswrm_ERFlow_avmult')

     call t_startf('moswrm_ERFlow_writ1')
     !--- g2d sum ---
!     do idam = 1,ctlSubwWRM%LocalNumDam
!        write(iulog,'(2a,2i8,2g20.10)') subname,' idam demand =',idam,WRMUnit%damID(idam),aVect_wd%rAttr(1,idam),StorWater%storage(idam)
!     enddo
     call t_stopf('moswrm_ERFlow_writ1')

     !--- copy dam supply into aVect_wd ---
     call t_startf('moswrm_ERFlow_copy2')
     call mct_aVect_zero(aVect_wd)
     do idam = 1,ctlSubwWRM%LocalNumDam
!tcx test        aVect_wd%rAttr(1,cnt) = StorWater%storage(idam)
        aVect_wd%rAttr(1,idam) = WRMUnit%damID(idam)
!        write(iulog,'(2a,i8,g20.10)') subname,' idam setting =',idam,aVect_wd%rAttr(1,idam)
     enddo
     call t_stopf('moswrm_ERFlow_copy2')

     if (barrier_timers) then
        call t_startf('moswrm_ERFlow_gather_barrier')
        call mpi_barrier(mpicom_rof,ier)
        call t_stopf('moswrm_ERFlow_gather_barrier')
     endif

     call t_startf('moswrm_ERFlow_gather')
     call mct_aVect_gather(aVect_wd,aVect_wdG,gsMap_wd,mastertask,mpicom_rof)
     call t_stopf('moswrm_ERFlow_gather')

     if (barrier_timers) then
        call t_startf('moswrm_ERFlow_bcast_barrier')
        call mpi_barrier(mpicom_rof,ier)
        call t_stopf('moswrm_ERFlow_bcast_barrier')
     endif

     call t_startf('moswrm_ERFlow_bcast')
     call mct_aVect_bcast(aVect_wdG,mastertask,mpicom_rof)
     call t_stopf('moswrm_ERFlow_bcast')

     call t_startf('moswrm_ERFlow_writ2')
     !--- dam bcast result ---
     do idam = 1,ctlSubwWRM%NDam
!        write(iulog,'(2a,i8,g20.10)') subname,' idam storage =',idam,aVect_wdG%rAttr(1,idam)
     enddo
     call t_stopf('moswrm_ERFlow_writ2')

     call t_startf('moswrm_ERFlow_cleanG')
     call mct_aVect_clean(aVect_wdG)
     call t_stopf('moswrm_ERFlow_cleanG')

     call t_stopf('moswrm_ERFlow')

!!!!#if (1 == 0)
     demand = 0._r8
     supply = 0._r8 

     damID = WRMUnit%INVicell(iunit)   ! dam index for this gridcell
     if ( damID > ctlSubwWRM%NDam .OR. damID <= 0 ) then
        print*, "Error in Regulation with DamID ",damID
        stop
     end if
     flow_vol = -Trunoff%erout(iunit,nt_nliq) * theDeltaT
     min_flow = 0.1_r8 * WRMUnit%MeanMthFlow(damID, month) * theDeltaT
     !min_flow=10
            
     if ( (flow_vol .le. min_flow) .OR. ( WRMUnit%use_Irrig(damID)  .eq. 0  ) .OR. (flow_vol.lt.0.1_r8) ) then
        !if ( (flow_vol .le. min_flow) ) then
           !print*,"No extraction from regulated flow permitted ", month, damID 
     else

        do idam = 1,WRMUnit%dam_Ndepend(damID)    ! dam dependency counter
           !units where the other reservoirs are located
           ! dam_depend(damID,idam) is the gridcell ID
           ! INVisubw(gridcell_ID) is the local gridcell ID?
           idepend = WRMUnit%INVisubw(WRMUnit%dam_depend(damID,idam))   ! tcx what index are we trying to get here?
!           if ( idepend < 0 .and. idepend <= Tctl%NUnit ) then
           if ( idepend < 0) then
              print*,"ERROR idepend DATABASE extract from reg. flow ",idepend,damID,idam,WRMUnit%dam_depend(damID,idam)
              stop
           end if
           !pro rated demand - no interannual variability
           !demand = demand + ( StorWater%demand(idepend) * WRMUnit%StorCap(damID) / WRMUnit%TotStorCapDepend(idepend))
           !- need adjustement based on storage in each dam
           !if ( StorWater%Storage(damID) > 0._r8 .and. WRMUnit%TotStorCapDepend(idepend) > 0.1_r8 ) then
           !  prorata=1._r8
           !  if ( StorWater%Storage(damID)  / WRMUnit%TotStorCapDepend(idepend) < 1._r8 ) then
           !    prorata = StorWater%Storage(damID)  / WRMUnit%TotStorCapDepend(idepend)
           !  end if
           !  demand = demand +  StorWater%demand(idepend) * prorata
           !end if
!CHANGES HERE FROM HESS2013 PAPER, USE FLOW FOR THER FISTRIBUTION
           prorata=1._r8
           if (WRMUnit%TotInflowDepend(idepend) > 1._r8  .and. WRMUnit%MeanMthFlow(damID, 13) >= 0.001_r8) then
              prorata = WRMUnit%MeanMthFlow(damID, 13)/WRMUnit%TotInflowDepend(idepend)
              if ( prorata > 1._r8) then
                 print*,"prorata >1", prorata,idepend,damID,iunit,WRMUnit%TotInflowDepend(idepend), WRMUnit%MeanMthFlow(damID, 13)
                 prorata = 1._r8
              endif
           end if

           demand = demand +  StorWater%demand(idepend) * prorata
        end do

        if ( (flow_vol - min_flow) >= demand ) then
           supply = demand
        else 
           if ( flow_vol >= min_flow ) then
              supply = flow_vol - min_flow
           end if
        end if
 
        if ( supply .eq. 0._r8  .and. demand > 0._r8) then
           print*, "no regulation, no extraction ",flow_vol, min_flow, supply, demand
        end if
        !if ( supply .lt. 0 ) then
        !  print*,"Error computing extraction from reservoir"
        !  print*, supply, demand, min_flow, flow_vol
        !  stop
        !end if
                  
! SECOND LOOP
        do idam = 1,WRMUnit%dam_Ndepend(damID)
           idepend = WRMUnit%INVisubw(WRMUnit%dam_depend(damID,idam))
           ! pro rated supply
           if ( idepend > 0 .and. demand > 0._r8 .and. WRMUnit%TotStorCapDepend(idepend) > 0.1_r8 .and. WRMUnit%MeanMthFlow(damID, 13) >= 0.001_r8)  then 
              !StorWater%demand(idepend)= StorWater%demand(idepend) - (supply/demand * StorWater%demand(idepend) / WRMUnit%subw_Ndepend(idepend))
              !StorWater%supply(idepend)= StorWater%supply(idepend) + (supply/demand * StorWater%demand(idepend) / WRMUnit%subw_Ndepend(idepend))
              !StorWater%demand(idepend)= StorWater%demand(idepend) - (supply/demand * StorWater%demand(idepend) * WRMUnit%StorCap(damID) / WRMUnit%TotStorCapDepend(idepend))
              !StorWater%supply(idepend)= StorWater%supply(idepend) + (supply/demand * StorWater%demand(idepend) * WRMUnit%StorCap(damID) / WRMUnit%TotStorCapDepend(idepend))
              !CHANGES start
              !prorata=1._r8
              !if ( StorWater%Storage(damID)  / WRMUnit%TotStorCapDepend(idepend) < 1._r8 ) then
              !  prorata = StorWater%Storage(damID)  / WRMUnit%TotStorCapDepend(idepend)
              !end if
              !if ( prorata < 0._r8 ) prorata = 0._r8
!CHANGES HERE FROM HESS2013 PAPER, USE FLOW FOR THER FISTRIBUTION
              prorata = 1._r8
              if (WRMUnit%TotInflowDepend(idepend) > 1._r8  ) then
                 prorata = WRMUnit%MeanMthFlow(damID, 13)/WRMUnit%TotInflowDepend(idepend)
                 if (prorata > 1._r8) then
                    print*, "Error prorata ",prorata, idepend, WRMUnit%TotInflowDepend(idepend), WRMUnit%MeanMthFlow(damID, 13)
                    prorata = 1._r8
                 endif
              end if

              StorWater%supply(idepend)= StorWater%supply(idepend) + (supply/demand * StorWater%demand(idepend) * prorata)
              StorWater%demand(idepend)= StorWater%demand(idepend) - (supply/demand * StorWater%demand(idepend) * prorata)
              if ( StorWater%supply(idepend) .lt. 0._r8 ) then
                 print*, "error supply"
                 stop
              else if ( StorWater%demand(idepend) .lt. 0._r8 ) then
                 print*,"Error demand in first loop", StorWater%demand(idepend), supply/demand
                 stop
              end if  
           end if
        end do

        flow_vol = flow_vol - supply
        Trunoff%erout(iunit,nt_nliq) = - flow_vol / (theDeltaT)

        supply = 0._r8
        demand = 0._r8

        do idam = 1,WRMUnit%dam_Ndepend(damID)
           idepend = WRMUnit%INVisubw(WRMUnit%dam_depend(damID,idam))
           if ( StorWater%demand(idepend) > 0._r8) then
              demand = demand + StorWater%demand(idepend) ! total demand with no prorata
           endif
        end do

        if ( demand > 0._r8) then
           if ( (flow_vol - min_flow) >= demand ) then
              supply = demand
           else
              if ( flow_vol > min_flow ) then
                 supply = flow_vol - min_flow
              end if
           end if

           do idam = 1,WRMUnit%dam_Ndepend(damID)
              idepend = WRMUnit%INVisubw(WRMUnit%dam_depend(damID,idam))
              ! pro rated supply
              if ( idepend > 0 .and. StorWater%demand(idepend) > 0._r8 ) then
                 StorWater%supply(idepend)= StorWater%supply(idepend) + (supply/demand * StorWater%demand(idepend))
                 !StorWater%demand(idepend)= StorWater%demand(idepend) - (supply/demand * StorWater%demand(idepend))
                 StorWater%demand(idepend)= StorWater%demand(idepend) * ( 1._r8 - supply/demand )
                 if ( StorWater%demand(idepend) .lt. 0._r8 ) then
                    print*,"Error demand", StorWater%demand(idepend), supply/demand, supply, demand
                    stop
                 end if
              end if
           end do
        endif

! END SECOND LOOP
        flow_vol = flow_vol - supply
        Trunoff%erout(iunit,nt_nliq) = - flow_vol / (theDeltaT)
     end if
#endif

  end subroutine ExtractionRegulatedFlow

!-----------------------------------------------------------------------
end MODULE WRM_modules<|MERGE_RESOLUTION|>--- conflicted
+++ resolved
@@ -745,11 +745,7 @@
      do idam = 1,ctlSubwWRM%LocalNumDam
         iunit = WRMUnit%icell(idam)
         flow_vol(idam) = flow_vol_ratio * ( -Trunoff%erout(iunit,nt_nliq) * theDeltaT )
-<<<<<<< HEAD
-!NV
-=======
 !NV minimum flow remains in erout
->>>>>>> 425bc396
         Trunoff%erout(iunit,nt_nliq) = Trunoff%erout(iunit,nt_nliq) + &
              flow_vol(idam) / theDeltaT
      enddo
@@ -992,11 +988,7 @@
         endif
 
         !---------------------------
-<<<<<<< HEAD
         ! Sum the dam_uptake across all tasks on all tasks.
-=======
-        ! Sum the dam_update across all tasks on all tasks.
->>>>>>> 425bc396
         ! Reduce the flow_vol by the amount of water provided to the gridcells
         !---------------------------
 
