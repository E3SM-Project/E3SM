--- conflicted
+++ resolved
@@ -79,13 +79,10 @@
       salinity_factor  ,&! fw flux (kg/m^2/s) to salt flux (msu*m/s)
       sflux_factor     ,&! salt flux (kg/m^2/s) to salt flux (msu*m/s)
       fwmass_to_fwflux ,&! fw flux (kg/m^2/s) to fw flux (m/s)
-<<<<<<< HEAD
       mmol_to_kg_C     ,&! mmol-C to kg-C
-      mmol_to_kg_O2      ! mmol-O2 to kg-O2
-=======
+      mmol_to_kg_O2    ,&! mmol-O2 to kg-O2
       carbon_mol_mass  ,&! carbon molar mass (g/mol)
       nitrogen_mol_mass  ! nitrogen molar mass (g/mol)
->>>>>>> f56a156d
 
 !***********************************************************************
 
