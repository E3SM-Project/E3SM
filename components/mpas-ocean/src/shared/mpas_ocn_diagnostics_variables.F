--- conflicted
+++ resolved
@@ -779,15 +779,9 @@
          !$acc                   normalVelocitySurfaceLayer,      &
          !$acc                   transportVelocityMeridional,     &
          !$acc                   penetrativeTemperatureFluxOBL,   &
-<<<<<<< HEAD
-         !$acc                   indexSurfaceVelocityMeridional,  &
          !$acc                   normalizedRelativeVorticityCell, &
          !$acc                   nhPressureCorrection             &
-         !$acc                   ) 
-=======
-         !$acc                   normalizedRelativeVorticityCell  &
          !$acc                   )
->>>>>>> de075c76
       end if
       if ( trim(config_ocean_run_mode) == 'forward' ) then
          !$acc enter data copyin( &
@@ -1027,13 +1021,8 @@
          !$acc                   normalVelocitySurfaceLayer,      &
          !$acc                   transportVelocityMeridional,     &
          !$acc                   penetrativeTemperatureFluxOBL,   &
-<<<<<<< HEAD
-         !$acc                   indexSurfaceVelocityMeridional,  &
          !$acc                   normalizedRelativeVorticityCell, &
          !$acc                   nhPressureCorrection             &
-=======
-         !$acc                   normalizedRelativeVorticityCell  &
->>>>>>> de075c76
          !$acc                   )
       end if
       if ( trim(config_ocean_run_mode) == 'forward' ) then
@@ -1232,13 +1221,8 @@
                  normalVelocitySurfaceLayer,      &
                  transportVelocityMeridional,     &
                  penetrativeTemperatureFluxOBL,   &
-<<<<<<< HEAD
-                 indexSurfaceVelocityMeridional,  &
                  normalizedRelativeVorticityCell, &
                  nhPressureCorrection)
-=======
-                 normalizedRelativeVorticityCell)
->>>>>>> de075c76
       end if
       if ( trim(config_ocean_run_mode) == 'forward' ) then
          nullify(wettingVelocityFactor)
