! Copyright (c) 2013,  Los Alamos National Security, LLC (LANS)
! and the University Corporation for Atmospheric Research (UCAR).
!
! Unless noted otherwise source code is licensed under the BSD license.
! Additional copyright and license information can be found in the LICENSE file
! distributed with this code, or at http://mpas-dev.github.io/license.html
!
!|||||||||||||||||||||||||||||||||||||||||||||||||||||||||||||||||||||||
!
!  ocn_diagnostics
!
!> \brief MPAS ocean diagnostics driver
!> \author Mark Petersen
!> \date   23 September 2011
!> \details
!>  This module contains the routines for computing
!>  diagnostic variables, and other quantities such as vertAleTransportTop.
!
!-----------------------------------------------------------------------

module ocn_diagnostics

   use mpas_timer
   use mpas_derived_types
   use mpas_pool_routines
   use mpas_constants
   use mpas_threading
   use mpas_vector_reconstruction
   use mpas_stream_manager
   use mpas_io_units

   use ocn_constants
   use ocn_config
   use ocn_gm
   use ocn_equation_of_state
   use ocn_thick_ale
   use ocn_diagnostics_variables
   use ocn_mesh
   use ocn_surface_land_ice_fluxes
   use ocn_vertical_advection

   implicit none
   private
   save

   !--------------------------------------------------------------------
   !
   ! Public parameters
   !
   !--------------------------------------------------------------------

   !--------------------------------------------------------------------
   !
   ! Public member functions
   !
   !--------------------------------------------------------------------

   public :: ocn_diagnostic_solve, &
             ocn_diagnostic_solve_layerThicknessEdge, &
             ocn_relativeVorticity_circulation, &
             ocn_vert_transport_velocity_top, &
             ocn_fuperp, &
             ocn_filter_btr_mode_tend_vel, &
             ocn_reconstruct_eddy_vectors, &
             ocn_compute_kpp_input_fields, &
             ocn_validate_state, &
             ocn_build_log_filename, &
             ocn_diagnostics_init

   !--------------------------------------------------------------------
   !
   ! Private module variables
   !
   !--------------------------------------------------------------------

   integer :: ke_cell_flag, ke_vertex_flag
   real (kind=RKIND) ::  fCoef
   real (kind=RKIND), pointer ::  coef_3rd_order

   ! Methods for computing thickness at edges for flux calculations
   integer :: thickEdgeFluxChoice  ! choice of thickness flux type
   integer, parameter :: &
      thickEdgeFluxUnknown = 0, &! type unknown or unset
      thickEdgeFluxCenter  = 1, &! use mean thickness of cell neighbors
      thickEdgeFluxUpwind  = 2   ! use upwind cell thickness at edge

!***********************************************************************

contains

!***********************************************************************
!
!  routine ocn_diagnostic_solve
!
!> \brief   Computes diagnostic variables
!> \author  Mark Petersen
!> \date    23 September 2011
!> \details
!>  This routine computes the diagnostic variables for the ocean
!
!-----------------------------------------------------------------------

   subroutine ocn_diagnostic_solve(dt, statePool, forcingPool, meshPool, scratchPool, tracersPool, &
                                   timeLevelIn, full)!{{{

      real (kind=RKIND), intent(in) :: dt !< Input: Time step
      type (mpas_pool_type), intent(in) :: statePool !< Input: State information
      type (mpas_pool_type), intent(in) :: forcingPool !< Input: Forcing information
      type (mpas_pool_type), intent(in) :: meshPool !< Input: mesh information
      type (mpas_pool_type), intent(in) :: scratchPool !< Input: scratch variables
      type (mpas_pool_type), intent(in) :: tracersPool !< Input: tracer fields
      integer, intent(in), optional :: timeLevelIn !< Input: Time level in state
      logical, intent(in), optional :: full   !< Input: Run all computations?

      integer :: iEdge, iCell, iTracer, k, kmin, kmax
      integer :: err, nCells, nEdges, nVertices, numTracers
      integer :: timeLevel

      real (kind=RKIND) :: coef_3rd_order

      real (kind=RKIND), dimension(:), pointer :: &
        ssh,  seaIcePressure, atmosphericPressure
      real (kind=RKIND), dimension(:,:), pointer :: &
        layerThickness, layerThicknessLag, normalVelocity, & 
        vertVelocityNonhydro

      real (kind=RKIND), dimension(:,:,:), pointer :: activeTracers

      integer, pointer :: indexTemperature, indexSalinity

      logical :: full_compute = .true.

      real (kind=RKIND), dimension(:), pointer :: &
        frazilSurfacePressure, landIcePressure, landIceDraft, landIceFraction

      integer, dimension(:), pointer :: &
        landIceMask

      call mpas_timer_start('diagnostic solve')

      if ( present(full) ) then
         full_compute = full
      else
         full_compute = .true.
      end if

      if (present(timeLevelIn)) then
         timeLevel = timeLevelIn
      else
         timeLevel = 1
      end if

      call mpas_pool_get_dimension(tracersPool, 'index_temperature', indexTemperature)
      call mpas_pool_get_dimension(tracersPool, 'index_salinity', indexSalinity)
      call mpas_pool_get_array(tracersPool, 'activeTracers', activeTracers, timeLevel)

      call mpas_pool_get_array(statePool, 'layerThickness', layerThickness, timeLevel)
      call mpas_pool_get_array(statePool, 'normalVelocity', normalVelocity, timeLevel)
      call mpas_pool_get_array(statePool, 'vertVelocityNonhydro', vertVelocityNonhydro, timeLevel)
      call mpas_pool_get_array(statePool, 'ssh', ssh, timeLevel)

      call mpas_pool_get_array(forcingPool, 'seaIcePressure', seaIcePressure)
      call mpas_pool_get_array(forcingPool, 'atmosphericPressure', atmosphericPressure)
      call mpas_pool_get_array(forcingPool, 'frazilSurfacePressure', frazilSurfacePressure)

      if (landIcePressureOn) then
         call mpas_pool_get_array(forcingPool, 'landIcePressure', landIcePressure)
         call mpas_pool_get_array(forcingPool, 'landIceDraft', landIceDraft)
         call mpas_pool_get_array(forcingPool, 'landIceMask', landIceMask)
         call mpas_pool_get_array(forcingPool, 'landIceFraction', landIceFraction)
      end if

      nEdges = nEdgesAll
      nCells = nCellsAll
      nVertices = nVerticesAll

      coef_3rd_order = config_coef_3rd_order

#ifdef MPAS_OPENACC
      !! Listing new inputs required by the first routine where they are used
      !! ocn_diagnostic_solve_layerThicknessEdge :: layerThickness, (not on device)
      !!                                            normalVelocity (not on device)
      !! ocn_relativeVorticity_circulation       :: 
      !! ocn_diagnostic_solve_vortVel            :: normalTransportVelocity, (diagnostics array)
      !!                                            normalGMBolusVelocity (diagnostics array)
      !! ocn_diagnostic_solve_kineticEnergy      ::
      !! ocn_diagnostic_solve_vorticity          ::
      !! ocn_diagnostic_solve_surface_pressure   :: atmosphericPressure, (not on device)
      !!                                            seaIcePressure, (not on device)
      !!                                            frazilSurfacePressure, (not on device)
      !!                                            landIcePressure (not on device)
      !! ocn_diagnostic_solve_z_coordinates      :: 
      !! ocn_equation_of_state_density           :: activeTracers, (not on device)
      !!                                            tracersSurfaceValue, (diagnostics array)
      !!                                            maxLevelCell, (mesh array)
      !!                                            refBottomDepth  (mesh array)
      !! ocn_diagnostic_solve_pressure           ::
      !! ocn_diagnostic_solve_richardson         :: edgeAreaFractionOfCell (mesh array)

      !! tracersSurfaceValue calc                :: minLevelCell (mesh array)
      !! normalVelocitySurfaceLayer calc         :: minLevelEdgeBot (mesh array)
      !! surfaceFluxAttenuationCoefficientRunoff :: layerThickEdgeFlux (diagnostics array)
      !! ocn_diagnostic_solve_ssh                :: ssh, (not on device)
      !!                                            landIceDraft (not on device)

!     !$acc enter data copyin(layerThickness, normalVelocity)
!     !$acc update device (normalTransportVelocity, &
!     !$acc                normalGMBolusVelocity)

!     !$acc enter data copyin(atmosphericPressure, seaIcePressure)

!     !$acc enter data copyin(activeTracers, ssh)
!     !$acc enter data copyin(activeTracers)
!     !$acc update device(tracersSurfaceValue)

!     if ( associated(frazilSurfacePressure) ) then
!        !$acc enter data copyin(frazilSurfacePressure)
!     endif
!     if (landIcePressureOn) then
!        !$acc enter data copyin(landIcePressure)
!        !$acc enter data copyin(landIceDraft)
!     endif
#endif

      ! inputs: layerThickness, normalVelocity
      ! output: layerThickEdgeMean, layerThickEdgeFlux
      call ocn_diagnostic_solve_layerThicknessEdge(normalVelocity, &
                                                   layerThickness)

      ! inputs: normalVelocity
      ! outputs: relativeVorticity, circulation
      call ocn_relativeVorticity_circulation(relativeVorticity, circulation, normalVelocity, err)

      ! inputs: relativeVorticity, layerThickEdgeFlux, normalVelocity, normalTransportVelocity, 
      !         normalGMBolusVelocity
      ! outputs: vertTransportVelocityTop, vertGMBolusVelocityTop, relativeVorticityCell, 
      !          divergence, kineticEnergyCell, tangentialVelocity, vertMLEBolusVelocityTop
      ! in and out: vertVelocityTop
      call ocn_diagnostic_solve_vortVel(relativeVorticity, &
             layerThickEdgeFlux, normalVelocity, normalTransportVelocity, &
<<<<<<< HEAD
             vertVelocityTop, vertTransportVelocityTop, relativeVorticityCell, &
             divergence, kineticEnergyCell, tangentialVelocity)

      !compute vertical velocity due to gm bolus velocity if requested
      if (config_use_gm) then
         call ocn_diagnostic_solve_GMvel(layerThickEdgeFlux, normalGMBolusVelocity, vertGMBolusVelocityTop)
      end if

      !compute vertical velocity due to submesoscale eddies (MLE) velocity if requested
      if (config_submesoscale_enable) then
         call ocn_diagnostic_solve_MLEvel(layerThickEdgeFlux, normalMLEVelocity, vertMLEBolusVelocityTop)
      end if
=======
             normalGMBolusVelocity, vertVelocityNonhydro, vertVelocityTop, vertTransportVelocityTop, &
             vertGMBolusVelocityTop, relativeVorticityCell, divergence, &
             kineticEnergyCell, tangentialVelocity)
>>>>>>> a111c41c

      if ( configVertAdvMethod == vertAdvRemap ) then

         ! Overwrite vertVelocityTop with exact Eulerian solution from remapping
         call mpas_pool_get_array(statePool, 'layerThicknessLag', &
             layerThicknessLag, timeLevel)
         call ocn_diagnostic_solve_vertVel_remap(layerThickness, &
             layerThicknessLag, dt, vertVelocityTop)

         ! Overwrite vertical tracer budget terms with new vertVelocityTop
         if ( config_compute_active_tracer_budgets ) then
            numTracers = size(activeTracers, dim=1)
            do iTracer = 1, numTracers
               !$omp parallel
               !$omp do schedule(runtime) private(k,kmin,kmax)
               do iCell = 1, nCells
                  kmin = minLevelCell(iCell)
                  kmax = maxLevelCell(iCell)

                  activeTracerVerticalAdvectionTopFlux(iTracer, :, iCell) = 0.0_RKIND
                  do k = kmin+1, kmax
                     activeTracerVerticalAdvectionTopFlux(iTracer, k, iCell) = &
                           min(0.0_RKIND,vertVelocityTop(k, iCell))* &
                                         activeTracers(iTracer, k-1, iCell) &
                         + max(0.0_RKIND,vertVelocityTop(k,iCell))* &
                                         activeTracers(iTracer, k, iCell)
                  enddo

                  do k = kmin, kmax-1
                     activeTracerVerticalAdvectionTendency(iTracer, k, iCell) = ( &
                          activeTracerVerticalAdvectionTopFlux(iTracer, k+1, iCell) &
                        - activeTracerVerticalAdvectionTopFlux(iTracer, k, iCell) &
                        ) / layerThickness(k, iCell)
                  enddo
                  activeTracerVerticalAdvectionTendency(iTracer, kmax, iCell) = &
                     - activeTracerVerticalAdvectionTopFlux(iTracer, kmax, iCell) &
                     / layerThickness(kmax, iCell)
               enddo
               !$omp end do
               !$omp end parallel
            enddo
         endif
      endif

      !
      ! Compute kinetic energy
      !
      ! inputs :: normalVelocity
      ! outputs :: kineticEnergyCell
      if ( ke_vertex_flag == 1 ) then
         call ocn_diagnostic_solve_kineticEnergy(normalVelocity, kineticEnergyCell)
      end if

      ! inputs :: normalVelocity, tangentialVelocity, layerThickness, relativeVorticity
      ! outputs :: normRelVortEdge, normPlanetVortEdge, 
      !            normalizedRelativeVorticityCell
      call ocn_diagnostic_solve_vorticity(dt, normalVelocity, tangentialVelocity, &
                layerThickness, relativeVorticity, &
                normRelVortEdge, normPlanetVortEdge, &
                normalizedRelativeVorticityCell)

      !
      ! Surface pressure
      ! This section must be placed in the code before computing the density.
      !
      ! inputs: atmosphericPressure, seaIcePressure, frazilSurfacePressure, landIcePressure
      ! outputs: surfacePressure
      call ocn_diagnostic_solve_surface_pressure(forcingPool, atmosphericPressure, &
                seaIcePressure, surfacePressure)

      !
      ! Z-coordinates
      ! This section must be placed in the code before computing the density.
      !
      ! inputs : layerThickness
      ! outputs : zMid, zTop, ssh)
      call ocn_diagnostic_solve_z_coordinates(layerThickness, zMid, zTop, ssh)

      !
      ! equation of state
      !

      ! Only need densities on 0, 1, and 2 halo cells
      nCells = nCellsAll

      ! inputs: activeTracers, tracersSurfaceValue,maxLevelCell,refBottomDepth 
      ! outputs: density, potentialDensity, displacedDensity, thermalExpansionCoeff, salineContractionCoeff
      ! compute in-place density
      call ocn_equation_of_state_density(statePool, meshPool, activeTracers, tracersSurfaceValue, &
                                         nCells, 0, 'relative', density, err, &
                                         thermExpCoeff, salineContractCoeff, &
                                         timeLevelIn=timeLevel)
      ! compute potentialDensity, the density displaced adiabatically to the mid-depth of top layer.
      call ocn_equation_of_state_density(statePool, meshPool, activeTracers, tracersSurfaceValue, &
                                         nCells, 1, 'absolute', potentialDensity, &
                                         err, timeLevelIn=timeLevel)

      ! compute displacedDensity, density displaced adiabatically to the mid-depth one layer deeper.
      ! That is, layer k has been displaced to the depth of layer k+1.
      call ocn_equation_of_state_density(statePool, meshPool, activeTracers, tracersSurfaceValue, &
                                         nCells, 1, 'relative', displacedDensity, &
                                         err, timeLevelIn=timeLevel)

      !
      ! Pressure
      ! This section must be placed in the code after computing the density.
      !
      ! inputs: layerThickness, density, surfacePressure
      ! outputs: montgomeryPotential, pressure
      call ocn_diagnostic_solve_pressure(layerThickness, density, &
                surfacePressure, montgomeryPotential, pressure)

      nCells = nCellsAll

      if ( full_compute ) then

         !
         ! Brunt-Vaisala frequency and gradient Richardson number
         !
         ! inputs: displacedDensity, density, zMid, normalVelocity, edgeAreaFractionOfCell
         ! outputs: BruntVaisalaFreqTop, RiTopOfCell
         call ocn_diagnostic_solve_richardson(displacedDensity, density, zMid, &
                normalVelocity, edgeAreaFractionOfCell, BruntVaisalaFreqTop, RiTopOfCell)

      end if    ! full_compute

      !
      ! extrapolate tracer values to ocean surface
      ! this eventually be a modelled process
      ! at present, just copy k=1 tracer values onto surface values
      ! field will be updated below is better approximations are available

!TDR need to consider how to handle tracersSurfaceValues
#ifdef MPAS_OPENACC
      ! tracersSurfaceValue calc
      ! inputs: activeTracers, minLevelCell
      ! outputs: tracersSurfaceValue
      !$acc kernels present(tracersSurfaceValue, activeTracers, minLevelCell)
#else
      !$omp parallel
      !$omp do schedule(runtime)
#endif
#ifdef MPAS_OPENACC
      !$acc loop independent
#endif
      do iCell = 1, nCells
         do iTracer = 1,size(tracersSurfaceValue,1)
            tracersSurfaceValue(iTracer, iCell) = activeTracers(iTracer, minLevelCell(iCell), iCell)
         enddo
      end do
#ifdef MPAS_OPENACC
      !$acc end kernels
#else
      !$omp end do
#endif

#ifdef MPAS_OPENACC
      ! normalVelocitySurfaceLayer calc
      ! inputs: normalVelocity, minLevelEdgeBot
      ! outputs: normalVelocitySurfaceLayer
      !$acc parallel loop gang vector &
      !$acc          present(normalVelocity, normalVelocitySurfaceLayer, minLevelEdgeBot)
#else
      !$omp do schedule(runtime)
#endif
      do iEdge = 1, nEdges
         normalVelocitySurfaceLayer(iEdge) = normalVelocity(minLevelEdgeBot(iEdge), iEdge)
      end do
#ifndef MPAS_OPENACC
      !$omp end do
      !$omp end parallel
#endif

      if ( full_compute ) then

         !
         ! average tracer values over the ocean surface layer
         ! the ocean surface layer is generally assumed to be about 0.1 of the boundary layer depth
         !
         ! inputs: layerThickness, activeTracers, layerThicknessEdgeFlux, normalVelocity
         ! outputs: tracersSurfaceLayerValue, indexSurfaceLayerDepth, normalVelocitySurfaceLayer,
         !          surfaceFluxAttenuationCoefficient, surfaceFluxAttenuationCoefficientRunoff
         call ocn_diagnostic_solve_surfaceLayer(layerThickness, activeTracers, &
                layerThickEdgeFlux, normalVelocity, tracersSurfaceLayerValue, &
                indexSurfaceLayerDepth, normalVelocitySurfaceLayer, &
                sfcFlxAttCoeff, surfaceFluxAttenuationCoefficientRunoff)

      end if ! full_compute

      !
      !  compute fields needed to compute land-ice fluxes, either in the ocean model or in the coupler
      !
      ! inputs: layerThickness, normalVelocity, landIceFraction, landIceMask
      ! outputs: 
      if (landIcePressureOn) then
         call ocn_compute_land_ice_flux_input_fields(layerThickness, normalVelocity, activeTracers, &
                landIceFraction, landIceMask, timeLevel, indexTemperature, indexSalinity)
      end if

      if ( full_compute ) then

         !
         ! inputs: ssh, seaIcePressure, landIceDraft
         ! outputs: pressureAdjustedSSH, gradSSH
         if (landIcePressureOn) then
            call ocn_diagnostic_solve_ssh(forcingPool, ssh, seaIcePressure, &
                   pressureAdjustedSSH, gradSSH, landIceDraft=landIceDraft )
        else 
            call ocn_diagnostic_solve_ssh(forcingPool, ssh, seaIcePressure, &
                   pressureAdjustedSSH, gradSSH)
         end if

      end if ! full_compute

#ifdef MPAS_OPENACC
      !! Listing outputs by first routine that modifies variable
      !! ocn_diagnostic_solve_layerThicknessEdge :: layerThickEdgeFlux, (diagnostics array)
      !!                                            layerThickEdgeMean (diagnostics array)
      !! ocn_relativeVorticity_circulation       :: relativeVorticity, (diagnostics array)
      !!                                            circulation (diagnostics array)
      !! ocn_diagnostic_solve_vortVel            :: vertTransportVelocityTop, (diagnostics array)
      !!                                            vertGMBolusVelocityTop, (diagnostics array)
      !!                                            relativeVorticityCell, (diagnostics array)
      !!                                            divergence, (diagnostics array)
      !!                                            kineticEnergyCell, (diagnostics array)
      !!                                            tangentialVelocity (diagnostics array)
      !!                                            vertVelocityTop (diagnostics array)
      !! ocn_diagnostic_solve_kineticEnergy      :: 
      !! ocn_diagnostic_solve_vorticity          :: normRelVortEdge, (diagnostics array)
      !!                                            normPlanetVortEdge, (diagnostics array)
      !!                                            normalizedRelativeVorticityCell (diagnostics array)
      !! ocn_diagnostic_solve_surface_pressure   :: surfacePressure (diagnostics array)
      !! ocn_diagnostic_solve_z_coordinates      :: zMid, (diagnostics array)
      !!                                            zTop,(diagnostics array)
      !!                                            ssh (not on device)
      !! ocn_equation_of_state_density           :: density, (diagnostics array)
      !!                                            potentialDensity, (diagnostics array)
      !!                                            displacedDensity, (diagnostics array)
      !!                                            thermalExpansionCoeff, (diagnostics array)
      !!                                            salineContractionCoeff (diagnostics array)
      !! ocn_diagnostic_solve_pressure           :: montgomeryPotential, (diagnostics array)
      !!                                            pressure (diagnostics array)
      !! ocn_diagnostic_solve_richardson         :: BruntVaisalaFreqTop, (diagnostics array)
      !!                                            RiTopOfCell (diagnostics array)
      !! tracersSurfaceValue calc                :: tracersSurfaceValue (diagnostics array)
      !! normalVelocitySurfaceLayer calc         :: normalVelocitySurfaceLayer (diagnostics array)
      !! surfaceFluxAttenuationCoefficientRunoff :: tracersSurfaceLayerValue, (diagnostics array)
      !!                                            indexSurfaceLayerDepth, (diagnostics array)
      !!                                            normalVelocitySurfaceLayer, (diagnostics array)
      !!                                            surfaceFluxAttenuationCoefficient, ????
      !!                                            surfaceFluxAttenuationCoefficientRunoff (diagnostics array)
      !! ocn_diagnostic_solve_ssh                :: pressureAdjustedSSH, (diagnostics array)
      !!                                            gradSSH (diagnostics array)

!     !$acc update host(layerThickEdgeFlux, layerThickEdgeCenter)
!     !$acc update host(relativeVorticity, circulation)
!     !$acc update host(vertTransportVelocityTop, &
!     !$acc             vertGMBolusVelocityTop, &
!     !$acc             relativeVorticityCell, &
!     !$acc             divergence, &
!     !$acc             kineticEnergyCell, &
!     !$acc             tangentialVelocity, &
!     !$acc             vertVelocityTop)
!     !$acc update host(normRelVortEdge, normPlanetVortEdge, &
!     !$acc             normalizedRelativeVorticityCell)
!     !$acc update host (surfacePressure)
!     !$acc update host(zMid, zTop)
!     !$acc exit data copyout(ssh)
!     !$acc update host(density, potentialDensity, displacedDensity)
!     !$acc update host(thermExpCoeff,  &
!     !$acc&            salineContractCoeff)
!     !$acc update host(tracersSurfaceValue)

!     !$acc update host(normalVelocitySurfaceLayer)
!     !$acc update host(montgomeryPotential, pressure)

!     if ( full_compute ) then
!        !$acc update host(RiTopOfCell, &
!        !$acc             BruntVaisalaFreqTop)

!        !$acc update host(tracersSurfaceLayerValue, &
!        !$acc             indexSurfaceLayerDepth, &
!        !$acc             normalVelocitySurfaceLayer, &
!        !$acc             sfcFlxAttCoeff, &
!        !$acc             surfaceFluxAttenuationCoefficientRunoff)
!     end if ! full_compute

!     !$acc exit data delete (atmosphericPressure, seaIcePressure)
!     if ( associated(frazilSurfacePressure) ) then
!        !$acc exit data delete(frazilSurfacePressure)
!     endif
!     if (landIcePressureOn) then
!        !$acc exit data delete(landIcePressure)
!        !$acc exit data delete(landIceDraft)
!     endif

!     !$acc exit data delete (layerThickness, normalVelocity, &
!     !$acc                   activeTracers)
#endif

      call mpas_timer_stop('diagnostic solve')

   end subroutine ocn_diagnostic_solve!}}}

!***********************************************************************
!
!  routine ocn_relativeVorticity_circulation
!
!> \brief   Computes relative vorticity and circulation
!> \author  Mark Petersen, Doug Jacobsen, Todd Ringler
!> \date    November 2013
!> \details
!>  Computes relative vorticity and circulation
!
!-----------------------------------------------------------------------

   subroutine ocn_relativeVorticity_circulation(relativeVorticity, circulation, normalVelocity, err)!{{{

      !-----------------------------------------------------------------
      !
      ! input variables
      !
      !-----------------------------------------------------------------

      real (kind=RKIND), dimension(:,:), intent(in) :: &
         normalVelocity

      !-----------------------------------------------------------------
      !
      ! output variables
      !
      !-----------------------------------------------------------------

      real (kind=RKIND), dimension(:,:), intent(out) :: &
         relativeVorticity

      real (kind=RKIND), dimension(:,:), intent(out) :: &
         circulation

      integer, intent(out) :: err !< Output: error flag

      !-----------------------------------------------------------------
      !
      ! local variables
      !
      !-----------------------------------------------------------------

      integer :: iVertex, iEdge, i, k

      real (kind=RKIND) :: invAreaTri1, r_tmp

      err = 0

#ifdef MPAS_OPENACC
      !$acc parallel loop collapse(2) present(circulation, relativeVorticity)
#else
      !$omp parallel
      !$omp do schedule(runtime)
#endif
      do iVertex = 1, nVerticesAll
         do k = 1, nVertLevels
            circulation(k, iVertex) = 0.0_RKIND
            relativeVorticity(k, iVertex) = 0.0_RKIND
         enddo
      enddo
#ifndef MPAS_OPENACC
      !$omp end do
#endif

#ifdef MPAS_OPENACC
      !$acc parallel loop &
      !$acc          present(circulation, relativeVorticity, areaTriangle, edgesOnVertex, &
      !$acc                  maxLevelVertexBot, dcEdge, normalVelocity, edgeSignOnVertex, &
      !$acc                  minLevelVertexTop) &
      !$acc          private(invAreaTri1, iVertex, iEdge, k, r_tmp)
#else
      !$omp do schedule(runtime) private(invAreaTri1, i, iEdge, k, r_tmp)
#endif
      do iVertex = 1, nVerticesAll
         invAreaTri1 = 1.0_RKIND / areaTriangle(iVertex)
         do i = 1, vertexDegree
            iEdge = edgesOnVertex(i, iVertex)
            do k = minLevelVertexTop(iVertex), maxLevelVertexBot(iVertex)
              r_tmp = dcEdge(iEdge) * normalVelocity(k, iEdge)
              circulation(k, iVertex) = circulation(k, iVertex) + edgeSignOnVertex(i, iVertex) * r_tmp
              relativeVorticity(k, iVertex) = relativeVorticity(k, iVertex) + edgeSignOnVertex(i, iVertex) * r_tmp * invAreaTri1
            end do
         end do
      end do
#ifndef MPAS_OPENACC
      !$omp end do
      !$omp end parallel
#endif

   !--------------------------------------------------------------------

   end subroutine ocn_relativeVorticity_circulation!}}}

!***********************************************************************
!
!  routine ocn_diagnostic_solve_layerThicknessEdge
!
!> \brief   Computes layer thickness at edge
!> \author  Matt Turner
!> \date    October 2020
!> \details
!>  This routine computes the diagnostic variables layerThickEdgeFlux
!>  and layerThickEdgeMean. The Mean is a simple mean across the edge
!>  but the Flux value can either be the mean or an upwind value,
!>  depending on user input.
!
!-----------------------------------------------------------------------

   subroutine ocn_diagnostic_solve_layerThicknessEdge(normalVelocity, &
                                                      layerThickness)!{{{

      !-----------------------------------------------------------------
      ! input variables
      !-----------------------------------------------------------------

      real (kind=RKIND), dimension(:,:), intent(in) :: &
         normalVelocity,  &!< [in] transport
         layerThickness    !< [in] layer thickness at cell center

      !-----------------------------------------------------------------
      ! output variables
      !-----------------------------------------------------------------

      ! Outputs are the shared variables from diagnostic_variables:
      !real (kind=RKIND), dimension(:,:), intent(out) :: &
      !   layerThickEdgeMean, & !< [out] centered layer thickness on edge
      !   layerThickEdgeFlux    !< [out] flux-related thickness on edge

      !-----------------------------------------------------------------
      ! local variables
      !-----------------------------------------------------------------

      integer :: &
         iEdge, k,     &! edge and vertical loop indices
         cell1, cell2, &! neighbor cell indices across an edge
         kmin, kmax     ! min,max active vertical levels

      ! End preamble
      !-----------------------------------------------------------------
      ! Begin code

      ! Compute mean layer thickness at edge
#ifdef MPAS_OPENACC
      !$acc parallel loop &
      !$acc    present(layerThickness, layerThickEdgeMean, &
      !$acc            minLevelEdgeBot, maxLevelEdgeTop, cellsOnEdge) &
      !$acc    private(k, kmin, kmax, cell1, cell2)
#else
      !$omp parallel
      !$omp do schedule(runtime) private(k, kmin, kmax, cell1, cell2)
#endif
      do iEdge = 1, nEdgesAll
         kmin = minLevelEdgeBot(iEdge)
         kmax = maxLevelEdgeTop(iEdge)
         cell1 = cellsOnEdge(1,iEdge)
         cell2 = cellsOnEdge(2,iEdge)
         do k = 1,nVertLevels
            ! initialize layerThicknessEdgeMean to avoid divide by
            ! zero and NaN problems.
            layerThickEdgeMean(k,iEdge) = -1.0e34_RKIND
         end do
         do k = kmin,kmax
            ! central differenced
            layerThickEdgeMean(k,iEdge) = 0.5_RKIND * &
                                         (layerThickness(k,cell1) + &
                                          layerThickness(k,cell2))
         end do
      end do
#ifndef MPAS_OPENACC
      !$omp end do
      !$omp end parallel
#endif

      ! Compute edge flux based on option set on init
      select case (thickEdgeFluxChoice)

      case (thickEdgeFluxCenter)
         ! Use centered (mean) thickness as flux value

#ifdef MPAS_OPENACC
         !$acc parallel loop collapse(2) &
         !$acc    present(layerThickEdgeFlux, layerThickEdgeMean)
#else
         !$omp parallel
         !$omp do schedule(runtime) private(k)
#endif
         do iEdge = 1, nEdgesAll
         do k = 1,nVertLevels
            layerThickEdgeFlux(k,iEdge) = &
            layerThickEdgeMean(k,iEdge)
         end do
         end do
#ifndef MPAS_OPENACC
         !$omp end do
         !$omp end parallel
#endif

      case (thickEdgeFluxUpwind)
         ! Use upwind thickness as the edge flux value

#ifdef MPAS_OPENACC
         !$acc parallel loop &
         !$acc    present(normalVelocity, layerThickness, &
         !$acc            minLevelEdgeBot, maxLevelEdgeTop, &
         !$acc            layerThickEdgeFlux, cellsOnEdge) &
         !$acc    private(k, kmin, kmax, cell1, cell2)
#else
         !$omp parallel
         !$omp do schedule(runtime) private(k, kmin, kmax, cell1, cell2)
#endif
         do iEdge = 1, nEdgesAll
            kmin = minLevelEdgeBot(iEdge)
            kmax = maxLevelEdgeTop(iEdge)
            cell1 = cellsOnEdge(1,iEdge)
            cell2 = cellsOnEdge(2,iEdge)
            do k=1,nVertLevels
               ! initialize layerThicknessEdgeFlux to avoid divide by
               ! zero and NaN problems.
               layerThickEdgeFlux(k,iEdge) = -1.0e34_RKIND
            end do
            do k = kmin,kmax
               if (normalVelocity(k,iEdge) > 0.0_RKIND) then
                  layerThickEdgeFlux(k,iEdge) = layerThickness(k,cell1)
               elseif (normalVelocity(k,iEdge) < 0.0_RKIND) then
                  layerThickEdgeFlux(k,iEdge) = layerThickness(k,cell2)
               else
                  layerThickEdgeFlux(k,iEdge) = &
                                      max(layerThickness(k,cell1), &
                                          layerThickness(k,cell2))
               end if
            end do
         end do
#ifndef MPAS_OPENACC
         !$omp end do
         !$omp end parallel
#endif

      case default
         ! Should have been caught on init
         call mpas_log_write('Thickness flux option unknown', &
                             MPAS_LOG_CRIT)

      end select

   !--------------------------------------------------------------------

   end subroutine ocn_diagnostic_solve_layerThicknessEdge!}}}

!***********************************************************************
!
!  routine ocn_diagnostic_solve_kineticEnergy
!
!> \brief   Computes kinetic energy at cell center
!> \author  Matt Turner
!> \date    October 2020
!> \details
!>  This routine computes the kinetic energy (m^2/s^2) at cell center
!
!-----------------------------------------------------------------------

   subroutine ocn_diagnostic_solve_kineticEnergy(normalVelocity, &
                                                 kineticEnergyCell)!{{{

      !-----------------------------------------------------------------
      ! input variables
      !-----------------------------------------------------------------

      real (kind=RKIND), dimension(:,:), intent(in) :: &
         normalVelocity     !< [in] velocity normal to edge

      !-----------------------------------------------------------------
      ! output variables
      !-----------------------------------------------------------------

      real (kind=RKIND), dimension(:,:), intent(out) :: &
         kineticEnergyCell  !< [out] kinetic energy at cell center

      !-----------------------------------------------------------------
      ! local variables
      !-----------------------------------------------------------------

      integer :: &
         i, j, k,               &! generic loop indices
         iCell, iEdge, iVertex, &! indices for cell, edge, vertex
         nCells                  ! number of cells and vertices

      real (kind=RKIND) :: &
         rTmp,        &! local tmp for common factors
         invAreaCell1  ! 1/cell area

      ! Scratch Arrays
      real (kind=RKIND), dimension(:,:), allocatable :: &
         kineticEnergyVertex, &! horiz kinetic energy at vertices
         kineticEnergyVertexOnCells

      ! End preamble
      !-----------------------------------------------------------------
      ! Begin code

      nCells = nCellsHalo( 2 )

      allocate(kineticEnergyVertex(nVertLevels, nVerticesAll), &
               kineticEnergyVertexOnCells(nVertLevels, nCells))
      !$acc enter data create(kineticEnergyVertex, &
      !$acc                   kineticEnergyVertexOnCells)

#ifdef MPAS_OPENACC
      !$acc parallel loop &
      !$acc    present(kineticEnergyVertex, normalVelocity, &
      !$acc            areaTriangle, dcEdge, dvEdge, edgesOnVertex)
#else
      !$omp parallel
      !$omp do schedule(runtime) private(i, k, iEdge, rTmp)
#endif
      do iVertex = 1, nVerticesAll
         kineticEnergyVertex(:, iVertex) = 0.0_RKIND
         do i = 1, vertexDegree
            iEdge = edgesOnVertex(i, iVertex)
            rTmp  = dcEdge(iEdge)*dvEdge(iEdge)*0.25_RKIND/ &
                    areaTriangle(iVertex)
            !$acc loop seq
            do k = 1, nVertLevels
               kineticEnergyVertex(k,iVertex) = &
               kineticEnergyVertex(k,iVertex) + rTmp* &
                            normalVelocity(k,iEdge)**2
            end do
         end do
      end do
#ifndef MPAS_OPENACC
      !$omp end do
#endif

#ifdef MPAS_OPENACC
      !$acc parallel loop &
      !$acc    present(kineticEnergyVertexOnCells, kineticEnergyVertex,& 
      !$acc            kiteIndexOnCell, kiteAreasOnVertex, invAreaCell,&
      !$acc            verticesOnCell, nEdgesOnCell)
#else
      !$omp do schedule(runtime) &
      !$omp    private(i, j, k, iVertex, invAreaCell1)
#endif
      do iCell = 1, nCells
         kineticEnergyVertexOnCells(:, iCell) = 0.0_RKIND
         invAreaCell1 = invAreaCell(iCell)
         do i = 1, nEdgesOnCell(iCell)
            j = kiteIndexOnCell(i, iCell)
            iVertex = verticesOnCell(i, iCell)
            !$acc loop seq
            do k = 1, nVertLevels
               kineticEnergyVertexOnCells(k,iCell) = &
               kineticEnergyVertexOnCells(k,iCell) + &
                        kiteAreasOnVertex(j,iVertex)* &
                        kineticEnergyVertex(k,iVertex)*invAreaCell1
            end do
         end do
      end do
#ifndef MPAS_OPENACC
      !$omp end do
#endif

      !
      ! Compute kinetic energy in each cell by blending
      ! kineticEnergyCell and kineticEnergyVertexOnCells
      !
#ifdef MPAS_OPENACC
      !$acc parallel loop collapse(2) &
      !$acc    present(kineticEnergyCell, kineticEnergyVertexOnCells)
#else
      !$omp do schedule(runtime) private(k)
#endif
      do iCell = 1, nCells
      do k = 1, nVertLevels
         kineticEnergyCell(k,iCell) = 5.0_RKIND/8.0_RKIND* &
                                      kineticEnergyCell(k,iCell) & 
                                    + 3.0_RKIND/8.0_RKIND* &
                                      kineticEnergyVertexOnCells(k,iCell)
      end do
      end do
#ifndef MPAS_OPENACC
      !$omp end do
      !$omp end parallel
#endif

      !$acc exit data delete(kineticEnergyVertex, &
      !$acc                  kineticEnergyVertexOnCells)
      deallocate(kineticEnergyVertex, &
                 kineticEnergyVertexOnCells)

   !--------------------------------------------------------------------

   end subroutine ocn_diagnostic_solve_kineticEnergy!}}}

!***********************************************************************
!
!  routine ocn_diagnostic_solve_vorticity
!
!> \brief   Computes normalized vorticity at various locations
!> \author  Matt Turner
!> \date    October 2020
!> \details
!>  This routine computes a normalized vorticity at centers, edges
!>  based on relative vorticity at cell centers
!
!-----------------------------------------------------------------------

   subroutine ocn_diagnostic_solve_vorticity(dt, &
                         normalVelocity, tangentialVelocity, &
                         layerThickness, relativeVorticity, &
                         normalizedRelativeVorticityEdge, &
                         normalizedPlanetaryVorticityEdge, &
                         normalizedRelativeVorticityCell)!{{{

      !-----------------------------------------------------------------
      ! input variables
      !-----------------------------------------------------------------

      real (kind=RKIND), intent(in) :: dt !< [in] Time step

      real (kind=RKIND), dimension(:,:), intent(in) :: &
         normalVelocity,     &!< [in] velocity normal to edge
         tangentialVelocity, &!< [in] velocity tangent to edge
         layerThickness,     &!< [in] layer thickness
         relativeVorticity    !< [in] relative vorticity at cell center

      !-----------------------------------------------------------------
      ! output variables
      !-----------------------------------------------------------------

      real (kind=RKIND), dimension(:,:), intent(out) :: &
         normalizedRelativeVorticityEdge,  &!< [out] rel vort at edge
         normalizedPlanetaryVorticityEdge, &!< [out] planet vort edge
         normalizedRelativeVorticityCell    !< [out] rel vort in cell

      !-----------------------------------------------------------------
      ! local variables
      !-----------------------------------------------------------------

      integer :: &
         i, j, k,                   &! loop indices
         iCell, iEdge, iVertex,     &! indices for cell, edge, vertex
         nCells, nEdges, nVertices, &! number of cells, edges, vertices
         vertex1, vertex2,          &! neighbor vertex addresses
         cell1, cell2                ! neighbor cell   addresses

      real(kind=RKIND) :: &
         invAreaTri1,          &! 1/triangle area
         invAreaCell1,         &! 1/cell area
         invLength,            &! 1/length
         layerThicknessVertex, &! layer thickness at vertex
         apvm_scale_factor      ! scale factor for APVM form

      ! Local arrays
      ! normalizedPlanetaryVorticityVertex: earth's rotational rate
      !   (Coriolis parameter, f) divided by layer thickness,
      !   defined at vertices units: s^{-1}
      ! normalizedRelativeVorticityVertex: curl of horizontal velocity
      !   divided by layer thickness, defined at vertices units: s^{-1}
      ! vorticityGradientNormalComponent: gradient of vorticity in the
      !   normal direction (positive points from cell1 to cell2)
      !   units: s^{-1} m^{-1}
      ! vorticityGradientTangentialComponent: gradient of vorticity in
      !   the tangent direction (positive points from vertex1 to vertex2)
      !   units: s^{-1} m^{-1}

      real (kind=RKIND), dimension(:,:), allocatable :: &
         normalizedPlanetaryVorticityVertex,  &
         normalizedRelativeVorticityVertex,   &
         vorticityGradientNormalComponent,    &
         vorticityGradientTangentialComponent

      ! End preamble
      !-----------------------------------------------------------------
      ! Begin code

      !
      ! Compute normalized relative and planetary vorticity
      !
      allocate(normalizedPlanetaryVorticityVertex(nVertLevels, nVerticesAll), &
               normalizedRelativeVorticityVertex(nVertLevels, nVerticesAll))
      !$acc enter data create(normalizedPlanetaryVorticityVertex, &
      !$acc                   normalizedRelativeVorticityVertex)

      nVertices = nVerticesHalo(2)

#ifdef MPAS_OPENACC
      !$acc parallel loop gang vector &
      !$acc    present(normalizedRelativeVorticityVertex, &
      !$acc            normalizedPlanetaryVorticityVertex, &
      !$acc            relativeVorticity, fVertex, layerThickness, &
      !$acc            areaTriangle, kiteAreasOnVertex, cellsOnVertex, &
      !$acc            maxLevelVertexBot) &
      !$acc    private(i, k, iCell, invAreaTri1, layerThicknessVertex)
#else
      !$omp parallel
      !$omp do schedule(runtime) &
      !$omp    private(i, k, iCell, invAreaTri1, layerThicknessVertex)
#endif
      do iVertex = 1, nVertices
         invAreaTri1 = 1.0_RKIND / areaTriangle(iVertex)
         do k = 1, maxLevelVertexBot(iVertex)
            layerThicknessVertex = 0.0_RKIND
            do i = 1, vertexDegree
               iCell = cellsOnVertex(i,iVertex)
               layerThicknessVertex = layerThicknessVertex &
                                    + layerThickness(k,iCell) &
                                    * kiteAreasOnVertex(i,iVertex)
            end do
            layerThicknessVertex = layerThicknessVertex*invAreaTri1
            if (layerThicknessVertex == 0) cycle

            normalizedRelativeVorticityVertex(k,iVertex) = &
                            relativeVorticity(k,iVertex) / &
                            layerThicknessVertex
            normalizedPlanetaryVorticityVertex(k,iVertex) = &
                            fVertex(iVertex)/layerThicknessVertex
         end do
      end do
#ifndef MPAS_OPENACC
      !$omp end do
      !$omp end parallel
#endif

      nEdges = nEdgesHalo(2)

#ifdef MPAS_OPENACC
      !$acc parallel loop gang vector &
      !$acc    present(normalizedRelativeVorticityEdge, &
      !$acc            normalizedPlanetaryVorticityEdge, &
      !$acc            normalizedRelativeVorticityVertex, &
      !$acc            normalizedPlanetaryVorticityVertex, &
      !&acc            minLevelEdgeTop, maxLevelEdgeBot, &
      !$acc            verticesOnEdge) &
      !$acc    private(k, vertex1, vertex2)
#else
      !$omp parallel
      !$omp do schedule(runtime) private(k, vertex1, vertex2)
#endif
      do iEdge = 1, nEdges
         normalizedRelativeVorticityEdge (:,iEdge) = 0.0_RKIND
         normalizedPlanetaryVorticityEdge(:,iEdge) = 0.0_RKIND
         vertex1 = verticesOnEdge(1, iEdge)
         vertex2 = verticesOnEdge(2, iEdge)
         !$acc loop seq
         do k = minLevelEdgeTop(iEdge), maxLevelEdgeBot(iEdge)
            normalizedRelativeVorticityEdge(k,iEdge) = 0.5_RKIND* &
                   (normalizedRelativeVorticityVertex(k,vertex1) &
                  + normalizedRelativeVorticityVertex(k,vertex2))
            normalizedPlanetaryVorticityEdge(k,iEdge) = 0.5_RKIND* &
                   (normalizedPlanetaryVorticityVertex(k,vertex1) &
                  + normalizedPlanetaryVorticityVertex(k,vertex2))
        end do
      end do
#ifndef MPAS_OPENACC
      !$omp end do
      !$omp end parallel
#endif

      nCells = nCellsHalo(1)

#ifdef MPAS_OPENACC
      !$acc parallel loop gang vector &
      !$acc    present(normalizedRelativeVorticityCell, &
      !$acc            normalizedRelativeVorticityVertex, &
      !$acc            invAreaCell, kiteAreasOnVertex, &
      !$acc            nEdgesOnCell, kiteIndexOnCell, &
      !$acc            minLevelCell, maxLevelCell, verticesOnCell) &
      !$acc    private(i, j, k, iVertex, invAreaCell1)
#else
      !$omp parallel
      !$omp do schedule(runtime) &
      !$omp    private(i, j, k, iVertex, invAreaCell1)
#endif
      do iCell = 1, nCells
         normalizedRelativeVorticityCell(:,iCell) = 0.0_RKIND
         invAreaCell1 = invAreaCell(iCell)

         do i = 1, nEdgesOnCell(iCell)
            j = kiteIndexOnCell(i, iCell)
            iVertex = verticesOnCell(i, iCell)
            !$acc loop seq
            do k = minLevelCell(iCell), maxLevelCell(iCell)
               normalizedRelativeVorticityCell(k,iCell) = &
               normalizedRelativeVorticityCell(k,iCell) + &
                                  kiteAreasOnVertex(j,iVertex)* &
                  normalizedRelativeVorticityVertex(k,iVertex)* &
                  invAreaCell1
            end do
         end do
      end do
#ifndef MPAS_OPENACC
      !$omp end do
      !$omp end parallel
#endif

      nCells = nCellsAll
      nVertices = nVerticesAll
      nEdges = nEdgesAll
<<<<<<< HEAD
      apvm_scale_factor = config_apvm_scale_factor
=======
      apvm_scale_factor = config_apvm_scale_factor;
>>>>>>> a111c41c

      ! Diagnostics required for the Anticipated Potential Vorticity Method (apvm).
      if (config_apvm_scale_factor>1e-10) then

         allocate( &
            vorticityGradientNormalComponent    (nVertLevels,nEdges), &
            vorticityGradientTangentialComponent(nVertLevels,nEdges))
         !$acc enter data create(vorticityGradientNormalComponent, &
         !$acc                   vorticityGradientTangentialComponent)

         nEdges = nEdgesHalo( 1 )

#ifdef MPAS_OPENACC
         !$acc parallel loop &
         !$acc    present(vorticityGradientNormalComponent, &
         !$acc            vorticityGradientTangentialComponent, &
         !$acc            normalizedRelativeVorticityCell, &
         !$acc            normalizedRelativeVorticityVertex, &
         !$acc            dcEdge, dvEdge, cellsOnEdge, verticesOnedge, &
         !$acc            minLevelEdgeBot, maxLevelEdgeTop, &
         !$acc            minLevelEdgeTop, maxLevelEdgeBot) &
         !$acc    private(k, cell1, cell2, vertex1, vertex2, invLength)
#else
         !$omp parallel
         !$omp do schedule(runtime) &
         !$omp    private(k, cell1, cell2, vertex1, vertex2, invLength)
#endif
         do iEdge = 1,nEdges
<<<<<<< HEAD
            cell1 = cellsOnEdge(1,iEdge)
            cell2 = cellsOnEdge(2,iEdge)
            vertex1 = verticesOnedge(1,iEdge)
            vertex2 = verticesOnedge(2,iEdge)
=======
            cell1 = cellsOnEdge(1, iEdge)
            cell2 = cellsOnEdge(2, iEdge)
            vertex1 = verticesOnEdge(1, iEdge)
            vertex2 = verticesOnEdge(2, iEdge)
>>>>>>> a111c41c

            ! Compute gradient of PV in normal direction

            invLength = 1.0_RKIND/dcEdge(iEdge)
            !$acc loop seq
            do k = minLevelEdgeBot(iEdge), maxLevelEdgeTop(iEdge)
               vorticityGradientNormalComponent(k,iEdge) = &
                  (normalizedRelativeVorticityCell(k,cell2) - &
                   normalizedRelativeVorticityCell(k,cell1))*invLength
            enddo

            ! Compute gradient of PV in the tangent direction

            invLength = 1.0_RKIND / dvEdge(iEdge)
            !$acc loop seq
            do k = minLevelEdgeTop(iEdge), maxLevelEdgeBot(iEdge)
              vorticityGradientTangentialComponent(k,iEdge) = &
                 (normalizedRelativeVorticityVertex(k,vertex2) - &
                  normalizedRelativeVorticityVertex(k,vertex1))*invLength
            enddo

         enddo
#ifndef MPAS_OPENACC
         !$omp end do
#endif

         !
         ! Modify PV edge with upstream bias.
         !
#ifdef MPAS_OPENACC
         !$acc parallel loop &
         !$acc    present(normalizedRelativeVorticityEdge,      &
         !$acc            vorticityGradientNormalComponent,     &
         !$acc            vorticityGradientTangentialComponent, &
         !$acc            normalVelocity, tangentialVelocity,   &
         !$acc            minLevelEdgeTop, maxLevelEdgeBot)
#else
         !$omp do schedule(runtime) private(k)
#endif
         do iEdge = 1,nEdges
            !$acc loop seq
            do k = minLevelEdgeTop(iEdge), maxLevelEdgeBot(iEdge)
               normalizedRelativeVorticityEdge(k,iEdge) = &
               normalizedRelativeVorticityEdge(k,iEdge) - &
                    apvm_scale_factor*dt* &
                    (normalVelocity(k,iEdge)* &
                     vorticityGradientNormalComponent(k,iEdge)      &
                   + tangentialVelocity(k,iEdge)* &
                     vorticityGradientTangentialComponent(k,iEdge) )
            end do
         enddo
#ifndef MPAS_OPENACC
         !$omp end do
         !$omp end parallel
#endif

         !$acc exit data delete(vorticityGradientNormalComponent, &
         !$acc                  vorticityGradientTangentialComponent)
         deallocate(vorticityGradientNormalComponent, &
                    vorticityGradientTangentialComponent)

      endif

      !$acc exit data delete(normalizedPlanetaryVorticityVertex, &
      !$acc                  normalizedRelativeVorticityVertex)
      deallocate(normalizedPlanetaryVorticityVertex, &
                 normalizedRelativeVorticityVertex)

   !--------------------------------------------------------------------

   end subroutine ocn_diagnostic_solve_vorticity!}}}

!***********************************************************************
!
!  routine ocn_diagnostic_solve_richardson
!
!> \brief   Computes diagnostic variables for gradient richardson
!> \author  Matt Turner
!> \date    October 2020
!> \details
!>  This routine computes the diagnostic variables for gradient richardson
!>   number and brunt viasala
!
!-----------------------------------------------------------------------
   subroutine ocn_diagnostic_solve_richardson(displacedDensity, density, zMid, &
                normalVelocity, edgeAreaFractionOfCell, BruntVaisalaFreqTop, RiTopOfCell)!{{{

      implicit none

      !-----------------------------------------------------------------
      !
      ! input variables
      !
      !-----------------------------------------------------------------

      real (kind=RKIND), dimension(:,:), intent(in) :: &
        displacedDensity
      real (kind=RKIND), dimension(:,:), intent(in) :: &
        density
      real (kind=RKIND), dimension(:,:), intent(in) :: &
        zMid
      real (kind=RKIND), dimension(:,:), intent(in) :: &
        normalVelocity
      real (kind=RKIND), dimension(:,:), intent(in) :: &
        edgeAreaFractionOfCell

      !-----------------------------------------------------------------
      !
      ! output variables
      !
      !-----------------------------------------------------------------

      real (kind=RKIND), dimension(:,:), intent(out) :: &
        BruntVaisalaFreqTop
      real (kind=RKIND), dimension(:,:), intent(out) :: &
        RiTopOfCell

      !-----------------------------------------------------------------
      !
      ! local variables
      !
      !-----------------------------------------------------------------

      real(kind=RKIND) :: coef, shearSquared, delU2, shearMean
      integer :: iCell, k, i, iEdge
      integer :: nCells

      !
      ! Brunt-Vaisala frequency (this has units of s^{-2})
      !
      coef = -gravity / rho_sw
#ifdef MPAS_OPENACC
      !$acc parallel loop gang vector &
      !$acc          present(BruntVaisalaFreqTop, displacedDensity, density, zMid, maxLevelCell, &
      !$acc                  minLevelCell) &
      !$acc          private(k)
#else
      !$omp parallel
      !$omp do schedule(runtime) private(k)
#endif
      do iCell = 1, nCellsAll
         BruntVaisalaFreqTop(minLevelCell(iCell),iCell) = 0.0_RKIND
#ifdef MPAS_OPENACC
         !$acc loop seq
#endif
         do k = minLevelCell(iCell)+1, maxLevelCell(iCell)
            BruntVaisalaFreqTop(k,iCell) = coef * (displacedDensity(k-1,iCell) - density(k,iCell)) &
              / (zMid(k-1,iCell) - zMid(k,iCell))
          end do
      end do
#ifndef MPAS_OPENACC
      !$omp end do
      !$omp end parallel
#endif

      !
      ! Gradient Richardson number
      !

      nCells = nCellsHalo( 2 )
#ifdef MPAS_OPENACC
      !$acc parallel loop gang vector &
      !$acc          present(RiTopOfCell, maxLevelCell, nEdgesOnCell, edgesOnCell, normalVelocity, &
      !$acc                  edgeAreaFractionOfCell, zMid, BruntVaisalaFreqTop, minLevelCell) &
      !$acc          private(k, i, iEdge, delU2, shearSquared, shearMean)
#else
      !$omp parallel
      !$omp do schedule(runtime) private(k, shearSquared, i, iEdge, delU2, shearMean)
#endif
      do iCell=1,nCells
         RiTopOfCell(:,iCell) = 100.0_RKIND
         do k = minLevelCell(iCell)+1, maxLevelCell(iCell)
           shearSquared = 0.0_RKIND
           do i = 1, nEdgesOnCell(iCell)
             iEdge = edgesOnCell(i, iCell)
             delU2 = (normalVelocity(k-1,iEdge) - normalVelocity(k,iEdge))**2
             shearSquared = shearSquared + edgeAreaFractionOfCell(i,iCell) * delU2
           enddo
           ! Note that the factor of two is from averaging dot product to cell center on a C-grid
           shearMean = sqrt(2.0_RKIND*shearSquared )
           shearMean = shearMean / (zMid(k-1,iCell) - zMid(k,iCell))
           RiTopOfCell(k,iCell) = BruntVaisalaFreqTop(k,iCell) / (shearMean**2 + 1.0e-10_RKIND)
          end do
          RiTopOfCell(minLevelCell(iCell),iCell) = RiTopOfCell(minLevelCell(iCell)+1,iCell)
      end do
#ifndef MPAS_OPENACC
      !$omp end do
      !$omp end parallel
#endif

   end subroutine ocn_diagnostic_solve_richardson!}}}

!***********************************************************************
!
!  routine ocn_diagnostic_solve_surfaceLayer
!
!> \brief   Computes diagnostic variables for surface layer
!> \author  Matt Turner
!> \date    October 2020
!> \details
!>  This routine computes the diagnostic variables for averages of tracer
!>    values at surface layer
!
!-----------------------------------------------------------------------

   subroutine ocn_diagnostic_solve_surfaceLayer(layerThickness, &
                activeTracers, layerThicknessEdgeFlux, normalVelocity, &
                tracersSurfaceLayerValue, indexSurfaceLayerDepth, &
                normalVelocitySurfaceLayer, &
                surfaceFluxAttenuationCoefficient, &
                surfaceFluxAttenuationCoefficientRunoff)!{{{

      !-----------------------------------------------------------------
      ! input variables
      !-----------------------------------------------------------------

      real (kind=RKIND), dimension(:,:), intent(in) :: &
         layerThickness,         &!< [in] layer thickness
         layerThicknessEdgeFlux, &!< [in] layer thick at edge (flx form)
         normalVelocity           !< [in] velocity

      real (kind=RKIND), dimension(:,:,:), intent(in) :: &
         activeTracers            !< [in] tracers to be averaged

      !-----------------------------------------------------------------
      ! output variables
      !-----------------------------------------------------------------

      real (kind=RKIND), dimension(:,:), intent(out) :: &
         tracersSurfaceLayerValue     !< [out] tracer avg over sfc lyr

      real (kind=RKIND), dimension(:), intent(out) :: &
         indexSurfaceLayerDepth,     &!< [out] layer index at sfc lyr depth
         normalVelocitySurfaceLayer, &!< [out] avg velocity over sfc layer
         surfaceFluxAttenuationCoefficient, &!< [out] sfc flx attenuation
         surfaceFluxAttenuationCoefficientRunoff !< [out] sfc flx attenuation

      !-----------------------------------------------------------------
      ! local variables
      !-----------------------------------------------------------------

      integer :: &
         nCells, nEdges,  &! num of cells, edges
         n, nTracers,     &! num of tracers, tracer index
         iCell, iEdge, k, &! loop indices for cell, edge vertical
         kmin, kmax, ksfc,&! vertical indices for active, sfc layers
         cell1, cell2      ! neighbor cell indices across edge

      real(kind=RKIND) :: &
         sfcLayerDepth,   &! surface layer depth
         sumSfcLayer,     &! running sum of depth for sfc lyr calc
         fracSfcLayer,    &! fraction of layer in which sfc layer exists
         rSfcLayer         ! real vertical layer index for sfc lyr

      ! End preamble
      !-----------------------------------------------------------------
      ! Begin code

      ! average tracer values over the ocean surface layer
      ! the ocean surface layer is generally assumed to be about 0.1 of
      !    the boundary layer depth

      ! sfc layer averages currently only used when KPP on
      if (config_use_cvmix_kpp) then

         sfcLayerDepth = config_cvmix_kpp_surface_layer_averaging
         nTracers = size(activeTracers, dim=1)
#ifdef MPAS_OPENACC
         !$acc parallel loop gang vector &
         !$acc    present(tracersSurfaceLayerValue, activeTracers, &
         !$acc            layerThickness, minLevelCell, maxLevelCell, &
         !$acc            indexSurfaceLayerDepth) &
         !$acc    private(k, kmin, kmax, ksfc, &
         !$acc            rSfcLayer, sumSfcLayer, fracSfcLayer)
#else
         !$omp parallel
         !$omp do schedule(runtime) &
         !$omp    private(k, kmin, kmax, ksfc, &
         !$omp            rSfcLayer, sumSfcLayer, fracSfcLayer)
#endif
         do iCell=1,nCellsOwned
            kmin = minLevelCell(iCell)
            kmax = maxLevelCell(iCell)
            sumSfcLayer = 0.0_RKIND
            rSfcLayer = kmax
#ifdef MPAS_OPENACC
            !$acc loop seq
#endif
            do k = kmin,kmax
               sumSfcLayer = sumSfcLayer + layerThickness(k,iCell)
               if (sumSfcLayer > sfcLayerDepth) then
                  sumSfcLayer = sumSfcLayer - layerThickness(k,iCell)
                  rSfcLayer = (k-1) + (sfcLayerDepth - sumSfcLayer)/ &
                                       layerThickness(k,iCell)
                  exit
               endif
            end do ! k
            indexSurfaceLayerDepth(iCell) = rSfcLayer
            ksfc = int(rSfcLayer)
            fracSfcLayer = rSfcLayer - real(ksfc,RKIND)

            tracersSurfaceLayerValue(:,iCell) = 0.0_RKIND
#ifdef MPAS_OPENACC
            !$acc loop seq
#endif
            do k=kmin,ksfc
            do n=1,nTracers
               tracersSurfaceLayerValue(n,iCell) = &
               tracersSurfaceLayerValue(n,iCell) + &
                        activeTracers(n,k,iCell)*layerThickness(k,iCell)
            enddo
            enddo

            k = min(ksfc+1, kmax)
            do n=1,nTracers
               tracersSurfaceLayerValue(n,iCell) = &
              (tracersSurfaceLayerValue(n,iCell) + &
                         fracSfcLayer*activeTracers(n,k,iCell)* &
                         layerThickness(k,iCell)) / sfcLayerDepth
            enddo
         enddo ! cell loop
#ifndef MPAS_OPENACC
         !$omp end do
         !$omp end parallel
#endif

         ! average normal velocity values over the ocean surface layer
         ! the ocean surface layer is generally assumed to be about 0.1
         !    of the boundary layer depth

#ifdef MPAS_OPENACC
         !$acc parallel loop gang vector &
         !$acc    present(normalVelocitySurfaceLayer, normalVelocity, &
         !$acc            minLevelEdgeBot, maxLevelEdgeTop, &
         !$acc            cellsOnEdge, layerThicknessEdgeFlux) &
         !$acc    private(k, kmin, kmax, ksfc, cell1, cell2, &
         !$acc            rSfcLayer, sumSfcLayer, fracSfcLayer)
#else
         !$omp parallel
         !$omp do schedule(runtime) &
         !$omp    private(k, kmin, kmax, ksfc, cell1, cell2, &
         !$omp            rSfcLayer, sumSfcLayer, fracSfcLayer)
#endif
         do iEdge=1,nEdgesOwned
            cell1 = cellsOnEdge(1,iEdge)
            cell2 = cellsOnEdge(2,iEdge)
            kmin  = minLevelEdgeBot(iEdge)
            kmax  = maxLevelEdgeTop(iEdge)
            sumSfcLayer = 0.0_RKIND
            rSfcLayer   = min(kmin,kmax)

#ifdef MPAS_OPENACC
            !$acc loop seq
#endif
            do k = kmin,kmax
               sumSfcLayer = sumSfcLayer + layerThicknessEdgeFlux(k,iEdge)
               if (sumSfcLayer > sfcLayerDepth) then
                  sumSfcLayer = sumSfcLayer &
                              - layerThicknessEdgeFlux(k,iEdge)
                  rSfcLayer = (k-1) + (sfcLayerDepth - sumSfcLayer)/ &
                                       layerThicknessEdgeFlux(k,iEdge)
                  exit
               endif
            end do ! k
            ksfc = int(rSfcLayer)
            fracSfcLayer = rSfcLayer - real(ksfc,RKIND)

            normalVelocitySurfaceLayer(iEdge) = 0.0_RKIND
#ifdef MPAS_OPENACC
            !$acc loop seq
#endif
            do k = kmin,ksfc
               normalVelocitySurfaceLayer(iEdge) = &
               normalVelocitySurfaceLayer(iEdge) + &
                                       normalVelocity(k,iEdge)* &
                                       layerThicknessEdgeFlux(k,iEdge)
            end do
            k = ksfc+1
            if (k <= kmax) then
               normalVelocitySurfaceLayer(iEdge) = &
              (normalVelocitySurfaceLayer(iEdge) + &
                        fracSfcLayer*normalVelocity(k,iEdge)* &
                        layerThicknessEdgeFlux(k,iEdge)) / sfcLayerDepth
            end if
         enddo ! edge loop
#ifndef MPAS_OPENACC
         !$omp end do
         !$omp end parallel
#endif

      endif ! KPP on

      ! compute the attenuation coefficient for surface fluxes

      nCells = nCellsHalo( 1 )

#ifdef MPAS_OPENACC
      !$acc parallel loop &
      !$acc    present(surfaceFluxAttenuationCoefficient, &
      !$acc            surfaceFluxAttenuationCoefficientRunoff)
#else
      !$omp parallel
      !$omp do schedule(runtime)
#endif
      do iCell = 1, nCells
         surfaceFluxAttenuationCoefficient(iCell) = &
                      config_flux_attenuation_coefficient
         surfaceFluxAttenuationCoefficientRunoff(iCell) = &
                      config_flux_attenuation_coefficient_runoff
      end do
#ifndef MPAS_OPENACC
      !$omp end do
      !$omp end parallel
#endif

   !--------------------------------------------------------------------

   end subroutine ocn_diagnostic_solve_surfaceLayer !}}}

!***********************************************************************
!
!  routine ocn_diagnostic_solve_GMvel
!
!> \brief   Computes vertical velocity from GM bolus velocity
!> \author  Luke Van Roekel
!> \date    August 2022
!> \details
!>  This routine computes the diagnostic vertical velocity from 
!>    the normal velocity due to GM bolus velocity
!
!-----------------------------------------------------------------------
<<<<<<< HEAD
=======
   subroutine ocn_diagnostic_solve_vortVel(relativeVorticity, &
                layerThicknessEdgeFlux, normalVelocity, normalTransportVelocity, &
                normalGMBolusVelocity, vertVelocityNonhydro, vertVelocityTop, &
                vertTransportVelocityTop, vertGMBolusVelocityTop, &
                relativeVorticityCell, divergence, kineticEnergyCell,&
                tangentialVelocity)!{{{
>>>>>>> a111c41c

   subroutine ocn_diagnostic_solve_GMvel(layerThickEdgeFlux, &
                                         normalGMBolusVelocity, &
                                         vertGMBolusVelocityTop)!{{{

      !-----------------------------------------------------------------
      ! input variables
      !-----------------------------------------------------------------

      real (kind=RKIND), dimension(:,:), intent(in) :: &
         layerThickEdgeFlux,     &!< [in] thickness flux at edge
         normalGMBolusVelocity    !< [in] Bolus velocity normal to edge

      !-----------------------------------------------------------------
      ! output variables
      !-----------------------------------------------------------------

<<<<<<< HEAD
=======
      real (kind=RKIND), dimension(:,:), intent(inout) :: &
         vertVelocityTop, vertVelocityNonhydro
      real (kind=RKIND), dimension(:,:), intent(out) :: &
         vertTransportVelocityTop
>>>>>>> a111c41c
      real (kind=RKIND), dimension(:,:), intent(out) :: &
         vertGMBolusVelocityTop !< [out] Bolus vertical velocity at top

      !-----------------------------------------------------------------
      ! local variables
      !-----------------------------------------------------------------

      integer :: &
         i, k,         &! loop indices for neighbors, vertical levels
         iCell, iEdge, &! addresses for cells, edges
         eoe,          &! address for edges on edge
         kmin, kmax,   &! min, max indices of active vert layers
         edgeSignOnCell_temp ! directional sign across edge

      real(kind=RKIND) :: &
         invAreaCell1, &! 1/cell area
         dvEdge_temp    ! local value of dvEdge

      real (kind=RKIND), dimension(:), allocatable :: &
         div_huGMBolus ! divergence of thick-weighted Bolus velocity

      ! End preamble
      !-----------------------------------------------------------------
      ! Begin code

      ! Return immediately if not needed
      if (.not. config_use_gm) return

      allocate(div_huGMBolus(nVertLevels))
      !$acc enter data create(div_huGMBolus)

      ! Compute vertical velocity from the divergence of horizontal GM
      ! Bolus velocity

#ifdef MPAS_OPENACC
      !$acc parallel loop gang vector &
      !$acc    present(vertGMBolusVelocityTop, &
      !$acc            normalGMBolusVelocity, layerThickEdgeFlux, &
      !$acc            dvEdge, invAreaCell, edgeSignOnCell, &
      !$acc            nEdgesOnCell, edgesOnCell, &
      !$acc            minLevelCell, maxLevelCell) &
      !$acc    private(div_huGMBolus, i, k, kmin, kmax, iEdge, &
      !$acc            invAreaCell1, edgeSignOnCell_temp, dvEdge_temp)
#else
      !$omp parallel
      !$omp do schedule(runtime) &
      !$omp    private(div_huGMBolus, i, k, kmin, kmax, iEdge, &
      !$omp            invAreaCell1, edgeSignOnCell_temp, dvEdge_temp)
#endif
      do iCell = 1, nCellsOwned
         div_huGMBolus(:) = 0.0_RKIND
         invAreaCell1 = invAreaCell(iCell)
         kmin = minLevelCell(iCell)
         kmax = maxLevelCell(iCell)
         do i = 1, nEdgesOnCell(iCell)
            iEdge = edgesOnCell(i, iCell)
            edgeSignOnCell_temp = edgeSignOnCell(i, iCell)
            dvEdge_temp = dvEdge(iEdge)
            do k = kmin, kmax
               ! Compute vertical velocity from the horizontal GM Bolus velocity
               div_huGMBolus(k) = div_huGMBolus(k) &
                                - layerThickEdgeFlux(k,iEdge)* &
                                  edgeSignOnCell_temp*dvEdge_temp* &
                                  normalGMBolusVelocity(k,iEdge)* &
                                  invAreaCell1
            end do
         end do
         ! Vertical velocity at bottom is zero, initialized above.
         vertGMBolusVelocityTop(1:kmin-1,iCell) = 0.0_RKIND
         vertGMBolusVelocityTop(kmax+1  ,iCell) = 0.0_RKIND
         do k = kmax, 1, -1
            vertGMBolusVelocityTop(k,iCell) = &
            vertGMBolusVelocityTop(k+1,iCell) - div_huGMBolus(k)
         end do
      end do
#ifndef MPAS_OPENACC
      !$omp end do
      !$omp end parallel
#endif

      !$acc exit data delete(div_huGMBolus)
      deallocate(div_huGMBolus)

   !--------------------------------------------------------------------

   end subroutine ocn_diagnostic_solve_GMvel!}}}

!***********************************************************************
!
!  routine ocn_diagnostic_solve_MLEvel
!
!> \brief   Computes vertical velocity from MLE bolus velocity
!> \author  Luke Van Roekel
!> \date    August 2022
!> \details
!>  This routine computes the diagnostic vertical velocity from 
!>    the normal velocity due to MLE (submesoscale eddy) bolus velocity
!
!-----------------------------------------------------------------------

   subroutine ocn_diagnostic_solve_MLEvel(layerThickEdgeFlux, &
                                          normalMLEVelocity, &
                                          vertMLEBolusVelocityTop)!{{{

      !-----------------------------------------------------------------
      ! input variables
      !-----------------------------------------------------------------

      real (kind=RKIND), dimension(:,:), intent(in) :: &
         layerThickEdgeFlux,  &!< [in] thickness flux at edge
         normalMLEVelocity     !< [in] MLE velocity normal to edge

      !-----------------------------------------------------------------
      ! output variables
      !-----------------------------------------------------------------

      real (kind=RKIND), dimension(:,:), intent(out) :: &
         vertMLEBolusVelocityTop !< [out] MLE velocity at top

      !-----------------------------------------------------------------
      ! local variables
      !-----------------------------------------------------------------

      integer :: &
         i, k,         &! loop indices for neighbors, vertical levels
         iCell, iEdge, &! addresses for cells, edges
         eoe,          &! address for edges on edge
         kmin, kmax,   &! min, max indices of active vert layers
         edgeSignOnCell_temp ! directional sign across edge

      real(kind=RKIND) :: &
         invAreaCell1, &! 1/cell area
         dvEdge_temp    ! local value of dvEdge

      real (kind=RKIND), dimension(:), allocatable :: &
         div_huMLEBolus ! divergence of thick-weighted MLE velocity

      !-----------------------------------------------------------------

      ! Return if not needed
      if (.not. config_submesoscale_enable) return

      allocate(div_huMLEBolus(nVertLevels))
      !$acc enter data create(div_huMLEBolus)

      ! Compute vertical velocity from the divergence of horizontal MLE
      ! (submesoscale eddy)  Bolus velocity

#ifdef MPAS_OPENACC
      !$acc parallel loop gang vector &
      !$acc    present(vertMLEBolusVelocityTop, &
      !$acc            normalMLEVelocity, layerThickEdgeFlux, &
      !$acc            dvEdge, invAreaCell, edgeSignOnCell, &
      !$acc            nEdgesOnCell, edgesOnCell, &
      !$acc            minLevelCell, maxLevelCell) &
      !$acc    private(div_huMLEBolus, i, k, kmin, kmax, iEdge, &
      !$acc            invAreaCell1, edgeSignOnCell_temp, dvEdge_temp)
#else
      !$omp parallel
      !$omp do schedule(runtime) &
      !$omp    private(div_huMLEBolus, i, k, kmin, kmax, iEdge, &
      !$omp            invAreaCell1, edgeSignOnCell_temp, dvEdge_temp)
#endif
      do iCell = 1, nCellsOwned
         div_huMLEBolus(:) = 0.0_RKIND
         invAreaCell1 = invAreaCell(iCell)
         kmin = minLevelCell(iCell)
         kmax = maxLevelCell(iCell)
         do i = 1, nEdgesOnCell(iCell)
            iEdge = edgesOnCell(i, iCell)
            edgeSignOnCell_temp = edgeSignOnCell(i, iCell)
            dvEdge_temp = dvEdge(iEdge)
            do k = kmin,kmax
               div_huMLEBolus(k) = div_huMLEBolus(k) &
                                 - layerThickEdgeFlux(k,iEdge)* &
                                   edgeSignOnCell_temp*dvEdge_temp* &
                                   normalMLEVelocity(k,iEdge)* &
                                   invAreaCell1
            end do
         end do
         ! Vertical velocity at bottom is zero, initialized above.
         vertMLEBolusVelocityTop(1:kmin-1, iCell) = 0.0_RKIND
         vertMLEBolusVelocityTop(kmax+1,   iCell) = 0.0_RKIND
         do k = kmax, 1, -1
            vertMLEBolusVelocityTop(k,iCell) = &
            vertMLEBolusVelocityTop(k+1,iCell) - div_huMLEBolus(k)
         end do
      end do
#ifndef MPAS_OPENACC
      !$omp end do
      !$omp end parallel
#endif

      !$acc exit data delete(div_huMLEBolus)
      deallocate(div_huMLEBolus)

   !--------------------------------------------------------------------

   end subroutine ocn_diagnostic_solve_MLEvel!}}}

!***********************************************************************
!
!  routine ocn_diagnostic_solve_vortVel
!
!> \brief   Computes several velocity-related fields
!> \author  Matt Turner
!> \date    October 2020
!> \details
!>  This routine a number of fields related to horizontal velocity,
!>  namely kinetic energy, divergence, vorticity, vertical velocity
!>  and tangential velocity
!
!-----------------------------------------------------------------------

   subroutine ocn_diagnostic_solve_vortVel( &
                           relativeVorticity, layerThicknessEdgeFlux, &
                           normalVelocity, normalTransportVelocity, &
                           vertVelocityTop, vertTransportVelocityTop, &
                           relativeVorticityCell, divergence, &
                           kineticEnergyCell, tangentialVelocity)!{{{

      !-----------------------------------------------------------------
      ! input variables
      !-----------------------------------------------------------------

      real (kind=RKIND), dimension(:,:), intent(in) :: &
         relativeVorticity,      &!< [in] relative vorticity in cells
         layerThicknessEdgeFlux, &!< [in] thickness flux at edge
         normalVelocity,         &!< [in] velocity normal to edge
         normalTransportVelocity  !< [in] transport vel normal to edge

      !-----------------------------------------------------------------
      ! output variables
      !-----------------------------------------------------------------

      real (kind=RKIND), dimension(:,:), intent(inout) :: &
         vertVelocityTop,       &!< [out] vertical velocity top of cell
         vertTransportVelocityTop, &!< [out] vert transport vel at top
         relativeVorticityCell, &!< [out] relative vorticity in cell
         divergence,            &!< [out] divergence
         kineticEnergyCell,     &!< [out] kinetic energy in cell
         tangentialVelocity      !< [out] tangential velocity at edge

      !-----------------------------------------------------------------
      ! local variables
      !-----------------------------------------------------------------

      integer :: &
         i, j, k,               &! loop indices
         iCell, iVertex, iEdge, &! indices for cells, vertices, edges
         nCells, nEdges,        &! number of cells, edges
         kmin, kmax,            &! min, max active vert level index
         eoe,                   &! index for edge on edge
         edgeSignOnCell_temp     ! local tmp for sign across edge

      real(kind=RKIND) :: &
         invAreaCell1,      &! 1/cell area
         dcEdge_temp,       &! local val of dcEdge
         dvEdge_temp,       &! local val of dvEdge
         r_tmp,             &! tmp for common factors
         weightsOnEdge_temp  ! local tmp for weights on edge

      real (kind=RKIND), dimension(:), allocatable :: &
         div_hu,         &! local divergence of thick-weighted velocity
         div_huTransport  ! local div of thick-weighted transport vel

      ! End preamble
      !-----------------------------------------------------------------
      ! Begin code

      ! Compute relative vorticity in cells

#ifdef MPAS_OPENACC
      !$acc parallel loop gang vector &
      !$acc    present(relativeVorticityCell, relativeVorticity, &
      !$acc            invAreaCell, kiteAreasOnVertex, &
      !$acc            nEdgesOnCell, kiteIndexOnCell, verticesOnCell, &
      !$acc            minLevelCell, maxLevelCell) &
      !$acc    private(i, iVertex, j, k, kmin, kmax, invAreaCell1) 
#else
      !$omp parallel
      !$omp do schedule(runtime) &
      !$omp    private(i, iVertex, j, k, kmin, kmax, invAreaCell1) 
#endif
      do iCell = 1, nCellsOwned
         relativeVorticityCell(:,iCell) = 0.0_RKIND
         invAreaCell1 = invAreaCell(iCell)
         kmin = minLevelCell(iCell)
         kmax = maxLevelCell(iCell)

         do i = 1, nEdgesOnCell(iCell)
            j = kiteIndexOnCell(i, iCell)
            iVertex = verticesOnCell(i, iCell)
            do k = kmin,kmax
               relativeVorticityCell(k,iCell) = &
               relativeVorticityCell(k,iCell) + &
                        kiteAreasOnVertex(j,iVertex)* &
                        relativeVorticity(k,iVertex)*invAreaCell1
            end do
         end do
      end do
#ifndef MPAS_OPENACC
      !$omp end do
      !$omp end parallel
#endif

      ! Need 0,1,2 halo cells
      nCells = nCellsHalo(2)

      !
      ! Compute divergence, kinetic energy, and vertical velocity
      !
      allocate(div_hu(nVertLevels),div_huTransport(nVertLevels))
      !$acc enter data create(div_hu, div_huTransport)

#ifdef MPAS_OPENACC
      !$acc parallel loop gang vector &
      !$acc    present(divergence, kineticEnergyCell, &
      !$acc            vertVelocityTop, vertTransportVelocityTop, &
      !$acc            normalVelocity, normalTransportVelocity, &
      !$acc            layerThicknessEdgeFlux, dcEdge, dvEdge, &
      !$acc            invAreaCell, nEdgesOnCell, edgesOnCell, &
      !$acc            edgeSignOnCell, minLevelCell, maxLevelCell) &
      !$acc    private(div_hu, div_huTransport, i, k, kmin, kmax, & 
      !$acc            iEdge, invAreaCell1, r_tmp, dcEdge_temp, & 
      !$acc            dvEdge_temp, edgeSignOnCell_temp)  
#else
      !$omp parallel
      !$omp do schedule(runtime) &
      !$omp    private(div_hu, div_huTransport, i, k, kmin, kmax, & 
      !$omp            iEdge, invAreaCell1, r_tmp, dcEdge_temp, & 
      !$omp            dvEdge_temp, edgeSignOnCell_temp)  
#endif
      do iCell = 1, nCells
         divergence(:,iCell) = 0.0_RKIND
         kineticEnergyCell(:,iCell) = 0.0_RKIND
         div_hu(:) = 0.0_RKIND
         div_huTransport(:) = 0.0_RKIND
         invAreaCell1 = invAreaCell(iCell)
         kmin = minLevelCell(iCell)
         kmax = maxLevelCell(iCell)
         do i = 1, nEdgesOnCell(iCell)
            iEdge = edgesOnCell(i, iCell)
            edgeSignOnCell_temp = edgeSignOnCell(i, iCell)
            dcEdge_temp = dcEdge(iEdge)
            dvEdge_temp = dvEdge(iEdge)
            do k = kmin,kmax
               r_tmp = dvEdge_temp*normalVelocity(k,iEdge)*invAreaCell1

               divergence(k,iCell) = divergence(k,iCell) &
                                   - edgeSignOnCell_temp*r_tmp
               div_hu(k) = div_hu(k) &
                         - layerThicknessEdgeFlux(k,iEdge)* &
                           edgeSignOnCell_temp*r_tmp
               div_huTransport(k) = div_huTransport(k) &
                                  - layerThicknessEdgeFlux(k,iEdge)* &
                                    edgeSignOnCell_temp*dvEdge_temp* &
                                    normalTransportVelocity(k,iEdge)* &
                                    invAreaCell1
               kineticEnergyCell(k,iCell) = kineticEnergyCell(k,iCell) &
                                          + 0.25*r_tmp*dcEdge_temp* &
                                            normalVelocity(k,iEdge)
            end do
         end do
         ! Vertical velocity at bottom is zero, initialized above.
         vertVelocityTop(1:kmin-1,iCell) = 0.0_RKIND
         vertVelocityTop(kmax+1  ,iCell) = 0.0_RKIND
         vertTransportVelocityTop(1:kmin-1,iCell) = 0.0_RKIND
         vertTransportVelocityTop(kmax+1  ,iCell) = 0.0_RKIND
         do k = kmax, 1, -1
            vertVelocityTop(k,iCell) = &
            vertVelocityTop(k+1,iCell) - div_hu(k)
            vertTransportVelocityTop(k,iCell) = &
            vertTransportVelocityTop(k+1,iCell) - div_huTransport(k)
         end do
      end do
#ifndef MPAS_OPENACC
      !$omp end do
      !$omp end parallel
#endif

      !$acc exit data delete(div_hu, div_huTransport)
      deallocate(div_hu,div_huTransport)

      ! Compute tangential velocity

      nEdges = nEdgesHalo(2)

#ifdef MPAS_OPENACC
      !$acc parallel loop gang vector &
      !$acc    present(tangentialVelocity, normalVelocity, &
      !$acc            weightsOnEdge, nEdgesOnEdge, edgesOnEdge, &
      !$acc            minLevelEdgeBot, maxLevelEdgeTop) &
      !$acc    private(i, k, kmin, kmax, eoe, weightsOnEdge_temp)
#else
      !$omp parallel
      !$omp do schedule(runtime) &
      !$omp    private(i, k, kmin, kmax, eoe, weightsOnEdge_temp)
#endif
      do iEdge = 1, nEdges
         tangentialVelocity(:,iEdge) = 0.0_RKIND
         kmin = minLevelEdgeBot(iEdge)
         kmax = maxLevelEdgeTop(iEdge)
         do i = 1, nEdgesOnEdge(iEdge)
            eoe = edgesOnEdge(i,iEdge)
            weightsOnEdge_temp = weightsOnEdge(i, iEdge)
            do k = kmin,kmax
               tangentialVelocity(k,iEdge) = &
               tangentialVelocity(k,iEdge) + weightsOnEdge_temp* &
                                             normalVelocity(k, eoe)
            end do
         end do
      end do
#ifndef MPAS_OPENACC
      !$omp end do
      !$omp end parallel
#endif

   !--------------------------------------------------------------------

   end subroutine ocn_diagnostic_solve_vortVel!}}}

!***********************************************************************
!
!  routine ocn_diagnostic_solve_vertVel_remap
!
!> \brief   Computes diagnostic variables for velocity
!> \author  Carolyn Begeman
!> \date    October 2021
!> \details
!>  This routine computes the Eulerian vertical velocity valid for
!>    Vertical Lagrangian Remapping
!
!-----------------------------------------------------------------------
   subroutine ocn_diagnostic_solve_vertVel_remap(layerThickness, &
             layerThicknessLag, dt, vertVelocityTop)!{{{

      use ocn_mesh

      implicit none

      !-----------------------------------------------------------------
      !
      ! input variables
      !
      !-----------------------------------------------------------------

      real (kind=RKIND), dimension(:,:), intent(in) :: &
         layerThickness    ! layerThickness after remapping at timeLevelIn
      real (kind=RKIND), dimension(:,:), intent(in) :: &
         layerThicknessLag ! layerThickness before remapping at timeLevelIn
      real (kind=RKIND), intent(in) :: dt

      !-----------------------------------------------------------------
      !
      ! output variables
      !
      !-----------------------------------------------------------------

      real (kind=RKIND), dimension(:,:), intent(inout) :: &
         vertVelocityTop

      !-----------------------------------------------------------------
      !
      ! local variables
      !
      !-----------------------------------------------------------------

      integer :: iCell, k
      real (kind=RKIND), dimension(:), allocatable :: &
         heightCell, heightCellLag

      allocate(heightCell(nVertLevels+1))
      allocate(heightCellLag(nVertLevels+1))

      !$omp parallel
      !$omp do schedule(runtime) private(k, heightCell, heightCellLag)
      do iCell = 1, nCellsAll

         heightCell(:) = -1.0_RKIND * bottomDepth(iCell)
         heightCellLag(:) = -1.0_RKIND * bottomDepth(iCell)

         do k = maxLevelCell(iCell), minLevelCell(iCell), -1
            ! reconstruct heights
            heightCellLag(k) = heightCellLag(k + 1) + layerThicknessLag(k, iCell)
            heightCell(k) = heightCell(k + 1) + layerThickness(k, iCell)
         end do

         vertVelocityTop(:, iCell) = 0.0_RKIND

         do k = minLevelCell(iCell), maxLevelCell(iCell)
            ! compute vertical velocity at the top of each Cell
            vertVelocityTop(k,iCell) = (heightCellLag(k) - heightCell(k))/dt
         end do
      end do
      !$omp end do
      !$omp end parallel

      deallocate(heightCell)
      deallocate(heightCellLag)

   end subroutine ocn_diagnostic_solve_vertVel_remap!}}}

!***********************************************************************
!
!  routine ocn_diagnostic_solve_surface_pressure
!
!> \brief   Computes diagnostic variables for surface pressure
!> \author  Xylar Asay-Davis
!> \date    Jan 2021
!> \details
!>  This routine computes the diagnostic variable for surface pressure
!>  It must be called in the code after computing the density.
!
!-----------------------------------------------------------------------

   subroutine ocn_diagnostic_solve_surface_pressure(forcingPool, &
               atmosphericPressure, seaIcePressure, surfacePressure)!{{{

      !-----------------------------------------------------------------
      ! input variables
      !-----------------------------------------------------------------

      type (mpas_pool_type), intent(in) :: &
         forcingPool         !< [in] Forcing information

      real (kind=RKIND), dimension(:), intent(in) :: &
         atmosphericPressure, &!< [in] atmospheric pressure on surface
         seaIcePressure        !< [in] sea-ice pressure on surface

      !-----------------------------------------------------------------
      ! output variables
      !-----------------------------------------------------------------

      real (kind=RKIND), dimension(:), intent(out) :: &
         surfacePressure       !< [out] total surface pressure

      !-----------------------------------------------------------------
      ! local variables
      !-----------------------------------------------------------------

      integer :: iCell ! cell loop index

      real (kind=RKIND), dimension(:), pointer :: &
         frazilSurfacePressure, &! frazil ice pressure from forcing
         landIcePressure         ! land ice pressure

      ! End preamble
      !-----------------------------------------------------------------
      ! Begin code

      ! Pressure
      !
      call mpas_pool_get_array(forcingPool, 'frazilSurfacePressure', &
                                             frazilSurfacePressure)
      call mpas_pool_get_array(forcingPool, 'landIcePressure', &
                                             landIcePressure)

      ! Compute pressure for generalized coordinates.
      ! Pressure at top surface may be due to atmospheric pressure,
      ! sea ice, frazil ice or the weight of an ice shelf
      ! The latter two are only available when those options are on.

#ifdef MPAS_OPENACC
      !$acc parallel loop &
      !$acc    present(surfacePressure, atmosphericPressure, &
      !$acc            seaIcePressure)
#else
      !$omp parallel
      !$omp do schedule(runtime)
#endif
      do iCell = 1, nCellsAll

         surfacePressure(iCell) = atmosphericPressure(iCell) &
                                + seaIcePressure(iCell)
      end do
#ifndef MPAS_OPENACC
      !$omp end do
#endif

      ! Add frazil component if needed
      if ( associated(frazilSurfacePressure) ) then

#ifdef MPAS_OPENACC
         !$acc parallel loop &
         !$acc    present(surfacePressure, frazilSurfacePressure)
#else
         !$omp do schedule(runtime)
#endif
         do iCell = 1, nCellsAll
            surfacePressure(iCell) = surfacePressure(iCell) &
                                   + frazilSurfacePressure(iCell)
         end do
#ifndef MPAS_OPENACC
         !$omp end do
#endif
      endif ! frazil pressure

      ! Add land ice pressure if needed

      if (landIcePressureOn) then
#ifdef MPAS_OPENACC
         !$acc parallel loop &
         !$acc    present(surfacePressure)
         !! need this eventually, but there is currently
         !! an issue, probably with the re-retrieval of pointer
         !!acc    present(surfacePressure, landIcePressure)
#else
         !$omp do schedule(runtime)
#endif
         do iCell = 1, nCellsAll
            surfacePressure(iCell) = surfacePressure(iCell) &
                                   + landIcePressure(iCell)
         end do
#ifndef MPAS_OPENACC
         !$omp end do
#endif
      endif ! land ice pressure
#ifndef MPAS_OPENACC
      !$omp end parallel
#endif

   !--------------------------------------------------------------------

   end subroutine ocn_diagnostic_solve_surface_pressure!}}}

!***********************************************************************
!
!  routine ocn_diagnostic_solve_z_coordinates
!
!> \brief   Computes diagnostic variables for mid- and top-layer z, and ssh
!> \author  Xylar Asay-Davis
!> \date    Jan. 2021
!> \details
!>  This routine computes the diagnostic variables for the z-coordinates at the
!>    middle and top of each layer, and the sea-surface height
!
!-----------------------------------------------------------------------
   subroutine ocn_diagnostic_solve_z_coordinates(layerThickness, zMid, zTop, ssh)!{{{

      implicit none

      !-----------------------------------------------------------------
      !
      ! input variables
      !
      !-----------------------------------------------------------------

      real (kind=RKIND), dimension(:,:), intent(in) :: &
         layerThickness

      !-----------------------------------------------------------------
      !
      ! output variables
      !
      !-----------------------------------------------------------------

      real (kind=RKIND), dimension(:,:), intent(out) :: &
         zMid
      real (kind=RKIND), dimension(:,:), intent(out) :: &
         zTop
      real (kind=RKIND), dimension(:), intent(out) :: &
         ssh

      !-----------------------------------------------------------------
      !
      ! local variables
      !
      !-----------------------------------------------------------------

      integer :: nCells
      integer :: iCell
      integer :: k

      nCells = nCellsAll

#ifdef MPAS_OPENACC
      !$acc parallel loop gang vector &
      !$acc          present(maxLevelCell, zMid, layerThickness, zTop, bottomDepth, ssh, &
      !$acc                  minLevelCell) &
      !$acc          private(k)
#else
      !$omp parallel
      !$omp do schedule(runtime) private(k)
#endif
      do iCell = 1, nCells

         ! Compute zMid, the z-coordinate of the middle of the layer.
         ! Compute zTop, the z-coordinate of the top of the layer.
         ! Note the negative sign, since bottomDepth is positive
         ! and z-coordinates are negative below the surface.
         k = maxLevelCell(iCell)
         zMid(k:nVertLevels,iCell) = -bottomDepth(iCell) + 0.5_RKIND*layerThickness(k,iCell)
         zTop(k:nVertLevels,iCell) = -bottomDepth(iCell) + layerThickness(k,iCell)

         do k = maxLevelCell(iCell)-1, minLevelCell(iCell), -1
            zMid(k,iCell) = zMid(k+1,iCell)  &
              + 0.5_RKIND*(  layerThickness(k+1,iCell) &
                           + layerThickness(k  ,iCell))
            zTop(k,iCell) = zTop(k+1,iCell)  &
              + layerThickness(k  ,iCell)
         end do

         ! copy zTop(1,iCell) into sea-surface height array
         ssh(iCell) = zTop(minLevelCell(iCell),iCell)

      end do
#ifndef MPAS_OPENACC
      !$omp end do
      !$omp end parallel
#endif

   end subroutine ocn_diagnostic_solve_z_coordinates!}}}

!***********************************************************************
!
!  routine ocn_diagnostic_solve_pressure
!
!> \brief   Computes pressure or Montgomery potential at all levels
!> \author  Matt Turner, Xylar Asay-Davis
!> \date    Jan. 2021
!> \details
!>  This routine computes the pressure or Montgomery potential
!
!-----------------------------------------------------------------------

   subroutine ocn_diagnostic_solve_pressure(layerThickness, density, &
                surfacePressure, montgomeryPotential, pressure)!{{{

      !-----------------------------------------------------------------
      ! input variables
      !-----------------------------------------------------------------

      real (kind=RKIND), dimension(:,:), intent(in) :: &
         layerThickness, &!< [in] layer thickness
         density          !< [in] density

      real (kind=RKIND), dimension(:), intent(in) :: &
         surfacePressure  !< [in] pressure at surface

      !-----------------------------------------------------------------
      ! output variables
      !-----------------------------------------------------------------

      real (kind=RKIND), dimension(:,:), intent(out) :: &
         montgomeryPotential, &!< [out] Montgomery potential at all lvls
         pressure              !< [out] pressure at all levels

      !-----------------------------------------------------------------
      ! local variables
      !-----------------------------------------------------------------

      integer :: &
         nCells,    &! number of cells
         iCell, k,  &! cell, vertical loop indices
         kmin, kmax  ! min, max active vertical levels

      real (kind=RKIND), dimension(:), allocatable :: &
         pTop      ! local pressure at top of layer

      ! End preamble
      !-----------------------------------------------------------------
      ! Begin code

      !
      ! If needed, compute Montgomery potential
      !   This is the preferred option when layers are isopycnal though
      !     pressure_and_zmid option can be used for isopycnal as well
      !

      nCells = nCellsAll
      if (config_pressure_gradient_type == 'MontgomeryPotential') then

         allocate(pTop(nVertLevels))
         !$acc enter data create(pTop)

#ifdef MPAS_OPENACC
         !$acc parallel loop &
         !$acc    present(montgomeryPotential, density, bottomDepth, & 
         !$acc            layerThickness, minLevelCell) &
         !$acc    private(pTop, k, kmin)
#else
         !$omp parallel
         !$omp do schedule(runtime) private(pTop, k, kmin)
#endif
         do iCell = 1, nCells

            ! assume atmospheric pressure at surface is zero for now
            pTop(1) = 0.0_RKIND
            ! At top layer it is g*SSH, where SSH may be off by a
            ! constant (ie, bottomDepth can be relative to top or bottom)
            kmin = minLevelCell(iCell)
            montgomeryPotential(kmin,iCell) = gravity &
                   * (bottomDepth(iCell) + &
                      sum(layerThickness(1:nVertLevels,iCell)))

            do k = 2, nVertLevels
               pTop(k) = pTop(k-1) + density(k-1,iCell)*gravity* &
                              layerThickness(k-1,iCell)

               ! from delta M = p delta / density
               montgomeryPotential(k  ,iCell) = &
               montgomeryPotential(k-1,iCell) + pTop(k)* &
                             (1.0_RKIND/density(k  ,iCell) -  &
                              1.0_RKIND/density(k-1,iCell))
            end do

         end do
#ifndef MPAS_OPENACC
         !$omp end do
         !$omp end parallel
#endif

         !$acc exit data delete(pTop)
         deallocate(pTop)

      !
      ! Otherwise, compute pressure for generalized coordinates.
      !

      else

#ifdef MPAS_OPENACC
         !$acc parallel loop &
         !$acc    present(pressure, surfacePressure, density, &
         !$acc            layerThickness, minLevelCell, maxLevelCell) &
         !$acc    private(k, kmin, kmax)
#else
         !$omp parallel
         !$omp do schedule(runtime) private(k, kmin, kmax)
#endif
         do iCell = 1, nCells
            kmin = minLevelCell(iCell)
            kmax = maxLevelCell(iCell)
            pressure(kmin,iCell) = surfacePressure(iCell) &
                                 + density(kmin,iCell)*gravity* &
                                   0.5_RKIND*layerThickness(kmin,iCell)

            do k = kmin+1, kmax
               pressure(k,iCell) = pressure(k-1,iCell) &
                                 + 0.5_RKIND*gravity* &
                    (  density(k-1,iCell)*layerThickness(k-1,iCell) &
                     + density(k  ,iCell)*layerThickness(k  ,iCell))
            end do
         end do
#ifndef MPAS_OPENACC
         !$omp end do
         !$omp end parallel
#endif

      endif

   !--------------------------------------------------------------------

   end subroutine ocn_diagnostic_solve_pressure!}}}

!***********************************************************************
!
!  routine ocn_diagnostic_solve_ssh
!
!> \brief   Computes diagnostic variables for pressure adjusted ssh and gradSSH
!> \author  Matt Turner
!> \date    October 2020
!> \details
!>  This routine computes the diagnostic variables for pressureAdjustedSSH and gradSSH
!
!-----------------------------------------------------------------------
   subroutine ocn_diagnostic_solve_ssh(forcingPool, ssh, seaIcePressure, &
                pressureAdjustedSSH, gradSSH, landIceDraft)!{{{

      implicit none

      !-----------------------------------------------------------------
      !
      ! input variables
      !
      !-----------------------------------------------------------------

      type (mpas_pool_type), intent(in) :: forcingPool !< Input: Forcing information
      real (kind=RKIND), dimension(:), intent(in) :: &
         ssh
      real (kind=RKIND), dimension(:), intent(in) :: &
         seaIcePressure
      real (kind=RKIND), dimension(:), optional, intent(in) :: &
         landIceDraft

      !-----------------------------------------------------------------
      !
      ! output variables
      !
      !-----------------------------------------------------------------

      real (kind=RKIND), dimension(:), intent(out) :: &
         pressureAdjustedSSH
      real (kind=RKIND), dimension(:), intent(out) :: &
         gradSSH

      !-----------------------------------------------------------------
      !
      ! local variables
      !
      !-----------------------------------------------------------------

      integer :: nCells, nEdges
      integer :: iCell, iEdge
      integer :: cell1, cell2

      nCells = nCellsHalo( 1 )
#ifdef MPAS_OPENACC
      !$acc parallel loop present(seaIcePressure, pressureAdjustedSSH, ssh)
#else
      !$omp parallel
      !$omp do schedule(runtime)
#endif
      do iCell = 1, nCells
         pressureAdjustedSSH(iCell) = ssh(iCell) + ( seaIcePressure(iCell) / ( gravity * rho_sw ) )
      end do
#ifndef MPAS_OPENACC
      !$omp end do
      !$omp end parallel
#endif

      if (landIcePressureOn) then
#ifdef MPAS_OPENACC
         !! This first directive should be correct, but there may
         !! be a problem with the optional argument. Removing optional
         !! landIceDraft from the present list for now.
         !!acc parallel loop present(pressureAdjustedSSH, landIceDraft)
         !$acc parallel loop present(pressureAdjustedSSH)
#else
         !$omp parallel
         !$omp do schedule(runtime)
#endif
         do iCell = 1, nCells
            ! subtract the land ice draft from the SSH so sea ice doesn't experience tilt
            ! toward land ice
            pressureAdjustedSSH(iCell) = pressureAdjustedSSH(iCell) - landIceDraft(iCell)
         end do
#ifndef MPAS_OPENACC
         !$omp end do
         !$omp end parallel
#endif
      end if

      nEdges = nEdgesHalo( 1 )

#ifdef MPAS_OPENACC
      !$acc parallel loop present(pressureAdjustedSSH, dcEdge, cellsOnEdge, edgeMask, gradSSH)
#else
      !$omp parallel
      !$omp do schedule(runtime) private(cell1, cell2)
#endif
      do iEdge = 1, nEdges
         cell1 = cellsOnEdge(1, iEdge)
         cell2 = cellsOnEdge(2, iEdge)

         gradSSH(iEdge) = edgeMask(minLevelEdgeBot(iEdge), iEdge) * ( pressureAdjustedSSH(cell2) - pressureAdjustedSSH(cell1) ) / dcEdge(iEdge)
      end do
#ifndef MPAS_OPENACC
      !$omp end do
      !$omp end parallel
#endif

   end subroutine ocn_diagnostic_solve_ssh!}}}

!***********************************************************************
!
!  routine ocn_vert_transport_velocity_top
!
!> \brief   Computes vertical transport
!> \author  Mark Petersen
!> \date    August 2013
!> \details
!>  This routine computes the vertical transport through the top of each
!>  cell.
!
!-----------------------------------------------------------------------

   subroutine ocn_vert_transport_velocity_top(verticalMeshPool, &
                     oldLayerThickness, layerThicknessEdgeFlux, &
                     normalVelocity, oldSSH, dt, vertAleTransportTop, &
                     err, newHighFreqThickness)!{{{

      !-----------------------------------------------------------------
      ! input variables
      !-----------------------------------------------------------------

      type (mpas_pool_type), intent(in) :: &
         verticalMeshPool         !< [in] vertical mesh information

      real (kind=RKIND), dimension(:), intent(in) :: &
         oldSSH                   !< [in] sea surface height at old time

      real (kind=RKIND), dimension(:,:), intent(in) :: &
         oldLayerThickness,      &!< [in] layer thickness at old time
         layerThicknessEdgeFlux, &!< [in] layerThickness at edge
         normalVelocity           !< [in] transport

      !  alters ALE thickness when freq-filtering
      real (kind=RKIND), dimension(:,:), intent(in), optional :: &
         newHighFreqThickness     !< [in] high frequency thickness

      real (kind=RKIND), intent(in) :: &
         dt     !< Input: time step

      !-----------------------------------------------------------------
      ! output variables
      !-----------------------------------------------------------------

      real (kind=RKIND), dimension(:,:), intent(out) :: &
         vertAleTransportTop     !< [out] vertical transport top of cell

      integer, intent(out) :: err !< [out] error flag

      !-----------------------------------------------------------------
      ! local variables
      !-----------------------------------------------------------------

<<<<<<< HEAD
      integer :: &
         iEdge, iCell, k, i, &! edge, cell, vert, nbr indices
         nCells,             &! number of cells
         kmin, kmax           ! min/max layer indices for active layers
=======
      integer :: iEdge, iCell, k, i, nCells, cell1, cell2, kmin, kmax
>>>>>>> a111c41c

      real (kind=RKIND) :: &
         flux,         &!
         invAreaCell1, &! 1/cell area
         div_hu_btr     ! divergence of h*u for barotropic u

      real (kind=RKIND), dimension(:), allocatable :: &
         projectedSSH ! projectedSSH: projected SSH at a new time

      real (kind=RKIND), dimension(:,:), allocatable :: &
         div_hu,       &! divergence of (thickness*velocity)
         ALE_Thickness  ! ALE thickness at new time

      ! End preamble
      !-----------------------------------------------------------------
      ! Begin code

      err = 0

      if (config_vert_coord_movement == 'impermeable_interfaces' .or. &
          configVertAdvMethod == vertAdvRemap) then
         vertAleTransportTop = 0.0_RKIND
         !$acc update device(vertAleTransportTop)
         return
      end if

      allocate(div_hu(nVertLevels, nCellsAll), &
               projectedSSH(nCellsAll), &
               ALE_Thickness(nVertLevels, nCellsAll))
      !$acc enter data create(projectedSSH, ALE_Thickness, div_hu)

      ! Only need to compute over 0 and 1 halos
      nCells = nCellsHalo( 1 )

      !
      ! thickness-weighted divergence and barotropic divergence
      !
      ! See Ringler et al. (2010) jcp paper, eqn 19, 21, and fig. 3.
#ifdef MPAS_OPENACC
      !$acc parallel loop &
      !$acc    present(projectedSSH, oldSSH, normalVelocity, div_hu, &
      !$acc            layerThicknessEdgeFlux, dvEdge, invAreaCell, &
      !$acc            nEdgesOnCell, edgesOnCell, edgeSignOnCell, &
      !$acc            minLevelEdgeBot, maxLevelEdgeTop) &
      !$acc    private(i, iEdge, k, kmin, kmax, div_hu_btr, &
      !$acc            invAreaCell1, flux)
#else
      !$omp parallel
      !$omp do schedule(runtime) &
      !$omp    private(i, iEdge, k, kmin, kmax, div_hu_btr, &
      !$omp            invAreaCell1, flux)
#endif
      do iCell = 1, nCells
         div_hu(:,iCell) = 0.0_RKIND
         div_hu_btr      = 0.0_RKIND
         invAreaCell1 = invAreaCell(iCell)
         do i = 1, nEdgesOnCell(iCell)
            iEdge = edgesOnCell(i, iCell)
            kmin = minLevelEdgeBot(iEdge)
            kmax = maxLevelEdgeTop(iEdge)

            do k = kmin, kmax
               flux = layerThicknessEdgeFlux(k,iEdge)* &
                      normalVelocity(k,iEdge)*dvEdge(iEdge)* &
                      edgeSignOnCell(i,iCell) * invAreaCell1
               div_hu(k,iCell) = div_hu(k,iCell) - flux
               div_hu_btr = div_hu_btr - flux
            end do
         end do
         projectedSSH(iCell) = oldSSH(iCell) - dt*div_hu_btr
      end do
#ifndef MPAS_OPENACC
      !$omp end do
      !$omp end parallel
#endif

      !
      ! Compute desired thickness at new time
      !
      if (present(newHighFreqThickness)) then
        call ocn_ALE_thickness(verticalMeshPool, projectedSSH, &
                               ALE_thickness, err, newHighFreqThickness)
      else
        call ocn_ALE_thickness(verticalMeshPool, projectedSSH, &
                               ALE_thickness, err)
      endif

      !
      ! Vertical transport through layer interfaces
      !
      ! Vertical transport through layer interface at top and
      ! bottom is zero. Here we are using solving the continuity
      ! equation for vertAleTransportTop ($w^t$), and using
      ! ALE_Thickness for thickness at the new time.

#ifdef MPAS_OPENACC
      !$acc parallel loop gang vector &
      !$acc          present(vertAleTransportTop, ALE_Thickness, &
      !$acc                  oldLayerThickness, div_hu, &
      !$acc                  minLevelCell, maxLevelCell)
#else
      !$omp parallel
      !$omp do schedule(runtime) private(k)
#endif
      do iCell = 1,nCells
         vertAleTransportTop(1,iCell) = 0.0_RKIND
         vertAleTransportTop(maxLevelCell(iCell)+1,iCell) = 0.0_RKIND
         do k = maxLevelCell(iCell), minLevelCell(iCell)+1, -1
            vertAleTransportTop(k,iCell) = &
                vertAleTransportTop(k+1,iCell) - div_hu(k,iCell) &
                     - (ALE_Thickness(k,iCell) - &
                        oldLayerThickness(k,iCell))/dt
         end do
      end do
#ifndef MPAS_OPENACC
      !$omp end do
      !$omp end parallel
#endif

      !$acc exit data delete(projectedSSH, ALE_Thickness, div_hu)
      deallocate(div_hu, &
                 projectedSSH, &
                 ALE_Thickness)

   !--------------------------------------------------------------------

   end subroutine ocn_vert_transport_velocity_top!}}}

!***********************************************************************
!
!  routine ocn_fuperp
!
!> \brief   Computes f u_perp
!> \author  Mark Petersen
!> \date    23 September 2011
!> \details
!>  This routine computes f u_perp for the ocean
!
!-----------------------------------------------------------------------

   subroutine ocn_fuperp(statePool, meshPool, timeLevelIn)!{{{

      type (mpas_pool_type), intent(inout) :: statePool !< Input/Output: State information
      type (mpas_pool_type), intent(in) :: meshPool !< Input: mesh information
      integer, intent(in), optional :: timeLevelIn !< Input: Input time level for state pool

      integer :: iEdge, cell1, cell2, eoe, j, k
      real (kind=RKIND), dimension(:,:), pointer :: normalVelocity, normalBaroclinicVelocity

      integer :: timeLevel

      if (present(timeLevelIn)) then
         timeLevel = timeLevelIn
      else
         timeLevel = 1
      end if

      call mpas_timer_start("ocn_fuperp")

      call mpas_pool_get_array(statePool, 'normalVelocity', normalVelocity, timeLevel)
      call mpas_pool_get_array(statePool, 'normalBaroclinicVelocity', normalBaroclinicVelocity, timeLevel)

      !DWJ: ADD OMP (Only needed for split explicit)

      !
      ! Put f*normalBaroclinicVelocity^{perp} in u as a work variable
      !
#ifdef MPAS_OPENACC
      !$acc enter data create(normalVelocity) copyin(normalBaroclinicVelocity)

      !$acc parallel loop gang vector &
      !$acc          present(cellsOnEdge, maxLevelEdgeTop, normalVelocity, nEdgesOnEdge, &
      !$acc                  edgesOnEdge, weightsOnEdge, fEdge, normalBaroclinicVelocity, &
      !$acc                  minLevelEdgeBot) &
      !$acc          private(cell1, cell2, k, j, eoe)
#else
      !$omp parallel
      !$omp do schedule(runtime) private(cell1, cell2, k, eoe)
#endif
      do iEdge = 1, nEdgesOwned
         cell1 = cellsOnEdge(1,iEdge)
         cell2 = cellsOnEdge(2,iEdge)

         do k = minLevelEdgeBot(iEdge), maxLevelEdgeTop(iEdge)

            normalVelocity(k,iEdge) = 0.0_RKIND
            do j = 1,nEdgesOnEdge(iEdge)
               eoe = edgesOnEdge(j,iEdge)
               normalVelocity(k,iEdge) = normalVelocity(k,iEdge) + weightsOnEdge(j,iEdge) * normalBaroclinicVelocity(k,eoe) &
                                       * fEdge(eoe)
            end do
         end do
      end do
#ifdef MPAS_OPENACC
      !$acc exit data copyout(normalVelocity) delete(normalBaroclinicVelocity)
#else
      !$omp end do
      !$omp end parallel
#endif

      call mpas_timer_stop("ocn_fuperp")

   end subroutine ocn_fuperp!}}}

!***********************************************************************
!
!  routine ocn_filter_btr_mode_tend_vel
!
!> \brief   ocn_filters barotropic mode out of the velocity tendency
!> \author  Mark Petersen
!> \date    23 September 2011
!> \details
!>  This routine filters barotropic mode out of the velocity tendency.
!
!-----------------------------------------------------------------------
   subroutine ocn_filter_btr_mode_tend_vel(tendPool, statePool, meshPool, timeLevelIn)!{{{

      type (mpas_pool_type), intent(inout) :: tendPool !< Input/Output: Tendency information
      type (mpas_pool_type), intent(in) :: statePool !< Input: State information
      type (mpas_pool_type), intent(in) :: meshPool !< Input: Mesh information
      integer, intent(in), optional :: timeLevelIn !< Input: Time level for state pool

      integer :: iEdge, k
      real (kind=RKIND) :: vertSum, normalThicknessFluxSum, thicknessSum
      real (kind=RKIND), dimension(:,:), pointer :: tend_normalVelocity

      integer :: timeLevel

      call mpas_timer_start("ocn_filter_btr_mode_tend_vel")

      if (present(timeLevelIn)) then
         timeLevel = timeLevelIn
      else
         timeLevel = 1
      end if

      call mpas_pool_get_array(tendPool, 'normalVelocity', tend_normalVelocity)

      !$omp parallel
      !$omp do schedule(runtime) private(normalThicknessFluxSum, thicknessSum, k, vertSum)
      do iEdge = 1, nEdgesAll

        ! thicknessSum is initialized outside the loop because on land boundaries
        ! maxLevelEdgeTop=0, but I want to initialize thicknessSum with a
        ! nonzero value to avoid a NaN.
        normalThicknessFluxSum = layerThickEdgeFlux(maxLevelEdgeBot(iEdge),iEdge) * &
                                 tend_normalVelocity(maxLevelEdgeBot(iEdge),iEdge)
        thicknessSum  = layerThickEdgeFlux(maxLevelEdgeBot(iEdge),iEdge)

        do k = minLevelEdgeBot(iEdge)+1, maxLevelEdgeTop(iEdge)
          normalThicknessFluxSum = normalThicknessFluxSum + layerThickEdgeFlux(k,iEdge) * tend_normalVelocity(k,iEdge)
          thicknessSum  =  thicknessSum + layerThickEdgeFlux(k,iEdge)
        enddo

        vertSum = normalThicknessFluxSum / thicknessSum
        do k = minLevelEdgeBot(iEdge), maxLevelEdgeTop(iEdge)
          tend_normalVelocity(k,iEdge) = tend_normalVelocity(k,iEdge) - vertSum
        enddo
      enddo ! iEdge
      !$omp end do
      !$omp end parallel

      call mpas_timer_stop("ocn_filter_btr_mode_tend_vel")

   end subroutine ocn_filter_btr_mode_tend_vel!}}}

!***********************************************************************
!
!  routine ocn_compute_KPP_input_fields
!
!> \brief
!>    Compute fields necessary to drive the CVMix KPP module
!> \author  Todd Ringler
!> \date    20 August 2013
!> \details
!>    CVMix/KPP requires the following fields as intent(in):
!>       surfaceBuoyancyForcing
!>       surfaceFrictionVelocity
!>
!
!-----------------------------------------------------------------------

    subroutine ocn_compute_KPP_input_fields(statePool, forcingPool, &
                                            meshPool, timeLevelIn)!{{{

      !-----------------------------------------------------------------
      ! Input variables
      !-----------------------------------------------------------------

      type (mpas_pool_type), intent(in) :: &
         statePool,  &!< [in] State information
         meshPool,   &!< [in] Mesh information (for pass to eq state)
         forcingPool  !< [in] Forcing information

      integer, intent(in), optional :: &
         timeLevelIn  !< [in] optional time level for state variables

      !-----------------------------------------------------------------
      ! Local variables
      !-----------------------------------------------------------------

      integer :: &
         iCell, iEdge, i, &! loop indices for cell, edge, neighbors
         kmin,            &! topmost active cell index
         nCells,          &! number of cells
         err,             &! local error code
         timeLevel         ! time level for state variables (default 1)

      real (kind=RKIND) :: &
         fracAbsorbed,       &! fraction of sfc flux absorbed
         fracAbsorbedRunoff, &! same for runoff
         sumSurfaceStressSquared ! sum of sfc stress squared

      ! pointers for variable/pool retrievals
      integer, pointer :: &
         indexTempFlux,   &! index of temperature in tracer array
         indexSaltFlux     ! index of salinity    in tracer array

      type (mpas_pool_type), pointer :: &
         tracersSurfaceFluxPool, &! pool of tracer surface fluxes
         tracersPool              ! pool of tracers

      real (kind=RKIND), dimension(:), pointer :: &
         penetrativeTemperatureFlux, &! various sfc flux components
         surfaceThicknessFlux, &
         surfaceThicknessFluxRunoff, &
         rainTemperatureFlux, &
         evapTemperatureFlux, &
         icebergTemperatureFlux, &
         seaIceTemperatureFlux, &
         surfaceStress, &
         surfaceStressMagnitude

      real (kind=RKIND), dimension(:,:), pointer ::  &
         layerThickness,           &! layer thickness
         normalVelocity,           &! normal velocity
         activeTracersSurfaceFlux, &! sfc flux of active tracers (T,S)
         activeTracersSurfaceFluxRunoff, &! flx of tracers in runoff
         nonLocalSurfaceTracerFlux  ! non-local flux of tracers

      real (kind=RKIND), dimension(:,:,:), pointer :: &
         activeTracers  ! array of active tracers

      ! Scratch Arrays
      ! densitySurfaceDisplaced: Density computed by displacing SST
      !    and SSS to every vertical layer within the column
      !    units: kg m^{-3}
      ! thermalExpansionCoeff: Thermal expansion coefficient (alpha),
      !    defined as $-1/\rho d\rho/dT$ (note negative sign)
      !    units: C^{-1}
      ! salineContractionCoeff: Saline contraction coefficient (beta),
      !    defined as $1/\rho d\rho/dS$.  This is also called the
      !    haline contraction coefficient.  units: PSU^{-1}

      real (kind=RKIND), dimension(:,:), allocatable :: &
         densitySurfaceDisplaced, &
         thermalExpansionCoeff,   &
         salineContractionCoeff

      ! End preamble
      !-----------------------------------------------------------------
      ! Begin code

      call mpas_timer_start('KPP input fields')

      if (present(timeLevelIn)) then
         timeLevel = timeLevelIn
      else
         timeLevel = 1
      end if

      ! Retrieve variables from pool
      call mpas_pool_get_subpool(forcingPool, 'tracersSurfaceFlux', &
                                               tracersSurfaceFluxPool)
      call mpas_pool_get_subpool(statePool, 'tracers', tracersPool)

      !TODO: should be hard-wired?
      call mpas_pool_get_array(tracersPool, 'activeTracers', &
                                             activeTracers, 1)

      call mpas_pool_get_dimension(tracersSurfaceFluxPool, &
                                  'index_temperatureSurfaceFlux', &
                                   indexTempFlux)
      call mpas_pool_get_dimension(tracersSurfaceFluxPool, &
                                  'index_salinitySurfaceFlux', &
                                   indexSaltFlux)

      call mpas_pool_get_array(statePool, 'normalVelocity', &
                                           normalVelocity, timeLevel)
      call mpas_pool_get_array(statePool, 'layerThickness', &
                                           layerThickness, timeLevel)

      call mpas_pool_get_array(tracersSurfaceFluxPool, &
                              'nonLocalSurfaceTracerFlux', &
                               nonLocalSurfaceTracerFlux)
      call mpas_pool_get_array(tracersSurfaceFluxPool, &
                              'activeTracersSurfaceFlux', &
                               activeTracersSurfaceFlux)
      call mpas_pool_get_array(tracersSurfaceFluxPool, &
                              'activeTracersSurfaceFluxRunoff', &
                               activeTracersSurfaceFluxRunoff)

      call mpas_pool_get_array(forcingPool, 'surfaceThicknessFlux', &
                                             surfaceThicknessFlux)
      call mpas_pool_get_array(forcingPool, 'surfaceThicknessFluxRunoff', &
                                             surfaceThicknessFluxRunoff)
      call mpas_pool_get_array(forcingPool, 'penetrativeTemperatureFlux', &
                                             penetrativeTemperatureFlux)
      call mpas_pool_get_array(forcingPool, 'surfaceStress', &
                                             surfaceStress)
      call mpas_pool_get_array(forcingPool, 'surfaceStressMagnitude', &
                                             surfaceStressMagnitude)
      call mpas_pool_get_array(forcingPool, 'rainTemperatureFlux', &
                                             rainTemperatureFlux)
      call mpas_pool_get_array(forcingPool, 'evapTemperatureFlux', &
                                             evapTemperatureFlux)
      call mpas_pool_get_array(forcingPool, 'seaIceTemperatureFlux', &
                                             seaIceTemperatureFlux)
      call mpas_pool_get_array(forcingPool, 'icebergTemperatureFlux', &
                                             icebergTemperatureFlux)

      ! allocate scratch space displaced density computation
      ncells = nCellsAll

      allocate(densitySurfaceDisplaced(nVertLevels, nCells), &
               thermalExpansionCoeff(nVertLevels, nCells), &
               salineContractionCoeff(nVertLevels, nCells))
      !$acc enter data create(thermalExpansionCoeff,  &
      !$acc                   salineContractionCoeff, &
      !$acc                   densitySurfaceDisplaced)

      ! Only need to compute over the 0 and 1 halos
      nCells = nCellsHalo( 2 )

      ! compute displaced density defined as density computed
      ! from T, S that have been displaced (adiabatically) from surface

      call ocn_equation_of_state_density(statePool, meshPool, &
                          activeTracers, tracersSurfaceValue, &
                          nCells, 0, 'surfaceDisplaced', &
                          densitySurfaceDisplaced, err, &
                          thermalExpansionCoeff, &
                          salineContractionCoeff, timeLevel)

      !$acc exit data copyout(thermalExpansionCoeff,  &
      !$acc                   salineContractionCoeff, &
      !$acc                   densitySurfaceDisplaced)

      ! compute surface buoyancy forcing based on surface fluxes of
      ! mass, temperature, salinity and frazil (frazil to be added later)
      ! since this computation is confusing, variables, units and sign
      ! convention is repeated here
      ! everything below should be consistent with that specified in
      !   Registry and with the CVMix/KPP documentation:
      !    https://www.dropbox.com/s/6hqgc0rsoa828nf/cvmix_20aug2013.pdf
      !
      ! surfaceThicknessFlux: surface mass flux, m/s, positive into ocean
      ! activeTracersSurfaceFlux(indexTempFlux): non-penetrative
      !    temperature flux, C m/s, positive into ocean
      ! penetrativeTemperatureFlux: penetrative surface temperature
      !    flux at ocean surface, positive into ocean
      ! activeTracersSurfaceFlux(indexSaltFlux): salinity flux, PSU m/s,
      !    positive into ocean
      ! penetrativeTemperatureFluxOBL: penetrative temperature flux
      !    computed at z=OBL, positive down
      !
      ! note: the following fields used the CVMix/KPP computation of
      !    buoyancy forcing are not included here
      !    1. Tm: temperature associated with surfaceThicknessFlux,
      !           C  (here we assume Tm == temperatureSurfaceValue)
      !    2. Sm: salinity associated with surfaceThicknessFlux, PSU 
      !           (here we assume Sm == salinitySurfaceValue and
      !            account for salinity flux in
      !            activeTracersSurfaceFlux array)
      !

      !$omp parallel
      !$omp do schedule(runtime) &
      !$omp private(kmin, fracAbsorbed, fracAbsorbedRunoff, &
      !$omp         sumSurfaceStressSquared, i, iEdge)
      do iCell = 1, nCells

         kmin = minLevelCell(iCell)
         ! Compute fraction of thickness flux that is in the top model layer
         fracAbsorbed = 1.0_RKIND &
                      - exp( max(-100.0_RKIND, &
                                 -layerThickness(kmin, iCell)/ &
                           config_flux_attenuation_coefficient))
         fracAbsorbedRunoff = 1.0_RKIND &
                      - exp( max(-100.0_RKIND, &
                                 -layerThickness(kmin, iCell)/ &
                           config_flux_attenuation_coefficient_runoff))

         ! Store the total tracer flux below in
         ! nonLocalSurfaceTemperatureFlux for use in the CVMix nonlocal
         ! transport code. This includes tracer forcing due to thickness

         nonLocalSurfaceTracerFlux(indexTempFlux, iCell) = &
                   activeTracersSurfaceFlux(indexTempFlux,iCell) &
                 + penetrativeTemperatureFlux(iCell) &
                 - penetrativeTemperatureFluxOBL(iCell)  &
                 - fracAbsorbed* (rainTemperatureFlux(iCell) + &
                                  evapTemperatureFlux(iCell) + &
                                  seaIceTemperatureFlux(iCell) + &
                                  icebergTemperatureFlux(iCell)) &
                 - fracAbsorbedRunoff* &
                   activeTracersSurfaceFluxRunoff(indexTempFlux,iCell)

         nonLocalSurfaceTracerFlux(indexSaltFlux,iCell) = &
                   activeTracersSurfaceFlux(indexSaltFlux,iCell) &
                 - fracAbsorbed*surfaceThicknessFlux(iCell)* &
                   activeTracers(indexSaltFlux,kmin,iCell) &
                 - fracAbsorbedRunoff*surfaceThicknessFluxRunoff(iCell)* &
                   activeTracers(indexSaltFlux,kmin,iCell)

         surfaceBuoyancyForcing(iCell) = &
                  thermalExpansionCoeff(kmin,iCell)* &
                  nonLocalSurfaceTracerFlux(indexTempFlux,iCell) &
                - salineContractionCoeff(kmin,iCell)* &
                  nonLocalSurfaceTracerFlux(indexSaltFlux,iCell)

         ! at this point, surfaceBuoyancyForcing has units of m/s
         ! change into units of m^2/s^3 (which can be thought of as
         ! the flux of buoyancy, units of buoyancy * velocity )
         surfaceBuoyancyForcing(iCell) = surfaceBuoyancyForcing(iCell)* &
                                         gravity

         ! compute magnitude of surface stress
         sumSurfaceStressSquared = 0.0_RKIND
         do i = 1, nEdgesOnCell(iCell)
            iEdge = edgesOnCell(i, iCell)
            sumSurfaceStressSquared = sumSurfaceStressSquared &
                                    + edgeAreaFractionOfCell(i,iCell)* &
                                      surfaceStress(iEdge)**2
         enddo

         ! NOTE that the factor of 2 is from averaging dot products
         ! to cell centers on a C-grid
         surfaceStressMagnitude(iCell) = &
                           sqrt(2.0_RKIND * sumSurfaceStressSquared)
         surfaceFrictionVelocity(iCell) = &
                           sqrt(surfaceStressMagnitude(iCell) / rho_sw)

      enddo
      !$omp end do
      !$omp end parallel

      ! deallocate scratch space
      deallocate(thermalExpansionCoeff, &
                 salineContractionCoeff, &
                 densitySurfaceDisplaced)

      call mpas_timer_stop('KPP input fields')

    !-------------------------------------------------------------------

    end subroutine ocn_compute_KPP_input_fields!}}}

!***********************************************************************
!
!  routine ocn_compute_land_ice_flux_input_fields
!
!> \brief Builds the forcing array for land-ice forcing
!> \author Xylar Asay-Davis
!> \date   09/14/2015
!> \details
!>  This routine builds surface flux arrays related to land-ice forcing.
!
!-----------------------------------------------------------------------

   subroutine ocn_compute_land_ice_flux_input_fields(layerThickness, normalVelocity, &
      activeTracers, landIceFraction, landIceMask, &
      timeLevel, indexTval, indexSval)!{{{

      !-----------------------------------------------------------------
      !
      ! input variables
      !
      !-----------------------------------------------------------------

      integer, intent(in) :: timeLevel, indexTval, indexSval

      real (kind=RKIND), dimension(:,:), intent(in) :: &
         layerThickness, normalVelocity

      real (kind=RKIND), dimension(:), intent(in) :: &
         landIceFraction

      real (kind=RKIND), dimension(:,:,:), intent(in) :: &
         activeTracers

      integer, dimension(:), intent(in) :: &
         landIceMask

      !-----------------------------------------------------------------
      !
      ! local variables
      !
      !-----------------------------------------------------------------

      integer :: iCell, iEdge, cell1, cell2, iLevel, i

      real (kind=RKIND) :: blThickness, dz, weightSum, h_nu, Gamma_turb, landIceEdgeFraction, velocityMagnitude

      ! Scratch Arrays
      real (kind=RKIND), dimension(:), allocatable ::  &
         blTempScratch, blSaltScratch

      ! constants for Holland and Jenkins 1999 parameterization of the boundary layer
      real (kind=RKIND), parameter :: &
         Pr = 13.8_RKIND, &             ! the Prandtl number
         Sc = 2432.0_RKIND, &           ! the Schmidt number
         nuSaltWater = 1.95e-6_RKIND, & ! molecular viscosity of sea water (m^2/s)
         kVonKarman = 0.4_RKIND, &      ! the von Karman constant
         xiN = 0.052_RKIND              ! dimensionless planetary boundary layer constant

      integer :: indexBLTval, indexBLSval, indexHeatTransval, indexSaltTransval

      !-----------------------------------------------------------------

      if ( trim(config_land_ice_flux_mode) .ne. 'standalone' .and. trim(config_land_ice_flux_mode) .ne. 'coupled' ) then
         return
      end if

      call mpas_timer_start("land_ice_diagnostic_fields", .false.)

      indexBLTval = indexBLT
      indexBLSval = indexBLS
      indexHeatTransval = indexHeatTrans
      indexSaltTransval = indexSaltTrans

      allocate(blTempScratch(nCellsAll), &
               blSaltScratch(nCellsAll))
      !$acc enter data create(blTempScratch, blSaltScratch)

      ! Compute top drag
#ifdef MPAS_OPENACC
      !$acc enter data copyin(landIceFraction)

      !$acc parallel loop present(cellsOnEdge, kineticEnergyCell, minLevelCell, minLevelEdgeBot) &
      !$acc    present(landIceFraction, topDrag, normalVelocity)
#else
      !$omp parallel
      !$omp do schedule(runtime) private(cell1, cell2, velocityMagnitude, landIceEdgeFraction)
#endif
      do iEdge = 1, nEdgesAll
         cell1 = cellsOnEdge(1, iEdge)
         cell2 = cellsOnEdge(2, iEdge)

         ! top drag tau = - CD*|u|*u, where |u| = sqrt(2*KE) = sqrt(KE1 + KE2) from the neighboring cells
         velocityMagnitude = sqrt(kineticEnergyCell(minLevelCell(cell1),cell1) + kineticEnergyCell(minLevelCell(cell2),cell2))
         landIceEdgeFraction = 0.5_RKIND*(landIceFraction(cell1)+landIceFraction(cell2))

         topDrag(iEdge) = - rho_sw * landIceEdgeFraction * config_land_ice_flux_topDragCoeff &
                          * velocityMagnitude * normalVelocity(minLevelEdgeBot(iEdge),iEdge)

      end do
#ifndef MPAS_OPENACC
      !$omp end do
#endif

      ! compute top drag magnitude and friction velocity at cell centers
#ifdef MPAS_OPENACC
      !$acc parallel loop present(landIceFrictionVelocity, kineticEnergyCell, minLevelCell, topDragMag) &
      !$acc    present(landIceFraction)
#else
      !$omp do schedule(runtime)
#endif
      do iCell = 1, nCellsAll
         ! the magnitude of the top drag is CD*u**2 = CD*(2*KE)
         topDragMag(iCell) = rho_sw * landIceFraction(iCell) &
                           * 2.0_RKIND * config_land_ice_flux_topDragCoeff *  kineticEnergyCell(minLevelCell(iCell),iCell)

         ! the friction velocity is the square root of the top drag + variance of tidal velocity
         ! (computed regardless of land-ice coverage)
         landIceFrictionVelocity(iCell) = sqrt(config_land_ice_flux_topDragCoeff * &
                                   (2.0_RKIND * kineticEnergyCell(minLevelCell(iCell),iCell) &
                                   + config_land_ice_flux_rms_tidal_velocity**2))
      end do
#ifndef MPAS_OPENACC
      !$omp end do
#endif

      ! average temperature and salinity over horizontal neighbors and the sub-ice-shelf boundary layer
#ifdef MPAS_OPENACC
      !$acc parallel loop &
      !$acc    present(blTempScratch, blSaltScratch, activeTracers, &
      !$acc            minLevelCell, maxLevelCell, layerThickness)
#else
      !$omp do schedule(runtime) private(blThickness, iLevel, dz)
#endif
      do iCell = 1, nCellsAll
         blThickness = 0.0_RKIND
         blTempScratch(iCell) = 0.0_RKIND
         blSaltScratch(iCell) = 0.0_RKIND
         do iLevel = minLevelCell(iCell), maxLevelCell(iCell)
            dz = min(layerThickness(iLevel,iCell),config_land_ice_flux_boundaryLayerThickness-blThickness)
            if(dz <= 0.0_RKIND) exit
            blTempScratch(iCell) = blTempScratch(iCell) + activeTracers(indexTval, iLevel, iCell)*dz
            blSaltScratch(iCell) = blSaltScratch(iCell) + activeTracers(indexSval, iLevel, iCell)*dz
            blThickness = blThickness + dz
         end do
         if(blThickness > 0.0_RKIND) then
           blTempScratch(iCell) = blTempScratch(iCell)/blThickness
           blSaltScratch(iCell) = blSaltScratch(iCell)/blThickness
         end if
      end do
#ifndef MPAS_OPENACC
      !$omp end do
#endif

#ifdef MPAS_OPENACC
      !$acc parallel loop &
      !$acc    present(landIceBoundaryLayerTracers, &
      !$acc            blTempScratch, blSaltScratch, cellMask, &
      !$acc            nEdgesOnCell, cellsOnCell, minLevelCell)
#else
      !$omp do schedule(runtime) private(weightSum, i, cell2)
#endif
      do iCell = 1, nCellsAll
         landIceBoundaryLayerTracers(indexBLTval, iCell) = blTempScratch(iCell)
         landIceBoundaryLayerTracers(indexBLSval, iCell) = blSaltScratch(iCell)
         if(config_land_ice_flux_boundaryLayerNeighborWeight > 0.0_RKIND) then
            weightSum = 1.0_RKIND
            do i = 1, nEdgesOnCell(iCell)
               cell2 = cellsOnCell(i,iCell)

               landIceBoundaryLayerTracers(indexBLTval, iCell) = landIceBoundaryLayerTracers(indexBLTval, iCell) &
                 + cellMask(minLevelCell(cell2),cell2)*config_land_ice_flux_boundaryLayerNeighborWeight*blTempScratch(cell2)
               landIceBoundaryLayerTracers(indexBLSval, iCell) = landIceBoundaryLayerTracers(indexBLSval, iCell) &
                 + cellMask(minLevelCell(cell2),cell2)*config_land_ice_flux_boundaryLayerNeighborWeight*blSaltScratch(cell2)
               weightSum = weightSum + cellMask(minLevelCell(cell2),cell2)*config_land_ice_flux_boundaryLayerNeighborWeight
            end do
            landIceBoundaryLayerTracers(:, iCell) = landIceBoundaryLayerTracers(:, iCell)/weightSum
         end if
      end do
#ifndef MPAS_OPENACC
      !$omp end do
      !$omp end parallel
#endif

      if(jenkinsOn) then
#ifdef MPAS_OPENACC
         !$acc parallel loop present(landIceTracerTransferVelocities, landIceFrictionVelocity)
#else
         !$omp parallel
         !$omp do schedule(runtime)
#endif
         do iCell = 1, nCellsAll
            ! transfer coefficients from namelist
            landIceTracerTransferVelocities(indexHeatTransval, iCell) = landIceFrictionVelocity(iCell) &
                                             * config_land_ice_flux_jenkins_heat_transfer_coefficient
            landIceTracerTransferVelocities(indexSaltTransval, iCell) = landIceFrictionVelocity(iCell) &
                                             * config_land_ice_flux_jenkins_salt_transfer_coefficient
         end do
#ifndef MPAS_OPENACC
         !$omp end do
         !$omp end parallel
#endif
      else if(hollandJenkinsOn) then
#ifdef MPAS_OPENACC
         !$acc parallel loop &
         !$acc    present(fCell, landIceTracerTransferVelocities, &
         !$acc            landIceFrictionVelocity)
#else
         !$omp parallel
         !$omp do schedule(runtime) private(h_nu, Gamma_turb)
#endif
         do iCell = 1, nCellsAll
            ! friction-velocity dependent non-dimensional transfer coefficients from
            ! Holland and Jenkins 1999, (14)-(16) with eta_* = 1
            h_nu = 5.0_RKIND*nuSaltWater/landIceFrictionVelocity(iCell) ! uStar should never be zero because of tidal term

            Gamma_turb = 1.0_RKIND/(2.0_RKIND*xiN) - 1.0_RKIND/kVonKarman
            if(abs(fCell(iCell)) > 0.0_RKIND) then
              Gamma_turb = Gamma_turb + 1.0_RKIND/kVonKarman*log(landIceFrictionVelocity(iCell) &
                *xiN/(abs(fCell(iCell))*h_nu))
            end if

            landIceTracerTransferVelocities(indexHeatTransval, iCell) = 1.0_RKIND/(Gamma_turb + 12.5_RKIND &
                                                                   * Pr**(2.0_RKIND/3.0_RKIND) - 6.0_RKIND)
            landIceTracerTransferVelocities(indexSaltTransval, iCell) = 1.0_RKIND/(Gamma_turb + 12.5_RKIND &
                                                                   * Sc**(2.0_RKIND/3.0_RKIND) - 6.0_RKIND)
         end do
#ifndef MPAS_OPENACC
         !$omp end do
         !$omp end parallel
#endif
      end if

      !$acc exit data delete(blTempScratch, blSaltScratch)
      deallocate(blTempScratch, &
                 blSaltScratch)

      ! modify the spatially-varying attenuation coefficient where there is land ice
#ifdef MPAS_OPENACC
      !$acc enter data copyin(landIceMask)

      !$acc parallel loop present(landIceMask, sfcFlxAttCoeff)
#else
      !$omp parallel
      !$omp do schedule(runtime)
#endif
      do iCell = 1, nCellsAll
         if(landIceMask(iCell) == 1) then
            sfcFlxAttCoeff(iCell) = config_land_ice_flux_attenuation_coefficient
         end if
      end do
#ifndef MPAS_OPENACC
      !$omp end do
      !$omp end parallel
#endif

      call mpas_timer_stop("land_ice_diagnostic_fields")

   !--------------------------------------------------------------------

   end subroutine ocn_compute_land_ice_flux_input_fields!}}}

!***********************************************************************
!
!  routine ocn_reconstruct_eddy_vectors
!
!> \brief   Computes cell-centered vector diagnostics
!> \author  Mark Petersen
!> \date    May 2014
!> \details
!>  This routine computes cell-centered vector diagnostics
!
!-----------------------------------------------------------------------

   subroutine ocn_reconstruct_eddy_vectors(meshPool) !{{{

      type (mpas_pool_type), intent(in) :: meshPool !< Input: mesh information

      call mpas_timer_start('reconstruct eddy vecs')

      call mpas_reconstruct(meshPool, normalTransportVelocity,          &
                       transportVelocityX,            &
                       transportVelocityY,            &
                       transportVelocityZ,            &
                       transportVelocityZonal,        &
                       transportVelocityMeridional    &
                      )

      if(config_use_gm) then 
         call mpas_reconstruct(meshPool, normalGMBolusVelocity,          &
                       eddyVelocityX,            &
                       eddyVelocityY,            &
                       eddyVelocityZ,            &
                       GMBolusVelocityZonal,        &
                       GMBolusVelocityMeridional    &
                      )

         call mpas_reconstruct(meshPool, gmStreamFuncTopOfEdge,          &
                      GMStreamFuncX,            &
                      GMStreamFuncY,            &
                      GMStreamFuncZ,            &
                      GMStreamFuncZonal,        &
                      GMStreamFuncMeridional    &
                     )
      end if

      if (config_submesoscale_enable) then
         call mpas_reconstruct(meshPool, normalMLEvelocity,          &
                       eddyVelocityX,            &
                       eddyVelocityY,            &
                       eddyVelocityZ,            &
                       mleVelocityZonal,        &
                       mleVelocityMeridional    &
                      )

      end if

      call mpas_timer_stop('reconstruct eddy vecs')

   end subroutine ocn_reconstruct_eddy_vectors!}}}


!***********************************************************************
!
!  routine ocn_validate_state
!
!> \brief   Ocean state validation routine
!> \author  Doug Jacobsen
!> \date    08/11/2016
!> \details
!>  This routine validates that the ocean state is able to continue running
!>  with for the next time step.
!>  If a processor detects that it is unable to continue running, some
!>  diagnostic information is written out about it.
!>  This routine relies on the definition that a NaN does not equal itself
!>  for detecting issues with the state.
!
!-----------------------------------------------------------------------
   subroutine ocn_validate_state(domain, timeLevel)!{{{
      type (domain_type), intent(inout) :: domain
      integer, intent(in), optional :: timeLevel

      integer :: timeLevelLocal

      type (block_type), pointer :: block

      integer, pointer :: nCellsSolve, nEdgesSolve, nVerticesSolve

      type (mpas_pool_type), pointer :: meshPool, statePool, tracersPool
      type (mpas_pool_type), pointer :: forcingPool

      real (kind=RKIND), dimension(:, :), pointer :: layerThickness, normalVelocity
      real (kind=RKIND), dimension(:, :, :), pointer :: activeTracers

      integer, dimension(:), pointer :: maxLevelCell, maxLevelEdgeBot, maxLevelVertexBot

      real (kind=RKIND), dimension(:), pointer :: real1DArr

      integer :: iCell, iEdge, iTracer, k

      logical :: fatalErrorDetected

      logical :: thickNanFound, velNanFound, tracersNanFound

      real (kind=RKIND) :: minValue, maxValue

      integer :: debugUnit
      character (len=StrKIND) :: debugFilename, fieldName

      if ( present(timeLevel) ) then
         timeLevelLocal = timeLevel
      else
         timeLevelLocal = 1
      end if

      fatalErrorDetected = .false.

      call mpas_new_unit(debugUnit)

      block => domain % blocklist
      do while ( associated(block) )
         thickNanFound = .false.
         velNanFound = .false.
         tracersNanFound = .false.

         debugFilename = ocn_build_log_filename('mpas_ocean_block_stats_', block % blockID)

         ! Get standard fields, for checking errors
         call mpas_pool_get_subpool(block % structs, 'mesh', meshPool)
         call mpas_pool_get_subpool(block % structs, 'state', statePool)
         call mpas_pool_get_subpool(block % structs, 'forcing', forcingPool)
         call mpas_pool_get_subpool(statePool, 'tracers', tracersPool)

         call mpas_pool_get_dimension(meshPool, 'nCellsSolve', nCellsSolve)
         call mpas_pool_get_dimension(meshPool, 'nEdgesSolve', nEdgesSolve)
         call mpas_pool_get_dimension(meshPool, 'nVerticesSolve', nVerticesSolve)

         call mpas_pool_get_array(meshPool, 'maxLevelCell', maxLevelCell)
         call mpas_pool_get_array(meshPool, 'maxLevelEdgeBot', maxLevelEdgeBot)
         call mpas_pool_get_array(meshPool, 'maxLevelVertexBot', maxLevelVertexBot)

         call mpas_pool_get_array(statePool, 'layerThickness', layerThickness, timeLevel=timeLevelLocal)
         call mpas_pool_get_array(statePool, 'normalVelocity', normalVelocity, timeLevel=timeLevelLocal)
         call mpas_pool_get_array(tracersPool, 'activeTracers', activeTracers, timeLevel=timeLevelLocal)

         ! Check for errors in the state fields
         do iCell = 1, nCellsSolve
            do k = minLevelCell(iCell), maxLevelCell(iCell)
               thickNanFound = thickNanFound .or. ( .not. layerThickness(k, iCell) == layerThickness(k, iCell) )
               do iTracer = 1, size(activeTracers, dim=1)
                  tracersNanFound = tracersNanFound .or. &
                                  ( .not. activeTracers(iTracer, k, iCell) == activeTracers(iTracer, k, iCell) )
               end do
            end do
         end do

         do iEdge = 1, nEdgesSolve
            do k = minLevelEdgeTop(iEdge), maxLevelEdgeBot(iEdge)
               velNanFound = velNanFound .or. ( .not. normalVelocity(k, iEdge) == normalVelocity(k, iEdge) )
            end do
         end do

         ! If an error was found, we need to open the file to write data out.
         if ( thickNanFound .or. tracersNanFound .or. velNanFound ) then!{{{
            open(unit=debugUnit, file=debugFilename, form='formatted', status='unknown')

            write(debugUnit, *) 'ERROR: NaN Detected in state see below for which field contained a NaN.'
            write(debugUnit, *) '  -- Statistics information for block fields'

            if ( mpas_stream_mgr_stream_exists(domain % streamManager, 'block_.*') ) then
               call mpas_stream_mgr_block_Write(domain % streamManager, writeBlock=block, streamID='block_.*', &
                  forceWriteNow=.true.)
            end if

            ! Also, write general block information, like lat/lon bounds

            ! Test latCell
            fieldName = 'latCell'
            minValue = HUGE(minValue)
            maxValue = -HUGE(maxValue)
            call mpas_pool_get_array(meshPool, fieldName, real1DArr)
            do iCell = 1, nCellsSolve
               minValue = min( minValue, real1DArr(iCell) )
               maxValue = max( maxValue, real1DArr(iCell) )
            end do
            call ocn_write_field_statistics(debugUnit, fieldName, minValue, maxValue)

            ! Test lonCell
            fieldName = 'lonCell'
            minValue = HUGE(minValue)
            maxValue = -HUGE(maxValue)
            call mpas_pool_get_array(meshPool, fieldName, real1DArr)
            do iCell = 1, nCellsSolve
               minValue = min( minValue, real1DArr(iCell) )
               maxValue = max( maxValue, real1DArr(iCell) )
            end do
            call ocn_write_field_statistics(debugUnit, fieldName, minValue, maxValue)

            ! Test xCell
            fieldName = 'xCell'
            minValue = HUGE(minValue)
            maxValue = -HUGE(maxValue)
            call mpas_pool_get_array(meshPool, fieldName, real1DArr)
            do iCell = 1, nCellsSolve
               minValue = min( minValue, real1DArr(iCell) )
               maxValue = max( maxValue, real1DArr(iCell) )
            end do
            call ocn_write_field_statistics(debugUnit, fieldName, minValue, maxValue)

            ! Test yCell
            fieldName = 'yCell'
            minValue = HUGE(minValue)
            maxValue = -HUGE(maxValue)
            call mpas_pool_get_array(meshPool, fieldName, real1DArr)
            do iCell = 1, nCellsSolve
               minValue = min( minValue, real1DArr(iCell) )
               maxValue = max( maxValue, real1DArr(iCell) )
            end do
            call ocn_write_field_statistics(debugUnit, fieldName, minValue, maxValue)

            ! Test zCell
            fieldName = 'zCell'
            minValue = HUGE(minValue)
            maxValue = -HUGE(maxValue)
            call mpas_pool_get_array(meshPool, fieldName, real1DArr)
            do iCell = 1, nCellsSolve
               minValue = min( minValue, real1DArr(iCell) )
               maxValue = max( maxValue, real1DArr(iCell) )
            end do
            call ocn_write_field_statistics(debugUnit, fieldName, minValue, maxValue)

            ! Test areaCell
            fieldName = 'areaCell'
            minValue = HUGE(minValue)
            maxValue = -HUGE(maxValue)
            call mpas_pool_get_array(meshPool, fieldName, real1DArr)
            do iCell = 1, nCellsSolve
               minValue = min( minValue, real1DArr(iCell) )
               maxValue = max( maxValue, real1DArr(iCell) )
            end do
            call ocn_write_field_statistics(debugUnit, fieldName, minValue, maxValue)
         end if!}}}

         ! If there was a thickness NaN found, write out information about fields that affect thickness
         if ( thickNanFound ) then!{{{
            write(debugUnit, *) ''
            write(debugUnit, *) ''
            write(debugUnit, *) 'ERROR: NaN Detected in layerThickness.'
            write(debugUnit, *) '  -- Statistics information for layerThickness fields'

            ! Test seaIcePressure
            fieldName = 'seaIcePressure'
            minValue = HUGE(minValue)
            maxValue = -HUGE(maxValue)
            call mpas_pool_get_array(forcingPool, fieldName, real1DArr)
            if ( associated(real1DArr) ) then
               do iCell = 1, nCellsSolve
                  minValue = min( minValue, real1DArr(iCell) )
                  maxValue = max( maxValue, real1DArr(iCell) )
               end do
               call ocn_write_field_statistics(debugUnit, fieldName, minValue, maxValue)
            end if

            ! Test atmosphericPressure
            fieldName = 'atmosphericPressure'
            minValue = HUGE(minValue)
            maxValue = -HUGE(maxValue)
            call mpas_pool_get_array(forcingPool, fieldName, real1DArr)
            if ( associated(real1DArr) ) then
               do iCell = 1, nCellsSolve
                  minValue = min( minValue, real1DArr(iCell) )
                  maxValue = max( maxValue, real1DArr(iCell) )
               end do
               call ocn_write_field_statistics(debugUnit, fieldName, minValue, maxValue)
            end if

            ! Test rainFlux
            fieldName = 'rainFlux'
            minValue = HUGE(minValue)
            maxValue = -HUGE(maxValue)
            call mpas_pool_get_array(forcingPool, fieldName, real1DArr)
            if ( associated(real1DArr) ) then
               do iCell = 1, nCellsSolve
                  minValue = min( minValue, real1DArr(iCell) )
                  maxValue = max( maxValue, real1DArr(iCell) )
               end do
               call ocn_write_field_statistics(debugUnit, fieldName, minValue, maxValue)
            end if

            ! Test evaporationFlux
            fieldName = 'evaporationFlux'
            minValue = HUGE(minValue)
            maxValue = -HUGE(maxValue)
            call mpas_pool_get_array(forcingPool, fieldName, real1DArr)
            if ( associated(real1DArr) ) then
               do iCell = 1, nCellsSolve
                  minValue = min( minValue, real1DArr(iCell) )
                  maxValue = max( maxValue, real1DArr(iCell) )
               end do
               call ocn_write_field_statistics(debugUnit, fieldName, minValue, maxValue)
            end if

            ! Test snowFlux
            fieldName = 'snowFlux'
            minValue = HUGE(minValue)
            maxValue = -HUGE(maxValue)
            call mpas_pool_get_array(forcingPool, fieldName, real1DArr)
            if ( associated(real1DArr) ) then
               do iCell = 1, nCellsSolve
                  minValue = min( minValue, real1DArr(iCell) )
                  maxValue = max( maxValue, real1DArr(iCell) )
               end do
               call ocn_write_field_statistics(debugUnit, fieldName, minValue, maxValue)
            end if

            ! Test seaIceFreshWaterFlux
            fieldName = 'seaIceFreshWaterFlux'
            minValue = HUGE(minValue)
            maxValue = -HUGE(maxValue)
            call mpas_pool_get_array(forcingPool, fieldName, real1DArr)
            if ( associated(real1DArr) ) then
               do iCell = 1, nCellsSolve
                  minValue = min( minValue, real1DArr(iCell) )
                  maxValue = max( maxValue, real1DArr(iCell) )
               end do
               call ocn_write_field_statistics(debugUnit, fieldName, minValue, maxValue)
            end if

            ! Test iceRunoffFlux
            fieldName = 'iceRunoffFlux'
            minValue = HUGE(minValue)
            maxValue = -HUGE(maxValue)
            call mpas_pool_get_array(forcingPool, fieldName, real1DArr)
            if ( associated(real1DArr) ) then
               do iCell = 1, nCellsSolve
                  minValue = min( minValue, real1DArr(iCell) )
                  maxValue = max( maxValue, real1DArr(iCell) )
               end do
               call ocn_write_field_statistics(debugUnit, fieldName, minValue, maxValue)
            end if

            ! Test riverRunoffFlux
            fieldName = 'riverRunoffFlux'
            minValue = HUGE(minValue)
            maxValue = -HUGE(maxValue)
            call mpas_pool_get_array(forcingPool, fieldName, real1DArr)
            if ( associated(real1DArr) ) then
               do iCell = 1, nCellsSolve
                  minValue = min( minValue, real1DArr(iCell) )
                  maxValue = max( maxValue, real1DArr(iCell) )
               end do
               call ocn_write_field_statistics(debugUnit, fieldName, minValue, maxValue)
            end if
         end if!}}}

         ! If there was a velocity NaN found, write out information about fields that affect velocity
         if ( velNanFound ) then!{{{
            write(debugUnit, *) ''
            write(debugUnit, *) ''
            write(debugUnit, *) 'ERROR: NaN Detected in normalVelocity.'
            write(debugUnit, *) '  -- Statistics information for normalVelocity fields'

            ! Test seaIcePressure
            fieldName = 'seaIcePressure'
            minValue = HUGE(minValue)
            maxValue = -HUGE(maxValue)
            call mpas_pool_get_array(forcingPool, fieldName, real1DArr)
            if ( associated(real1DArr) ) then
               do iCell = 1, nCellsSolve
                  minValue = min( minValue, real1DArr(iCell) )
                  maxValue = max( maxValue, real1DArr(iCell) )
               end do
               call ocn_write_field_statistics(debugUnit, fieldName, minValue, maxValue)
            end if

            ! Test atmosphericPressure
            fieldName = 'atmosphericPressure'
            minValue = HUGE(minValue)
            maxValue = -HUGE(maxValue)
            call mpas_pool_get_array(forcingPool, fieldName, real1DArr)
            if ( associated(real1DArr) ) then
               do iCell = 1, nCellsSolve
                  minValue = min( minValue, real1DArr(iCell) )
                  maxValue = max( maxValue, real1DArr(iCell) )
               end do
               call ocn_write_field_statistics(debugUnit, fieldName, minValue, maxValue)
            end if

            ! Test windStressZonal
            fieldName = 'windStressZonal'
            minValue = HUGE(minValue)
            maxValue = -HUGE(maxValue)
            call mpas_pool_get_array(forcingPool, fieldName, real1DArr)
            if ( associated(real1DArr) ) then
               do iCell = 1, nCellsSolve
                  minValue = min( minValue, real1DArr(iCell) )
                  maxValue = max( maxValue, real1DArr(iCell) )
               end do
               call ocn_write_field_statistics(debugUnit, fieldName, minValue, maxValue)
            end if

            ! Test windStressMeridional
            fieldName = 'windStressMeridional'
            minValue = HUGE(minValue)
            maxValue = -HUGE(maxValue)
            call mpas_pool_get_array(forcingPool, fieldName, real1DArr)
            if ( associated(real1DArr) ) then
               do iCell = 1, nCellsSolve
                  minValue = min( minValue, real1DArr(iCell) )
                  maxValue = max( maxValue, real1DArr(iCell) )
               end do
               call ocn_write_field_statistics(debugUnit, fieldName, minValue, maxValue)
            end if

            ! Test surfaceStressMagnitude
            fieldName = 'surfaceStressMagnitude'
            minValue = HUGE(minValue)
            maxValue = -HUGE(maxValue)
            call mpas_pool_get_array(forcingPool, fieldName, real1DArr)
            if ( associated(real1DArr) ) then
               do iCell = 1, nCellsSolve
                  minValue = min( minValue, real1DArr(iCell) )
                  maxValue = max( maxValue, real1DArr(iCell) )
               end do
               call ocn_write_field_statistics(debugUnit, fieldName, minValue, maxValue)
            end if

            ! Test surfaceStress
            fieldName = 'surfaceStress'
            minValue = HUGE(minValue)
            maxValue = -HUGE(maxValue)
            call mpas_pool_get_array(forcingPool, fieldName, real1DArr)
            if ( associated(real1DArr) ) then
               do iEdge = 1, nEdgesSolve
                  minValue = min( minValue, real1DArr(iEdge) )
                  maxValue = max( maxValue, real1DArr(iEdge) )
               end do
               call ocn_write_field_statistics(debugUnit, fieldName, minValue, maxValue)
            end if

            ! Test angleEdge
            fieldName = 'angleEdge'
            minValue = HUGE(minValue)
            maxValue = -HUGE(maxValue)
            call mpas_pool_get_array(meshPool, fieldName, real1DArr)
            if ( associated(real1DArr) ) then
               do iEdge = 1, nEdgesSolve
                  minValue = min( minValue, real1DArr(iEdge) )
                  maxValue = max( maxValue, real1DArr(iEdge) )
               end do
               call ocn_write_field_statistics(debugUnit, fieldName, minValue, maxValue)
            end if
         end if!}}}

         ! If there was a tracers NaN found, write out information about fields that affect tracers
         if ( tracersNanFound ) then!{{{
            write(debugUnit, *) ''
            write(debugUnit, *) ''
            write(debugUnit, *) 'ERROR: NaN Detected in activeTracers.'
            write(debugUnit, *) '  -- Statistics information for activeTracers fields'

            ! Test latentHeatFlux
            fieldName = 'latentHeatFlux'
            minValue = HUGE(minValue)
            maxValue = -HUGE(maxValue)
            call mpas_pool_get_array(forcingPool, fieldName, real1DArr)
            if ( associated(real1DArr) ) then
               do iCell = 1, nCellsSolve
                  minValue = min( minValue, real1DArr(iCell) )
                  maxValue = max( maxValue, real1DArr(iCell) )
               end do
               call ocn_write_field_statistics(debugUnit, fieldName, minValue, maxValue)
            end if

            ! Test sensibleHeatFlux
            fieldName = 'sensibleHeatFlux'
            minValue = HUGE(minValue)
            maxValue = -HUGE(maxValue)
            call mpas_pool_get_array(forcingPool, fieldName, real1DArr)
            if ( associated(real1DArr) ) then
               do iCell = 1, nCellsSolve
                  minValue = min( minValue, real1DArr(iCell) )
                  maxValue = max( maxValue, real1DArr(iCell) )
               end do
               call ocn_write_field_statistics(debugUnit, fieldName, minValue, maxValue)
            end if

            ! Test longWaveHeatFluxUp
            fieldName = 'longWaveHeatFluxUp'
            minValue = HUGE(minValue)
            maxValue = -HUGE(maxValue)
            call mpas_pool_get_array(forcingPool, fieldName, real1DArr)
            if ( associated(real1DArr) ) then
               do iCell = 1, nCellsSolve
                  minValue = min( minValue, real1DArr(iCell) )
                  maxValue = max( maxValue, real1DArr(iCell) )
               end do
               call ocn_write_field_statistics(debugUnit, fieldName, minValue, maxValue)
            end if

            ! Test longWaveHeatFluxDown
            fieldName = 'longWaveHeatFluxDown'
            minValue = HUGE(minValue)
            maxValue = -HUGE(maxValue)
            call mpas_pool_get_array(forcingPool, fieldName, real1DArr)
            if ( associated(real1DArr) ) then
               do iCell = 1, nCellsSolve
                  minValue = min( minValue, real1DArr(iCell) )
                  maxValue = max( maxValue, real1DArr(iCell) )
               end do
               call ocn_write_field_statistics(debugUnit, fieldName, minValue, maxValue)
            end if

            ! Test seaIceHeatFlux
            fieldName = 'seaIceHeatFlux'
            minValue = HUGE(minValue)
            maxValue = -HUGE(maxValue)
            call mpas_pool_get_array(forcingPool, fieldName, real1DArr)
            if ( associated(real1DArr) ) then
               do iCell = 1, nCellsSolve
                  minValue = min( minValue, real1DArr(iCell) )
                  maxValue = max( maxValue, real1DArr(iCell) )
               end do
               call ocn_write_field_statistics(debugUnit, fieldName, minValue, maxValue)
            end if

            ! Test icebergHeatFlux
            fieldName = 'icebergHeatFlux'
            minValue = HUGE(minValue)
            maxValue = -HUGE(maxValue)
            call mpas_pool_get_array(forcingPool, fieldName, real1DArr)
            if ( associated(real1DArr) ) then
               do iCell = 1, nCellsSolve
                  minValue = min( minValue, real1DArr(iCell) )
                  maxValue = max( maxValue, real1DArr(iCell) )
               end do
               call ocn_write_field_statistics(debugUnit, fieldName, minValue, maxValue)
            end if

            ! Test seaIceFreshWaterFlux
            fieldName = 'seaIceFreshWaterFlux'
            minValue = HUGE(minValue)
            maxValue = -HUGE(maxValue)
            call mpas_pool_get_array(forcingPool, fieldName, real1DArr)
            if ( associated(real1DArr) ) then
               do iCell = 1, nCellsSolve
                  minValue = min( minValue, real1DArr(iCell) )
                  maxValue = max( maxValue, real1DArr(iCell) )
               end do
               call ocn_write_field_statistics(debugUnit, fieldName, minValue, maxValue)
            end if

            ! Test icebergFreshWaterFlux
            fieldName = 'icebergFreshWaterFlux'
            minValue = HUGE(minValue)
            maxValue = -HUGE(maxValue)
            call mpas_pool_get_array(forcingPool, fieldName, real1DArr)
            if ( associated(real1DArr) ) then
               do iCell = 1, nCellsSolve
                  minValue = min( minValue, real1DArr(iCell) )
                  maxValue = max( maxValue, real1DArr(iCell) )
               end do
               call ocn_write_field_statistics(debugUnit, fieldName, minValue, maxValue)
            end if

            ! Test rainFlux
            fieldName = 'rainFlux'
            minValue = HUGE(minValue)
            maxValue = -HUGE(maxValue)
            call mpas_pool_get_array(forcingPool, fieldName, real1DArr)
            if ( associated(real1DArr) ) then
               do iCell = 1, nCellsSolve
                  minValue = min( minValue, real1DArr(iCell) )
                  maxValue = max( maxValue, real1DArr(iCell) )
               end do
               call ocn_write_field_statistics(debugUnit, fieldName, minValue, maxValue)
            end if

            ! Test snowFlux
            fieldName = 'snowFlux'
            minValue = HUGE(minValue)
            maxValue = -HUGE(maxValue)
            call mpas_pool_get_array(forcingPool, fieldName, real1DArr)
            if ( associated(real1DArr) ) then
               do iCell = 1, nCellsSolve
                  minValue = min( minValue, real1DArr(iCell) )
                  maxValue = max( maxValue, real1DArr(iCell) )
               end do
               call ocn_write_field_statistics(debugUnit, fieldName, minValue, maxValue)
            end if

            ! Test iceRunoffFlux
            fieldName = 'iceRunoffFlux'
            minValue = HUGE(minValue)
            maxValue = -HUGE(maxValue)
            call mpas_pool_get_array(forcingPool, fieldName, real1DArr)
            if ( associated(real1DArr) ) then
               do iCell = 1, nCellsSolve
                  minValue = min( minValue, real1DArr(iCell) )
                  maxValue = max( maxValue, real1DArr(iCell) )
               end do
               call ocn_write_field_statistics(debugUnit, fieldName, minValue, maxValue)
            end if

            ! Test riverRunoffFlux
            fieldName = 'riverRunoffFlux'
            minValue = HUGE(minValue)
            maxValue = -HUGE(maxValue)
            call mpas_pool_get_array(forcingPool, fieldName, real1DArr)
            if ( associated(real1DArr) ) then
               do iCell = 1, nCellsSolve
                  minValue = min( minValue, real1DArr(iCell) )
                  maxValue = max( maxValue, real1DArr(iCell) )
               end do
               call ocn_write_field_statistics(debugUnit, fieldName, minValue, maxValue)
            end if

            ! Test seaIceSalinityFlux
            fieldName = 'seaIceSalinityFlux'
            minValue = HUGE(minValue)
            maxValue = -HUGE(maxValue)
            call mpas_pool_get_array(forcingPool, fieldName, real1DArr)
            if ( associated(real1DArr) ) then
               do iCell = 1, nCellsSolve
                  minValue = min( minValue, real1DArr(iCell) )
                  maxValue = max( maxValue, real1DArr(iCell) )
               end do
               call ocn_write_field_statistics(debugUnit, fieldName, minValue, maxValue)
            end if

            ! Test shortWaveHeatFlux
            fieldName = 'shortWaveHeatFlux'
            minValue = HUGE(minValue)
            maxValue = -HUGE(maxValue)
            call mpas_pool_get_array(forcingPool, fieldName, real1DArr)
            if ( associated(real1DArr) ) then
               do iCell = 1, nCellsSolve
                  minValue = min( minValue, real1DArr(iCell) )
                  maxValue = max( maxValue, real1DArr(iCell) )
               end do
               call ocn_write_field_statistics(debugUnit, fieldName, minValue, maxValue)
            end if
         end if!}}}

         ! If an error was found, we need to close the file now.
         if ( thickNanFound .or. tracersNanFound .or. velNanFound ) then!{{{
            flush(debugUnit)
            close(debugUnit)
            fatalErrorDetected = .true.
         end if!}}}

         block => block % next
      end do

      call mpas_release_unit(debugUnit)

      if ( fatalErrorDetected ) then
         call mpas_log_write( &
            'ERROR: State validation failed. See block stats files for more information.', &
            MPAS_LOG_CRIT)
      end if

   end subroutine ocn_validate_state!}}}

   function ocn_build_log_filename(prefix, identifier) result(filename)!{{{
      character (len=*), intent(in) :: prefix
      integer, intent(in) :: identifier

      character (len=StrKIND) :: filename

      character (len=StrKIND) :: identifierString

      if ( identifier .lt. 10 ) then
         write(identifierString, '(I1)') identifier
      else if ( identifier .lt. 100 ) then
         write(identifierString, '(I2)') identifier
      else if ( identifier .lt. 1000 ) then
         write(identifierString, '(I3)') identifier
      else if ( identifier .lt. 10000 ) then
         write(identifierString, '(I4)') identifier
      else if ( identifier .lt. 100000 ) then
         write(identifierString, '(I5)') identifier
      else if ( identifier .lt. 1000000 ) then
         write(identifierString, '(I6)') identifier
      else if ( identifier .lt. 10000000 ) then
         write(identifierString, '(I7)') identifier
      else
         write(identifierString, '(I99)') identifier
      end if

      filename = trim(prefix) // trim(identifierString)

   end function ocn_build_log_filename!}}}

   subroutine ocn_write_field_statistics(unitNumber, fieldName, minValue, maxValue)
      integer, intent(in) :: unitNumber
      character (len=*), intent(in) :: fieldName
      real (kind=RKIND), intent(in) :: minValue, maxValue

      write(unitNumber, *) '    Field: ', trim(fieldName)
      write(unitNumber, *) '        Min: ', minValue
      write(unitNumber, *) '        Max: ', maxValue

   end subroutine ocn_write_field_statistics

!***********************************************************************
!
!  routine ocn_diagnostics_init
!
!> \brief   Initializes flags used within diagnostics routines.
!> \author  Mark Petersen
!> \date    4 November 2011
!> \details
!>  This routine initializes flags related to quantities computed within
!>  other diagnostics routines.
!
!-----------------------------------------------------------------------
   subroutine ocn_diagnostics_init(domain, err)!{{{
      type(domain_type), intent(in) :: domain
      integer, intent(out) :: err !< Output: Error flag

      err = 0

      if(config_include_KE_vertex) then
         ke_vertex_flag = 1
         ke_cell_flag = 0
      else
         ke_vertex_flag = 0
         ke_cell_flag = 1
      endif

      if (trim(config_time_integrator) == 'RK4') then
         ! For RK4, PV includes f: PV = (eta+f)/h.
         fCoef = 1
      elseif (trim(config_time_integrator) == 'split_explicit' &
        .or.trim(config_time_integrator) == 'unsplit_explicit' &
        .or.trim(config_time_integrator) == 'split_implicit') then
          ! For split explicit, PV is eta/h because the Coriolis term
          ! is added separately to the momentum tendencies.
          fCoef = 0
      end if

      ! Initialize choice for computing thickness at edges for fluxes
      if (trim(config_thickness_flux_type) == 'centered') then
         thickEdgeFluxChoice = thickEdgeFluxCenter
      else
         if (config_use_wetting_drying .and. &
             (trim(config_thickness_flux_type) /= 'centered')) then
            if ( trim(config_thickness_flux_type) == 'upwind') then
               thickEdgeFluxChoice = thickEdgeFluxUpwind
            end if
         else
            thickEdgeFluxChoice = thickEdgeFluxUnknown
            call mpas_log_write('Thickness flux option of ' //&
                 & trim(config_thickness_flux_type) // &
                 & 'is not known', MPAS_LOG_CRIT)
         end if
      end if

      call ocn_diagnostics_variables_init(domain, jenkinsOn, &
                                          hollandJenkinsOn, err)

    end subroutine ocn_diagnostics_init!}}}

!***********************************************************************

end module ocn_diagnostics

!|||||||||||||||||||||||||||||||||||||||||||||||||||||||||||||||||||||||
! vim: foldmethod=marker<|MERGE_RESOLUTION|>--- conflicted
+++ resolved
@@ -121,8 +121,7 @@
       real (kind=RKIND), dimension(:), pointer :: &
         ssh,  seaIcePressure, atmosphericPressure
       real (kind=RKIND), dimension(:,:), pointer :: &
-        layerThickness, layerThicknessLag, normalVelocity, & 
-        vertVelocityNonhydro
+        layerThickness, layerThicknessLag, normalVelocity
 
       real (kind=RKIND), dimension(:,:,:), pointer :: activeTracers
 
@@ -156,7 +155,6 @@
 
       call mpas_pool_get_array(statePool, 'layerThickness', layerThickness, timeLevel)
       call mpas_pool_get_array(statePool, 'normalVelocity', normalVelocity, timeLevel)
-      call mpas_pool_get_array(statePool, 'vertVelocityNonhydro', vertVelocityNonhydro, timeLevel)
       call mpas_pool_get_array(statePool, 'ssh', ssh, timeLevel)
 
       call mpas_pool_get_array(forcingPool, 'seaIcePressure', seaIcePressure)
@@ -238,7 +236,6 @@
       ! in and out: vertVelocityTop
       call ocn_diagnostic_solve_vortVel(relativeVorticity, &
              layerThickEdgeFlux, normalVelocity, normalTransportVelocity, &
-<<<<<<< HEAD
              vertVelocityTop, vertTransportVelocityTop, relativeVorticityCell, &
              divergence, kineticEnergyCell, tangentialVelocity)
 
@@ -251,11 +248,6 @@
       if (config_submesoscale_enable) then
          call ocn_diagnostic_solve_MLEvel(layerThickEdgeFlux, normalMLEVelocity, vertMLEBolusVelocityTop)
       end if
-=======
-             normalGMBolusVelocity, vertVelocityNonhydro, vertVelocityTop, vertTransportVelocityTop, &
-             vertGMBolusVelocityTop, relativeVorticityCell, divergence, &
-             kineticEnergyCell, tangentialVelocity)
->>>>>>> a111c41c
 
       if ( configVertAdvMethod == vertAdvRemap ) then
 
@@ -1158,11 +1150,7 @@
       nCells = nCellsAll
       nVertices = nVerticesAll
       nEdges = nEdgesAll
-<<<<<<< HEAD
       apvm_scale_factor = config_apvm_scale_factor
-=======
-      apvm_scale_factor = config_apvm_scale_factor;
->>>>>>> a111c41c
 
       ! Diagnostics required for the Anticipated Potential Vorticity Method (apvm).
       if (config_apvm_scale_factor>1e-10) then
@@ -1191,17 +1179,10 @@
          !$omp    private(k, cell1, cell2, vertex1, vertex2, invLength)
 #endif
          do iEdge = 1,nEdges
-<<<<<<< HEAD
-            cell1 = cellsOnEdge(1,iEdge)
-            cell2 = cellsOnEdge(2,iEdge)
-            vertex1 = verticesOnedge(1,iEdge)
-            vertex2 = verticesOnedge(2,iEdge)
-=======
             cell1 = cellsOnEdge(1, iEdge)
             cell2 = cellsOnEdge(2, iEdge)
             vertex1 = verticesOnEdge(1, iEdge)
             vertex2 = verticesOnEdge(2, iEdge)
->>>>>>> a111c41c
 
             ! Compute gradient of PV in normal direction
 
@@ -1633,15 +1614,6 @@
 !>    the normal velocity due to GM bolus velocity
 !
 !-----------------------------------------------------------------------
-<<<<<<< HEAD
-=======
-   subroutine ocn_diagnostic_solve_vortVel(relativeVorticity, &
-                layerThicknessEdgeFlux, normalVelocity, normalTransportVelocity, &
-                normalGMBolusVelocity, vertVelocityNonhydro, vertVelocityTop, &
-                vertTransportVelocityTop, vertGMBolusVelocityTop, &
-                relativeVorticityCell, divergence, kineticEnergyCell,&
-                tangentialVelocity)!{{{
->>>>>>> a111c41c
 
    subroutine ocn_diagnostic_solve_GMvel(layerThickEdgeFlux, &
                                          normalGMBolusVelocity, &
@@ -1659,13 +1631,6 @@
       ! output variables
       !-----------------------------------------------------------------
 
-<<<<<<< HEAD
-=======
-      real (kind=RKIND), dimension(:,:), intent(inout) :: &
-         vertVelocityTop, vertVelocityNonhydro
-      real (kind=RKIND), dimension(:,:), intent(out) :: &
-         vertTransportVelocityTop
->>>>>>> a111c41c
       real (kind=RKIND), dimension(:,:), intent(out) :: &
          vertGMBolusVelocityTop !< [out] Bolus vertical velocity at top
 
@@ -1989,15 +1954,15 @@
       !$acc            layerThicknessEdgeFlux, dcEdge, dvEdge, &
       !$acc            invAreaCell, nEdgesOnCell, edgesOnCell, &
       !$acc            edgeSignOnCell, minLevelCell, maxLevelCell) &
-      !$acc    private(div_hu, div_huTransport, i, k, kmin, kmax, & 
-      !$acc            iEdge, invAreaCell1, r_tmp, dcEdge_temp, & 
-      !$acc            dvEdge_temp, edgeSignOnCell_temp)  
+      !$acc    private(div_hu, div_huTransport, i, k, kmin, kmax, &
+      !$acc            iEdge, invAreaCell1, r_tmp, dcEdge_temp, &
+      !$acc            dvEdge_temp, edgeSignOnCell_temp)
 #else
       !$omp parallel
       !$omp do schedule(runtime) &
-      !$omp    private(div_hu, div_huTransport, i, k, kmin, kmax, & 
-      !$omp            iEdge, invAreaCell1, r_tmp, dcEdge_temp, & 
-      !$omp            dvEdge_temp, edgeSignOnCell_temp)  
+      !$omp    private(div_hu, div_huTransport, i, k, kmin, kmax, &
+      !$omp            iEdge, invAreaCell1, r_tmp, dcEdge_temp, &
+      !$omp            dvEdge_temp, edgeSignOnCell_temp)
 #endif
       do iCell = 1, nCells
          divergence(:,iCell) = 0.0_RKIND
@@ -2684,14 +2649,10 @@
       ! local variables
       !-----------------------------------------------------------------
 
-<<<<<<< HEAD
       integer :: &
          iEdge, iCell, k, i, &! edge, cell, vert, nbr indices
          nCells,             &! number of cells
          kmin, kmax           ! min/max layer indices for active layers
-=======
-      integer :: iEdge, iCell, k, i, nCells, cell1, cell2, kmin, kmax
->>>>>>> a111c41c
 
       real (kind=RKIND) :: &
          flux,         &!
