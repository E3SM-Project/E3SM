--- conflicted
+++ resolved
@@ -1354,17 +1354,14 @@
 
       call mpas_pool_get_array(tracersPool, 'activeTracers', activeTracersCur, 1)
 
-<<<<<<< HEAD
-      ! the loop below is on all vertlevels but we used edgemask to set
-      ! velocities to zero below topo (esp. edges between topo and ocean)
-=======
       if(config_enable_nonhydrostatic_mode) then
          call mpas_pool_get_array(statePool, 'vertVelocityNonhydro', vertVelocityNonhydroCur, 1)
          call mpas_pool_get_array(tendPool, 'vertVelocityNonhydroTend', vertVelocityNonhydroTend)
          call mpas_pool_get_array(provisStatePool, 'vertVelocityNonhydro', vertVelocityNonhydroProvis, 1)
       end if
 
->>>>>>> a111c41c
+      ! the loop below is on all vertlevels but we used edgemask to set
+      ! velocities to zero below topo (esp. edges between topo and ocean)
       !$omp parallel
       !$omp do schedule(runtime) private(k)
       do iEdge = 1, nEdges
