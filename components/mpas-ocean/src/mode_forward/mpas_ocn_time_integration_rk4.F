--- conflicted
+++ resolved
@@ -1366,17 +1366,14 @@
 
       call mpas_pool_get_array(tracersPool, 'activeTracers', activeTracersCur, 1)
 
-<<<<<<< HEAD
       if(config_enable_nonhydrostatic_mode) then
          call mpas_pool_get_array(statePool, 'vertVelocityNonhydro', vertVelocityNonhydroCur, 1)
          call mpas_pool_get_array(tendPool, 'vertVelocityNonhydroTend', vertVelocityNonhydroTend)
          call mpas_pool_get_array(provisStatePool, 'vertVelocityNonhydro', vertVelocityNonhydroProvis, 1)
       end if
 
-=======
       ! the loop below is on all vertlevels but we used edgemask to set
       ! velocities to zero below topo (esp. edges between topo and ocean)
->>>>>>> de075c76
       !$omp parallel
       !$omp do schedule(runtime) private(k)
       do iEdge = 1, nEdges
