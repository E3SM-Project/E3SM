! Copyright (c) 2013,  Los Alamos National Security, LLC (LANS)
! and the University Corporation for Atmospheric Research (UCAR).
!
! Unless noted otherwise source code is licensed under the BSD license.
! Additional copyright and license information can be found in the LICENSE file
! distributed with this code, or at http://mpas-dev.github.io/license.html
!
!|||||||||||||||||||||||||||||||||||||||||||||||||||||||||||||||||||||||
!
!  ocn_time_integration_si
!
!> \brief MPAS ocean split-implicit time integration scheme
!> \author Mark Petersen, Doug Jacobsen, Todd Ringler
!> \date   September 2011 (split explicit base code)
!
!> \author Hyun-Gyu Kang (Oak Ridge National Laboratory)
!> \date   September 2019 (split-implicit code)
!> \details
!>  This module contains the routines for the split-implicit
!>  time integration scheme based on the split-explicit code.
!>  Only stage 2 (barotropic mode) is changed from the explicit
!>  subcycling scheme to the split-implicit scheme.
!
!-----------------------------------------------------------------------

module ocn_time_integration_si

   use mpas_derived_types
   use mpas_pool_routines
   use mpas_constants
   use mpas_dmpar
   use mpas_vector_reconstruction
   use mpas_spline_interpolation
   use mpas_timer
   use mpas_threading
   use mpas_timekeeping
   use mpas_log
   use mpas_global_sum_mod

   use ocn_config
   use ocn_mesh
   use ocn_tendency
   use ocn_diagnostics_variables
   use ocn_diagnostics
   use ocn_gm
   use ocn_submesoscale_eddies

   use ocn_equation_of_state
   use ocn_vmix
   use ocn_vertical_advection
   use ocn_vertical_remap
   use ocn_time_average_coupled

   use ocn_effective_density_in_land_ice
   use ocn_surface_land_ice_fluxes
   use ocn_transport_tests

#ifdef MPAS_OPENACC
#ifdef USE_MAGMA
   use magma
   use iso_c_binding
#endif

#ifdef USE_CUBLAS
   use cublas
#endif
#endif  

   implicit none
   private
   save

   !--------------------------------------------------------------------
   !
   ! Public parameters
   !
   !--------------------------------------------------------------------

   !--------------------------------------------------------------------
   !
   ! Public member functions
   !
   !--------------------------------------------------------------------

   public :: ocn_time_integrator_si,                  &
             ocn_time_integration_si_init,            &
             ocn_time_integrator_si_preconditioner,   &
             ocn_time_integrator_si_variable_destroy

   !--------------------------------------------------------------------
   !
   ! Private module variables
   !
   !--------------------------------------------------------------------

   character (len=*), parameter :: &
      iterGroupName     = 'iterFields',   &! group name for halos
      finalBtrGroupName = 'finalBtrFields' ! group name for halos

   integer, dimension(:), allocatable :: &
      numClinicIterations  ! number of baroclinic iterations for each
                           ! outer timestep iteration

   integer :: &
      numTSIterations ! number of outer timestep iterations

   real (kind=RKIND) :: &
      useVelocityCorrection, & ! mask for velocity correction
      self_attraction_and_loading_beta

   ! Global variables for the split-implicit time stepper ---------------
   real (kind=RKIND), allocatable,dimension(:,:) :: &
      prec_ivmat    ! an inversed preconditioning matrix
   real (kind=RKIND), dimension(2) :: &
      SIcst_allreduce_local2, &! array for local  summations
      SIcst_allreduce_global2  ! array for global summations
   real (kind=RKIND), dimension(3) :: &
      SIcst_allreduce_local3, &! array for local  summations
      SIcst_allreduce_global3  ! array for global summations
   real (kind=RKIND), dimension(9) :: &
      SIcst_allreduce_local9, &! array for local  summations
      SIcst_allreduce_global9  ! array for global summations
   real (kind=RKIND), dimension(:,:), allocatable :: &
      globalReprodSum2fld1, &  ! array for global reproducible sum
      globalReprodSum2fld2, &  ! array for global reproducible sum
      globalReprodSum3fld1, &  ! array for global reproducible sum
      globalReprodSum3fld2, &  ! array for global reproducible sum
      globalReprodSum9fld1, &  ! array for global reproducible sum
      globalReprodSum9fld2     ! array for global reproducible sum
   real (kind=RKIND) :: &
      R1_alpha1s_g_dts, &! pre-computed coefficients
      R1_alpha1s_g_dt,  &! pre-computed coefficients
      R1_alpha1_g,      &! pre-computed coefficients
      alpha1,           &! implicitness parameter (=alpha)
      alpha2,           &! implicitness parameter (=1-alpha)
      tolerance_outer,  &! tolerance for the outer solver iterations
      tolerance_inner,  &! tolerance for the main solver iterations
      total_num_cells,  &! total number of surface cells
      mean_num_cells,   &! mean #cells for each core
      dt_si,            &! dt for the SI btr mode solver
      ! SI constants
      SIcst_alpha0,SIcst_alpha1,SIcst_beta0,SIcst_beta1,           &
      SIcst_omega0,SIcst_gamma0,SIcst_gamma1,SIcst_rho0,SIcst_rho1,&
      SIcst_r0rh0,SIcst_w0rh0,SIcst_r0r0 ,SIcst_r00r0,SIcst_r00w0, &
      SIcst_r00s0,SIcst_r00z0,SIcst_q0y0 ,SIcst_y0y0 ,SIcst_r00q0, &
      SIcst_r00y0,SIcst_r00t0,SIcst_r00v0,SIcst_q0q0,resid
   integer :: &
      nPrecVec,         &! vector lenghts for preconditioner
      si_ismf,          &! SI solver linearization for ISMF cases
      ncpus,            &! Total number of cores
      nSiLargeIter       ! #iteration for the barotropic system
   character(len=5) :: si_algorithm ! Name of the iterative solver algorithm

   type (field1DReal), pointer :: &
      SIvec_zh1_field,SIvec_wh0_field,SIvec_rh1_field   
                         ! field pointer for halo update

   integer :: ssh_sal_on

#ifdef USE_GPU_AWARE_MPI
   ! SI - halo exch related variables ----------------------------------

   integer :: nSendCommList,nRecvCommList
   integer :: nMaxSendList,nMaxRecvList

   integer,dimension(:),pointer :: haloLayers

   type si_exchList
      integer,allocatable,dimension(:) :: destList,srcList
   end type si_exchList

   type si_halo
      type(si_exchList),allocatable,dimension(:) :: exch
      integer,allocatable,dimension(:) :: endPointID,nList
   end type si_halo

   type si_local_mpi
      type(si_halo),allocatable,dimension(:) :: halo
      real(kind=RKIND),allocatable,dimension(:) :: buffer
      integer,allocatable,dimension(:) :: nExch,bufferOffset
      integer :: procID,nList,reqID
   end type si_local_mpi
   
   type(si_local_mpi),allocatable,dimension(:),target :: exchSend,exchRecv

   real(kind=RKIND),pointer,dimension(:) :: sbuffer,rbuffer
   real(kind=RKIND),allocatable,dimension(:) :: s1buffer,r1buffer
#endif

#ifdef USE_MAGMA
   integer(kind=8) :: dprec_ivmat,queue,dxvec,dyvec
#endif   

!***********************************************************************

   contains

!***********************************************************************
!
!  ocn_time_integration_si
!
!> \brief MPAS ocean split-implicit time integration scheme
!> \author Mark Petersen, Doug Jacobsen, Todd Ringler
!> \date   September 2011 (split explicit base code)
!> \author Hyun-Gyu Kang (Oak Ridge National Laboratory)
!> \date   JAN 2019 (split-implicit code)
!> \details
!>  This routine integrates a master time step (dt) using a
!>  split-implicit time integrator.
!
!-----------------------------------------------------------------------

   subroutine ocn_time_integrator_si(domain, dt)!{{{

      !-----------------------------------------------------------------
      ! Input variables
      !-----------------------------------------------------------------

      real (kind=RKIND), intent(in) :: &
         dt              !< [in] time step (sec) to move forward

      !-----------------------------------------------------------------
      ! Input/output variables
      !-----------------------------------------------------------------

      type (domain_type), intent(inout) :: &
         domain  !< [inout] model state to advance forward

      !-----------------------------------------------------------------
      ! Local variables
      !-----------------------------------------------------------------

      type (block_type), pointer :: &
         block ! structure with subdomain data

      type (mpas_pool_type), pointer :: &
         statePool,         &! structure holding state variables
         tracersPool,       &! structure holding tracers
         seafloorTracersPool,&! structure holding benthos tracers
         meshPool,          &! structure holding mesh variables
         verticalMeshPool,  &! structure holding vertical mesh variables
         tendPool,          &! structure holding tendencies
         tracersTendPool,   &! structure holding tracer tendenciess
         seafloorTendPool,  &! structure holding seafloor tracer tendencies
         forcingPool,       &! structure holding forcing variables
         scratchPool,       &! structure holding temporary variables
         swForcingPool,     &! structure holding short-wave forcing vars
         diagnosticsPool,   &! structure holding seafloor variables
         tracersIdealAgeFieldsPool     ! structure holding idealAge-related fields

      logical :: &
         activeTracersOnly   ! only compute tendencies for active tracers

      logical, pointer :: &
         config_use_tracerGroup  ! flag for using each tracer group
      logical, pointer :: &
         config_use_benthosTracers ! flag for using benthos tracer group

      integer :: &
         iCell, iEdge, k, &! loop iterators for cell, edge, vert loops
         nCells, nEdges,  &! number of cells or edges (incl halos)
         i,j,             &! generic loop iterators
         cell1, cell2,    &! neighbor cell addresses
         eoe,             &! index for edge on edge
         err,             &! local error flag
         splitImplicitStep, &! loop index for outer timestep loop
         oldBtrSubcycleTime,&! time index for old barotropic value
         newBtrSubcycleTime,&! time index for new barotropic value
         uPerpTime,       &! time index to use for uPerp calculation
         BtrCorIter,      &! loop index for barotropic coriolis cycle
         stage1_tend_time,&! time index for stage 1 tendencies
         edgeHaloComputeCounter, &! halo counters to reduce
         cellHaloComputeCounter   ! halo updates during cycling

      real (kind=RKIND) :: &
         normalThicknessFluxSum, &! sum of thickness flux in column
         thicknessSum,     &! sum of thicknesses in column
         thicknessSumCur,  &
         thicknessSumMid,  &
         thicknessSumLag,  &
         flux,             &! temp for computing flux for barotropic
         sshEdge,          &! sea surface height at edge
         sshEdgeCur,       &! 
         sshEdgeMid,       &! 
         sshEdgeLag,       &! 
         sshDiffCur,       &! sea surface height difference
         sshDiffLag,       & 
         CoriolisTerm,     &! temp for computing coriolis term (fuperp)
         normalVelocityCorrection, &! velocity correction
         temp,             &! temp for holding vars at new time
         temp_h,           &! temporary for phi
         temp_mask,        &! temporary mask (edgeMask)
         lat,              &! cell latitude
         sshCell1,         &! sea sfc height in neighboring cells
         sshCell2,         &
         sshCurArea,       &! temp for iterative solver
         sshLagArea,       &
         sshTendb1,        &
         sshTendb2,        &
         sshTendAx,        &
         fluxb1,           &
         fluxb2,           &
         fluxAx

      real (kind=RKIND), dimension(:,:), allocatable:: &
         uTemp

      real (kind=RKIND), dimension(:), allocatable :: &
         btrvel_temp, &
         bottomDepthEdge

      ! State Array Pointers
      real (kind=RKIND), dimension(:), pointer :: &
         sshSubcycleCur,              &! subcycl ssh    at current time
         sshSubcycleNew,              &! subcycl ssh    at new     time
         sshSubcycleCurWithTides,     &! subcycl ssh    at current time
         sshSubcycleNewWithTides,     &! subcycl ssh    at new     time
         normalBarotropicVelocitySubcycleCur,&! barotropic vel subcyc
         normalBarotropicVelocitySubcycleNew,&! at current, new times
         sshCur,                      &! sea sfc height at current time
         sshNew,                      &! sea sfc height at new     time
         normalBarotropicVelocityCur, &! barotropic vel at current time
         normalBarotropicVelocityNew   ! barotropic vel at new     time

      real (kind=RKIND), dimension(:,:), pointer :: &
         normalBaroclinicVelocityCur, &! baroclinic vel at current time
         normalBaroclinicVelocityNew, &! baroclinic vel at new     time
         normalVelocityCur,           &! full velocity  at current time
         normalVelocityNew,           &! full velocity  at new     time
         layerThicknessCur,           &! layer thick    at current time
         layerThicknessNew,           &! layer thick    at new     time
         highFreqThicknessCur,        &! high frq thick at current time
         highFreqThicknessNew,        &! high frq thick at new     time
         lowFreqDivergenceCur,        &! low frq div    at current time
         lowFreqDivergenceNew,        &! low frq div    at new     time
         tracerGroupIdealAgeMask       ! mask for resetting surface ideal age

      type (field1DReal), pointer :: &
         effectiveDensityField         ! field pointer for halo update

      type (dm_info) :: dminfo

      ! State/Tracer arrays, info
      real (kind=RKIND), dimension(:,:,:), pointer ::      &!
         tracersGroupCur,      &! old, new tracer arrays
         tracersGroupNew

<<<<<<< HEAD
      ! Benthos State/Tracer arrays, info
      real (kind=RKIND), dimension(:,:,:), pointer ::      &!
         benthosTracersCur,      &! old, new benthos tracer arrays
         benthosTracersNew

      real (kind=RKIND), dimension(:), pointer :: &
         benthosInterfaceLayerThickness ! thickness (m) of the benthos vertical interface grid

      integer, pointer :: &
=======
      integer :: &
>>>>>>> 10cfcc64
         startIndex, endIndex, &! start, end index for tracer groups
         indexSalinityPtr       ! tracer index for salinity

      integer :: indexSalinity
      integer :: iTracer, numTracers, numActiveTracers

      integer, pointer :: &
         nBenthicVertLevels ! number of vertical levels in the benthos

      type (mpas_pool_iterator_type) :: &
         groupItr               ! iterator for tracer groups

      character (len=StrKIND) :: &
         modifiedGroupName,    &! constructed tracer group names
         configName             ! constructed config names for tracers

      ! Tendency Array Pointers

      real (kind=RKIND), dimension(:), pointer :: &
         sshTend                ! sea-surface height tendency

      real (kind=RKIND), dimension(:,:), pointer :: &
         normalVelocityTend,    &! normal velocity tendency
         highFreqThicknessTend, &! thickness tendency for high-freq iter
         lowFreqDivergenceTend, &! thickness tendency for low freq
         layerThicknessTend      ! main thickness tendency

      real (kind=RKIND), dimension(:,:,:), pointer :: &
         tracersGroupTend,      &! tendencies for tracer groups
         activeTracersTend,     &! active tracer tendencies
         benthosTracersTend      ! tendencies for benthos tracers

      ! Forcing pool
      real (kind=RKIND), dimension(:), pointer :: tidalPotentialEta

      real (kind=RKIND), dimension(:), pointer :: &
        seaIcePressure, atmosphericPressure

      real (kind=RKIND), dimension(:), pointer :: &
        frazilSurfacePressure, landIcePressure, landIceDraft

      real (kind=RKIND), dimension(:,:,:), pointer :: activeTracersNew

      ! Remap variables
      real (kind=RKIND), dimension(:,:), pointer :: &
         layerThicknessLagNew

      integer ::     &
         siLargeIter  ! Index of the large btr system iteration

      ! These are public variables used from the diagnostics module
      ! indexSurfaceVelocityZonal, indexSurfaceVelocityMeridional
      ! indexSSHGradientZonal, indexSSHGradientMeridional
      ! barotropicForcing, barotropicThicknessFlux
      ! layerThickEdgeFlux, layerThickEdgeMean,
      ! normalTransportVelocity, normalGMBolusVelocity
      ! vertAleTransportTop, normalMLEvelocity
      ! velocityX, velocityY, velocityZ
      ! velocityZonal, velocityMeridional
      ! gradSSH, gradSSHX, gradSSHY, gradSSHZ
      ! gradSSHZonal, gradSSHMeridional
      ! surfaceVelocity, SSHGradient
      ! temperatureShortWaveTendency
      ! activeTracerHorizontalAdvectionTendency
      ! activeTracerVerticalAdvectionTendency
      ! activeTracerSurfaceFluxTendency
      ! activeTracerNonLocalTendency
      ! activeTracerHorMixTendency
      ! activeTracerHorizontalAdvectionEdgeFlux
      ! vertVelocityTop

      ! End preamble
      !-----------------------------------------------------------------
      ! Begin code

      dminfo = domain % dminfo

      call mpas_timer_start("si timestep")

      !!!!!!!!!!!!!!!!!!!!!!!!!!!!!!!!!!!!!!!!!!!!!!!!!!!!!!!!!!!!!!!!!!!
      !  Prep variables before first iteration
      !!!!!!!!!!!!!!!!!!!!!!!!!!!!!!!!!!!!!!!!!!!!!!!!!!!!!!!!!!!!!!!!!!!

      call mpas_timer_start("si prep")

      !*** Retrieve model state, pools
      !*** No longer support sub-blocks so this retrieves the only block

      block => domain%blocklist
      call mpas_pool_get_subpool(block%structs, 'mesh', meshPool)
      call mpas_pool_get_subpool(block%structs, 'verticalMesh', &
                                                 verticalMeshPool)
      call mpas_pool_get_subpool(block%structs, 'state', &
                                                 statePool)
      call mpas_pool_get_subpool(block%structs, 'forcing', &
                                                 forcingPool)
      call mpas_pool_get_subpool(block%structs, 'shortwave', &
                                                 swForcingPool)
      call mpas_pool_get_subpool(block%structs, 'diagnostics', &
                                                 diagnosticsPool)
      call mpas_pool_get_subpool(block%structs, 'tend', &
                                                 tendPool)
      call mpas_pool_get_subpool(block%structs, 'scratch', &
                                                 scratchPool)
      call mpas_pool_get_subpool(statePool, 'tracers', &
                                             tracersPool)
      call mpas_pool_get_subpool(tendPool,  'tracersTend', &
                                             tracersTendPool)

      !*** Retrieve state variables at two time levels

      call mpas_pool_get_array(statePool, 'normalBaroclinicVelocity', &
                                           normalBaroclinicVelocityCur, 1)
      call mpas_pool_get_array(statePool, 'normalBarotropicVelocity', &
                                           normalBarotropicVelocityCur, 1)
      call mpas_pool_get_array(statePool, 'normalBarotropicVelocitySubcycle', &
                                           normalBarotropicVelocitySubcycleCur, 1)
      call mpas_pool_get_array(statePool, 'normalVelocity', &
                                           normalVelocityCur, 1)

      call mpas_pool_get_array(statePool, 'normalBaroclinicVelocity', &
                                           normalBaroclinicVelocityNew, 2)
      call mpas_pool_get_array(statePool, 'normalBarotropicVelocity', &
                                           normalBarotropicVelocityNew, 2)
      call mpas_pool_get_array(statePool, 'normalBarotropicVelocitySubcycle', &
                                           normalBarotropicVelocitySubcycleNew, 2)
      call mpas_pool_get_array(statePool, 'normalVelocity', &
                                           normalVelocityNew, 2)

      call mpas_pool_get_array(statePool, 'ssh', sshCur, 1)
      call mpas_pool_get_array(statePool, 'ssh', sshNew, 2)

      call mpas_pool_get_array(statePool, 'sshSubcycle', sshSubcycleCur, 1)
      call mpas_pool_get_array(statePool, 'sshSubcycle', sshSubcycleNew, 2)

      call mpas_pool_get_array(statePool, 'layerThickness', &
                                           layerThicknessCur, 1)
      call mpas_pool_get_array(statePool, 'layerThickness', &
                                           layerThicknessNew, 2)

      call mpas_pool_get_array(statePool, 'highFreqThickness', &
                                           highFreqThicknessCur, 1)
      call mpas_pool_get_array(statePool, 'highFreqThickness', &
                                           highFreqThicknessNew, 2)

      call mpas_pool_get_array(statePool, 'lowFreqDivergence', &
                                           lowFreqDivergenceCur, 1)
      call mpas_pool_get_array(statePool, 'lowFreqDivergence', &
                                           lowFreqDivergenceNew, 2)

      call mpas_pool_get_dimension_scalar(tracersPool, 'index_salinity', &
                                                        indexSalinity)

      !*** Retrieve tendency variables

      call mpas_pool_get_array(tendPool, 'highFreqThickness', &
                                          highFreqThicknessTend)
      call mpas_pool_get_array(tendPool, 'normalVelocity', &
                                          normalVelocityTend)
      call mpas_pool_get_array(tendPool, 'ssh', &
                                          sshTend)
      call mpas_pool_get_array(tendPool, 'layerThickness', &
                                          layerThicknessTend)
      call mpas_pool_get_array(tendPool, 'normalVelocity', &
                                          normalVelocityTend)
      call mpas_pool_get_array(tendPool, 'highFreqThickness', &
                                          highFreqThicknessTend)
      call mpas_pool_get_array(tendPool, 'lowFreqDivergence', &
                                          lowFreqDivergenceTend)

      call mpas_pool_get_array(tracersPool, 'activeTracers', activeTracersNew, 2)

      allocate(bottomDepthEdge(nEdgesAll+1))

      if (config_transport_tests_flow_id > 0) then
        ! This is a transport test. Write advection velocity from prescribed
        ! flow field.
        call ocn_transport_test_velocity(meshPool, daysSinceStartOfSim, &
          0.5*dt, normalVelocityCur)
      endif

#ifdef MPAS_OPENACC
      !$acc enter data copyin(normalVelocityCur, normalBarotropicVelocityCur, &
      !$acc   sshCur, layerThicknessCur,sshSubcycleCur,sshSubcycleNew)
      !$acc enter data create(normalBaroClinicVelocityCur, normalVelocityNew, &
      !$acc   normalBaroclinicVelocityNew, sshNew, layerThicknessNew)

      if (associated(highFreqThicknessNew)) then
         !$acc enter data copyin(highFreqThicknessCur)
         !$acc enter data create(highFreqThicknessNew)
      endif
      if (associated(lowFreqDivergenceNew)) then
         !$acc enter data copyin(lowFreqDivergenceCur)
         !$acc enter data create(lowFreqDivergenceNew)
      endif

#endif

      ! Initialize * variables that are used to compute baroclinic
      ! tendencies below.

      ! The baroclinic velocity needs be recomputed at the beginning
      ! of a timestep because the implicit vertical mixing is
      ! conducted on the total u.  We keep normalBarotropicVelocity
      ! from the previous timestep.
      ! Note that normalBaroclinicVelocity may now include a
      ! barotropic component, because the weights layerThickness
      ! have changed.  That is OK, because the barotropicForcing
      ! variable subtracts out the barotropic component from the
      ! baroclinic.

#ifdef MPAS_OPENACC
      !$acc parallel present(normalVelocityCur, normalBarotropicVelocityCur, &
      !$acc    sshCur, layerThicknessCur, normalBaroClinicVelocityCur, &
      !$acc    normalVelocityNew, normalBaroclinicVelocityNew, sshNew, &
      !$acc    layerThicknessNew, minLevelCell, maxLevelCell,          &
      !$acc    sshSubcycleCur,sshSubcycleNew)
#endif

#ifdef MPAS_OPENACC
      !$acc loop collapse(2)
#else
      !$omp parallel
      !$omp do schedule(runtime) private(k)
#endif
      do iEdge = 1,nEdgesAll
      do k = 1,nVertLevels

         normalBaroclinicVelocityCur(k,iEdge) = &
                                 normalVelocityCur(k,iEdge) - &
                         normalBarotropicVelocityCur(iEdge)

         normalVelocityNew(k,iEdge) = normalVelocityCur(k,iEdge)

         normalBaroclinicVelocityNew(k,iEdge) = &
         normalBaroclinicVelocityCur(k,iEdge)
      end do
      end do
#ifndef MPAS_OPENACC
      !$omp end do
#endif

#ifdef MPAS_OPENACC
      !$acc loop gang
#else
      !$omp do schedule(runtime) private(k)
#endif
      do iCell = 1, nCellsAll
         sshNew(iCell) = sshCur(iCell)
         sshSubcycleCur(iCell) = sshCur(iCell)
         sshSubcycleNew(iCell) = sshCur(iCell)
#ifdef MPAS_OPENACC
         !$acc loop vector
#endif
         do k = 1,nVertLevels
            layerThicknessNew(k,iCell) = layerThicknessCur(k,iCell)
         end do
      end do
#ifdef MPAS_OPENACC
      !$acc end parallel
#else
      !$omp end do
      !$omp end parallel
#endif

      call mpas_pool_begin_iteration(tracersPool)
      do while ( mpas_pool_get_next_member(tracersPool, groupItr))
         if ( groupItr % memberType == MPAS_POOL_FIELD ) then
            call mpas_pool_get_array(tracersPool, groupItr%memberName,&
                                     tracersGroupCur, 1)
            call mpas_pool_get_array(tracersPool, groupItr%memberName,&
                                     tracersGroupNew, 2)

            if ( associated(tracersGroupCur) .and. &
                 associated(tracersGroupNew) ) then

#ifdef MPAS_OPENACC
               !$acc enter data create(tracersGroupNew)
               !$acc enter data copyin(tracersGroupCur)
               !$acc parallel loop gang present(minLevelCell, maxLevelCell, &
               !$acc    tracersGroupNew, tracersGroupCur)
#else
               !$omp parallel
               !$omp do schedule(runtime) private(k)
#endif
               do iCell = 1, nCellsAll
               do k = minLevelCell(iCell), maxLevelCell(iCell)
#ifdef MPAS_OPENACC
               !$acc loop vector
#endif
                  do iTracer = 1,size(tracersGroupCur,1)
                     tracersGroupNew(iTracer,k,iCell) = &
                     tracersGroupCur(iTracer,k,iCell)
                  end do
               end do
               end do
#ifdef MPAS_OPENACC
               !$acc exit data copyout(tracersGroupNew)
               !$acc exit data delete(tracersGroupCur)
#else
               !$omp end do
               !$omp end parallel
#endif
            end if
         end if
      end do

      call mpas_pool_get_config(domain % configs, 'config_use_benthosTracers', config_use_benthosTracers)
      if (config_use_benthosTracers) then    ! need to add benthosStorage
            call mpas_pool_get_subpool(block % structs, 'tend', tendPool)
            call mpas_pool_get_dimension(meshPool, 'nBenthicVertLevels', nBenthicVertLevels)
            call mpas_pool_get_subpool(statePool, 'seafloorTracers', seafloorTracersPool)
            call mpas_pool_get_subpool(tendPool, 'seafloorTend', seafloorTendPool)
            call mpas_pool_get_array(seafloorTracersPool, 'benthosTracers', benthosTracersCur,1)
            call mpas_pool_get_array(seafloorTracersPool, 'benthosTracers', benthosTracersNew,2)
            if (associated(benthosTracersCur) .and. associated(benthosTracersNew)) then
               !$omp parallel
               !$omp do schedule(runtime) private(k)
               do iCell = 1, nCells  ! couple tracers to thickness
               do k = 1, nBenthicVertLevels+1
                  benthosTracersNew(:, k, iCell) = benthosTracersCur(:, k, iCell)
               end do
               end do
               !$omp end do
               !$omp end parallel
            end if
         end if

      if (associated(highFreqThicknessNew)) then
#ifdef MPAS_OPENACC
         !$acc parallel loop gang &
         !$acc    present(highFreqThicknessCur, highFreqThicknessNew)
#else
         !$omp parallel
         !$omp do schedule(runtime) private(k)
#endif
         do iCell = 1, nCellsAll
#ifdef MPAS_OPENACC
         !$acc loop vector
#endif
         do k = 1,nVertLevels
            highFreqThicknessNew(k,iCell) = &
            highFreqThicknessCur(k,iCell)
         end do
         end do
#ifndef MPAS_OPENACC
         !$omp end do
         !$omp end parallel
#endif
      end if

      if (associated(lowFreqDivergenceNew)) then
#ifdef MPAS_OPENACC
         !$acc parallel loop gang &
         !$acc    present(lowFreqDivergenceCur, lowFreqDivergenceNew)
#else
         !$omp parallel
         !$omp do schedule(runtime) private(k)
#endif
         do iCell = 1, nCellsAll
#ifdef MPAS_OPENACC
         !$acc loop vector
#endif
         do k = 1,nVertLevels
            lowFreqDivergenceNew(k,iCell) = &
            lowFreqDivergenceCur(k,iCell)
         end do
         end do
#ifndef MPAS_OPENACC
         !$omp end do
         !$omp end parallel
#endif
      endif

      call mpas_timer_stop("si prep")

      call mpas_pool_get_array(forcingPool, 'seaIcePressure', seaIcePressure)
      call mpas_pool_get_array(forcingPool, 'atmosphericPressure', atmosphericPressure)
      call mpas_pool_get_array(forcingPool, 'frazilSurfacePressure', frazilSurfacePressure)

      if (landIcePressureOn) then
         call mpas_pool_get_array(forcingPool, 'landIcePressure', landIcePressure)
         call mpas_pool_get_array(forcingPool, 'landIceDraft', landIceDraft)
      endif

#ifdef MPAS_OPENACC
      !$acc exit data delete(normalVelocityCur, normalBarotropicVelocityCur, &
      !$acc    sshCur, layerThicknessCur)
      !$acc exit data copyout(normalBaroClinicVelocityCur, normalVelocityNew, &
      !$acc    normalBaroclinicVelocityNew, sshNew, layerThicknessNew,        &
      !$acc    sshSubcycleCur,sshSubcycleNew)
      if (associated(highFreqThicknessNew)) then
         !$acc exit data delete(highFreqThicknessCur)
         !$acc exit data copyout(highFreqThicknessNew)
      endif
      if (associated(lowFreqDivergenceNew)) then
         !$acc exit data delete(lowFreqDivergenceCur)
         !$acc exit data copyout(lowFreqDivergenceNew)
      endif

      if (config_use_tidal_potential_forcing) then
         !$acc enter data copyin(ssh_sal)
         !$acc enter data create(sshSubcycleCurWithTides,tidalPotentialEta)
      endif
#endif


      !!!!!!!!!!!!!!!!!!!!!!!!!!!!!!!!!!!!!!!!!!!!!!!!!!!!!!!!!!!!!!!!!!!
      ! BEGIN large outer timestep iteration loop
      !!!!!!!!!!!!!!!!!!!!!!!!!!!!!!!!!!!!!!!!!!!!!!!!!!!!!!!!!!!!!!!!!!!

      do splitImplicitStep = 1, numTSIterations

         if (config_disable_thick_all_tend .and. &
             config_disable_vel_all_tend .and. &
             config_disable_tr_all_tend) then
            exit ! don't compute in loop meant to update velocity,
                 ! thickness, and tracers
         end if

         call mpas_timer_start('si loop')

         stage1_tend_time = min(splitImplicitStep,2)

         call mpas_pool_get_array(statePool, 'normalVelocity', &
                           normalVelocityCur, stage1_tend_time)

#ifdef MPAS_OPENACC
         !$acc enter data copyin(layerThicknessCur, normalVelocityCur, sshCur)
         !$acc update device(layerThickEdgeFlux)
         if (config_use_freq_filtered_thickness .or. associated(highFreqThicknessNew) ) then
            !$acc enter data create(highFreqThicknessNew)
            !$acc enter data copyin(highFreqThicknessCur, highFreqThicknessTend)
         endif
#endif

         ! ---  update halos for diagnostic ocean boundary layer depth
         if (config_use_cvmix_kpp) then
            call mpas_timer_start("si halo diag obd")
            call mpas_dmpar_field_halo_exch(domain, 'boundaryLayerDepth')
            call mpas_timer_stop("si halo diag obd")
         end if

         ! ---  update halos for diagnostic variables
         call mpas_timer_start("si halo diag")

         call mpas_dmpar_field_halo_exch(domain, &
                                 'normalizedRelativeVorticityEdge')
         if (config_mom_del4 > 0.0_RKIND) then
           call mpas_dmpar_field_halo_exch(domain, 'divergence')
           call mpas_dmpar_field_halo_exch(domain, 'relativeVorticity')
         end if
         call mpas_timer_stop("si halo diag")

         !!!!!!!!!!!!!!!!!!!!!!!!!!!!!!!!!!!!!!!!!!!!!!!!!!!!!!!!!!!!!!!!!!!
         !  Stage 1: Baroclinic velocity (3D) prediction, explicit with
         !           long timestep
         !!!!!!!!!!!!!!!!!!!!!!!!!!!!!!!!!!!!!!!!!!!!!!!!!!!!!!!!!!!!!!!!!!!

         if (config_use_freq_filtered_thickness) then

            call mpas_timer_start("si freq-filtered-thick computations")

            call ocn_tend_freq_filtered_thickness(tendPool, statePool, &
                                                  stage1_tend_time)

            call mpas_timer_stop("si freq-filtered-thick computations")

            call mpas_timer_start("si freq-filtered-thick halo update")

            call mpas_dmpar_field_halo_exch(domain,'tendHighFreqThickness')
            call mpas_dmpar_field_halo_exch(domain,'tendLowFreqDivergence')

            call mpas_timer_stop("si freq-filtered-thick halo update")

#ifdef MPAS_OPENACC
            !$acc parallel loop gang present(minLevelCell, maxLevelCell, &
            !$acc    highFreqThicknessNew, highFreqThicknessCur, highFreqThicknessTend)
#else
            !$omp parallel
            !$omp do schedule(runtime) private(k)
#endif
            do iCell = 1, nCellsAll
#ifdef MPAS_OPENACC
            !$acc loop vector
#endif
            do k = minLevelCell(iCell), maxLevelCell(iCell)
               ! this is h^{hf}_{n+1}
               highFreqThicknessNew(k,iCell) = &
               highFreqThicknessCur(k,iCell) + dt* &
               highFreqThicknessTend(k,iCell)
            end do
            end do
#ifndef MPAS_OPENACC
            !$omp end do
            !$omp end parallel
#endif

         endif ! freq filtered thickness

         ! compute velocity tendencies, T(u*,w*,p*)
         call mpas_timer_start("si bcl vel")
         call mpas_timer_start('si bcl vel tend')

         ! compute vertAleTransportTop.  Use u (rather than &
         ! normalTransportVelocity) for momentum advection.
         ! Use the most recent time level available.

         if (associated(highFreqThicknessNew)) then
            call ocn_vert_transport_velocity_top( &
                 verticalMeshPool, layerThicknessCur, &
                 layerThickEdgeFlux, normalVelocityCur, sshCur, dt, &
                 vertAleTransportTop, err, highFreqThicknessNew)
         else
            call ocn_vert_transport_velocity_top( &
                 verticalMeshPool, layerThicknessCur, &
                 layerThickEdgeFlux, normalVelocityCur, sshCur, dt, &
                 vertAleTransportTop, err)
         endif

#ifdef MPAS_OPENACC
         !$acc exit data delete(layerThicknessCur, normalVelocityCur, sshCur)
         !$acc update host(vertAleTransportTop)
         if (config_use_freq_filtered_thickness .or. associated(highFreqThicknessNew) ) then
            !$acc exit data copyout(highFreqThicknessNew)
            !$acc exit data delete(highFreqThicknessCur, highFreqThicknessTend)
         endif
#endif

         call ocn_tend_vel(domain, tendPool, statePool, forcingPool, &
                           stage1_tend_time, domain % dminfo, dt)

         call mpas_timer_stop('si bcl vel tend')

         !!!!!!!!!!!!!!!!!!!!!!!!!!!!!!!!!!!!!!!!!!!!!!!!!!!!!!!!!!!!!!!!!!!
         ! BEGIN baroclinic iterations on linear Coriolis term
         !!!!!!!!!!!!!!!!!!!!!!!!!!!!!!!!!!!!!!!!!!!!!!!!!!!!!!!!!!!!!!!!!!!

         do j=1,numClinicIterations(splitImplicitStep)

            call mpas_timer_start('bcl iters on linear Coriolis')

            ! Put f*normalBaroclinicVelocity^{perp} in
            ! normalVelocityNew as a work variable
            call ocn_fuperp(statePool, meshPool, 2)

            !TODO: look at loop optimizations here
            ! Only need to loop over owned cells, since there is a halo
            ! exchange immediately after this computation.

            allocate(uTemp(nVertLevels,nEdgesOwned))

            !$omp parallel
            !$omp do schedule(runtime) &
            !$omp private(k, cell1, cell2, uTemp, &
            !$omp         normalThicknessFluxSum, thicknessSum)
            do iEdge = 1, nEdgesOwned
               cell1 = cellsOnEdge(1,iEdge)
               cell2 = cellsOnEdge(2,iEdge)
               ! could put this after with uTemp(maxleveledgetop+1:nvertlevels)=0
               uTemp(:,iEdge) = 0.0_RKIND
               do k = minLevelEdgeBot(iEdge), maxLevelEdgeTop(iEdge)
                  ! normalBaroclinicVelocityNew =
                  ! normalBaroclinicVelocityOld +
                  !                dt*(-f*normalBaroclinicVelocityPerp
                  !                    + T(u*,w*,p*) + g*grad(SSH*) )
                  ! Here uNew is a work variable containing
                  !  -fEdge(iEdge)*normalBaroclinicVelocityPerp(k,iEdge)
                  uTemp(k,iEdge) = normalBaroclinicVelocityCur(k,iEdge) &
                           + dt * (normalVelocityTend(k,iEdge) &
                           + normalVelocityNew(k,iEdge) &
                           + gravity * &
                             (sshNew(cell2) - sshNew(cell1)) &
                             /dcEdge(iEdge) )
               enddo ! vertical

               ! thicknessSum is initialized outside the loop because
               ! on land boundaries maxLevelEdgeTop=0, but we want to
               ! initialize thicknessSum with a nonzero value to avoid
               ! a NaN.
               normalThicknessFluxSum =                          &
                    layerThickEdgeFlux(minLevelEdgeBot(iEdge),iEdge) &
                  * uTemp(minLevelEdgeBot(iEdge),iEdge)
               thicknessSum = &
                    layerThickEdgeFlux(minLevelEdgeBot(iEdge),iEdge)

               do k = minLevelEdgeBot(iEdge)+1, maxLevelEdgeTop(iEdge)
                  normalThicknessFluxSum = normalThicknessFluxSum + &
                                 layerThickEdgeFlux(k,iEdge)*uTemp(k,iEdge)
                  thicknessSum = thicknessSum + &
                                 layerThickEdgeFlux(k,iEdge)
               enddo
               barotropicForcing(iEdge) = &
                              normalThicknessFluxSum/thicknessSum/dt

               do k = minLevelEdgeBot(iEdge), maxLevelEdgeTop(iEdge)
                  ! These two steps are together here:
                  !{\bf u}'_{k,n+1} =
                  !    {\bf u}'_{k,n} - \Delta t {\overline {\bf G}}
                  !{\bf u}'_{k,n+1/2} = \frac{1}{2}\left(
                  !        {\bf u}^{'}_{k,n} +{\bf u}'_{k,n+1}\right)
                  ! so that normalBaroclinicVelocityNew is at time n+1/2
                  normalBaroclinicVelocityNew(k,iEdge) = 0.5_RKIND*( &
                  normalBaroclinicVelocityCur(k,iEdge) + uTemp(k,iEdge) - &
                         dt * barotropicForcing(iEdge))
               enddo

            enddo ! iEdge
            !$omp end do
            !$omp end parallel

            !$omp parallel
            !$omp do schedule(runtime) &
            !$omp private(cell1, cell2, k, thicknessSum)
            do iEdge = 1, nEdgesHalo(config_num_halos+1)
               cell1 = cellsOnEdge(1,iEdge)
               cell2 = cellsOnEdge(2,iEdge)
               thicknessSum = layerThickEdgeFlux(minLevelEdgeBot(iEdge),iEdge)
               do k = minLevelEdgeBot(iEdge)+1, maxLevelEdgeTop(iEdge)
                  thicknessSum = thicknessSum + &
                                 layerThickEdgeFlux(k,iEdge)
               enddo
               bottomDepthEdge(iEdge) = thicknessSum &
                  - 0.5_RKIND*(sshNew(cell1) + sshNew(cell2))
            enddo ! iEdge
            !$omp end do
            !$omp end parallel

            deallocate(uTemp)

            call mpas_timer_start("si halo normalBaroclinicVelocity")
            call mpas_dmpar_field_halo_exch(domain, &
                              'normalBaroclinicVelocity', timeLevel=2)
            call mpas_timer_stop("si halo normalBaroclinicVelocity")

            call mpas_timer_stop('bcl iters on linear Coriolis')

         end do  ! do j=1,config_n_bcl_iter

         call mpas_timer_start('si halo barotropicForcing')
         call mpas_dmpar_field_halo_exch(domain, 'barotropicForcing')
         call mpas_timer_stop('si halo barotropicForcing')

         call mpas_timer_stop("si bcl vel")

         !!!!!!!!!!!!!!!!!!!!!!!!!!!!!!!!!!!!!!!!!!!!!!!!!!!!!!!!!!!!!!!
         ! END baroclinic iterations on linear Coriolis term
         !!!!!!!!!!!!!!!!!!!!!!!!!!!!!!!!!!!!!!!!!!!!!!!!!!!!!!!!!!!!!!!

         !!!!!!!!!!!!!!!!!!!!!!!!!!!!!!!!!!!!!!!!!!!!!!!!!!!!!!!!!!!!!!!
         ! Stage 2: Barotropic velocity (2D) prediction, split-implicit
         !!!!!!!!!!!!!!!!!!!!!!!!!!!!!!!!!!!!!!!!!!!!!!!!!!!!!!!!!!!!!!!
         !
         ! The split-implicit barotropic mode solver
         !    - uses the preconditioned communication-avoiding
         !      (single-global synchronization) BiCGStab method 
         !      as a linear iterative solver
         !      (Kang et al., in preparation)
         !                    
         !    - uses the s-step conjugate gradient method (Chronopoulos
         !      and Gear, 1989) when 'config_btr_si_partition_match_mode'
         !      is turned on
         !                    
         !    - solves the nonlinear barotropic system but deals with
         !      it as the linear system by introducing the outer and                     
         !      inner solver iteration (the solver matrix is updated                    
         !      for every time step and inner solver iteration.)
         !                    
         !    - works with 'ras', 'block_jacobi', 'jacobi', 'none'
         !      preconditioners
         !                    
         !    - consists of seven substages
         !         :Stage 2.1. Initialization and preparation of vars
         !                     before outer iterations
         !          Stage 2.2. Computation of the initial residual
         !          Stage 2.3. The outer solver iteration
         !          Stage 2.4. The barotropic velocity update
         !          Stage 2.5. Re-computation of the initial residual
         !                     using lagged values
         !          Stage 2.6. Main (inner) solver iterations to 
         !                     obtain SSH at time (n+1) 
         !          Stage 2.7. The barotropic velocity update
         !
         !    - recommends to set 'config_n_ts_iter=2'
         !         :Time line of variables
         !
         !          Start of large outer time step iteration loop
         !             splitImplicitStep=1
         !             |  SSH and BtrVel at time (n)
         !             |  |  -> Advancing the barotropic system
         !             |  |     -> SSH and BtrVel at time (n+1)
         !             |  |        -> Averaging between time (n) 
         !             |  |                         and time (n+1)
         !             |  SSH and BtrVel at time (n+1/2)
         !             |
         !             splitImplicitStep=2
         !                SSH and BtrVel at time (n+1/2)
         !                |  -> Advancing the barotropic system
         !                |     -> SSH and BtrVel at time (n+3/2)
         !                |        -> Averaging between time (n+1/2)
         !                |                         and time (n+3/2)
         !                SSH and BtrVel at time (n+1)
         !
         !
         ! Reference: Kang et al. (2021): A scalable semi-implicit 
         !            barotropic mode solver for the MPAS-Ocean, JAMES
         !
         !
         !!!!!!!!!!!!!!!!!!!!!!!!!!!!!!!!!!!!!!!!!!!!!!!!!!!!!!!!!!!!!!!
         ! Stage 2.1 : Preparation of variables before outer iterations
         !!!!!!!!!!!!!!!!!!!!!!!!!!!!!!!!!!!!!!!!!!!!!!!!!!!!!!!!!!!!!!!

#ifdef MPAS_OPENACC
         !$acc enter data copyin(sshCur,sshNew,                       &
         !$acc                   sshSubcycleCur,sshSubcycleNew,       &
         !$acc                   normalBarotropicVelocitySubcycleCur, &
         !$acc                   normalBarotropicVelocitySubcycleNew, &
         !$acc                   normalBarotropicVelocityCur,         &
         !$acc                   normalBarotropicVelocityNew,         &
         !$acc                   bottomDepthEdge)
         !$acc update device(barotropicForcing)
#endif

         call mpas_timer_start("si btr vel")

         cellHaloComputeCounter = config_num_halos
         edgeHaloComputeCounter = config_num_halos + 1

         nCells = nCellsHalo(cellHaloComputeCounter-1)
         nEdges = nEdgesHalo(edgeHaloComputeCounter-1)

         if (config_filter_btr_mode) then
#ifdef MPAS_OPENACC
            !$acc parallel loop present(barotropicForcing)
#else
            !$omp parallel
            !$omp do schedule(runtime)
#endif
            do iEdge = 1, nEdges
               barotropicForcing(iEdge) = 0.0_RKIND
            end do
#ifndef MPAS_OPENACC
            !$omp end do
            !$omp end parallel
#endif
         endif


         !-------------------------------------------------------------!
         ! BEGIN Large barotropic system iteration loop
         !-------------------------------------------------------------!
         do siLargeIter = 1, nSiLargeIter
         !-------------------------------------------------------------!

            ! Initialize variables for barotropic subcycling
            call mpas_timer_start('btr vel si init')
   
            if ( splitImplicitStep == 2 .or. siLargeIter > 1 ) then
               ! Here sshSubcycleNew and normalBarotropicVelocityCur
               ! are at time n+1/2.
   
#ifdef MPAS_OPENACC
               !$acc parallel present(sshSubcycleNew,sshCur,        &
               !$acc    sshSubcycleCur,normalBarotropicVelocityCur, &
               !$acc    normalBarotropicVelocitySubcycleCur)
               !$acc loop gang
#else
               !$omp parallel
               !$omp do schedule(runtime)
#endif
               do iCell = 1,nCellsAll
                  sshSubcycleNew(iCell) = &
                     0.5_RKIND*( sshSubcycleNew(iCell) &
                                +sshCur(iCell) )
                  sshSubcycleCur(iCell) = sshSubcycleNew(iCell)
               end do
#ifndef MPAS_OPENACC
               !$omp end do
#endif
   

#ifdef MPAS_OPENACC
               !$acc loop gang
#else
               !$omp do schedule(runtime)
#endif
               do iEdge = 1,nEdgesAll
                  normalBarotropicVelocityCur(iEdge) = &
                     normalBarotropicVelocitySubcycleCur(iEdge)
               end do
#ifdef MPAS_OPENACC
               !$acc end parallel
#else
               !$omp end do
               !$omp end parallel
#endif
            endif ! splitImplicitStep
   
#ifdef MPAS_OPENACC
            !$acc parallel loop gang &
            !$acc    present(nEdgesOnEdge,weightsOnEdge,        &
            !$acc            normalBarotropicVelocityCur,fEdge, &
            !$acc            barotropicCoriolisTerm,            &
            !$acc            edgesOnEdge)                       &
            !$acc    private(CoriolisTerm,i,eoe)
#else
            !$omp parallel
            !$omp do schedule(runtime) private(CoriolisTerm, i, eoe)
#endif
            do iEdge = 1, nEdgesAll
               ! Compute the barotropic Coriolis term, -f*uPerp
               CoriolisTerm = 0.d0
               !$acc loop vector reduction(+:CoriolisTerm)
               do i = 1, nEdgesOnEdge(iEdge)
                  eoe = edgesOnEdge(i,iEdge)
                  CoriolisTerm = CoriolisTerm + weightsOnEdge(i,iEdge) &
                               * normalBarotropicVelocityCur(eoe)      &
                               * fEdge(eoe)
               end do ! i
                  barotropicCoriolisTerm(iEdge) = CoriolisTerm
            end do ! iEdge
#ifndef MPAS_OPENACC
            !$omp end do
            !$omp end parallel
#endif
   
            ! Subtract tidal potential from ssh, if needed
            ! Subtract the tidal potential from the current
            !    subcycle ssh and store and a work array.
            ! Then point sshSubcycleCur to the work array so the
            ! tidal potential terms are included in the grad
            ! operator inside the edge loop.
            if (config_use_tidal_potential_forcing) then
   
               call mpas_pool_get_array(forcingPool,            &
                                     'sshSubcycleCurWithTides', &
                                      sshSubcycleCurWithTides)
               call mpas_pool_get_array(forcingPool,        &
                                       'tidalPotentialEta', &
                                        tidalPotentialEta)
   
#ifdef MPAS_OPENACC
               !$acc update device(sshSubcycleCurWithTides,tidalPotentialEta)
 
               !$acc parallel loop gang  &
               !$acc    present(sshSubcycleCurWithTides,sshSubcycleCur, &
               !$acc       tidalPotentialEta,ssh_sal,sshSubcycleCur)
#else
               !$omp parallel
               !$omp do schedule(runtime)
#endif
               do iCell = 1, nCellsAll
                  sshSubcycleCurWithTides(iCell) = &
                           sshSubcycleCur(iCell) - &
                        tidalPotentialEta(iCell) - &
                     ssh_sal_on * ssh_sal(iCell) - &
                     (1 - ssh_sal_on) * self_attraction_and_loading_beta* &
                           sshSubcycleCur(iCell)
               end do
#ifndef MPAS_OPENACC
               !$omp end do
               !$omp end parallel
#endif
   
               call mpas_pool_get_array(forcingPool,            &
                                     'sshSubcycleCurWithTides', &
                                      sshSubcycleNew)
   
#ifdef MPAS_OPENACC
               !$acc update device(sshSubcycleNew)

               !$acc parallel loop gang  &
               !$acc    present(sshSubcycleCur,sshSubcycleNew)
#else
               !$omp parallel
               !$omp do schedule(runtime)
#endif
               do iCell = 1,nCellsAll
                  sshSubcycleCur(iCell) = sshSubcycleNew(iCell)
               end do
#ifndef MPAS_OPENACC
               !$omp end do
               !$omp end parallel
#endif

            endif !config_use_tidal_potential_forcing
   
            call mpas_timer_stop('btr vel si init')
   
   
            !!!!!!!!!!!!!!!!!!!!!!!!!!!!!!!!!!!!!!!!!!!!!!!!!!!!!!!!!!!!!!!
            ! Stage 2.2 : Compution of the initial residual
            !!!!!!!!!!!!!!!!!!!!!!!!!!!!!!!!!!!!!!!!!!!!!!!!!!!!!!!!!!!!!!!
   
            call mpas_timer_start("si btr residual")
   
#ifdef MPAS_OPENACC
            !$acc parallel loop gang async                              &
            !$acc    present(nEdgesOnCell,edgesOnCell,cellsOnEdge,      &
            !$acc       sshSubcycleCur,bottomDepthEdge,dcEdge,          &
            !$acc       normalBarotropicVelocityCur,maxLevelEdgeTop,    &
            !$acc       barotropicCoriolisTerm,barotropicForcing,       &
            !$acc       edgeSignOnCell,dvEdge,areaCell,SIvec_r0,        &
            !$acc       SIvec_r00,SIvec_s0,SIvec_z0)                    &
            !$acc    private(sshTendb1,sshTendb2,sshTendAx,iEdge,cell1, &
            !$acc       cell2,sshEdgeCur,thicknessSumCur,sshDiffCur,    &
            !$acc       fluxb1,fluxb2,fluxAx,sshCurArea,i)
#else
            !$omp parallel
            !$omp do schedule(runtime) &
            !$omp private(sshTendb1,sshTendb2,sshTendAx,iEdge, &
            !$omp         cell1,cell2,sshEdgeCur,thicknessSumCur, &
            !$omp         sshDiffCur,fluxb1,fluxb2,fluxAx,sshCurArea)
#endif
            do iCell = 1, nPrecVec
               sshTendb1 = 0.0_RKIND
               sshTendb2 = 0.0_RKIND
               sshTendAx = 0.0_RKIND
   
               !$acc loop vector                                  &
               !$acc    reduction(+:sshTendb1,sshTendb2,sshTendAx)
               do i = 1, nEdgesOnCell(iCell)
                  iEdge = edgesOnCell(i, iCell)
                  if (maxLevelEdgeTop(iEdge).eq.0) cycle
   
                  cell1 = cellsOnEdge(1, iEdge)
                  cell2 = cellsOnEdge(2, iEdge)
   
                  ! Interpolation sshEdge
                  sshEdgeCur = 0.5_RKIND * ( sshSubcycleCur(cell1)  &
                                           + sshSubcycleCur(cell2) )
   
                  thicknessSumCur = si_ismf * sshEdgeCur    &
                                  + bottomDepthEdge(iEdge)
   
                  ! nabla (ssh^0)
                  sshDiffCur = (  sshSubcycleCur(cell2)   &
                                - sshSubcycleCur(cell1) ) &
                               /  dcEdge(iEdge)
   
                  fluxb1 = thicknessSumCur &
                         * normalBarotropicVelocityCur(iEdge)
                  fluxb2 = thicknessSumCur                    &
                         * (alpha2*gravity*sshDiffCur         &
                         + (-barotropicCoriolisTerm(iEdge)    &
                            -barotropicForcing(iEdge)))
                  fluxAx = thicknessSumCur * sshDiffCur
   
                  sshTendb1 = sshTendb1 + edgeSignOnCell(i, iCell) &
                                        * fluxb1 * dvEdge(iEdge)
                  sshTendb2 = sshTendb2 + edgeSignOnCell(i, iCell) &
                                        * fluxb2 * dvEdge(iEdge)
                  sshTendAx = sshTendAx + edgeSignOnCell(i, iCell) &
                                        * fluxAx * dvEdge(iEdge)
               end do ! i
   
               sshTendb1  = R1_alpha1s_g_dt  * sshTendb1
               sshTendb2  = R1_alpha1_g      * sshTendb2
               sshCurArea = R1_alpha1s_g_dts * sshSubcycleCur(iCell) &
                                             * areaCell(iCell)
   
               SIvec_r0(iCell) = (-sshCurArea - sshTendb1 + sshTendb2) &
                                -(-sshCurArea - sshTendAx)
               SIvec_r00(iCell) = SIvec_r0(iCell)
               SIvec_s0(iCell)  = 0.0_RKIND
               SIvec_z0(iCell)  = 0.0_RKIND
            end do ! iCell
#ifndef MPAS_OPENACC
            !$omp end do
            !$omp end parallel
#endif
   
            ! Preconditioning --------------------------------------------!

            call si_precond(SIvec_r0,SIvec_rh0)
            !$acc wait
   
            call mpas_timer_start("si 1st halo")
#ifdef USE_GPU_AWARE_MPI
            call si_halo_exch(domain,SIvec_rh0)
#else
            call mpas_dmpar_field_halo_exch(domain, 'SIvec_rh0')
            !$acc update device(SIvec_rh0) async
#endif
            call mpas_timer_stop("si 1st halo")
   
            ! SpMV -------------------------------------------------------!
   
            call si_matvec_mul(SIvec_rh0,bottomDepthEdge, &
                               SIvec_w0,sshSubcycleCur)

            if ( si_algorithm == 'sbicg' ) then !!!

            ! Preconditioning --------------------------------------------!

               call si_precond(SIvec_w0,SIvec_wh0)
               !$acc wait

               call mpas_timer_start("si 1st halo")
#ifdef USE_GPU_AWARE_MPI
               call si_halo_exch(domain,SIvec_wh0)
#else
               call mpas_dmpar_field_halo_exch(domain, 'SIvec_wh0')
               !$acc update device(SIvec_wh0) async
#endif
               call mpas_timer_stop("si 1st halo")
      
               ! SpMV -------------------------------------------------------!
      
               call si_matvec_mul(SIvec_wh0,bottomDepthEdge, &
                                  SIvec_t0,sshSubcycleCur)
   
               ! Reduction --------------------------------------------------!
   
               call mpas_timer_start("si 1st global reduction")
               call si_global_reduction(SIcst_allreduce_local2, &
                                   SIcst_allreduce_global2,     &
                                   globalReprodSum2fld1,        &
                                   globalReprodSum2fld2,        &
                                   si_algorithm,2,domain,       &
                                   SIvec_r00,SIvec_r0,SIvec_w0)
               call mpas_timer_stop("si 1st global reduction")
   
               !$acc serial async present(SIcst_r00r0,SIcst_r00w0,    &
               !$acc           SIcst_alpha0,SIcst_beta0,SIcst_omega0, &
               !$acc           SIcst_alpha1,SIcst_beta1,SIcst_rho0,   &
               !$acc           SIcst_allreduce_global2)
               SIcst_r00r0  = SIcst_allreduce_global2(1)
               SIcst_r00w0  = SIcst_allreduce_global2(2)
               SIcst_rho0   = SIcst_r00r0
               SIcst_alpha0 = SIcst_rho0 / SIcst_r00w0
               SIcst_beta0  = 0.0_RKIND
               SIcst_omega0 = 0.0_RKIND

               SIcst_alpha1 = SIcst_alpha0
               SIcst_beta1  = SIcst_beta0
               SIcst_r00r0  = 0.0_RKIND
               SIcst_r00w0  = 0.0_RKIND
               !$acc end serial
               !$acc wait

            else if ( si_algorithm == 'scg' ) then !!!
           
               ! Reduction --------------------------------------------------!

               call mpas_timer_start("si 1st global reduction")
               call si_global_reduction(SIcst_allreduce_local2, &
                                   SIcst_allreduce_global2,     &
                                   globalReprodSum2fld1,        &
                                   globalReprodSum2fld2,        &
                                   si_algorithm,2,domain,       &
                                   SIvec_r0,SIvec_w0,SIvec_rh0)
               call mpas_timer_stop("si 1st global reduction")
   
               !$acc serial present(SIcst_r0rh0,SIcst_w0rh0,SIcst_alpha0, &
               !$acc           SIcst_beta0,SIcst_gamma0,                  &
               !$acc           SIcst_allreduce_global2)
               SIcst_r0rh0  = SIcst_allreduce_global2(1)
               SIcst_w0rh0  = SIcst_allreduce_global2(2)
               SIcst_alpha0 = SIcst_r0rh0 / SIcst_w0rh0
               SIcst_beta0  = 0.0_RKIND
               SIcst_gamma0 = SIcst_r0rh0
               SIcst_r0rh0  = 0.0_RKIND
               SIcst_w0rh0  = 0.0_RKIND
               !$acc end serial

            end if !!!
   
            call mpas_timer_stop("si btr residual")
   
   
            !!!!!!!!!!!!!!!!!!!!!!!!!!!!!!!!!!!!!!!!!!!!!!!!!!!!!!!!!!!!!!!
            ! Stage 2.3 : Outer iterations 
            !             - lagged values are sufficiently up to date
            !!!!!!!!!!!!!!!!!!!!!!!!!!!!!!!!!!!!!!!!!!!!!!!!!!!!!!!!!!!!!!!
   
            call mpas_timer_start("si btr iteration")

            if ( si_algorithm == 'sbicg' ) then
               call si_solver_sbicg(domain,                                &
                    sshSubcycleNew,sshSubcycleCur,bottomDepthEdge,         &
                    tolerance_outer)
            else if ( si_algorithm == 'scg' ) then
               call si_solver_scg(domain,                                  &
                    sshSubcycleNew,sshSubcycleCur,bottomDepthEdge,         &
                    tolerance_outer)
            endif

            !   boundary update on sshNew
            call mpas_timer_start("si halo iter")
            !$acc update host(sshSubcycleNew)
            call mpas_dmpar_field_halo_exch(domain, 'sshSubcycle', &
                                            timeLevel=2)
            !$acc update device(sshSubcycleNew) async
            call mpas_timer_stop("si halo iter")
   
            call mpas_timer_stop("si btr iteration")
   
            !!!!!!!!!!!!!!!!!!!!!!!!!!!!!!!!!!!!!!!!!!!!!!!!!!!!!!!!!!!!!!!
            ! Stage 2.4 : The barotropic velocity update
            !             using the lagged SSH
            !!!!!!!!!!!!!!!!!!!!!!!!!!!!!!!!!!!!!!!!!!!!!!!!!!!!!!!!!!!!!!!
   
            call mpas_timer_start("si btr vel update")

#ifdef MPAS_OPENACC
            !$acc parallel loop gang async &
            !$acc    present(sshNew,sshSubcycleNew)
#else
            !$omp parallel
            !$omp do schedule(runtime)
#endif
            do iCell = 1,nCellsAll
               ! Use of sshNew to save the lagged SSH
               sshNew(iCell) = sshSubcycleNew(iCell)
            end do
            !$omp end do
            !$omp end parallel
   
#ifdef MPAS_OPENACC
            !$acc parallel loop async &
            !$acc    present(edgeMask,cellsOnEdge,sshNew,dcEdge,    &
            !$acc       normalBarotropicVelocityNew,sshSubcycleCur, &
            !$acc       normalBarotropicVelocitySubcycleNew,        &
            !$acc       normalBarotropicVelocityCur,                &
            !$acc       barotropicCoriolisTerm,barotropicForcing,   &
            !$acc       nEdgesHalo)                                 &
            !$acc    private(temp_mask,cell1,cell2)
#else
            !$omp parallel
            !$omp do schedule(runtime) &
            !$omp private(temp_mask,cell1,cell2)
#endif
            do iEdge = 1,nEdgesHalo( edgeHaloComputeCounter-1 )
               temp_mask = edgeMask(1, iEdge)
   
               cell1 = cellsOnEdge(1,iEdge)
               cell2 = cellsOnEdge(2,iEdge)
                      
               ! Use of normBtrVelNew as a temp array for sshEdge
               normalBarotropicVelocityNew(iEdge) =       &
                          ( 0.5*sshNew(cell2)          &
                           +0.5*sshSubcycleCur(cell2)) &
                         -( 0.5*sshNew(cell1)          &
                           +0.5*sshSubcycleCur(cell1)) 
    
               normalBarotropicVelocitySubcycleNew(iEdge)              &
                  = temp_mask                                          &
                  * (normalBarotropicVelocityCur(iEdge)                &
                  - dt_si * (-barotropicCoriolisTerm(iEdge) + gravity     &
                          *normalBarotropicVelocityNew(iEdge)          &
                          /dcEdge(iEdge) - barotropicForcing(iEdge)))
            end do ! iEdge
#ifndef MPAS_OPENACC
            !$omp end do
            !$omp end parallel
#endif
   
#ifdef MPAS_OPENACC
            !$acc parallel loop gang async &
            !$acc    present(nEdgesOnEdge,edgesOnEdge,weightsOnEdge, &
            !$acc        normalBarotropicVelocitySubcycleNew,        &
            !$acc        normalBarotropicVelocityCur,fEdge,          &
            !$acc        barotropicCoriolisTerm,nEdgesHalo)          &
            !$acc    private(CoriolisTerm,eoe,i)
#else
            !$omp parallel
            !$omp do schedule(runtime) private(CoriolisTerm, i, eoe)
#endif
            do iEdge = 1,nEdgesHalo(2)
               ! Compute the barotropic Coriolis term, -f*uPerp
               CoriolisTerm = 0.0_RKIND
               !$acc loop vector reduction(+:CoriolisTerm)
               do i = 1, nEdgesOnEdge(iEdge)
                  eoe = edgesOnEdge(i,iEdge)
                  CoriolisTerm = CoriolisTerm + weightsOnEdge(i,iEdge)       &
                               * 0.5_RKIND                                   &
                               * ( normalBarotropicVelocitySubcycleNew(eoe)  &
                                  +normalBarotropicVelocityCur(eoe)        ) &
                               * fEdge(eoe)
               end do
               barotropicCoriolisTerm(iEdge) = CoriolisTerm
            end do
#ifndef MPAS_OPENACC
            !$omp end do
            !$omp end parallel
#endif

#ifdef MPAS_OPENACC
            !$acc parallel loop gang async &
            !$acc    present(edgeMask,cellsOnEdge,dcEdge,         &
            !$acc       normalBarotropicVelocityNew,              &
            !$acc       normalBarotropicVelocitySubcycleNew,      &
            !$acc       normalBarotropicVelocityCur,              &
            !$acc       barotropicCoriolisTerm,barotropicForcing, &
            !$acc       nEdgesHalo) &
            !$acc    private(temp_mask,cell1,cell2)
#else
            !$omp parallel
            !$omp do schedule(runtime) &
            !$omp private(temp_mask,cell1,cell2)
#endif
            do iEdge = 1,nEdgesHalo(2)
               temp_mask = edgeMask(1, iEdge)
   
               cell1 = cellsOnEdge(1,iEdge)
               cell2 = cellsOnEdge(2,iEdge)
               normalBarotropicVelocitySubcycleNew(iEdge)            &
                  = temp_mask                                        &
                  * (normalBarotropicVelocityCur(iEdge)              &
                  - dt_si * (-barotropicCoriolisTerm(iEdge) + gravity   &
                          *normalBarotropicVelocityNew(iEdge)        &
                          /dcEdge(iEdge) - barotropicForcing(iEdge)))
            end do ! iEdge
#ifndef MPAS_OPENACC
            !$omp end do
            !$omp end parallel
#endif
   

#ifdef MPAS_OPENACC
            !$acc parallel loop gang async &
            !$acc    present(nEdgesOnEdge,edgesOnEdge,weightsOnEdge, &
            !$acc        normalBarotropicVelocitySubcycleNew,        &
            !$acc        normalBarotropicVelocityCur,fEdge,          &
            !$acc        barotropicCoriolisTerm)                     &
            !$acc    private(CoriolisTerm,eoe,i)
#else
            !$omp parallel
            !$omp do schedule(runtime) private(CoriolisTerm, i, eoe)
#endif
            do iEdge = 1,nEdgesOwned
               ! Compute the barotropic Coriolis term, -f*uPerp
               CoriolisTerm = 0.0_RKIND
               !$acc loop vector reduction(+:CoriolisTerm)
               do i = 1, nEdgesOnEdge(iEdge)
                  eoe = edgesOnEdge(i,iEdge)
                  CoriolisTerm = CoriolisTerm + weightsOnEdge(i,iEdge)      &
                               * 0.5_RKIND                                  &
                               * ( normalBarotropicVelocitySubcycleNew(eoe) &
                                  +normalBarotropicVelocityCur(eoe) )       &
                               * fEdge(eoe)
               end do
               barotropicCoriolisTerm(iEdge) = CoriolisTerm
            end do
#ifndef MPAS_OPENACC
            !$omp end do
            !$omp end parallel
#endif
   
            call mpas_timer_start("si halo btr coriolis")
            !$acc wait
            !$acc update host(barotropicCoriolisTerm)
            call mpas_dmpar_field_halo_exch(domain, 'barotropicCoriolisTerm')
            !$acc update device(barotropicCoriolisTerm) async
            call mpas_timer_stop("si halo btr coriolis")
   
            call mpas_timer_stop ("si btr vel update")
   
   
            !!!!!!!!!!!!!!!!!!!!!!!!!!!!!!!!!!!!!!!!!!!!!!!!!!!!!!!!!!!!!!!
            ! Stage 2.5 : Recompution of the initial residual
            !             with lagged values
            !!!!!!!!!!!!!!!!!!!!!!!!!!!!!!!!!!!!!!!!!!!!!!!!!!!!!!!!!!!!!!!
   
            call mpas_timer_start("si btr residual")
   
            ! SpMV -------------------------------------------------------!
   
#ifdef MPAS_OPENACC
            !$acc parallel loop gang async &
            !$acc    present(nEdgesOnCell,edgesOnCell,cellsOnEdge,        &
            !$acc       sshSubcycleCur,sshNew,bottomDepthEdge,dcEdge,     &
            !$acc       normalBarotropicVelocityCur,maxLevelEdgeTop,      &
            !$acc       barotropicCoriolisTerm,barotropicForcing,         &
            !$acc       edgeSignOnCell,dvEdge,areaCell,SIvec_r0,          &
            !$acc       SIvec_r00,SIvec_s0,SIvec_z0)                      &
            !$acc    private(sshTendb1,sshTendb2,sshTendAx,iEdge,cell1,   &
            !$acc       cell2,sshEdgeCur,sshEdgeLag,sshEdgeMid,k,         &
            !$acc       thicknessSumCur,thicknessSumLag,thicknessSumMid,  &
            !$acc       sshDiffCur,sshDiffLag,                            &
            !$acc       fluxb1,fluxb2,fluxAx,sshCurArea,sshLagArea)
#else
            !$omp parallel
            !$omp do schedule(runtime) &
            !$omp private(sshTendb1,sshTendb2,sshTendAx,iEdge, &
            !$omp         cell1,cell2,sshEdgeCur,sshEdgeLag,sshEdgeMid, &
            !$omp         thicknessSumCur,thicknessSumMid, &
            !$omp         thicknessSumLag,sshDiffCur,sshDiffLag, &
            !$omp         fluxb1,fluxb2,fluxAx,sshCurArea,sshLagArea)
#endif
            do iCell = 1, nPrecVec
               sshTendb1 = 0.0_RKIND
               sshTendb2 = 0.0_RKIND
               sshTendAx = 0.0_RKIND
   
               !$acc loop vector reduction(+:sshTendb1,sshTendb2,sshTendAx)
               do i = 1, nEdgesOnCell(iCell)
                  iEdge = edgesOnCell(i, iCell)
                  if (maxLevelEdgeTop(iEdge).eq.0) cycle
   
                  cell1 = cellsOnEdge(1, iEdge)
                  cell2 = cellsOnEdge(2, iEdge)
   
                  ! Interpolation sshEdge
                  sshEdgeCur = 0.5_RKIND * (  sshSubcycleCur(cell1)   &
                                            + sshSubcycleCur(cell2) )
                  sshEdgeLag = 0.5_RKIND * (sshNew(cell1) + sshNew(cell2))
                  sshEdgeMid = alpha1 * sshEdgeLag + alpha2 * sshEdgeCur
   
                  ! method 1, matches method 0 without pbcs,
                  ! works with pbcs.
                  thicknessSumCur = si_ismf * sshEdgeCur    &
                                  + bottomDepthEdge(iEdge)
                  thicknessSumLag = si_ismf * sshEdgeLag    &
                                  + bottomDepthEdge(iEdge)
                  thicknessSumMid = si_ismf * sshEdgeMid    &
                                  + bottomDepthEdge(iEdge)
   
                  ! nabla (ssh^0)
                  sshDiffCur = ( sshSubcycleCur(cell2)   &
                                -sshSubcycleCur(cell1) ) &
                               / dcEdge(iEdge)
                  sshDiffLag = (sshNew(cell2)-sshNew(cell1)) &
                               / dcEdge(iEdge)
   
                  fluxb1 = thicknessSumMid &
                         * normalBarotropicVelocityCur(iEdge)
                  fluxb2 = thicknessSumLag &
                         * ( alpha2*gravity*sshDiffCur &
                            + (-barotropicCoriolisTerm(iEdge) &
                               -barotropicForcing(iEdge)) )
                  fluxAx = thicknessSumLag * sshDiffLag
   
                  sshTendb1 = sshTendb1 + edgeSignOnCell(i, iCell) &
                                        * fluxb1 * dvEdge(iEdge)
                  sshTendb2 = sshTendb2 + edgeSignOnCell(i, iCell) &
                                        * fluxb2 * dvEdge(iEdge)
                  sshTendAx = sshTendAx + edgeSignOnCell(i, iCell) &
                                        * fluxAx * dvEdge(iEdge)
               end do ! i
   
               sshTendb1  = R1_alpha1s_g_dt  * sshTendb1
               sshTendb2  = R1_alpha1_g      * sshTendb2
               sshCurArea = R1_alpha1s_g_dts * sshSubcycleCur(iCell) &
                                             * areaCell(iCell)
               sshLagArea = R1_alpha1s_g_dts * sshNew(iCell) &
                                             * areaCell(iCell)
   
               SIvec_r0(iCell) = (-sshCurArea - sshTendb1 + sshTendb2) &
                                -(-sshLagArea - sshTendAx)
               SIvec_r00(iCell) = SIvec_r0(iCell)
               SIvec_s0(iCell)  = 0.0_RKIND
               SIvec_z0(iCell)  = 0.0_RKIND
            end do ! iCell
            !$omp end do
            !$omp end parallel
   
            ! Preconditioning --------------------------------------------!

            call si_precond(SIvec_r0,SIvec_rh0)
            !$acc wait
   
            call mpas_timer_start("si halo r0")
#ifdef USE_GPU_AWARE_MPI
            call si_halo_exch(domain,SIvec_rh0)
#else
            call mpas_dmpar_field_halo_exch(domain, 'SIvec_rh0')
            !$acc update device(SIvec_rh0) async
#endif
            call mpas_timer_stop("si halo r0")
   
            ! SpMV -------------------------------------------------------!

            call si_matvec_mul(SIvec_rh0,bottomDepthEdge,SIvec_w0,sshNew)

            if ( si_algorithm == 'sbicg' ) then !!!

            ! Preconditioning --------------------------------------------!

               call si_precond(SIvec_w0,SIvec_wh0)
               !$acc wait
      
               call mpas_timer_start("si halo r0")
#ifdef USE_GPU_AWARE_MPI
               call si_halo_exch(domain,SIvec_wh0)
#else
               call mpas_dmpar_field_halo_exch(domain, 'SIvec_wh0')
               !$acc update device(SIvec_wh0) async
#endif
               call mpas_timer_stop("si halo r0")
      
               ! SpMV -------------------------------------------------------!
      
               call si_matvec_mul(SIvec_wh0,bottomDepthEdge,SIvec_t0,sshNew)
   
               ! Reduction --------------------------------------------------!
   
               call si_global_reduction(SIcst_allreduce_local2, &
                                   SIcst_allreduce_global2,     &
                                   globalReprodSum2fld1,        &
                                   globalReprodSum2fld2,        &
                                   si_algorithm,2,domain,       &
                                   SIvec_r00,SIvec_r0,SIvec_w0)
   
               !$acc serial async present(SIcst_r00r0,SIcst_r00w0,    &
               !$acc           SIcst_alpha0,SIcst_beta0,SIcst_omega0, &
               !$acc           SIcst_alpha1,SIcst_beta1,SIcst_rho0,   &
               !$acc           SIcst_allreduce_global2)
               SIcst_r00r0 = SIcst_allreduce_global2(1)
               SIcst_r00w0 = SIcst_allreduce_global2(2)
               SIcst_rho0   = SIcst_r00r0
               SIcst_alpha0 = SIcst_rho0 / SIcst_r00w0
               SIcst_beta0  = 0.0_RKIND
               SIcst_omega0 = 0.0_RKIND

               SIcst_alpha1 = SIcst_alpha0
               SIcst_beta1  = SIcst_beta0
               SIcst_r00r0  = 0.0_RKIND
               SIcst_r00w0  = 0.0_RKIND
               !$acc end serial

            else if ( si_algorithm == 'scg' ) then !!!
           
               ! Reduction --------------------------------------------------!
               call si_global_reduction(SIcst_allreduce_local2, &
                                   SIcst_allreduce_global2,     &
                                   globalReprodSum2fld1,        &
                                   globalReprodSum2fld2,        &
                                   si_algorithm,2,domain,       &
                                   SIvec_r0,SIvec_w0,SIvec_rh0)
   
               !$acc serial present(SIcst_r0rh0,SIcst_w0rh0,SIcst_alpha0, &
               !$acc           SIcst_beta0,SIcst_gamma0,                  &
               !$acc           SIcst_allreduce_global2)
               SIcst_r0rh0 = SIcst_allreduce_global2(1)
               SIcst_w0rh0 = SIcst_allreduce_global2(2)
               SIcst_alpha0 = SIcst_r0rh0 / SIcst_w0rh0
               SIcst_beta0  = 0.0_RKIND
               SIcst_gamma0 = SIcst_r0rh0
               SIcst_r0rh0  = 0.0_RKIND
               SIcst_w0rh0  = 0.0_RKIND
               !$acc end serial
   
            end if !!!

            call mpas_timer_stop("si btr residual")
   
            !!!!!!!!!!!!!!!!!!!!!!!!!!!!!!!!!!!!!!!!!!!!!!!!!!!!!!!!!!!!!!!
            ! Stage 2.6 : Main (inner) solver iterations
            !!!!!!!!!!!!!!!!!!!!!!!!!!!!!!!!!!!!!!!!!!!!!!!!!!!!!!!!!!!!!!!
   
            call mpas_timer_start("si btr iteration")

            if ( si_algorithm == 'sbicg' ) then
               call si_solver_sbicg(domain,                                &
                    sshSubcycleNew,sshNew,bottomDepthEdge,tolerance_inner)
            else if ( si_algorithm == 'scg' ) then
               call si_solver_scg(domain,                                  &
                    sshSubcycleNew,sshNew,bottomDepthEdge,tolerance_inner)
            endif

            ! boundary update on SSHnew
            call mpas_timer_start("si halo iter")
            !$acc update host(sshSubcycleNew)
            call mpas_dmpar_field_halo_exch(domain, 'sshSubcycle', timeLevel=2)
            !$acc update device(sshSubcycleNew)
            call mpas_timer_stop("si halo iter")
   
            call mpas_timer_stop("si btr iteration")
   
            !!!!!!!!!!!!!!!!!!!!!!!!!!!!!!!!!!!!!!!!!!!!!!!!!!!!!!!!!!!!!!!
            ! Stage 2.7 : The barotropic velocity update
            !!!!!!!!!!!!!!!!!!!!!!!!!!!!!!!!!!!!!!!!!!!!!!!!!!!!!!!!!!!!!!!
   
            call mpas_timer_start("si btr vel update")
   
#ifdef MPAS_OPENACC
            !$acc parallel loop gang &
            !$acc    present(edgeMask,cellsOnEdge,sshNew,dcEdge,    &
            !$acc       normalBarotropicVelocityNew,sshSubcycleCur, &
            !$acc       normalBarotropicVelocitySubcycleNew,        &
            !$acc       normalBarotropicVelocityCur,                &
            !$acc       barotropicCoriolisTerm,barotropicForcing,   &
            !$acc       sshSubcycleNew,nEdgesHalo)                  &
            !$acc    private(temp_mask,cell1,cell2)
#else
            !$omp parallel
            !$omp do schedule(runtime) &
            !$omp private(temp_mask,cell1,cell2)
#endif
            do iEdge = 1, nEdgesHalo(2)
               temp_mask = edgeMask(1, iEdge)
   
               cell1 = cellsOnEdge(1,iEdge)
               cell2 = cellsOnEdge(2,iEdge)
   
               ! Use of normBtrVelNew as a temp array for sshEdge
               normalBarotropicVelocityNew(iEdge) =    &
                          ( 0.5*sshSubcycleNew(cell2)  &
                           +0.5*sshSubcycleCur(cell2)) &
                         -( 0.5*sshSubcycleNew(cell1)  &
                           +0.5*sshSubcycleCur(cell1)) 
   
               normalBarotropicVelocitySubcycleNew(iEdge)              &
                  = temp_mask                                          &
                  * (normalBarotropicVelocityCur(iEdge)                &
                  - dt_si * (-barotropicCoriolisTerm(iEdge) + gravity  &
                          *normalBarotropicVelocityNew(iEdge)          &
                          /dcEdge(iEdge) - barotropicForcing(iEdge)))
            end do ! iEdge
#ifndef MPAS_OPENACC
            !$omp end do
            !$omp end parallel
#endif

#ifdef MPAS_OPENACC
            !$acc parallel loop gang  &
            !$acc    present(nEdgesOnEdge,edgesOnEdge,weightsOnEdge, &
            !$acc        normalBarotropicVelocitySubcycleNew,        &
            !$acc        normalBarotropicVelocityCur,fEdge,          &
            !$acc        barotropicCoriolisTerm,nEdgesHalo)          &
            !$acc    private(CoriolisTerm,eoe,i)
#else
            !$omp parallel
            !$omp do schedule(runtime) private(CoriolisTerm, i, eoe)
#endif
            do iEdge = 1,nEdgesHalo(1)
               ! Compute the barotropic Coriolis term, -f*uPerp
               CoriolisTerm = 0.0_RKIND
               !$acc loop vector reduction(+:CoriolisTerm)
               do i = 1, nEdgesOnEdge(iEdge)
                  eoe = edgesOnEdge(i,iEdge)
                  CoriolisTerm =  CoriolisTerm + weightsOnEdge(i,iEdge)     &
                               * 0.5_RKIND                                  &
                               * ( normalBarotropicVelocitySubcycleNew(eoe) &
                                  +normalBarotropicVelocityCur(eoe) )       &
                               * fEdge(eoe)
               end do
               barotropicCoriolisTerm(iEdge) = CoriolisTerm
            end do
#ifndef MPAS_OPENACC
            !$omp end do
            !$omp end parallel
#endif
   
#ifdef MPAS_OPENACC
            !$acc parallel loop gang                                &
            !$acc    present(edgeMask,cellsOnEdge,dcEdge,           &
            !$acc       normalBarotropicVelocityNew,                &
            !$acc       normalBarotropicVelocitySubcycleNew,        &
            !$acc       normalBarotropicVelocityCur,                &
            !$acc       barotropicCoriolisTerm,barotropicForcing)   &
            !$acc    private(temp_mask,cell1,cell2)
#else
            !$omp parallel
            !$omp do schedule(runtime) &
            !$omp private(temp_mask,cell1,cell2)
#endif
            do iEdge = 1, nEdgesOwned
               temp_mask = edgeMask(1, iEdge)
   
               cell1 = cellsOnEdge(1,iEdge)
               cell2 = cellsOnEdge(2,iEdge)
   
               normalBarotropicVelocitySubcycleNew(iEdge)              &
                  = temp_mask                                          &
                  * (normalBarotropicVelocityCur(iEdge)                &
                  - dt_si * (-barotropicCoriolisTerm(iEdge) + gravity  &
                          *normalBarotropicVelocityNew(iEdge)          &
                          /dcEdge(iEdge) - barotropicForcing(iEdge)))
            end do ! iEdge
#ifndef MPAS_OPENACC
            !$omp end do
            !$omp end parallel
#endif
   
#ifdef MPAS_OPENACC
            !$acc parallel loop gang &
            !$acc    present(cellsOnEdge,sshSubcycleCur,sshSubcycleNew, &
            !$acc       normalBarotropicVelocitySubcycleCur,            &
            !$acc       normalBarotropicVelocitySubcycleNew,            &
            !$acc       normalBarotropicVelocityCur,dcEdge,             &
            !$acc       normalBarotropicVelocityNew,edgeMask,           &
            !$acc       bottomDepthEdge,barotropicThicknessFlux,        &
            !$acc       barotropicCoriolisTerm,barotropicForcing,       &
            !$acc       maxLevelEdgeTop)                                &
            !$acc    private(cell1,cell2,sshEdge,thicknessSum)
#else
            !$omp parallel
            !$omp do schedule(runtime) &
            !$omp private(cell1,cell2,sshEdge,thicknessSum)
#endif
            do iEdge = 1, nEdgesOwned
               if (maxLevelEdgeTop(iEdge).eq.0) cycle

               cell1 = cellsOnEdge(1,iEdge)
               cell2 = cellsOnEdge(2,iEdge)
   
               ! normBtrVelSubCur is at time n+0.5 if splitImplicitStep=1
               !                     at time n+1.0 if splitImplicitStep=2
               normalBarotropicVelocitySubcycleCur(iEdge)                &
                  = 0.5_RKIND*normalBarotropicVelocitySubcycleNew(iEdge) &
                  + 0.5_RKIND*normalBarotropicVelocityCur(iEdge)
   
                         ! 0.25 = 0.5 * 0.5
               sshEdge = 0.25_RKIND * (  sshSubcycleCur(cell1)   &
                                       + sshSubcycleCur(cell2) ) &
                       + 0.25_RKIND * (  sshSubcycleNew(cell1)   &
                                       + sshSubcycleNew(cell2) )
   
               thicknessSum = sshEdge + bottomDepthEdge(iEdge)
   
               barotropicThicknessFlux(iEdge) &
                  = 0.5*(  normalBarotropicVelocitySubcycleNew(iEdge) &
                         + normalBarotropicVelocityCur(iEdge) )       &
                         * thicknessSum
            end do ! iEdge
#ifndef MPAS_OPENACC
            !$omp end do
            !$omp end parallel
#endif
   
            ! boundary update on F
            call mpas_timer_start("si halo btr vel")
            !$acc update host(barotropicThicknessFlux, &
            !$acc             normalBarotropicVelocitySubcycleCur)
            call mpas_dmpar_exch_group_create(domain, finalBtrGroupName)
            call mpas_dmpar_exch_group_add_field(domain, &
                      finalBtrGroupName, 'barotropicThicknessFlux')
            call mpas_dmpar_exch_group_add_field(domain,             &
                      finalBtrGroupName,                             &
                                 'normalBarotropicVelocitySubcycle', &
                                                       timeLevel=1)
            call mpas_dmpar_exch_group_full_halo_exch(domain, &
                      finalBtrGroupName)
            call mpas_dmpar_exch_group_destroy(domain, finalBtrGroupName)
            !$acc update device(barotropicThicknessFlux, &
            !$acc               normalBarotropicVelocitySubcycleCur)
            call mpas_timer_stop("si halo btr vel")
   
#ifdef MPAS_OPENACC
            !$acc parallel loop gang &
            !$acc    present(normalBarotropicVelocityNew, &
            !$acc            normalBarotropicVelocitySubcycleCur)
#else
            !$omp parallel
            !$omp do schedule(runtime)
#endif
            do iEdge = 1, nEdgesAll
               normalBarotropicVelocityNew(iEdge)              &
                  = normalBarotropicVelocitySubcycleCur(iEdge) 
            end do ! iEdge
#ifndef MPAS_OPENACC
            !$omp end do
            !$omp end parallel
#endif

            call mpas_timer_stop("si btr vel update")

         !-------------------------------------------------------------!
         end do ! siLargeIter
         !-------------------------------------------------------------!
         ! END   Large barotropic system iteration loop
         !-------------------------------------------------------------!

         call mpas_timer_stop("si btr vel")

         !$acc exit data copyout(sshNew,normalBarotropicVelocityNew)  &
         !$acc           delete (sshCur,                              &
         !$acc                   sshSubcycleCur,sshSubcycleNew,       &
         !$acc                   normalBarotropicVelocitySubcycleCur, &
         !$acc                   normalBarotropicVelocitySubcycleNew, &
         !$acc                   normalBarotropicVelocityCur,         &
         !$acc                   bottomDepthEdge)

         !$acc update host(barotropicThicknessFlux,barotropicForcing)

         ! Check that you can compute SSH using the total sum or the
         ! individual increments over the barotropic subcycles.
         ! efficiency: This next block of code is really a check for
         ! debugging, and can be removed later.
         call mpas_timer_start('btr si ssh verif')

         ! Correction velocity
         !   normalVelocityCorrection = (Flux - Sum(h u*))/H
         ! or, for the full latex version:
         !{\bf u}^{corr} = \left( {\overline {\bf F}}
         !  - \sum_{k=1}^{N^{edge}} h_{k,*}^{edge}
         ! {\bf u}_k^{avg} \right)
         ! \left/ \sum_{k=1}^{N^{edge}} h_{k,*}^{edge}   \right.

         !Compute uTemp
         ! velocity for normalVelocityCorrection is
         ! normalBarotropicVelocity +
         ! normalBaroclinicVelocity + uBolus
         nEdges = nEdgesHalo(config_num_halos-1 )
         allocate(uTemp(nVertLevels,nEdges))

         !$omp parallel
         !$omp do schedule(runtime)
         do iEdge = 1, nEdges
            uTemp(:,iEdge) = normalBarotropicVelocityNew(iEdge) &
                         + normalBaroclinicVelocityNew(:,iEdge)
         end do
         !$omp end do
         !$omp end parallel

         call ocn_GM_add_to_transport_vel(uTemp, nEdges, nVertLevels)
         call ocn_MLE_add_to_transport_vel(uTemp, nEdges)

         !$omp parallel
         !$omp do schedule(runtime) &
         !$omp private(k)
         do iEdge = 1, nEdges
            do k = 1, nVertLevels
               normalTransportVelocity(k,iEdge) =  &
                        normalBarotropicVelocityNew(iEdge)   + &
                        normalBaroclinicVelocityNew(k,iEdge)
            end do
         end do
         !$omp end do
         !$omp end parallel

         ! add GM and submesoscale contributions if requested
         call ocn_GM_add_to_transport_vel(normalTransportVelocity, nEdges, &
                                          nVertLevels)
         call ocn_MLE_add_to_transport_vel(normalTransportVelocity, nEdges)

         !$omp parallel
         !$omp do schedule(runtime) &
         !$omp private(k, normalThicknessFluxSum, &
         !$omp         thicknessSum, normalVelocityCorrection)
         do iEdge = 1, nEdges

            ! thicknessSum is initialized outside the loop because
            ! on land boundaries maxLevelEdgeTop=0, but I want to
            ! initialize thicknessSum with a nonzero value to avoid
            ! a NaN.
            normalThicknessFluxSum  &
               = layerThickEdgeFlux(minLevelEdgeBot(iEdge),iEdge) &
               * uTemp(minLevelEdgeBot(iEdge),iEdge)
            thicknessSum &
               = layerThickEdgeFlux(minLevelEdgeBot(iEdge),iEdge)

            do k = minLevelEdgeBot(iEdge)+1, maxLevelEdgeTop(iEdge)
               normalThicknessFluxSum = normalThicknessFluxSum + &
                                        layerThickEdgeFlux(k,iEdge)* &
                                        uTemp(k,iEdge)
               thicknessSum = thicknessSum + &
                              layerThickEdgeFlux(k,iEdge)
            enddo

            normalVelocityCorrection = useVelocityCorrection* &
                          ((barotropicThicknessFlux(iEdge) -  &
                            normalThicknessFluxSum)/thicknessSum)

            do k = 1, nVertLevels

               ! normalTransportVelocity = normalBarotropicVelocity
               !                         + normalBaroclinicVelocity
               !                         + normalGMBolusVelocity
               !                         + normalMLEvelocity 
               !                         + normalVelocityCorrection
               ! This is u used in advective terms for layerThickness
               ! and tracers in tendency calls in stage 3.
               normalTransportVelocity(k,iEdge) = edgeMask(k,iEdge) &
                        *(normalTransportVelocity(k,iEdge) + & 
                          normalVelocityCorrection )
            enddo

         end do ! iEdge
         !$omp end do
         !$omp end parallel

         deallocate(uTemp)

         call mpas_timer_stop('btr si ssh verif')

         !!!!!!!!!!!!!!!!!!!!!!!!!!!!!!!!!!!!!!!!!!!!!!!!!!!!!!!!!!!!!!!
         ! Stage 3: Tracer, density, pressure, vert velocity prediction
         !!!!!!!!!!!!!!!!!!!!!!!!!!!!!!!!!!!!!!!!!!!!!!!!!!!!!!!!!!!!!!!

         ! only compute tendencies for active tracers on last large iteration
         if (splitImplicitStep < numTSIterations) then
            activeTracersOnly = .true.
         else
            activeTracersOnly = .false.
         endif

         ! Thickness tendency computations and thickness halo updates
         ! are completed before tracer tendency computations to allow
         ! monotonic advection.

         call mpas_timer_start('si thick tend')

         ! compute vertAleTransportTop.  Use normalTransportVelocity
         ! for advection of layerThickness and tracers.
         ! Use time level 1 values of layerThickness and
         ! layerThickEdgeFlux because layerThickness has not yet
         ! been computed for time level 2.
         call mpas_timer_start('thick vert trans vel top')
#ifdef MPAS_OPENACC
         !$acc enter data copyin(layerThicknessCur, sshCur)
         !$acc update device(layerThickEdgeFlux, normalTransportVelocity)
#endif
         if (associated(highFreqThicknessNew)) then
#ifdef MPAS_OPENACC
            !$acc enter data copyin(highFreqThicknessNew)
#endif
            call ocn_vert_transport_velocity_top( &
                 verticalMeshPool, layerThicknessCur, &
                 layerThickEdgeFlux, normalTransportVelocity, sshCur, &
                 dt, vertAleTransportTop, err, highFreqThicknessNew)
#ifdef MPAS_OPENACC
            !$acc exit data delete(highFreqThicknessNew)
#endif
         else
            call ocn_vert_transport_velocity_top( &
                 verticalMeshPool, layerThicknessCur, &
                 layerThickEdgeFlux, normalTransportVelocity, sshCur, &
                 dt, vertAleTransportTop, err)
         endif
#ifdef MPAS_OPENACC
         !$acc exit data delete(layerThicknessCur, sshCur)
         !$acc update host(vertAleTransportTop, normalTransportVelocity)
#endif
         call mpas_timer_stop('thick vert trans vel top')

         call ocn_tend_thick(tendPool, forcingPool)

         call mpas_timer_stop('si thick tend')

         ! update halo for thickness tendencies
         call mpas_timer_start("si halo thickness")

         call mpas_dmpar_field_halo_exch(domain, 'tendLayerThickness')

         call mpas_timer_stop("si halo thickness")

         call mpas_timer_start('si tracer tend', .false.)

         call ocn_tend_tracer(tendPool, statePool, forcingPool, &
                              meshPool, swForcingPool, diagnosticsPool, &
                              dt, activeTracersOnly, 2)

         call mpas_pool_get_array(tracersPool, 'activeTracers', &
                                                tracersGroupCur, 1)
         call mpas_pool_get_array(tracersPool, 'activeTracers', &
                                                tracersGroupNew, 2)
         call mpas_pool_get_array(statePool,   'normalVelocity', &
                                                normalVelocityCur, 1)
         call mpas_pool_get_array(tracersTendPool,'activeTracersTend', &
                                                   activeTracersTend)

#ifdef MPAS_OPENACC
         !$acc enter data copyin(layerThicknessNew, normalVelocityNew)
         !$acc enter data copyin(normalBarotropicVelocityNew, &
         !$acc                   normalBaroclinicVelocityNew)
         !$acc enter data copyin(activeTracersNew)
         !$acc update device(layerThickEdgeFlux)
         if (config_use_freq_filtered_thickness) then
            !$acc enter data copyin(lowFreqDivergenceNew)
            !$acc enter data copyin(lowFreqDivergenceCur)
            !$acc enter data copyin(lowFreqDivergenceTend)
         endif
         if (splitImplicitStep < numTSIterations) then
            !$acc update device (normalTransportVelocity)
            !$acc enter data copyin(atmosphericPressure, seaIcePressure)
            !$acc enter data copyin(sshNew)
            !$acc update device(tracersSurfaceValue)
            if ( associated(normalGMBolusVelocity) ) then
               !$acc update device (normalGMBolusVelocity)
            end if
            if ( associated(normalMLEVelocity) ) then
               !$acc update device (normalMLEvelocity)
            end if
            if ( associated(frazilSurfacePressure) ) then
               !$acc enter data copyin(frazilSurfacePressure)
            endif
            if (landIcePressureOn) then
               !$acc enter data copyin(landIcePressure)
               !$acc enter data copyin(landIceDraft)
            endif
            if (config_use_freq_filtered_thickness) then
               !$acc enter data copyin(highFreqThicknessNew)
               !$acc enter data copyin(highFreqThicknessCur)
            endif
         elseif (splitImplicitStep == numTSIterations) then
            !$acc enter data copyin(layerThicknessCur)
            !$acc enter data copyin(layerThicknessTend)
            !$acc enter data copyin(normalBaroclinicVelocityCur)
            if (config_compute_active_tracer_budgets) then
               !$acc update device(activeTracerHorizontalAdvectionEdgeFlux)
               !$acc update device(activeTracerHorizontalAdvectionTendency)
               !$acc update device(activeTracerVerticalAdvectionTendency)
               !$acc update device(activeTracerHorMixTendency)
               !$acc update device(activeTracerSurfaceFluxTendency)
               !$acc update device(temperatureShortWaveTendency)
               !$acc update device(activeTracerNonLocalTendency)
            endif
         endif
#endif

         call mpas_timer_stop('si tracer tend')

         ! update halo for tracer tendencies
         call mpas_timer_start("si halo tracers")

         call mpas_pool_begin_iteration(tracersTendPool)
         do while (mpas_pool_get_next_member(tracersTendPool, &
                                             groupItr) )
            if (groupItr%memberType == MPAS_POOL_FIELD ) then
               ! Only compute tendencies for active tracers if
               ! activeTracersOnly flag is true.
               if (.not. activeTracersOnly .or. &
                   trim(groupItr%memberName)=='activeTracersTend') then
                  call mpas_dmpar_field_halo_exch(domain, &
                                                  groupItr%memberName)
               end if
            end if
         end do

         if (config_use_benthosTracers .and. .not. activeTracersOnly) then
            call mpas_pool_get_subpool(tendPool, 'seafloorTend', seafloorTendPool)
            call mpas_dmpar_field_halo_exch(domain, 'benthosTracersTend')
         end if

         call mpas_timer_stop("si halo tracers")

         call mpas_timer_start('si loop fini')

         !!!!!!!!!!!!!!!!!!!!!!!!!!!!!!!!!!!!!!!!!!!!!!!!!!!!!!!!!!!!!!!!!!!
         !  If iterating, reset variables for next iteration
         !!!!!!!!!!!!!!!!!!!!!!!!!!!!!!!!!!!!!!!!!!!!!!!!!!!!!!!!!!!!!!!!!!!

         if (splitImplicitStep < numTSIterations) then

            ! Get indices for dynamic tracers (Includes T&S).
            call mpas_pool_get_dimension_scalar(tracersPool,'activeGRP_start',&
                                                             startIndex)
            call mpas_pool_get_dimension_scalar(tracersPool,'activeGRP_end', &
                                                             endIndex)

            ! Only need T & S for earlier iterations,
            ! then all the tracers needed the last time through.

!! Keeping this calc on the CPU for now
#ifdef MPAS_OPENACC
            !$acc update host(layerThicknessNew)
            !$acc update host(activeTracersNew)
            !$acc update host(tracersSurfaceValue)
#else
            !$omp parallel
            !$omp do schedule(runtime) private(i, k, temp_h, temp)
#endif
            do iCell = 1, nCellsAll
            do k = minLevelCell(iCell), maxLevelCell(iCell)

               ! this is h_{n+1}
               temp_h = layerThicknessCur(k,iCell) + dt* &
               layerThicknessTend(k,iCell)

               ! this is h_{n+1/2}
               layerThicknessNew(k,iCell) = 0.5* &
               (layerThicknessCur(k,iCell) + temp_h)

               do i = startIndex, endIndex
                  ! This is Phi at n+1
                  temp = (tracersGroupCur(i,k,iCell)* &
                          layerThicknessCur(k,iCell) + dt* &
                          activeTracersTend(i,k,iCell))/temp_h

                  ! This is Phi at n+1/2
                  tracersGroupNew(i,k,iCell) = 0.5_RKIND* &
                            (tracersGroupCur(i,k,iCell) + temp)
               end do ! tracer index
            end do ! vertical
            end do ! iCell
#ifndef MPAS_OPENACC
            !$omp end do
            !$omp end parallel
#endif

#ifdef MPAS_OPENACC
            !$acc update device(layerThicknessNew)
            !$acc update device(activeTracersNew)
#endif

            if (config_use_freq_filtered_thickness) then

#ifdef MPAS_OPENACC
               !$acc parallel loop present(minLevelCell, maxLevelCell) &
               !$acc   present(highFreqThicknessNew) &
               !$acc   present(highFreqThicknessCur) &
               !$acc   present(lowFreqDivergenceNew) &
               !$acc   present(lowFreqDivergenceCur) &
               !$acc   present(lowFreqDivergenceTend)
#else
               !$omp parallel
               !$omp do schedule(runtime) private(k, temp)
#endif
               do iCell = 1, nCellsAll
               do k = minLevelCell(iCell), maxLevelCell(iCell)

                  ! h^{hf}_{n+1} was computed in Stage 1

                  ! this is h^{hf}_{n+1/2}
                  highFreqThicknessNew(k,iCell) = 0.5_RKIND* &
                             (highFreqThicknessCur(k,iCell) + &
                              highFreqThicknessNew(k,iCell))

                  ! this is D^{lf}_{n+1}
                  temp = lowFreqDivergenceCur(k,iCell) + dt* &
                         lowFreqDivergenceTend(k,iCell)

                  ! this is D^{lf}_{n+1/2}
                  lowFreqDivergenceNew(k,iCell) = 0.5_RKIND* &
                           (lowFreqDivergenceCur(k,iCell) + temp)
               end do
               end do
#ifndef MPAS_OPENACC
               !$omp end do
               !$omp end parallel
#endif
            end if

#ifdef MPAS_OPENACC
            !$acc parallel loop collapse(2) present(normalVelocityNew) &
            !$acc   present(normalBaroclinicVelocityNew, edgeMask) &
            !$acc   present(normalBarotropicVelocityNew)
#else
            !$omp parallel
            !$omp do schedule(runtime) private(k)
#endif
            do iEdge = 1, nEdgesAll
            do k = 1, nVertLevels

               ! u = normalBarotropicVelocity + normalBaroclinicVelocity
               ! here normalBaroclinicVelocity is at time n+1/2
               ! This is u used in next iteration or step
               normalVelocityNew(k,iEdge) = edgeMask(k,iEdge)* &
                         ( normalBarotropicVelocityNew(iEdge) + &
                           normalBaroclinicVelocityNew(k,iEdge) )

            enddo
            end do ! iEdge
#ifndef MPAS_OPENACC
            !$omp end do
            !$omp end parallel
#endif

            ! Efficiency note: We really only need this to compute
            ! layerThickEdgeFlux, density, pressure, and SSH
            ! in this diagnostics solve.
            call ocn_diagnostic_solve(dt, statePool, forcingPool, &
                                      meshPool, scratchPool, &
                                      tracersPool, 2, full=.false.)

         !!!!!!!!!!!!!!!!!!!!!!!!!!!!!!!!!!!!!!!!!!!!!!!!!!!!!!!!!!!!!!!
         ! If large iteration complete, compute all variables at
         ! time n+1
         !!!!!!!!!!!!!!!!!!!!!!!!!!!!!!!!!!!!!!!!!!!!!!!!!!!!!!!!!!!!!!!

         elseif (splitImplicitStep == numTSIterations) then

#ifdef MPAS_OPENACC
            !$acc parallel present(minLevelCell, maxLevelCell) &
            !$acc   present(layerThicknessTend) &
            !$acc   present(layerThicknessCur) &
            !$acc   present(minLevelEdgeBot, maxLevelEdgeTop) &
            !$acc   present(layerThickEdgeFlux) &
            !$acc   present(activeTracerHorizontalAdvectionEdgeFlux) &
            !$acc   present(layerThicknessNew) &
            !$acc   present(activeTracerHorizontalAdvectionTendency) &
            !$acc   present(activeTracerVerticalAdvectionTendency) &
            !$acc   present(activeTracerHorMixTendency) &
            !$acc   present(activeTracerSurfaceFluxTendency) &
            !$acc   present(temperatureShortWaveTendency) &
            !$acc   present(activeTracerNonLocalTendency)
#endif

#ifdef MPAS_OPENACC
            !$acc loop gang
#else
            !$omp parallel
            !$omp do schedule(runtime) private(k)
#endif
            do iCell = 1, nCellsAll
#ifdef MPAS_OPENACC
            !$acc loop vector
#endif
            do k = minLevelCell(iCell), maxLevelCell(iCell)
               ! this is h_{n+1}
               layerThicknessNew(k,iCell) = &
                                     layerThicknessCur(k,iCell) + &
                                  dt*layerThicknessTend(k,iCell)
            end do
            end do
#ifndef MPAS_OPENACC
            !$omp end do
            !$omp end parallel
#endif

            if (config_compute_active_tracer_budgets) then

#ifdef MPAS_OPENACC
               !$acc loop gang
#else
               !$omp parallel
               !$omp do schedule(runtime) private(k)
#endif
               do iEdge = 1, nEdgesAll
#ifdef MPAS_OPENACC
               !$acc loop seq
#endif
               do k= minLevelEdgeBot(iEdge), maxLevelEdgeTop(iEdge)
#ifdef MPAS_OPENACC
               !$acc loop vector
#endif
                  do iTracer = 1, size(activeTracerHorizontalAdvectionEdgeFlux,1)
                     activeTracerHorizontalAdvectionEdgeFlux(iTracer,k,iEdge) = &
                     activeTracerHorizontalAdvectionEdgeFlux(iTracer,k,iEdge) / &
                          layerThickEdgeFlux(k,iEdge)
                  enddo
               enddo
               enddo
#ifndef MPAS_OPENACC
               !$omp end do
#endif

#ifdef MPAS_OPENACC
               !$acc loop gang
#else
               !$omp do schedule(runtime) private(k)
#endif
               do iCell = 1, nCellsAll
               do k= minLevelCell(iCell), maxLevelCell(iCell)
#ifdef MPAS_OPENACC
               !$acc loop vector
                  do iTracer = 1, size(activeTracerHorizontalAdvectionTendency,1)
                     activeTracerHorizontalAdvectionTendency(iTracer,k,iCell) = &
                     activeTracerHorizontalAdvectionTendency(iTracer,k,iCell) / &
                               layerThicknessNew(k,iCell)

                     activeTracerVerticalAdvectionTendency(iTracer,k,iCell) = &
                     activeTracerVerticalAdvectionTendency(iTracer,k,iCell) / &
                               layerThicknessNew(k,iCell)

                     activeTracerHorMixTendency(iTracer,k,iCell) = &
                     activeTracerHorMixTendency(iTracer,k,iCell) / &
                                layerThicknessNew(k,iCell)

                     activeTracerSurfaceFluxTendency(iTracer,k,iCell) = &
                     activeTracerSurfaceFluxTendency(iTracer,k,iCell) / &
                                layerThicknessNew(k,iCell)

                     activeTracerNonLocalTendency(iTracer,k,iCell) = &
                     activeTracerNonLocalTendency(iTracer,k,iCell) / &
                                layerThicknessNew(k,iCell)
                  end do
#else
                  activeTracerHorizontalAdvectionTendency(:,k,iCell) = &
                  activeTracerHorizontalAdvectionTendency(:,k,iCell) / &
                            layerThicknessNew(k,iCell)

                  activeTracerVerticalAdvectionTendency(:,k,iCell) = &
                  activeTracerVerticalAdvectionTendency(:,k,iCell) / &
                            layerThicknessNew(k,iCell)

                  activeTracerHorMixTendency(:,k,iCell) = &
                  activeTracerHorMixTendency(:,k,iCell) / &
                             layerThicknessNew(k,iCell)

                  activeTracerSurfaceFluxTendency(:,k,iCell) = &
                  activeTracerSurfaceFluxTendency(:,k,iCell) / &
                             layerThicknessNew(k,iCell)

                  activeTracerNonLocalTendency(:,k,iCell) = &
                  activeTracerNonLocalTendency(:,k,iCell) / &
                             layerThicknessNew(k,iCell)
#endif

                  temperatureShortWaveTendency(k,iCell) = &
                  temperatureShortWaveTendency(k,iCell) / &
                             layerThicknessNew(k,iCell)
               end do
               end do
#ifndef MPAS_OPENACC
               !$omp end do
               !$omp end parallel
#endif
            endif

#ifdef MPAS_OPENACC
            !$acc end parallel
#endif

! This tracer block is still computed on the CPU
#ifdef MPAS_OPENACC
            !$acc update host(layerThicknessNew)
            !$acc update host(layerThicknessCur, layerThicknessTend)
            !$acc update host(activeTracersNew)
            !$acc update host(tracersSurfaceValue)
#endif

            call mpas_pool_begin_iteration(tracersPool)
            do while (mpas_pool_get_next_member(tracersPool, &
                                                groupItr) )
               if (groupItr%memberType == MPAS_POOL_FIELD) then
                  configName = 'config_use_'//trim(groupItr%memberName)
                  call mpas_pool_get_config(domain%configs, &
                                configName, config_use_tracerGroup)

                  if ( config_use_tracerGroup ) then
                     call mpas_pool_get_array(tracersPool, &
                                              groupItr%memberName, &
                                              tracersGroupCur, 1)
                     call mpas_pool_get_array(tracersPool, &
                                              groupItr%memberName, &
                                              tracersGroupNew, 2)

                     modifiedGroupName = &
                             trim(groupItr % memberName) // 'Tend'
                     call mpas_pool_get_array(tracersTendPool, &
                                              modifiedGroupName, &
                                              tracersGroupTend)

                     !$omp parallel
                     !$omp do schedule(runtime) private(k)
                     do iCell = 1, nCellsAll
                     do k = minLevelCell(iCell), maxLevelCell(iCell)
                        tracersGroupNew(:,k,iCell) = &
                       (tracersGroupCur(:,k,iCell) * &
                        layerThicknessCur(k,iCell) + dt* &
                       tracersGroupTend(:,k,iCell))/ &
                        layerThicknessNew(k,iCell)
                     end do
                     end do
#ifndef MPAS_OPENACC
                     !$omp end do
                     !$omp end parallel
#endif

                     ! limit salinity in separate loop
                     if (trim(groupItr%memberName) == &
                         'activeTracers' ) then
                        !$omp parallel
                        !$omp do schedule(runtime) private(k)
                        do iCell = 1, nCellsAll
                        do k = minLevelCell(iCell), maxLevelCell(iCell)
                           tracersGroupNew(indexSalinity,k,iCell) = &
                           max(0.001_RKIND,  &
                           tracersGroupNew(indexSalinity,k,iCell))
                        end do
                        end do
#ifndef MPAS_OPENACC
                        !$omp end do
                        !$omp end parallel
#endif
                     end if

                     if (config_use_benthosTracers) then
                        call mpas_pool_get_subpool(statePool, 'seafloorTracers', seafloorTracersPool)
                        call mpas_pool_get_subpool(tendPool, 'seafloorTend', seafloorTendPool)
                        call mpas_pool_get_dimension(meshPool, 'nBenthicVertLevels', nBenthicVertLevels)
                        call mpas_pool_get_array(seafloorTracersPool, 'benthosTracers', benthosTracersCur, 1)
                        call mpas_pool_get_array(seafloorTracersPool, 'benthosTracers', benthosTracersNew, 2)
                        call mpas_pool_get_array(seafloorTendPool, 'benthosTracersTend', benthosTracersTend)
                        call mpas_pool_get_array(seafloorTendPool, 'benthosInterfaceLayerThickness', benthosInterfaceLayerThickness)
                        !$omp parallel
                        !$omp do schedule(runtime) private(k)
                        do iCell = 1, nCells
                        do k = 1, nBenthicVertLevels+1
                           benthosTracersNew(:,k,iCell) = &
                              (benthosTracersCur(:,k,iCell) * &
                              benthosInterfaceLayerThickness(k) + dt* &
                              benthosTracersTend(:,k,iCell) )/ &
                              benthosInterfaceLayerThickness(k)
                        end do
                        end do
                        !$omp end do
                        !$omp end parallel
                     end if

                     ! Reset debugTracers to fixed value at the surface
                     if (trim(groupItr % memberName) == &
                         'debugTracers' .and. &
                         config_reset_debugTracers_near_surface) then

                        !$omp parallel
                        !$omp do schedule(runtime) private(k, lat)
                        do iCell = 1, nCellsAll

                           ! Reset tracer1 to 2 in top n layers
                           do k = minLevelCell(iCell), minLevelCell(iCell)+config_reset_debugTracers_top_nLayers-1
                                tracersGroupNew(1,k,iCell) = 2.0_RKIND
                           end do

                           ! Reset tracer2 to 2 in top n layers
                           ! in zonal bands, and 1 outside
                           lat = latCell(iCell)*180./3.1415
                           if (     lat>-60.0.and.lat<-55.0 &
                                .or.lat>-40.0.and.lat<-35.0 &
                                .or.lat>- 2.5.and.lat<  2.5 &
                                .or.lat> 35.0.and.lat< 40.0 &
                                .or.lat> 55.0.and.lat< 60.0 ) then
                              do k = minLevelCell(iCell), minLevelCell(iCell)+config_reset_debugTracers_top_nLayers-1
                                 tracersGroupNew(2,k,iCell) = 2.0_RKIND
                              end do
                           else
                              do k = minLevelCell(iCell), minLevelCell(iCell)+config_reset_debugTracers_top_nLayers-1
                                 tracersGroupNew(2,k,iCell) = 1.0_RKIND
                              end do
                           end if

                           ! Reset tracer3 to 2 in top n layers
                           ! in zonal bands, and 1 outside
                           lat = latCell(iCell)*180./3.1415
                           if (     lat>-55.0.and.lat<-50.0 &
                                .or.lat>-35.0.and.lat<-30.0 &
                                .or.lat>-15.0.and.lat<-10.0 &
                                .or.lat> 10.0.and.lat< 15.0 &
                                .or.lat> 30.0.and.lat< 35.0 &
                                .or.lat> 50.0.and.lat< 55.0 ) then
                              do k = minLevelCell(iCell), minLevelCell(iCell)+config_reset_debugTracers_top_nLayers-1
                                 tracersGroupNew(3,k,iCell) = 2.0_RKIND
                              end do
                           else
                              do k = minLevelCell(iCell), minLevelCell(iCell)+config_reset_debugTracers_top_nLayers-1
                                 tracersGroupNew(3,k,iCell) = 1.0_RKIND
                              end do
                           end if
                        end do ! cells
#ifndef MPAS_OPENACC
                        !$omp end do
                        !$omp end parallel
#endif
                     end if ! debug tracers
                  end if ! use tracer group
               end if ! tracer
            end do ! tracer group

#ifdef MPAS_OPENACC
            !$acc update device(layerThicknessNew)
            !$acc update device(activeTracersNew)
#endif

            if (config_use_freq_filtered_thickness) then
#ifdef MPAS_OPENACC
               !$acc parallel present(minLevelCell, maxLevelCell) &
               !$acc   present(lowFreqDivergenceNew) &
               !$acc   present(lowFreqDivergenceCur) &
               !$acc   present(lowFreqDivergenceTend)
#endif

#ifdef MPAS_OPENACC
               !$acc loop gang
#else
               !$omp parallel
               !$omp do schedule(runtime) private(k)
#endif
               do iCell = 1, nCellsAll
#ifdef MPAS_OPENACC
               !$acc loop vector
#endif
               do k = minLevelCell(iCell), maxLevelCell(iCell)

                  ! h^{hf}_{n+1} was computed in Stage 1

                  ! this is D^{lf}_{n+1}
                  lowFreqDivergenceNew(k,iCell) = &
                  lowFreqDivergenceCur(k,iCell) + dt* &
                  lowFreqDivergenceTend(k,iCell)
               end do
               end do
#ifndef MPAS_OPENACC
               !$omp end do
               !$omp end parallel
#endif

#ifdef MPAS_OPENACC
               !$acc end parallel
#endif

            end if

            ! Recompute final u to go on to next step.
            ! u_{n+1} = normalBarotropicVelocity_{n+1} +
            !           normalBaroclinicVelocity_{n+1}
            ! Right now normalBaroclinicVelocityNew is at time n+1/2,
            ! so back compute to get normalBaroclinicVelocity at
            ! time n+1 using normalBaroclinicVelocity_{n+1/2} =
            !            1/2*(normalBaroclinicVelocity_n + u_Bcl_{n+1})
            ! so the following lines are
            ! u_{n+1} = normalBarotropicVelocity_{n+1} +
            !         2*normalBaroclinicVelocity_{n+1/2} -
            !         normalBaroclinicVelocity_n
            ! note that normalBaroclinicVelocity is recomputed at the
            ! beginning of the next timestep due to Imp Vert mixing,
            ! so normalBaroclinicVelocity does not have to be
            ! recomputed here.

#ifdef MPAS_OPENACC
            !$acc parallel present(minLevelEdgeBot, maxLevelEdgeTop) &
            !$acc   present(normalVelocityNew) &
            !$acc   present(normalBarotropicVelocityNew) &
            !$acc   present(normalBaroclinicVelocityNew) &
            !$acc   present(normalBaroclinicVelocityCur)
#endif

#ifdef MPAS_OPENACC
            !$acc loop gang
#else
            !$omp parallel
            !$omp do schedule(runtime) private(k)
#endif
            do iEdge = 1, nEdgesAll
#ifdef MPAS_OPENACC
            !$acc loop vector
#endif
            do k = minLevelEdgeBot(iEdge), maxLevelEdgeTop(iEdge)
               normalVelocityNew(k,iEdge) = &
                               normalBarotropicVelocityNew(iEdge) + &
                             2*normalBaroclinicVelocityNew(k,iEdge) - &
                               normalBaroclinicVelocityCur(k,iEdge)
            end do
            end do ! iEdges
#ifndef MPAS_OPENACC
            !$omp end do
            !$omp end parallel
#endif

#ifdef MPAS_OPENACC
            !$acc end parallel
#endif

         endif ! splitImplicitStep

#ifdef MPAS_OPENACC
         !$acc exit data copyout(layerThicknessNew)
         !$acc exit data copyout(normalVelocityNew)
         !$acc exit data delete(normalBarotropicVelocityNew, &
         !$acc                  normalBaroclinicVelocityNew)
         !$acc exit data copyout(activeTracersNew)
         !$acc update host(layerThickEdgeFlux)
         if (config_use_freq_filtered_thickness) then
            !$acc exit data copyout(lowFreqDivergenceNew)
            !$acc exit data delete(lowFreqDivergenceCur)
            !$acc exit data delete(lowFreqDivergenceTend)
         endif
         if (splitImplicitStep < numTSIterations) then
            if (config_use_gm) then
               !$acc update host(vertGMBolusVelocityTop)
            end if
            if (config_submesoscale_enable) then
               !$acc update host(vertMLEBolusVelocityTop)
            end if
            !$acc exit data delete (atmosphericPressure, seaIcePressure)
            !$acc exit data copyout(sshNew)
            !$acc update host(layerThickEdgeMean)
            !$acc update host(relativeVorticity, circulation)
            !$acc update host(vertTransportVelocityTop, &
            !$acc             relativeVorticityCell, &
            !$acc             divergence, &
            !$acc             kineticEnergyCell, &
            !$acc             tangentialVelocity, &
            !$acc             vertVelocityTop)
            !$acc update host(normRelVortEdge, normPlanetVortEdge, &
            !$acc             normalizedRelativeVorticityCell)
            !$acc update host (surfacePressure)
            !$acc update host(zMid, zTop)
            !$acc update host(tracersSurfaceValue)
            !$acc update host(normalVelocitySurfaceLayer)
            !$acc update host(density, potentialDensity, displacedDensity)
            !$acc update host(thermExpCoeff,  &
            !$acc&            salineContractCoeff)
            !$acc update host(montgomeryPotential, pressure)
            if (landIcePressureOn) then
               !$acc exit data delete(landIcePressure)
               !$acc exit data delete(landIceDraft)
            endif
            if (config_use_freq_filtered_thickness) then
               !$acc exit data copyout(highFreqThicknessNew)
               !$acc exit data delete(highFreqThicknessCur)
            endif
            if ( associated(frazilSurfacePressure) ) then
               !$acc exit data delete(frazilSurfacePressure)
            endif
         elseif (splitImplicitStep == numTSIterations) then
            !$acc exit data delete(layerThicknessCur, layerThicknessTend)
            !$acc exit data delete(normalBaroclinicVelocityCur)
            if (config_compute_active_tracer_budgets) then
               !$acc update host(activeTracerHorizontalAdvectionEdgeFlux)
               !$acc update host(activeTracerHorizontalAdvectionTendency)
               !$acc update host(activeTracerVerticalAdvectionTendency)
               !$acc update host(activeTracerHorMixTendency)
               !$acc update host(activeTracerSurfaceFluxTendency)
               !$acc update host(temperatureShortWaveTendency)
               !$acc update host(activeTracerNonLocalTendency)
            endif
         endif
#endif

         call mpas_timer_stop('si loop fini')
         call mpas_timer_stop('si loop')

      end do  ! outer timestep loop (splitImplicitStep)

      !!!!!!!!!!!!!!!!!!!!!!!!!!!!!!!!!!!!!!!!!!!!!!!!!!!!!!!!!!!!!!!!!!!
      ! END large iteration loop
      !!!!!!!!!!!!!!!!!!!!!!!!!!!!!!!!!!!!!!!!!!!!!!!!!!!!!!!!!!!!!!!!!!!

#ifdef MPAS_OPENACC
      if (config_use_tidal_potential_forcing) then
         !$acc exit data delete(ssh_sal,tidalPotentialEta)
         !$acc exit data copyout(sshSubcycleCurWithTides)
      endif
#endif

      call mpas_timer_start("si implicit vert mix")

      ! Call ocean diagnostic solve in preparation for vertical mixing.
      ! Note it is called again after vertical mixing, because u and
      ! tracers change. For Richardson vertical mixing, only density,
      ! layerThickEdgeFlux, and kineticEnergyCell need to be computed.
      ! For kpp, more variables may be needed.  Either way, this could
      ! be made more efficient by only computing what is needed for the
      ! implicit vmix routine that follows.
#ifdef MPAS_OPENACC
      !$acc enter data copyin(layerThicknessNew, normalVelocityNew)
      !$acc update device (normalTransportVelocity)
      if (config_use_gm) then
         !$acc update device (normalGMBolusVelocity)
      end if
      if (config_submesoscale_enable) then
         !$acc update device (normalMLEvelocity)
      end if
      !$acc enter data copyin(atmosphericPressure, seaIcePressure)
      !$acc enter data copyin(sshNew)
      !$acc enter data copyin(activeTracersNew)
      !$acc update device(tracersSurfaceValue)
      if ( associated(frazilSurfacePressure) ) then
         !$acc enter data copyin(frazilSurfacePressure)
      endif
      if (landIcePressureOn) then
         !$acc enter data copyin(landIcePressure)
         !$acc enter data copyin(landIceDraft)
      endif
#endif
      call ocn_diagnostic_solve(dt, statePool, forcingPool, meshPool, &
                                scratchPool, tracersPool, 2)

      call mpas_dmpar_field_halo_exch(domain, 'surfaceFrictionVelocity')

#ifdef MPAS_OPENACC
      !$acc update host(layerThickEdgeFlux, layerThickEdgeMean)
      !$acc update host(relativeVorticity, circulation)
      if (config_use_gm) then
         !$acc update host (vertGMBolusVelocityTop)
      end if
      if (config_submesoscale_enable) then
         !$acc update host (vertMLEBolusVelocityTop)
      end if
      !$acc update host(vertTransportVelocityTop, &
      !$acc             relativeVorticityCell, &
      !$acc             divergence, &
      !$acc             kineticEnergyCell, &
      !$acc             tangentialVelocity, &
      !$acc             vertVelocityTop)
      !$acc update host(normRelVortEdge, normPlanetVortEdge, &
      !$acc             normalizedRelativeVorticityCell)
      !$acc update host (surfacePressure)
      !$acc update host(zMid, zTop)
      !$acc exit data copyout(sshNew)
      !$acc exit data delete(activeTracersNew)
      !$acc update host(tracersSurfaceValue)
      !$acc update host(normalVelocitySurfaceLayer)
      !$acc exit data delete (atmosphericPressure, seaIcePressure)
      !$acc update host(density, potentialDensity, displacedDensity)
      !$acc update host(thermExpCoeff,  &
      !$acc&            salineContractCoeff)
      !$acc update host(montgomeryPotential, pressure)
      !$acc update host(RiTopOfCell, &
      !$acc             BruntVaisalaFreqTop)
      !$acc update host(tracersSurfaceLayerValue, &
      !$acc             indexSurfaceLayerDepth, &
      !$acc             normalVelocitySurfaceLayer, &
      !$acc             sfcFlxAttCoeff, &
      !$acc             surfaceFluxAttenuationCoefficientRunoff)
      if ( associated(frazilSurfacePressure) ) then
         !$acc exit data delete(frazilSurfacePressure)
      endif
      if (landIcePressureOn) then
         !$acc exit data delete(landIcePressure)
         !$acc exit data delete(landIceDraft)
      endif
      !$acc exit data delete(layerThicknessNew, normalVelocityNew)
#endif

      call ocn_vmix_implicit(dt, meshPool, statePool, forcingPool, &
                             scratchPool, err, 2)

      ! Update halo on u and tracers, which were just updated for
      ! implicit vertical mixing.  If not done, this leads to lack of
      ! volume conservation.  It is required because halo updates in
      ! stage 3 are only conducted on tendencies, not on the velocity
      ! and tracer fields.  So this update is required to communicate
      ! the change due to implicit vertical mixing across the boundary.

      call mpas_timer_start('si vmix halos')

      call mpas_timer_start('si vmix halos normalVelFld')
      call mpas_dmpar_field_halo_exch(domain, 'normalVelocity', &
                                      timeLevel=2)
      call mpas_timer_stop('si vmix halos normalVelFld')

      call mpas_pool_begin_iteration(tracersPool)
      do while ( mpas_pool_get_next_member(tracersPool, groupItr) )
         if (groupItr%memberType == MPAS_POOL_FIELD) then

            ! Reset iAge to zero where mask == 0
            if (config_use_idealAgeTracers.and.trim(groupItr%memberName) == 'idealAgeTracers') then
                call mpas_pool_get_array(tracersPool, &
                                         groupItr%memberName, &
                                         tracersGroupNew, 2)
                call mpas_pool_get_subpool(forcingPool, &
                                           'tracersIdealAgeFields', &
                                            tracersIdealAgeFieldsPool)
                call mpas_pool_get_array(tracersIdealAgeFieldsPool, &
                                         'idealAgeTracersIdealAgeMask', &
                                          tracerGroupIdealAgeMask)

                !$omp parallel
                !$omp do schedule(runtime)
                do iCell = 1, nCellsOwned
                   tracersGroupNew(1,1,iCell) = tracerGroupIdealAgeMask(1,iCell)*tracersGroupNew(1,1,iCell)
                end do ! cells
                !$omp end do
                !$omp end parallel
             endif

            ! Halo update on all tracer groups
            call mpas_dmpar_field_halo_exch(domain, groupItr%memberName, timeLevel=2)

         end if
      end do

      if (config_use_benthosTracers) call mpas_dmpar_field_halo_exch(domain, 'benthosTracers', timeLevel=2)

      call mpas_timer_stop('si vmix halos')

      call mpas_timer_stop("si implicit vert mix")

      if ( configVertAdvMethod == vertAdvRemap ) then

         call mpas_timer_start("vertical remap")

         call mpas_pool_get_array(statePool, 'layerThicknessLag', layerThicknessLagNew, 2)

         ! Store the current, Lagrangian location for computation of the
         ! Eulerian vertical velocity induced by remapping
         layerThicknessLagNew = layerThicknessNew

         ! Perform the remapping
         call ocn_remap_vert_state(block, err)

         call mpas_timer_stop("vertical remap")

      end if

      call mpas_timer_start('si fini')

#ifdef MPAS_OPENACC
      !$acc enter data copyin(layerThicknessNew, normalVelocityNew)
      if (config_prescribe_velocity) then
         !$acc enter data copyin(normalVelocityCur) 
      endif
      if (config_prescribe_thickness) then
         !$acc enter data copyin(layerThicknessCur)
      endif
      !$acc update device (normalTransportVelocity)
      if (config_use_gm) then
         !$acc update device (normalGMBolusVelocity)
      end if
      if (config_submesoscale_enable) then
         !$acc update device (normalMLEvelocity)
      end if
      !$acc enter data copyin(atmosphericPressure, seaIcePressure)
      !$acc enter data copyin(sshNew)
      !$acc enter data copyin(activeTracersNew)
      !$acc update device(tracersSurfaceValue)
      if ( associated(frazilSurfacePressure) ) then
         !$acc enter data copyin(frazilSurfacePressure)
      endif
      if (landIcePressureOn) then
         !$acc enter data copyin(landIcePressure)
         !$acc enter data copyin(landIceDraft)
      endif
#endif

      if (config_prescribe_velocity) then
#ifdef MPAS_OPENACC
         !$acc parallel loop collapse(2) present(normalVelocityNew, normalVelocityCur)
#else
         !$omp parallel
         !$omp do schedule(runtime) private(k)
#endif
         do iEdge = 1, nEdgesAll
         do k=1,nVertLevels
            normalVelocityNew(k,iEdge) = normalVelocityCur(k,iEdge)
         end do
         end do
#ifndef MPAS_OPENACC
         !$omp end do
         !$omp end parallel
#endif
      end if

      if (config_prescribe_thickness) then
#ifdef MPAS_OPENACC
         !$acc parallel loop collapse(2) present(layerThicknessNew, layerThicknessCur)
#else
         !$omp parallel
         !$omp do schedule(runtime) private(k)
#endif
         do iCell = 1, nCellsAll
         do k=1,nVertLevels
            layerThicknessNew(k,iCell) = layerThicknessCur(k,iCell)
         end do
         end do
#ifndef MPAS_OPENACC
         !$omp end do
         !$omp end parallel
#endif
      end if

      call ocn_diagnostic_solve(dt, statePool, forcingPool, meshPool, &
                                scratchPool, tracersPool, 2)

      ! Update the effective desnity in land ice if we're coupling to
      ! land ice
      call ocn_effective_density_in_land_ice_update(forcingPool, &
                                                    statePool, err)

      call mpas_timer_start('si final mpas reconstruct', .false.)

#ifdef MPAS_OPENACC
      !$acc enter data create(velocityX, velocityY, velocityZ)
      !$acc enter data create(velocityZonal, velocityMeridional)
      !$acc enter data create(gradSSHX, gradSSHY, gradSSHZ)
      !$acc enter data create(gradSSHZonal, gradSSHMeridional)
      !$acc enter data create(surfaceVelocity, SSHGradient)
#endif

      call mpas_reconstruct_gpu(meshPool, normalVelocityNew,       &
                                velocityX, velocityY, velocityZ,   &
                                velocityZonal, velocityMeridional, &
                                includeHalos = .true.)

      call mpas_reconstruct_gpu(meshPool, gradSSH,               &
                                gradSSHX, gradSSHY, gradSSHZ,    &
                                gradSSHZonal, gradSSHMeridional, &
                                includeHalos = .true.)

      call mpas_timer_stop('si final mpas reconstruct')


#ifdef MPAS_OPENACC
      !$acc parallel loop present(surfaceVelocity, velocityZonal, velocityMeridional, &
      !$acc   SSHGradient, gradSSHZonal, gradSSHMeridional)
#else
      !$omp parallel
      !$omp do schedule(runtime)
#endif
      do iCell = 1, nCellsAll
         surfaceVelocity(indexSurfaceVelocityZonal,iCell) = &
                                   velocityZonal(minLevelCell(iCell),iCell)
         surfaceVelocity(indexSurfaceVelocityMeridional,iCell) = &
                                   velocityMeridional(minLevelCell(iCell),iCell)

         SSHGradient(indexSSHGradientZonal,iCell) = gradSSHZonal(iCell)
         SSHGradient(indexSSHGradientMeridional,iCell) = &
                                               gradSSHMeridional(iCell)
      end do
#ifndef MPAS_OPENACC
      !$omp end do
      !$omp end parallel
#endif

#ifdef MPAS_OPENACC
      !$acc update host(layerThickEdgeFlux, layerThickEdgeMean)
      !$acc update host(relativeVorticity, circulation)
      if (config_use_gm) then
         !$acc update host(vertGMBolusVelocityTop)
      end if
      if (config_submesoscale_enable) then
         !$acc update host(vertMLEBolusVelocityTop)
      end if
      !$acc update host(vertTransportVelocityTop, &
      !$acc             relativeVorticityCell, &
      !$acc             divergence, &
      !$acc             kineticEnergyCell, &
      !$acc             tangentialVelocity, &
      !$acc             vertVelocityTop)
      !$acc update host(normRelVortEdge, normPlanetVortEdge, &
      !$acc             normalizedRelativeVorticityCell)
      !$acc update host (surfacePressure)
      !$acc update host(zMid, zTop)
      !$acc exit data copyout(sshNew)
      !$acc exit data delete(activeTracersNew)
      !$acc update host(tracersSurfaceValue)
      !$acc update host(normalVelocitySurfaceLayer)
      !$acc exit data delete (atmosphericPressure, seaIcePressure)
      if ( associated(frazilSurfacePressure) ) then
         !$acc exit data delete(frazilSurfacePressure)
      endif
      if (landIcePressureOn) then
         !$acc exit data delete(landIcePressure)
         !$acc exit data delete(landIceDraft)
      endif
      !$acc exit data copyout(layerThicknessNew, normalVelocityNew)
      !$acc update host(density, potentialDensity, displacedDensity)
      !$acc update host(thermExpCoeff,  &
      !$acc&            salineContractCoeff)
      !$acc update host(montgomeryPotential, pressure)
      !$acc update host(RiTopOfCell, &
      !$acc             BruntVaisalaFreqTop)
      !$acc update host(tracersSurfaceLayerValue, &
      !$acc             indexSurfaceLayerDepth, &
      !$acc             normalVelocitySurfaceLayer, &
      !$acc             sfcFlxAttCoeff, &
      !$acc             surfaceFluxAttenuationCoefficientRunoff)
      if (config_prescribe_velocity) then
         !$acc exit data delete(normalVelocityCur)
      endif
      if (config_prescribe_thickness) then
         !$acc exit data delete(layerThicknessCur)
      endif
      !$acc exit data copyout(velocityX, velocityY, velocityZ)
      !$acc exit data copyout(gradSSHX, gradSSHY, gradSSHZ)
      !$acc exit data copyout(velocityZonal, velocityMeridional)
      !$acc exit data copyout(gradSSHZonal, gradSSHMeridional)
      !$acc exit data copyout(surfaceVelocity, SSHGradient)
#endif
      call ocn_time_average_coupled_accumulate(statePool,forcingPool,2)

      if (config_use_GM .or. config_submesoscale_enable) then
         call ocn_reconstruct_eddy_vectors(meshPool)
      end if

      if (trim(config_land_ice_flux_mode) == 'coupled') then
         call mpas_timer_start("si effective density halo")
         call mpas_pool_get_field(statePool, &
                                 'effectiveDensityInLandIce', &
                                  effectiveDensityField, 2)
         call mpas_dmpar_exch_halo_field(effectiveDensityField)
         call mpas_timer_stop("si effective density halo")
      end if
      deallocate(bottomDepthEdge)

      call mpas_timer_stop('si fini')
      call mpas_timer_stop("si timestep")

   end subroutine ocn_time_integrator_si!}}}

!***********************************************************************
!
!  routine ocn_time_integration_si_init
!
!> \brief   Initialize split-implicit time stepping within MPAS-Ocean
!> \author  Mark Petersen
!> \date    September 2011
!
!> \author  Hyun-Gyu Kang (ORNL, for the split-implicit code)
!> \date    September 2019
!> \details
!>  This routine initializes variables required for the split-implicit
!>  method of integrating the ocean model forward in time
!
!-----------------------------------------------------------------------

   subroutine ocn_time_integration_si_init(domain, dt)!{{{
     
      include 'mpif.h'

      !-----------------------------------------------------------------
      ! Input/output variables
      !-----------------------------------------------------------------

      real (kind=RKIND), intent(in) :: dt !< [in] time step (sec)

      type (domain_type), intent(inout) :: domain

      !-----------------------------------------------------------------
      ! Local variables
      !-----------------------------------------------------------------

      type (block_type), pointer :: &
         block ! structure with subdomain data

      type (mpas_pool_type), pointer :: &
         statePool,         &! structure holding state variables
         meshPool,          &! structure holding mesh variables
         diagnosticsPool     ! structure holding diagnostic variables

      integer, pointer :: nVertLevels

      integer ::         &
         iCell, iEdge, k,&! loop indices for cell, edge and vertical
         kmax,           &! index of deepest active edge
         ierr,           &! local error flag
         cell1, cell2     ! neighbor cell indices across edge

      integer :: nCells, nEdges, ihh, imm, iss

      integer, dimension(:), pointer :: nCellsArray, nEdgesArray,     &
         minLevelEdgeBot, maxLevelEdgeTop, minLevelCell, maxLevelCell

      integer, dimension(:,:), pointer :: cellsOnEdge

      real (kind=RKIND) ::       &
         normalThicknessFluxSum, &! vertical sum of thick flux
         layerThicknessSum,      &! vertical sum of layer thickness
         layerThicknessEdge1,    &! layer thickness on edge
         area_mean,              &! RMS of areaCell
         local_num_cells,        &! number of cells for each core
         local_area_sum,         &! local sum of area
         total_area_sum,         &! total sum of area
         tmp1,tmp2

      real (kind=RKIND), dimension(:), pointer :: &
         areaCell,               &! area of each cell
         bottomDepth,            &! bottom depth
         refBottomDepth,         &! reference bottom depth
         normalBarotropicVelocity ! normal barotropic velocity

      real (kind=RKIND), dimension(:,:), pointer :: &
         layerThickness,           &! layer thickness cell center
         normalBaroclinicVelocity, &! normal baroclinic velocity
         normalVelocity             ! normal velocity (total)

      real (kind=RKIND), dimension(:), pointer :: ssh

#ifdef USE_GPU_AWARE_MPI
      type (mpas_communication_list), pointer :: sendList, recvList
      type (mpas_communication_list), pointer :: commListPtr,commListPtr2
      type (mpas_exchange_list), pointer :: exchListPtr
      integer :: iHalo, nHaloLayers, threadNum, nAdded, i, j,iComm,iExch
#endif

#ifndef USE_LAPACK
      call mpas_log_write( &
      'MPAS was not compiled with LAPACK/BLAS. LAPACK required for SI' &
      , MPAS_LOG_CRIT)
#endif

      !*** Set mask for using velocity correction
      if (config_vel_correction) then
         useVelocityCorrection = 1.0_RKIND
      else
         useVelocityCorrection = 0.0_RKIND
      endif

      !*** Determine the time integration type and set associated masks

      select case (trim(config_time_integrator))

      case ('split_implicit')

         call mpas_log_write( &
         '***********************************************************')
         call mpas_log_write( &
         'The split-implicit time integration is configured')
         call mpas_log_write( &
         '***********************************************************')

      case default
         call mpas_log_write('Incorrect choice config_time_integrator',&
                             MPAS_LOG_CRIT)

      end select

      !*** set number of baroclinic iterations on each outer
      !*** time step iteration (number can be different on the
      !*** first and last time step iteration)

      numTSIterations = config_n_ts_iter

      allocate(numClinicIterations(numTSIterations))

      numClinicIterations    = config_n_bcl_iter_mid ! most iterations
      numClinicIterations(1) = config_n_bcl_iter_beg ! first iteration
      numClinicIterations(numTSIterations)=config_n_bcl_iter_end !last

      block => domain % blocklist

      call mpas_pool_get_subpool(block % structs, 'mesh', meshPool)
      call mpas_pool_get_subpool(block % structs, 'state', statePool)
      call mpas_pool_get_subpool(block % structs, 'diagnostics', diagnosticsPool)

      call mpas_pool_get_dimension(block % dimensions, 'nVertLevels', &
                                                        nVertLevels)

      call mpas_pool_get_dimension(block % dimensions, 'nCellsArray', &
                                                        nCellsArray)
      call mpas_pool_get_dimension(block % dimensions, 'nEdgesArray', &
                                                        nEdgesArray)

      call mpas_pool_get_array(statePool, 'layerThickness', &
                                           layerThickness, 1)
      call mpas_pool_get_array(statePool, 'normalVelocity', &
                                           normalVelocity, 1)
      call mpas_pool_get_array(statePool, 'normalBarotropicVelocity', &
                                           normalBarotropicVelocity, 1)
      call mpas_pool_get_array(statePool, 'normalBaroclinicVelocity', &
                                           normalBaroclinicVelocity, 1)

      call mpas_pool_get_array(meshPool, 'refBottomDepth', &
                                          refBottomDepth)
      call mpas_pool_get_array(meshPool, 'cellsOnEdge', &
                                          cellsOnEdge)
      call mpas_pool_get_array(meshPool, 'minLevelEdgeBot', &
                                          minLevelEdgeBot)
      call mpas_pool_get_array(meshPool, 'maxLevelEdgeTop', &
                                          maxLevelEdgeTop)
      call mpas_pool_get_array(meshPool, 'minLevelCell', minLevelCell)
      call mpas_pool_get_array(meshPool, 'maxLevelCell', maxLevelCell)
      call mpas_pool_get_array(meshPool, 'bottomDepth', bottomDepth)
      call mpas_pool_get_array(meshPool, 'areaCell', areaCell)

      call mpas_pool_get_array(statePool, 'ssh', ssh, 2)

      ! Get fields to use 1d-real halo exchange routine
      call mpas_pool_get_field(diagnosticsPool, 'SIvec_zh1', SIvec_zh1_field,1)
      call mpas_pool_get_field(diagnosticsPool, 'SIvec_wh0', SIvec_wh0_field,1)
      call mpas_pool_get_field(diagnosticsPool, 'SIvec_rh1', SIvec_rh1_field,1)

      nCells = nCellsArray(config_num_halos)
      nEdges = nEdgesArray(config_num_halos+1)

      if ( .not. config_do_restart ) then

      ! Compute barotropic velocity at first timestep
      ! This is only done upon start-up.
         if (config_filter_btr_mode) then
            do iCell = 1, nCells
               layerThickness(minLevelCell(iCell),iCell) = &
                  refBottomDepth(minLevelCell(iCell))
            enddo
         endif

         do iEdge = 1, nEdges
            cell1 = cellsOnEdge(1,iEdge)
            cell2 = cellsOnEdge(2,iEdge)
            kmax  = maxLevelEdgeTop(iEdge)

            ! normalBarotropicVelocity = sum(h*u)/sum(h) on each edge
            ! ocn_diagnostic_solve has not yet been called, so
            ! compute hEdge just for this edge.

            ! thicknessSum is initialized outside the loop because on
            ! land boundaries maxLevelEdgeTop=0, but we want to
            ! initialize thicknessSum with a nonzero value to avoid
            ! a NaN.
            layerThicknessEdge1 = 0.5_RKIND* &
               (layerThickness(minLevelCell(cell1),cell1) + &
                layerThickness(minLevelCell(cell2),cell2) )

            normalThicknessFluxSum = layerThicknessEdge1* &
               normalVelocity(minLevelEdgeBot(iEdge),iEdge)

            layerThicknessSum = layerThicknessEdge1

            do k=minLevelEdgeBot(iEdge)+1, kmax
               layerThicknessEdge1 = 0.5_RKIND* &
                                    (layerThickness(k,cell1) + &
                                     layerThickness(k,cell2))

               normalThicknessFluxSum = normalThicknessFluxSum + &
                                        layerThicknessEdge1* &
                                        normalVelocity(k,iEdge)
               layerThicknessSum = layerThicknessSum + &
                                   layerThicknessEdge1

            enddo
            normalBarotropicVelocity(iEdge) = &
                  normalThicknessFluxSum/layerThicknessSum

            ! normalBaroclinicVelocity = normalVelocity -
            !     normalBarotropicVelocity
            do k = minLevelEdgeBot(iEdge), kmax
               normalBaroclinicVelocity(k,iEdge) = &
                         normalVelocity(k,iEdge) - &
                 normalBarotropicVelocity(iEdge)
            enddo

            ! normalBaroclinicVelocity=0,
            ! normalVelocity=0 on land cells
            do k = kmax+1, nVertLevels
               normalBaroclinicVelocity(k,iEdge) = 0.0_RKIND
               normalVelocity(k,iEdge) = 0.0_RKIND
            enddo
         enddo ! edge loop

         if (config_filter_btr_mode) then
            ! filter normalBarotropicVelocity out of initial condition

            normalVelocity(:,:) = normalBaroclinicVelocity(:,:)
            normalBarotropicVelocity(:) = 0.0_RKIND

         endif

      endif ! .not. config_do_restart

      nCells = nCellsArray(1)

      ! Compute the root mean square of areaCell 
      ! for the solver tolerance
      local_num_cells = nCells
      call mpas_dmpar_sum_real(domain % dminfo, local_num_cells, &
                               total_num_cells)

      local_area_sum = 0.0_RKIND
      do iCell = 1,nCells
        local_area_sum = local_area_sum + areaCell(iCell)**2.0
      end do

      call mpas_dmpar_sum_real(domain % dminfo,local_area_sum, &
                                               total_area_sum)

      area_mean = dsqrt(total_area_sum / total_num_cells)
      ncpus = domain % dminfo % nprocs
      mean_num_cells = total_num_cells/ncpus

      ! Tolerance for the outer iteration
      tolerance_outer   = 0.01_RKIND * area_mean

      ! Tolerance for the inner iteration
      if ( config_btr_si_partition_match_mode ) then
         ! Tolerance for the partition match mode 
         tolerance_inner  = 1.0e-8_RKIND * area_mean
      else
         tolerance_inner  = config_btr_si_tolerance * area_mean
      endif


      ! Detection of ISMF (Temporariliy implemented. 
      !                    This will be revised in next SI version)
      ! If ISMF is detected, the split-implicit barotropic mode solver
      ! will solve a 'quasi-linear' barotropic system for the more 
      ! stable solver convergence.
      do iCell = 1, nCells
         k = maxLevelCell(iCell)
         zTop(k:nVertLevels,iCell) = -bottomDepth(iCell)      &
                                     +layerThickness(k,iCell)

         do k = maxLevelCell(iCell)-1, minLevelCell(iCell), -1
            zTop(k,iCell) = zTop(k+1,iCell) + layerThickness(k  ,iCell)
         end do

         ! copy zTop(1,iCell) into sea-surface height array
         ssh(iCell) = zTop(minLevelCell(iCell),iCell)
      end do

      tmp1 = minval(ssh)
      call mpas_dmpar_min_real(domain % dminfo, tmp1,tmp2 )

      si_ismf = 1
      if ( tmp2 < -10.d0 ) then
         si_ismf = 0
      endif

      ! Impliciness parameters
      alpha1= 0.5_RKIND
      alpha2= 1.0_RKIND - alpha1

      ! Get time step size to compute coefficients for the SI solver
      dt_si = dt

      ! Determination of nSiLargeIter (the barotropic system 
      !                                large iteration loop)
      !    - Currently, it is set as 2 when numTSIterations is 1.
      !    - Also, nSiLargeIter can be controlled by user if needed.
      !    - Higher nSiLargeIter can make simulations more stable and
      !      accurate, but runtime for the barotropic system will 
      !      increase.
      !    - Do not set larger than 2. This will be improved in next
      !      version.
      nSiLargeIter = config_n_btr_si_large_iter

      if ( numTSIterations == 1 ) then
         nSiLargeIter = 2
      else
         nSiLargeIter = config_n_btr_si_large_iter
         dt_si = dt_si / real(nSiLargeIter)
      endif


      ! Computation of coefficients which will be used in the SI solver
      R1_alpha1s_g_dts = 1.0_RKIND/((alpha1**2.0_RKIND) &
                           * gravity * dt_si**2.0_RKIND)
      R1_alpha1s_g_dt  = 1.0_RKIND/((alpha1**2.0_RKIND) &
                           * gravity * dt_si)
      R1_alpha1_g      = 1.0_RKIND/(gravity*alpha1)

      ! Compute preconditioner for the split-implicit barotropic
      !  mode solver
      call mpas_log_write(' Building a preconditioning matrix: ')
      call mpas_timer_start("preconditioning matrix build")
      call ocn_time_integrator_si_preconditioner(domain, dt)
      call mpas_timer_stop("preconditioning matrix build")

      !--------------------------------------------------------------------

      if (config_use_self_attraction_loading) then
         ! set ssh_sal_on to 1
         ssh_sal_on = 1
      else
         ssh_sal_on = 0
      endif

      self_attraction_and_loading_beta = config_self_attraction_and_loading_beta


#ifdef USE_GPU_AWARE_MPI
      !--------------------------------------------------------------------
      ! Initialization for the si_halo_exch routine
      !    - Save sendList and recvList
      !    - Allocate send & recv buffer
      !    - Define dest & source list
      !--------------------------------------------------------------------

      call mpi_barrier(domain%dminfo%comm,ierr)

      threadNum = mpas_threading_get_thread_num()
      if ( threadNum == 0 ) then
         nHaloLayers = size( SIvec_rh1_field % sendList % halos)
         allocate(haloLayers(nHaloLayers))
         do iHalo = 1, nHaloLayers
            haloLayers(iHalo) = iHalo
         end do
      end if

      call mpas_dmpar_build_comm_lists(                                    &
               SIvec_rh1_field % sendList, SIvec_rh1_field % recvList,     &
               haloLayers, SIvec_rh1_field % dimsizes, sendList, recvList )

      !-----------------------------------------------------------------

      i = 0
      nMaxSendList = 0
      commListPtr => sendList
      do while(associated(commListPtr))
         i = i + 1
         if ( nMaxSendList < commListPtr%nList ) then
              nMaxSendList = commListPtr%nList
         endif
         commListPtr => commListPtr % next
      end do
      nSendCommList = i

      i = 0
      nMaxRecvList = 0
      commListPtr => recvList
      do while(associated(commListPtr))
         i = i + 1
         if ( nMaxRecvList < commListPtr%nList ) then
              nMaxRecvList = commListPtr%nList
         endif
         commListPtr => commListPtr % next
      end do
      nRecvCommList = i

      allocate(exchSend(nSendCommList))
      allocate(exchRecv(nRecvCommList))

      !-----------------------------------------------------------------
      ! Exchange list for SEND

      commListPtr => sendList 
      i = 0
      do while(associated(commListPtr))
         i = i + 1

         allocate(exchSend(i)%buffer(commListPtr%nList))
         allocate(exchSend(i)%bufferOffset(nHaloLayers))
         allocate(exchSend(i)%halo(nHaloLayers))
         allocate(exchSend(i)%nExch(nHaloLayers))

         exchSend(i)%procID = commListPtr%procID
         exchSend(i)%nList  = commListPtr%nList
      
         nAdded = 0
         do iHalo = 1,nHaloLayers
            exchSend(i)%bufferOffset(iHalo) = nAdded
            exchListPtr => SIvec_rh1_field % sendList %      &
                           halos(haloLayers(iHalo)) % exchList
            j = 0
            do while (associated(exchListPtr))
               if ( exchListPtr % endPointID == commListPtr % procID ) then
                  do k = 1,exchListPtr % nList
                     nAdded = nAdded + 1 
                  end do
               endif
               j = j+1
               exchListPtr => exchListPtr % next
            end do
 
            exchSend(i)%nExch(iHalo) = j

            allocate(exchSend(i)%halo(iHalo)%endPointID(j))
            allocate(exchSend(i)%halo(iHalo)%nList(j))
            allocate(exchSend(i)%halo(iHalo)%exch(j))

            nullify(exchListPtr)
            exchListPtr => SIvec_rh1_field % sendList %      &
                           halos(haloLayers(iHalo)) % exchList
            j = 0
            do while (associated(exchListPtr))
               j = j+1
               exchSend(i)%halo(iHalo)%endPointID(j) = exchListPtr % endPointID
               exchSend(i)%halo(iHalo)%nList(j) = exchListPtr % nList

               allocate(exchSend(i)%halo(iHalo)%exch(j)%destList(exchListPtr % nList))
               allocate(exchSend(i)%halo(iHalo)%exch(j)%srcList(exchListPtr % nList))

               if ( exchListPtr % endPointID == commListPtr % procID ) then
                  do k = 1,exchListPtr % nList
                     exchSend(i)%halo(iHalo)%exch(j)%destList(k) = &
                        exchListPtr % destList(k) + exchSend(i)%bufferOffset(iHalo)
                     exchSend(i)%halo(iHalo)%exch(j)%srcList(k) = &
                        exchListPtr % srcList(k)
                  end do
               endif
               exchListPtr => exchListPtr % next
            end do

         end do ! iHalo
         commListPtr => commListPtr  % next
      end do

      !-----------------------------------------------------------------
      ! Exchange list for RECV

      commListPtr => recvList 
      i = 0
      do while(associated(commListPtr))
         i = i + 1

         allocate(exchRecv(i)%buffer(commListPtr%nList))
         allocate(exchRecv(i)%bufferOffset(nHaloLayers))
         allocate(exchRecv(i)%halo(nHaloLayers))
         allocate(exchRecv(i)%nExch(nHaloLayers))

         exchRecv(i)%procID = commListPtr%procID
         exchRecv(i)%nList  = commListPtr%nList

         nAdded = 0
         do iHalo = 1,nHaloLayers
            exchRecv(i)%bufferOffset(iHalo) = nAdded
            exchListPtr => SIvec_rh1_field % recvList %      &
                           halos(haloLayers(iHalo)) % exchList
            j = 0
            do while (associated(exchListPtr))
               if ( exchListPtr % endPointID == commListPtr % procID ) then
                  do k = 1,exchListPtr % nList
                     nAdded = nAdded + 1 
                  end do
               endif
               j = j+1
               exchListPtr => exchListPtr % next
            end do
 
            exchRecv(i)%nExch(iHalo) = j

            allocate(exchRecv(i)%halo(iHalo)%endPointID(j))
            allocate(exchRecv(i)%halo(iHalo)%nList(j))
            allocate(exchRecv(i)%halo(iHalo)%exch(j))

            nullify(exchListPtr)
            exchListPtr => SIvec_rh1_field % recvList %      &
                           halos(haloLayers(iHalo)) % exchList
            j = 0
            do while (associated(exchListPtr))
               j = j+1
               exchRecv(i)%halo(iHalo)%endPointID(j) = exchListPtr % endPointID
               exchRecv(i)%halo(iHalo)%nList(j) = exchListPtr % nList

               allocate(exchRecv(i)%halo(iHalo)%exch(j)%destList(exchListPtr % nList))
               allocate(exchRecv(i)%halo(iHalo)%exch(j)%srcList(exchListPtr % nList))

               if ( exchListPtr % endPointID == commListPtr % procID ) then
                  do k = 1,exchListPtr % nList
                     exchRecv(i)%halo(iHalo)%exch(j)%destList(k) = &
                        exchListPtr % destList(k)
                     exchRecv(i)%halo(iHalo)%exch(j)%srcList(k) = &
                        exchListPtr % srcList(k) + exchRecv(i)%bufferOffset(iHalo)
                  end do
               endif
               exchListPtr => exchListPtr % next
            end do

         end do ! iHalo
         commListPtr => commListPtr  % next
      end do

      nullify(sendList,recvList) 
      !-----------------------------------------------------------------

      !$acc enter data create(sbuffer,rbuffer)

      !$acc enter data copyin(exchRecv)
      do iComm = 1,nRecvCommList
         !$acc enter data copyin(exchRecv(iComm)%buffer, &
         !$acc                   exchRecv(iComm)%nExch,  &
         !$acc                   exchRecv(iComm)%halo,   &
         !$acc                   exchRecv(iComm)%procID)
         do iHalo = 1,config_num_halos
            !$acc enter data copyin(exchRecv(iComm)%halo(iHalo)%nList,      &
            !$acc                   exchRecv(iComm)%halo(iHalo)%endPointID, &
            !$acc                   exchRecv(iComm)%halo(iHalo)%exch )
            do iExch = 1,exchRecv(iComm)%nExch(iHalo)
               !$acc enter data copyin(                                   &
               !$acc    exchRecv(iComm)%halo(iHalo)%exch(iExch)%destList, &
               !$acc    exchRecv(iComm)%halo(iHalo)%exch(iExch)%srcList )
            end do
         end do
      end do

      !$acc enter data copyin(exchSend)
      do iComm = 1,nSendCommList
         !$acc enter data copyin(exchSend(iComm)%buffer, &
         !$acc                   exchSend(iComm)%nExch,  &
         !$acc                   exchSend(iComm)%halo,   &
         !$acc                   exchSend(iComm)%procID)
         do iHalo = 1,config_num_halos
            !$acc enter data copyin(exchSend(iComm)%halo(iHalo)%nList,      &
            !$acc                   exchSend(iComm)%halo(iHalo)%endPointID, &
            !$acc                   exchSend(iComm)%halo(iHalo)%exch)
            do iExch = 1,exchSend(iComm)%nExch(iHalo)
               !$acc enter data copyin(                                   &
               !$acc    exchSend(iComm)%halo(iHalo)%exch(iExch)%destList, &
               !$acc    exchSend(iComm)%halo(iHalo)%exch(iExch)%srcList)
            end do
         end do
      end do
#endif

   end subroutine ocn_time_integration_si_init!}}}

!***********************************************************************
!
!  routine ocn_time_integration_si_preconditioner
!
!> \brief   Construct a Block-Jacobi preconditioning matrix
!> \author  Hyun-Gyu Kang (Oak Ridge National Laboratory)
!> \date    September 2019
!> \details
!>  This routine constructs preconditioners for the
!>  split-implicit time stepper.
!
!-----------------------------------------------------------------------

   subroutine ocn_time_integrator_si_preconditioner(domain, dt)!{{{

      !-----------------------------------------------------------------
      ! Input variables
      !-----------------------------------------------------------------

      real (kind=RKIND), intent(in) :: &
         dt              !< [in] time step (sec) to move forward

      !-----------------------------------------------------------------
      ! Input/output variables
      !-----------------------------------------------------------------

      type (domain_type), intent(inout) :: &
         domain  !< [inout] model state to advance forward

      !-----------------------------------------------------------------
      ! Local variables
      !-----------------------------------------------------------------

      type (block_type), pointer :: &
         block ! structure with subdomain data

      type (mpas_pool_type), pointer :: &
         meshPool ! structure holding mesh variables

      integer,dimension(:),pointer :: &
         globalCellId ! global index of each cell

      integer ::         &
         nCells, nEdges, &! number of cells or edges (excl halos) 
         iCell, iEdge,   &! loop indices for cell and edge
         cell1, cell2,   &! neighbor cell indices across edge
         nCellsHalo1st,  &! number of cells within 1st halo layer
         nCellsHalo2nd,  &! number of cells within 2st halo layer
         nPrecMatPacked   ! number of matrix elements 
                          !    of an uppder digonal matrix

      integer ::  i, j, info, itmp1

      real (kind=RKIND) :: thicknessSum, fluxAx, temp1

      ! End preamble
      !-----------------------------------------------------------------
      ! Begin code

      block => domain % blocklist
      call mpas_pool_get_subpool(block % structs, 'mesh', meshPool)
      call mpas_pool_get_array(meshPool, 'indexToCellID', globalCellId)

      nCells   = nCellsOwned
      nEdges   = nEdgesOwned
      nCellsHalo1st = nCellsHalo(1)
      nCellsHalo2nd = nCellsHalo(2)

      si_algorithm = 'sbicg' ! Default iterative solver algorithm

      call mpas_log_write('   config_btr_si_preconditioner: ' &
                           // trim(config_btr_si_preconditioner) )


      if ( config_btr_si_partition_match_mode ) then

         call mpas_log_write( &
         '       Partition-match (bit-for-bit) mode is turned on.')
         call mpas_log_write( &
         '       The preconditioner is configured as jacobi.')
         config_btr_si_preconditioner = 'jacobi'
         call mpas_log_write( &
         '       The bit-for-bit allreduce is enabled.')
         call mpas_log_write( &
         '       The solver algorithm is configured as scg.')
         call mpas_log_write( &
         '       (Default is sbicg.)')
         si_algorithm = 'scg'

         ! Allocate temporary arrays for reproducible summation
         allocate( globalReprodSum2fld1(nCellsOwned,2),  &
                   globalReprodSum2fld2(nCellsOwned,2),  &
                   globalReprodSum3fld1(nCellsOwned,3),  &
                   globalReprodSum3fld2(nCellsOwned,3) )

      else

         if ( trim(config_btr_si_preconditioner) == 'ras' .or. &
              trim(config_btr_si_preconditioner) == 'block_jacobi') then
#if defined USE_MAGMA
            if ( int(mean_num_cells) > 4800 ) then
               call mpas_log_write( &
               '      nCells per core is larger than 4800 (MAGMA enabled).')
#elif defined USE_CUBLAS
            if ( int(mean_num_cells) > 4800 ) then
               call mpas_log_write( &
               '      nCells per core is larger than 4800 (CUBLAS enabled).')
#elif defined MPAS_OPENACC
            if ( int(mean_num_cells) > 2400 ) then
               call mpas_log_write( &
               '      nCells per core is larger than 2400 (no MAGMA or CUBLAS).')
#else
            if ( int(mean_num_cells) > 1200 ) then
               call mpas_log_write( &
               '      nCells per core is larger than 1200.')
#endif
               call mpas_log_write( &
               '      Because of memory and computational efficiency,')
               call mpas_log_write( &
               '      the preconditioner is configured as jacobi.')
               config_btr_si_preconditioner = 'jacobi'
               call mpas_log_write( &
               '      The solver algorithm is configured as scg.')
               call mpas_log_write( &
               '      (Default is sbicg.)')
               si_algorithm = 'scg'
            endif
         endif

      endif

      ! Restricted Additive Schwarz preconditioner --------------------!
      if ( trim(config_btr_si_preconditioner) == 'ras' .or. &
           trim(config_btr_si_preconditioner) == 'block_jacobi' ) then

! MAGMA IF ----!
#if defined(USE_MAGMA) || defined(USE_CUBLAS)
! MAGMA IF ----!

         if ( trim(config_btr_si_preconditioner) == 'ras' ) then
            nPrecVec = nCellsHalo2nd ! length of preconditioning vector
         else
            nPrecVec = nCells        ! length of preconditioning vector
         endif

         allocate(prec_ivmat(1:nPrecVec,1:nPrecVec))
                  prec_ivmat(:,:) = 0.0_RKIND

         do iCell = 1, nPrecVec

            do i = 1, nEdgesOnCell(iCell)
               iEdge = edgesOnCell(i, iCell)
               cell1 = cellsOnEdge(1, iEdge)
               cell2 = cellsOnEdge(2, iEdge)

               ! method 1, matches method 0 without pbcs,
               ! works with pbcs.
               thicknessSum = min(bottomDepth(cell1), &
                                  bottomDepth(cell2))
               fluxAx = edgeSignOnCell(i,iCell) * dvEdge(iEdge) &
                      * thicknessSum / dcEdge(iEdge)

               if ( globalCellId(cell1) > 0 .and. &
                    globalCellId(cell1) < total_num_cells+1 ) then

                  if ( cell1 >= iCell .and. cell1 <= nPrecVec) then
                     prec_ivmat(iCell,cell1) = &
                     prec_ivmat(iCell,cell1) + fluxAx
                  endif
               endif

               if ( globalCellId(cell2) > 0 .and. &
                    globalCellId(cell2) < total_num_cells+1 ) then

                  if ( cell2 >= iCell .and. cell2 <= nPrecVec) then
                     prec_ivmat(iCell,cell2) = &
                     prec_ivmat(iCell,cell2) - fluxAx
                  endif
               endif
            end do ! i

            prec_ivmat(iCell,iCell) = &
            prec_ivmat(iCell,iCell)   &
               - (4.0_RKIND/(gravity*dt**2.0)) * areaCell(iCell)
         end do ! iCell

         ! Inversion of the preconditioning matrix
         prec_ivmat = -prec_ivmat

         ! DPOTRF computes the Cholesky factorizaton of a symmetric positive
         ! defnitie matrix.
#ifdef USE_LAPACK
         call DPOTRF('U',nPrecVec,prec_ivmat,nPrecVec,info)
#endif

         if (info.lt.0) stop 'ERROR in inverse routine: Matrix is numerically singular!'
         if (info.gt.0) stop 'ERROR in inverse routine: Matrix is not positive definite!'

         ! DPOTRI computes the inverse of a symmetric positive definite matrix,
         ! using the Cholesky factorization computed by DPOTRF
#ifdef USE_LAPACK
         call DPOTRI('U',nPrecVec,prec_ivmat,nPrecVec,info)
#endif

         prec_ivmat = -prec_ivmat ! (-) sign to restore a matrix sign

         if (info.ne.0) stop 'ERROR in inverse routine: Matrix inversion failed!'

! MAGMA IF ----!
#else
! MAGMA IF ----!

         if ( trim(config_btr_si_preconditioner) == 'ras' ) then
            nPrecVec = nCellsHalo2nd ! length of preconditioning vector
         else
            nPrecVec = nCells        ! length of preconditioning vector
         endif

         nPrecMatPacked = (nPrecVec*(nPrecVec+1))/2
                                  ! Packed size of preconditionig matrix

         allocate(prec_ivmat(1:nPrecMatPacked,1))
                  prec_ivmat(:,:) = 0.0_RKIND

         do iCell = 1, nPrecVec

            do i = 1, nEdgesOnCell(iCell)   
               iEdge = edgesOnCell(i, iCell)
               cell1 = cellsOnEdge(1, iEdge)
               cell2 = cellsOnEdge(2, iEdge)

               ! method 1, matches method 0 without pbcs,
               ! works with pbcs.
               thicknessSum = min(bottomDepth(cell1), &
                                  bottomDepth(cell2))
               fluxAx = edgeSignOnCell(i,iCell) * dvEdge(iEdge) &
                      * thicknessSum / dcEdge(iEdge)

               if ( globalCellId(cell1) > 0 .and. &
                    globalCellId(cell1) < total_num_cells+1 ) then

                  if ( cell1 >= iCell .and. cell1 <= nPrecVec) then
                     prec_ivmat(iCell+((cell1-1)*cell1)/2,1) = &
                     prec_ivmat(iCell+((cell1-1)*cell1)/2,1) + fluxAx
                  endif
               endif

               if ( globalCellId(cell2) > 0 .and. &
                    globalCellId(cell2) < total_num_cells+1 ) then

                  if ( cell2 >= iCell .and. cell2 <= nPrecVec) then
                     prec_ivmat(iCell+((cell2-1)*cell2)/2,1) = &
                     prec_ivmat(iCell+((cell2-1)*cell2)/2,1) - fluxAx
                  endif
               endif
            end do ! i

            prec_ivmat(iCell+((iCell-1)*iCell)/2,1) = &
            prec_ivmat(iCell+((iCell-1)*iCell)/2,1)   &
               - (4.0_RKIND/(gravity*dt**2.0)) * areaCell(iCell)
         end do ! iCell

         ! Inversiion
           ! 1. Cholesky factorization of a real symmetric
           !    positive definite matirx A
         prec_ivmat(:,1) = -prec_ivmat(:,1)
#ifdef USE_LAPACK
         call DPPTRF('U',nPrecVec,prec_ivmat(:,1),info)
#endif
           ! 2. Inversion of a real symmetric positive definite
           !    matrix A using the Cholesky factorization
#ifdef USE_LAPACK
         call DPPTRI('U',nPrecVec,prec_ivmat(:,1),info)
#endif
         prec_ivmat(:,1) = -prec_ivmat(:,1)

! MAGMA IF ----!
#endif
! MAGMA IF ----!

      ! Jacobi preconditioner -----------------------------------------!
      else if ( trim(config_btr_si_preconditioner) == 'jacobi' ) then

         nPrecVec = nCells ! length of preconditioning vector

         allocate(prec_ivmat(1:nPrecVec,1))
                  prec_ivmat(:,1) = 0.0_RKIND

         do iCell = 1, nPrecVec

            do i = 1, nEdgesOnCell(iCell)
               iEdge = edgesOnCell(i, iCell)
               cell1 = cellsOnEdge(1, iEdge)
               cell2 = cellsOnEdge(2, iEdge)

               ! method 1, matches method 0 without pbcs,
               ! works with pbcs.
               thicknessSum =  min(bottomDepth(cell1), &
                                   bottomDepth(cell2))

               fluxAx = edgeSignOnCell(i,iCell) * dvEdge(iEdge) &
                      * thicknessSum / dcEdge(iEdge)

               if (cell1 == iCell) then
                  prec_ivmat(iCell,1) = prec_ivmat(iCell,1) + fluxAx
                                                        ! reversed sign
               elseif ( cell2 == iCell) then
                  prec_ivmat(iCell,1) = prec_ivmat(iCell,1) - fluxAx
                                                        ! reversed sign
               endif
            end do ! i

            temp1 = prec_ivmat(iCell,1) &
                  - (4.0_RKIND/(gravity*dt**2.0)) * areaCell(iCell)

            prec_ivmat(iCell,1) = 1.0_RKIND / temp1

         end do ! iCell

      ! No preconditioner ---------------------------------------------!
      else if ( trim(config_btr_si_preconditioner) == 'none' ) then

         nPrecVec = nCells ! length of preconditioning vector

         allocate(prec_ivmat(1,1))
         prec_ivmat(:,1) = 1.0_RKIND

      else

         call mpas_log_write( &
         'Incorrect choice for config_btr_si_preconditioner: ' &
         // trim(config_btr_si_preconditioner) //              &
         '   choices are: ras, block_jacobi, jacobi, none',    &
         MPAS_LOG_CRIT)

      endif ! config_btr_si_preconditioner


#ifdef MPAS_OPENACC

#ifdef USE_MAGMA
      ! Allocate and setup the preconditioning matrix and vectors
      !    on GPU. Construct the preconditioing matrix on CPU
      !    first, then copy to GPU.

      call mpas_log_write( "MAGMA --- malloc GPU memory prec mat" )
      info = magmaf_dmalloc( dprec_ivmat, nPrecVec*nPrecVec)
      info = magmaf_dmalloc( dxvec, nPrecVec )
      info = magmaf_dmalloc( dyvec, nPrecVec )

      if (dprec_ivmat == 0 .or. dxvec == 0 .or. dyvec == 0) then
          call mpas_log_write( "MAGMA dmalloc failed", MPAS_LOG_CRIT)
      endif

      call mpas_log_write( "MAGMA --- set matrices" )
      call magmaf_queue_create( 0, queue )
      call magmaf_dsetmatrix( nPrecVec, nPrecVec, prec_ivmat, nPrecVec, &
                              dprec_ivmat, nPrecVec, queue )

      !$acc parallel loop present(SIvec_r0)
      do iCell = 1,nPrecVec
          SIvec_r0(iCell) = float(iCell)
      end do

      !$acc host_data use_device(SIvec_r0)
      dxvec = loc(SIvec_r0(1:nPrecVec))
      !$acc end host_data

      call magmaf_dsymv('U', nPrecVec, 1.0d0, dprec_ivmat, &
                             nPrecVec, dxvec, 1, 0.0d0,    &
                                       dyvec, 1, queue)
    
      call magmaf_dgetvector( nPrecVec,dyvec, 1, &
                              SIvec_rh0(1:nPrecVec), 1, queue )
#endif

      !$acc enter data copyin(prec_ivmat,                            &
      !$acc    SIcst_allreduce_local2,SIcst_allreduce_global2,       &
      !$acc    SIcst_allreduce_local3,SIcst_allreduce_global3,       &
      !$acc    SIcst_allreduce_local9,SIcst_allreduce_global9,       &
      !$acc    SIcst_alpha0,SIcst_alpha1,SIcst_beta0,SIcst_beta1,    &
      !$acc    SIcst_omega0,SIcst_gamma0,SIcst_gamma1,resid,         &
      !$acc    SIcst_r0rh0,SIcst_w0rh0,SIcst_r0r0 ,SIcst_r00r0,      &
      !$acc    SIcst_r00s0,SIcst_r00z0,SIcst_q0y0 ,SIcst_y0y0 ,      &
      !$acc    SIcst_r00y0,SIcst_r00t0,SIcst_r00v0,SIcst_q0q0 ,      &
      !$acc    SIcst_r00w0,SIcst_r00q0,SIcst_rho0,SIcst_rho1)

      if ( config_btr_si_partition_match_mode ) then
      !$acc enter data copyin(                                       &
      !$acc               globalReprodSum2fld1,globalReprodSum2fld2, &
      !$acc               globalReprodSum3fld1,globalReprodSum3fld2 )
      endif

#ifdef USE_CUBLAS
! Dummy preconditioning
      call si_precond(SIvec_r0,SIvec_rh0)
#endif

#endif

      !$acc serial present(                                          &
      !$acc    SIcst_allreduce_local2,SIcst_allreduce_global2,       &
      !$acc    SIcst_allreduce_local3,SIcst_allreduce_global3,       &
      !$acc    SIcst_allreduce_local9,SIcst_allreduce_global9,       &
      !$acc    SIcst_alpha0,SIcst_alpha1,SIcst_beta0,SIcst_beta1,    &
      !$acc    SIcst_omega0,SIcst_gamma0,SIcst_gamma1,resid,         &
      !$acc    SIcst_r0rh0,SIcst_w0rh0,SIcst_r0r0 ,SIcst_r00r0,      &
      !$acc    SIcst_r00s0,SIcst_r00z0,SIcst_q0y0 ,SIcst_y0y0 ,      &
      !$acc    SIcst_r00y0,SIcst_r00t0,SIcst_r00v0,SIcst_q0q0 ,      &
      !$acc    SIcst_r00w0,SIcst_r00q0,SIcst_rho0,SIcst_rho1)
      SIcst_allreduce_local2  = 0.0_RKIND
      SIcst_allreduce_global2 = 0.0_RKIND
      SIcst_allreduce_local3  = 0.0_RKIND
      SIcst_allreduce_global3 = 0.0_RKIND
      SIcst_allreduce_local9  = 0.0_RKIND
      SIcst_allreduce_global9 = 0.0_RKIND

      SIcst_alpha0 = 0.0_RKIND ; SIcst_alpha1 = 0.0_RKIND
      SIcst_beta0  = 0.0_RKIND ; SIcst_beta1  = 0.0_RKIND
      SIcst_gamma0 = 0.0_RKIND ; SIcst_gamma1 = 0.0_RKIND
      SIcst_r0rh0  = 0.0_RKIND ; SIcst_w0rh0  = 0.0_RKIND
      SIcst_r0r0   = 0.0_RKIND ; SIcst_r00r0  = 0.0_RKIND
      SIcst_r00s0  = 0.0_RKIND ; SIcst_r00z0  = 0.0_RKIND
      SIcst_q0y0   = 0.0_RKIND ; SIcst_y0y0   = 0.0_RKIND
      SIcst_r00y0  = 0.0_RKIND ; SIcst_r00t0  = 0.0_RKIND
      SIcst_r00v0  = 0.0_RKIND ; SIcst_q0q0   = 0.0_RKIND
      SIcst_r00w0  = 0.0_RKIND ; SIcst_r00q0  = 0.0_RKIND
      SIcst_rho0   = 0.0_RKIND ; SIcst_rho1   = 0.0_RKIND
      !$acc end serial

   end subroutine ocn_time_integrator_si_preconditioner !}}}

!***********************************************************************
!
!  routine si_matvec_mul
!
!> \brief   Matrix-vector multiplication for iterative solvers
!
!> \author  Hyun-Gyu Kang
!
!> \details
!   This routine performs a matrix-vector multiplication for iterative
!   solvers.
!
!-----------------------------------------------------------------------

   subroutine si_matvec_mul(SIvec_in,bottomDepthEdge,SIvec_out,ssh) !{{{

      real(kind=RKIND),dimension(:),intent(in)  :: &
          SIvec_in,      &! Input SI vector
          ssh,           &! Intermediate ssh
          bottomDepthEdge ! Bottom Depth at Edge

      real(kind=RKIND),dimension(:),intent(out) :: &
          SIvec_out  ! Output SI vector

      real(kind=RKIND) :: sshTendAx, sshEdge, thicknessSum, sshDiff
      real(kind=RKIND) :: fluxAx, sshArea

      integer :: iEdge, cell1, cell2, i, iCell
 
      call mpas_timer_start("si matvec_mul")

#ifdef MPAS_OPENACC
      !$acc parallel loop gang async                          &
      !$acc    present(SIvec_in,SIvec_out,ssh,                &
      !$acc       nEdgesOnCell,edgesOnCell,cellsOnEdge,       &
      !$acc       bottomDepthEdge, dcEdge,edgeSignOnCell,     &
      !$acc       dvEdge,areaCell,maxLevelEdgeTop)            &
      !$acc    private(sshTendAx,i,iEdge,cell1,cell2,sshEdge, &
      !$acc       thicknessSum,fluxAx,sshArea,sshDiff)
#else
      !$omp parallel
      !$omp do schedule(runtime) &
      !$omp private(sshTendAx,iEdge,cell1,cell2,sshEdge, &
      !$omp         thicknessSum,sshDiff,fluxAx,sshArea )
#endif
      do iCell = 1, nPrecVec
         sshTendAx = 0.0_RKIND

         !$acc loop vector reduction(+:sshTendAx)
         do i = 1, nEdgesOnCell(iCell)
            iEdge = edgesOnCell(i, iCell)
            if (maxLevelEdgeTop(iEdge).eq.0) cycle

            cell1 = cellsOnEdge(1, iEdge)
            cell2 = cellsOnEdge(2, iEdge)

            ! Interpolation sshEdge
            sshEdge = 0.5_RKIND * (ssh(cell1) + ssh(cell2))

            ! method 1, matches method 0 without pbcs,
            ! works with pbcs.
            thicknessSum = si_ismf * sshEdge + bottomDepthEdge(iEdge)

            ! nabla (ssh^0)
            sshDiff = (SIvec_in(cell2)-SIvec_in(cell1)) / dcEdge(iEdge)

            fluxAx = thicknessSum * sshDiff

            sshTendAx = sshTendAx + edgeSignOnCell(i, iCell) &
                      * fluxAx * dvEdge(iEdge)
         end do ! i

         sshArea = R1_alpha1s_g_dts * SIvec_in(iCell) * areaCell(iCell)

         SIvec_out(iCell) = -sshArea - sshTendAx

      end do ! iCell
#ifndef MPAS_OPENACC
      !$omp end do
      !$omp end parallel
#endif

      call mpas_timer_stop("si matvec_mul")
      
   end subroutine si_matvec_mul

!***********************************************************************
!
!  routine si_precond
!
!> \brief   Preconditioning for iterative solvers
!
!> \author  Hyun-Gyu Kang
!
!> \details
!   This routine performs preconditioing for iterative solvers.
!
!-----------------------------------------------------------------------

   subroutine si_precond(SIvec_in,SIvec_out)

      real(kind=RKIND), dimension(:), intent(in)  :: SIvec_in
                                        ! Input SI vector

      real(kind=RKIND), dimension(:), intent(out) :: SIvec_out
                                        ! SI vector to be preconditioned

      integer :: iCell

      call mpas_timer_start("si preconditioning")

      ! Preconditioning --------------------------------------------!
      if ( trim(config_btr_si_preconditioner) == 'ras' .or. &
           trim(config_btr_si_preconditioner) == 'block_jacobi' ) then
         ! Domain decomposition preconditioning 
         !    : Use BLAS for the symmetric
         !      matrix-vector multiplication

!#######################################################################
#if defined(USE_MAGMA)

         ! MAGMA
         !$acc host_data use_device(SIvec_in)
         dxvec = loc(SIvec_in(1:nPrecVec))
         !$acc end host_data

         call magmaf_dsymv('U', nPrecVec, 1.0_RKIND, dprec_ivmat, &
                                nPrecVec, dxvec, 1, 0.0_RKIND,    &
                                          dyvec, 1, queue)

#ifndef USE_GPU_AWARE_MPI
         ! GPU -> CPU copy the out vector for halo exch
         call magmaf_dgetvector( nPrecVec,dyvec, 1, &
                                 SIvec_out(1:nPrecVec), 1, queue)
#else                                 
         ! GPU -> GPU copy the out vector for halo exch
         !$acc host_data use_device(SIvec_out)
         call magmaf_dgetvector( nPrecVec,dyvec, 1, &
                                 SIvec_out(1:nPrecVec), 1, queue)
         !$acc end host_data
#endif                                 

!#######################################################################
#elif defined(USE_CUBLAS)

         ! CUBLAS
         !$acc host_data use_device(prec_ivmat,SIvec_in,SIvec_out)
         call cublasDsymv('U', nPrecVec, 1.0_RKIND,prec_ivmat(:,:), &
                               nPrecVec, SIvec_in(1:nPrecVec),      &
                                      1, 0.0_RKIND,                 &
                                         SIvec_out(1:nPrecVec), 1)
         !$acc end host_data
#ifndef USE_GPU_AWARE_MPI
         !$acc update host(SIvec_out)
#endif

!#######################################################################
#elif defined(USE_LAPACK)

         ! LAPACK on CPU 
         !    (also if no MAGMA & CUBLAS for GPU ; Data staging)
         !$acc update host(SIvec_in)
         call DSPMV('U', nPrecVec, 1.0_RKIND, prec_ivmat(:,1), &
                         SIvec_in(1:nPrecVec) , 1, 0.0_RKIND,  &
                         SIvec_out(1:nPrecVec), 1)
#endif

      elseif ( trim(config_btr_si_preconditioner) == 'jacobi' ) then
         ! Jacobi preconditioning
#ifdef MPAS_OPENACC
         !$acc parallel loop gang                       &
         !$acc    present(SIvec_out,SIvec_in,prec_ivmat)
#else
         !$omp parallel
         !$omp do schedule(runtime)
#endif
         do iCell = 1,nPrecVec
            SIvec_out(iCell) = SIvec_in(iCell) &
                             * prec_ivmat(iCell,1)
         end do
#if defined(MPAS_OPENACC) && !defined(USE_GPU_AWARE_MPI)
         !$acc update host(SIvec_out)
#else
         !$omp end do
         !$omp end parallel
#endif

      elseif ( trim(config_btr_si_preconditioner) == 'none' ) then

         ! No preconditioning
#ifdef MPAS_OPENACC
         !$acc parallel loop gang present(SIvec_out,SIvec_in)
#else
         !$omp parallel
         !$omp do schedule(runtime)
#endif
         do iCell = 1,nPrecVec
            SIvec_out(iCell) = SIvec_in(iCell)
         end do
#if defined(MPAS_OPENACC) && !defined(USE_GPU_AWARE_MPI)
         !$acc update host(SIvec_out)
#else
         !$omp end do
         !$omp end parallel
#endif

      end if

      call mpas_timer_stop("si preconditioning")

   end subroutine si_precond !}}}

!***********************************************************************
!
!  routine si_global_reduction
!
!> \brief   Global reduction for iterative solvers
!
!> \author  Hyun-Gyu Kang
!
!> \details
!   This routine performs global reduction for iterative solvers.
!   It uses a reproducible global summation when
!   'config_btr_si_partition_match_mode' is turned on.
!
!-----------------------------------------------------------------------

   subroutine si_global_reduction(localProd,globalProd,       & !{{{
                             reprodSum1,reprodSum2,           &
                             si_algorithm,nfld,domain,        &
                             SIvec_1,SIvec_2,SIvec_3,SIvec_4, &
                             SIvec_5,SIvec_6,SIvec_7)  

      include 'mpif.h'

      type (domain_type), intent(in) :: &
         domain  !< [inout] model state to advance forward

      real(kind=RKIND), dimension(:), intent(in) :: &
         SIvec_1,SIvec_2 ! SI vectors
      real(kind=RKIND), dimension(:), intent(in), optional :: &
         SIvec_3,SIvec_4,SIvec_5,SIvec_6,SIvec_7 ! SI vectors

      character(*), intent(in) :: si_algorithm ! Solver algorithm

      integer, intent(in) :: nfld ! Number of reductions

      real(kind=RKIND), dimension(:,:), intent(out) :: &
         reprodSum1,reprodSum2 ! Array for reprod. global summation

      real(kind=RKIND), dimension(:), intent(out) :: &
         localProd,globalProd ! Array for global summation

      integer :: iCell,ierr,threadNum

      call mpas_timer_start("si global reduction")

      if ( si_algorithm == 'scg' .and. nfld == 2 ) then !!!
   
         if ( config_btr_si_partition_match_mode ) then
    
#ifdef MPAS_OPENACC
            !$acc parallel loop                      &
            !$acc    present(reprodSum1,reprodSum2,  &
            !$acc            SIvec_1,SIvec_2,SIvec_3)
#else
            !$omp parallel
            !$omp do schedule(runtime)
#endif
            ! Reproducible sum of multiple fields over products
            do iCell = 1,nCellsOwned
               reprodSum1(iCell,1) = SIvec_1(iCell) !r0
               reprodSum1(iCell,2) = SIvec_2(iCell) !w0
    
               reprodSum2(iCell,1) = SIvec_3(iCell) !rh0
               reprodSum2(iCell,2) = SIvec_3(iCell) !rh0
            end do
#ifndef MPAS_OPENACC
            !$omp end do
            !$omp end parallel
#endif
        
            !$acc update host(reprodSum1,reprodSum2)
            globalProd(:) =                   &
               mpas_global_sum_nfld(reprodSum1, &
                                    reprodSum2, &
                                    domain%dminfo%comm)
            !$acc update device(globalProd)

         else
    
            !$acc parallel loop gang                     &
            !$acc    present(SIcst_r0rh0,SIcst_w0rh0,    &
            !$acc            SIvec_1,SIvec_2,SIvec_3)    &
            !$acc    reduction(+:SIcst_r0rh0,SIcst_w0rh0)
            do iCell = 1, nCellsOwned
               SIcst_r0rh0 = SIcst_r0rh0 + SIvec_1(iCell) &
                                         * SIvec_3(iCell)
               SIcst_w0rh0 = SIcst_w0rh0 + SIvec_2(iCell) &
                                         * SIvec_3(iCell)
            end do ! iCell

            !$acc serial present(SIcst_r0rh0,SIcst_w0rh0,localProd)
            localProd(1) = SIcst_r0rh0
            localProd(2) = SIcst_w0rh0
            SIcst_r0rh0 = 0.0_RKIND
            SIcst_w0rh0 = 0.0_RKIND
            !$acc end serial

            ! Global sum across CPUs
#ifdef USE_GPU_AWARE_MPI
            !$acc host_data use_device(localProd,globalProd)
#else
            !$acc update host(localProd)
#endif
            call mpas_dmpar_sum_real_array(domain % dminfo, nfld, &
                                           localProd,globalProd)
#ifdef USE_GPU_AWARE_MPI
            !$acc end host_data
#else
            !$acc update device(globalProd)
#endif
         endif
   
      elseif ( si_algorithm == 'scg' .and. nfld == 3 ) then !!!
   
         if ( config_btr_si_partition_match_mode ) then
   
            ! Reproducible sum of multiple fields over products
#ifdef MPAS_OPENACC
            !$acc parallel loop gang                 &
            !$acc    present(reprodSum1,reprodSum2,  &
            !$acc            SIvec_1,SIvec_2,SIvec_3)
#else
            !$omp parallel
            !$omp do schedule(runtime)
#endif
            do iCell = 1,nCellsOwned
               reprodSum1(iCell,1) = SIvec_1(iCell) !r1
               reprodSum1(iCell,2) = SIvec_2(iCell) !w1
               reprodSum1(iCell,3) = SIvec_1(iCell) !r1
      
               reprodSum2(iCell,1) = SIvec_3(iCell) !rh1
               reprodSum2(iCell,2) = SIvec_3(iCell) !rh1
               reprodSum2(iCell,3) = SIvec_1(iCell)  !r1
            end do
#ifndef MPAS_OPENACC
            !$omp end do
            !$omp end parallel
#endif
      
            !$acc update host(reprodSum1,reprodSum2)
            globalProd(:) =                   &
               mpas_global_sum_nfld(reprodSum1, &
                                    reprodSum2, &
                                    domain%dminfo%comm)
            !$acc update device(globalProd)

         else

            !$acc parallel loop present(SIcst_r0rh0,SIcst_w0rh0,     &
            !$acc    SIcst_r0r0,SIvec_1,SIvec_2,SIvec_3)             &
            !$acc    reduction(+:SIcst_r0rh0,SIcst_w0rh0,SIcst_r0r0)
            do iCell = 1,nCellsOwned
               SIcst_r0rh0 = SIcst_r0rh0 + SIvec_1(iCell) &
                                         * SIvec_3(iCell) ! s1

               SIcst_w0rh0 = SIcst_w0rh0 + SIvec_2(iCell) &
                                         * SIvec_3(iCell) ! z1

               SIcst_r0r0  = SIcst_r0r0  + SIvec_1(iCell) &
                                         * SIvec_1(iCell) ! z1
            end do

            !$acc serial present(SIcst_r0rh0,SIcst_w0rh0,SIcst_r0r0, &
            !$acc                localProd)
            localProd(1) = SIcst_r0rh0
            localProd(2) = SIcst_w0rh0
            localProd(3) = SIcst_r0r0
            SIcst_r0rh0 = 0.0_RKIND
            SIcst_w0rh0 = 0.0_RKIND
            SIcst_r0r0  = 0.0_RKIND
            !$acc end serial

            ! Global sum across CPUs
#ifdef USE_GPU_AWARE_MPI
            !$acc host_data use_device(localProd,globalProd)
#else
            !$acc update host(localProd)
#endif
            call MPI_Allreduce(localProd,globalProd,nfld,MPI_REAL8, &
                               MPI_SUM,domain%dminfo%comm,ierr)
#ifdef USE_GPU_AWARE_MPI
            !$acc end host_data
#else
            !$acc update device(globalProd)
#endif

         endif
   
      elseif ( si_algorithm == 'sbicg' .and. nfld == 2 ) then !!!

         if ( config_btr_si_partition_match_mode ) then

            ! Reproducible sum of multiple fields over products
#ifdef MPAS_OPENACC
            !$acc parallel loop                      &
            !$acc    present(reprodSum1,reprodSum2,  &
            !$acc            SIvec_1,SIvec_2,SIvec_3)
#else
            !$omp parallel
            !$omp do schedule(runtime)
#endif
            do iCell = 1,nCellsOwned
               reprodSum1(iCell,1) = SIvec_1(iCell) !r00
               reprodSum1(iCell,2) = SIvec_1(iCell) !r00

               reprodSum2(iCell,1) = SIvec_2(iCell) !r0
               reprodSum2(iCell,2) = SIvec_3(iCell) !w0
            end do
#ifndef MPAS_OPENACC
            !$omp end do
            !$omp end parallel
#endif

            !$acc update host(reprodSum1,reprodSum2)
            globalProd(:) =                                &
               mpas_global_sum_nfld(reprodSum1,reprodSum2, &
                                    domain%dminfo%comm)
            !$acc update device(globalProd)

         else

            !$acc parallel loop present(SIcst_r00r0,SIcst_r00w0, &
            !$acc    SIvec_1,SIvec_2,SIvec_3)                    &
            !$acc    reduction(+:SIcst_r00r0,SIcst_r00w0)
            do iCell = 1, nCellsOwned
               SIcst_r00r0 = SIcst_r00r0 + SIvec_1(iCell) &
                                         * SIvec_2(iCell)
               SIcst_r00w0 = SIcst_r00w0 + SIvec_1(iCell) &
                                         * SIvec_3(iCell)
            end do ! iCell

            !$acc serial present(SIcst_r00r0,SIcst_r00w0,localProd)   
            localProd(1) = SIcst_r00r0
            localProd(2) = SIcst_r00w0
            SIcst_r00r0 = 0.0_RKIND
            SIcst_r00w0 = 0.0_RKIND
            !$acc end serial

            ! Global sum across CPUs
            threadNum = mpas_threading_get_thread_num()
            if ( threadNum == 0 ) then
#ifdef USE_GPU_AWARE_MPI
            !$acc host_data use_device(localProd,globalProd)
#else
            !$acc update host(localProd)
#endif
            call MPI_Allreduce(localProd,globalProd,nfld,MPI_REAL8, &
                               MPI_SUM,domain%dminfo%comm,ierr)
#ifdef USE_GPU_AWARE_MPI
            !$acc end host_data
#else
            !$acc update device(globalProd)
#endif
            endif ! thread

         endif

      elseif ( si_algorithm == 'sbicg' .and. nfld == 9 ) then !!!

         if ( config_btr_si_partition_match_mode ) then
 
            ! Reproducible sum of multiple fields over products
             
#ifdef MPAS_OPENACC
            !$acc parallel loop                                  &
            !$acc    present(reprodSum1,reprodSum2,              &
            !$acc       SIvec_1,SIvec_2,SIvec_3,SIvec_4,SIvec_5, &
            !$acc       SIvec_6,SIvec_7)
#else
            !$omp parallel
            !$omp do schedule(runtime)
#endif
            do iCell = 1,nCellsOwned
               globalReprodSum9fld1(iCell,1) = SIvec_1(iCell) !r00
               globalReprodSum9fld1(iCell,2) = SIvec_1(iCell) !r00
               globalReprodSum9fld1(iCell,3) = SIvec_2(iCell) !q0
               globalReprodSum9fld1(iCell,4) = SIvec_3(iCell) !y0
               globalReprodSum9fld1(iCell,5) = SIvec_1(iCell) !r00
               globalReprodSum9fld1(iCell,6) = SIvec_1(iCell) !r00
               globalReprodSum9fld1(iCell,7) = SIvec_1(iCell) !r00
               globalReprodSum9fld1(iCell,8) = SIvec_1(iCell) !r00
               globalReprodSum9fld1(iCell,9) = SIvec_2(iCell) !q0
    
               globalReprodSum9fld2(iCell,1) = SIvec_4(iCell) !s1
               globalReprodSum9fld2(iCell,2) = SIvec_5(iCell) !z1
               globalReprodSum9fld2(iCell,3) = SIvec_3(iCell) !y0
               globalReprodSum9fld2(iCell,4) = SIvec_3(iCell) !y0
               globalReprodSum9fld2(iCell,5) = SIvec_2(iCell) !q0
               globalReprodSum9fld2(iCell,6) = SIvec_3(iCell) !y0
               globalReprodSum9fld2(iCell,7) = SIvec_6(iCell) !t0
               globalReprodSum9fld2(iCell,8) = SIvec_7(iCell) !v0
               globalReprodSum9fld2(iCell,9) = SIvec_2(iCell) !q0
            end do
#ifndef MPAS_OPENACC
            !$omp end do
            !$omp end parallel
#endif
    
            !$acc update host(reprodSum1,reprodSum2)
            globalProd(:) =                                &
               mpas_global_sum_nfld(reprodSum1,reprodSum2, &
                                    domain%dminfo%comm)
    
         else
 
            !$acc parallel loop async present(SIcst_q0q0,                      &
            !$acc       SIcst_r00s0,SIcst_r00z0,SIcst_q0y0 ,SIcst_y0y0,  &
            !$acc       SIcst_r00q0,SIcst_r00y0,SIcst_r00t0,SIcst_r00v0, &
            !$acc       SIvec_1,SIvec_2,SIvec_3,SIvec_4,SIvec_5,SIvec_6, &
            !$acc       SIvec_7)                                         &
            !$acc    reduction(+:SIcst_q0q0,                             &
            !$acc       SIcst_r00s0,SIcst_r00z0,SIcst_q0y0 ,SIcst_y0y0,  &
            !$acc       SIcst_r00q0,SIcst_r00y0,SIcst_r00t0,SIcst_r00v0)
            do iCell = 1,nCellsOwned
               SIcst_r00s0 = SIcst_r00s0 + SIvec_1(iCell) &
                                         * SIvec_4(iCell) ! s1
       
               SIcst_r00z0 = SIcst_r00z0 + SIvec_1(iCell) &
                                         * SIvec_5(iCell) ! z1
       
               SIcst_q0y0  = SIcst_q0y0  + SIvec_2(iCell)  &
                                         * SIvec_3(iCell)
       
               SIcst_y0y0  = SIcst_y0y0  + SIvec_3(iCell)  &
                                         * SIvec_3(iCell)
       
               SIcst_r00q0 = SIcst_r00q0 + SIvec_1(iCell) &
                                         * SIvec_2(iCell)
       
               SIcst_r00y0 = SIcst_r00y0 + SIvec_1(iCell) &
                                         * SIvec_3(iCell)
       
               SIcst_r00t0 = SIcst_r00t0 + SIvec_1(iCell) &
                                         * SIvec_6(iCell)
       
               SIcst_r00v0 = SIcst_r00v0 + SIvec_1(iCell) &
                                         * SIvec_7(iCell)
       
               SIcst_q0q0 = SIcst_q0q0   + SIvec_2(iCell) &
                                         * SIvec_2(iCell)
            end do
    
            !$acc serial async present(localProd,SIcst_q0q0,               &
            !$acc    SIcst_r00s0,SIcst_r00z0,SIcst_q0y0 ,SIcst_y0y0, &
            !$acc    SIcst_r00q0,SIcst_r00y0,SIcst_r00t0,SIcst_r00v0)
            localProd(1) = SIcst_r00s0
            localProd(2) = SIcst_r00z0
            localProd(3) = SIcst_q0y0
            localProd(4) = SIcst_y0y0
            localProd(5) = SIcst_r00q0
            localProd(6) = SIcst_r00y0
            localProd(7) = SIcst_r00t0
            localProd(8) = SIcst_r00v0
            localProd(9) = SIcst_q0q0
            SIcst_r00s0 = 0.0_RKIND
            SIcst_r00z0 = 0.0_RKIND
            SIcst_q0y0  = 0.0_RKIND
            SIcst_y0y0  = 0.0_RKIND
            SIcst_r00q0 = 0.0_RKIND
            SIcst_r00y0 = 0.0_RKIND
            SIcst_r00t0 = 0.0_RKIND
            SIcst_r00v0 = 0.0_RKIND
            SIcst_q0q0  = 0.0_RKIND
            !$acc end serial
            !$acc wait

            ! Global sum across CPUs
            if ( threadNum == 0 ) then
#ifdef USE_GPU_AWARE_MPI
            !$acc host_data use_device(localProd,globalProd)
#else
            !$acc update host(localProd)
#endif
            call mpas_dmpar_sum_real_array(domain % dminfo, nfld,      &
                                           localProd,globalProd)
#ifdef USE_GPU_AWARE_MPI
            !$acc end host_data
#else
            !$acc update device(globalProd) async
#endif
            endif ! thread

         endif

      endif !!! si_algorithm & nfld

      call mpas_timer_stop("si global reduction")
   
   end subroutine si_global_reduction !}}}

!***********************************************************************
!
!  routine si_solver_scg
!
!> \brief   Linear iterative solver:
!              The s-step conjugate gradient algorithm
!> \author  Hyun-Gyu Kang
!
!> \details
!   This routine solves a linear system iteratively using 
!   the s-step conjugate gradient algorithm 
!   (Chronopoulos and Gear, 1989).
!
!-----------------------------------------------------------------------

   subroutine si_solver_scg(domain,sshSolved,ssh,bottomDepthEdge, & !{{{
                            tolerance)

      type (domain_type), intent(inout) :: &
         domain  !< [inout] model state to advance forward

      real(kind=RKIND), dimension(:), pointer, intent(in) :: &
         ssh                                    ! Intermediate ssh

      real(kind=RKIND), dimension(:), pointer, intent(inout) :: &
         sshSolved                              ! ssh to be solved

      real(kind=RKIND), dimension(:), intent(inout) :: &
         bottomDepthEdge                        ! Bottome depth at Edge

      real(kind=RKIND), intent(in) :: tolerance ! Tolerance of solver

      integer :: iter, iCell

      iter = 0

      resid = (tolerance+100.0)**2.0

      !-------------------------------------------------------------!
      do while ( dsqrt(resid) > tolerance )
      !-------------------------------------------------------------!

         iter = iter + 1

#ifdef MPAS_OPENACC
         !$acc parallel loop gang                                   &
         !$acc    present(SIvec_z1,SIvec_rh0,SIcst_beta0,           &
         !$acc       SIvec_z0,SIvec_s1,SIvec_w0,SIvec_s0,sshSolved, &
         !$acc       SIcst_alpha0,SIvec_r1,SIvec_r0)
#else
         !$omp parallel
         !$omp do schedule(runtime)
#endif
         do iCell = 1, nPrecVec
            SIvec_z1(iCell) = SIvec_rh0(iCell) &
                            + SIcst_beta0 * SIvec_z0(iCell)

            SIvec_s1(iCell) = SIvec_w0(iCell) &
                            + SIcst_beta0 * SIvec_s0(iCell)

            sshSolved(iCell) = sshSolved(iCell) &
                            + SIcst_alpha0 * SIvec_z1(iCell)

            SIvec_r1(iCell) = SIvec_r0(iCell) &
                            - SIcst_alpha0 * SIvec_s1(iCell)
         end do ! iCell
#ifndef MPAS_OPENACC
         !$omp end do
         !$omp end parallel
#endif
  
         ! Preconditioning -----------------------------------------!
         call si_precond(SIvec_r1,SIvec_rh1)
  
         call mpas_timer_start("si halo iter")
         call mpas_dmpar_exch_halo_field(SIvec_rh1_field)
#ifndef USE_GPU_AWARE_MPI
         !$acc update device(SIvec_rh1)
#endif
         call mpas_timer_stop("si halo iter")
  
  
         ! SpMV ----------------------------------------------------!
         call si_matvec_mul(SIvec_rh1,bottomDepthEdge,SIvec_w1,ssh)
  
         ! Reduction -----------------------------------------------!

         call si_global_reduction(SIcst_allreduce_local3,&
                             SIcst_allreduce_global3,    &
                             globalReprodSum3fld1,       &
                             globalReprodSum3fld2,       &
                             si_algorithm,3,domain,      &
                             SIvec_r1,SIvec_w1,SIvec_rh1)

         !$acc serial present(SIcst_r0rh0,SIcst_w0rh0,SIcst_gamma1,  &
         !$acc    SIcst_allreduce_global3,SIcst_omega0,SIcst_beta1,  &
         !$acc    SIcst_alpha1,SIcst_gamma0,SIcst_alpha0,resid,      &
         !$acc    SIcst_beta0,SIcst_r0r0)
         SIcst_r0rh0 = SIcst_allreduce_global3(1)
         SIcst_w0rh0 = SIcst_allreduce_global3(2)
               resid = SIcst_allreduce_global3(3)
         SIcst_gamma1 = SIcst_r0rh0
         SIcst_omega0 = SIcst_w0rh0
         SIcst_beta1  = SIcst_gamma1 / SIcst_gamma0
         SIcst_alpha1 = SIcst_gamma1                            &
                      /(SIcst_omega0 - SIcst_beta1*SIcst_gamma1 &
                                     / SIcst_alpha0 )
         SIcst_beta0  = SIcst_beta1
         SIcst_alpha0 = SIcst_alpha1
         SIcst_gamma0 = SIcst_gamma1

         SIcst_r0rh0 = 0.0_RKIND
         SIcst_w0rh0 = 0.0_RKIND
         SIcst_r0r0  = 0.0_RKIND
         !$acc end serial
         !$acc update host(resid)

#ifdef MPAS_OPENACC
         !$acc parallel loop gang                              &
         !$acc    present(SIvec_r0,SIvec_r1,SIvec_s0,SIvec_s1, &
         !$acc       SIvec_w0,SIvec_w1,SIvec_z0,SIvec_z1,      &
         !$acc       SIvec_rh0,SIvec_rh1)
#else
         !$omp parallel
         !$omp do schedule(runtime)
#endif
         do iCell = 1,nPrecVec
            SIvec_r0(iCell)  = SIvec_r1(iCell)
            SIvec_s0(iCell)  = SIvec_s1(iCell)
            SIvec_w0(iCell)  = SIvec_w1(iCell)
            SIvec_z0(iCell)  = SIvec_z1(iCell)
            SIvec_rh0(iCell) = SIvec_rh1(iCell)
         end do ! iCell
#ifndef MPAS_OPENACC
         !$omp end do
         !$omp end parallel
#endif

         if ( iter > int(mean_num_cells*5) ) then
            call mpas_log_write(&
            '******************************************************')
            call mpas_log_write(&
            'Iteration number exceeds Max. #iteration: PROGRAM STOP')
            call mpas_log_write(&
            'Current #Iteration = $i ', intArgs=(/ iter /) )
            call mpas_log_write(&
            'Max.    #Iteration = $i ', &
            intArgs=(/ int(mean_num_cells*5) /) )
            call mpas_log_write(&
            '******************************************************')
            call mpas_log_write('',MPAS_LOG_CRIT)
         endif

      !-------------------------------------------------------------!
      end do ! do iter
      !-------------------------------------------------------------!
     
   end subroutine si_solver_scg !}}}

!***********************************************************************
!
!  routine si_solver_sbicg
!
!> \brief   Linear iterative solver:
!              The single-reduction bi-conjugate gradient
!              stabilization algorithm
!
!> \author  Hyun-Gyu Kang
!
!> \details
!   This routine solves a linear system iteratively using 
!   the single-reduction bi-conjugate gradient stabilization algorithm.
!
!-----------------------------------------------------------------------

   subroutine si_solver_sbicg(domain,sshSolved,ssh,bottomDepthEdge, & !{{{
                 tolerance)

      type (domain_type), intent(inout) :: &
         domain  !< [inout] model state to advance forward

      real(kind=RKIND), dimension(:), pointer, intent(in) :: &
         ssh                                    ! Intermediate ssh

      real(kind=RKIND), dimension(:), pointer, intent(inout) :: &
         sshSolved                              ! ssh to be solved

      real(kind=RKIND), dimension(:), intent(inout) :: &
         bottomDepthEdge                        ! Bottome depth at Edge

      real(kind=RKIND), intent(in) :: tolerance ! Tolerance of solver

      integer :: iter, iCell

      iter = 0
      resid = (tolerance+100.0)**2.0

      !-------------------------------------------------------------!
      do while ( dsqrt(resid) > tolerance )
      !-------------------------------------------------------------!
 
         iter = iter + 1
 
#ifdef MPAS_OPENACC
         !$acc parallel loop gang async present(                    &
         !$acc       SIvec_ph1,SIvec_rh0,SIvec_ph0,                 &
         !$acc       SIvec_sh0,SIvec_s1,SIvec_w0,                   &
         !$acc       SIvec_s0,SIvec_z0,SIvec_sh1,SIvec_wh0,         &
         !$acc       SIvec_zh0,SIvec_z1,SIvec_t0,SIvec_v0,SIvec_q0, &
         !$acc       SIvec_r0,SIvec_qh0,SIvec_y0,                   &
         !$acc       SIcst_alpha1,SIcst_beta1,SIcst_omega0)
#else
         !$omp parallel
         !$omp do schedule(runtime)
#endif
         do iCell = 1, nPrecVec
            SIvec_ph1(iCell) =  SIvec_rh0(iCell) + SIcst_beta1      &
                             * (SIvec_ph0(iCell) - SIcst_omega0     &
                                                 * SIvec_sh0(iCell))

            SIvec_s1(iCell)  =  SIvec_w0(iCell)  + SIcst_beta1      &
                             * (SIvec_s0(iCell)  - SIcst_omega0     &
                                                 * SIvec_z0(iCell))

            SIvec_sh1(iCell) =  SIvec_wh0(iCell) + SIcst_beta1      &
                             * (SIvec_sh0(iCell) - SIcst_omega0     &
                                                 * SIvec_zh0(iCell))

            SIvec_z1(iCell)  =  SIvec_t0(iCell)  + SIcst_beta1      &
                             * (SIvec_z0(iCell)  - SIcst_omega0     &
                                                 * SIvec_v0(iCell))

            SIvec_q0(iCell)  =  SIvec_r0(iCell)  - SIcst_alpha1     &
                                                 * SIvec_s1(iCell)

            SIvec_qh0(iCell) =  SIvec_rh0(iCell) - SIcst_alpha1     &
                                                 * SIvec_sh1(iCell)

            SIvec_y0(iCell)  =  SIvec_w0(iCell)  - SIcst_alpha1     &
                                                 * SIvec_z1(iCell)
         end do ! iCell
#ifndef MPAS_OPENACC
         !$omp end do
         !$omp end parallel
#endif
 
         ! Preconditioning -----------------------------------------!
         call si_precond(SIvec_z1,SIvec_zh1)
         !$acc wait
 
         call mpas_timer_start("si halo iter")
#ifdef USE_GPU_AWARE_MPI
         call si_halo_exch(domain,SIvec_zh1)
#else
         call mpas_dmpar_exch_halo_field(SIvec_zh1_field)
         !$acc update device(SIvec_zh1) async
#endif
         call mpas_timer_stop("si halo iter")
 
 
         ! SpMV ----------------------------------------------------!
         call si_matvec_mul(SIvec_zh1,bottomDepthEdge,SIvec_v0,ssh)

         ! Reduction -----------------------------------------------!
         call si_global_reduction(SIcst_allreduce_local9,          &
                             SIcst_allreduce_global9,              &
                             globalReprodSum9fld1,                 &
                             globalReprodSum9fld2,                 &
                             si_algorithm,9,domain,                &
                             SIvec_r00,SIvec_q0,SIvec_y0,SIvec_s1, &
                             SIvec_z1,SIvec_t0,SIvec_v0)
 
         !$acc serial async present(SIcst_rho1,SIcst_r00q0,          &
         !$acc    SIcst_gamma1,SIcst_r00y0,SIcst_r00t0,SIcst_omega0, &
         !$acc    SIcst_alpha0,SIcst_r00v0,SIcst_beta0,SIcst_rho0,   &
         !$acc    SIcst_r00s0,SIcst_r00z0,SIcst_q0q0,resid,          &
         !$acc    SIcst_q0y0,SIcst_y0y0,SIcst_alpha1,SIcst_beta1,    &
         !$acc    SIcst_allreduce_global9)
         SIcst_r00s0 = SIcst_allreduce_global9(1)
         SIcst_r00z0 = SIcst_allreduce_global9(2)
         SIcst_q0y0  = SIcst_allreduce_global9(3)
         SIcst_y0y0  = SIcst_allreduce_global9(4)
         SIcst_r00q0 = SIcst_allreduce_global9(5)
         SIcst_r00y0 = SIcst_allreduce_global9(6)
         SIcst_r00t0 = SIcst_allreduce_global9(7)
         SIcst_r00v0 = SIcst_allreduce_global9(8)
         SIcst_q0q0  = SIcst_allreduce_global9(9)

         SIcst_alpha0 = SIcst_alpha1
         SIcst_beta0  = SIcst_beta1

         SIcst_omega0 = SIcst_q0y0 / SIcst_y0y0

         resid = SIcst_q0q0 &
               - 2.0_RKIND * SIcst_omega0 * SIcst_q0y0  &
               + SIcst_omega0**2.0_RKIND  * SIcst_y0y0

         SIcst_rho1 = SIcst_r00q0 - SIcst_omega0 * SIcst_r00y0

         SIcst_gamma1 = SIcst_r00y0 - SIcst_omega0 * SIcst_r00t0  &
                                    + SIcst_omega0 * SIcst_alpha0 &
                                                   * SIcst_r00v0

         SIcst_beta1 = (SIcst_alpha0/SIcst_omega0) &
                     * (SIcst_rho1 / SIcst_rho0)

         SIcst_alpha1 = SIcst_rho1 &
                      / ( SIcst_gamma1 + SIcst_beta1 * SIcst_r00s0   &
                                       - SIcst_beta1 * SIcst_omega0  &
                                                     * SIcst_r00z0 )
         SIcst_rho0 = SIcst_rho1

         SIcst_r00s0 = 0.0_RKIND
         SIcst_r00z0 = 0.0_RKIND
         SIcst_q0y0  = 0.0_RKIND
         SIcst_y0y0  = 0.0_RKIND
         SIcst_r00q0 = 0.0_RKIND
         SIcst_r00y0 = 0.0_RKIND
         SIcst_r00t0 = 0.0_RKIND
         SIcst_r00v0 = 0.0_RKIND
         SIcst_q0q0  = 0.0_RKIND
         !$acc end serial
         !$acc update host(resid) async

#ifdef MPAS_OPENACC
         !$acc parallel loop gang present(sshSolved,          &
         !$acc       SIvec_qh0,SIvec_q0,SIvec_y0,SIvec_wh0,   &
         !$acc       SIvec_t0,SIvec_v0,SIvec_w0, SIvec_r0,    &
         !$acc       SIvec_s0,SIvec_s1,SIvec_z0,SIvec_z1,     &
         !$acc       SIvec_rh0,SIvec_sh0,SIvec_sh1,           &
         !$acc       SIvec_ph0,SIvec_ph1,SIvec_zh0,SIvec_zh1, &
         !$acc       SIcst_alpha0,SIcst_omega0)
#else
         !$omp parallel
         !$omp do schedule(runtime)
#endif
         do iCell = 1,nPrecVec
            sshSolved(iCell) = sshSolved(iCell)                &
                             + SIcst_alpha0 * SIvec_ph1(iCell) &
                             + SIcst_omega0 * SIvec_qh0(iCell)

            SIvec_r0(iCell)  = SIvec_q0(iCell) - SIcst_omega0       &
                             * SIvec_y0(iCell)

            SIvec_rh0(iCell) =  SIvec_qh0(iCell) - SIcst_omega0     &
                             * (SIvec_wh0(iCell) - SIcst_alpha0     &
                                                 * SIvec_zh1(iCell))

            SIvec_w0(iCell)  =   SIvec_y0(iCell) - SIcst_omega0     &
                             * ( SIvec_t0(iCell) - SIcst_alpha0     &
                                                 * SIvec_v0(iCell))

            SIvec_s0(iCell)  = SIvec_s1(iCell)
            SIvec_z0(iCell)  = SIvec_z1(iCell)
            SIvec_sh0(iCell) = SIvec_sh1(iCell)
            SIvec_ph0(iCell) = SIvec_ph1(iCell)
            SIvec_zh0(iCell) = SIvec_zh1(iCell)
         end do

#ifndef MPAS_OPENACC
         !$omp end do
         !$omp end parallel
#endif
         !$acc wait
 
         ! Preconditioning -----------------------------------------!
         call si_precond(SIvec_w0,SIvec_wh0) !wh1 -> wh0; w1->w0
 
         call mpas_timer_start("si halo iter")
#ifdef USE_GPU_AWARE_MPI
         call si_halo_exch(domain,SIvec_wh0)
#else
         call mpas_dmpar_exch_halo_field(SIvec_wh0_field)
         !$acc update device(SIvec_wh0) async
#endif
         call mpas_timer_stop("si halo iter")
 
         ! SpMV ----------------------------------------------------!
         call si_matvec_mul(SIvec_wh0,bottomDepthEdge,SIvec_t0,ssh) 
                                             !wh1 -> wh0; t1 -> t0
         !$acc wait
 
         if ( iter > int(mean_num_cells*5) ) then
            call mpas_log_write(&
            '******************************************************')
            call mpas_log_write(&
            'Iteration number exceeds Max. #iteration: PROGRAM STOP')
            call mpas_log_write(&
            'Current #Iteration = $i ', intArgs=(/ iter /) )
            call mpas_log_write(&
            'Max.    #Iteration = $i ', &
            intArgs=(/ int(mean_num_cells*5) /) )
            call mpas_log_write(&
            '******************************************************')
            call mpas_log_write('',MPAS_LOG_CRIT)
         endif

      !-------------------------------------------------------------!
      end do ! do iter
      !-------------------------------------------------------------!

   end subroutine si_solver_sbicg !}}}

!***********************************************************************
!
!  routine si_halo_exch
!
!> \brief  Halo exchange for the SI baroropic mode solver
!
!> \author  Hyun-Gyu Kang
!
!> \details
!   This routine performs local halo exchanges for the semi-implicit
!   barotropic mode solver.
!   This routine enables the GPU-aware MPI halo exchanges during
!   solver iterations.
!
!-----------------------------------------------------------------------
#ifdef USE_GPU_AWARE_MPI

   subroutine si_halo_exch(domain,field_array) !{{{

      include 'mpif.h'

      type (domain_type), intent(inout) :: &
         domain  !< [inout] model state to advance forward
   
      real(kind=RKIND),dimension(:),intent(inout) :: field_array

      type (mpas_exchange_list), pointer :: exchListPtr

      integer,dimension(mpi_status_size) :: stats

      integer :: i,iComm, iHalo, iExch, mpi_ierr, threadNum

      threadNum = mpas_threading_get_thread_num()
     
      if ( threadNum == 0 ) then

      do iComm = 1,nRecvCommList
         call mpas_timer_start("irecv")
         ! Initiate mpi_irecv calls ---------------------------------------
         rbuffer => exchRecv(iComm)%buffer
         !$acc host_data use_device(rbuffer)
         call MPI_Irecv(                                               &
                             rbuffer, exchRecv(iComm)%nList, MPI_REAL8,&
              exchRecv(iComm)%procID, exchRecv(iComm)%procID,          &
              domain%dminfo%comm, exchRecv(iComm)%reqID, mpi_ierr )
         !$acc end host_data
         call mpas_timer_stop("irecv")

         ! Copy data into buffer, and initiate mpi_isend calls ------------
         call mpas_timer_start("send loop")
         !$acc parallel loop present(exchSend,field_array)
         do iHalo = 1,config_num_halos
            do iExch = 1,exchSend(iComm)%nExch(iHalo)
               if (exchSend(iComm)%halo(iHalo)%endPointID(iExch) == &
                   exchSend(iComm)%procID) then
                   !$acc loop vector
                   do i = 1,exchSend(iComm)%halo(iHalo)%nList(iExch)
                      exchSend(iComm)%buffer( exchSend(iComm)%  &
                                                  halo(iHalo)%  &
                                                  exch(iExch)%  &
                                                 destList(i)) = &
                      field_array(exchSend(iComm)%halo(iHalo)   &
                                     %exch(iExch)%srcList(i))
                   end do ! i
               endif
            end do ! iExch
         end do ! iHalo
         call mpas_timer_stop("send loop")

         call mpas_timer_start("isend")
         sbuffer => exchSend(iComm)%buffer
         !$acc host_data use_device(sbuffer)
         call MPI_Isend(                                               &
                             sbuffer, exchSend(iComm)%nList, MPI_REAL8,&
              exchSend(iComm)%procID, domain%dminfo%my_proc_id,        &
              domain%dminfo%comm, exchSend(iComm)%reqID, mpi_ierr )
         !$acc end host_data
         call mpas_timer_stop("isend")

      end do ! iComm

      ! Wait for mpi_irecv to finish, and unpack data from buffer ------
      do iComm = 1,nRecvCommList
         call MPI_Wait(exchRecv(iComm)%reqID,stats,mpi_ierr)

         call mpas_timer_start("recv loop")
         !$acc parallel loop present(exchRecv,field_array)
         do iHalo = 1,config_num_halos
            do iExch = 1,exchRecv(iComm)%nExch(iHalo)
               if (exchRecv(iComm)%halo(iHalo)%endPointID(iExch) == &
                   exchRecv(iComm)%procID) then
                   !acc loop vector
                   do i = 1,exchRecv(iComm)%halo(iHalo)%nList(iExch)
                      field_array(exchRecv(iComm)%halo(iHalo)    &
                                     %exch(iExch)%destList(i)) = &
                      exchRecv(iComm)%buffer(exchRecv(iComm)%    &
                                                 halo(iHalo)%    &
                                                 exch(iExch)%    &
                                                 srcList(i))
                   end do ! i
               endif
            end do ! iExch
         end do ! iHalo
         call mpas_timer_stop("recv loop")
      end do ! iComm

      ! Wait for mpi_isend to finish ----------------------------------
      do iComm = 1,nSendCommList
         call MPI_Wait(exchSend(iComm)%reqID,MPI_STATUS_IGNORE,mpi_ierr)
      end do

      endif ! threadNum

   end subroutine si_halo_exch

#endif

!***********************************************************************
!
!  routine ocn_time_integrator_si_variable_destroy
!
!> \brief   Destroy SI solver-related variables
!
!> \author  Hyun-Gyu Kang
!
!> \details
!   This routine deallocates CPU arrays allocated in the SI solver.
!
!-----------------------------------------------------------------------

   subroutine ocn_time_integrator_si_variable_destroy() !{{{

      integer :: info,iComm,iHalo,iExch

#ifdef MPAS_OPENACC

#ifdef USE_MAGMA
      info = magmaf_free( dprec_ivmat )
      info = magmaf_free( dxvec )
      info = magmaf_free( dyvec )
#endif

      !$acc exit data delete(prec_ivmat,                             &
      !$acc    SIcst_allreduce_local2,SIcst_allreduce_global2,       &
      !$acc    SIcst_allreduce_local3,SIcst_allreduce_global3,       &
      !$acc    SIcst_allreduce_local9,SIcst_allreduce_global9,       &
      !$acc    SIcst_alpha0,SIcst_alpha1,SIcst_beta0,SIcst_beta1,    &
      !$acc    SIcst_omega0,SIcst_gamma0,SIcst_gamma1,resid,         &
      !$acc    SIcst_r0rh0,SIcst_w0rh0,SIcst_r0r0 ,SIcst_r00r0,      &
      !$acc    SIcst_r00s0,SIcst_r00z0,SIcst_q0y0 ,SIcst_y0y0 ,      &
      !$acc    SIcst_r00y0,SIcst_r00t0,SIcst_r00v0,SIcst_q0q0 ,      &
      !$acc    SIcst_r00w0,SIcst_r00q0,SIcst_rho0,SIcst_rho1)

      if ( config_btr_si_partition_match_mode ) then
      !$acc exit data delete(                                        &
      !$acc               globalReprodSum2fld1,globalReprodSum2fld2, &
      !$acc               globalReprodSum3fld1,globalReprodSum3fld2 )
      endif

#ifdef USE_GPU_AWARE_MPI
      do iComm = 1,nRecvCommList
         do iHalo = 1,config_num_halos
            do iExch = 1,exchRecv(iComm)%nExch(iHalo)
               !$acc exit data delete(                                    &
               !$acc    exchRecv(iComm)%halo(iHalo)%exch(iExch)%destList, &
               !$acc    exchRecv(iComm)%halo(iHalo)%exch(iExch)%srcList )
            end do
            !$acc exit data delete(exchRecv(iComm)%halo(iHalo)%nList,       &
            !$acc                   exchRecv(iComm)%halo(iHalo)%endPointID, &
            !$acc                   exchRecv(iComm)%halo(iHalo)%exch )
         end do
         !$acc exit data delete(exchRecv(iComm)%buffer,  &
         !$acc                   exchRecv(iComm)%nExch,  &
         !$acc                   exchRecv(iComm)%halo,   &
         !$acc                   exchRecv(iComm)%procID)
      end do

      do iComm = 1,nSendCommList
         do iHalo = 1,config_num_halos
            do iExch = 1,exchSend(iComm)%nExch(iHalo)
               !$acc exit data delete(                                    &
               !$acc    exchSend(iComm)%halo(iHalo)%exch(iExch)%destList, &
               !$acc    exchSend(iComm)%halo(iHalo)%exch(iExch)%srcList)
            end do
            !$acc exit data delete(exchSend(iComm)%halo(iHalo)%nList,       &
            !$acc                   exchSend(iComm)%halo(iHalo)%endPointID, &
            !$acc                   exchSend(iComm)%halo(iHalo)%exch)
         end do
         !$acc exit data delete(exchSend(iComm)%buffer,  &
         !$acc                   exchSend(iComm)%nExch,  &
         !$acc                   exchSend(iComm)%halo,   &
         !$acc                   exchSend(iComm)%procID)
      end do

      !$acc exit data delete(exchSend,exchRecv,sbuffer,rbuffer)
#endif

#endif

      deallocate(prec_ivmat)

      if ( config_btr_si_partition_match_mode ) then
         deallocate( globalReprodSum2fld1,  &
                     globalReprodSum2fld2,  &
                     globalReprodSum3fld1,  &
                     globalReprodSum3fld2 )
      endif

   end subroutine ocn_time_integrator_si_variable_destroy !}}}

!***********************************************************************

end module ocn_time_integration_si

! vim: foldmethod=marker<|MERGE_RESOLUTION|>--- conflicted
+++ resolved
@@ -345,7 +345,6 @@
          tracersGroupCur,      &! old, new tracer arrays
          tracersGroupNew
 
-<<<<<<< HEAD
       ! Benthos State/Tracer arrays, info
       real (kind=RKIND), dimension(:,:,:), pointer ::      &!
          benthosTracersCur,      &! old, new benthos tracer arrays
@@ -354,10 +353,7 @@
       real (kind=RKIND), dimension(:), pointer :: &
          benthosInterfaceLayerThickness ! thickness (m) of the benthos vertical interface grid
 
-      integer, pointer :: &
-=======
       integer :: &
->>>>>>> 10cfcc64
          startIndex, endIndex, &! start, end index for tracer groups
          indexSalinityPtr       ! tracer index for salinity
 
