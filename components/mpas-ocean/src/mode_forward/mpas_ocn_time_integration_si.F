! Copyright (c) 2013,  Los Alamos National Security, LLC (LANS)
! and the University Corporation for Atmospheric Research (UCAR).
!
! Unless noted otherwise source code is licensed under the BSD license.
! Additional copyright and license information can be found in the LICENSE file
! distributed with this code, or at http://mpas-dev.github.io/license.html
!
!|||||||||||||||||||||||||||||||||||||||||||||||||||||||||||||||||||||||
!
!  ocn_time_integration_si
!
!> \brief MPAS ocean split-implicit time integration scheme
!> \author Mark Petersen, Doug Jacobsen, Todd Ringler
!> \date   September 2011 (split explicit base code)
!
!> \author Hyun-Gyu Kang (Oak Ridge National Laboratory)
!> \date   September 2019 (split-implicit code)
!> \details
!>  This module contains the routines for the split-implicit
!>  time integration scheme based on the split-explicit code.
!>  Only stage 2 (barotropic mode) is changed from the explicit
!>  subcycling scheme to the split-implicit scheme.
!
!-----------------------------------------------------------------------

module ocn_time_integration_si

   use mpas_derived_types
   use mpas_pool_routines
   use mpas_constants
   use mpas_dmpar
   use mpas_vector_reconstruction
   use mpas_spline_interpolation
   use mpas_timer
   use mpas_threading
   use mpas_timekeeping
   use mpas_log
   use mpas_global_sum_mod

   use ocn_config
   use ocn_mesh
   use ocn_tendency
   use ocn_diagnostics_variables
   use ocn_diagnostics
   use ocn_gm
   use ocn_submesoscale_eddies

   use ocn_equation_of_state
   use ocn_vmix
   use ocn_time_average_coupled

   use ocn_effective_density_in_land_ice
   use ocn_surface_land_ice_fluxes
   use ocn_transport_tests

   implicit none
   private
   save

   !--------------------------------------------------------------------
   !
   ! Public parameters
   !
   !--------------------------------------------------------------------

   !--------------------------------------------------------------------
   !
   ! Public member functions
   !
   !--------------------------------------------------------------------

   public :: ocn_time_integrator_si, &
             ocn_time_integration_si_init, &
             ocn_time_integrator_si_preconditioner

   !--------------------------------------------------------------------
   !
   ! Private module variables
   !
   !--------------------------------------------------------------------

   character (len=*), parameter :: &
      iterGroupName     = 'iterFields',   &! group name for halos
      finalBtrGroupName = 'finalBtrFields' ! group name for halos

   integer, dimension(:), allocatable :: &
      numClinicIterations  ! number of baroclinic iterations for each
                           ! outer timestep iteration

   integer :: &
      numTSIterations ! number of outer timestep iterations

   real (kind=RKIND) :: &
      useVelocityCorrection, & ! mask for velocity correction
      self_attraction_and_loading_beta

   ! Global variables for the split-implicit time stepper ---------------
   real (kind=RKIND), allocatable,dimension(:)   :: &
      prec_ivmat    ! an inversed preconditioning matrix
   real (kind=RKIND), dimension(2) :: &
      SIcst_allreduce_local2, &! array for local  summations
      SIcst_allreduce_global2  ! array for global summations
   real (kind=RKIND), dimension(3) :: &
      SIcst_allreduce_local3, &! array for local  summations
      SIcst_allreduce_global3  ! array for global summations
   real (kind=RKIND), dimension(9) :: &
      SIcst_allreduce_local9, &! array for local  summations
      SIcst_allreduce_global9  ! array for global summations
   real (kind=RKIND), dimension(:,:), allocatable :: &
      globalReprodSum2fld1, &  ! array for global reproducible sum
      globalReprodSum2fld2, &  ! array for global reproducible sum
      globalReprodSum3fld1, &  ! array for global reproducible sum
      globalReprodSum3fld2, &  ! array for global reproducible sum
      globalReprodSum9fld1, &  ! array for global reproducible sum
      globalReprodSum9fld2     ! array for global reproducible sum
   real (kind=RKIND) :: &
      R1_alpha1s_g_dts, &! pre-computed coefficients
      R1_alpha1s_g_dt,  &! pre-computed coefficients
      R1_alpha1_g,      &! pre-computed coefficients
      alpha1,           &! implicitness parameter (=alpha)
      alpha2,           &! implicitness parameter (=1-alpha)
      tolerance_outer,  &! tolerance for the outer solver iterations
      tolerance_inner,  &! tolerance for the main solver iterations
      total_num_cells,  &! total number of surface cells
      mean_num_cells,   &! mean #cells for each core
      dt_si              ! dt for the SI btr mode solver
   integer :: &
      nPrecVec,         &! vector lenghts for preconditioner
      si_ismf,          &! SI solver linearization for ISMF cases
      ncpus,            &! Total number of cores
      nSiLargeIter       ! #iteration for the barotropic system
   character(len=5) :: si_algorithm ! Name of the iterative solver algorithm

   integer :: ssh_sal_on

!***********************************************************************

!***********************************************************************

   contains

!***********************************************************************
!
!  ocn_time_integration_si
!
!> \brief MPAS ocean split-implicit time integration scheme
!> \author Mark Petersen, Doug Jacobsen, Todd Ringler
!> \date   September 2011 (split explicit base code)
!> \author Hyun-Gyu Kang (Oak Ridge National Laboratory)
!> \date   JAN 2019 (split-implicit code)
!> \details
!>  This routine integrates a master time step (dt) using a
!>  split-implicit time integrator.
!
!-----------------------------------------------------------------------

   subroutine ocn_time_integrator_si(domain, dt)!{{{

      !-----------------------------------------------------------------
      ! Input variables
      !-----------------------------------------------------------------

      real (kind=RKIND), intent(in) :: &
         dt              !< [in] time step (sec) to move forward

      !-----------------------------------------------------------------
      ! Input/output variables
      !-----------------------------------------------------------------

      type (domain_type), intent(inout) :: &
         domain  !< [inout] model state to advance forward

      !-----------------------------------------------------------------
      ! Local variables
      !-----------------------------------------------------------------

      type (block_type), pointer :: &
         block ! structure with subdomain data

      type (mpas_pool_type), pointer :: &
         statePool,         &! structure holding state variables
         tracersPool,       &! structure holding tracers
         seafloorTracersPool,&! structure holding benthos tracers
         meshPool,          &! structure holding mesh variables
         verticalMeshPool,  &! structure holding vertical mesh variables
         tendPool,          &! structure holding tendencies
         tracersTendPool,   &! structure holding tracer tendenciess
         seafloorTendPool,  &! structure holding seafloor tracer tendencies
         forcingPool,       &! structure holding forcing variables
         scratchPool,       &! structure holding temporary variables
         swForcingPool,     &! structure holding short-wave forcing vars
         diagnosticsPool,   &! structure holding seafloor variables
         tracersIdealAgeFieldsPool     ! structure holding idealAge-related fields

      logical :: &
         activeTracersOnly   ! only compute tendencies for active tracers

      logical, pointer :: &
         config_use_tracerGroup  ! flag for using each tracer group
      logical, pointer :: &
         config_use_benthosTracers ! flag for using benthos tracer group

      integer :: &
         iCell, iEdge, k, &! loop iterators for cell, edge, vert loops
         nCells, nEdges,  &! number of cells or edges (incl halos)
         i,j,             &! generic loop iterators
         cell1, cell2,    &! neighbor cell addresses
         eoe,             &! index for edge on edge
         err,             &! local error flag
         splitImplicitStep, &! loop index for outer timestep loop
         oldBtrSubcycleTime,&! time index for old barotropic value
         newBtrSubcycleTime,&! time index for new barotropic value
         uPerpTime,       &! time index to use for uPerp calculation
         BtrCorIter,      &! loop index for barotropic coriolis cycle
         stage1_tend_time,&! time index for stage 1 tendencies
         edgeHaloComputeCounter, &! halo counters to reduce
         cellHaloComputeCounter   ! halo updates during cycling

      real (kind=RKIND) :: &
         normalThicknessFluxSum, &! sum of thickness flux in column
         thicknessSum,     &! sum of thicknesses in column
         thicknessSumCur,  &
         thicknessSumMid,  &
         thicknessSumLag,  &
         flux,             &! temp for computing flux for barotropic
         sshEdge,          &! sea surface height at edge
         sshEdgeCur,       &! 
         sshEdgeMid,       &! 
         sshEdgeLag,       &! 
         sshDiffCur,       &! sea surface height difference
         sshDiffLag,       & 
         CoriolisTerm,     &! temp for computing coriolis term (fuperp)
         normalVelocityCorrection, &! velocity correction
         temp,             &! temp for holding vars at new time
         temp_h,           &! temporary for phi
         temp_mask,        &! temporary mask (edgeMask)
         lat,              &! cell latitude
         sshCell1,         &! sea sfc height in neighboring cells
         sshCell2,         &
         sshCurArea,       &! temp for iterative solver
         sshLagArea,       &
         sshTendb1,        &
         sshTendb2,        &
         sshTendAx,        &
         fluxb1,           &
         fluxb2,           &
         fluxAx

      real (kind=RKIND), dimension(:,:), allocatable:: &
         uTemp

      real (kind=RKIND), dimension(:), allocatable :: &
         btrvel_temp

      ! State Array Pointers
      real (kind=RKIND), dimension(:), pointer :: &
         sshSubcycleCur,              &! subcycl ssh    at current time
         sshSubcycleNew,              &! subcycl ssh    at new     time
         sshSubcycleCurWithTides,     &! subcycl ssh    at current time
         sshSubcycleNewWithTides,     &! subcycl ssh    at new     time
         normalBarotropicVelocitySubcycleCur,&! barotropic vel subcyc
         normalBarotropicVelocitySubcycleNew,&! at current, new times
         sshCur,                      &! sea sfc height at current time
         sshNew,                      &! sea sfc height at new     time
         normalBarotropicVelocityCur, &! barotropic vel at current time
         normalBarotropicVelocityNew   ! barotropic vel at new     time

      real (kind=RKIND), dimension(:,:), pointer :: &
         normalBaroclinicVelocityCur, &! baroclinic vel at current time
         normalBaroclinicVelocityNew, &! baroclinic vel at new     time
         normalVelocityCur,           &! full velocity  at current time
         normalVelocityNew,           &! full velocity  at new     time
         layerThicknessCur,           &! layer thick    at current time
         layerThicknessNew,           &! layer thick    at new     time
         highFreqThicknessCur,        &! high frq thick at current time
         highFreqThicknessNew,        &! high frq thick at new     time
         lowFreqDivergenceCur,        &! low frq div    at current time
         lowFreqDivergenceNew,        &! low frq div    at new     time
         tracerGroupIdealAgeMask       ! mask for resetting surface ideal age

      type (field1DReal), pointer :: &
         effectiveDensityField         ! field pointer for halo update

      type (dm_info) :: dminfo

      ! State/Tracer arrays, info
      real (kind=RKIND), dimension(:,:,:), pointer ::      &!
         tracersGroupCur,      &! old, new tracer arrays
         tracersGroupNew

      ! Benthos State/Tracer arrays, info
      real (kind=RKIND), dimension(:,:,:), pointer ::      &!
         benthosTracersCur,      &! old, new benthos tracer arrays
         benthosTracersNew

      real (kind=RKIND), dimension(:), pointer :: &
         benthosInterfaceLayerThickness ! thickness (m) of the benthos vertical interface grid

      integer, pointer :: &
         startIndex, endIndex, &! start, end index for tracer groups
         indexSalinity          ! tracer index for salinity

<<<<<<< HEAD
      integer :: iTracer, numTracers, numActiveTracers
=======
      integer, pointer :: &
         nBenthicVertLevels ! number of vertical levels in the benthos
>>>>>>> 3a75498d

      type (mpas_pool_iterator_type) :: &
         groupItr               ! iterator for tracer groups

      character (len=StrKIND) :: &
         modifiedGroupName,    &! constructed tracer group names
         configName             ! constructed config names for tracers

      ! Tendency Array Pointers

      real (kind=RKIND), dimension(:), pointer :: &
         sshTend                ! sea-surface height tendency

      real (kind=RKIND), dimension(:,:), pointer :: &
         normalVelocityTend,    &! normal velocity tendency
         highFreqThicknessTend, &! thickness tendency for high-freq iter
         lowFreqDivergenceTend, &! thickness tendency for low freq
         layerThicknessTend      ! main thickness tendency

      real (kind=RKIND), dimension(:,:,:), pointer :: &
         tracersGroupTend,      &! tendencies for tracer groups
         activeTracersTend,     &! active tracer tendencies
         benthosTracersTend      ! tendencies for benthos tracers

      ! Forcing pool
      real (kind=RKIND), dimension(:), pointer :: tidalPotentialEta

      real (kind=RKIND), dimension(:), pointer :: &
        seaIcePressure, atmosphericPressure

      real (kind=RKIND), dimension(:), pointer :: &
        frazilSurfacePressure, landIcePressure, landIceDraft

      real (kind=RKIND), dimension(:,:,:), pointer :: activeTracersNew

      ! Semi-implicit variables
      real (kind=RKIND) ::  &        !  temp scalars for the SI method
         SIcst_q0y0_global , SIcst_y0y0_global , SIcst_q0q0_global , &
         SIcst_r00r0_global, SIcst_r00w0_global, SIcst_r00w1_global, &
         SIcst_r00q0_global, SIcst_r00t0_global, SIcst_r00v0_global, &
         SIcst_r00y0_global, SIcst_r00s0_global, SIcst_r00z0_global, &
         SIcst_r0rh0_global, SIcst_w0rh0_global, SIcst_gamma0      , &
         SIcst_alpha0      , SIcst_beta0       ,                     &
         SIcst_omega0      , SIcst_rho0

      integer ::     &
         siLargeIter  ! Index of the large btr system iteration

      ! These are public variables used from the diagnostics module
      ! indexSurfaceVelocityZonal, indexSurfaceVelocityMeridional
      ! indexSSHGradientZonal, indexSSHGradientMeridional
      ! barotropicForcing, barotropicThicknessFlux
      ! layerThickEdgeFlux, layerThickEdgeMean,
      ! normalTransportVelocity, normalGMBolusVelocity
      ! vertAleTransportTop, normalMLEvelocity
      ! velocityX, velocityY, velocityZ
      ! velocityZonal, velocityMeridional
      ! gradSSH, gradSSHX, gradSSHY, gradSSHZ
      ! gradSSHZonal, gradSSHMeridional
      ! surfaceVelocity, SSHGradient
      ! temperatureShortWaveTendency
      ! activeTracerHorizontalAdvectionTendency
      ! activeTracerVerticalAdvectionTendency
      ! activeTracerSurfaceFluxTendency
      ! activeTracerNonLocalTendency
      ! activeTracerHorMixTendency
      ! activeTracerHorizontalAdvectionEdgeFlux

      ! End preamble
      !-----------------------------------------------------------------
      ! Begin code

      dminfo = domain % dminfo

      call mpas_timer_start("si timestep")

      !!!!!!!!!!!!!!!!!!!!!!!!!!!!!!!!!!!!!!!!!!!!!!!!!!!!!!!!!!!!!!!!!!!
      !  Prep variables before first iteration
      !!!!!!!!!!!!!!!!!!!!!!!!!!!!!!!!!!!!!!!!!!!!!!!!!!!!!!!!!!!!!!!!!!!

      call mpas_timer_start("si prep")

      !*** Retrieve model state, pools
      !*** No longer support sub-blocks so this retrieves the only block

      block => domain%blocklist
      call mpas_pool_get_subpool(block%structs, 'mesh', meshPool)
      call mpas_pool_get_subpool(block%structs, 'verticalMesh', &
                                                 verticalMeshPool)
      call mpas_pool_get_subpool(block%structs, 'state', &
                                                 statePool)
      call mpas_pool_get_subpool(block%structs, 'forcing', &
                                                 forcingPool)
      call mpas_pool_get_subpool(block%structs, 'shortwave', &
                                                 swForcingPool)
      call mpas_pool_get_subpool(block%structs, 'diagnostics', &
                                                 diagnosticsPool)
      call mpas_pool_get_subpool(block%structs, 'tend', &
                                                 tendPool)
      call mpas_pool_get_subpool(block%structs, 'scratch', &
                                                 scratchPool)
      call mpas_pool_get_subpool(statePool, 'tracers', &
                                             tracersPool)
      call mpas_pool_get_subpool(tendPool,  'tracersTend', &
                                             tracersTendPool)

      !*** Retrieve state variables at two time levels

      call mpas_pool_get_array(statePool, 'normalBaroclinicVelocity', &
                                           normalBaroclinicVelocityCur, 1)
      call mpas_pool_get_array(statePool, 'normalBarotropicVelocity', &
                                           normalBarotropicVelocityCur, 1)
      call mpas_pool_get_array(statePool, 'normalBarotropicVelocitySubcycle', &
                                           normalBarotropicVelocitySubcycleCur, 1)
      call mpas_pool_get_array(statePool, 'normalVelocity', &
                                           normalVelocityCur, 1)

      call mpas_pool_get_array(statePool, 'normalBaroclinicVelocity', &
                                           normalBaroclinicVelocityNew, 2)
      call mpas_pool_get_array(statePool, 'normalBarotropicVelocity', &
                                           normalBarotropicVelocityNew, 2)
      call mpas_pool_get_array(statePool, 'normalBarotropicVelocitySubcycle', &
                                           normalBarotropicVelocitySubcycleNew, 2)
      call mpas_pool_get_array(statePool, 'normalVelocity', &
                                           normalVelocityNew, 2)

      call mpas_pool_get_array(statePool, 'ssh', sshCur, 1)
      call mpas_pool_get_array(statePool, 'ssh', sshNew, 2)

      call mpas_pool_get_array(statePool, 'sshSubcycle', sshSubcycleCur, 1)
      call mpas_pool_get_array(statePool, 'sshSubcycle', sshSubcycleNew, 2)

      call mpas_pool_get_array(statePool, 'layerThickness', &
                                           layerThicknessCur, 1)
      call mpas_pool_get_array(statePool, 'layerThickness', &
                                           layerThicknessNew, 2)

      call mpas_pool_get_array(statePool, 'highFreqThickness', &
                                           highFreqThicknessCur, 1)
      call mpas_pool_get_array(statePool, 'highFreqThickness', &
                                           highFreqThicknessNew, 2)

      call mpas_pool_get_array(statePool, 'lowFreqDivergence', &
                                           lowFreqDivergenceCur, 1)
      call mpas_pool_get_array(statePool, 'lowFreqDivergence', &
                                           lowFreqDivergenceNew, 2)

      call mpas_pool_get_dimension(tracersPool, 'index_salinity', &
                                                 indexSalinity)

      !*** Retrieve tendency variables

      call mpas_pool_get_array(tendPool, 'highFreqThickness', &
                                          highFreqThicknessTend)
      call mpas_pool_get_array(tendPool, 'normalVelocity', &
                                          normalVelocityTend)
      call mpas_pool_get_array(tendPool, 'ssh', &
                                          sshTend)
      call mpas_pool_get_array(tendPool, 'layerThickness', &
                                          layerThicknessTend)
      call mpas_pool_get_array(tendPool, 'normalVelocity', &
                                          normalVelocityTend)
      call mpas_pool_get_array(tendPool, 'highFreqThickness', &
                                          highFreqThicknessTend)
      call mpas_pool_get_array(tendPool, 'lowFreqDivergence', &
                                          lowFreqDivergenceTend)

      call mpas_pool_get_array(tracersPool, 'activeTracers', activeTracersNew, 2)

      if (config_transport_tests_flow_id > 0) then
        ! This is a transport test. Write advection velocity from prescribed
        ! flow field.
        call ocn_transport_test_velocity(meshPool, daysSinceStartOfSim, &
          0.5*dt, normalVelocityCur)
      endif

#ifdef MPAS_OPENACC
      !$acc enter data copyin(normalVelocityCur, normalBarotropicVelocityCur, &
      !$acc   sshCur, layerThicknessCur)
      !$acc enter data create(normalBaroClinicVelocityCur, normalVelocityNew, &
      !$acc   normalBaroclinicVelocityNew, sshNew, layerThicknessNew)
      if (associated(highFreqThicknessNew)) then
         !$acc enter data copyin(highFreqThicknessCur)
         !$acc enter data create(highFreqThicknessNew)
      endif
      if (associated(lowFreqDivergenceNew)) then
         !$acc enter data copyin(lowFreqDivergenceCur)
         !$acc enter data create(lowFreqDivergenceNew)
      endif
#endif

      ! Initialize * variables that are used to compute baroclinic
      ! tendencies below.

      ! The baroclinic velocity needs be recomputed at the beginning
      ! of a timestep because the implicit vertical mixing is
      ! conducted on the total u.  We keep normalBarotropicVelocity
      ! from the previous timestep.
      ! Note that normalBaroclinicVelocity may now include a
      ! barotropic component, because the weights layerThickness
      ! have changed.  That is OK, because the barotropicForcing
      ! variable subtracts out the barotropic component from the
      ! baroclinic.

#ifdef MPAS_OPENACC
      !$acc parallel present(normalVelocityCur, normalBarotropicVelocityCur, &
      !$acc    sshCur, layerThicknessCur, normalBaroClinicVelocityCur, &
      !$acc    normalVelocityNew, normalBaroclinicVelocityNew, sshNew, &
      !$acc    layerThicknessNew, minLevelCell, maxLevelCell,          &
      !$acc    sshSubcycleCur,sshSubcycleNew)
#endif

#ifdef MPAS_OPENACC
      !$acc loop collapse(2)
#else
      !$omp parallel
      !$omp do schedule(runtime) private(k)
#endif
      do iEdge = 1,nEdgesAll
      do k = 1,nVertLevels

         normalBaroclinicVelocityCur(k,iEdge) = &
                                 normalVelocityCur(k,iEdge) - &
                         normalBarotropicVelocityCur(iEdge)

         normalVelocityNew(k,iEdge) = normalVelocityCur(k,iEdge)

         normalBaroclinicVelocityNew(k,iEdge) = &
         normalBaroclinicVelocityCur(k,iEdge)
      end do
      end do
#ifndef MPAS_OPENACC
      !$omp end do
#endif

#ifdef MPAS_OPENACC
      !$acc loop gang
#else
      !$omp do schedule(runtime) private(k)
#endif
      do iCell = 1, nCellsAll
         sshNew(iCell) = sshCur(iCell)
         sshSubcycleCur(iCell) = sshCur(iCell)
         sshSubcycleNew(iCell) = sshCur(iCell)
#ifdef MPAS_OPENACC
         !$acc loop vector
#endif
         do k = 1,nVertLevels
            layerThicknessNew(k,iCell) = layerThicknessCur(k,iCell)
         end do
      end do
#ifdef MPAS_OPENACC
      !$acc end parallel
#else
      !$omp end do
      !$omp end parallel
#endif

      call mpas_pool_begin_iteration(tracersPool)
      do while ( mpas_pool_get_next_member(tracersPool, groupItr))
         if ( groupItr % memberType == MPAS_POOL_FIELD ) then
            call mpas_pool_get_array(tracersPool, groupItr%memberName,&
                                     tracersGroupCur, 1)
            call mpas_pool_get_array(tracersPool, groupItr%memberName,&
                                     tracersGroupNew, 2)

            if ( associated(tracersGroupCur) .and. &
                 associated(tracersGroupNew) ) then

#ifdef MPAS_OPENACC
               !$acc enter data create(tracersGroupNew)
               !$acc enter data copyin(tracersGroupCur)
               !$acc parallel loop gang present(minLevelCell, maxLevelCell, &
               !$acc    tracersGroupNew, tracersGroupCur)
#else
               !$omp parallel
               !$omp do schedule(runtime) private(k)
#endif
               do iCell = 1, nCellsAll
               do k = minLevelCell(iCell), maxLevelCell(iCell)
#ifdef MPAS_OPENACC
               !$acc loop vector
#endif
                  do iTracer = 1,size(tracersGroupCur,1)
                     tracersGroupNew(iTracer,k,iCell) = &
                     tracersGroupCur(iTracer,k,iCell)
                  end do
               end do
               end do
#ifdef MPAS_OPENACC
               !$acc exit data copyout(tracersGroupNew)
               !$acc exit data delete(tracersGroupCur)
#else
               !$omp end do
               !$omp end parallel
#endif
            end if
         end if
      end do

      call mpas_pool_get_config(domain % configs, 'config_use_benthosTracers', config_use_benthosTracers)
      if (config_use_benthosTracers) then    ! need to add benthosStorage
            call mpas_pool_get_subpool(block % structs, 'tend', tendPool)
            call mpas_pool_get_dimension(meshPool, 'nBenthicVertLevels', nBenthicVertLevels)
            call mpas_pool_get_subpool(statePool, 'seafloorTracers', seafloorTracersPool)
            call mpas_pool_get_subpool(tendPool, 'seafloorTend', seafloorTendPool)
            call mpas_pool_get_array(seafloorTracersPool, 'benthosTracers', benthosTracersCur,1)
            call mpas_pool_get_array(seafloorTracersPool, 'benthosTracers', benthosTracersNew,2)
            if (associated(benthosTracersCur) .and. associated(benthosTracersNew)) then
               !$omp parallel
               !$omp do schedule(runtime) private(k)
               do iCell = 1, nCells  ! couple tracers to thickness
               do k = 1, nBenthicVertLevels+1
                  benthosTracersNew(:, k, iCell) = benthosTracersCur(:, k, iCell)
               end do
               end do
               !$omp end do
               !$omp end parallel
            end if
         end if

      if (associated(highFreqThicknessNew)) then
#ifdef MPAS_OPENACC
         !$acc parallel loop gang &
         !$acc    present(highFreqThicknessCur, highFreqThicknessNew)
#else
         !$omp parallel
         !$omp do schedule(runtime) private(k)
#endif
         do iCell = 1, nCellsAll
#ifdef MPAS_OPENACC
         !$acc loop vector
#endif
         do k = 1,nVertLevels
            highFreqThicknessNew(k,iCell) = &
            highFreqThicknessCur(k,iCell)
         end do
         end do
#ifndef MPAS_OPENACC
         !$omp end do
         !$omp end parallel
#endif
      end if

      if (associated(lowFreqDivergenceNew)) then
#ifdef MPAS_OPENACC
         !$acc parallel loop gang &
         !$acc    present(lowFreqDivergenceCur, lowFreqDivergenceNew)
#else
         !$omp parallel
         !$omp do schedule(runtime) private(k)
#endif
         do iCell = 1, nCellsAll
#ifdef MPAS_OPENACC
         !$acc loop vector
#endif
         do k = 1,nVertLevels
            lowFreqDivergenceNew(k,iCell) = &
            lowFreqDivergenceCur(k,iCell)
         end do
         end do
#ifndef MPAS_OPENACC
         !$omp end do
         !$omp end parallel
#endif
      endif

      call mpas_timer_stop("si prep")

      call mpas_pool_get_array(forcingPool, 'seaIcePressure', seaIcePressure)
      call mpas_pool_get_array(forcingPool, 'atmosphericPressure', atmosphericPressure)
      call mpas_pool_get_array(forcingPool, 'frazilSurfacePressure', frazilSurfacePressure)

      if (landIcePressureOn) then
         call mpas_pool_get_array(forcingPool, 'landIcePressure', landIcePressure)
         call mpas_pool_get_array(forcingPool, 'landIceDraft', landIceDraft)
      endif

      if ( config_btr_si_partition_match_mode ) then
         if (si_algorithm == 'sbicg' ) then
            allocate( globalReprodSum2fld1(nCellsOwned,2),  &
                      globalReprodSum2fld2(nCellsOwned,2),  &
                      globalReprodSum9fld1(nCellsOwned,9),  &
                      globalReprodSum9fld2(nCellsOwned,9) )
         else if ( si_algorithm == 'scg' ) then
            allocate( globalReprodSum2fld1(nCellsOwned,2),  &
                      globalReprodSum2fld2(nCellsOwned,2),  &
                      globalReprodSum3fld1(nCellsOwned,3),  &
                      globalReprodSum3fld2(nCellsOwned,3) )
         endif
      endif

#ifdef MPAS_OPENACC
      !$acc exit data delete(normalVelocityCur, normalBarotropicVelocityCur, &
      !$acc    sshCur, layerThicknessCur)
      !$acc exit data copyout(normalBaroClinicVelocityCur, normalVelocityNew, &
      !$acc    normalBaroclinicVelocityNew, sshNew, layerThicknessNew)
      if (associated(highFreqThicknessNew)) then
         !$acc exit data delete(highFreqThicknessCur)
         !$acc exit data copyout(highFreqThicknessNew)
      endif
      if (associated(lowFreqDivergenceNew)) then
         !$acc exit data delete(lowFreqDivergenceCur)
         !$acc exit data copyout(lowFreqDivergenceNew)
      endif
#endif

      !!!!!!!!!!!!!!!!!!!!!!!!!!!!!!!!!!!!!!!!!!!!!!!!!!!!!!!!!!!!!!!!!!!
      ! BEGIN large outer timestep iteration loop
      !!!!!!!!!!!!!!!!!!!!!!!!!!!!!!!!!!!!!!!!!!!!!!!!!!!!!!!!!!!!!!!!!!!

      do splitImplicitStep = 1, numTSIterations

         if (config_disable_thick_all_tend .and. &
             config_disable_vel_all_tend .and. &
             config_disable_tr_all_tend) then
            exit ! don't compute in loop meant to update velocity,
                 ! thickness, and tracers
         end if

         call mpas_timer_start('si loop')

         stage1_tend_time = min(splitImplicitStep,2)

         call mpas_pool_get_array(statePool, 'normalVelocity', &
                           normalVelocityCur, stage1_tend_time)

#ifdef MPAS_OPENACC
         !$acc enter data copyin(layerThicknessCur, normalVelocityCur, sshCur)
         !$acc update device(layerThickEdgeFlux)
         if (config_use_freq_filtered_thickness .or. associated(highFreqThicknessNew) ) then
            !$acc enter data create(highFreqThicknessNew)
            !$acc enter data copyin(highFreqThicknessCur, highFreqThicknessTend)
         endif
#endif

         ! ---  update halos for diagnostic ocean boundary layer depth
         if (config_use_cvmix_kpp) then
            call mpas_timer_start("si halo diag obd")
            call mpas_dmpar_field_halo_exch(domain, 'boundaryLayerDepth')
            call mpas_timer_stop("si halo diag obd")
         end if

         ! ---  update halos for diagnostic variables
         call mpas_timer_start("si halo diag")

         call mpas_dmpar_field_halo_exch(domain, &
                                 'normalizedRelativeVorticityEdge')
         if (config_mom_del4 > 0.0_RKIND) then
           call mpas_dmpar_field_halo_exch(domain, 'divergence')
           call mpas_dmpar_field_halo_exch(domain, 'relativeVorticity')
         end if
         call mpas_timer_stop("si halo diag")

         !!!!!!!!!!!!!!!!!!!!!!!!!!!!!!!!!!!!!!!!!!!!!!!!!!!!!!!!!!!!!!!!!!!
         !  Stage 1: Baroclinic velocity (3D) prediction, explicit with
         !           long timestep
         !!!!!!!!!!!!!!!!!!!!!!!!!!!!!!!!!!!!!!!!!!!!!!!!!!!!!!!!!!!!!!!!!!!

         if (config_use_freq_filtered_thickness) then

            call mpas_timer_start("si freq-filtered-thick computations")

            call ocn_tend_freq_filtered_thickness(tendPool, statePool, &
                                                  stage1_tend_time)

            call mpas_timer_stop("si freq-filtered-thick computations")

            call mpas_timer_start("si freq-filtered-thick halo update")

            call mpas_dmpar_field_halo_exch(domain,'tendHighFreqThickness')
            call mpas_dmpar_field_halo_exch(domain,'tendLowFreqDivergence')

            call mpas_timer_stop("si freq-filtered-thick halo update")

#ifdef MPAS_OPENACC
            !$acc parallel loop gang present(minLevelCell, maxLevelCell, &
            !$acc    highFreqThicknessNew, highFreqThicknessCur, highFreqThicknessTend)
#else
            !$omp parallel
            !$omp do schedule(runtime) private(k)
#endif
            do iCell = 1, nCellsAll
#ifdef MPAS_OPENACC
            !$acc loop vector
#endif
            do k = minLevelCell(iCell), maxLevelCell(iCell)
               ! this is h^{hf}_{n+1}
               highFreqThicknessNew(k,iCell) = &
               highFreqThicknessCur(k,iCell) + dt* &
               highFreqThicknessTend(k,iCell)
            end do
            end do
#ifndef MPAS_OPENACC
            !$omp end do
            !$omp end parallel
#endif

         endif ! freq filtered thickness

         ! compute velocity tendencies, T(u*,w*,p*)
         call mpas_timer_start("si bcl vel")
         call mpas_timer_start('si bcl vel tend')

         ! compute vertAleTransportTop.  Use u (rather than &
         ! normalTransportVelocity) for momentum advection.
         ! Use the most recent time level available.

         if (associated(highFreqThicknessNew)) then
            call ocn_vert_transport_velocity_top( &
                 verticalMeshPool, layerThicknessCur, &
                 layerThickEdgeFlux, normalVelocityCur, sshCur, dt, &
                 vertAleTransportTop, err, highFreqThicknessNew)
         else
            call ocn_vert_transport_velocity_top( &
                 verticalMeshPool, layerThicknessCur, &
                 layerThickEdgeFlux, normalVelocityCur, sshCur, dt, &
                 vertAleTransportTop, err)
         endif

#ifdef MPAS_OPENACC
         !$acc exit data delete(layerThicknessCur, normalVelocityCur, sshCur)
         !$acc update host(vertAleTransportTop)
         if (config_use_freq_filtered_thickness .or. associated(highFreqThicknessNew) ) then
            !$acc exit data copyout(highFreqThicknessNew)
            !$acc exit data delete(highFreqThicknessCur, highFreqThicknessTend)
         endif
#endif

         call ocn_tend_vel(domain, tendPool, statePool, forcingPool, &
                           stage1_tend_time, domain % dminfo, dt)

         call mpas_timer_stop('si bcl vel tend')

         !!!!!!!!!!!!!!!!!!!!!!!!!!!!!!!!!!!!!!!!!!!!!!!!!!!!!!!!!!!!!!!!!!!
         ! BEGIN baroclinic iterations on linear Coriolis term
         !!!!!!!!!!!!!!!!!!!!!!!!!!!!!!!!!!!!!!!!!!!!!!!!!!!!!!!!!!!!!!!!!!!

         do j=1,numClinicIterations(splitImplicitStep)

            call mpas_timer_start('bcl iters on linear Coriolis')

            ! Put f*normalBaroclinicVelocity^{perp} in
            ! normalVelocityNew as a work variable
            call ocn_fuperp(statePool, meshPool, 2)

            !TODO: look at loop optimizations here
            ! Only need to loop over owned cells, since there is a halo
            ! exchange immediately after this computation.

            allocate(uTemp(nVertLevels,nEdgesOwned))

            !$omp parallel 
            !$omp do schedule(runtime)
            do iEdge = 1, nEdgesOwned
               cell1 = cellsOnEdge(1,iEdge)
               cell2 = cellsOnEdge(2,iEdge)
               uTemp(:,iEdge) = 0.0_RKIND
               do k = minLevelEdgeBot(iEdge), maxLevelEdgeTop(iEdge)
                  ! normalBaroclinicVelocityNew =
                  ! normalBaroclinicVelocityOld +
                  !                dt*(-f*normalBaroclinicVelocityPerp
                  !                    + T(u*,w*,p*) + g*grad(SSH*) )
                  ! Here uNew is a work variable containing
                  !  -fEdge(iEdge)*normalBaroclinicVelocityPerp(k,iEdge)
                  uTemp(k,iEdge) = normalBaroclinicVelocityCur(k,iEdge) &
                           + dt * (normalVelocityTend(k,iEdge) &
                           + normalVelocityNew(k,iEdge) &
                           + gravity * &
                             (sshNew(cell2) - sshNew(cell1)) &
                             /dcEdge(iEdge) )
               end do
            end do
            !$omp end do
            !$omp end parallel

            !$omp parallel
            !$omp do schedule(runtime) &
            !$omp private(k, cell1, cell2, &
            !$omp         normalThicknessFluxSum, thicknessSum)
            do iEdge = 1, nEdgesOwned
               ! thicknessSum is initialized outside the loop because
               ! on land boundaries maxLevelEdgeTop=0, but we want to
               ! initialize thicknessSum with a nonzero value to avoid
               ! a NaN.
               normalThicknessFluxSum =                          &
                    layerThickEdgeFlux(minLevelEdgeBot(iEdge),iEdge) &
                  * uTemp(minLevelEdgeBot(iEdge),iEdge)
               thicknessSum = &
                    layerThickEdgeFlux(minLevelEdgeBot(iEdge),iEdge)

               do k = minLevelEdgeBot(iEdge)+1, maxLevelEdgeTop(iEdge)
                  normalThicknessFluxSum = normalThicknessFluxSum + &
                                 layerThickEdgeFlux(k,iEdge)*uTemp(k,iEdge)
                  thicknessSum = thicknessSum + &
                                 layerThickEdgeFlux(k,iEdge)
               enddo
               barotropicForcing(iEdge) = &
                              normalThicknessFluxSum/thicknessSum/dt

               do k = minLevelEdgeBot(iEdge), maxLevelEdgeTop(iEdge)
                  ! These two steps are together here:
                  !{\bf u}'_{k,n+1} =
                  !    {\bf u}'_{k,n} - \Delta t {\overline {\bf G}}
                  !{\bf u}'_{k,n+1/2} = \frac{1}{2}\left(
                  !        {\bf u}^{'}_{k,n} +{\bf u}'_{k,n+1}\right)
                  ! so that normalBaroclinicVelocityNew is at time n+1/2
                  normalBaroclinicVelocityNew(k,iEdge) = 0.5_RKIND*( &
                  normalBaroclinicVelocityCur(k,iEdge) + uTemp(k,iEdge) - &
                         dt * barotropicForcing(iEdge))
               enddo

            enddo ! iEdge
            !$omp end do
            !$omp end parallel

            deallocate(uTemp)

            call mpas_timer_start("si halo normalBaroclinicVelocity")
            call mpas_dmpar_field_halo_exch(domain, &
                              'normalBaroclinicVelocity', timeLevel=2)
            call mpas_timer_stop("si halo normalBaroclinicVelocity")

            call mpas_timer_stop('bcl iters on linear Coriolis')

         end do  ! do j=1,config_n_bcl_iter

         call mpas_timer_start('si halo barotropicForcing')
         call mpas_dmpar_field_halo_exch(domain, 'barotropicForcing')
         call mpas_timer_stop('si halo barotropicForcing')

         call mpas_timer_stop("si bcl vel")

         !!!!!!!!!!!!!!!!!!!!!!!!!!!!!!!!!!!!!!!!!!!!!!!!!!!!!!!!!!!!!!!
         ! END baroclinic iterations on linear Coriolis term
         !!!!!!!!!!!!!!!!!!!!!!!!!!!!!!!!!!!!!!!!!!!!!!!!!!!!!!!!!!!!!!!

         !!!!!!!!!!!!!!!!!!!!!!!!!!!!!!!!!!!!!!!!!!!!!!!!!!!!!!!!!!!!!!!
         ! Stage 2: Barotropic velocity (2D) prediction, split-implicit
         !!!!!!!!!!!!!!!!!!!!!!!!!!!!!!!!!!!!!!!!!!!!!!!!!!!!!!!!!!!!!!!
         !
         ! The split-implicit barotropic mode solver
         !    - uses the preconditioned communication-avoiding
         !      (single-global synchronization) BiCGStab method 
         !      as a linear iterative solver
         !      (Kang et al., in preparation)
         !                    
         !    - uses the s-step conjugate gradient method (Chronopoulos
         !      and Gear, 1989) when 'config_btr_si_partition_match_mode'
         !      is turned on
         !                    
         !    - solves the nonlinear barotropic system but deals with
         !      it as the linear system by introducing the outer and                     
         !      inner solver iteration (the solver matrix is updated                    
         !      for every time step and inner solver iteration.)
         !                    
         !    - works with 'ras', 'block_jacobi', 'jacobi', 'none'
         !      preconditioners
         !                    
         !    - consists of seven substages
         !         :Stage 2.1. Initialization and preparation of vars
         !                     before outer iterations
         !          Stage 2.2. Computation of the initial residual
         !          Stage 2.3. The outer solver iteration
         !          Stage 2.4. The barotropic velocity update
         !          Stage 2.5. Re-computation of the initial residual
         !                     using lagged values
         !          Stage 2.6. Main (inner) solver iterations to 
         !                     obtain SSH at time (n+1) 
         !          Stage 2.7. The barotropic velocity update
         !
         !    - recommends to set 'config_n_ts_iter=2'
         !         :Time line of variables
         !
         !          Start of large outer time step iteration loop
         !             splitImplicitStep=1
         !             |  SSH and BtrVel at time (n)
         !             |  |  -> Advancing the barotropic system
         !             |  |     -> SSH and BtrVel at time (n+1)
         !             |  |        -> Averaging between time (n) 
         !             |  |                         and time (n+1)
         !             |  SSH and BtrVel at time (n+1/2)
         !             |
         !             splitImplicitStep=2
         !                SSH and BtrVel at time (n+1/2)
         !                |  -> Advancing the barotropic system
         !                |     -> SSH and BtrVel at time (n+3/2)
         !                |        -> Averaging between time (n+1/2)
         !                |                         and time (n+3/2)
         !                SSH and BtrVel at time (n+1)
         !
         !
         ! Reference: Kang et al. (2021): A scalable semi-implicit 
         !            barotropic mode solver for the MPAS-Ocean, JAMES
         !
         !
         !!!!!!!!!!!!!!!!!!!!!!!!!!!!!!!!!!!!!!!!!!!!!!!!!!!!!!!!!!!!!!!
         ! Stage 2.1 : Preparation of variables before outer iterations
         !!!!!!!!!!!!!!!!!!!!!!!!!!!!!!!!!!!!!!!!!!!!!!!!!!!!!!!!!!!!!!!

         call mpas_timer_start("si btr vel")

         cellHaloComputeCounter = config_num_halos
         edgeHaloComputeCounter = config_num_halos + 1

         nCells = nCellsHalo(cellHaloComputeCounter-1)
         nEdges = nEdgesHalo(edgeHaloComputeCounter-1)

         if (config_filter_btr_mode) then
            !$omp parallel
            !$omp do schedule(runtime)
            do iEdge = 1, nEdges
               barotropicForcing(iEdge) = 0.0_RKIND
            end do
            !$omp end do
            !$omp end parallel
         endif


         !-------------------------------------------------------------!
         ! BEGIN Large barotropic system iteration loop
         !-------------------------------------------------------------!
         do siLargeIter = 1, nSiLargeIter
         !-------------------------------------------------------------!

            ! Initialize variables for barotropic subcycling
            call mpas_timer_start('btr vel si init')
   
            if ( splitImplicitStep == 2 .or. siLargeIter > 1 ) then
               ! Here sshSubcycleNew and normalBarotropicVelocityCur
               ! are at time n+1/2.
   
               !$omp parallel
               !$omp do schedule(runtime)
               do iCell = 1,nCellsAll
                  sshSubcycleNew(iCell) = &
                     0.5_RKIND*( sshSubcycleNew(iCell) &
                                +sshCur(iCell) )
                  sshSubcycleCur(iCell) = sshSubcycleNew(iCell)
               end do
               !$omp end do
   
               !$omp do schedule(runtime)
               do iEdge = 1,nEdgesAll
                  normalBarotropicVelocityCur(iEdge) = &
                     normalBarotropicVelocitySubcycleCur(iEdge)
               end do
               !$omp end do
               !$omp end parallel
            endif ! splitImplicitStep
   
            !$omp parallel
            !$omp do schedule(runtime) private(CoriolisTerm, i, eoe)
            do iEdge = 1, nEdgesAll
               ! Compute the barotropic Coriolis term, -f*uPerp
               CoriolisTerm = 0.d0
               do i = 1, nEdgesOnEdge(iEdge)
                  eoe = edgesOnEdge(i,iEdge)
                  CoriolisTerm = CoriolisTerm + weightsOnEdge(i,iEdge) &
                               * normalBarotropicVelocityCur(eoe)      &
                               * fEdge(eoe)
               end do ! i
                  barotropicCoriolisTerm(iEdge) = CoriolisTerm
            end do ! iEdge
            !$omp end do
            !$omp end parallel
   
            ! Subtract tidal potential from ssh, if needed
            ! Subtract the tidal potential from the current
            !    subcycle ssh and store and a work array.
            ! Then point sshSubcycleCur to the work array so the
            ! tidal potential terms are included in the grad
            ! operator inside the edge loop.
            if (config_use_tidal_potential_forcing) then
   
               call mpas_pool_get_array(forcingPool,            &
                                     'sshSubcycleCurWithTides', &
                                      sshSubcycleCurWithTides)
               call mpas_pool_get_array(forcingPool,        &
                                       'tidalPotentialEta', &
                                        tidalPotentialEta)
   
               !$omp parallel
               !$omp do schedule(runtime)
               do iCell = 1, nCellsAll
                 sshSubcycleCurWithTides(iCell) = sshSubcycleCur(iCell) &
                            - tidalPotentialEta(iCell)                  &
                            - ssh_sal_on * ssh_sal(iCell)               &
                            - (1 - ssh_sal_on)                          &
                            * config_self_attraction_and_loading_beta   &
                            * sshSubcycleCur(iCell)
               end do
               !$omp end do
               !$omp end parallel
   
               call mpas_pool_get_array(forcingPool,            &
                                     'sshSubcycleCurWithTides', &
                                      sshSubcycleNew)
   
               !$omp parallel
               !$omp do schedule(runtime)
               do iCell = 1,nCellsAll
                  sshSubcycleCur(iCell) = sshSubcycleNew(iCell)
               end do
               !$omp end do
               !$omp end parallel
   
            endif !config_use_tidal_potential_forcing
   
            call mpas_timer_stop('btr vel si init')
   
   
            !!!!!!!!!!!!!!!!!!!!!!!!!!!!!!!!!!!!!!!!!!!!!!!!!!!!!!!!!!!!!!!
            ! Stage 2.2 : Compution of the initial residual
            !!!!!!!!!!!!!!!!!!!!!!!!!!!!!!!!!!!!!!!!!!!!!!!!!!!!!!!!!!!!!!!
   
            call mpas_timer_start("si btr residual")
   
            !$omp parallel
            !$omp do schedule(runtime) &
            !$omp private(sshTendb1,sshTendb2,sshTendAx,iEdge, &
            !$omp         cell1,cell2,sshEdgeCur,thicknessSumCur, &
            !$omp         sshDiffCur,fluxb1,fluxb2,fluxAx,sshCurArea)
            do iCell = 1, nPrecVec
               sshTendb1 = 0.0_RKIND
               sshTendb2 = 0.0_RKIND
               sshTendAx = 0.0_RKIND
   
               do i = 1, nEdgesOnCell(iCell)
                  iEdge = edgesOnCell(i, iCell)
   
                  cell1 = cellsOnEdge(1, iEdge)
                  cell2 = cellsOnEdge(2, iEdge)
   
                  ! Interpolation sshEdge
                  sshEdgeCur = 0.5_RKIND * ( sshSubcycleCur(cell1)  &
                                           + sshSubcycleCur(cell2) )
   
                  ! method 1, matches method 0 without pbcs, 
                  ! works with pbcs.
                  thicknessSumCur = si_ismf * sshEdgeCur    &
                                  + min(bottomDepth(cell1), &
                                        bottomDepth(cell2))
   
                  ! nabla (ssh^0)
                  sshDiffCur = (  sshSubcycleCur(cell2)   &
                                - sshSubcycleCur(cell1) ) &
                               /  dcEdge(iEdge)
   
                  fluxb1 = thicknessSumCur &
                         * normalBarotropicVelocityCur(iEdge)
                  fluxb2 = thicknessSumCur                    &
                         * (alpha2*gravity*sshDiffCur         &
                         + (-barotropicCoriolisTerm(iEdge)    &
                            -barotropicForcing(iEdge)))
                  fluxAx = thicknessSumCur * sshDiffCur
   
                  sshTendb1 = sshTendb1 + edgeSignOnCell(i, iCell) &
                                        * fluxb1 * dvEdge(iEdge)
                  sshTendb2 = sshTendb2 + edgeSignOnCell(i, iCell) &
                                        * fluxb2 * dvEdge(iEdge)
                  sshTendAx = sshTendAx + edgeSignOnCell(i, iCell) &
                                        * fluxAx * dvEdge(iEdge)
               end do ! i
   
               sshTendb1  = R1_alpha1s_g_dt  * sshTendb1
               sshTendb2  = R1_alpha1_g      * sshTendb2
               sshCurArea = R1_alpha1s_g_dts * sshSubcycleCur(iCell) &
                                             * areaCell(iCell)
   
               SIvec_r0(iCell) = (-sshCurArea - sshTendb1 + sshTendb2) &
                                -(-sshCurArea - sshTendAx)
               SIvec_r00(iCell) = SIvec_r0(iCell)
   
            end do ! iCell
            !$omp end do
            !$omp end parallel
   
            ! Preconditioning --------------------------------------------!

            call si_precond(SIvec_r0,SIvec_rh0)
   
            call mpas_timer_start("si halo r0")
            call mpas_dmpar_field_halo_exch(domain, 'SIvec_rh0')
            call mpas_timer_stop("si halo r0")
   
            ! SpMV -------------------------------------------------------!
   
            call si_matvec_mul(SIvec_rh0,SIvec_w0,sshSubcycleCur)

            if ( si_algorithm == 'sbicg' ) then !!!

            ! Preconditioning --------------------------------------------!

               call si_precond(SIvec_w0,SIvec_wh0)
      
               call mpas_timer_start("si halo r0")
               call mpas_dmpar_field_halo_exch(domain, 'SIvec_wh0')
               call mpas_timer_stop("si halo r0")
      
               ! SpMV -------------------------------------------------------!
      
               call si_matvec_mul(SIvec_wh0,SIvec_t0,sshSubcycleCur)
   
               ! Reduction --------------------------------------------------!
   
               call mpas_timer_start("si reduction r0")
               call si_global_reduction(SIcst_allreduce_local2, &
                                   SIcst_allreduce_global2,     &
                                   globalReprodSum2fld1,        &
                                   globalReprodSum2fld2,        &
                                   si_algorithm,2,domain,       &
                                   SIvec_r00,SIvec_r0,SIvec_w0)
               call mpas_timer_stop ("si reduction r0")
   
               SIcst_r00r0_global = SIcst_allreduce_global2(1)
               SIcst_r00w0_global = SIcst_allreduce_global2(2)
      
               SIcst_rho0   = SIcst_r00r0_global
               SIcst_alpha0 = SIcst_rho0 / SIcst_r00w0_global
               SIcst_beta0  = 0.0_RKIND
               SIcst_omega0 = 0.0_RKIND

            else if ( si_algorithm == 'scg' ) then !!!
           
               do iCell = 1, nPrecVec
                  SIvec_s0(iCell)  = 0.0_RKIND
                  SIvec_z0(iCell)  = 0.0_RKIND
               end do ! iCell
   
               ! Reduction --------------------------------------------------!
               call mpas_timer_start("si reduction r0")
               call si_global_reduction(SIcst_allreduce_local2, &
                                   SIcst_allreduce_global2,     &
                                   globalReprodSum2fld1,        &
                                   globalReprodSum2fld2,        &
                                   si_algorithm,2,domain,       &
                                   SIvec_r0,SIvec_w0,SIvec_rh0)
               call mpas_timer_stop ("si reduction r0")
   
               SIcst_r0rh0_global = SIcst_allreduce_global2(1)
               SIcst_w0rh0_global = SIcst_allreduce_global2(2)
   
               SIcst_alpha0 = SIcst_r0rh0_global / SIcst_w0rh0_global
               SIcst_beta0  = 0.0_RKIND
               SIcst_gamma0 = SIcst_r0rh0_global
   
            end if !!!
   
            call mpas_timer_stop("si btr residual")
   
   
            !!!!!!!!!!!!!!!!!!!!!!!!!!!!!!!!!!!!!!!!!!!!!!!!!!!!!!!!!!!!!!!
            ! Stage 2.3 : Outer iterations 
            !             - lagged values are sufficiently up to date
            !!!!!!!!!!!!!!!!!!!!!!!!!!!!!!!!!!!!!!!!!!!!!!!!!!!!!!!!!!!!!!!
   
            call mpas_timer_start("si btr iteration")

            if ( si_algorithm == 'sbicg' ) then
               call si_solver_sbicg(domain,                           &
                    sshSubcycleNew,sshSubcycleCur,tolerance_outer,    &
                    SIcst_alpha0,SIcst_beta0,SIcst_gamma0,SIcst_rho0)
            else if ( si_algorithm == 'scg' ) then
               call si_solver_scg(domain,                          &
                    sshSubcycleNew,sshSubcycleCur,tolerance_outer, &
                    SIcst_alpha0,SIcst_beta0,SIcst_gamma0)
            endif

            !   boundary update on sshNew
            call mpas_timer_start("si halo iter")
            call mpas_dmpar_field_halo_exch(domain, 'sshSubcycle', &
                                            timeLevel=2)
            call mpas_timer_stop("si halo iter")
   
            call mpas_timer_stop("si btr iteration")
   
            !!!!!!!!!!!!!!!!!!!!!!!!!!!!!!!!!!!!!!!!!!!!!!!!!!!!!!!!!!!!!!!
            ! Stage 2.4 : The barotropic velocity update
            !             using the lagged SSH
            !!!!!!!!!!!!!!!!!!!!!!!!!!!!!!!!!!!!!!!!!!!!!!!!!!!!!!!!!!!!!!!
   
            call mpas_timer_start("si btr vel update")

            !$omp parallel
            !$omp do schedule(runtime)
            do iCell = 1,nCellsAll
               ! Use of sshNew to save the lagged SSH
               sshNew(iCell) = sshSubcycleNew(iCell)
            end do
            !$omp end do
            !$omp end parallel
   
            !$omp parallel
            !$omp do schedule(runtime) &
            !$omp private(temp_mask,cell1,cell2)
            do iEdge = 1,nEdgesHalo( edgeHaloComputeCounter-1 )
               temp_mask = edgeMask(1, iEdge)
   
               cell1 = cellsOnEdge(1,iEdge)
               cell2 = cellsOnEdge(2,iEdge)
                      
               ! Use of normBtrVelNew as a temp array for sshEdge
               normalBarotropicVelocityNew(iEdge) =       &
                          ( 0.5*sshNew(cell2)          &
                           +0.5*sshSubcycleCur(cell2)) &
                         -( 0.5*sshNew(cell1)          &
                           +0.5*sshSubcycleCur(cell1)) 
    
               normalBarotropicVelocitySubcycleNew(iEdge)              &
                  = temp_mask                                          &
                  * (normalBarotropicVelocityCur(iEdge)                &
                  - dt_si * (-barotropicCoriolisTerm(iEdge) + gravity     &
                          *normalBarotropicVelocityNew(iEdge)          &
                          /dcEdge(iEdge) - barotropicForcing(iEdge)))
            end do ! iEdge
            !$omp end do
            !$omp end parallel
   
            !$omp parallel
            !$omp do schedule(runtime) private(CoriolisTerm, i, eoe)
            do iEdge = 1,nEdgesHalo(2)
               ! Compute the barotropic Coriolis term, -f*uPerp
               CoriolisTerm = 0.0_RKIND
               do i = 1, nEdgesOnEdge(iEdge)
                  eoe = edgesOnEdge(i,iEdge)
                  CoriolisTerm = CoriolisTerm + weightsOnEdge(i,iEdge)       &
                               * 0.5_RKIND                                   &
                               * ( normalBarotropicVelocitySubcycleNew(eoe)  &
                                  +normalBarotropicVelocityCur(eoe)        ) &
                               * fEdge(eoe)
               end do
               barotropicCoriolisTerm(iEdge) = CoriolisTerm
            end do
            !$omp end do
            !$omp end parallel

            !$omp parallel
            !$omp do schedule(runtime) &
            !$omp private(temp_mask,cell1,cell2)
            do iEdge = 1,nEdgesHalo(2)
               temp_mask = edgeMask(1, iEdge)
   
               cell1 = cellsOnEdge(1,iEdge)
               cell2 = cellsOnEdge(2,iEdge)
               normalBarotropicVelocitySubcycleNew(iEdge)            &
                  = temp_mask                                        &
                  * (normalBarotropicVelocityCur(iEdge)              &
                  - dt_si * (-barotropicCoriolisTerm(iEdge) + gravity   &
                          *normalBarotropicVelocityNew(iEdge)        &
                          /dcEdge(iEdge) - barotropicForcing(iEdge)))
            end do ! iEdge
            !$omp end do
            !$omp end parallel
   
            !$omp parallel
            !$omp do schedule(runtime) private(CoriolisTerm, i, eoe)
            do iEdge = 1,nEdgesOwned
               ! Compute the barotropic Coriolis term, -f*uPerp
               CoriolisTerm = 0.0_RKIND
               do i = 1, nEdgesOnEdge(iEdge)
                  eoe = edgesOnEdge(i,iEdge)
                  CoriolisTerm = CoriolisTerm + weightsOnEdge(i,iEdge)      &
                               * 0.5_RKIND                                  &
                               * ( normalBarotropicVelocitySubcycleNew(eoe) &
                                  +normalBarotropicVelocityCur(eoe) )       &
                               * fEdge(eoe)
               end do
               barotropicCoriolisTerm(iEdge) = CoriolisTerm
            end do
            !$omp end do
            !$omp end parallel
   
            call mpas_timer_start("si halo btr coriolis")
            call mpas_dmpar_field_halo_exch(domain, 'barotropicCoriolisTerm')
            call mpas_timer_stop("si halo btr coriolis")
   
            call mpas_timer_stop ("si btr vel update")
   
   
            !!!!!!!!!!!!!!!!!!!!!!!!!!!!!!!!!!!!!!!!!!!!!!!!!!!!!!!!!!!!!!!
            ! Stage 2.5 : Recompution of the initial residual
            !             with lagged values
            !!!!!!!!!!!!!!!!!!!!!!!!!!!!!!!!!!!!!!!!!!!!!!!!!!!!!!!!!!!!!!!
   
            call mpas_timer_start("si btr residual")
   
            ! SpMV -------------------------------------------------------!
   
            !$omp parallel
            !$omp do schedule(runtime) &
            !$omp private(sshTendb1,sshTendb2,sshTendAx,iEdge, &
            !$omp         cell1,cell2,sshEdgeCur,sshEdgeLag,sshEdgeMid, &
            !$omp         thicknessSumCur,thicknessSumMid, &
            !$omp         thicknessSumLag,sshDiffCur,sshDiffLag, &
            !$omp         fluxb1,fluxb2,fluxAx,sshCurArea,sshLagArea)
            do iCell = 1, nPrecVec
               sshTendb1 = 0.0_RKIND
               sshTendb2 = 0.0_RKIND
               sshTendAx = 0.0_RKIND
   
               do i = 1, nEdgesOnCell(iCell)
                  iEdge = edgesOnCell(i, iCell)
   
                  cell1 = cellsOnEdge(1, iEdge)
                  cell2 = cellsOnEdge(2, iEdge)
   
                  ! Interpolation sshEdge
                  sshEdgeCur = 0.5_RKIND * (  sshSubcycleCur(cell1)   &
                                            + sshSubcycleCur(cell2) )
                  sshEdgeLag = 0.5_RKIND * (sshNew(cell1) + sshNew(cell2))
                  sshEdgeMid = alpha1 * sshEdgeLag + alpha2 * sshEdgeCur
   
                  ! method 1, matches method 0 without pbcs,
                  ! works with pbcs.
                  thicknessSumCur = si_ismf * sshEdgeCur    &
                                  + min(bottomDepth(cell1), &
                                        bottomDepth(cell2))
                  thicknessSumLag = si_ismf * sshEdgeLag    &
                                  + min(bottomDepth(cell1), &
                                        bottomDepth(cell2))
                  thicknessSumMid = si_ismf * sshEdgeMid    &
                                  + min(bottomDepth(cell1), &
                                        bottomDepth(cell2))
   
                  ! nabla (ssh^0)
                  sshDiffCur = ( sshSubcycleCur(cell2)   &
                                -sshSubcycleCur(cell1) ) &
                               / dcEdge(iEdge)
                  sshDiffLag = (sshNew(cell2)-sshNew(cell1)) &
                               / dcEdge(iEdge)
   
                  fluxb1 = thicknessSumMid &
                         * normalBarotropicVelocityCur(iEdge)
                  fluxb2 = thicknessSumLag &
                         * ( alpha2*gravity*sshDiffCur &
                            + (-barotropicCoriolisTerm(iEdge) &
                               -barotropicForcing(iEdge)) )
                  fluxAx = thicknessSumLag * sshDiffLag
   
                  sshTendb1 = sshTendb1 + edgeSignOnCell(i, iCell) &
                                        * fluxb1 * dvEdge(iEdge)
                  sshTendb2 = sshTendb2 + edgeSignOnCell(i, iCell) &
                                        * fluxb2 * dvEdge(iEdge)
                  sshTendAx = sshTendAx + edgeSignOnCell(i, iCell) &
                                        * fluxAx * dvEdge(iEdge)
               end do ! i
   
               sshTendb1  = R1_alpha1s_g_dt  * sshTendb1
               sshTendb2  = R1_alpha1_g      * sshTendb2
               sshCurArea = R1_alpha1s_g_dts * sshSubcycleCur(iCell) &
                                             * areaCell(iCell)
               sshLagArea = R1_alpha1s_g_dts * sshNew(iCell) &
                                             * areaCell(iCell)
   
               SIvec_r0(iCell) = (-sshCurArea - sshTendb1 + sshTendb2) &
                                -(-sshLagArea - sshTendAx)
               SIvec_r00(iCell) = SIvec_r0(iCell)
            end do ! iCell
            !$omp end do
            !$omp end parallel
   
            ! Preconditioning --------------------------------------------!

            call si_precond(SIvec_r0,SIvec_rh0)
   
            call mpas_timer_start("si halo r0")
            call mpas_dmpar_field_halo_exch(domain, 'SIvec_rh0')
            call mpas_timer_stop("si halo r0")
   
            ! SpMV -------------------------------------------------------!

            call si_matvec_mul(SIvec_rh0,SIvec_w0,sshNew)

            if ( si_algorithm == 'sbicg' ) then !!!

            ! Preconditioning --------------------------------------------!

               call si_precond(SIvec_w0,SIvec_wh0)
      
               call mpas_timer_start("si halo r0")
               call mpas_dmpar_field_halo_exch(domain, 'SIvec_wh0')
               call mpas_timer_stop("si halo r0")
      
               ! SpMV -------------------------------------------------------!
      
               call si_matvec_mul(SIvec_wh0,SIvec_t0,sshNew)
   
               ! Reduction --------------------------------------------------!
   
               call mpas_timer_start("si reduction r0")
               call si_global_reduction(SIcst_allreduce_local2, &
                                   SIcst_allreduce_global2,     &
                                   globalReprodSum2fld1,        &
                                   globalReprodSum2fld2,        &
                                   si_algorithm,2,domain,       &
                                   SIvec_r00,SIvec_r0,SIvec_w0)
               call mpas_timer_stop ("si reduction r0")
   
               SIcst_r00r0_global = SIcst_allreduce_global2(1)
               SIcst_r00w0_global = SIcst_allreduce_global2(2)
      
               SIcst_rho0   = SIcst_r00r0_global
               SIcst_alpha0 = SIcst_rho0 / SIcst_r00w0_global
               SIcst_beta0  = 0.0_RKIND
               SIcst_omega0 = 0.0_RKIND

            else if ( si_algorithm == 'scg' ) then !!!
           
               do iCell = 1, nPrecVec
                  SIvec_s0(iCell)  = 0.0_RKIND
                  SIvec_z0(iCell)  = 0.0_RKIND
               end do ! iCell
   
               ! Reduction --------------------------------------------------!
               call mpas_timer_start("si reduction r0")
               call si_global_reduction(SIcst_allreduce_local2, &
                                   SIcst_allreduce_global2,     &
                                   globalReprodSum2fld1,        &
                                   globalReprodSum2fld2,        &
                                   si_algorithm,2,domain,       &
                                   SIvec_r0,SIvec_w0,SIvec_rh0)
               call mpas_timer_stop ("si reduction r0")
   
               SIcst_r0rh0_global = SIcst_allreduce_global2(1)
               SIcst_w0rh0_global = SIcst_allreduce_global2(2)
   
               SIcst_alpha0 = SIcst_r0rh0_global / SIcst_w0rh0_global
               SIcst_beta0  = 0.0_RKIND
               SIcst_gamma0 = SIcst_r0rh0_global
   
            end if !!!

            call mpas_timer_stop("si btr residual")
   
            !!!!!!!!!!!!!!!!!!!!!!!!!!!!!!!!!!!!!!!!!!!!!!!!!!!!!!!!!!!!!!!
            ! Stage 2.6 : Main (inner) solver iterations
            !!!!!!!!!!!!!!!!!!!!!!!!!!!!!!!!!!!!!!!!!!!!!!!!!!!!!!!!!!!!!!!
   
            call mpas_timer_start("si btr iteration")

            if ( si_algorithm == 'sbicg' ) then
               call si_solver_sbicg(domain,                           &
                    sshSubcycleNew,sshNew,tolerance_inner,            &
                    SIcst_alpha0,SIcst_beta0,SIcst_gamma0,SIcst_rho0)
            else if ( si_algorithm == 'scg' ) then
               call si_solver_scg(domain,                  &
                    sshSubcycleNew,sshNew,tolerance_inner, &
                    SIcst_alpha0,SIcst_beta0,SIcst_gamma0)
            endif

            ! boundary update on SSHnew
            call mpas_timer_start("si halo iter")
            call mpas_dmpar_field_halo_exch(domain, 'sshSubcycle', timeLevel=2)
            call mpas_timer_stop("si halo iter")
   
            call mpas_timer_stop("si btr iteration")
   
            !!!!!!!!!!!!!!!!!!!!!!!!!!!!!!!!!!!!!!!!!!!!!!!!!!!!!!!!!!!!!!!
            ! Stage 2.7 : The barotropic velocity update
            !!!!!!!!!!!!!!!!!!!!!!!!!!!!!!!!!!!!!!!!!!!!!!!!!!!!!!!!!!!!!!!
   
            call mpas_timer_start("si btr vel update")
   
            !$omp parallel
            !$omp do schedule(runtime) &
            !$omp private(temp_mask,cell1,cell2)
            do iEdge = 1, nEdgesHalo(2)
               temp_mask = edgeMask(1, iEdge)
   
               cell1 = cellsOnEdge(1,iEdge)
               cell2 = cellsOnEdge(2,iEdge)
   
               ! Use of normBtrVelNew as a temp array for sshEdge
               normalBarotropicVelocityNew(iEdge) =    &
                          ( 0.5*sshSubcycleNew(cell2)  &
                           +0.5*sshSubcycleCur(cell2)) &
                         -( 0.5*sshSubcycleNew(cell1)  &
                           +0.5*sshSubcycleCur(cell1)) 
   
               normalBarotropicVelocitySubcycleNew(iEdge)              &
                  = temp_mask                                          &
                  * (normalBarotropicVelocityCur(iEdge)                &
                  - dt_si * (-barotropicCoriolisTerm(iEdge) + gravity  &
                          *normalBarotropicVelocityNew(iEdge)          &
                          /dcEdge(iEdge) - barotropicForcing(iEdge)))
            end do ! iEdge
            !$omp end do
            !$omp end parallel
   
            !$omp parallel
            !$omp do schedule(runtime) private(CoriolisTerm, i, eoe)
            do iEdge = 1,nEdgesHalo(1)
               ! Compute the barotropic Coriolis term, -f*uPerp
               CoriolisTerm = 0.0_RKIND
               do i = 1, nEdgesOnEdge(iEdge)
                  eoe = edgesOnEdge(i,iEdge)
                  CoriolisTerm =  CoriolisTerm + weightsOnEdge(i,iEdge)     &
                               * 0.5_RKIND                                  &
                               * ( normalBarotropicVelocitySubcycleNew(eoe) &
                                  +normalBarotropicVelocityCur(eoe) )       &
                               * fEdge(eoe)
               end do
               barotropicCoriolisTerm(iEdge) = CoriolisTerm
            end do
            !$omp end do
            !$omp end parallel
   
            !$omp parallel
            !$omp do schedule(runtime) &
            !$omp private(temp_mask,cell1,cell2)
            do iEdge = 1, nEdgesOwned
               temp_mask = edgeMask(1, iEdge)
   
               cell1 = cellsOnEdge(1,iEdge)
               cell2 = cellsOnEdge(2,iEdge)
   
               normalBarotropicVelocitySubcycleNew(iEdge)              &
                  = temp_mask                                          &
                  * (normalBarotropicVelocityCur(iEdge)                &
                  - dt_si * (-barotropicCoriolisTerm(iEdge) + gravity  &
                          *normalBarotropicVelocityNew(iEdge)          &
                          /dcEdge(iEdge) - barotropicForcing(iEdge)))
            end do ! iEdge
            !$omp end do
            !$omp end parallel
   
            !$omp parallel
            !$omp do schedule(runtime) &
            !$omp private(cell1,cell2,sshEdge,thicknessSum)
            do iEdge = 1, nEdgesOwned
               cell1 = cellsOnEdge(1,iEdge)
               cell2 = cellsOnEdge(2,iEdge)
   
               ! normBtrVelSubCur is at time n+0.5 if splitImplicitStep=1
               !                     at time n+1.0 if splitImplicitStep=2
               normalBarotropicVelocitySubcycleCur(iEdge)                &
                  = 0.5_RKIND*normalBarotropicVelocitySubcycleNew(iEdge) &
                  + 0.5_RKIND*normalBarotropicVelocityCur(iEdge)
   
                         ! 0.25 = 0.5 * 0.5
               sshEdge = 0.25_RKIND * (  sshSubcycleCur(cell1)   &
                                       + sshSubcycleCur(cell2) ) &
                       + 0.25_RKIND * (  sshSubcycleNew(cell1)   &
                                       + sshSubcycleNew(cell2) )
   
               thicknessSum = sshEdge + min(bottomDepth(cell1), &
                                            bottomDepth(cell2))
   
               barotropicThicknessFlux(iEdge) &
                  = 0.5*(  normalBarotropicVelocitySubcycleNew(iEdge) &
                         + normalBarotropicVelocityCur(iEdge) )       &
                         * thicknessSum
            end do ! iEdge
            !$omp end do
            !$omp end parallel
   
   
            ! boundary update on F
            call mpas_timer_start("si halo btr vel")
            call mpas_dmpar_exch_group_create(domain, finalBtrGroupName)
            call mpas_dmpar_exch_group_add_field(domain, &
                      finalBtrGroupName, 'barotropicThicknessFlux')
            call mpas_dmpar_exch_group_add_field(domain,             &
                      finalBtrGroupName,                             &
                                 'normalBarotropicVelocitySubcycle', &
                                                       timeLevel=1)
            call mpas_dmpar_exch_group_full_halo_exch(domain, &
                      finalBtrGroupName)
            call mpas_dmpar_exch_group_destroy(domain, finalBtrGroupName)
            call mpas_timer_stop("si halo btr vel")
   
            !$omp parallel
            !$omp do schedule(runtime)
            do iEdge = 1, nEdgesAll
               normalBarotropicVelocityNew(iEdge)              &
                  = normalBarotropicVelocitySubcycleCur(iEdge) 
            end do ! iEdge
            !$omp end do
            !$omp end parallel

            call mpas_timer_stop("si btr vel update")

         !-------------------------------------------------------------!
         end do ! siLargeIter
         !-------------------------------------------------------------!
         ! END   Large barotropic system iteration loop
         !-------------------------------------------------------------!

         ! Check that you can compute SSH using the total sum or the
         ! individual increments over the barotropic subcycles.
         ! efficiency: This next block of code is really a check for
         ! debugging, and can be removed later.
         call mpas_timer_start('btr si ssh verif')

         ! Correction velocity
         !   normalVelocityCorrection = (Flux - Sum(h u*))/H
         ! or, for the full latex version:
         !{\bf u}^{corr} = \left( {\overline {\bf F}}
         !  - \sum_{k=1}^{N^{edge}} h_{k,*}^{edge}
         ! {\bf u}_k^{avg} \right)
         ! \left/ \sum_{k=1}^{N^{edge}} h_{k,*}^{edge}   \right.

         nEdges = nEdgesHalo(config_num_halos-1 )
         allocate(uTemp(nVertLevels,nEdges))

         !$omp parallel
         !$omp do schedule(runtime)
         do iEdge = 1, nEdges
            ! velocity for normalVelocityCorrectionection is
            ! normalBarotropicVelocity +
            ! normalBaroclinicVelocity + uBolus
            uTemp(:,iEdge) = normalBarotropicVelocityNew(iEdge) &
                         + normalBaroclinicVelocityNew(:,iEdge)
         end do
         !$omp end do
         !$omp end parallel

         !add GM and submesoscale contributions if requested
         call ocn_GM_add_to_transport_vel(uTemp, nEdges, nVertLevels)
         call ocn_MLE_add_to_transport_vel(uTemp, nEdges)

         !$omp parallel
         !$omp do schedule(runtime) &
         !$omp private(k)
         do iEdge = 1, nEdges
            do k = 1, nVertLevels
               normalTransportVelocity(k,iEdge) =  &
                        normalBarotropicVelocityNew(iEdge)   + &
                        normalBaroclinicVelocityNew(k,iEdge)
            end do
         end do
         !$omp end do
         !$omp end parallel

         ! add GM and submesoscale contributions if requested
         call ocn_GM_add_to_transport_vel(normalTransportVelocity, nEdges, nVertLevels)
         call ocn_MLE_add_to_transport_vel(normalTransportVelocity, nEdges)

         !$omp parallel
         !$omp do schedule(runtime) &
         !$omp private(k, normalThicknessFluxSum, &
         !$omp         thicknessSum, normalVelocityCorrection)
         do iEdge = 1, nEdges

            ! thicknessSum is initialized outside the loop because
            ! on land boundaries maxLevelEdgeTop=0, but I want to
            ! initialize thicknessSum with a nonzero value to avoid
            ! a NaN.
            normalThicknessFluxSum  &
               = layerThickEdgeFlux(minLevelEdgeBot(iEdge),iEdge) &
               * uTemp(minLevelEdgeBot(iEdge),iEdge)
            thicknessSum &
               = layerThickEdgeFlux(minLevelEdgeBot(iEdge),iEdge)

            do k = minLevelEdgeBot(iEdge)+1, maxLevelEdgeTop(iEdge)
               normalThicknessFluxSum = normalThicknessFluxSum + &
                                        layerThickEdgeFlux(k,iEdge)* &
                                        uTemp(k,iEdge)
               thicknessSum = thicknessSum + &
                              layerThickEdgeFlux(k,iEdge)
            enddo

            normalVelocityCorrection = useVelocityCorrection* &
                          ((barotropicThicknessFlux(iEdge) -  &
                            normalThicknessFluxSum)/thicknessSum)

            do k = 1, nVertLevels

               ! normalTransportVelocity = normalBarotropicVelocity
               !                         + normalBaroclinicVelocity
               !                         + normalGMBolusVelocity
               !                         + normalVelocityCorrection
               ! This is u used in advective terms for layerThickness
               ! and tracers in tendency calls in stage 3.
               !mrp note: in QC version, there is an if
               !    (config_use_GM) on adding normalGMBolusVelocity
               !    I think it is not needed because
               !    normalGMBolusVelocity=0 when GM not on.
               normalTransportVelocity(k,iEdge) = edgeMask(k,iEdge) &
                        *(normalTransportVelocity(k,iEdge) + & 
                          normalVelocityCorrection )
            enddo

         end do ! iEdge
         !$omp end do
         !$omp end parallel

         deallocate(uTemp)

         call mpas_timer_stop('btr si ssh verif')

         call mpas_timer_stop("si btr vel")


         !!!!!!!!!!!!!!!!!!!!!!!!!!!!!!!!!!!!!!!!!!!!!!!!!!!!!!!!!!!!!!!!!!!!
         !  Stage 3: Tracer, density, pressure, vertical velocity prediction
         !!!!!!!!!!!!!!!!!!!!!!!!!!!!!!!!!!!!!!!!!!!!!!!!!!!!!!!!!!!!!!!!!!!!

         ! only compute tendencies for active tracers on last large iteration
         if (splitImplicitStep < numTSIterations) then
            activeTracersOnly = .true.
         else
            activeTracersOnly = .false.
         endif

         ! Thickness tendency computations and thickness halo updates
         ! are completed before tracer tendency computations to allow
         ! monotonic advection.

         call mpas_timer_start('si thick tend')

         ! compute vertAleTransportTop.  Use normalTransportVelocity
         ! for advection of layerThickness and tracers.
         ! Use time level 1 values of layerThickness and
         ! layerThickEdgeFlux because layerThickness has not yet
         ! been computed for time level 2.
         call mpas_timer_start('thick vert trans vel top')
#ifdef MPAS_OPENACC
         !$acc enter data copyin(layerThicknessCur, sshCur)
         !$acc update device(layerThickEdgeFlux, normalTransportVelocity)
#endif
         if (associated(highFreqThicknessNew)) then
#ifdef MPAS_OPENACC
            !$acc enter data copyin(highFreqThicknessNew)
#endif
            call ocn_vert_transport_velocity_top( &
                 verticalMeshPool, layerThicknessCur, &
                 layerThickEdgeFlux, normalTransportVelocity, sshCur, &
                 dt, vertAleTransportTop, err, highFreqThicknessNew)
#ifdef MPAS_OPENACC
            !$acc exit data delete(highFreqThicknessNew)
#endif
         else
            call ocn_vert_transport_velocity_top( &
                 verticalMeshPool, layerThicknessCur, &
                 layerThickEdgeFlux, normalTransportVelocity, sshCur, &
                 dt, vertAleTransportTop, err)
         endif
#ifdef MPAS_OPENACC
         !$acc exit data delete(layerThicknessCur, sshCur)
         !$acc update host(vertAleTransportTop, normalTransportVelocity)
#endif
         call mpas_timer_stop('thick vert trans vel top')

         call ocn_tend_thick(tendPool, forcingPool)

         call mpas_timer_stop('si thick tend')

         ! update halo for thickness tendencies
         call mpas_timer_start("si halo thickness")

         call mpas_dmpar_field_halo_exch(domain, 'tendLayerThickness')

         call mpas_timer_stop("si halo thickness")

         call mpas_timer_start('si tracer tend', .false.)

         call ocn_tend_tracer(tendPool, statePool, forcingPool, &
                              meshPool, swForcingPool, diagnosticsPool, &
                              dt, activeTracersOnly, 2)

         call mpas_timer_stop('si tracer tend')

         ! update halo for tracer tendencies
         call mpas_timer_start("si halo tracers")

         call mpas_pool_begin_iteration(tracersTendPool)
         do while (mpas_pool_get_next_member(tracersTendPool, &
                                             groupItr) )
            if (groupItr%memberType == MPAS_POOL_FIELD ) then
               ! Only compute tendencies for active tracers if
               ! activeTracersOnly flag is true.
               if (.not. activeTracersOnly .or. &
                   trim(groupItr%memberName)=='activeTracersTend') then
                  call mpas_dmpar_field_halo_exch(domain, &
                                                  groupItr%memberName)
               end if
            end if
         end do

         if (config_use_benthosTracers .and. .not. activeTracersOnly) then
            call mpas_pool_get_subpool(tendPool, 'seafloorTend', seafloorTendPool)
            call mpas_dmpar_field_halo_exch(domain, 'benthosTracersTend')
         end if

         call mpas_timer_stop("si halo tracers")

         call mpas_timer_start('si loop fini')
         call mpas_pool_get_array(tracersPool, 'activeTracers', &
                                                tracersGroupCur, 1)
         call mpas_pool_get_array(tracersPool, 'activeTracers', &
                                                tracersGroupNew, 2)
         call mpas_pool_get_array(statePool,   'normalVelocity', &
                                                normalVelocityCur, 1)
         call mpas_pool_get_array(tracersTendPool,'activeTracersTend', &
                                                   activeTracersTend)

         !!!!!!!!!!!!!!!!!!!!!!!!!!!!!!!!!!!!!!!!!!!!!!!!!!!!!!!!!!!!!!!!!!!
         !  If iterating, reset variables for next iteration
         !!!!!!!!!!!!!!!!!!!!!!!!!!!!!!!!!!!!!!!!!!!!!!!!!!!!!!!!!!!!!!!!!!!

         if (splitImplicitStep < numTSIterations) then

            ! Get indices for dynamic tracers (Includes T&S).
            call mpas_pool_get_dimension(tracersPool,'activeGRP_start',&
                                                      startIndex)
            call mpas_pool_get_dimension(tracersPool,'activeGRP_end', &
                                                      endIndex)

            ! Only need T & S for earlier iterations,
            ! then all the tracers needed the last time through.

            !$omp parallel
            !$omp do schedule(runtime) private(i, k, temp_h, temp)
            do iCell = 1, nCellsAll
            do k = minLevelCell(iCell), maxLevelCell(iCell)

               ! this is h_{n+1}
               temp_h = layerThicknessCur(k,iCell) + dt* &
               layerThicknessTend(k,iCell)

               ! this is h_{n+1/2}
               layerThicknessNew(k,iCell) = 0.5* &
               (layerThicknessCur(k,iCell) + temp_h)

               do i = startIndex, endIndex
                  ! This is Phi at n+1
                  temp = (tracersGroupCur(i,k,iCell)* &
                          layerThicknessCur(k,iCell) + dt* &
                          activeTracersTend(i,k,iCell))/temp_h

                  ! This is Phi at n+1/2
                  tracersGroupNew(i,k,iCell) = 0.5_RKIND* &
                            (tracersGroupCur(i,k,iCell) + temp)
               end do ! tracer index
            end do ! vertical
            end do ! iCell
            !$omp end do
            !$omp end parallel

#ifdef MPAS_OPENACC
            !$acc enter data copyin(layerThicknessNew, normalVelocityNew)
            !$acc update device (normalTransportVelocity)
            if (config_use_gm) then
               !$acc update device (normalGMBolusVelocity)
            end if
            if (config_submesoscale_enable) then
               !$acc update device (normalMLEvelocity)
            end if
            !$acc enter data copyin(atmosphericPressure, seaIcePressure)
            !$acc enter data copyin(sshNew)
            !$acc enter data copyin(activeTracersNew)
            !$acc update device(tracersSurfaceValue)
            if ( associated(frazilSurfacePressure) ) then
               !$acc enter data copyin(frazilSurfacePressure)
            endif
            if (landIcePressureOn) then
               !$acc enter data copyin(landIcePressure)
               !$acc enter data copyin(landIceDraft)
            endif
            !$acc enter data copyin(normalBarotropicVelocityNew, &
            !$acc                   normalBaroclinicVelocityNew)
            if (config_use_freq_filtered_thickness) then 
               !$acc enter data copyin(highFreqThicknessNew)
               !$acc enter data copyin(highFreqThicknessCur)
               !$acc enter data copyin(lowFreqDivergenceNew)
               !$acc enter data copyin(lowFreqDivergenceCur)
               !$acc enter data copyin(lowFreqDivergenceTend)
            endif
#endif

            if (config_use_freq_filtered_thickness) then

#ifdef MPAS_OPENACC
               !$acc parallel loop present(minLevelCell, maxLevelCell) &
               !$acc   present(highFreqThicknessNew) &
               !$acc   present(highFreqThicknessCur) &
               !$acc   present(lowFreqDivergenceNew) &
               !$acc   present(lowFreqDivergenceCur) &
               !$acc   present(lowFreqDivergenceTend)
#else
               !$omp parallel
               !$omp do schedule(runtime) private(k, temp)
#endif
               do iCell = 1, nCellsAll
               do k = minLevelCell(iCell), maxLevelCell(iCell)

                  ! h^{hf}_{n+1} was computed in Stage 1

                  ! this is h^{hf}_{n+1/2}
                  highFreqThicknessNew(k,iCell) = 0.5_RKIND* &
                             (highFreqThicknessCur(k,iCell) + &
                              highFreqThicknessNew(k,iCell))

                  ! this is D^{lf}_{n+1}
                  temp = lowFreqDivergenceCur(k,iCell) + dt* &
                         lowFreqDivergenceTend(k,iCell)

                  ! this is D^{lf}_{n+1/2}
                  lowFreqDivergenceNew(k,iCell) = 0.5_RKIND* &
                           (lowFreqDivergenceCur(k,iCell) + temp)
               end do
               end do
#ifndef MPAS_OPENACC
               !$omp end do
               !$omp end parallel
#endif
            end if

#ifdef MPAS_OPENACC
            !$acc parallel loop collapse(2) present(normalVelocityNew) &
            !$acc   present(normalBaroclinicVelocityNew, edgeMask) &
            !$acc   present(normalBarotropicVelocityNew)
#else
            !$omp parallel
            !$omp do schedule(runtime) private(k)
#endif
            do iEdge = 1, nEdgesAll
            do k = 1, nVertLevels

               ! u = normalBarotropicVelocity + normalBaroclinicVelocity
               ! here normalBaroclinicVelocity is at time n+1/2
               ! This is u used in next iteration or step
               normalVelocityNew(k,iEdge) = edgeMask(k,iEdge)* &
                         ( normalBarotropicVelocityNew(iEdge) + &
                           normalBaroclinicVelocityNew(k,iEdge) )

            enddo
            end do ! iEdge
#ifndef MPAS_OPENACC
            !$omp end do
            !$omp end parallel
#endif

            ! Efficiency note: We really only need this to compute
            ! layerThickEdgeFlux, density, pressure, and SSH
            ! in this diagnostics solve.
            call ocn_diagnostic_solve(dt, statePool, forcingPool, &
                                      meshPool, scratchPool, &
                                      tracersPool, 2, full=.false.)
#ifdef MPAS_OPENACC
            !$acc update host(layerThickEdgeFlux, layerThickEdgeMean)
            !$acc update host(relativeVorticity, circulation)
            if (config_use_gm) then
               !$acc update host(vertGMBolusVelocityTop)
            end if
            if (config_submesoscale_enable) then
               !$acc update host(vertMLEBolusVelocityTop)
            end if
            !$acc update host(vertTransportVelocityTop, &
            !$acc             relativeVorticityCell, &
            !$acc             divergence, &
            !$acc             kineticEnergyCell, &
            !$acc             tangentialVelocity, &
            !$acc             vertVelocityTop)
            !$acc update host(normRelVortEdge, normPlanetVortEdge, &
            !$acc             normalizedRelativeVorticityCell)
            !$acc update host (surfacePressure)
            !$acc update host(zMid, zTop)
            !$acc exit data copyout(sshNew)
            !$acc exit data delete(activeTracersNew)
            !$acc update host(tracersSurfaceValue)
            !$acc update host(normalVelocitySurfaceLayer)
            !$acc exit data delete (atmosphericPressure, seaIcePressure)
            if ( associated(frazilSurfacePressure) ) then
               !$acc exit data delete(frazilSurfacePressure)
            endif
            if (landIcePressureOn) then
               !$acc exit data delete(landIcePressure)
               !$acc exit data delete(landIceDraft)
            endif
            !$acc exit data delete(layerThicknessNew)
            !$acc exit data delete(normalBarotropicVelocityNew, &
            !$acc                  normalBaroclinicVelocityNew)
            !$acc exit data copyout(normalVelocityNew)
            !$acc update host(density, potentialDensity, displacedDensity)
            !$acc update host(thermExpCoeff,  &
            !$acc&            salineContractCoeff)
            !$acc update host(montgomeryPotential, pressure)
            if (config_use_freq_filtered_thickness) then
               !$acc exit data copyout(highFreqThicknessNew)
               !$acc exit data delete(highFreqThicknessCur)
               !$acc exit data copyout(lowFreqDivergenceNew)
               !$acc exit data delete(lowFreqDivergenceCur)
               !$acc exit data delete(lowFreqDivergenceTend)
            endif
#endif

         !!!!!!!!!!!!!!!!!!!!!!!!!!!!!!!!!!!!!!!!!!!!!!!!!!!!!!!!!!!!!!!
         ! If large iteration complete, compute all variables at
         ! time n+1
         !!!!!!!!!!!!!!!!!!!!!!!!!!!!!!!!!!!!!!!!!!!!!!!!!!!!!!!!!!!!!!!

         elseif (splitImplicitStep == numTSIterations) then

            !$omp parallel
            !$omp do schedule(runtime) private(k)
            do iCell = 1, nCellsAll
            do k = minLevelCell(iCell), maxLevelCell(iCell)
               ! this is h_{n+1}
               layerThicknessNew(k,iCell) = &
                                     layerThicknessCur(k,iCell) + &
                                  dt*layerThicknessTend(k,iCell)
            end do
            end do
#ifndef MPAS_OPENACC
            !$omp end do
            !$omp end parallel
#endif

            if (config_compute_active_tracer_budgets) then

               !$omp parallel
               !$omp do schedule(runtime) private(k)
               do iEdge = 1, nEdgesAll
               do k= minLevelEdgeBot(iEdge), maxLevelEdgeTop(iEdge)
                  activeTracerHorizontalAdvectionEdgeFlux(:,k,iEdge) = &
                  activeTracerHorizontalAdvectionEdgeFlux(:,k,iEdge) / &
                       layerThickEdgeFlux(k,iEdge)
               enddo
               enddo
               !$omp end do

               !$omp do schedule(runtime) private(k)
               do iCell = 1, nCellsAll
               do k= minLevelCell(iCell), maxLevelCell(iCell)
                  activeTracerHorizontalAdvectionTendency(:,k,iCell) = &
                  activeTracerHorizontalAdvectionTendency(:,k,iCell) / &
                            layerThicknessNew(k,iCell)

                  activeTracerVerticalAdvectionTendency(:,k,iCell) = &
                  activeTracerVerticalAdvectionTendency(:,k,iCell) / &
                            layerThicknessNew(k,iCell)

                  activeTracerHorMixTendency(:,k,iCell) = &
                  activeTracerHorMixTendency(:,k,iCell) / &
                             layerThicknessNew(k,iCell)

                  activeTracerSurfaceFluxTendency(:,k,iCell) = &
                  activeTracerSurfaceFluxTendency(:,k,iCell) / &
                             layerThicknessNew(k,iCell)

                  temperatureShortWaveTendency(k,iCell) = &
                  temperatureShortWaveTendency(k,iCell) / &
                             layerThicknessNew(k,iCell)

                  activeTracerNonLocalTendency(:,k,iCell) = &
                  activeTracerNonLocalTendency(:,k,iCell) / &
                             layerThicknessNew(k,iCell)
               end do
               end do
#ifndef MPAS_OPENACC
               !$omp end do
               !$omp end parallel
#endif
            endif

            call mpas_pool_begin_iteration(tracersPool)
            do while (mpas_pool_get_next_member(tracersPool, &
                                                groupItr) )
               if (groupItr%memberType == MPAS_POOL_FIELD) then
                  configName = 'config_use_'//trim(groupItr%memberName)
                  call mpas_pool_get_config(domain%configs, &
                                configName, config_use_tracerGroup)

                  if ( config_use_tracerGroup ) then
                     call mpas_pool_get_array(tracersPool, &
                                              groupItr%memberName, &
                                              tracersGroupCur, 1)
                     call mpas_pool_get_array(tracersPool, &
                                              groupItr%memberName, &
                                              tracersGroupNew, 2)

                     modifiedGroupName = &
                             trim(groupItr % memberName) // 'Tend'
                     call mpas_pool_get_array(tracersTendPool, &
                                              modifiedGroupName, &
                                              tracersGroupTend)

                     !$omp parallel
                     !$omp do schedule(runtime) private(k)
                     do iCell = 1, nCellsAll
                     do k = minLevelCell(iCell), maxLevelCell(iCell)
                        tracersGroupNew(:,k,iCell) = &
                       (tracersGroupCur(:,k,iCell) * &
                        layerThicknessCur(k,iCell) + dt* &
                       tracersGroupTend(:,k,iCell))/ &
                        layerThicknessNew(k,iCell)
                     end do
                     end do
#ifndef MPAS_OPENACC
                     !$omp end do
                     !$omp end parallel
#endif

                     ! limit salinity in separate loop
                     if (trim(groupItr%memberName) == &
                         'activeTracers' ) then
                        !$omp parallel
                        !$omp do schedule(runtime) private(k)
                        do iCell = 1, nCellsAll
                        do k = minLevelCell(iCell), maxLevelCell(iCell)
                           tracersGroupNew(indexSalinity,k,iCell) = &
                           max(0.001_RKIND,  &
                           tracersGroupNew(indexSalinity,k,iCell))
                        end do
                        end do
#ifndef MPAS_OPENACC
                        !$omp end do
                        !$omp end parallel
#endif
                     end if

                     if (config_use_benthosTracers) then
                        call mpas_pool_get_subpool(statePool, 'seafloorTracers', seafloorTracersPool)
                        call mpas_pool_get_subpool(tendPool, 'seafloorTend', seafloorTendPool)
                        call mpas_pool_get_dimension(meshPool, 'nBenthicVertLevels', nBenthicVertLevels)
                        call mpas_pool_get_array(seafloorTracersPool, 'benthosTracers', benthosTracersCur, 1)
                        call mpas_pool_get_array(seafloorTracersPool, 'benthosTracers', benthosTracersNew, 2)
                        call mpas_pool_get_array(seafloorTendPool, 'benthosTracersTend', benthosTracersTend)
                        call mpas_pool_get_array(seafloorTendPool, 'benthosInterfaceLayerThickness', benthosInterfaceLayerThickness)
                        !$omp parallel
                        !$omp do schedule(runtime) private(k)
                        do iCell = 1, nCells
                        do k = 1, nBenthicVertLevels+1
                           benthosTracersNew(:,k,iCell) = &
                              (benthosTracersCur(:,k,iCell) * &
                              benthosInterfaceLayerThickness(k) + dt* &
                              benthosTracersTend(:,k,iCell) )/ &
                              benthosInterfaceLayerThickness(k)
                        end do
                        end do
                        !$omp end do
                        !$omp end parallel
                     end if

                     ! Reset debugTracers to fixed value at the surface
                     if (trim(groupItr % memberName) == &
                         'debugTracers' .and. &
                         config_reset_debugTracers_near_surface) then

                        !$omp parallel
                        !$omp do schedule(runtime) private(k, lat)
                        do iCell = 1, nCellsAll

                           ! Reset tracer1 to 2 in top n layers
                           do k = minLevelCell(iCell), minLevelCell(iCell)+config_reset_debugTracers_top_nLayers-1
                                tracersGroupNew(1,k,iCell) = 2.0_RKIND
                           end do

                           ! Reset tracer2 to 2 in top n layers
                           ! in zonal bands, and 1 outside
                           lat = latCell(iCell)*180./3.1415
                           if (     lat>-60.0.and.lat<-55.0 &
                                .or.lat>-40.0.and.lat<-35.0 &
                                .or.lat>- 2.5.and.lat<  2.5 &
                                .or.lat> 35.0.and.lat< 40.0 &
                                .or.lat> 55.0.and.lat< 60.0 ) then
                              do k = minLevelCell(iCell), minLevelCell(iCell)+config_reset_debugTracers_top_nLayers-1
                                 tracersGroupNew(2,k,iCell) = 2.0_RKIND
                              end do
                           else
                              do k = minLevelCell(iCell), minLevelCell(iCell)+config_reset_debugTracers_top_nLayers-1
                                 tracersGroupNew(2,k,iCell) = 1.0_RKIND
                              end do
                           end if

                           ! Reset tracer3 to 2 in top n layers
                           ! in zonal bands, and 1 outside
                           lat = latCell(iCell)*180./3.1415
                           if (     lat>-55.0.and.lat<-50.0 &
                                .or.lat>-35.0.and.lat<-30.0 &
                                .or.lat>-15.0.and.lat<-10.0 &
                                .or.lat> 10.0.and.lat< 15.0 &
                                .or.lat> 30.0.and.lat< 35.0 &
                                .or.lat> 50.0.and.lat< 55.0 ) then
                              do k = minLevelCell(iCell), minLevelCell(iCell)+config_reset_debugTracers_top_nLayers-1
                                 tracersGroupNew(3,k,iCell) = 2.0_RKIND
                              end do
                           else
                              do k = minLevelCell(iCell), minLevelCell(iCell)+config_reset_debugTracers_top_nLayers-1
                                 tracersGroupNew(3,k,iCell) = 1.0_RKIND
                              end do
                           end if
                        end do ! cells
#ifndef MPAS_OPENACC
                        !$omp end do
                        !$omp end parallel
#endif
                     end if ! debug tracers
                  end if ! use tracer group
               end if ! tracer
            end do ! tracer group

            if (config_use_freq_filtered_thickness) then
               !$omp parallel
               !$omp do schedule(runtime) private(k)
               do iCell = 1, nCellsAll
               do k = minLevelCell(iCell), maxLevelCell(iCell)

                  ! h^{hf}_{n+1} was computed in Stage 1

                  ! this is D^{lf}_{n+1}
                  lowFreqDivergenceNew(k,iCell) = &
                  lowFreqDivergenceCur(k,iCell) + dt* &
                  lowFreqDivergenceTend(k,iCell)
               end do
               end do
#ifndef MPAS_OPENACC
               !$omp end do
               !$omp end parallel
#endif
            end if

            ! Recompute final u to go on to next step.
            ! u_{n+1} = normalBarotropicVelocity_{n+1} +
            !           normalBaroclinicVelocity_{n+1}
            ! Right now normalBaroclinicVelocityNew is at time n+1/2,
            ! so back compute to get normalBaroclinicVelocity at
            ! time n+1 using normalBaroclinicVelocity_{n+1/2} =
            !            1/2*(normalBaroclinicVelocity_n + u_Bcl_{n+1})
            ! so the following lines are
            ! u_{n+1} = normalBarotropicVelocity_{n+1} +
            !         2*normalBaroclinicVelocity_{n+1/2} -
            !         normalBaroclinicVelocity_n
            ! note that normalBaroclinicVelocity is recomputed at the
            ! beginning of the next timestep due to Imp Vert mixing,
            ! so normalBaroclinicVelocity does not have to be
            ! recomputed here.

            !$omp parallel
            !$omp do schedule(runtime) private(k)
            do iEdge = 1, nEdgesAll
            do k = minLevelEdgeBot(iEdge), maxLevelEdgeTop(iEdge)
               normalVelocityNew(k,iEdge) = &
                               normalBarotropicVelocityNew(iEdge) + &
                             2*normalBaroclinicVelocityNew(k,iEdge) - &
                               normalBaroclinicVelocityCur(k,iEdge)
            end do
            end do ! iEdges
#ifndef MPAS_OPENACC
            !$omp end do
            !$omp end parallel
#endif

            endif ! splitImplicitStep

         call mpas_timer_stop('si loop fini')
         call mpas_timer_stop('si loop')

      end do  ! splitImplicitStep = 1, config_n_ts_iter
      !!!!!!!!!!!!!!!!!!!!!!!!!!!!!!!!!!!!!!!!!!!!!!!!!!!!!!!!!!!!!!!!!!!
      ! END large iteration loop
      !!!!!!!!!!!!!!!!!!!!!!!!!!!!!!!!!!!!!!!!!!!!!!!!!!!!!!!!!!!!!!!!!!!

      if ( config_btr_si_partition_match_mode ) then
         if ( si_algorithm == 'sbicg' ) then
            deallocate( globalReprodSum2fld1,globalReprodSum2fld2,  &
                        globalReprodSum9fld1,globalReprodSum9fld2 )
         else if ( si_algorithm == 'scg' ) then
            deallocate( globalReprodSum2fld1,globalReprodSum2fld2,  &
                        globalReprodSum3fld1,globalReprodSum3fld2 )
         end if
      endif

      call mpas_timer_start("si implicit vert mix")

      ! Call ocean diagnostic solve in preparation for vertical mixing.
      ! Note it is called again after vertical mixing, because u and
      ! tracers change. For Richardson vertical mixing, only density,
      ! layerThickEdgeFlux, and kineticEnergyCell need to be computed.
      ! For kpp, more variables may be needed.  Either way, this could
      ! be made more efficient by only computing what is needed for the
      ! implicit vmix routine that follows.
#ifdef MPAS_OPENACC
      !$acc enter data copyin(layerThicknessNew, normalVelocityNew)
      !$acc update device (normalTransportVelocity)
      if (config_use_gm) then
         !$acc update device (normalGMBolusVelocity)
      end if
      if (config_submesoscale_enable) then
         !$acc update device (normalMLEvelocity)
      end if
      !$acc enter data copyin(atmosphericPressure, seaIcePressure)
      !$acc enter data copyin(sshNew)
      !$acc enter data copyin(activeTracersNew)
      !$acc update device(tracersSurfaceValue)
      if ( associated(frazilSurfacePressure) ) then
         !$acc enter data copyin(frazilSurfacePressure)
      endif
      if (landIcePressureOn) then
         !$acc enter data copyin(landIcePressure)
         !$acc enter data copyin(landIceDraft)
      endif
#endif
      call ocn_diagnostic_solve(dt, statePool, forcingPool, meshPool, &
                                scratchPool, tracersPool, 2)
#ifdef MPAS_OPENACC
      !$acc update host(layerThickEdgeFlux, layerThickEdgeMean)
      !$acc update host(relativeVorticity, circulation)
      if (config_use_gm) then
         !$acc update host (vertGMBolusVelocityTop)
      end if
      if (config_submesoscale_enable) then
         !$acc update host (vertMLEBolusVelocityTop)
      end if
      !$acc update host(vertTransportVelocityTop, &
      !$acc             relativeVorticityCell, &
      !$acc             divergence, &
      !$acc             kineticEnergyCell, &
      !$acc             tangentialVelocity, &
      !$acc             vertVelocityTop)
      !$acc update host(normRelVortEdge, normPlanetVortEdge, &
      !$acc             normalizedRelativeVorticityCell)
      !$acc update host (surfacePressure)
      !$acc update host(zMid, zTop)
      !$acc exit data copyout(sshNew)
      !$acc exit data delete(activeTracersNew)
      !$acc update host(tracersSurfaceValue)
      !$acc update host(normalVelocitySurfaceLayer)
      !$acc exit data delete (atmosphericPressure, seaIcePressure)
      !$acc update host(density, potentialDensity, displacedDensity)
      !$acc update host(thermExpCoeff,  &
      !$acc&            salineContractCoeff)
      !$acc update host(montgomeryPotential, pressure)
      !$acc update host(RiTopOfCell, &
      !$acc             BruntVaisalaFreqTop)
      !$acc update host(tracersSurfaceLayerValue, &
      !$acc             indexSurfaceLayerDepth, &
      !$acc             normalVelocitySurfaceLayer, &
      !$acc             sfcFlxAttCoeff, &
      !$acc             surfaceFluxAttenuationCoefficientRunoff)
      if ( associated(frazilSurfacePressure) ) then
         !$acc exit data delete(frazilSurfacePressure)
      endif
      if (landIcePressureOn) then
         !$acc exit data delete(landIcePressure)
         !$acc exit data delete(landIceDraft)
      endif
      !$acc exit data delete(layerThicknessNew, normalVelocityNew)
#endif

      call mpas_dmpar_field_halo_exch(domain, 'surfaceFrictionVelocity')

      call ocn_vmix_implicit(dt, meshPool, statePool, forcingPool, &
                             scratchPool, err, 2)

      ! Update halo on u and tracers, which were just updated for
      ! implicit vertical mixing.  If not done, this leads to lack of
      ! volume conservation.  It is required because halo updates in
      ! stage 3 are only conducted on tendencies, not on the velocity
      ! and tracer fields.  So this update is required to communicate
      ! the change due to implicit vertical mixing across the boundary.

      call mpas_timer_start('si vmix halos')

      call mpas_timer_start('si vmix halos normalVelFld')
      call mpas_dmpar_field_halo_exch(domain, 'normalVelocity', &
                                      timeLevel=2)
      call mpas_timer_stop('si vmix halos normalVelFld')

      call mpas_pool_begin_iteration(tracersPool)
      do while ( mpas_pool_get_next_member(tracersPool, groupItr) )
         if (groupItr%memberType == MPAS_POOL_FIELD) then

            ! Reset iAge to zero where mask == 0
            if (config_use_idealAgeTracers.and.trim(groupItr%memberName) == 'idealAgeTracers') then
                call mpas_pool_get_array(tracersPool, &
                                         groupItr%memberName, &
                                         tracersGroupNew, 2)
                call mpas_pool_get_subpool(forcingPool, &
                                           'tracersIdealAgeFields', &
                                            tracersIdealAgeFieldsPool)
                call mpas_pool_get_array(tracersIdealAgeFieldsPool, &
                                         'idealAgeTracersIdealAgeMask', &
                                          tracerGroupIdealAgeMask)

                !$omp parallel
                !$omp do schedule(runtime)
                do iCell = 1, nCellsOwned
                   tracersGroupNew(1,1,iCell) = tracerGroupIdealAgeMask(1,iCell)*tracersGroupNew(1,1,iCell)
                end do ! cells
                !$omp end do
                !$omp end parallel
             endif

            ! Halo update on all tracer groups
            call mpas_dmpar_field_halo_exch(domain, groupItr%memberName, timeLevel=2)

         end if
      end do

      if (config_use_benthosTracers) call mpas_dmpar_field_halo_exch(domain, 'benthosTracers', timeLevel=2)

      call mpas_timer_stop('si vmix halos')

      call mpas_timer_stop("si implicit vert mix")

      call mpas_timer_start('si fini')

#ifdef MPAS_OPENACC
      !$acc enter data copyin(layerThicknessNew, normalVelocityNew)
      if (config_prescribe_velocity) then
         !$acc enter data copyin(normalVelocityCur) 
      endif
      if (config_prescribe_thickness) then
         !$acc enter data copyin(layerThicknessCur)
      endif
      !$acc update device (normalTransportVelocity)
      if (config_use_gm) then
         !$acc update device (normalGMBolusVelocity)
      end if
      if (config_submesoscale_enable) then
         !$acc update device (normalMLEvelocity)
      end if
      !$acc enter data copyin(atmosphericPressure, seaIcePressure)
      !$acc enter data copyin(sshNew)
      !$acc enter data copyin(tracersGroupNew)
      !$acc update device(tracersSurfaceValue)
      if ( associated(frazilSurfacePressure) ) then
         !$acc enter data copyin(frazilSurfacePressure)
      endif
      if (landIcePressureOn) then
         !$acc enter data copyin(landIcePressure)
         !$acc enter data copyin(landIceDraft)
      endif
#endif

      if (config_prescribe_velocity) then
#ifdef MPAS_OPENACC
         !$acc parallel loop collapse(2) present(normalVelocityNew, normalVelocityCur)
#else
         !$omp parallel
         !$omp do schedule(runtime) private(k)
#endif
         do iEdge = 1, nEdgesAll
         do k=1,nVertLevels
            normalVelocityNew(k,iEdge) = normalVelocityCur(k,iEdge)
         end do
         end do
#ifndef MPAS_OPENACC
         !$omp end do
         !$omp end parallel
#endif
      end if

      if (config_prescribe_thickness) then
#ifdef MPAS_OPENACC
         !$acc parallel loop collapse(2) present(layerThicknessNew, layerThicknessCur)
#else
         !$omp parallel
         !$omp do schedule(runtime) private(k)
#endif
         do iCell = 1, nCellsAll
         do k=1,nVertLevels
            layerThicknessNew(k,iCell) = layerThicknessCur(k,iCell)
         end do
         end do
#ifndef MPAS_OPENACC
         !$omp end do
         !$omp end parallel
#endif
      end if

      call ocn_diagnostic_solve(dt, statePool, forcingPool, meshPool, &
                                scratchPool, tracersPool, 2)

      ! Update the effective desnity in land ice if we're coupling to
      ! land ice
      call ocn_effective_density_in_land_ice_update(forcingPool, &
                                                    statePool, err)

      call mpas_timer_start('si final mpas reconstruct', .false.)

#ifdef MPAS_OPENACC
      !$acc enter data create(velocityX, velocityY, velocityZ)
      !$acc enter data create(velocityZonal, velocityMeridional)
      !$acc enter data create(gradSSHX, gradSSHY, gradSSHZ)
      !$acc enter data create(gradSSHZonal, gradSSHMeridional)
      !$acc enter data create(surfaceVelocity, SSHGradient)
#endif

      call mpas_reconstruct_gpu(meshPool, normalVelocityNew,       &
                                velocityX, velocityY, velocityZ,   &
                                velocityZonal, velocityMeridional, &
                                includeHalos = .true.)

      call mpas_reconstruct_gpu(meshPool, gradSSH,               &
                                gradSSHX, gradSSHY, gradSSHZ,    &
                                gradSSHZonal, gradSSHMeridional, &
                                includeHalos = .true.)

      call mpas_timer_stop('si final mpas reconstruct')


#ifdef MPAS_OPENACC
      !$acc parallel loop present(surfaceVelocity, velocityZonal, velocityMeridional, &
      !$acc   SSHGradient, gradSSHZonal, gradSSHMeridional)
#else
      !$omp parallel
      !$omp do schedule(runtime)
#endif
      do iCell = 1, nCellsAll
         surfaceVelocity(indexSurfaceVelocityZonal,iCell) = &
                                   velocityZonal(minLevelCell(iCell),iCell)
         surfaceVelocity(indexSurfaceVelocityMeridional,iCell) = &
                                   velocityMeridional(minLevelCell(iCell),iCell)

         SSHGradient(indexSSHGradientZonal,iCell) = gradSSHZonal(iCell)
         SSHGradient(indexSSHGradientMeridional,iCell) = &
                                               gradSSHMeridional(iCell)
      end do
#ifndef MPAS_OPENACC
      !$omp end do
      !$omp end parallel
#endif

#ifdef MPAS_OPENACC
      !$acc update host(layerThickEdgeFlux, layerThickEdgeMean)
      !$acc update host(relativeVorticity, circulation)
      if (config_use_gm) then
         !$acc update host(vertGMBolusVelocityTop)
      end if
      if (config_submesoscale_enable) then
         !$acc update host(vertMLEBolusVelocityTop)
      end if
      !$acc update host(vertTransportVelocityTop, &
      !$acc             relativeVorticityCell, &
      !$acc             divergence, &
      !$acc             kineticEnergyCell, &
      !$acc             tangentialVelocity, &
      !$acc             vertVelocityTop)
      !$acc update host(normRelVortEdge, normPlanetVortEdge, &
      !$acc             normalizedRelativeVorticityCell)
      !$acc update host (surfacePressure)
      !$acc update host(zMid, zTop)
      !$acc exit data copyout(sshNew)
      !$acc exit data delete(tracersGroupNew)
      !$acc update host(tracersSurfaceValue)
      !$acc update host(normalVelocitySurfaceLayer)
      !$acc exit data delete (atmosphericPressure, seaIcePressure)
      if ( associated(frazilSurfacePressure) ) then
         !$acc exit data delete(frazilSurfacePressure)
      endif
      if (landIcePressureOn) then
         !$acc exit data delete(landIcePressure)
         !$acc exit data delete(landIceDraft)
      endif
      !$acc exit data delete(layerThicknessNew, normalVelocityNew)
      !$acc update host(density, potentialDensity, displacedDensity)
      !$acc update host(thermExpCoeff,  &
      !$acc&            salineContractCoeff)
      !$acc update host(montgomeryPotential, pressure)
      !$acc update host(RiTopOfCell, &
      !$acc             BruntVaisalaFreqTop)
      !$acc update host(tracersSurfaceLayerValue, &
      !$acc             indexSurfaceLayerDepth, &
      !$acc             normalVelocitySurfaceLayer, &
      !$acc             sfcFlxAttCoeff, &
      !$acc             surfaceFluxAttenuationCoefficientRunoff)
      if (config_prescribe_velocity) then
         !$acc exit data delete(normalVelocityCur) 
      endif
      if (config_prescribe_thickness) then
         !$acc exit data delete(layerThicknessCur)
      endif
      !$acc exit data copyout(velocityX, velocityY, velocityZ)
      !$acc exit data copyout(gradSSHX, gradSSHY, gradSSHZ)
      !$acc exit data copyout(velocityZonal, velocityMeridional)
      !$acc exit data copyout(gradSSHZonal, gradSSHMeridional)
      !$acc exit data copyout(surfaceVelocity, SSHGradient)
#endif
      call ocn_time_average_coupled_accumulate(statePool,forcingPool,2)

      if (config_use_GM .or. config_submesoscale_enable) then
         call ocn_reconstruct_eddy_vectors(meshPool)
      end if

      if (trim(config_land_ice_flux_mode) == 'coupled') then
         call mpas_timer_start("si effective density halo")
         call mpas_pool_get_field(statePool, &
                                 'effectiveDensityInLandIce', &
                                  effectiveDensityField, 2)
         call mpas_dmpar_exch_halo_field(effectiveDensityField)
         call mpas_timer_stop("si effective density halo")
      end if

      call mpas_timer_stop('si fini')
      call mpas_timer_stop("si timestep")

   end subroutine ocn_time_integrator_si!}}}

!***********************************************************************
!
!  routine ocn_time_integration_si_init
!
!> \brief   Initialize split-implicit time stepping within MPAS-Ocean
!> \author  Mark Petersen
!> \date    September 2011
!
!> \author  Hyun-Gyu Kang (ORNL, for the split-implicit code)
!> \date    September 2019
!> \details
!>  This routine initializes variables required for the split-implicit
!>  method of integrating the ocean model forward in time
!
!-----------------------------------------------------------------------

   subroutine ocn_time_integration_si_init(domain, dt)!{{{

      !-----------------------------------------------------------------
      ! Input/output variables
      !-----------------------------------------------------------------

      real (kind=RKIND), intent(in) :: dt !< [in] time step (sec)

      type (domain_type), intent(inout) :: domain

      !-----------------------------------------------------------------
      ! Local variables
      !-----------------------------------------------------------------

      type (block_type), pointer :: &
         block ! structure with subdomain data

      type (mpas_pool_type), pointer :: &
         statePool,         &! structure holding state variables
         meshPool            ! structure holding mesh variables

      integer, pointer :: nVertLevels

      integer ::         &
         iCell, iEdge, k,&! loop indices for cell, edge and vertical
         kmax,           &! index of deepest active edge
         ierr,           &! local error flag
         cell1, cell2     ! neighbor cell indices across edge

      integer :: nCells, nEdges, ihh, imm, iss

      integer, dimension(:), pointer :: nCellsArray, nEdgesArray,     &
         minLevelEdgeBot, maxLevelEdgeTop, minLevelCell, maxLevelCell

      integer, dimension(:,:), pointer :: cellsOnEdge

      real (kind=RKIND) ::       &
         normalThicknessFluxSum, &! vertical sum of thick flux
         layerThicknessSum,      &! vertical sum of layer thickness
         layerThicknessEdge1,    &! layer thickness on edge
         area_mean,              &! RMS of areaCell
         local_num_cells,        &! number of cells for each core
         local_area_sum,         &! local sum of area
         total_area_sum,         &! total sum of area
         tmp1,tmp2

      real (kind=RKIND), dimension(:), pointer :: &
         areaCell,               &! area of each cell
         bottomDepth,            &! bottom depth
         refBottomDepth,         &! reference bottom depth
         normalBarotropicVelocity ! normal barotropic velocity

      real (kind=RKIND), dimension(:,:), pointer :: &
         layerThickness,           &! layer thickness cell center
         normalBaroclinicVelocity, &! normal baroclinic velocity
         normalVelocity             ! normal velocity (total)

      real (kind=RKIND), dimension(:), pointer :: ssh

#ifndef USE_LAPACK
      call mpas_log_write( &
      'MPAS was not compiled with LAPACK/BLAS. LAPACK required for SI' &
      , MPAS_LOG_CRIT)
#endif

      !*** Set mask for using velocity correction
      if (config_vel_correction) then
         useVelocityCorrection = 1.0_RKIND
      else
         useVelocityCorrection = 0.0_RKIND
      endif

      !*** Determine the time integration type and set associated masks

      select case (trim(config_time_integrator))

      case ('split_implicit')

         call mpas_log_write( &
         '***********************************************************')
         call mpas_log_write( &
         'The split-implicit time integration is configured')
         call mpas_log_write( &
         '***********************************************************')

      case default
         call mpas_log_write('Incorrect choice config_time_integrator',&
                             MPAS_LOG_CRIT)

      end select

      !*** set number of baroclinic iterations on each outer
      !*** time step iteration (number can be different on the
      !*** first and last time step iteration)

      numTSIterations = config_n_ts_iter

      allocate(numClinicIterations(numTSIterations))

      numClinicIterations    = config_n_bcl_iter_mid ! most iterations
      numClinicIterations(1) = config_n_bcl_iter_beg ! first iteration
      numClinicIterations(numTSIterations)=config_n_bcl_iter_end !last

      block => domain % blocklist

      call mpas_pool_get_subpool(block % structs, 'mesh', meshPool)
      call mpas_pool_get_subpool(block % structs, 'state', statePool)

      call mpas_pool_get_dimension(block % dimensions, 'nVertLevels', &
                                                        nVertLevels)

      call mpas_pool_get_dimension(block % dimensions, 'nCellsArray', &
                                                        nCellsArray)
      call mpas_pool_get_dimension(block % dimensions, 'nEdgesArray', &
                                                        nEdgesArray)

      call mpas_pool_get_array(statePool, 'layerThickness', &
                                           layerThickness, 1)
      call mpas_pool_get_array(statePool, 'normalVelocity', &
                                           normalVelocity, 1)
      call mpas_pool_get_array(statePool, 'normalBarotropicVelocity', &
                                           normalBarotropicVelocity, 1)
      call mpas_pool_get_array(statePool, 'normalBaroclinicVelocity', &
                                           normalBaroclinicVelocity, 1)

      call mpas_pool_get_array(meshPool, 'refBottomDepth', &
                                          refBottomDepth)
      call mpas_pool_get_array(meshPool, 'cellsOnEdge', &
                                          cellsOnEdge)
      call mpas_pool_get_array(meshPool, 'minLevelEdgeBot', &
                                          minLevelEdgeBot)
      call mpas_pool_get_array(meshPool, 'maxLevelEdgeTop', &
                                          maxLevelEdgeTop)
      call mpas_pool_get_array(meshPool, 'minLevelCell', minLevelCell)
      call mpas_pool_get_array(meshPool, 'maxLevelCell', maxLevelCell)
      call mpas_pool_get_array(meshPool, 'bottomDepth', bottomDepth)
      call mpas_pool_get_array(meshPool, 'areaCell', areaCell)

      call mpas_pool_get_array(statePool, 'ssh', ssh, 2)

      nCells = nCellsArray(config_num_halos)
      nEdges = nEdgesArray(config_num_halos+1)

      if ( .not. config_do_restart ) then

      ! Compute barotropic velocity at first timestep
      ! This is only done upon start-up.
         if (config_filter_btr_mode) then
            do iCell = 1, nCells
               layerThickness(minLevelCell(iCell),iCell) = &
                  refBottomDepth(minLevelCell(iCell))
            enddo
         endif

         do iEdge = 1, nEdges
            cell1 = cellsOnEdge(1,iEdge)
            cell2 = cellsOnEdge(2,iEdge)
            kmax  = maxLevelEdgeTop(iEdge)

            ! normalBarotropicVelocity = sum(h*u)/sum(h) on each edge
            ! ocn_diagnostic_solve has not yet been called, so
            ! compute hEdge just for this edge.

            ! thicknessSum is initialized outside the loop because on
            ! land boundaries maxLevelEdgeTop=0, but we want to
            ! initialize thicknessSum with a nonzero value to avoid
            ! a NaN.
            layerThicknessEdge1 = 0.5_RKIND* &
               (layerThickness(minLevelCell(cell1),cell1) + &
                layerThickness(minLevelCell(cell2),cell2) )

            normalThicknessFluxSum = layerThicknessEdge1* &
               normalVelocity(minLevelEdgeBot(iEdge),iEdge)

            layerThicknessSum = layerThicknessEdge1

            do k=minLevelEdgeBot(iEdge)+1, kmax
               layerThicknessEdge1 = 0.5_RKIND* &
                                    (layerThickness(k,cell1) + &
                                     layerThickness(k,cell2))

               normalThicknessFluxSum = normalThicknessFluxSum + &
                                        layerThicknessEdge1* &
                                        normalVelocity(k,iEdge)
               layerThicknessSum = layerThicknessSum + &
                                   layerThicknessEdge1

            enddo
            normalBarotropicVelocity(iEdge) = &
                  normalThicknessFluxSum/layerThicknessSum

            ! normalBaroclinicVelocity = normalVelocity -
            !     normalBarotropicVelocity
            do k = minLevelEdgeBot(iEdge), kmax
               normalBaroclinicVelocity(k,iEdge) = &
                         normalVelocity(k,iEdge) - &
                 normalBarotropicVelocity(iEdge)
            enddo

            ! normalBaroclinicVelocity=0,
            ! normalVelocity=0 on land cells
            do k = kmax+1, nVertLevels
               normalBaroclinicVelocity(k,iEdge) = 0.0_RKIND
               normalVelocity(k,iEdge) = 0.0_RKIND
            enddo
         enddo ! edge loop

         if (config_filter_btr_mode) then
            ! filter normalBarotropicVelocity out of initial condition

            normalVelocity(:,:) = normalBaroclinicVelocity(:,:)
            normalBarotropicVelocity(:) = 0.0_RKIND

         endif

      endif ! .not. config_do_restart

      nCells = nCellsArray(1)

      ! Compute the root mean square of areaCell 
      ! for the solver tolerance
      local_num_cells = nCells
      call mpas_dmpar_sum_real(domain % dminfo, local_num_cells, &
                               total_num_cells)

      local_area_sum = 0.0_RKIND
      do iCell = 1,nCells
        local_area_sum = local_area_sum + areaCell(iCell)**2.0
      end do

      call mpas_dmpar_sum_real(domain % dminfo,local_area_sum, &
                                               total_area_sum)

      area_mean = dsqrt(total_area_sum / total_num_cells)
      ncpus = domain % dminfo % nprocs
      mean_num_cells = total_num_cells/ncpus

      ! Tolerance for the outer iteration
      tolerance_outer   = 0.01_RKIND * area_mean

      ! Tolerance for the inner iteration
      if ( config_btr_si_partition_match_mode ) then
         ! Tolerance for the partition match mode 
         tolerance_inner  = 1.0e-8_RKIND * area_mean
      else
         tolerance_inner  = config_btr_si_tolerance * area_mean
      endif


      ! Detection of ISMF (Temporariliy implemented. 
      !                    This will be revised in next SI version)
      ! If ISMF is detected, the split-implicit barotropic mode solver
      ! will solve a 'quasi-linear' barotropic system for the more 
      ! stable solver convergence.
      do iCell = 1, nCells
         k = maxLevelCell(iCell)
         zTop(k:nVertLevels,iCell) = -bottomDepth(iCell)      &
                                     +layerThickness(k,iCell)

         do k = maxLevelCell(iCell)-1, minLevelCell(iCell), -1
            zTop(k,iCell) = zTop(k+1,iCell) + layerThickness(k  ,iCell)
         end do

         ! copy zTop(1,iCell) into sea-surface height array
         ssh(iCell) = zTop(minLevelCell(iCell),iCell)
      end do

      tmp1 = minval(ssh)
      call mpas_dmpar_min_real(domain % dminfo, tmp1,tmp2 )

      si_ismf = 1
      if ( tmp2 < -10.d0 ) then
         si_ismf = 0
      endif

      ! Impliciness parameters
      alpha1= 0.5_RKIND
      alpha2= 1.0_RKIND - alpha1

      ! Get time step size to compute coefficients for the SI solver
      dt_si = dt

      ! Determination of nSiLargeIter (the barotropic system 
      !                                large iteration loop)
      !    - Currently, it is set as 2 when numTSIterations is 1.
      !    - Also, nSiLargeIter can be controlled by user if needed.
      !    - Higher nSiLargeIter can make simulations more stable and
      !      accurate, but runtime for the barotropic system will 
      !      increase.
      !    - Do not set larger than 2. This will be improved in next
      !      version.
      nSiLargeIter = config_n_btr_si_large_iter

      if ( numTSIterations == 1 ) then
         nSiLargeIter = 2
      else
         nSiLargeIter = config_n_btr_si_large_iter
         dt_si = dt_si / real(nSiLargeIter)
      endif


      ! Computation of coefficients which will be used in the SI solver
      R1_alpha1s_g_dts = 1.0_RKIND/((alpha1**2.0_RKIND) &
                           * gravity * dt_si**2.0_RKIND)
      R1_alpha1s_g_dt  = 1.0_RKIND/((alpha1**2.0_RKIND) &
                           * gravity * dt_si)
      R1_alpha1_g      = 1.0_RKIND/(gravity*alpha1)

      ! Compute preconditioner for the split-implicit barotropic
      !  mode solver
      call mpas_log_write(' Building a preconditioning matrix: ')
      call mpas_timer_start("preconditioning matrix build")
      call ocn_time_integrator_si_preconditioner(domain, dt)
      call mpas_timer_stop("preconditioning matrix build")

      !--------------------------------------------------------------------

      if (config_use_self_attraction_loading) then
         ! set ssh_sal_on to 1
         ssh_sal_on = 1
      else
         ssh_sal_on = 0
      endif

      self_attraction_and_loading_beta = config_self_attraction_and_loading_beta

   end subroutine ocn_time_integration_si_init!}}}

!***********************************************************************
!
!  routine ocn_time_integration_si_preconditioner
!
!> \brief   Construct a Block-Jacobi preconditioning matrix
!> \author  Hyun-Gyu Kang (Oak Ridge National Laboratory)
!> \date    September 2019
!> \details
!>  This routine constructs preconditioners for the
!>  split-implicit time stepper.
!
!-----------------------------------------------------------------------

   subroutine ocn_time_integrator_si_preconditioner(domain, dt)!{{{

      !-----------------------------------------------------------------
      ! Input variables
      !-----------------------------------------------------------------

      real (kind=RKIND), intent(in) :: &
         dt              !< [in] time step (sec) to move forward

      !-----------------------------------------------------------------
      ! Input/output variables
      !-----------------------------------------------------------------

      type (domain_type), intent(inout) :: &
         domain  !< [inout] model state to advance forward

      !-----------------------------------------------------------------
      ! Local variables
      !-----------------------------------------------------------------

      type (block_type), pointer :: &
         block ! structure with subdomain data

      type (mpas_pool_type), pointer :: &
         meshPool ! structure holding mesh variables

      integer,dimension(:),pointer :: &
         globalCellId ! global index of each cell

      integer ::         &
         nCells, nEdges, &! number of cells or edges (excl halos) 
         iCell, iEdge,   &! loop indices for cell and edge
         cell1, cell2,   &! neighbor cell indices across edge
         nCellsHalo1st,  &! number of cells within 1st halo layer
         nCellsHalo2nd,  &! number of cells within 2st halo layer
         nPrecMatPacked   ! number of matrix elements 
                          !    of an uppder digonal matrix

      integer ::  i, j, info, itmp1

      real (kind=RKIND) :: thicknessSum, fluxAx, temp1

      ! End preamble
      !-----------------------------------------------------------------
      ! Begin code

      block => domain % blocklist
      call mpas_pool_get_subpool(block % structs, 'mesh', meshPool)
      call mpas_pool_get_array(meshPool, 'indexToCellID', globalCellId)

      nCells   = nCellsOwned
      nEdges   = nEdgesOwned
      nCellsHalo1st = nCellsHalo(1)
      nCellsHalo2nd = nCellsHalo(2)

      si_algorithm = 'sbicg' ! Default iterative solver algorithm

      call mpas_log_write('   config_btr_si_preconditioner: ' &
                           // trim(config_btr_si_preconditioner) )

      if ( trim(config_btr_si_preconditioner) == 'ras' .or. &
           trim(config_btr_si_preconditioner) == 'block_jacobi') then
         if ( int(mean_num_cells) > 1200 ) then
            call mpas_log_write( &
            '      nCells per core is larger than 1200.')
            call mpas_log_write( &
            '      Because of memory and computational efficiency,')
            call mpas_log_write( &
            '      the preconditioner is configured as jacobi.')
            config_btr_si_preconditioner = 'jacobi'
            call mpas_log_write( &
            '      The solver algorithm is configured as scg.')
            call mpas_log_write( &
            '      (Default is sbicg.)')
            si_algorithm = 'scg'
         endif
      endif

      if ( config_btr_si_partition_match_mode ) then
         call mpas_log_write( &
         '       Partition-match mode is turned on.')
         call mpas_log_write( &
         '       The preconditioner is configured as jacobi.')
         config_btr_si_preconditioner = 'jacobi'
         call mpas_log_write( &
         '       The bit-for-bit allreduce is used.')
         call mpas_log_write( &
         '       The solver algorithm is configured as scg.')
         call mpas_log_write( &
         '       (Default is sbicg.)')
         si_algorithm = 'scg'
      endif

      ! Restricted Additive Schwarz preconditioner --------------------!
      if ( trim(config_btr_si_preconditioner) == 'ras' ) then

         nPrecVec = nCellsHalo2nd ! length of preconditioning vector
         nPrecMatPacked = (nPrecVec*(nPrecVec+1))/2
                                  ! Packed size of preconditiong matrix

         allocate(prec_ivmat(1:nPrecMatPacked))
                  prec_ivmat(:) = 0.0_RKIND

         do iCell = 1, nPrecVec

            do i = 1, nEdgesOnCell(iCell)
               iEdge = edgesOnCell(i, iCell)
               cell1 = cellsOnEdge(1, iEdge)
               cell2 = cellsOnEdge(2, iEdge)

               ! method 1, matches method 0 without pbcs,
               ! works with pbcs.
               thicknessSum = min(bottomDepth(cell1), &
                                  bottomDepth(cell2))
               fluxAx = edgeSignOnCell(i,iCell) * dvEdge(iEdge) &
                      * thicknessSum / dcEdge(iEdge)

               if ( globalCellId(cell1) > 0 .and. &
                    globalCellId(cell1) < total_num_cells+1 ) then

                  if ( cell1 >= iCell .and. cell1 <= nPrecVec) then
                     prec_ivmat(iCell+((cell1-1)*cell1)/2) = &
                     prec_ivmat(iCell+((cell1-1)*cell1)/2) + fluxAx
                  endif
               endif

               if ( globalCellId(cell2) > 0 .and. &
                    globalCellId(cell2) < total_num_cells+1 ) then

                  if ( cell2 >= iCell .and. cell2 <= nPrecVec) then
                     prec_ivmat(iCell+((cell2-1)*cell2)/2) = &
                     prec_ivmat(iCell+((cell2-1)*cell2)/2) - fluxAx
                  endif
               endif
            end do ! i

            prec_ivmat(iCell+((iCell-1)*iCell)/2) = &
            prec_ivmat(iCell+((iCell-1)*iCell)/2)   &
               - (4.0_RKIND/(gravity*dt**2.0)) * areaCell(iCell)
         end do ! iCell

         ! Inversiion
           ! 1. Cholesky factorization of a real symmetric 
           !    positive definite matirx A
         prec_ivmat(:) = -prec_ivmat(:)
#ifdef USE_LAPACK
         call DPPTRF('U',nPrecVec,prec_ivmat,info)
#endif
           ! 2. Inversion of a real symmetric positive definite 
           !    matrix A using the Cholesky factorization
#ifdef USE_LAPACK
         call DPPTRI('U',nPrecVec,prec_ivmat,info)
#endif
         prec_ivmat(:) = -prec_ivmat(:)

         ! Block-Jacobi preconditioner --------------------------------!
      elseif ( trim(config_btr_si_preconditioner) == &
                                        'block_jacobi' ) then

         nPrecVec = nCells        ! length of preconditioning vector
         nPrecMatPacked = (nPrecVec*(nPrecVec+1))/2
                                  ! Packed size of preconditiong matrix

         allocate(prec_ivmat(1:nPrecMatPacked))
                  prec_ivmat(:) = 0.0_RKIND

         do iCell = 1, nPrecVec

            do i = 1, nEdgesOnCell(iCell)
               iEdge = edgesOnCell(i, iCell)
               cell1 = cellsOnEdge(1, iEdge)
               cell2 = cellsOnEdge(2, iEdge)

               ! method 1, matches method 0 without pbcs,
               ! works with pbcs.
               thicknessSum = min(bottomDepth(cell1), &
                                  bottomDepth(cell2))
               fluxAx = edgeSignOnCell(i,iCell) * dvEdge(iEdge) &
                      * thicknessSum / dcEdge(iEdge)

               if ( globalCellId(cell1) > 0 .and. &
                    globalCellId(cell1) < total_num_cells+1 ) then

                  if ( cell1 >= iCell .and. cell1 <= nPrecVec) then
                     prec_ivmat(iCell+((cell1-1)*cell1)/2) = &
                     prec_ivmat(iCell+((cell1-1)*cell1)/2) + fluxAx
                  endif
               endif

               if ( globalCellId(cell2) > 0 .and. &
                    globalCellId(cell2) < total_num_cells+1 ) then
                  if ( cell2 >= iCell .and. cell2 <= nPrecVec) then
                     prec_ivmat(iCell+((cell2-1)*cell2)/2) = &
                     prec_ivmat(iCell+((cell2-1)*cell2)/2) - fluxAx
                  endif
               endif
            end do ! i

            prec_ivmat(iCell+((iCell-1)*iCell)/2) = &
            prec_ivmat(iCell+((iCell-1)*iCell)/2)   &
               - (4.0_RKIND/(gravity*dt**2.0)) * areaCell(iCell)
         end do ! iCell

         ! Inversion
           ! 1. Cholesky factorization of a real symmetric 
           !    positive definite matirx A
         prec_ivmat(:) = -prec_ivmat(:)
#ifdef USE_LAPACK
         call DPPTRF('U',nPrecVec,prec_ivmat,info)
#endif
           ! 2. Inversion of a real symmetric positive definite
           !    matrix A using the Cholesky factorization
#ifdef USE_LAPACK
         call DPPTRI('U',nPrecVec,prec_ivmat,info)
#endif
         prec_ivmat(:) = -prec_ivmat(:)

      ! Jacobi preconditioner -----------------------------------------!
      else if ( trim(config_btr_si_preconditioner) == 'jacobi' ) then

         nPrecVec = nCells ! length of preconditioning vector

         allocate(prec_ivmat(1:nPrecVec))
                  prec_ivmat(:) = 0.0_RKIND

         do iCell = 1, nPrecVec

            do i = 1, nEdgesOnCell(iCell)
               iEdge = edgesOnCell(i, iCell)
               cell1 = cellsOnEdge(1, iEdge)
               cell2 = cellsOnEdge(2, iEdge)

               ! method 1, matches method 0 without pbcs,
               ! works with pbcs.
               thicknessSum =  min(bottomDepth(cell1), &
                                   bottomDepth(cell2))

               fluxAx = edgeSignOnCell(i,iCell) * dvEdge(iEdge) &
                      * thicknessSum / dcEdge(iEdge)

               if (cell1 == iCell) then
                  prec_ivmat(iCell) = prec_ivmat(iCell) + fluxAx 
                                                        ! reversed sign
               elseif ( cell2 == iCell) then
                  prec_ivmat(iCell) = prec_ivmat(iCell) - fluxAx
                                                        ! reversed sign
               endif
            end do ! i

            temp1 = prec_ivmat(iCell) &
                  - (4.0_RKIND/(gravity*dt**2.0)) * areaCell(iCell)

            prec_ivmat(iCell) = 1.0_RKIND / temp1

         end do ! iCell

      ! No preconditioner ---------------------------------------------!
      else if ( trim(config_btr_si_preconditioner) == 'none' ) then

         nPrecVec = nCells ! length of preconditioning vector

         allocate(prec_ivmat(1))
         prec_ivmat(:) = 1.0_RKIND

      else

         call mpas_log_write( &
         'Incorrect choice for config_btr_si_preconditioner: ' &
         // trim(config_btr_si_preconditioner) //              &
         '   choices are: ras, block_jacobi, jacobi, none',    &
         MPAS_LOG_CRIT)

      endif ! config_btr_si_preconditioner

   end subroutine ocn_time_integrator_si_preconditioner !}}}

!***********************************************************************
!
!  routine si_matvec_mul
!
!> \brief   Matrix-vector multiplication for iterative solvers
!
!> \author  Hyun-Gyu Kang
!
!> \details
!   This routine performs a matrix-vector multiplication for iterative
!   solvers.
!
!-----------------------------------------------------------------------

   subroutine si_matvec_mul(SIvec_in,SIvec_out,ssh) !{{{

      real(kind=RKIND),dimension(:),intent(in)  :: &
          SIvec_in, &! Input SI vector
          ssh        ! Intermediate ssh

      real(kind=RKIND),dimension(:),intent(out) :: &
          SIvec_out  ! Output SI vector

      real(kind=RKIND) :: sshTendAx, sshEdge, thicknessSum, sshDiff
      real(kind=RKIND) :: fluxAx, sshArea

      integer :: iEdge, cell1, cell2, i, iCell
 
      !$omp parallel
      !$omp do schedule(runtime) &
      !$omp private(sshTendAx,iEdge,cell1,cell2,sshEdge, &
      !$omp         thicknessSum,sshDiff,fluxAx,sshArea )
      do iCell = 1, nPrecVec
         sshTendAx = 0.0_RKIND

         do i = 1, nEdgesOnCell(iCell)
            iEdge = edgesOnCell(i, iCell)

            cell1 = cellsOnEdge(1, iEdge)
            cell2 = cellsOnEdge(2, iEdge)

            ! Interpolation sshEdge
            sshEdge = 0.5_RKIND * (  ssh(cell1)   &
                                   + ssh(cell2) )

            ! method 1, matches method 0 without pbcs,
            ! works with pbcs.
            thicknessSum = si_ismf * sshEdge    &
                         + min(bottomDepth(cell1), &
                               bottomDepth(cell2))

            ! nabla (ssh^0)
            sshDiff = (SIvec_in(cell2)-SIvec_in(cell1)) &
                    / dcEdge(iEdge)

            fluxAx = thicknessSum * sshDiff

            sshTendAx = sshTendAx + edgeSignOnCell(i, iCell) &
                      * fluxAx * dvEdge(iEdge)
         end do ! i

         sshArea = R1_alpha1s_g_dts * SIvec_in(iCell) &
                    * areaCell(iCell)

         SIvec_out(iCell) = -sshArea - sshTendAx

      end do ! iCell
      !$omp end do
      !$omp end parallel
      
   end subroutine si_matvec_mul

!***********************************************************************
!
!  routine si_precond
!
!> \brief   Preconditioning for iterative solvers
!
!> \author  Hyun-Gyu Kang
!
!> \details
!   This routine performs preconditioing for iterative solvers.
!
!-----------------------------------------------------------------------

   subroutine si_precond(SIvec_in,SIvec_out)

      real(kind=RKIND), dimension(:), intent(in)  :: SIvec_in
                                        ! Input SI vector

      real(kind=RKIND), dimension(:), intent(out) :: SIvec_out
                                        ! SI vector to be preconditioned

      ! Preconditioning --------------------------------------------!
      if ( trim(config_btr_si_preconditioner) == 'ras' ) then
         ! RAS preconditioning: Use BLAS for the symmetric 
         !                      matrix-vector multiplication
#ifdef USE_LAPACK
      call DSPMV('U', nPrecVec, 1.0_RKIND, prec_ivmat, &
                 SIvec_in(1:nPrecVec) , 1, 0.0_RKIND,  &
                 SIvec_out(1:nPrecVec), 1)
#endif
      elseif ( trim(config_btr_si_preconditioner) == &
                                        'block_jacobi' ) then
         ! Block-Jacobi preconditioning: Use BLAS for the symmetric 
         !                               matrix-vector multiplication
#ifdef USE_LAPACK
      call DSPMV('U', nPrecVec, 1.0_RKIND, prec_ivmat, &
                 SIvec_in(1:nPrecVec) , 1, 0.0_RKIND,  &
                 SIvec_out(1:nPrecVec), 1)
#endif
      elseif ( trim(config_btr_si_preconditioner) == &
                                              'jacobi' ) then
         ! Jacobi preconditioning
         SIvec_out(1:nPrecVec) = SIvec_in(1:nPrecVec) &
                               * prec_ivmat(1:nPrecVec)
   
      elseif ( trim(config_btr_si_preconditioner) == &
                                                'none' ) then
         ! No preconditioning
         SIvec_out(1:nPrecVec) = SIvec_in(1:nPrecVec)
      end if
   end subroutine si_precond !}}}

!***********************************************************************
!
!  routine si_global_reduction
!
!> \brief   Global reduction for iterative solvers
!
!> \author  Hyun-Gyu Kang
!
!> \details
!   This routine performs global reduction for iterative solvers.
!   It uses a reproducible global summation when
!   'config_btr_si_partition_match_mode' is turned on.
!
!-----------------------------------------------------------------------

   subroutine si_global_reduction(localProd,globalProd,       & !{{{
                             reprodSum1,reprodSum2,           &
                             si_algorithm,nfld,domain,        &
                             SIvec_1,SIvec_2,SIvec_3,SIvec_4, &
                             SIvec_5,SIvec_6,SIvec_7,SIvec_8)  

      type (domain_type), intent(in) :: &
         domain  !< [inout] model state to advance forward

      real(kind=RKIND), dimension(:), intent(in) :: &
         SIvec_1,SIvec_2 ! SI vectors
      real(kind=RKIND), dimension(:), intent(in), optional :: &
         SIvec_3,SIvec_4,SIvec_5,SIvec_6,SIvec_7,SIvec_8 ! SI vectors

      character(*), intent(in) :: si_algorithm ! Solver algorithm

      integer, intent(in) :: nfld ! Number of reductions

      real(kind=RKIND), dimension(:,:), intent(out) :: &
         reprodSum1,reprodSum2 ! Array for reprod. global summation

      real(kind=RKIND), dimension(:), intent(out) :: &
         localProd,globalProd ! Array for global summation

      real(kind=RKIND) :: &
         SIcst_r0rh0,SIcst_w0rh0,SIcst_r0r0,SIcst_r00r0,SIcst_r00w0, &
         SIcst_r00s0,SIcst_r00z0,SIcst_q0y0,SIcst_y0y0,SIcst_r00q0,  &
         SIcst_r00y0,SIcst_r00t0,SIcst_r00v0,SIcst_q0q0 

      integer :: iCell

      if ( si_algorithm == 'scg' .and. nfld == 2 ) then !!!
   
         if ( config_btr_si_partition_match_mode ) then
    
            !$omp parallel
            !$omp do schedule(runtime)
            ! Reproducible sum of multiple fields over products
            do iCell = 1,nCellsOwned
               reprodSum1(iCell,1) = SIvec_1(iCell) !r0
               reprodSum1(iCell,2) = SIvec_2(iCell) !w0
    
               reprodSum2(iCell,1) = SIvec_3(iCell) !rh0
               reprodSum2(iCell,2) = SIvec_3(iCell) !rh0
            end do
            !$omp end do
            !$omp end parallel
        
            globalProd(:) = 0.0_RKIND
            globalProd(:) =                   &
               mpas_global_sum_nfld(reprodSum1, &
                                    reprodSum2, &
                                    domain%dminfo%comm)
         else
    
            SIcst_r0rh0 = 0.0_RKIND
            SIcst_w0rh0 = 0.0_RKIND
    
            do iCell = 1, nCellsOwned
               SIcst_r0rh0 = SIcst_r0rh0 + SIvec_1(iCell) &
                                         * SIvec_3(iCell)
               SIcst_w0rh0 = SIcst_w0rh0 + SIvec_2(iCell) &
                                         * SIvec_3(iCell)
            end do ! iCell
    
            localProd(1) = SIcst_r0rh0
            localProd(2) = SIcst_w0rh0
    
            ! Global sum across CPUs
            call mpas_dmpar_sum_real_array(domain % dminfo, nfld,      &
                                           localProd,  &
                                           globalProd)
         endif
   
      elseif ( si_algorithm == 'scg' .and. nfld == 3 ) then !!!
   
         if ( config_btr_si_partition_match_mode ) then
   
            ! Reproducible sum of multiple fields over products
            !$omp parallel
            !$omp do schedule(runtime)
            do iCell = 1,nCellsOwned
               reprodSum1(iCell,1) = SIvec_1(iCell) !r1
               reprodSum1(iCell,2) = SIvec_2(iCell) !w1
               reprodSum1(iCell,3) = SIvec_1(iCell) !r1
      
               reprodSum2(iCell,1) = SIvec_3(iCell) !rh1
               reprodSum2(iCell,2) = SIvec_3(iCell) !rh1
               reprodSum2(iCell,3) = SIvec_1(iCell)  !r1
            end do
            !$omp end do
            !$omp end parallel
      
            globalProd(:) = 0.0_RKIND
            globalProd(:) =                   &
               mpas_global_sum_nfld(reprodSum1, &
                                    reprodSum2, &
                                    domain%dminfo%comm)
         else
   
            SIcst_r0rh0 = 0.0_RKIND
            SIcst_w0rh0 = 0.0_RKIND
            SIcst_r0r0  = 0.0_RKIND
         
            do iCell = 1,nCellsOwned
               SIcst_r0rh0 = SIcst_r0rh0 + SIvec_1(iCell) &
                                         * SIvec_3(iCell) ! s1
         
               SIcst_w0rh0 = SIcst_w0rh0 + SIvec_2(iCell) &
                                         * SIvec_3(iCell) ! z1
   
               SIcst_r0r0  = SIcst_r0r0  + SIvec_1(iCell) &
                                         * SIvec_1(iCell) ! z1
            end do
      
            localProd(1) = SIcst_r0rh0
            localProd(2) = SIcst_w0rh0
            localProd(3) = SIcst_r0r0
         
            ! Global sum across CPUs
            call mpas_dmpar_sum_real_array(domain % dminfo, nfld,      &
                                           localProd,  &
                                           globalProd)
   
         endif
   
      elseif ( si_algorithm == 'sbicg' .and. nfld == 2 ) then !!!

         if ( config_btr_si_partition_match_mode ) then

            ! Reproducible sum of multiple fields over products
 
            !$omp parallel
            !$omp do schedule(runtime)
            do iCell = 1,nCellsOwned
               globalReprodSum2fld1(iCell,1) = SIvec_1(iCell) !r00
               globalReprodSum2fld1(iCell,2) = SIvec_1(iCell) !r00

               globalReprodSum2fld2(iCell,1) = SIvec_2(iCell) !r0
               globalReprodSum2fld2(iCell,2) = SIvec_3(iCell) !w0
            end do
            !$omp end do
            !$omp end parallel

            SIcst_allreduce_global2(:) =                   &
               mpas_global_sum_nfld(globalReprodSum2fld1, &
                                    globalReprodSum2fld2, &
                                    domain%dminfo%comm)

         else

            SIcst_r00r0 = 0.0_RKIND
            SIcst_r00w0 = 0.0_RKIND
   
            do iCell = 1, nCellsOwned
               SIcst_r00r0 = SIcst_r00r0 + SIvec_1(iCell) &
                                         * SIvec_2(iCell)
               SIcst_r00w0 = SIcst_r00w0 + SIvec_1(iCell) &
                                         * SIvec_3(iCell)
            end do ! iCell
   
            SIcst_allreduce_local2(1) = SIcst_r00r0
            SIcst_allreduce_local2(2) = SIcst_r00w0
   
            ! Global sum across CPUs
            call mpas_dmpar_sum_real_array(domain % dminfo, 2,      &
                                           SIcst_allreduce_local2,  &
                                           SIcst_allreduce_global2)

         endif

      elseif ( si_algorithm == 'sbicg' .and. nfld == 9 ) then !!!

         if ( config_btr_si_partition_match_mode ) then
 
            ! Reproducible sum of multiple fields over products
             
            !$omp parallel
            !$omp do schedule(runtime)
            do iCell = 1,nCellsOwned
               globalReprodSum9fld1(iCell,1) = SIvec_1(iCell) !r00
               globalReprodSum9fld1(iCell,2) = SIvec_1(iCell) !r00
               globalReprodSum9fld1(iCell,3) = SIvec_2(iCell) !q0
               globalReprodSum9fld1(iCell,4) = SIvec_3(iCell) !y0
               globalReprodSum9fld1(iCell,5) = SIvec_1(iCell) !r00
               globalReprodSum9fld1(iCell,6) = SIvec_1(iCell) !r00
               globalReprodSum9fld1(iCell,7) = SIvec_1(iCell) !r00
               globalReprodSum9fld1(iCell,8) = SIvec_1(iCell) !r00
               globalReprodSum9fld1(iCell,9) = SIvec_2(iCell) !q0
    
               globalReprodSum9fld2(iCell,1) = SIvec_4(iCell) !s1
               globalReprodSum9fld2(iCell,2) = SIvec_5(iCell) !z1
               globalReprodSum9fld2(iCell,3) = SIvec_3(iCell) !y0
               globalReprodSum9fld2(iCell,4) = SIvec_3(iCell) !y0
               globalReprodSum9fld2(iCell,5) = SIvec_2(iCell) !q0
               globalReprodSum9fld2(iCell,6) = SIvec_3(iCell) !y0
               globalReprodSum9fld2(iCell,7) = SIvec_6(iCell) !t0
               globalReprodSum9fld2(iCell,8) = SIvec_7(iCell) !v0
               globalReprodSum9fld2(iCell,9) = SIvec_2(iCell) !q0
            end do
            !$omp end do
            !$omp end parallel
    
            SIcst_allreduce_global9(:) =                   &
               mpas_global_sum_nfld(globalReprodSum9fld1, &
                                    globalReprodSum9fld2, &
                                    domain%dminfo%comm)
    
         else
 
            SIcst_r00s0 = 0.0_RKIND
            SIcst_r00z0 = 0.0_RKIND
            SIcst_q0y0  = 0.0_RKIND
            SIcst_y0y0  = 0.0_RKIND
            SIcst_r00q0 = 0.0_RKIND
            SIcst_r00y0 = 0.0_RKIND
            SIcst_r00t0 = 0.0_RKIND
            SIcst_r00v0 = 0.0_RKIND
            SIcst_q0q0  = 0.0_RKIND
       
            do iCell = 1,nCellsOwned
               SIcst_r00s0 = SIcst_r00s0 + SIvec_1(iCell) &
                                         * SIvec_4(iCell) ! s1
       
               SIcst_r00z0 = SIcst_r00z0 + SIvec_1(iCell) &
                                         * SIvec_5(iCell) ! z1
       
               SIcst_q0y0  = SIcst_q0y0  + SIvec_2(iCell)  &
                                         * SIvec_3(iCell)
       
               SIcst_y0y0  = SIcst_y0y0  + SIvec_3(iCell)  &
                                         * SIvec_3(iCell)
       
               SIcst_r00q0 = SIcst_r00q0 + SIvec_1(iCell) &
                                         * SIvec_2(iCell)
       
               SIcst_r00y0 = SIcst_r00y0 + SIvec_1(iCell) &
                                         * SIvec_3(iCell)
       
               SIcst_r00t0 = SIcst_r00t0 + SIvec_1(iCell) &
                                         * SIvec_6(iCell)
       
               SIcst_r00v0 = SIcst_r00v0 + SIvec_1(iCell) &
                                         * SIvec_7(iCell)
       
               SIcst_q0q0 = SIcst_q0q0   + SIvec_2(iCell) &
                                         * SIvec_2(iCell)
            end do
    
            SIcst_allreduce_local9(1) = SIcst_r00s0
            SIcst_allreduce_local9(2) = SIcst_r00z0
            SIcst_allreduce_local9(3) = SIcst_q0y0 
            SIcst_allreduce_local9(4) = SIcst_y0y0 
            SIcst_allreduce_local9(5) = SIcst_r00q0
            SIcst_allreduce_local9(6) = SIcst_r00y0
            SIcst_allreduce_local9(7) = SIcst_r00t0
            SIcst_allreduce_local9(8) = SIcst_r00v0
            SIcst_allreduce_local9(9) = SIcst_q0q0
       
            ! Global sum across CPUs
            call mpas_timer_start("si reduction iter")
            call mpas_dmpar_sum_real_array(domain % dminfo, 9,      &
                                           SIcst_allreduce_local9,  &
                                           SIcst_allreduce_global9)
            call mpas_timer_stop("si reduction iter")
    
         endif

      endif !!!
   
   end subroutine si_global_reduction !}}}

!***********************************************************************
!
!  routine si_solver_scg
!
!> \brief   Linear iterative solver:
!              The s-step conjugate gradient algorithm
!> \author  Hyun-Gyu Kang
!
!> \details
!   This routine solves a linear system iteratively using 
!   the s-step conjugate gradient algorithm 
!   (Chronopoulos and Gear, 1989).
!
!-----------------------------------------------------------------------

   subroutine si_solver_scg(domain,sshSolved,ssh,tolerance,       & !{{{
                            SIcst_alpha0,SIcst_beta0,SIcst_gamma0)

      type (domain_type), intent(inout) :: &
         domain  !< [inout] model state to advance forward

      real(kind=RKIND), dimension(:), pointer, intent(in) :: &
         ssh                                    ! Intermediate ssh

      real(kind=RKIND), dimension(:), pointer, intent(inout) :: &
         sshSolved                              ! ssh to be solved

      real(kind=RKIND), intent(in) :: tolerance ! Tolerance of solver

      real(kind=RKIND), intent(inout) :: &
         SIcst_alpha0,SIcst_beta0,SIcst_gamma0  ! Initial reductions

      real(kind=RKIND) :: &
         SIcst_beta1,SIcst_alpha1,SIcst_gamma1,resid,SIcst_omega0, &
         SIcst_r0rh0_global,SIcst_w0rh0_global

      integer :: iter, iCell

      iter = 0
      resid = (tolerance+100.0)**2.0

      !-------------------------------------------------------------!
      do while ( dsqrt(resid) > tolerance )
      !-------------------------------------------------------------!

         iter = iter + 1

         !$omp parallel
         !$omp do schedule(runtime)
         do iCell = 1, nPrecVec
            SIvec_z1(iCell) = SIvec_rh0(iCell) &
                            + SIcst_beta0 * SIvec_z0(iCell)

            SIvec_s1(iCell) = SIvec_w0(iCell) &
                            + SIcst_beta0 * SIvec_s0(iCell)

            sshSolved(iCell) = sshSolved(iCell) &
                            + SIcst_alpha0 * SIvec_z1(iCell)

            SIvec_r1(iCell) = SIvec_r0(iCell) &
                            - SIcst_alpha0 * SIvec_s1(iCell)
         end do ! iCell
         !$omp end do
         !$omp end parallel
  
         ! Preconditioning -----------------------------------------!
         call si_precond(SIvec_r1,SIvec_rh1)
  
         call mpas_timer_start("si halo iter")
         call mpas_dmpar_field_halo_exch(domain, 'SIvec_rh1')
         call mpas_timer_stop("si halo iter")
  
  
         ! SpMV ----------------------------------------------------!
         call si_matvec_mul(SIvec_rh1,SIvec_w1,ssh)
  
         ! Reduction -----------------------------------------------!

         call mpas_timer_start("si reduction iter")
         call si_global_reduction(SIcst_allreduce_local3,&
                             SIcst_allreduce_global3,    &
                             globalReprodSum3fld1,       &
                             globalReprodSum3fld2,       &
                             si_algorithm,3,domain,      &
                             SIvec_r1,SIvec_w1,SIvec_rh1)
         call mpas_timer_stop("si reduction iter")
  
         SIcst_r0rh0_global = SIcst_allreduce_global3(1) 
         SIcst_w0rh0_global = SIcst_allreduce_global3(2)
                      resid = SIcst_allreduce_global3(3)

         ! Omega0
         SIcst_gamma1 = SIcst_r0rh0_global
         SIcst_omega0 = SIcst_w0rh0_global
         SIcst_beta1  = SIcst_gamma1 / SIcst_gamma0
         SIcst_alpha1 = SIcst_gamma1                            &
                      /(SIcst_omega0 - SIcst_beta1*SIcst_gamma1 &
                                     / SIcst_alpha0 )

         !$omp parallel
         !$omp do schedule(runtime)
         do iCell = 1,nPrecVec
            SIvec_r0(iCell)  = SIvec_r1(iCell)
            SIvec_s0(iCell)  = SIvec_s1(iCell)
            SIvec_w0(iCell)  = SIvec_w1(iCell)
            SIvec_z0(iCell)  = SIvec_z1(iCell)
            SIvec_rh0(iCell) = SIvec_rh1(iCell)
         end do ! iCell
         !$omp end do
         !$omp end parallel

         SIcst_beta0  = SIcst_beta1
         SIcst_alpha0 = SIcst_alpha1
         SIcst_gamma0 = SIcst_gamma1

         if ( iter > int(mean_num_cells*5) ) then
            call mpas_log_write(&
            '******************************************************')
            call mpas_log_write(&
            'Iteration number exceeds Max. #iteration: PROGRAM STOP')
            call mpas_log_write(&
            'Current #Iteration = $i ', intArgs=(/ iter /) )
            call mpas_log_write(&
            'Max.    #Iteration = $i ', &
            intArgs=(/ int(mean_num_cells*5) /) )
            call mpas_log_write(&
            '******************************************************')
            call mpas_log_write('',MPAS_LOG_CRIT)
         endif

      !-------------------------------------------------------------!
      end do ! do iter
      !-------------------------------------------------------------!
     
   end subroutine si_solver_scg !}}}

!***********************************************************************
!
!  routine si_solver_sbicg
!
!> \brief   Linear iterative solver:
!              The single-reduction bi-conjugate gradient
!              stabilization algorithm
!
!> \author  Hyun-Gyu Kang
!
!> \details
!   This routine solves a linear system iteratively using 
!   the single-reduction bi-conjugate gradient stabilization algorithm.
!
!-----------------------------------------------------------------------

   subroutine si_solver_sbicg(domain,sshSolved,ssh,tolerance,       & !{{{
                 SIcst_alpha0,SIcst_beta0,SIcst_gamma0,SIcst_rho0)

      type (domain_type), intent(inout) :: &
         domain  !< [inout] model state to advance forward

      real(kind=RKIND), dimension(:), pointer, intent(in) :: &
         ssh                                    ! Intermediate ssh

      real(kind=RKIND), dimension(:), pointer, intent(inout) :: &
         sshSolved                              ! ssh to be solved

      real(kind=RKIND), intent(in) :: tolerance ! Tolerance of solver

      real(kind=RKIND), intent(inout) :: &
         SIcst_alpha0,SIcst_beta0,SIcst_gamma0,SIcst_rho0
                                                ! Initial reductions

      real(kind=RKIND) :: &
         SIcst_beta1,SIcst_alpha1,SIcst_gamma1,resid,SIcst_omega0, &
         SIcst_r0rh0_global,SIcst_w0rh0_global,SIcst_q0q0_global,  &
         SIcst_q0y0_global,SIcst_r00q0_global,SIcst_r00s0_global,  &
         SIcst_r00t0_global,SIcst_r00v0_global,SIcst_r00y0_global, &
         SIcst_r00z0_global,SIcst_rho1,SIcst_y0y0_global

      integer :: iter, iCell

      iter = 0
      resid = (tolerance+100.0)**2.0

      !-------------------------------------------------------------!
      do while ( dsqrt(resid) > tolerance )
      !-------------------------------------------------------------!
 
         iter = iter + 1
 
         !$omp parallel
         !$omp do schedule(runtime)
         do iCell = 1, nPrecVec
            SIvec_ph1(iCell) =  SIvec_rh0(iCell) + SIcst_beta0      &
                             * (SIvec_ph0(iCell) - SIcst_omega0     &
                                                 * SIvec_sh0(iCell))
 
            SIvec_s1(iCell)  =  SIvec_w0(iCell)  + SIcst_beta0      &
                             * (SIvec_s0(iCell)  - SIcst_omega0     &
                                                 * SIvec_z0(iCell))
 
            SIvec_sh1(iCell) =  SIvec_wh0(iCell) + SIcst_beta0      &
                             * (SIvec_sh0(iCell) - SIcst_omega0     &
                                                 * SIvec_zh0(iCell))
 
            SIvec_z1(iCell)  =  SIvec_t0(iCell)  + SIcst_beta0      &
                             * (SIvec_z0(iCell)  - SIcst_omega0     &
                                                 * SIvec_v0(iCell))
 
            SIvec_q0(iCell)  =  SIvec_r0(iCell)  - SIcst_alpha0     &
                                                 * SIvec_s1(iCell)
 
            SIvec_qh0(iCell) =  SIvec_rh0(iCell) - SIcst_alpha0     &
                                                 * SIvec_sh1(iCell)
 
            SIvec_y0(iCell)  =  SIvec_w0(iCell)  - SIcst_alpha0     &
                                                 * SIvec_z1(iCell)
         end do ! iCell
         !$omp end do
         !$omp end parallel
 
         ! Preconditioning -----------------------------------------!
 
         call si_precond(SIvec_z1,SIvec_zh1)
 
         call mpas_timer_start("si halo iter")
         call mpas_dmpar_field_halo_exch(domain, 'SIvec_zh1')
         call mpas_timer_stop("si halo iter")
 
 
         ! SpMV ----------------------------------------------------!
 
         call si_matvec_mul(SIvec_zh1,SIvec_v0,ssh)
 
         ! Reduction -----------------------------------------------!
 
         call mpas_timer_start("si reduction iter")
         call si_global_reduction(SIcst_allreduce_local9,          &
                             SIcst_allreduce_global9,              &
                             globalReprodSum9fld1,                 &
                             globalReprodSum9fld2,                 &
                             si_algorithm,9,domain,                &
                             SIvec_r00,SIvec_q0,SIvec_y0,SIvec_s1, &
                             SIvec_z1,SIvec_t0,SIvec_v0)
         call mpas_timer_stop("si reduction iter")
 
         SIcst_r00s0_global = SIcst_allreduce_global9(1) 
         SIcst_r00z0_global = SIcst_allreduce_global9(2)
         SIcst_q0y0_global  = SIcst_allreduce_global9(3)
         SIcst_y0y0_global  = SIcst_allreduce_global9(4)
         SIcst_r00q0_global = SIcst_allreduce_global9(5)
         SIcst_r00y0_global = SIcst_allreduce_global9(6)
         SIcst_r00t0_global = SIcst_allreduce_global9(7)
         SIcst_r00v0_global = SIcst_allreduce_global9(8)
         SIcst_q0q0_global  = SIcst_allreduce_global9(9)
 
         ! Omega0
         SIcst_omega0 = SIcst_q0y0_global / SIcst_y0y0_global
 
         ! Residual
         resid = SIcst_q0q0_global &
               - 2.0_RKIND * SIcst_omega0 * SIcst_q0y0_global  &
               + SIcst_omega0**2.0_RKIND  * SIcst_y0y0_global
 
         !$omp parallel
         !$omp do schedule(runtime)
         do iCell = 1,nPrecVec
            sshSolved(iCell) = sshSolved(iCell)           &
                                  + SIcst_alpha0 * SIvec_ph1(iCell) &
                                  + SIcst_omega0 * SIvec_qh0(iCell)
 
            SIvec_r1(iCell)  = SIvec_q0(iCell) - SIcst_omega0       &
                             * SIvec_y0(iCell)
 
            SIvec_rh1(iCell) =  SIvec_qh0(iCell) - SIcst_omega0     &
                             * (SIvec_wh0(iCell) - SIcst_alpha0     &
                                                 * SIvec_zh1(iCell))
 
            SIvec_w1(iCell)  =   SIvec_y0(iCell) - SIcst_omega0     &
                             * ( SIvec_t0(iCell) - SIcst_alpha0     &
                                                 * SIvec_v0(iCell))
         end do
         !$omp end do
         !$omp end parallel
 
         ! Preconditioning -----------------------------------------!
 
         call si_precond(SIvec_w1,SIvec_wh1)
 
         call mpas_timer_start("si halo iter")
         call mpas_dmpar_field_halo_exch(domain, 'SIvec_wh1')
         call mpas_timer_stop("si halo iter")
 
         ! SpMV ----------------------------------------------------!
 
         call si_matvec_mul(SIvec_wh1,SIvec_t1,ssh)
 
         SIcst_rho1 = SIcst_r00q0_global - SIcst_omega0 * SIcst_r00y0_global 
 
         SIcst_gamma1 = SIcst_r00y0_global - SIcst_omega0 * SIcst_r00t0_global  &
                                    + SIcst_omega0 * SIcst_alpha0 &
                                                   * SIcst_r00v0_global
 
         SIcst_beta0 = (SIcst_alpha0/SIcst_omega0) &
                     * (SIcst_rho1 / SIcst_rho0)
 
         SIcst_alpha0 = SIcst_rho1 &
                      / ( SIcst_gamma1 + SIcst_beta0 * SIcst_r00s0_global   &
                                       - SIcst_beta0 * SIcst_omega0  &
                                                     * SIcst_r00z0_global )
         SIcst_rho0 = SIcst_rho1
 
         !$omp parallel
         !$omp do schedule(runtime)
         do iCell = 1,nPrecVec
           SIvec_r0(iCell) = SIvec_r1(iCell)
           SIvec_s0(iCell) = SIvec_s1(iCell)
           SIvec_z0(iCell) = SIvec_z1(iCell)
           SIvec_w0(iCell) = SIvec_w1(iCell)
           SIvec_t0(iCell) = SIvec_t1(iCell)

           SIvec_rh0(iCell) = SIvec_rh1(iCell)
           SIvec_sh0(iCell) = SIvec_sh1(iCell)
           SIvec_ph0(iCell) = SIvec_ph1(iCell)
           SIvec_wh0(iCell) = SIvec_wh1(iCell)
           SIvec_zh0(iCell) = SIvec_zh1(iCell)
        end do ! iCell
        !$omp end do
        !$omp end parallel

        if ( iter > int(mean_num_cells*5) ) then
           call mpas_log_write(&
           '******************************************************')
           call mpas_log_write(&
           'Iteration number exceeds Max. #iteration: PROGRAM STOP')
           call mpas_log_write(&
           'Current #Iteration = $i ', intArgs=(/ iter /) )
           call mpas_log_write(&
           'Max.    #Iteration = $i ', &
           intArgs=(/ int(mean_num_cells*5) /) )
           call mpas_log_write(&
           '******************************************************')
           call mpas_log_write('',MPAS_LOG_CRIT)
        endif

     !-------------------------------------------------------------!
     end do ! do iter
     !-------------------------------------------------------------!

   end subroutine si_solver_sbicg !}}}

!***********************************************************************

end module ocn_time_integration_si

! vim: foldmethod=marker<|MERGE_RESOLUTION|>--- conflicted
+++ resolved
@@ -300,12 +300,10 @@
          startIndex, endIndex, &! start, end index for tracer groups
          indexSalinity          ! tracer index for salinity
 
-<<<<<<< HEAD
       integer :: iTracer, numTracers, numActiveTracers
-=======
+
       integer, pointer :: &
          nBenthicVertLevels ! number of vertical levels in the benthos
->>>>>>> 3a75498d
 
       type (mpas_pool_iterator_type) :: &
          groupItr               ! iterator for tracer groups
