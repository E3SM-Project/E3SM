--- conflicted
+++ resolved
@@ -1351,14 +1351,9 @@
       
                ! SpMV -------------------------------------------------------!
       
-<<<<<<< HEAD
-               call si_matvec_mul(SIvec_wh0,SIvec_t0,sshSubcycleCur)
-
-=======
                call si_matvec_mul(SIvec_wh0,bottomDepthEdge, &
                                   SIvec_t0,sshSubcycleCur)
    
->>>>>>> de075c76
                ! Reduction --------------------------------------------------!
    
                call mpas_timer_start("si 1st global reduction")
@@ -2193,12 +2188,11 @@
                               meshPool, swForcingPool, &
                               dt, activeTracersOnly, 2)
 
-<<<<<<< HEAD
          if(config_enable_nonhydrostatic_mode) then
             call ocn_tend_vvel(tendPool, statePool, & 
                           forcingPool, meshPool, 2, dt)
          end if
-=======
+         
          call mpas_pool_get_array(tracersPool, 'activeTracers', &
                                                 tracersGroupCur, 1)
          call mpas_pool_get_array(tracersPool, 'activeTracers', &
@@ -2257,7 +2251,6 @@
          endif
 #endif
 
->>>>>>> de075c76
          call mpas_timer_stop('si tracer tend')
 
          ! update halo for tracer tendencies
@@ -2280,22 +2273,12 @@
          call mpas_timer_stop("si halo tracers")
 
          call mpas_timer_start('si loop fini')
-<<<<<<< HEAD
-         call mpas_pool_get_array(tracersPool, 'activeTracers', &
-                                                tracersGroupCur, 1)
-         call mpas_pool_get_array(tracersPool, 'activeTracers', &
-                                                tracersGroupNew, 2)
-         call mpas_pool_get_array(statePool,   'normalVelocity', &
-                                                normalVelocityCur, 1)
-         call mpas_pool_get_array(tracersTendPool,'activeTracersTend', &
-                                                   activeTracersTend)
+         
          if(config_enable_nonhydrostatic_mode) then
             call mpas_pool_get_array(statePool, 'vertVelocityNonhydro', vertVelocityNonhydroCur, 1)
             call mpas_pool_get_array(statePool, 'vertVelocityNonhydro', vertVelocityNonhydroNew, 2)
             call mpas_pool_get_array(tendPool, 'vertVelocityNonhydroTend', vertVelocityNonhydroTend)
          end if
-=======
->>>>>>> de075c76
 
          !!!!!!!!!!!!!!!!!!!!!!!!!!!!!!!!!!!!!!!!!!!!!!!!!!!!!!!!!!!!!!!!!!!
          !  If iterating, reset variables for next iteration
@@ -2312,7 +2295,6 @@
             ! Only need T & S for earlier iterations,
             ! then all the tracers needed the last time through.
 
-<<<<<<< HEAD
             if(config_enable_nonhydrostatic_mode) then
                !$omp parallel
                !$omp do schedule(runtime) private(k, temp_h)
@@ -2326,14 +2308,12 @@
                !$omp end parallel
             end if
 
-=======
 !! Keeping this calc on the CPU for now
 #ifdef MPAS_OPENACC
             !$acc update host(layerThicknessNew)
             !$acc update host(activeTracersNew)
             !$acc update host(tracersSurfaceValue)
 #else
->>>>>>> de075c76
             !$omp parallel
             !$omp do schedule(runtime) private(i, k, temp_h, temp)
 #endif
