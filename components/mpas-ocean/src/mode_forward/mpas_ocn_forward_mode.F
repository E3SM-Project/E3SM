--- conflicted
+++ resolved
@@ -82,12 +82,9 @@
    use ocn_tracer_CFC
    use ocn_tracer_surface_restoring
    use ocn_gm
-<<<<<<< HEAD
    use ocn_compute_nonhydrostatic_pressure
-=======
    use ocn_submesoscale_eddies
    use ocn_stokes_drift 
->>>>>>> de075c76
 
    use ocn_high_freq_thickness_hmix_del2
 
