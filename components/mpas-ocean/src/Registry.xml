<?xml version="1.0"?>
<registry model="mpas" core="ocean" core_abbrev="ocn" version="7.0">

	<dims>
		<dim name="nCells"
			 description="The number of polygons in the primary grid."
		/>
		<dim name="nCellsP1" definition="nCells+1"
			 description="The number of polygons in the primary grid."
		/>
		<dim name="nEdges"
			 description="The number of edge midpoints in either the primary or dual grid."
		/>
		<dim name="nEdgesP1" definition="nEdges+1"
			 description="The number of edge midpoints in either the primary or dual grid."
		/>
		<dim name="maxEdges"
			 description="The largest number of edges any polygon within the grid has."
		/>
		<dim name="maxEdges2"
			 description="Two times the largest number of edges any polygon within the grid has."
		/>
		<dim name="nVertices"
			 description="The total number of cells in the dual grid. Also the number of corners in the primary grid."
		/>
		<dim name="nVerticesP1" definition="nVertices+1"
			 description="The total number of cells in the dual grid. Also the number of corners in the primary grid."
		/>
		<dim name="bnds" definition="2"
			 description="The number of coordinate bound"
		/>
		<dim name="TWO" definition="2"
			 description="The number two as a dimension."
		/>
		<dim name="R3" definition="3"
			 description="The number three as a dimension."
		/>
		<dim name="FOUR" definition="4"
			 description="The number four as a dimension."
		/>
		<dim name="SIX" definition="6"
			 description="The number six as a dimension."
		/>
		<dim name="FIFTEEN" definition="15"
			 description="The number 15 as a dimension."
		/>
		<dim name="TWENTYONE" definition="21"
			 description="The number 21 as a dimension."
		/>
		<dim name="vertexDegree"
			 description="The number of cells or edges touching each vertex."
		/>
		<dim name="nVertLevels" definition="namelist:config_vert_levels"
			 description="The number of levels in the vertical direction. All vertical levels share the same horizontal locations."
		/>
		<dim name="nVertLevelsP1" definition="nVertLevels+1"
			 description="The number of interfaces in the vertical direction."
		/>
<<<<<<< HEAD
                <dim name="nBenthicVertLevels" definition="29" units="unitless"
                         description="The number of levels in the benthos vertical direction."
                />
                <dim name="nBenthicVertLevelsP1" definition="nBenthicVertLevels+1" units="unitless"
                         description="The number of interfaces in the benthos vertical direction."
                />
		<dim name="nPoints" definition="1" units="unitless"
=======
		<dim name="nPoints" definition="1"
>>>>>>> 10cfcc64
			 description="The number of points for AM_pointwiseStats"
		/>
		<dim name="nPointGroups" definition="1"
			 description="The number of points groups"
		/>
		<dim name="maxPointsInGroup" definition="1"
			 description="The maximum number of points in any group."
		/>
		<dim name="nRegions"
			description="Number of regions."
			definition="1"
		/>
		<dim name="nRegionGroups"
			description="Number of groups of regions."
			definition="1"
		/>
		<dim name="maxRegionsInGroup"
			description="Maximum number of regions in a group."
			definition="1"
		/>
		<dim name="nTransects" definition="1"
			 description="The number of transects for AM transectTransport"
		/>
		<dim name="nTransectGroups"
			description="Number of groups of regions."
			definition="1"
		/>
		<dim name="maxTransectsInGroup"
			description="Maximum number of regions in a group."
			definition="1"
		/>
		<dim name="maxEdgesInTransect" definition="1"
			 description="Max number of edges in a transect for AM transectTransport"
		/>
		<dim name="nForcingGroupsMax"
			description="Number of forcing groups"
			definition="4"
		/>
		<dim name="maxTidalConstituents"
			description="Max number of tidal potential constituents"
			definition="8"
		/>
		<dim name="maxTidalConstituentsX2"
			description="Max number of tidal potential constituents"
			definition="maxTidalConstituents+maxTidalConstituents"
		/>
		<dim name="nStokesDriftWavenumbers"
			description="Number of wavenumbers used to reconstruct Stokes drift depth profile"
			definition="6"
		/>
	</dims>

	<!--*************************************-->
	<!-- General namelists for all run modes -->
	<!--*************************************-->
	<nml_record name="run_modes" mode="forward;analysis;init">
		<nml_option name="config_ocean_run_mode" type="character" default_value="forward"
					description="Determines which run mode will be used for the ocean model."
					mode="forward;analysis;init" forward_value="forward" analysis_value="analysis" init_value="init"
					possible_values="'forward' and 'analysis'"
		/>
	</nml_record>
	<nml_record name="time_management" mode="forward;analysis">
		<nml_option name="config_do_restart" type="logical" default_value=".false."
					description="Determines if the initial conditions should be read from a restart file, or an input file."
					possible_values=".true. or .false."
		/>
		<nml_option name="config_restart_timestamp_name" type="character" default_value="Restart_timestamp"
					description="Path to the filename for restart timestamps to be read and written from."
					possible_values="Path to a file."
		/>
		<nml_option name="config_start_time" type="character" default_value="0001-01-01_00:00:00"
					description="Timestamp describing the initial time of the simulation. If it is set to 'file', the initial time is read from restart_timestamp."
					possible_values="'YYYY-MM-DD_HH:MM:SS' or 'file'"
		/>
		<nml_option name="config_stop_time" type="character" default_value="none" mode="forward"
					description="Timestamp descriping the final time of the simulation. If it is set to 'none' the final time is determined from config_start_time and config_run_duration."
					possible_values="'YYYY-MM-DD_HH:MM:SS' or 'none'"
		/>
		<nml_option name="config_run_duration" type="character" default_value="0010_00:00:00" mode="forward"
					description="Timestamp describing the length of the simulation. If it is set to 'none' the duration is determined from config_start_time and config_stop_time. config_run_duration overrides inconsistent values of config_stop_time."
					possible_values="'DDDD_HH:MM:SS' or 'none'"
		/>
		<nml_option name="config_calendar_type" type="character" default_value="noleap"
					description="Selection of the type of calendar that should be used in the simulation."
					possible_values="'gregorian', 'noleap'"
		/>
		<nml_option name="config_output_reference_time" type="character" default_value="0001-01-01_00:00:00"
					description="Reference time used in the units attribute of Time in output files."
					possible_values="'YYYY-MM-DD_HH:MM:SS'"
		/>
	</nml_record>
	<nml_record name="io" mode="forward;analysis">
		<nml_option name="config_write_output_on_startup" type="logical" default_value=".true."
					description="Logical flag determining if an output file should be written prior to the first time step."
					possible_values=".true. or .false."
		/>
		<nml_option name="config_pio_num_iotasks" type="integer" default_value="0"
					description="Integer specifying how many IO tasks should be used within the PIO library. A value of 0 causes all MPI tasks to also be IO tasks. IO tasks are requried to write contiguous blocks of data to a file."
					possible_values="Any positive integer value greater than or equal to 0."
					mode="forward;analysis;init"
		/>
		<nml_option name="config_pio_stride" type="integer" default_value="1"
					description="Integer specifying the stride of each IO task."
					possible_values="Any positive integer value greater than 0."
					mode="forward;analysis;init"
		/>
	</nml_record>
	<nml_record name="decomposition" mode="forward;analysis;init">
		<nml_option name="config_num_halos" type="integer" default_value="3"
					description="Determines the number of halo cells extending from a blocks owned cells (Called the 0-Halo). The default of 3 is the minimum that can be used with monotonic advection."
					possible_values="Any positive integer value."
		/>
		<nml_option name="config_block_decomp_file_prefix" type="character" default_value="graph.info.part."
					description="Defines the prefix for the block decomposition file. Can include a path. The number of blocks is appended to the end of the prefix at run-time."
					possible_values="Any path/prefix to a block decomposition file."
		/>
		<nml_option name="config_number_of_blocks" type="integer" default_value="0"
					description="Determines the number of blocks a simulation should be run with. If it is set to 0, the number of blocks is the same as the number of MPI tasks at run-time."
					possible_values="Any integer greater than or equal to 0."
		/>
		<nml_option name="config_explicit_proc_decomp" type="logical" default_value=".false."
					description="Determines if an explicit processor decomposition should be used. This is only useful if multiple blocks per processor are used."
					possible_values=".true. or .false."
		/>
		<nml_option name="config_proc_decomp_file_prefix" type="character" default_value="graph.info.part."
					description="Defines the prefix for the processor decomposition file. This file is only read if config_explicit_proc_decomp is .true. The number of processors is appended to the end of the prefix at run-time."
					possible_values="Any path/prefix to a processor decomposition file."
		/>
	</nml_record>


	<!--*************************************-->
	<!-- Namelists for forward run mode only -->
	<!--*************************************-->
	<nml_record name="time_integration" mode="forward">
		<nml_option name="config_dt" type="character" default_value="00:05:00"
					description="Length of model time-step."
					possible_values="Any time stamp in 'YYYY-MM-DD_hh:mm:ss' format. Items can be removed from the left if they are unused."
		/>
		<nml_option name="config_time_integrator" type="character" default_value="split_explicit"
					description="Time integration method."
					possible_values="'split_explicit', 'RK4', 'unsplit_explicit', 'split_implicit'"
		/>
	</nml_record>
	<nml_record name="hmix" mode="forward">
		<nml_option name="config_hmix_scaleWithMesh" type="logical" default_value=".false."
					description="If false, del2 and del4 coefficients are constant throughout the mesh (equivalent to setting $\rho_m=1$ throughout the mesh).  If true, these coefficients scale as mesh density to the -3/4 power."
					possible_values=".true. or .false."
		/>
		<nml_option name="config_maxMeshDensity" type="real" default_value="-1.0"
					description="Global maximum of the mesh density"
					possible_values="Any positive real number. If set any negative real number, config_maxMeshDensity is computed during the initialization of each simulation."
		/>
		<nml_option name="config_hmix_use_ref_cell_width" type="logical" default_value=".false."
					description="If true, hmix coefficient values are set with reference to config_hmix_ref_cell_width. If false, hmix coefficient values are referenced to smallest gridcell in the mesh. The false setting is for backwards compatilibity. When false, hmix coefficient flags must be adjusted for every new mesh with a different minimum-sized cell."
					possible_values=".true. or .false."
		/>
		<nml_option name="config_hmix_ref_cell_width" type="real" default_value="30.0e3" units="m"
					description="Reference cell width. If config_hmix_use_ref_cell_width = .true., then hmix coefficients are set to be nu_{2h} = config_mom_del2*(cellWidth / config_hmix_use_ref_cell_width) and nu_{4h} = config_mom_del4*(cellWidth / config_hmix_use_ref_cell_width)^3 where cellWidth is the effective cell width computed as 2*sqrt(areaCell/pi). See Hoch et al 2020 JAMES eq 1,2. This relation applies within a simulation, but also generally among multiple simulations, so the parameters config_mom_del2, config_mom_del4, and config_hmix_use_ref_cell_width can generally remain at their standard values, and just be adjusted for fine tuning."
					possible_values="Any positive real number, but typically a resolution number such as 30km."
		/>
		<nml_option name="config_apvm_scale_factor" type="real" default_value="0.0"
					description="Anticipated potential vorticity (APV) method scale factor, $c_{apv}$. When zero, APV is off."
					possible_values="Any non-negative number, typically between zero and one."
		/>
	</nml_record>
	<nml_record name="hmix_del2" mode="forward">
		<nml_option name="config_use_mom_del2" type="logical" default_value=".false."
					description="If true, Laplacian horizontal mixing is used on the momentum equation."
					possible_values=".true. or .false."
		/>
		<nml_option name="config_mom_del2" type="real" default_value="1.0e3" units="m^2 s^-1"
					description="Horizontal viscosity, $\nu_{2h}$. If config_hmix_use_ref_cell_width = .true. then $\nu_h$ = config_mom_del2*(cellWidth / config_hmix_use_ref_cell_width). If config_hmix_use_ref_cell_width = .false. then it is referenced to the smallest cell."
					possible_values="any positive real"
		/>
		<nml_option name="config_use_tracer_del2" type="logical" default_value=".false."
					description="If true, Laplacian horizontal mixing is used on the tracer equation."
					possible_values=".true. or .false."
		/>
		<nml_option name="config_tracer_del2" type="real" default_value="10.0" units="m^2 s^-1"
					description="Horizontal diffusion, $\kappa_{2h}$. If config_hmix_use_ref_cell_width = .true. then $\kappa_h$ = config_tracer_del2*(cellWidth / config_hmix_use_ref_cell_width). If config_hmix_use_ref_cell_width = .false. then it is referenced to the smallest cell."
					possible_values="any positive real"
		/>
	</nml_record>
	<nml_record name="hmix_del4" mode="forward">
		<nml_option name="config_use_mom_del4" type="logical" default_value=".false."
					description="If true, biharmonic horizontal mixing is used on the momentum equation."
					possible_values=".true. or .false."
		/>
		<nml_option name="config_mom_del4" type="real" default_value="1.2e11" units="m^4 s^-1"
					description="Coefficient for horizontal biharmonic operator on momentum.  If config_hmix_use_ref_cell_width = .true. then $\nu_{4h}$ = config_mom_del4*(cellWidth / config_hmix_use_ref_cell_width)^3. If config_hmix_use_ref_cell_width = .false. then it is referenced to the smallest cell."
					possible_values="any positive real"
		/>
		<nml_option name="config_mom_del4_div_factor" type="real" default_value="1.0" units="non-dimensional"
					description="The divergence portion of the del4 operator is scaled by this factor."
					possible_values="any positive real"
		/>
		<nml_option name="config_use_tracer_del4" type="logical" default_value=".false."
					description="If true, biharmonic horizontal mixing is used on the tracer equation."
					possible_values=".true. or .false."
		/>
		<nml_option name="config_tracer_del4" type="real" default_value="0.0" units="m^4 s^-1"
					description="Coefficient for horizontal biharmonic operator on tracers.  If config_hmix_use_ref_cell_width = .true. then $\nu_{4h}$ = config_tracer_del4*(cellWidth / config_hmix_use_ref_cell_width)^3. If config_hmix_use_ref_cell_width = .false. then it is referenced to the smallest cell."
					possible_values="any positive real"
		/>
	</nml_record>
	<nml_record name="hmix_Leith" mode="forward">
		<nml_option name="config_use_Leith_del2" type="logical" default_value=".false."
					description="If true, the Leith enstrophy-cascade closure is turned on"
					possible_values=".true. or .false."
		/>
		<nml_option name="config_Leith_parameter" type="real" default_value="1.0" units="non-dimensional"
					description="Non-dimensional Leith closure parameter"
					possible_values="any positive real"
		/>
		<nml_option name="config_Leith_dx" type="real" default_value="15000.0" units="m"
					description="Characteristic length scale, usually the smallest dx in the mesh"
					possible_values="any positive real"
		/>
		<nml_option name="config_Leith_visc2_max" type="real" default_value="2.5e3" units="m^2 s^-1"
					description="Upper bound on the allowable value of Leith-computed viscosity"
					possible_values="any positive real"
		/>
	</nml_record>
	<nml_record name="Redi_isopycnal_mixing" mode="forward">
		<nml_option name="config_use_Redi" type="logical" default_value=".false."
					description="If true, Redi isopycnal mixing is turned on"
					possible_values=".true. or .false."
		/>
		<nml_option name="config_Redi_closure" type="character" default_value="constant"
					description="Control what type of function is used for Redi $\kappa$. For 'equalGM', RediKappa is set to gmBolusKappa, so picks up the closure used by GM. Note that equalGM should only be used with 2D GM schemes (e.g. config_GM_closure=constant or Visbeck), not with EdenGreatbatch."
					possible_values="'constant', 'equalGM', 'data'"
		/>
		<nml_option name="config_Redi_constant_kappa" type="real" default_value="600.0" units="m^2 s^-1"
					description="The Redi diffusion coefficient. Only used when config_Redi_closure = 'constant'."
					possible_values="Positive real numbers."
		/>
		<nml_option name="config_Redi_maximum_slope" type="real" default_value="0.3" units="non-dimensional"
					description="value of maximum allowed isopycnal slope from Danabasoglu et al 2008 equation (2)"
					possible_values="positive real numbers, but small"
		/>
		<nml_option name="config_Redi_use_slope_taper" type="logical" default_value=".true."
					description="If true, Redi is tapered based on Danabasoglu and McWilliams 1995 (slope tapering)"
					possible_values=".true. or .false."
		/>
		<nml_option name="config_Redi_use_surface_taper" type="logical" default_value=".true."
					description="If true, Redi slope is tapered near sfc based on Large et al 1997"
					possible_values=".true. or .false."
		/>
		<nml_option name="config_Redi_N2_based_taper_enable" type="logical" default_value=".true."
					description="If true apply the N2 limiting of Danabasoglu and Marshall 2007"
					possible_values=".true. or .false."
		/>
		<nml_option name="config_Redi_N2_based_taper_min" type="real" default_value="0.1"
					description="minimum taper value for the N2 limiting of Danabasoglu and Marshall 2007"
					possible_values="greater than zero and less than 1"
		/>
		<nml_option name="config_Redi_N2_based_taper_limit_term1" type="logical" default_value=".true."
					description="If true, the N2 limiting is applied to the horizontal diffusion term"
					possible_values=".true. or .false."
		/>
		<nml_option name="config_Redi_min_layers_diag_terms" type="integer" default_value="6"
					description="Redi diagonal terms (2 and 3) are turned off from layer 1 through config_Redi_min_layers_diag_terms-1, and on from config_Redi_min_layers_diag_terms to nVertLevels. The Redi diagonal terms are not guaranteed to produce bounded tracer fields, and in practice produce growing temperatures in a few columns with fewer than 5 vertical cells. Redi is meant for isopycnal mixing in the deep ocean, so not applying Redi diagonal terms in very shallow regions is an acceptable solution."
					possible_values="any integer between 0 (all layers on) and nVertLevels (all layers off)"
		/>
		<nml_option name="config_Redi_horizontal_taper" type="character" default_value="ramp"
					description="Control how the Redi $\kappa$ value varies as a function of horizontal resolution. 'none' is constant, 'ramp' is strictly based on resolution, 'RossbyRadius' follows Hallberg (2013) - https://doi.org/10.1016/j.ocemod.2013.08.007"
					possible_values="'none', 'ramp', 'RossbyRadius'"
		/>
		<nml_option name="config_Redi_horizontal_ramp_min" type="real" default_value="20e3" units="m"
					description="Minimum value in grid cell size for Redi $\kappa$ ramp function.  Here cell size refers to dcEdge. Used when config_Redi_horizontal_taper is set to ramp."
					possible_values="Any positive real value."
		/>
		<nml_option name="config_Redi_horizontal_ramp_max" type="real" default_value="30e3" units="m"
					description="Maximum value in grid cell size for Redi $\kappa$ ramp function.  Here cell size refers to dcEdge. Used when config_Redi_horizontal_taper is set to ramp."
					possible_values="Any positive real value."
		/>
	</nml_record>
	<nml_record name="submesoscale_eddy_parameterization" mode="forward">
		<nml_option name="config_submesoscale_enable" type="logical" default_value=".false."
					description="flag to enable the FK2011 parameterization for submesoscale eddies"
					possible_values=".true. or .false."
					/>
		<nml_option name="config_submesoscale_tau" type="real" default_value="172800" units="s"
					description="timescale for frictional slumping of front (in seconds)"
					possible_values="positive reals, between 1-10 days"
					/>
		<nml_option name="config_submesoscale_Ce" type="real" default_value="0.06"
					description="efficiency of submesoscale eddies"
					possible_values="0.06 - 0.08"
					/>
		<nml_option name="config_submesoscale_Lfmin" type="real" default_value="1000.0" units="m"
					description="minimum frontal width (meters)"
					possible_values="between 200 and 5000m"
					/>
		<nml_option name="config_submesoscale_ds_max" type="real" default_value="100000.0" units="m"
					description="maximum grid scale to scale up buoyancy gradient"
					possible_values="around 1 degree"
					/>
	</nml_record>
	<nml_record name="GM_eddy_parameterization" mode="forward">
		<nml_option name="config_use_GM" type="logical" default_value=".false."
					description="If true, the standard GM for the tracer advection and mixing is turned on."
					possible_values=".true. or .false."
		/>
		<nml_option name="config_GM_closure" type="character" default_value="EdenGreatbatch"
					description="Control what method used to compute GM $\kappa$. Both 'constant' and 'N2_dependent' use the method in Ferrari et al. 2010 (https://doi.org/10.1016/j.ocemod.2010.01.004). 'constant' uses a constant kappa in eqn 16a, while 'N2_dependent' varies kappa in the vertical according to Danabasoglu and Marshall 2007 (https://doi.org/10.1016/j.ocemod.2007.03.006). 'Visbeck' implements a horizontally varying diffusivity of Visbeck et al 1997. EdenGreatbatch implements a simplified form of the EKE scheme in Eden and Greatbatch (2008) Ocean modeling"
					possible_values="'constant', 'N2_dependent', 'Visbeck', 'EdenGreatbatch'"
		/>
		<nml_option name="config_GM_constant_kappa" type="real" default_value="600.0" units="m^2 s^-1"
					description="Coefficient of standard GM parametrization of eddy transport (Bolus component), $\kappa$. Only used when config_GM_closure is set to constant."
		/>
		<nml_option name="config_GM_constant_bclModeSpeed" type="real" default_value="0.3" units="m s^-1"
					description="The parameter setting for the first baroclinic mode speed for the vertical stream function boundary value problem. This appears as $c$ in eqn 16a of Ferrari et al. 2010 (https://doi.org/10.1016/j.ocemod.2010.01.004)."
					possible_values="Positive real numbers"
		/>
		<nml_option name="config_GM_minBclModeSpeed_method" type="character" default_value="constant"
					description="Determines how the GM setting for the minimum of the first baroclinic mode speed is computed. If 'constant' then use config_GM_constant_bclModeSpeed. If 'computed' then compute at every edge at every time step using the Brunt-Vaisala frequency"
					possible_values="'constant' and 'computed'"
		/>
		<nml_option name="config_GM_spatially_variable_min_kappa" type="real" default_value="300.0" units="m^2 s^-1"
					description="minimum value of bolus diffusivity for spatially variable GM schemes. Used for all choices of config_GM_closure other than 'constant'."
					possible_values="values around 100s"
		/>
		<nml_option name="config_GM_spatially_variable_max_kappa" type="real" default_value="1800.0" units="m^2 s^-1"
					description="minimum value of bolus diffusivity for spatially variable GM schemes. Used for all choices of config_GM_closure other than 'constant'."
					possible_values="values around 100s"
		/>
		<nml_option name="config_GM_spatially_variable_baroclinic_mode" type="real" default_value="1.0"
					description="baroclinic wave mode chosen for the Ferrari et al 2010 calculation. Used for all choices of config_GM_closure other than 'constant'."
					possible_values="small positive numbers"
		/>
		<nml_option name="config_GM_Visbeck_alpha" type="real" default_value="0.005"
					description="scaling factor on the Visbeck diffusivity parameterization"
					possible_values="small positive numbers"
		/>
		<nml_option name="config_GM_Visbeck_max_depth" type="real" default_value="1000.0" units="m"
					description="minimum depth for calculation of vertical average"
					possible_values="values between zero and bottom depth"
		/>
		<nml_option name="config_GM_EG_riMin" type="real" default_value="200.0"
					description="minimum Richardson number to prevent overly large bolus Kappa values"
					possible_values="numbers greater than zero"
		/>
		<nml_option name="config_GM_EG_kappa_factor" type="real" default_value="3.0"
					description="factor to scale diffusivity for Eden Greatbach scheme"
					possible_values="small positive reals"
		/>
		<nml_option name="config_GM_EG_Rossby_factor" type="real" default_value="2.0"
					description="factor multiplying the Rossby length in the scheme from Eden Greatbatch (2008) Ocean Modeling -- Equation (28)"
					possible_values="small values greater than or equal to one"
		/>
		<nml_option name="config_GM_EG_Rhines_factor" type="real" default_value="0.3"
					description="factor multiplying the Rhines length in the scheme from Eden Greatbatch (2008) Ocean Modeling -- Equation (28)"
					possible_values="small positive values less than equal to one"
		/>
		<nml_option name="config_GM_horizontal_taper" type="character" default_value="ramp"
					description="Control how the GM Bolus value varies as a function of horizontal resolution. 'none' is constant, 'ramp' is strictly based on resolution, 'RossbyRadius' follows Hallberg (2013) - https://doi.org/10.1016/j.ocemod.2013.08.007"
					possible_values="'none', 'ramp', 'RossbyRadius'"
		/>
		<nml_option name="config_GM_horizontal_ramp_min" type="real" default_value="20e3" units="m"
					description="Minimum value in grid cell size for GM $\kappa$ ramp function.  Here cell size refers to dcEdge. Used when config_GM_horizontal_taper is set to ramp."
					possible_values="Any positive real value."
		/>
		<nml_option name="config_GM_horizontal_ramp_max" type="real" default_value="30e3" units="m"
					description="Maximum value in grid cell size for GM $\kappa$ ramp function.  Here cell size refers to dcEdge. Used when config_GM_horizontal_taper is set to ramp."
					possible_values="Any positive real value."
		/>
		<nml_option name="config_GMRedi_Rossby_ramp_min" type="real" default_value="0.5"
					description="Minimum value of the ratio between grid-cell size (dcEdge) and Rossby radius for GM and Redi $\kappa$ ramp functions. Used when config_GM_horizontal_taper and/or config_Redi_horizontal_taper are set to RossbyRadius."
					possible_values="Any positive real value."
		/>
		<nml_option name="config_GMRedi_Rossby_ramp_max" type="real" default_value="3.0"
					description="Maximum value of the ratio between grid-cell size (dcEdge) and Rossby radius for GM and Redi $\kappa$ ramp functions. Used when config_GM_horizontal_taper and/or config_Redi_horizontal_taper are set to RossbyRadius."
					possible_values="Any positive real value."
		/>
	</nml_record>
	<nml_record name="eddy_parameterization" mode="forward">
		<nml_option name="config_eddyMLD_dens_threshold" type="real" default_value="0.03" units="kg m^-3"
					description="potential density change relative to surface for mixed layer depth threshold method.  This calculation is used for the Redi tapering, GM N2_dependent bolus kappa, and the submesoscale eddy parameterization"
					possible_values="suggested range 0.01 less than or equal to thresh less than or equal to 0.5"
		/>
		<nml_option name="config_eddyMLD_reference_depth" type="real" default_value="10" units="m"
					description="reference depth for threshold computation"
					possible_values="any positive real, near 10"
		/>
		<nml_option name="config_eddyMLD_reference_pressure" type="real" default_value="1.0e5" units="Pa"
					description="reference pressure for original mixed layer depth calculation"
					possible_values="positive reals around 1.0e5"
		/>
		<nml_option name="config_eddyMLD_use_old" type="logical" default_value=".true."
					description="switches from old dThreshMLD calculation to new (fixed one)"
					possible_values=".true. or .false."
		/>
	</nml_record>
	<nml_record name="cvmix" mode="forward">
		<nml_option name="config_use_cvmix" type="logical" default_value=".true."
					description="If true, use the Community Vertical MIXing routines to compute vertical diffusivity and viscosity"
					possible_values="True or False"
		/>
		<nml_option name="config_cvmix_prandtl_number" type="real" default_value="1.0" units="non-dimensional"
					description="Prandtl number to be used within the CVMix parameterization suite"
					possible_values="Any non-negative real value."
		/>
		<nml_option name="config_cvmix_background_scheme" type="character" default_value="constant"
					description="Scheme for background diffusivity, 'constant' for constant with depth and space, 'BryanLewis' for vertically variable, 'none' for no background diffusivity"
					possible_values="'constant', 'BryanLewis', and 'none'"
		/>
		<nml_option name="config_cvmix_background_diffusion" type="real" default_value="1.0e-5" units="m^2 s^-1"
					description="Background vertical diffusion applied to tracer quantities"
					possible_values="Any positive real value."
		/>
		<nml_option name="config_cvmix_background_viscosity" type="real" default_value="1.0e-4" units="m^2 s^-1"
					description="Background vertical viscosity applied to horizontal velocity"
					possible_values="Any positive real value."
		/>
		<nml_option name="config_cvmix_BryanLewis_bl1" type="real" default_value="8.0e-5" units="m^2/s"
		  			description="near surface diffusivity for the Bryan and Lewis (1979) profile"
					possible_values="small positive real numbers"
		/>
	  	<nml_option name="config_cvmix_BryanLewis_bl2" type="real" default_value="1.05E-4" units="m^2/s"
					description="increase in diffusivity at depth for Bryan Lewis (1979) scheme"
					possible_values="small positive real numbers"
		/>
		<nml_option name="config_cvmix_BryanLewis_transitionDepth" type="real" default_value="2500" units="m"
					description="depth at which the diffusivity transitions to the higher value"
					possible_values="positive real numbers"
		/>
		<nml_option name="config_cvmix_BryanLewis_transitionWidth" type="real" default_value="222." units="m"
		  			description="width of transition in Bryan Lewis (1979) scheme"
					possible_values="positive real numbers"
		/>
		<nml_option name="config_use_cvmix_convection" type="logical" default_value=".false."
					description="If true, convective diffusivity and viscosity is computed using CVMix"
					possible_values="True or False"
		/>
		<nml_option name="config_cvmix_convective_diffusion" type="real" default_value="1.0" units="m^2 s^-1"
					description="Convective vertical diffusion applied to tracer quantities"
					possible_values="Any positive real value."
		/>
		<nml_option name="config_cvmix_convective_viscosity" type="real" default_value="1.0" units="m^2 s^-1"
					description="Convective vertical viscosity applied to horizontal velocity components"
					possible_values="Any positive real value."
		/>
		<nml_option name="config_cvmix_convective_basedOnBVF" type="logical" default_value=".true."
					description="If true, convection is triggered based on value of config_cvmix_convective_triggerBVF"
					possible_values="True or False"
		/>
		<nml_option name="config_cvmix_convective_triggerBVF" type="real" default_value="0.0" units="s^-2"
					description="Value of Brunt Viasala frequency squared below which convective mixing is triggered"
					possible_values="Any real value"
		/>
		<nml_option name="config_use_cvmix_shear" type="logical" default_value=".false."
					description="If true, shear-based mixing is computed using CVMix"
					possible_values="True or False"
		/>
		<nml_option name="config_cvmix_num_ri_smooth_loops" type="integer" default_value="2"
					description="Number of smoothing passes over RiTopOfCell for LMD94 shear instability mixing"
					possible_values="any integer"
		/>
		<nml_option name="config_cvmix_use_BLD_smoothing" type="logical" default_value=".true."
					description="If true KPP bld is smoothed with a laplacian filter"
					possible_values=".true. or .false."
		/>
		<nml_option name="config_cvmix_shear_mixing_scheme" type="character" default_value="PP"
					description="Choose between Pacanowski/Philander or Large et al. shear mixing"
					possible_values="PP or KPP"
		/>
		<nml_option name="config_cvmix_shear_PP_nu_zero" type="real" default_value="0.005" units="m^2 s^-1"
					description="Numerator of Pacanowski and Philander (1981) Eq (1)"
					possible_values="Any positive real value"
		/>
		<nml_option name="config_cvmix_shear_PP_alpha" type="real" default_value="5.0"
					description="Alpha values used in Pacanowski and Philander (1981) Eqs (1) and (2)"
					possible_values="Any positive real value"
		/>
		<nml_option name="config_cvmix_shear_PP_exp" type="real" default_value="2.0"
					description="Exponent used in denominator of Pacanowski and Philander (1981) Eqs (1)"
					possible_values="Any positive real value"
		/>
		<nml_option name="config_cvmix_shear_KPP_nu_zero" type="real" default_value="0.005" units="m^2 s^-1"
					description="Maximum diffusivity produced by shear-generated mixing"
					possible_values="Any positive real value"
		/>
		<nml_option name="config_cvmix_shear_KPP_Ri_zero" type="real" default_value="0.7" units="non-dimensional"
					description="Theshold gradient Richardson number to produced enhanced diffusivities, See Large et al. (1994) Eq (28a,b,c)"
					possible_values="Any positive real value"
		/>
		<nml_option name="config_cvmix_shear_KPP_exp" type="real" default_value="3"
					description="Exponent relating diffusivities to $Ri_g$. Referred to as $p_1$ in Large et al. (1994) Eq (28b)"
					possible_values="Any positive real value"
		/>
		<nml_option name="config_use_cvmix_tidal_mixing" type="logical" default_value=".false."
					description="If true, diffusivity and viscosity is computed using CVMix tidal mixing"
					possible_values="True or False"
		/>
		<nml_option name="config_use_cvmix_double_diffusion" type="logical" default_value=".false."
					description="If true, diffusivity and viscosity is computed using CVMix double diffusion"
					possible_values="True or False"
		/>
		<nml_option name="config_use_cvmix_kpp" type="logical" default_value=".false."
					description="If true, diffusivity and viscosity is computed using CVMix KPP"
					possible_values="True or False"
		/>
		<nml_option name="config_use_cvmix_fixed_boundary_layer" type="logical" default_value=".false."
					description="If true, boundary layer depth is specified as config_cvmix_kpp_boundary_layer_depth"
					possible_values="True or False"
		/>
		<nml_option name="config_cvmix_kpp_boundary_layer_depth" type="real" default_value="30.0" units="m"
					description="If config_use_cvmix_fixed_boundary_layer, then KPP OBL calculation is overwritten with this value"
					possible_values="Any positive real value."
		/>
		<nml_option name="config_cvmix_kpp_criticalBulkRichardsonNumber" type="real" default_value="0.25" units="non-dimensional"
					description="Critical bulk Richardson number used to determine bottom of ocean mixed layer"
					possible_values="Any positive real value."
		/>
		<nml_option name="config_cvmix_kpp_matching" type="character" default_value="SimpleShapes"
					description="Determines how the KPP diffusivities are matched to values at base of boundary layer"
					possible_values="MatchBoth, MatchGradient, SimpleShapes"
		/>
		<nml_option name="config_cvmix_kpp_EkmanOBL" type="logical" default_value=".false."
					description="If true, boundary layer depth is limited by Ekman layer depth"
					possible_values="True or False"
		/>
		<nml_option name="config_cvmix_kpp_MonObOBL" type="logical" default_value=".false."
					description="If true, boundary layer depth is limited by Monin-Obukhov layer depth"
					possible_values="True or False"
		/>
		<nml_option name="config_cvmix_kpp_interpolationOMLType" type="character" default_value="quadratic"
					description="Determine bottom of ocean mixed layer using linear, quadratic or cubic interpolation"
					possible_values="linear, quadratic, cubic"
		/>
		<nml_option name="config_cvmix_kpp_surface_layer_extent" type="real" default_value="0.1" units="non-dimensional"
					description="The non-dimensional extent of the surface layer, measured as fraction of boundary layer depth"
					possible_values="Any value between 0 and 1"
		/>
		<nml_option name="config_cvmix_kpp_surface_layer_averaging" type="real" default_value="5.0" units="m"
					description="The thickness over which to average when computing surface-averaged velocity and buoyancy"
					possible_values="Any positive real value, but typically should be between 1 and 20 meters"
		/>
		<nml_option name="configure_cvmix_kpp_minimum_OBL_under_sea_ice" type="real" default_value="10.0" units="m"
					description="The minimum allowable boundary layer depth with sea-ice is present"
					possible_values="Any positive real value, but typically should be between 1 and 20 meters"
		/>
		<nml_option name="config_cvmix_kpp_stop_OBL_search" type="real" default_value="100.0" units="non-dimensional"
					description="The search for boundary layer depth is terminated when bulk Richardson number is greater than config_cvmix_kpp_stop_OBL_search*config_cvmix_kpp_criticalBulkRichardsonNumber"
					possible_values="Any positive value"
		/>
		<nml_option name="config_cvmix_kpp_use_enhanced_diff" type="logical" default_value=".true."
					description="Flag for use of enhanced diffusion at boundary layer base as in Large et al (1994)"
					possible_values=".true. or .false."
		/>
		<nml_option name="config_cvmix_kpp_nonlocal_with_implicit_mix" type="logical" default_value=".false."
					description="flag that moves the non-local computation and application of tendency to after main timestep loop"
					possible_values=".true. or .false."
		/>
		<nml_option name="config_cvmix_kpp_use_theory_wave" type="logical" default_value=".false."
					description="Flag for use of theory-wave in Li et al. (2017) to approximate the Langmuir number and enhancement factor"
					possible_values=".true. or .false."
		/>
		<nml_option name="config_cvmix_kpp_langmuir_mixing_opt" type="character" default_value="NONE"
					description="Option of Langmuir enhanced mixing parameterization"
					possible_values="NONE, LWF16, RWHGK16"
		/>
		<nml_option name="config_cvmix_kpp_langmuir_entrainment_opt" type="character" default_value="NONE"
					description="Option of Langmuir enhanced entrainment parameterization"
					possible_values="NONE, LWF16, LF17, RWHGK16"
		/>
		<nml_option name="config_cvmix_kpp_use_active_wave" type="logical" default_value=".false."
					description="Flag for Langmuir enchancement factor using prognostic waves. Requires config_use_active_wave = .true."
					possible_values=".true. or .false."
		/>
	</nml_record>
	<nml_record name="wave_coupling" mode="forward">
		<nml_option name="config_use_active_wave" type="logical" default_value=".false."
					description="Flag for using prognostic waves. Controls the allocation of wave arrays and computation of Stokes drift profiles."
					possible_values=".true. or .false."
		/>
		<nml_option name="config_n_stokes_drift_wavenumber_partitions" type="integer" default_value="6"
					description="Number of wavenumber partitions to be used in reconstructing wave-induced Stokes drift profile"
					possible_values="3,4,6"
		/>
	</nml_record>
	<nml_record name="gotm" mode="forward">
		<nml_option name="config_use_gotm" type="logical" default_value=".false."
					description="If true, use the General Ocean Turbulence Model routines to compute vertical diffusivity and viscosity"
					possible_values="True or False"
		/>
		<nml_option name="config_gotm_namelist_file" type="character" default_value="gotmturb.nml"
					description="File name of GOTM turbulence namelist"
					possible_values="gotmturb.nml"
		/>
		<nml_option name="config_gotm_constant_surface_roughness_length" type="real" default_value="0.02" units="m"
					description="The constant surface roughness length scale."
					possible_values="Any positive real number."
		/>
		<nml_option name="config_gotm_constant_bottom_roughness_length" type="real" default_value="0.0015" units="m"
					description="The constant bottom roughness length scale."
					possible_values="Any positive real number."
		/>
		<nml_option name="config_gotm_constant_bottom_drag_coeff" type="real" default_value="1.e-3"
					description="The constant bottom drag coefficient."
					possible_values="Any positive real number."
		/>
	</nml_record>
	<nml_record name="forcing" mode="init;forward">
		<nml_option name="config_use_variable_drag" type="logical" default_value=".false."
					description="Controls if variable drag is enabled."
					possible_values=".true. or .false."
		/>
		<nml_option name="config_use_bulk_wind_stress" type="logical" default_value=".false."
					description="Controls if zonal and meridional components of windstress are used to build surface wind stress."
					possible_values=".true. or .false."
		/>
		<nml_option name="config_use_bulk_thickness_flux" type="logical" default_value=".false."
					description="Controls if a bulk thickness flux will be computed for surface forcing."
					possible_values=".true. or .false."
		/>
		<nml_option name="config_flux_attenuation_coefficient" type="real" default_value="0.001" units="m"
					description="The length scale of exponential decay of surface fluxes. Fluxes are multiplied by $e^{z/\gamma}$, where this coefficient is $\gamma$."
					possible_values="Any positive real number."
		/>
		<nml_option name="config_flux_attenuation_coefficient_runoff" type="real" default_value="0.001" units="m"
					description="The length scale of exponential decay of river runoff. Fluxes are multiplied by $e^{z/\gamma}$, where this coefficient is $\gamma$."
					possible_values="Any positive real number."
		/>
	</nml_record>
	<nml_record name="time_varying_forcing" mode="init;forward">
		<nml_option name="config_use_time_varying_atmospheric_forcing" type="logical" default_value=".false."
			description="If true calculate input forcing fields."
			possible_values=".true. or .false."
		/>
		<nml_option name="config_time_varying_atmospheric_forcing_type" type="character" default_value="WINDPRES"
			description="Atmospheric forcing type."
			possible_values="'WINDPRES'"
		/>
		<nml_option name="config_time_varying_atmospheric_forcing_start_time" type="character" default_value="0001-01-01_00:00:00"
			description="Forcing time to use at the simulation start time"
			possible_values="'YYYY-MM-DD_HH:MM:SS"
		/>
		<nml_option name="config_time_varying_atmospheric_forcing_reference_time" type="character" default_value="0001-01-01_00:00:00"
			description="Reference time for the forcing"
			possible_values="'YYYY-MM-DD_HH:MM:SS"
		/>
		<nml_option name="config_time_varying_atmospheric_forcing_cycle_start" type="character" default_value="0001-01-01_00:00:00"
			description="Start time for the forcing cycle."
			possible_values="'YYYY-MM-DD_HH:MM:SS"
		/>
		<nml_option name="config_time_varying_atmospheric_forcing_cycle_duration" type="character" default_value="2-00-00_00:00:00"
			description="Duration of the forcing cycle."
			possible_values="'YYYY-MM-DD_HH:MM:SS"
		/>
		<nml_option name="config_time_varying_atmospheric_forcing_interval" type="character" default_value="01:00:00"
			description="Time between forcing inputs"
			possible_values="'YYYY-MM-DD_HH:MM:SS"
		/>
		<nml_option name="config_time_varying_atmospheric_forcing_ramp" type="real" default_value="10.0" units="days"
			description="Number of days to ramp up time varying forcing"
			possible_values="Any positive real number"
		/>
		<nml_option name="config_time_varying_atmospheric_forcing_ramp_delay" type="real" default_value="0.0" units="days"
			description="Number of days to delay ramp time varying forcing"
			possible_values="Any positive real number"
		/>
		<nml_option name="config_use_time_varying_land_ice_forcing" type="logical" default_value=".false."
			description="If true calculate input forcing fields."
			possible_values=".true. or .false."
		/>
		<nml_option name="config_time_varying_land_ice_forcing_start_time" type="character" default_value="0001-01-01_00:00:00"
			description="Forcing time to use at the simulation start time"
			possible_values="'YYYY-MM-DD_HH:MM:SS"
		/>
		<nml_option name="config_time_varying_land_ice_forcing_reference_time" type="character" default_value="0001-01-01_00:00:00"
			description="Reference time for the forcing"
			possible_values="'YYYY-MM-DD_HH:MM:SS"
		/>
		<nml_option name="config_time_varying_land_ice_forcing_cycle_start" type="character" default_value="0001-01-01_00:00:00"
			description="Start time for the forcing cycle."
			possible_values="'YYYY-MM-DD_HH:MM:SS"
		/>
		<nml_option name="config_time_varying_land_ice_forcing_cycle_duration" type="character" default_value="2-00-00_00:00:00"
			description="Duration of the forcing cycle."
			possible_values="'YYYY-MM-DD_HH:MM:SS"
		/>
		<nml_option name="config_time_varying_land_ice_forcing_interval" type="character" default_value="01:00:00"
			description="Time between forcing inputs"
			possible_values="'YYYY-MM-DD_HH:MM:SS"
		/>
	</nml_record>
	<nml_record name="coupling" mode="init;forward">
		<nml_option name="config_ssh_grad_relax_timescale" type="real" default_value="0.0" units="seconds"
					description="Timescale for relaxation of the ssh gradient for coupling. A value of 0.0 (default) removes any relaxation and gives instantaneous response."
					possible_values="Any positive real number."
		/>
		<nml_option name="config_remove_AIS_coupler_runoff" type="logical" default_value=".false."
					description="If true, solid and liquid runoff from the Antarctic Ice Sheet (below 60S latitude) coming from the coupled is zeroed in the coupler import routines.  To be used with data iceberg fluxes coming from the sea ice model."
					possible_values=".true. or .false."
		/>
	</nml_record>
	<nml_record name="shortwaveRadiation" mode="init;forward">
		<nml_option name="config_sw_absorption_type" type="character" default_value="none"
					description="Name of shortwave absorption type used in simulation. "
					possible_values="'jerlov' or 'ohlmann00' or 'none'"
		/>
		<nml_option name="config_jerlov_water_type" type="integer" default_value="3"
					description="Integer value defining the water type used in Jerlov short wave absorption."
					possible_values="Integer values between 1 and 5"
		/>
		<nml_option name="config_surface_buoyancy_depth" type="real" default_value="1" units="m"
					description="Depth over which to apply penetrating SW to sfcBuoyancyFlux"
					possible_values="Real Values greater than zero less than bottomDepth"
		/>
		<nml_option name="config_enable_shortwave_energy_fixer" type="logical" default_value=".false."
					description="Flag to enable the shortwave energy fixer for shallow ocean cells"
					possible_values=".true. or .false."
		/>
	</nml_record>
	<nml_record name="tidal_forcing" mode="init;forward">
		<nml_option name="config_use_tidal_forcing" type="logical" default_value=".false."
					description="Controls if tidal forcing is used."
					possible_values=".true. or .false."
		/>
		<nml_option name="config_use_tidal_forcing_tau" type="real" default_value="10000" units="s"
					description="Controls time scale for relaxation of tidal forcing."
					possible_values="Real non-zero value."
		/>
		<nml_option name="config_tidal_forcing_type" type="character" default_value="off"
					description="Selects the way tidal forcing is applied."
					possible_values="'thickness_source','direct'"
		/>
		<nml_option name="config_tidal_forcing_model" type="character" default_value="off"
					description="Selects the mode in which tidal forcing is computed."
					possible_values="'off','monochromatic'"
		/>
		<nml_option name="config_tidal_forcing_monochromatic_amp" type="real" default_value="2.0" units="m"
					description="Value of amplitude of monochromatic tide."
					possible_values="Any positive real number."
		/>
		<nml_option name="config_tidal_forcing_monochromatic_period" type="real" default_value="0.5" units="days"
					description="Value of period of monochromatic tide."
					possible_values="Any positive real number."
		/>
		<nml_option name="config_tidal_forcing_monochromatic_phaseLag" type="real" default_value="0.0"
					description="Value of phase of monochromatic tide."
					possible_values="Any real number between."
		/>
		<nml_option name="config_tidal_forcing_monochromatic_baseline" type="real" default_value="0.0" units="days"
					description="Value of baseline monochromatic tide, e.g., sea level rise."
					possible_values="Any positive real number."
		/>
	</nml_record>
	<nml_record name="self_attraction_loading" mode="init;forward">
		<nml_option name="config_use_self_attraction_loading" type="logical" default_value=".false."
					description="Controls if self-attraction and loading is applied to ssh"
					possible_values=".true. or .false."
		/>
		<nml_option name="config_self_attraction_loading_smoothing_width" type="real" default_value="1.0" units="km"
					description="Defines region over which ssh is smoothed to zero at coasts for SAL calculation."
					possible_values="Any positive real number."
		/>
		<nml_option name="config_mpas_to_grid_weights_file" type="character" default_value="mpas_to_grid.nc"
					description="Location of the file containing the interpolation weights for transformation from the MPAS mesh to a Gaussian Grid."
					possible_values="Any file name string"
		/>
		<nml_option name="config_grid_to_mpas_weights_file" type="character" default_value="grid_to_mpas.nc"
					description="Location of the file containing the interpolation weights for transformation from a Gaussian Grid to the MPAS mesh."
					possible_values="Any file name string"
		/>
		<nml_option name="config_self_attraction_loading_compute_interval" type="character" default_value="0000-00-00_00:30:00"
					description="Interval for computing full SAL."
					possible_values="'YYYY-MM-DD_HH:MM:SS'"
		/>
		<nml_option name="config_nLatitude" type="integer" default_value="128"
					description="Numer of latitude points in the Gaussian Grid."
					possible_values="Any positive integer value."
		/>
		<nml_option name="config_nLongitude" type="integer" default_value="256"
					description="Numer of longitude points in the Gaussian Grid."
					possible_values="Any positive integer value."
		/>
		<nml_option name="config_use_parallel_self_attraction_loading" type="logical" default_value=".false."
					description="Controls if self-attraction and loading is computed with parallel or serial algorithm"
					possible_values=".true. or .false."
		/>
		<nml_option name="config_parallel_self_attraction_loading_order" type="integer" default_value="10"
					description="Controls the order of the sperical harmonic expansion used in the parallel self attraction and loading algorithm"
					possible_values="Any positive integer value."
		/>
		<nml_option name="config_parallel_self_attraction_loading_n_cells_per_block" type="integer" default_value="600"
					description="Controls the number of blocks used for spherical harmonics calculation"
					possible_values="Any positive integer value."
		/>
		<nml_option name="config_parallel_self_attraction_loading_bfb" type="logical" default_value=".false."
					description="Controls whether a reproducible sum is used for the parallel spherical harmonics calculations"
					possible_values=".true. or .false."
		/>
	</nml_record>
	<nml_record name="tidal_potential_forcing" mode="init;forward">
		<nml_option name="config_use_tidal_potential_forcing" type="logical" default_value=".false."
					description="Controls if tidal potential forcing is used."
					possible_values=".true. or .false."
		/>
		<nml_option name="config_tidal_potential_reference_time" type="character" default_value="0001-01-01_00:00:00"
					description="Timestamp describing the time used to initialize nodal factors."
					possible_values="'YYYY-MM-DD_HH:MM:SS'"
		/>
		<nml_option name="config_use_tidal_potential_forcing_M2" type="logical" default_value=".true."
					description="Controls if tidal potential forcing for the M2 constituent is used."
					possible_values=".true. or .false."
		/>
		<nml_option name="config_use_tidal_potential_forcing_S2" type="logical" default_value=".true."
					description="Controls if tidal potential forcing for the S2 constituent is used."
					possible_values=".true. or .false."
		/>
		<nml_option name="config_use_tidal_potential_forcing_N2" type="logical" default_value=".true."
					description="Controls if tidal potential forcing for the N2 constituent is used."
					possible_values=".true. or .false."
		/>
		<nml_option name="config_use_tidal_potential_forcing_K2" type="logical" default_value=".true."
					description="Controls if tidal potential forcing for the K2 constituent is used."
					possible_values=".true. or .false."
		/>
		<nml_option name="config_use_tidal_potential_forcing_K1" type="logical" default_value=".true."
					description="Controls if tidal potential forcing for the K1 constituent is used."
					possible_values=".true. or .false."
		/>
		<nml_option name="config_use_tidal_potential_forcing_O1" type="logical" default_value=".true."
					description="Controls if tidal potential forcing for the O1 constituent is used."
					possible_values=".true. or .false."
		/>
		<nml_option name="config_use_tidal_potential_forcing_Q1" type="logical" default_value=".true."
					description="Controls if tidal potential forcing for the Q1 constituent is used."
					possible_values=".true. or .false."
		/>
		<nml_option name="config_use_tidal_potential_forcing_P1" type="logical" default_value=".true."
					description="Controls if tidal potential forcing for the P1 constituent is used."
					possible_values=".true. or .false."
		/>
		<nml_option name="config_tidal_potential_ramp" type="real" default_value="10.0" units="days"
					description="Number of days over which the tidal potential forcing is ramped"
					possible_values="Any positive real number"
		/>
		<nml_option name="config_self_attraction_and_loading_beta" type="real" default_value="0.09"
					description="Coefficient for SAL scalar approximation"
					possible_values="0.0 to turn off, 0.09 is typical value to use for scalar approximation"
		/>
	</nml_record>
	<nml_record name="frazil_ice" mode="forward">
		<nml_option name="config_use_frazil_ice_formation" type="logical" default_value=".false."
					description="Controls if fluxes related to frazil ice process are computed."
					possible_values=".true. or .false."
		/>
		<nml_option name="config_frazil_in_open_ocean" type="logical" default_value=".true."
					description="If frazil formation is used, controls if frazil fluxes are computed in the open ocean (as opposed to under land ice)."
					possible_values=".true. or .false."
		/>
		<nml_option name="config_frazil_under_land_ice" type="logical" default_value=".true."
					description="If frazil formation is used, controls if frazil fluxes are computed under land ice."
					possible_values=".true. or .false."
		/>
		<nml_option name="config_frazil_heat_of_fusion" type="real" default_value="3.34e5" units="J kg^-1"
					description="Energy per kilogram released when sea water freezes. NOTE: test and make consistent with E3SM."
					possible_values="Any positive real number."
		/>
		<nml_option name="config_frazil_ice_density" type="real" default_value="1000.0" units="kg m^-3"
					description="Assumed density of frazil. NOTE: test and make consistent with E3SM."
					possible_values="Any positive real number."
		/>
		<nml_option name="config_frazil_fractional_thickness_limit" type="real" default_value="0.1" units="non-dimensional"
					description="maximum fraction of layer thickness than can be used or created at an instant by frazil."
					possible_values="Any positive real number between 0 and 1."
		/>
		<nml_option name="config_specific_heat_sea_water" type="real" default_value="3985.0" units="J kg^-1 C^-1"
					description="Energy per kilogram per C needed to raise ocean temperature 1 C. NOTE: test and make consistent with E3SM."
					possible_values="Any positive real number."
		/>
		<nml_option name="config_frazil_maximum_depth" type="real" default_value="100.0" units="m"
					description="maximum depth for the formation of frazil"
					possible_values="Any positive real number."
		/>
		<nml_option name="config_frazil_sea_ice_reference_salinity" type="real" default_value="4.0" units="1.e-3"
					description="assumed salinity of frazil ice in the open ocean."
					possible_values="Any positive real number."
		/>
		<nml_option name="config_frazil_land_ice_reference_salinity" type="real" default_value="0.0" units="1.e-3"
					description="assumed salinity of frazil ice under land ice."
					possible_values="Any non-negative real number."
		/>
		<nml_option name="config_frazil_maximum_freezing_temperature" type="real" default_value="0.0" units="C"
			description="Maximum freezing temperature for the creation of frazil"
			possible_values="Any real number."
		/>
		<nml_option name="config_frazil_use_surface_pressure" type="logical" default_value=".true."
			description="Flag that controls if frazil formation will exert a surface pressure as it is formed."
			possible_values=".true. or .false."
		/>
	</nml_record>
	<nml_record name="land_ice_fluxes" mode="init;forward">
		<nml_option name="config_land_ice_flux_mode" type="character" default_value="off"
					description="Selects the mode in which land-ice fluxes are computed."
					possible_values="'off','pressure_only','standalone','coupled'"
		/>
		<nml_option name="config_land_ice_flux_formulation" type="character" default_value="Jenkins"
					description="Name of land-ice flux formulation."
					possible_values="'ISOMIP', 'Jenkins', 'HollandJenkins'"
		/>
		<nml_option name="config_land_ice_flux_useHollandJenkinsAdvDiff" type="logical" default_value=".false."
					description="If .true. then uses the advection/diffusion scheme of Holland and Jenkins (1999) for ice-shelf heat fluxes"
					possible_values=".true. and .false."
		/>
		<nml_option name="config_land_ice_flux_attenuation_coefficient" type="real" default_value="10.0" units="m"
					description="The vertical length scale of exponential decay for surface fluxes under land ice."
					possible_values="Any positive real number."
		/>
		<nml_option name="config_land_ice_flux_boundaryLayerThickness" type="real" default_value="10.0" units="m"
					description="The thickness of the sub-ice-shelf boundary layer, over which T and S will be averaged."
					possible_values="Any non-negative real number.  A value of 0 means that T and S are taken top level."
		/>
		<nml_option name="config_land_ice_flux_boundaryLayerNeighborWeight" type="real" default_value="0.0"
					description="The for horizontal neighbors used to horizontally smooth boundary layer T and S."
					possible_values="Most likely a value between 0 (no smoothing) and 1 (neighbors get same weight as this cell)."
		/>
		<nml_option name="config_land_ice_flux_cp_ice" type="real" default_value="2.009e3" units="J C^-1 kg^-1"
					description="The specific heat capacity for ice."
					possible_values="Any positive real number"
		/>
		<nml_option name="config_land_ice_flux_rho_ice" type="real" default_value="918" units="kg m^-3"
					description="The density of land ice."
					possible_values="Any positive real number"
		/>
		<nml_option name="config_land_ice_flux_explicit_topDragCoeff" type="real" default_value="2.5e-3"
					description="The top drag coefficient if config_use_implicit_top_drag_coeff is false."
					possible_values="Any positive real number"
		/>
		<nml_option name="config_land_ice_flux_ISOMIP_gammaT" type="real" default_value="1e-4" units="m s^-1"
					description="The constant heat transport velocity through the boundary layer under land ice used in the ISOMIP test cases."
					possible_values="Any positive real number"
		/>
		<nml_option name="config_land_ice_flux_rms_tidal_velocity" type="real" default_value="5e-2" units="m s^-1"
					description="Parameterization of tidal velocity used in computing the sub-ice-shelf friction velocity"
					possible_values="Any non-negative real number"
		/>
		<nml_option name="config_land_ice_flux_jenkins_heat_transfer_coefficient" type="real" default_value="0.011"
					description="constant nondimensional heat transfer coefficient across the ice-ocean boundary layer"
					possible_values="Any positive real number"
		/>
		<nml_option name="config_land_ice_flux_jenkins_salt_transfer_coefficient" type="real" default_value="3.1e-4"
					description="constant nondimensional salt transfer coefficient across the ice-ocean boundary layer"
					possible_values="Any positive real number"
		/>
	</nml_record>

	<nml_record name="advection" mode="forward">
		<nml_option name="config_vert_advection_method" type="character" default_value="flux-form"
					description="Method for advecting tracers, momentum, and thickness vertically."
					possible_values="'flux-form' and 'remap'"
		/>
		<nml_option name="config_vert_remap_order" type="integer" default_value="3"
					description="Order of remapping method used for momentum and tracer advection"
					possible_values="1, 2, 3 and 5"
		/>
		<nml_option name="config_vert_remap_interval" type="integer" default_value="0"
					description="Number of timesteps between each remapping. If 0, remapping occurs every timestep"
					possible_values="Any integer greater than or equal to 0"
		/>
		<nml_option name="config_vert_tracer_adv_flux_order" type="integer" default_value="3"
					description="Order of polynomial used for tracer reconstruction at layer edges for flux-form method"
					possible_values="2, 3 and 4"
		/>
		<nml_option name="config_horiz_tracer_adv_order" type="integer" default_value="3"
					description="Order of polynomial used for tracer reconstruction at cell edges"
					possible_values="2, 3 and 4"
		/>
		<nml_option name="config_coef_3rd_order" type="real" default_value="0.25"
					description="Reconstruction of 3rd-order reconstruction to blend with 4th-order reconstuction"
					possible_values="any real between 0 and 1"
		/>
		<nml_option name="config_flux_limiter" type="character" default_value="monotonic"
					description="Slope limiter for the flux-form advection scheme."
					possible_values="'none','monotonic'"
		/>
		<nml_option name="config_remap_limiter" type="character" default_value="monotonic"
					description="Slope limiter for the vertical remap advection scheme."
					possible_values="'none','monotonic','weno'"
		/>
	</nml_record>
	<nml_record name="bottom_drag" mode="forward">
		<nml_option name="config_bottom_drag_mode" type="character" default_value="implicit"
					description="Formulation of the bottom drag."
					possible_values="'implicit','explicit'"
		/>
		<nml_option name="config_implicit_bottom_drag_type" type="character" default_value="constant"
					description="Type of implicit bottom drag used."
					possible_values="'constant','constant_and_rayleigh','loglaw','spatially-variable','mannings'"
		/>
		<nml_option name="config_implicit_constant_bottom_drag_coeff" type="real" default_value="1.0e-3"
					description="Dimensionless bottom drag coefficient, $c_{drag}$."
					possible_values="any positive real, typically 1.0e-3"
		/>
		<nml_option name="config_use_implicit_top_drag" type="logical" default_value=".false."
					description="If true, implicit top drag is used on the momentum equation."
					possible_values=".true. or .false."
		/>
		<nml_option name="config_implicit_top_drag_coeff" type="real" default_value="1.0e-3"
					description="Dimensionless top drag coefficient, $c_{drag}$."
					possible_values="any positive real, typically 1.0e-3"
		/>
		<nml_option name="config_explicit_bottom_drag_coeff" type="real" default_value="1.0e-3"
					description="Dimensionless explicit bottom drag coefficient, $c_{drag}$."
					possible_values="any positive real, typically 1.0e-3"
		/>
		<nml_option name="config_use_topographic_wave_drag" type="logical" default_value=".false."
					description="If true, topographic wave drag is used on the momentum equation."
					possible_values=".true. or .false."
		/>
		<nml_option name="config_topographic_wave_drag_coeff" type="real" default_value="5.0e-4"
					description="Dimensionless topographic wave drag coefficient, $c_{topo}$."
					possible_values="any positive real, typically 5.0e-4"
		/>
		<nml_option name="config_thickness_drag_type" type="character" default_value="centered"
					description="The type of layerThickness averaging to use on the drag term. The standard MPAS-O approach is 'centered'."
					possible_values="'harmonic-mean', 'centered'"
		/>
	</nml_record>
	<nml_record name="Rayleigh_damping" mode="forward">
		<nml_option name="config_Rayleigh_damping_coeff" type="real" default_value="1.0e-4" units="s^-1"
					description="Inverse-time coefficient for the Rayleigh damping term, $c_R$, applied at every depth level."
					possible_values="Any positive real value."
		/>
		<nml_option name="config_Rayleigh_damping_depth_variable" type="logical" default_value=".false."
					description="If true applies r h^-1 instead of just r."
					possible_values=".true. or .false."
		/>
		<nml_option name="config_Rayleigh_bottom_friction" type="logical" default_value=".false."
					description="If true, Rayleigh friction is only applied to the bottom"
					possible_values=".true. or .false."
		/>
		<nml_option name="config_Rayleigh_bottom_damping_coeff" type="real" default_value="1.0e-4" units="s^-1"
					description="Inverse-time coefficient for the Rayleigh damping term, $c_R$, only applied at the bottom."
					possible_values="Any positive real value."
		/>
	</nml_record>
	<nml_record name="vegetation_drag" mode="init;forward">
		<nml_option name="config_use_vegetation_drag" type="logical" default_value=".false."
					description="Controls if vegetation_drag is used to compute Manning's roughness coefficient."
					possible_values=".true. or .false."
		/>
		<nml_option name="config_vegetation_drag_coefficient" type="real" default_value="1.09"
					description="Vegetation drag coefficient"
					possible_values="O(1)"
		/>
	</nml_record>

	<nml_record name="wetting_drying" mode="init;forward">
		<nml_option name="config_use_wetting_drying" type="logical" default_value=".false."
					description="If true, use wetting and drying algorithm to allow for dry cells to config_min_cell_height."
					possible_values=".true. or .false."
		/>
		<nml_option name="config_prevent_drying" type="logical" default_value=".false."
					description="If true, prevent cells from drying past config_min_cell_height."
					possible_values=".true. or .false."
		/>
		<nml_option name="config_drying_min_cell_height" type="real" default_value="1.0e-3" units="m"
					description="Minimum allowable cell height under drying.  Cell to be kept wet to at least this thickness. When ramp is applied this is the min edge height"
					possible_values="any positive real, typically 1.0e-3"
		/>
		<nml_option name="config_zero_drying_velocity" type="logical" default_value=".false."
					description="If true, just zero out velocity that is contributing to drying for cell that is drying.  This option can be used to estimate acceptable minimum thicknesses for a run."
					possible_values=".true. or .false."
		/>
		<nml_option name="config_zero_drying_velocity_ramp" type="logical" default_value=".false."
					description="If true, ramp velocities and tendencies to zero rather than applying a simple on/off switch."
					possible_values=".true. or .false."
		/>
		<nml_option name="config_zero_drying_velocity_ramp_hmin" type="real" default_value="1e-3"
					description="Minimum layer thickness at which velocities and tendencies are ramped toward zero. Recommended value equal to config_drying_min_cell_height."
					possible_values="Any positive real"
		/>
		<nml_option name="config_zero_drying_velocity_ramp_hmax" type="real" default_value="2e-3"
					description="Maximum layer thickness at which velocities and tendencies are ramped toward zero. Recommended values between 2x and 10x config_drying_min_cell_height."
					possible_values="Any positive real"
		/>
		<nml_option name="config_verify_not_dry" type="logical" default_value=".false." units="unitless"
					description="If true, verify that cells are at least config_min_cell_height thick."
					possible_values=".true. or .false."
		/>
		<nml_option name="config_thickness_flux_type" type="character" default_value="centered"
					description="If 'upwind', use upwind to evaluate the edge-value for layerThickness, i.e., layerThickEdgeFlux.  The standard MPAS-O approach is 'centered'."
					possible_values="'upwind', 'centered'"
		/>
		<nml_option name="config_drying_safety_height" type="real" default_value="1.0e-10" units="m"
					description="Safety factor on minimum cell height to ensure the minimum height is not violated due to round-off."
					possible_values="Real value greater or equal to 0."
		/>
	</nml_record>
	<nml_record name="ocean_constants">
		<nml_option name="config_density0" type="real" default_value="1026.0" units="kg m^-3"
					description="Density used as a coefficient of the pressure gradient terms, $\rho_0$. This is a constant due to the Boussinesq approximation."
					possible_values="any positive real, but typically 1000-1035"
		/>
	</nml_record>
	<nml_record name="pressure_gradient" mode="forward">
		<nml_option name="config_pressure_gradient_type" type="character" default_value="pressure_and_zmid"
					description="Form of pressure gradient terms in momentum equation. For most applications, the gradient of pressure and layer mid-depth are appropriate.  For isopycnal coordinates, one may use the gradient of the Montgomery potential.  The sea surface height gradient (ssh_gradient) option is for barotropic, depth-averaged pressure."
					possible_values="'ssh_gradient', 'pressure_and_zmid' or 'Jacobian_from_density' or 'Jacobian_from_TS' or 'MontgomeryPotential' or 'constant_forced'"
		/>
		<nml_option name="config_common_level_weight" type="real" default_value="0.5"
					description="The weight between standard Jacobian and weighted Jacobian, $\gamma$."
					possible_values="any real between 0 and 1"
		/>
		<nml_option name="config_zonal_ssh_grad" type="real" default_value="0.0"
					description="The zonal (x) ssh gradient to be applied."
					possible_values="any real"
		/>
		<nml_option name="config_meridional_ssh_grad" type="real" default_value="0.0"
					description="The meridional (y) ssh gradient to be applied."
					possible_values="any real"
		/>
	</nml_record>
	<nml_record name="eos">
		<nml_option name="config_eos_type" type="character" default_value="linear"
					description="Character string to choose EOS formulation"
					possible_values="Jackett McDougall EOS = 'jm', Wright = 'wright', and Linear EOS = 'linear'"
		/>
		<nml_option name="config_open_ocean_freezing_temperature_coeff_0" type="real" default_value="0.0" units="C"
					description="The freezing temperature at zero pressure and salinity in open ocean."
					possible_values="Any real number"
		/>
		<nml_option name="config_open_ocean_freezing_temperature_coeff_S" type="real" default_value="0.0" units="1.e3 C"
					description="The coefficient for the term proportional to salinity in the freezing temperature in the open ocean."
					possible_values="Any real number"
		/>
		<nml_option name="config_open_ocean_freezing_temperature_coeff_p" type="real" default_value="0.0" units="C Pa^-1"
					description="The coefficient for the term proportional to the pressure in the freezing temperature in the open ocean."
					possible_values="Any real number"
		/>
		<nml_option name="config_open_ocean_freezing_temperature_coeff_pS" type="real" default_value="0.0" units="1.e3 C Pa^-1"
					description="The coefficient for the term proportional to salinity times pressure in the freezing temperature in the open ocean."
					possible_values="Any real number"
		/>
		<nml_option name="config_open_ocean_freezing_temperature_coeff_mushy_az1_liq" type="real" default_value="-18.48" units="1.e-3 C^-1"
					description="The coefficient for the mushy sea-ice physics term az1_liq in the open ocean."
					possible_values="Any non-positive number"
		/>
		<nml_option name="config_land_ice_cavity_freezing_temperature_coeff_0" type="real" default_value="6.22e-2" units="C"
					description="The freezing temperature at zero pressure and salinity in land-ice cavities."
					possible_values="Any real number"
		/>
		<nml_option name="config_land_ice_cavity_freezing_temperature_coeff_S" type="real" default_value="-5.63e-2" units="1.e3 C"
					description="The coefficient for the term proportional to salinity in the freezing temperature in land-ice cavities."
					possible_values="Any real number"
		/>
		<nml_option name="config_land_ice_cavity_freezing_temperature_coeff_p" type="real" default_value="-7.43e-8" units="C Pa^-1"
					description="The coefficient for the term proportional to the pressure in the freezing temperature in land-ice cavities."
					possible_values="Any real number"
		/>
		<nml_option name="config_land_ice_cavity_freezing_temperature_coeff_pS" type="real" default_value="-1.74e-10" units="1.e3 C Pa^-1"
					description="The coefficient for the term proportional to salinity times pressure in the freezing temperature in land-ice cavities."
					possible_values="Any real number"
		/>
	</nml_record>
	<nml_record name="eos_linear">
		<nml_option name="config_eos_linear_alpha" type="real" default_value="0.2" units="kg m^-3 C^-1"
					description="Linear thermal expansion coefficient"
					possible_values="any positive real"
		/>
		<nml_option name="config_eos_linear_beta" type="real" default_value="0.8" units="1.e3 kg m^-3"
					description="Linear haline contraction coefficient"
					possible_values="any positive real"
		/>
		<nml_option name="config_eos_linear_Tref" type="real" default_value="5.0" units="C"
					description="Reference temperature"
					possible_values="any real"
		/>
		<nml_option name="config_eos_linear_Sref" type="real" default_value="35.0" units="1.e-3"
					description="Reference salinity"
					possible_values="any real"
		/>
		<nml_option name="config_eos_linear_densityref" type="real" default_value="1000.0" units="kg m^-3"
					description="Reference density, i.e. density when T=Tref and S=Sref"
					possible_values="any positive real"
		/>
	</nml_record>
	<nml_record name="eos_wright">
		<nml_option name="config_eos_wright_ref_pressure" type="real" default_value="0.0" units="N m^-2"
					description="Reference pressure for potential density"
					possible_values="any positive real"
		/>
	</nml_record>
	<nml_record name="split_timestep_share" mode="forward">
		<nml_option name="config_n_ts_iter" type="integer" default_value="2"
					description="number of large iterations over stages 1-3"
					possible_values="any positive integer, but typically 1, 2, or 3"
		/>
		<nml_option name="config_n_bcl_iter_beg" type="integer" default_value="1"
					description="number of iterations of stage 1 (baroclinic solve) on the first split timestepping iteration"
					possible_values="any positive integer, but typically 1, 2, or 3"
		/>
		<nml_option name="config_n_bcl_iter_mid" type="integer" default_value="2"
					description="number of iterations of stage 1 (baroclinic solve) on any split timestepping iterations between first and last"
					possible_values="any positive integer, but typically 1, 2, or 3"
		/>
		<nml_option name="config_n_bcl_iter_end" type="integer" default_value="2"
					description="number of iterations of stage 1 (baroclinic solve) on the last split timestepping iteration"
					possible_values="any positive integer, but typically 1, 2, or 3"
		/>
	</nml_record>
	<nml_record name="split_explicit_ts" mode="forward">
		<nml_option name="config_btr_dt" type="character" default_value="0000_00:00:15"
					description="Timestep to use for the barotropic mode in the split explicit time integrator"
					possible_values="Any time stamp in 'YYYY-MM-DD_hh:mm:ss' format. Items can be removed from the left if they are unused."
		/>
		<nml_option name="config_n_btr_cor_iter" type="integer" default_value="2"
					description="number of iterations of the velocity corrector step in stage 2"
					possible_values="any positive integer, but typically 1, 2, or 3"
		/>
		<nml_option name="config_vel_correction" type="logical" default_value=".true."
					description="If true, the velocity correction term is included in the horizontal advection of thickness and tracers"
					possible_values=".true. or .false."
		/>
		<nml_option name="config_btr_subcycle_loop_factor" type="integer" default_value="2"
					description="Barotropic subcycles proceed from $t$ to $t+n\Delta t$, where $n$ is this configuration option."
					possible_values="Any positive integer, but typically 1 or 2"
		/>
		<nml_option name="config_btr_gam1_velWt1" type="real" default_value="0.5"
					description="Weighting of velocity in the SSH predictor step in stage 2. When zero, previous subcycle time is used; when one, new subcycle time is used."
					possible_values="between 0 and 1"
		/>
		<nml_option name="config_btr_gam2_SSHWt1" type="real" default_value="1.0"
					description="Weighting of SSH in the velocity corrector step in stage 2. When zero, previous subcycle time is used; when one, new subcycle time is used."
					possible_values="between 0 and 1"
		/>
		<nml_option name="config_btr_gam3_velWt2" type="real" default_value="1.0"
					description="Weighting of velocity in the SSH corrector step in stage 2. When zero, previous subcycle time is used; when one, new subcycle time is used."
					possible_values="between 0 and 1"
		/>
		<nml_option name="config_btr_solve_SSH2" type="logical" default_value=".false."
					description="If true, execute the SSH corrector step in stage 2"
					possible_values=".true. or .false."
		/>
	</nml_record>
	<nml_record name="split_implicit_ts" mode="forward">
		<nml_option name="config_btr_si_preconditioner" type="character" default_value="ras"
					description="Type of preconditioner for the barotropic mode solver"
					possible_values="ras, block_jacobi, jacobi, none"
		/>
		<nml_option name="config_btr_si_tolerance" type="real" default_value="1.0e-9"
					description="Tolerance for the barotropic mode solver"
					possible_values="any positive real, but typically less than 1.0e-9"
		/>
                <nml_option name="config_n_btr_si_large_iter" type="integer" default_value="1"
                                        description="number of large barotropic system iterations"
                                        possible_values="any positive integer, but typically 1 and less than 2"
                />
		<nml_option name="config_btr_si_partition_match_mode" type="logical" default_value=".false."
					description="If true, the split-implicit method uses the Jacobi preconditioner with the bit-for-bit all-reduce. This is less performant, so should only be used for testing."
					possible_values=".true. or .false."
		/>
	</nml_record>
	<nml_record name="ALE_vertical_grid" mode="forward">
		<nml_option name="config_vert_coord_movement" type="character" default_value="uniform_stretching"
					description="Determines the vertical coordinate movement type. 'uniform_stretching' distributes SSH perturbations through all vertical levels (z-star vertical coordinate); 'fixed' places them all in the top level (z-level vertical coordinate); 'user_specified' allows the input file to determine the distribution using the variable vertCoordMovementWeights (weighted z-star vertical coordinate); and 'impermeable_interfaces' makes the vertical transport between layers zero, i.e. $w^t=0$ (idealized isopycnal)."
					possible_values="'uniform_stretching', 'fixed', 'user_specified', 'impermeable_interfaces', 'tapered'"
		/>
		<nml_option name="config_ALE_thickness_proportionality" type="character" default_value="restingThickness_times_weights"
					description="When config_vert_coord_movement='uniform_stretching' (z-star type coordinate), determines whether ALE layer thickness is proportional to the resting thickness times weights, or just the weights. The first is standard for global runs and is what is specified in Petersen et al 2015 eqns 4 and 6. The second is useful for wetting/drying test cases where resting thickness may be zero at the coastlines."
					possible_values="'restingThickness_times_weights' or 'weights_only'"
		/>
		<nml_option name="config_vert_taper_weight_depth_1" type="real" default_value="250.0" units="m"
					description="Vertical coordinate taper weight is one above this depth, linearly decreases to zero below."
					possible_values="any positive real value, but typically 100 to 1000 m."
		/>
		<nml_option name="config_vert_taper_weight_depth_2" type="real" default_value="500.0" units="m"
					description="Vertical coordinate taper weight is zero below this depth, linearly increases to one above."
					possible_values="any positive real value, but typically 100 to 1000 m and greater than config_vert_taper_weight_depth_1."
		/>
		<nml_option name="config_use_min_max_thickness" type="logical" default_value=".false."
					description="If true, a minimum and maximum thicknesses are enforced to prevent massless and very thick layers."
					possible_values=".true. or .false."
		/>
		<nml_option name="config_min_thickness" type="real" default_value="1.0" units="m"
					description="Minimum thickness allowed."
					possible_values="any positive real value, but typically 0.1 to 1 m."
		/>
		<nml_option name="config_max_thickness_factor" type="real" default_value="6.0"
					description="Maximum thickness allowed. This is a factor times the resting thickness, i.e., maximum thickness = config_max_thickness_factor*$h^{rest}$."
					possible_values="any positive real value, but typically 2-4."
		/>
		<nml_option name="config_dzdk_positive" type="logical" default_value=".false."
					description="Determines if the positive Z axis is aligned with the positive K index direction."
					possible_values=".true. or .false."
		/>
	</nml_record>
	<nml_record name="ALE_frequency_filtered_thickness" mode="forward">
		<nml_option name="config_use_freq_filtered_thickness" type="logical" default_value=".false."
					description="If true, $h^{hf}$ is included in the desired ALE thickness, and the prognostic equations for $D^{lf}$ and $h^{hf}$ are integrated in the code."
					possible_values=".true. or .false."
		/>
		<nml_option name="config_thickness_filter_timescale" type="real" default_value="5.0" units="days"
					description="Filter time scale for the low-frequency baroclinic divergence, $\tau_{Dlf}$."
					possible_values="any positive real value, but typically 5 days."
		/>
		<nml_option name="config_use_highFreqThick_restore" type="logical" default_value=".false."
					description="If true, the high frequency thickness prognostic equation ($h^{hf}$) includes term 2 on the RHS, the restoring term.  The high frequency thickness is restored to zero with time scale $\tau_{hhf}$."
					possible_values=".true. or .false."
		/>
		<nml_option name="config_highFreqThick_restore_time" type="real" default_value="30.0" units="days"
					description="Restoring time scale for high-frequency thickness, $\tau_{hhf}$."
					possible_values="any positive real value, but typically 5-30 days."
		/>
		<nml_option name="config_use_highFreqThick_del2" type="logical" default_value=".false."
					description="If true, high frequency thickness prognostic equation ($h^{hf}$) includes term 3 on the RHS, the diffusion term."
					possible_values=".true. or .false."
		/>
		<nml_option name="config_highFreqThick_del2" type="real" default_value="100.0" units="m^2 s^-1"
					description="Horizontal high frequency thickness diffusion, $\kappa_{hhf}$."
					possible_values="any positive real"
		/>
	</nml_record>
	<nml_record name="debug" mode="forward;init">
		<nml_option name="config_check_zlevel_consistency" type="logical" default_value=".false."
					description="Enables a run-time check for consistency for a zlevel grid. Ensures relevant variables correctly define the bottom of the ocean."
					possible_values=".true. or .false."
		/>
		<nml_option name="config_check_ssh_consistency" type="logical" default_value=".true."
					description="Enables a run-time check to determine if the SSH is within 2m of the surface.  See equation for $\zeta_i$."
					possible_values=".true. or .false."
		/>
		<nml_option name="config_filter_btr_mode" type="logical" default_value=".false."
					description="Enables filtering of the barotropic mode."
					possible_values=".true. or .false."
		/>
		<nml_option name="config_prescribe_velocity" type="logical" default_value=".false."
					description="Enables a prescribed velocity field. This velocity field is read on input, and remains constant through a simulation."
					possible_values=".true. or .false."
		/>
		<nml_option name="config_prescribe_thickness" type="logical" default_value=".false."
					description="Enables a prescribed thickness field. This thickness field is read on input, and remains constant through a simulation."
					possible_values=".true. or .false."
		/>
		<nml_option name="config_include_KE_vertex" type="logical" default_value=".false."
					description="If true, the kinetic energy in each cell is computed by blending cell-based and vertex-based values of kinetic energy."
					possible_values=".true. or .false."
		/>
		<nml_option name="config_check_tracer_monotonicity" type="logical" default_value=".false."
					description="Enables a change on tracer monotonicity at the end of the monotonic advection routine. Only used if config_flux_limiter is set to monotonic"
					possible_values=".true. or .false."
		/>
		<nml_option name="config_compute_active_tracer_budgets" type="logical" default_value=".true."
					description="Enables the computation of tracer budget terms"
					possible_values=".true. or .false."
		/>
		<nml_option name="config_disable_thick_all_tend" type="logical" default_value=".false."
					description="Disables all tendencies on the thickness field."
					possible_values=".true. or .false."
		/>
		<nml_option name="config_disable_thick_hadv" type="logical" default_value=".false."
					description="Disable tendencies on the thickness field from horizontal advection."
					possible_values=".true. or .false."
		/>
		<nml_option name="config_disable_thick_vadv" type="logical" default_value=".false."
					description="Disables tendencies on the thickness field from vertical advection."
					possible_values=".true. or .false."
		/>
		<nml_option name="config_disable_thick_sflux" type="logical" default_value=".false."
					description="Disables tendencies on the thickness field from surface fluxes."
					possible_values=".true. or .false."
		/>
		<nml_option name="config_disable_vel_all_tend" type="logical" default_value=".false."
					description="Disables all tendencies on the velocity field."
					possible_values=".true. or .false."
		/>
		<nml_option name="config_disable_vel_coriolis" type="logical" default_value=".false."
					description="Disables tendencies on the velocity field from the Coriolis force and momentum advection."
					possible_values=".true. or .false."
		/>
		<nml_option name="config_disable_vel_pgrad" type="logical" default_value=".false."
					description="Disables tendencies on the velocity field from the horizontal pressure gradient."
					possible_values=".true. or .false."
		/>
		<nml_option name="config_disable_vel_hmix" type="logical" default_value=".false."
					description="Disables tendencies on the velocity field from horizontal mixing."
					possible_values=".true. or .false."
		/>
		<nml_option name="config_disable_vel_surface_stress" type="logical" default_value=".false."
					description="Disables tendencies on the velocity field from horizontal surface stresses (e.g. wind stress and top drag)."
					possible_values=".true. or .false."
		/>
		<nml_option name="config_disable_vel_topographic_wave_drag" type="logical" default_value=".false."
					description="Disables tendencies on the velocity field from topographic wave drag"
					possible_values=".true. or .false."
		/>
		<nml_option name="config_disable_vel_explicit_bottom_drag" type="logical" default_value=".false."
					description="Disables tendencies on the velocity field from explicit bottom drag"
					possible_values=".true. or .false."
		/>
		<nml_option name="config_disable_vel_vmix" type="logical" default_value=".false."
					description="Disables tendencies on the velocity field from vertical mixing."
					possible_values=".true. or .false."
		/>
		<nml_option name="config_disable_vel_vadv" type="logical" default_value=".false."
					description="Disables tendencies on the velocity field from vertical advection."
					possible_values=".true. or .false."
		/>
		<nml_option name="config_disable_tr_all_tend" type="logical" default_value=".false."
					description="Disables all tendencies on tracer fields."
					possible_values=".true. or .false."
		/>
		<nml_option name="config_disable_tr_adv" type="logical" default_value=".false."
					description="Disables tendencies on tracer fields from advection, both horizontal and vertical."
					possible_values=".true. or .false."
		/>
		<nml_option name="config_disable_tr_hmix" type="logical" default_value=".false."
					description="Disables tendencies on tracer fields from horizontal mixing."
					possible_values=".true. or .false."
		/>
		<nml_option name="config_disable_tr_vmix" type="logical" default_value=".false."
					description="Disables tendencies on tracer fields from vertical mixing."
					possible_values=".true. or .false."
		/>
		<nml_option name="config_disable_tr_sflux" type="logical" default_value=".false."
					description="Disables tendencies on tracer fields from surface fluxes."
					possible_values=".true. or .false."
		/>
		<nml_option name="config_disable_tr_nonlocalflux" type="logical" default_value=".false."
					description="Disables tendencies on the tracer fields from CVMix/KPP nonlocal fluxes."
					possible_values=".true. or .false."
		/>
		<nml_option name="config_disable_redi_k33" type="logical" default_value=".false."
					description="If true, disables k33 portion of Redi neutral surface mixing."
					possible_values=".true. or .false."
		/>
		<nml_option name="config_read_nearest_restart" type="logical" default_value=".false."  mode="forward"
					description="This flag is intended for the expert user.  If false, forward model will error out if time given by config_start_time (or Restart_timestamp file if config_start_time='file') does not match any xtime strings in the restart file.  If true, forward model will read in record with xtime nearest to config_start_time.  Note that the restart file name is still given by config_start_time (or Restart_timestamp file), regardless of the state of this flag."
					possible_values=".true. or .false."
		/>
	</nml_record>
	<nml_record name="testing" mode="forward">
		<nml_option name="config_conduct_tests" type="logical" default_value=".false."
					description="If true, run testing suite. This is the overarching control on the test suite. Individual flags must be set to true below to conduct each test."
					possible_values=".true. or .false."
		/>
		<nml_option name="config_test_tensors" type="logical" default_value=".false."
					description="If true, tensor operations are tested upon start-up."
					possible_values=".true. or .false."
		/>
		<nml_option name="config_tensor_test_function" type="character" default_value="sph_uCosCos"
					description="Character string to choose tensor test fuction"
					possible_values="'linear_x', 'linear_y', 'linear_arb_rot', 'power_x', 'power_y', 'power_arb_rot', 'sin_arb_rot', 'sph_solid_body', 'sph_Williamson', 'sph_uCosCos', 'sph_vCosCos', 'sph_ELonLon_CosCos', 'sph_ELatLat_CosCos', 'sph_ELonLat_CosCos'"
		/>
	</nml_record>
	<nml_record name="transport_tests" mode="init;forward" configuration="transport_tests">
		<nml_option name="config_transport_tests_vert_levels" type="integer" default_value="3"
					description="Number of vertical levels in transport_tests. Typical value is 3 for 2D tests."
					possible_values="Any positive integer number greater than 0."
		/>
		<nml_option name="config_transport_tests_temperature" type="real" default_value="15.0" units="deg C"
					description="Temperature of the ocean."
					possible_values="Any real number"
		/>
		<nml_option name="config_transport_tests_salinity" type="real" default_value="35.0" units="1.e-3"
					description="Salinity of the ocean."
					possible_values="Any real number"
		/>
		<nml_option name="config_transport_tests_flow_id" type="integer" default_value="0"
					description="integer id of transport test."
					possible_values="1 = rotation, 2 = nondivergent2D, 3 = divergent2D, 4 = correlatedTracers2D"
		/>
	</nml_record>
	<nml_record name="init_mode_vert_levels">
		<nml_option name="config_vert_levels" type="integer" default_value="-1"
					description="Number of vertical levels to create within the configuration."
					possible_values="Any positive non-zero integer. A value of -1 causes this to be overwritten with the configurations vertical level definition."
		/>
	</nml_record>
	<packages>
		<package name="timeVaryingAtmosphericForcingPKG" description="This package includes variables required for time varying atmospheric forcing"/>
		<package name="timeVaryingLandIceForcingPKG" description="This package includes variavles required for time varying land-ice forcing"/>
		<package name="variableShortwave" description="This package includes variables required to compute spatially variable shortwave extinction coefficients"/>

		<package name="splitTimeIntegrator" description="This package includes variables required for either the split or unsplit explicit time integrators."/>
		<package name="semiImplicitTimePKG" description="This package includes variables required for split-implicit time integrators."/>
		<package name="thicknessFilter" description="This package includes variables required for frequency filtered thickness."/>
		<package name="windStressBulkPKG" description="This package includes varibles required for bulk wind stress forcing."/>
		<package name="variableBottomDragPKG" description="This package includes varibles required for variable bottom drag."/>
		<package name="thicknessBulkPKG" description="This package includes varibles required for bulk thickness forcing."/>
		<package name="landIcePressurePKG" description="This package includes variables needed for runs with the sea surface depressed by land-ice pressure."/>
		<package name="landIceFluxesPKG" description="This package includes varibles required for land ice thickness, momentum and tracer fluxes."/>
		<package name="landIceCouplingPKG" description="This package includes varibles required for land ice coupling but not land ice fluxes in standalone mode."/>
		<package name="frazilIce" description="This package includes variables required for frazil ice formation."/>
		<package name="tidalForcing" description="This package includes variables required for tidal forcing on a boundary."/>
		<package name="vegetationDragPKG" description="This package includes vegetation properties used for computing vegetation drag"/>
		<package name="forwardMode" description="This package controls variables that are intended to be used within the forward run mode of the ocean model."/>
		<package name="analysisMode" description="This package controls variables that are intended to be used within the analysis run mode of the ocean model."/>
		<package name="initMode" description="This package controls variables that are intended to be used within the init run mode of the ocean model."/>
		<package name="cullCells" description="This package controls variables that provide information on what cells should be culled."/>
		<package name="tracerBudget" description="This package controls variables that record the tracer budget."/>
		<package name="gm" description="This package is for GM variables, which are only needed at lower resolutions."/>
		<package name="submeso" description="This package is for submesoscale eddy (MLE) variables, needed at resolutions greater than O(1km)"/>
		<package name="tidalPotentialForcingPKG" description="This package controls variables required for tidal potential forcing"/>
		<package name="topographicWaveDragPKG" description="This package controls variables required for topographic wave drag"/>
		<package name="gotmPKG" description="This package is for GOTM variables, which are only needed when using GOTM for the vertical turbulence closure."/>
		<package name="verticalRemapPKG" description="This package is for variables required for vertical Lagrangian remapping."/>
		<package name="activeWavePKG" description="This package controls variables required for wave coupling"/>
	</packages>

	<streams>
		<!-- Init mode streams -->
		<stream name="input_init"
				type="input"
				filename_template="mesh.nc"
				immutable="true"
				input_interval="initial_only"
				mode="init">

			<var name="latCell"/>
			<var name="lonCell"/>
			<var name="xCell"/>
			<var name="yCell"/>
			<var name="zCell"/>
			<var name="indexToCellID"/>
			<var name="latEdge"/>
			<var name="lonEdge"/>
			<var name="xEdge"/>
			<var name="yEdge"/>
			<var name="zEdge"/>
			<var name="indexToEdgeID"/>
			<var name="latVertex"/>
			<var name="lonVertex"/>
			<var name="xVertex"/>
			<var name="yVertex"/>
			<var name="zVertex"/>
			<var name="indexToVertexID"/>
			<var name="meshDensity"/>
			<var name="cellsOnEdge"/>
			<var name="nEdgesOnCell"/>
			<var name="nEdgesOnEdge"/>
			<var name="edgesOnCell"/>
			<var name="edgesOnEdge"/>
			<var name="weightsOnEdge"/>
			<var name="dvEdge"/>
			<var name="dcEdge"/>
			<var name="angleEdge"/>
			<var name="areaCell"/>
			<var name="areaTriangle"/>
			<var name="cellsOnCell"/>
			<var name="verticesOnCell"/>
			<var name="verticesOnEdge"/>
			<var name="edgesOnVertex"/>
			<var name="cellsOnVertex"/>
			<var name="kiteAreasOnVertex"/>
			<var name="fEdge"/>
			<var name="fVertex"/>
			<var name="fCell"/>
			<var name="bed_elevation"/>
		</stream>

		<stream name="output_init"
				type="output"
				filename_template="ocean.nc"
				output_interval="0000-00-00_00:00:01"
				clobber_mode="truncate"
				runtime_format="single_file"
				mode="init">

			<stream name="input_init"/>
			<var name="refZMid"/>
			<var_struct name="tracers"/>
			<var name="normalVelocity"/>
			<var name="layerThickness"/>
			<var name="restingThickness"/>
			<var name="boundaryLayerDepth"/>
			<var name="refBottomDepth"/>
			<var name="bottomDepth"/>
			<var name="bottomDepthObserved"/>
			<var name="minLevelCell"/>
			<var name="maxLevelCell"/>
			<var name="vertCoordMovementWeights"/>
			<var name="edgeMask"/>
			<var name="cullCell"/>
			<var name="effectiveDensityInLandIce"/>
			<var_struct name="ecosysAuxiliary"/>
                        <var_struct name="benthosAuxiliary"/>
			<var name="landIceMask"/>
			<var name="landIcePressure"/>
			<var name="landIceFraction"/>
			<var name="landIceDraft"/>
			<var name="landIceFloatingMask"/>
			<var name="landIceFloatingFraction"/>
		</stream>

		<stream name="forcing_data_init"
				type="output"
				filename_template="init_mode_forcing_data.nc"
				output_interval="0000-00-00_00:00:01"
				clobber_mode="truncate"
				runtime_format="single_file"
				mode="init">

			<var name="surfaceStress"/>
			<var name="seaIcePressure"/>
			<var name="atmosphericPressure"/>
			<var name="windStressZonal"/>
			<var name="windStressMeridional"/>
			<var_struct name="forcing"/>
			<var_struct name="tracersSurfaceRestoringFields"/>
			<var_struct name="tracersInteriorRestoringFields"/>
			<var_struct name="tracersExponentialDecayFields"/>
			<var_struct name="tracersIdealAgeFields"/>
			<var_struct name="tracersTTDFields"/>
			<var name="landIceSurfaceTemperature"/>
			<var_array name="activeTracersPistonVelocity" packages="activeTracersSurfaceRestoringPKG"/>
			<var_array name="activeTracersSurfaceRestoringValue" packages="activeTracersSurfaceRestoringPKG"/>
			<var_array name="activeTracersInteriorRestoringRate" packages="activeTracersInteriorRestoringPKG"/>
			<var_array name="activeTracersInteriorRestoringValue" packages="activeTracersInteriorRestoringPKG"/>
			<var_array name="debugTracersPistonVelocity" packages="debugTracersSurfaceRestoringPKG"/>
			<var_array name="debugTracersSurfaceRestoringValue" packages="debugTracersSurfaceRestoringPKG"/>
			<var name="latentHeatFlux"/>
			<var name="sensibleHeatFlux"/>
			<var name="shortWaveHeatFlux"/>
			<var name="evaporationFlux"/>
			<var name="rainFlux"/>
			<var name="bottomDrag"/>
		</stream>

		<!-- Forward mode streams -->
		<stream name="mesh"
				type="input"
				filename_template="mesh.nc"
				input_interval="initial_only"
				immutable="true"
				mode="forward;analysis">

			<var name="latCell"/>
			<var name="lonCell"/>
			<var name="xCell"/>
			<var name="yCell"/>
			<var name="zCell"/>
			<var name="indexToCellID"/>
			<var name="latEdge"/>
			<var name="lonEdge"/>
			<var name="xEdge"/>
			<var name="yEdge"/>
			<var name="zEdge"/>
			<var name="indexToEdgeID"/>
			<var name="latVertex"/>
			<var name="lonVertex"/>
			<var name="xVertex"/>
			<var name="yVertex"/>
			<var name="zVertex"/>
			<var name="indexToVertexID"/>
			<var name="meshDensity"/>
			<var name="cellsOnEdge"/>
			<var name="nEdgesOnCell"/>
			<var name="nEdgesOnEdge"/>
			<var name="edgesOnCell"/>
			<var name="edgesOnEdge"/>
			<var name="weightsOnEdge"/>
			<var name="dvEdge"/>
			<var name="dcEdge"/>
			<var name="angleEdge"/>
			<var name="areaCell"/>
			<var name="areaTriangle"/>
			<var name="cellsOnCell"/>
			<var name="verticesOnCell"/>
			<var name="verticesOnEdge"/>
			<var name="edgesOnVertex"/>
			<var name="cellsOnVertex"/>
			<var name="kiteAreasOnVertex"/>
			<var name="fEdge"/>
			<var name="fVertex"/>
			<var name="fCell"/>
			<var name="bottomDepth"/>
			<var name="minLevelCell"/>
			<var name="maxLevelCell"/>
			<var name="refBottomDepth" packages="forwardMode;analysisMode"/>
			<var name="restingThickness" packages="forwardMode;analysisMode"/>
		</stream>

		<stream name="input"
				type="input"
				filename_template="init.nc"
				input_interval="initial_only"
				immutable="true"
				mode="forward;analysis">

			<stream name="mesh"/>
			<var_struct name="tracers"/>
                        <var_array name="benthosPhPrev3d"/>
                        <var_array name="benthosTracers"/>
                        <var_struct name="seafloorStorage"/>
			<var name="normalVelocity"/>
			<var name="layerThickness"/>
			<var name="highFreqThickness"/>
			<var name="lowFreqDivergence"/>
			<var name="effectiveDensityInLandIce"/>
			<var_struct name="ecosysAuxiliary"/>
			<var name="landIceMask"/>
			<var name="landIcePressure"/>
			<var name="landIceFraction"/>
			<var name="landIceDraft"/>
			<var name="landIceFloatingMask"/>
			<var name="landIceFloatingFraction"/>
		</stream>
		<stream name="block_debug_output"
				type="output"
				filename_template="output_debug_block_$B.nc"
				filename_interval="1000-00-00_00:00:00"
				reference_time="0001-01-01_00:00:00"
				clobber_mode="truncate"
				output_interval="1000-00-00_00:00:00"
				runtime_format="single_file"
				mode="forward">

			<stream name="mesh"/>
			<var name="xtime"/>
			<var_struct name="tracers"/>
			<var name="normalVelocity"/>
			<var name="layerThickness"/>
			<var name="ssh"/>
		</stream>
		<stream name="remap_testing"
				type="output"
				filename_template="output/remap_test.$Y-$M-$D_$h.$m.$s.nc"
				filename_interval="00-01-00_00:00:00"
				reference_time="0001-01-01_00:00:00"
				clobber_mode="truncate"
				output_interval="0000_01:00:00"
				runtime_format="single_file"
				mode="forward">

			<stream name="mesh"/>
			<var name="xtime"/>
			<var_struct name="tracers"/>
			<var name="normalVelocity"/>
			<var name="layerThickness"/>
			<var name="layerThicknessLag"/>
			<var name="ssh"/>
			<var name="vertVelocityTop"/>
		</stream>
		<stream name="KPP_testing"
				type="output"
				filename_template="output/KPP_test.$Y-$M-$D_$h.$m.$s.nc"
				filename_interval="00-01-00_00:00:00"
				reference_time="0001-01-01_00:00:00"
				clobber_mode="truncate"
				output_interval="0000_01:00:00"
				runtime_format="single_file"
				mode="forward">

			<stream name="mesh"/>
			<var name="xtime"/>
			<var_struct name="tracers"/>
			<var name="zMid"/>
			<var name="zTop"/>
			<var name="velocityZonal"/>
			<var name="velocityMeridional"/>
			<var name="bulkRichardsonNumber"/>
			<var name="bulkRichardsonNumberBuoy"/>
			<var name="potentialDensity"/>
			<var name="unresolvedShear"/>
			<var name="boundaryLayerDepth"/>
			<var name="boundaryLayerDepthEdge"/>
			<var_array name="vertNonLocalFlux"/>
			<var name="surfaceFrictionVelocity"/>
			<var name="penetrativeTemperatureFluxOBL"/>
			<var name="surfaceBuoyancyForcing"/>
			<var name="windStressZonal"/>
			<var name="windStressMeridional"/>
			<var name="transportVelocityZonal"/>
			<var name="transportVelocityMeridional"/>
			<var name="RiTopOfCell"/>
			<var name="vertViscTopOfCell"/>
			<var name="vertDiffTopOfCell"/>
		</stream>

		<stream name="restart"
				type="input;output"
				filename_template="restarts/restart.$Y-$M-$D_$h.$m.$s.nc"
				filename_interval="output_interval"
				reference_time="0001-01-01_00:00:00"
				clobber_mode="truncate"
				input_interval="initial_only"
				output_interval="0005_00:00:00"
				immutable="true"
				mode="forward;analysis">

			<stream name="mesh"/>
			<var_struct name="tracers"/>
                        <var_array name="benthosPhPrev3d"/>
                        <var_array name="benthosTracers"/>
                        <var_struct name="seafloorStorage"/>
			<var name="indMLD"/>
			<var name="normalVelocity"/>
			<var name="layerThickness"/>
			<var name="highFreqThickness"/>
			<var name="lowFreqDivergence"/>
			<var name="normalBarotropicVelocity"/>
			<var name="vertCoordMovementWeights"/>
			<var name="xtime"/>
			<var name="simulationStartTime"/>
			<var name="landIcePressure"/>
			<var name="landIceDraft"/>
			<var name="landIceFraction"/>
			<var name="landIceMask"/>
			<var name="landIceFloatingMask"/>
			<var name="landIceFloatingFraction"/>
			<var name="seaIcePressure"/>
			<var name="atmosphericPressure"/>
			<var_array name="tracersSurfaceValue"/>
			<var_array name="surfaceVelocity"/>
			<var_array name="SSHGradient"/>
			<var_array name="vertNonLocalFlux"/>
			<var name="boundaryLayerDepth"/>
			<var name="effectiveDensityInLandIce"/>
			<var_struct name="ecosysAuxiliary"/>
			<var name="accumulatedFrazilIceMass"/>
			<var name="accumulatedFrazilIceSalinity"/>
			<var name="accumulatedLandIceMass"/>
			<var name="accumulatedLandIceHeat"/>
			<var name="accumulatedLandIceFrazilMass"/>
			<var name="frazilSurfacePressure"/>
			<var name="filteredSSHGradientZonal"/>
			<var name="filteredSSHGradientMeridional"/>
			<var name="forcingGroupNames"/>
			<var name="forcingGroupRestartTimes"/>
            <var name="gotmVertViscTopOfCell"/>
            <var name="gotmVertDiffTopOfCell"/>
            <var name="gotmTKETopOfCell"/>
            <var name="gotmKbTopOfCell"/>
            <var name="gotmEpsbTopOfCell"/>
            <var name="gotmDissTopOfCell"/>
            <var name="gotmLengthTopOfCell"/>
            <var name="ssh_sal"/>
		</stream>

		<stream name="output"
				type="output"
				precision="single"
				filename_template="output/output.$Y-$M-$D_$h.$m.$s.nc"
				filename_interval="01-00-00_00:00:00"
				reference_time="0001-01-01_00:00:00"
				output_interval="0001_00:00:00"
				clobber_mode="truncate"
				runtime_format="single_file"
				mode="forward">

			<stream name="mesh"/>
			<var_struct name="tracers"/>
			<var name="layerThickness"/>
			<var name="ssh"/>
			<var name="maxLevelEdgeTop"/>
			<var name="minLevelEdgeBot"/>
			<var name="vertCoordMovementWeights"/>
			<var name="edgeMask"/>
			<var name="vertexMask"/>
			<var name="cellMask"/>
			<var name="refZMid"/>
			<var name="refLayerThickness"/>
			<var name="xtime"/>
			<var name="zMid"/>
			<var name="zTop"/>
			<var name="kineticEnergyCell"/>
			<var name="relativeVorticityCell"/>
			<var name="areaCellGlobal"/>
			<var name="areaEdgeGlobal"/>
			<var name="areaTriangleGlobal"/>
			<var name="volumeCellGlobal"/>
			<var name="volumeEdgeGlobal"/>
			<var name="CFLNumberGlobal"/>
		</stream>
		<!--forcing stream for shortwave radiation-->
		<stream name="shortwave_forcing_data"
				type="input"
				filename_template="shortwaveData.nc"
				input_interval="none"
				runtime_format="single_file"
				packages="variableShortwave"
				mode="forward">

			<var name="xtime"/>
			<var name="chlorophyllData"/>
			<var name="zenithAngle"/>
			<var name="clearSkyRadiation"/>
		</stream>
		<!--This is the output from the init mode-->
		<stream name="shortwave_forcing_data_init"
				type="output"
				filename_template="init_mode_shortwaveData.nc"
				output_interval="0000-00-00_00:00:01"
				clobber_mode="truncate"
				runtime_format="single_file"
				packages="variableShortwave"
				mode="init">

			<var name="chlorophyllData"/>
			<var name="zenithAngle"/>
			<var name="clearSkyRadiation"/>
		</stream>
		<stream name="forcing_data"
				type="input"
				filename_template="forcing_data.nc"
				input_interval="initial_only"
				runtime_format="single_file"
				mode="forward">

			<var name="seaIcePressure"/>
			<var name="atmosphericPressure"/>
			<var name="windStressZonal"/>
			<var name="windStressMeridional"/>
			<var_struct name="tracersSurfaceRestoringFields"/>
			<var_struct name="tracersInteriorRestoringFields"/>
			<var_struct name="tracersExponentialDecayFields"/>
			<var_struct name="tracersIdealAgeFields"/>
			<var_struct name="tracersTTDFields"/>
			<var_struct name="forcing"/>
			<var name="landIceSurfaceTemperature"/>
			<var_array name="activeTracersPistonVelocity" packages="activeTracersSurfaceRestoringPKG"/>
			<var_array name="activeTracersSurfaceRestoringValue" packages="activeTracersSurfaceRestoringPKG"/>
			<var_array name="activeTracersInteriorRestoringRate" packages="activeTracersInteriorRestoringPKG"/>
			<var_array name="activeTracersInteriorRestoringValue" packages="activeTracersInteriorRestoringPKG"/>
			<var_array name="debugTracersPistonVelocity" packages="debugTracersSurfaceRestoringPKG"/>
			<var_array name="debugTracersSurfaceRestoringValue" packages="debugTracersSurfaceRestoringPKG"/>
			<var name="latentHeatFlux"/>
			<var name="sensibleHeatFlux"/>
			<var name="shortWaveHeatFlux"/>
			<var name="evaporationFlux"/>
			<var name="rainFlux"/>
		</stream>
		<stream name="atmospheric_forcing"
				type="input"
				filename_template="atmospheric_forcing.nc"
				filename_interval="none"
				input_interval="none"
				packages="timeVaryingAtmosphericForcingPKG"
				immutable="true">
			<var name="atmosPressure"/>
			<var name="windSpeedU"/>
			<var name="windSpeedV"/>
		</stream>
		<stream name="land_ice_forcing"
				type="input"
				filename_template="land_ice_forcing.nc"
				filename_interval="none"
				input_interval="none"
				packages="timeVaryingLandIceForcingPKG"
				immutable="true">
			<var name="landIcePressureForcing"/>
			<var name="landIceFractionForcing"/>
			<var name="landIceFloatingFractionForcing"/>
			<var name="landIceDraftForcing"/>
		</stream>

		<!-- Diagnostics streams for forward mode -->
		<stream name="additional_output"
				type="none"
				precision="single"
				filename_template="output/additional_output.$Y-$M-$D_$h.$m.$s.nc"
				filename_interval="01-00-00_00:00:00"
				reference_time="0001-01-01_00:00:00"
				output_interval="0001_00:00:00"
				clobber_mode="truncate"
				runtime_format="single_file"
				mode="forward">

			<var name="normalVelocity"/>
			<var name="density"/>
			<var name="pressure"/>
			<var name="divergence"/>
			<var name="viscosity"/>
			<var name="vertViscTopOfEdge"/>
			<var name="vertViscTopOfCell"/>
			<var name="vertDiffTopOfCell"/>
			<var name="BruntVaisalaFreqTop"/>
			<var name="RiTopOfCell"/>
			<var name="bulkRichardsonNumber"/>
			<var name="vertAleTransportTop"/>
			<var name="vertVelocityTop"/>
		</stream>

		<stream name="real_world"
				type="none"
				filename_template="output/real_world_variables.$Y-$M-$D_$h.$m.$s.nc"
				filename_interval="01-00-00_00:00:00"
				reference_time="0001-01-01_00:00:00"
				output_interval="0001_00:00:00"
				clobber_mode="truncate"
				runtime_format="single_file"
				mode="forward">

			<stream name="mesh"/>
			<var name="velocityZonal"/>
			<var name="velocityMeridional"/>
			<var name="displacedDensity"/>
			<var name="potentialDensity"/>
			<var name="boundaryLayerDepth"/>
			<var name="boundaryLayerDepthEdge"/>
			<var name="indexBoundaryLayerDepth"/>
			<var name="indexSurfaceLayerDepth"/>
			<var name="surfaceFrictionVelocity"/>
			<var name="windStressZonal"/>
			<var name="windStressMeridional"/>
			<var name="surfaceBuoyancyForcing"/>
			<var name="seaIcePressure"/>
			<var name="atmosphericPressure"/>
		</stream>

		<stream name="Cartesian"
				type="none"
				filename_template="output/Cartesian_variables.$Y-$M-$D_$h.$m.$s.nc"
				filename_interval="01-00-00_00:00:00"
				reference_time="0001-01-01_00:00:00"
				output_interval="0001_00:00:00"
				clobber_mode="truncate"
				runtime_format="single_file"
				mode="forward">

			<stream name="mesh"/>
			<var name="velocityX"/>
			<var name="velocityY"/>
		</stream>

		<stream name="forcing"
				type="none"
				filename_template="output/forcing_variables.$Y-$M-$D_$h.$m.$s.nc"
				filename_interval="01-00-00_00:00:00"
				reference_time="0001-01-01_00:00:00"
				output_interval="0001_00:00:00"
				clobber_mode="truncate"
				runtime_format="single_file"
				mode="forward">

			<stream name="mesh"/>
			<var_struct name="tracersSurfaceFlux"/>
			<var_array name="tracersSurfaceValue"/>
			<var_array name="surfaceVelocity"/>
			<var_array name="SSHGradient"/>
			<var_array name="vertNonLocalFlux"/>
			<var name="surfaceStressMagnitude"/>
			<var name="surfaceStress"/>
			<var name="surfaceThicknessFlux"/>
			<var name="seaIceEnergy"/>
			<var name="penetrativeTemperatureFlux"/>
			<var name="fractionAbsorbed"/>
			<var name="windStressZonal"/>
			<var name="windStressMeridional"/>
			<var name="latentHeatFlux"/>
			<var name="sensibleHeatFlux"/>
			<var name="longWaveHeatFluxUp"/>
			<var name="longWaveHeatFluxDown"/>
			<var name="seaIceHeatFlux"/>
			<var name="icebergHeatFlux"/>
			<var name="shortWaveHeatFlux"/>
			<var name="evaporationFlux"/>
			<var name="seaIceSalinityFlux"/>
			<var name="seaIceFreshWaterFlux"/>
			<var name="icebergFreshWaterFlux"/>
			<var name="riverRunoffFlux"/>
			<var name="iceRunoffFlux"/>
			<var name="rainFlux"/>
			<var name="snowFlux"/>
			<var name="iceFraction"/>
			<var name="windSpeed10m"/>
			<var name="nAccumulatedCoupled"/>
			<var name="landIceFraction"/>
			<var name="landIceMask"/>
			<var name="landIceFloatingMask"/>
			<var name="landIceFloatingFraction"/>
			<var_array name="landIceInterfaceTracers"/>
			<var_array name="landIceBoundaryLayerTracers"/>
			<var name="landIceFrictionVelocity"/>
			<var name="topDragMagnitude"/>
			<var name="landIceFreshwaterFlux"/>
			<var name="landIceHeatFlux"/>
			<var name="bottomDrag"/>
		</stream>

		<stream name="Gent_McWilliams_spherical"
				type="none"
				filename_template="output/Gent_McWilliams_spherical_variables.$Y-$M-$D_$h.$m.$s.nc"
				filename_interval="01-00-00_00:00:00"
				reference_time="0001-01-01_00:00:00"
				output_interval="0001_00:00:00"
				clobber_mode="truncate"
				runtime_format="single_file"
				mode="forward">

			<stream name="mesh"/>
			<var name="k33"/>
			<var name="GMBolusVelocityZonal"/>
			<var name="GMBolusVelocityMeridional"/>
			<var name="normalGMBolusVelocity"/>
			<var name="vertGMBolusVelocityTop"/>
			<var name="gmStreamFuncTopOfEdge"/>
		</stream>

		<stream name="Gent_McWilliams_Cartesian"
				type="none"
				filename_template="output/Gent_McWilliams_Cartesian_variables.$Y-$M-$D_$h.$m.$s.nc"
				filename_interval="01-00-00_00:00:00"
				reference_time="0001-01-01_00:00:00"
				output_interval="0001_00:00:00"
				clobber_mode="truncate"
				runtime_format="single_file"
				mode="forward">

			<stream name="mesh"/>
			<var name="k33"/>
			<var name="eddyVelocityX"/>
			<var name="eddyVelocityY"/>
			<var name="normalGMBolusVelocity"/>
			<var name="vertGMBolusVelocityTop"/>
			<var name="gmStreamFuncTopOfEdge"/>
			<var name="GMStreamFuncX"/>
			<var name="GMStreamFuncY"/>
		</stream>

		<stream name="pointLocationsInput"
				type="input"
				filename_template="points.nc"
				input_interval="initial_only"
				runtime_format="single_file"
				mode="forward;analysis">

			<var name="pointCellGlobalID"/>
		</stream>

		<stream name="topographic_wave_drag"
				type="input"
				input_interval="initial_only"
				filename_template="topographic_wave_drag.nc"
				runtime_format="single_file"
				mode="forward;analysis">
			<var name="topographic_wave_drag"/>
		</stream>

	</streams>

	<var_struct name="state" time_levs="2">
		<var name="normalVelocity" type="real" dimensions="nVertLevels nEdges Time" units="m s^-1"
			 description="horizontal velocity, normal component to an edge"
			 missing_value="FILLVAL" missing_value_mask="edgeMask"
		/>
		<var name="layerThickness" type="real" dimensions="nVertLevels nCells Time" units="m"
			 description="layer thickness"
			 missing_value="FILLVAL" missing_value_mask="cellMask"
		/>
		<var name="ssh" type="real" dimensions="nCells Time" units="m"
			 description="sea surface height"
		/>

		<!-- FIELDS FOR FREQUENCY FILTERED THICKNESS -->
		<var name="highFreqThickness" type="real" dimensions="nVertLevels nCells Time" units="m"
			 description="high frequency-filtered layer thickness"
			 missing_value="FILLVAL" missing_value_mask="cellMask"
			 packages="thicknessFilter"
		/>
		<var name="lowFreqDivergence" type="real" dimensions="nVertLevels nCells Time" units="s^-1"
			 description="low frequency-filtered divergence"
			 missing_value="FILLVAL" missing_value_mask="cellMask"
			 packages="thicknessFilter"
		/>

		<!-- FIELDS FOR FRAZIL ICE -->
		<var name="accumulatedFrazilIceMass" type="real" dimensions="nCells Time" units="kg m^-2"
			 description="Mass per unit area of frazil ice produced. Reset to zero at each coupling interval"
			 packages="frazilIce"
		/>
		<var name="accumulatedFrazilIceSalinity" type="real" dimensions="nCells Time" units="kg m^-2"
			 description="Salinity associated with accumulatedFrazilIceMass. Reset to zero at each coupling interval"
			 packages="frazilIce"
		/>
		<var name="accumulatedLandIceFrazilSalinity" type="real" dimensions="nCells Time" units="kg m^-2"
			 description="Salinity associated with accumulatedFrazilIceMass. Reset to zero at each coupling interval"
			 packages="frazilIce"
		/>

		<!-- FIELDS FOR LAND ICE STORAGE -->
		<var name="accumulatedLandIceMass" type="real" dimensions="nCells Time" units="kg m^-2"
			description="Mass per unit area of land ice produced at land ice-ocean interface. Only computed in 'standalone' mode where land-ice fluxes are computed in MPAS-O."
			packages="landIceFluxesPKG"
		/>
		<var name="accumulatedLandIceHeat" type="real" dimensions="nCells Time" units="J m^-2"
			description="Heat per unit area stored in land ice produced at land ice-ocean interface. Only computed in 'standalone' mode where land-ice fluxes are computed in MPAS-O."
			packages="landIceFluxesPKG"
		/>
		<var name="accumulatedLandIceFrazilMass" type="real" dimensions="nCells Time" units="kg m^-2"
			description="Mass per unit area of frazil ice produced under land ice.  Only computed when not coupled to a dynamic land-ice model."
			packages="frazilIce"
		/>

		<!-- FIELDS FOR SPLIT EXPLICIT TIME INTEGRATOR -->
		<var name="normalBarotropicVelocity" type="real" dimensions="nEdges Time" units="m s^-1"
			 description="barotropic velocity, used in split-explicit time-stepping"
			 packages="splitTimeIntegrator"
		/>
		<var name="normalBarotropicVelocitySubcycle" type="real" dimensions="nEdges Time" units="m s^-1"
			 description="barotropic velocity, used in subcycling in stage 2 of split-explicit time-stepping"
			 packages="splitTimeIntegrator"
		/>
		<var name="sshSubcycle" type="real" dimensions="nCells Time" units="m"
			 description="sea surface height, used in subcycling in stage 2 of split-explicit time-stepping"
			 packages="splitTimeIntegrator"
		/>
		<var name="normalBaroclinicVelocity" type="real" dimensions="nVertLevels nEdges Time" units="m s^-1"
			 description="baroclinic velocity, used in split-explicit time-stepping"
			 packages="splitTimeIntegrator"
		/>

		<!-- FIELD FOR LAND-ICE COUPLING -->
		<var name="effectiveDensityInLandIce" type="real" dimensions="nCells Time" units="kg m^-3"
			description="The effective ocean density within ice shelves based on Archimedes' principle."
			packages="landIceCouplingPKG"
		/>
        <!-- FIELDS FOR GOTM -->
		<var name="gotmVertViscTopOfCell" type="real" dimensions="nVertLevelsP1 nCells Time" units="m^2 s^-1"
			 description="GOTM: vertical viscosity defined at the cell center (horizontally) and top (vertically)"
			 packages="gotmPKG"
		/>
		<var name="gotmVertDiffTopOfCell" type="real" dimensions="nVertLevelsP1 nCells Time" units="m^2 s^-1"
			 description="GOTM: vertical diffusion defined at the cell center (horizontally) and top (vertically)"
			 packages="gotmPKG"
		/>
		<var name="gotmTKETopOfCell" type="real" dimensions="nVertLevelsP1 nCells Time" units="m^2 s^-2"
			 description="GOTM: turbulent kenetic energy defined at the cell center (horizontally) and top (vertically)"
			 packages="gotmPKG"
		/>
		<var name="gotmKbTopOfCell" type="real" dimensions="nVertLevelsP1 nCells Time" units="m^2 s^-4"
			 description="GOTM: (half) buoyancy variance defined at the cell center (horizontally) and top (vertically)"
			 packages="gotmPKG"
		/>
		<var name="gotmEpsbTopOfCell" type="real" dimensions="nVertLevelsP1 nCells Time" units="m^2 s^-5"
			 description="GOTM: destruction of buoyancy variance defined at the cell center (horizontally) and top (vertically)"
			 packages="gotmPKG"
		/>
		<var name="gotmDissTopOfCell" type="real" dimensions="nVertLevelsP1 nCells Time" units="m^2 s^-3"
			 description="GOTM: rate of dissipation defined at the cell center (horizontally) and top (vertically)"
			 packages="gotmPKG"
		/>
		<var name="gotmLengthTopOfCell" type="real" dimensions="nVertLevelsP1 nCells Time" units="m"
			 description="GOTM: turbulent length scale defined at the cell center (horizontally) and top (vertically)"
			 packages="gotmPKG"
		/>
                <!-- FIELDS FOR VERTICAL REMAPPING -->
		<var name="layerThicknessLag" type="real" dimensions="nVertLevels nCells Time" units="m"
			 description="The layerThickness after the Lagrangian step, prior to remapping."
			 packages="verticalRemapPKG"
		/>
	</var_struct>
	<var_struct name="mesh" time_levs="1">
		<var name="latCell" type="real" dimensions="nCells" units="radians"
			 description="Latitude location of cell centers in radians."
		/>
		<var name="lonCell" type="real" dimensions="nCells" units="radians"
			 description="Longitude location of cell centers in radians."
		/>
		<var name="xCell" type="real" dimensions="nCells" units="m"
			 description="X Coordinate in cartesian space of cell centers."
		/>
		<var name="yCell" type="real" dimensions="nCells" units="m"
			 description="Y Coordinate in cartesian space of cell centers."
		/>
		<var name="zCell" type="real" dimensions="nCells" units="m"
			 description="Z Coordinate in cartesian space of cell centers."
		/>
		<var name="indexToCellID" type="integer" dimensions="nCells"
			 description="List of global cell IDs."
		/>
		<var name="latEdge" type="real" dimensions="nEdges" units="radians"
			 description="Latitude location of edge midpoints in radians."
		/>
		<var name="lonEdge" type="real" dimensions="nEdges" units="radians"
			 description="Longitude location of edge midpoints in radians."
		/>
		<var name="xEdge" type="real" dimensions="nEdges" units="m"
			 description="X Coordinate in cartesian space of edge midpoints."
		/>
		<var name="yEdge" type="real" dimensions="nEdges" units="m"
			 description="Y Coordinate in cartesian space of edge midpoints."
		/>
		<var name="zEdge" type="real" dimensions="nEdges" units="m"
			 description="Z Coordinate in cartesian space of edge midpoints."
		/>
		<var name="indexToEdgeID" type="integer" dimensions="nEdges"
			 description="List of global edge IDs."
		/>
		<var name="latVertex" type="real" dimensions="nVertices" units="radians"
			 description="Latitude location of vertices in radians."
		/>
		<var name="lonVertex" type="real" dimensions="nVertices" units="radians"
			 description="Longitude location of vertices in radians."
		/>
		<var name="xVertex" type="real" dimensions="nVertices" units="m"
			 description="X Coordinate in cartesian space of vertices."
		/>
		<var name="yVertex" type="real" dimensions="nVertices" units="m"
			 description="Y Coordinate in cartesian space of vertices."
		/>
		<var name="zVertex" type="real" dimensions="nVertices" units="m"
			 description="Z Coordinate in cartesian space of vertices."
		/>
		<var name="indexToVertexID" type="integer" dimensions="nVertices"
			 description="List of global vertex IDs."
		/>
		<var name="meshDensity" type="real" dimensions="nCells" units="1"
			 description="Value of density function used to generate a particular mesh at cell centers."
		/>
		<var name="meshScalingDel2" type="real" dimensions="nEdges" units="1"
			 description="Coefficient to Laplacian mixing terms in momentum and tracer equations, so that viscosity and diffusion scale with mesh."
		/>
		<var name="meshScalingDel4" type="real" dimensions="nEdges" units="1"
			 description="Coefficient to biharmonic mixing terms in momentum and tracer equations, so that biharmonic viscosity and diffusion coefficients scale with mesh."
		/>
		<var name="cellsOnEdge" type="integer" dimensions="TWO nEdges"
			 description="List of cells that straddle each edge."
		/>
		<var name="nEdgesOnCell" type="integer" dimensions="nCells"
			 description="Number of edges that border each cell."
		/>
		<var name="nEdgesOnEdge" type="integer" dimensions="nEdges"
			 description="Number of edges that surround each of the cells that straddle each edge. These edges are used to reconstruct the tangential velocities."
		/>
		<var name="edgesOnCell" type="integer" dimensions="maxEdges nCells"
			 description="List of edges that border each cell."
		/>
		<var name="edgesOnEdge" type="integer" dimensions="maxEdges2 nEdges"
			 description="List of edges that border each of the cells that straddle each edge."
		/>
		<var name="weightsOnEdge" type="real" dimensions="maxEdges2 nEdges" units="1"
			 description="Reconstruction weights associated with each of the edgesOnEdge, used to reconstruct the tangentialVelocity from normalVelocities on neighboring edges."
		/>
		<var name="dvEdge" type="real" dimensions="nEdges" units="m"
			 description="Length of each edge, computed as the distance between verticesOnEdge."
		/>
		<var name="dcEdge" type="real" dimensions="nEdges" units="m"
			 description="Length of each edge, computed as the distance between cellsOnEdge."
		/>
		<var name="angleEdge" type="real" dimensions="nEdges" units="radians"
			 description="Angle the edge normal makes with local eastward direction."
		/>
		<var name="areaCell" type="real" dimensions="nCells" units="m^2"
			 description="Area of each cell in the primary grid."
		/>
		<var name="areaTriangle" type="real" dimensions="nVertices" units="m^2"
			 description="Area of each cell (triangle) in the dual grid."
		/>
		<var name="edgeNormalVectors" type="real" dimensions="R3 nEdges" units="1"
			 description="Normal unit vector defined at an edge."
		/>
		<var name="edgeTangentVectors" type="real" dimensions="R3 nEdges" units="1"
			 description="Tangent unit vector defined at an edge."
		/>
		<var name="localVerticalUnitVectors" type="real" dimensions="R3 nCells" units="1"
			 description="Unit surface normal vectors defined at cell centers."
		/>
		<var name="cellTangentPlane" type="real" dimensions="R3 TWO nCells" units="1"
			 description="The two vectors that define a tangent plane at a cell center."
		/>
		<var name="cellsOnCell" type="integer" dimensions="maxEdges nCells"
			 description="List of cells that neighbor each cell."
		/>
		<var name="verticesOnCell" type="integer" dimensions="maxEdges nCells"
			 description="List of vertices that border each cell."
		/>
		<var name="verticesOnEdge" type="integer" dimensions="TWO nEdges"
			 description="List of vertices that straddle each edge."
		/>
		<var name="edgesOnVertex" type="integer" dimensions="vertexDegree nVertices"
			 description="List of edges that share a vertex as an endpoint."
		/>
		<var name="cellsOnVertex" type="integer" dimensions="vertexDegree nVertices"
			 description="List of cells that share a vertex."
		/>
		<var name="kiteAreasOnVertex" type="real" dimensions="vertexDegree nVertices" units="m^2"
			 description="Area of the portions of each dual cell that are part of each cellsOnVertex."
		/>
		<var name="fEdge" type="real" dimensions="nEdges" units="radians s^-1"
			 description="Coriolis parameter at edges."
		/>
		<var name="fVertex" type="real" dimensions="nVertices" units="radians s^-1"
			 description="Coriolis parameter at vertices."
		/>
		<var name="fCell" type="real" dimensions="nCells" units="radians s^-1"
			 description="Coriolis parameter at cell centers."
		/>
		<var name="bed_elevation" type="real" dimensions="nCells" units="m"
			 description="Depth of the bottom of the ocean. Given as negative distance from sea level. Used as input to replace topography input file."
		/>
		<var name="bottomDepth" type="real" dimensions="nCells" units="m"
			 description="Depth of the bottom of the ocean. Given as a positive distance from sea level."
		/>
		<var name="bottomDepthObserved" type="real" dimensions="nCells" units="m"
			 description="Depth of the bottom of the ocean, before any alterations for modeling purposes. Given as a positive distance from sea level."
			 packages="initMode"
		/>
		<var name="oceanFracObserved" type="real" dimensions="nCells" units="1"
			 description="fraction of each cell containing ocean, used to determine which cells are culled as land."
			 packages="initMode"
		/>
		<var name="coeffs_reconstruct" type="real" dimensions="R3 maxEdges nCells" units="1"
			 description="Coefficients to reconstruct velocity vectors at cells centers."
		/>
		<var name="minLevelCell" type="integer" dimensions="nCells" default_value="1"
			 description="Index to the first active ocean cell in each column."
		/>
		<var name="maxLevelCell" type="integer" dimensions="nCells"
			 description="Index to the last active ocean cell in each column."
		/>
		<var name="minLevelEdgeTop" type="integer" dimensions="nEdges"
			 description="Index to the first edge in a column with at least one active ocean cell on either side of it."
			 packages="forwardMode;analysisMode"
		/>
		<var name="maxLevelEdgeTop" type="integer" dimensions="nEdges"
			 description="Index to the last edge in a column with active ocean cells on both sides of it."
			 packages="forwardMode;analysisMode"
		/>
		<var name="minLevelEdgeBot" type="integer" dimensions="nEdges"
			 description="Index to the first edge in a column with active ocean cells on both sides of it."
			 packages="forwardMode;analysisMode"
		/>
		<var name="maxLevelEdgeBot" type="integer" dimensions="nEdges"
			 description="Index to the last edge in a column with at least one active ocean cell on either side of it."
			 packages="forwardMode;analysisMode"
		/>
		<var name="minLevelVertexTop" type="integer" dimensions="nVertices"
			 description="Index to the first vertex in a column with at least one active ocean cell around it."
			 packages="forwardMode;analysisMode"
		/>
		<var name="maxLevelVertexTop" type="integer" dimensions="nVertices"
			 description="Index to the last vertex in a column with all active cells around it."
			 packages="forwardMode;analysisMode"
		/>
		<var name="minLevelVertexBot" type="integer" dimensions="nVertices"
			 description="Index to the first vertex in a column with all active cells around it."
			 packages="forwardMode;analysisMode"
		/>
		<var name="maxLevelVertexBot" type="integer" dimensions="nVertices"
			 description="Index to the last vertex in a column with at least one active ocean cell around it."
			 packages="forwardMode;analysisMode"
		/>
		<var name="refBottomDepth" type="real" dimensions="nVertLevels" units="m"
			 description="Reference depth of ocean for each vertical level. Used in 'z-level' type runs."
		/>
		<var name="refBottomDepthTopOfCell" type="real" dimensions="nVertLevelsP1" units="m"
			 description="Reference depth of ocean for each vertical interface. Used in 'z-level' type runs."
		/>
		<var name="vertCoordMovementWeights" type="real" dimensions="nVertLevels" units="1"
			 description="Weights used for distribution of sea surface height perturbations through multiple vertical levels."
		/>
		<var name="boundaryEdge" type="integer" dimensions="nVertLevels nEdges"
			 description="Mask for determining boundary edges. A boundary edge has only one active ocean cell neighboring it."
		/>
		<var name="boundaryVertex" type="integer" dimensions="nVertLevels nVertices"
			 description="Mask for determining boundary vertices. A boundary vertex has at least one inactive cell neighboring it."
		/>
		<var name="boundaryCell" type="integer" dimensions="nVertLevels nCells"
			 description="Mask for determining boundary cells. A boundary cell has at least one inactive cell neighboring it."
		/>
		<var name="edgeMask" type="integer" dimensions="nVertLevels nEdges"
			 description="Mask on edges that determines if computations should be done on edges."
		/>
		<var name="vertexMask" type="integer" dimensions="nVertLevels nVertices"
			 description="Mask on vertices that determines if computations should be done on vertices."
		/>
		<var name="cellMask" type="integer" dimensions="nVertLevels nCells"
			 description="Mask on cells that determines if computations should be done on cells."
		/>
		<var name="edgeSignOnCell" type="integer" dimensions="maxEdges nCells"
			 description="Sign of edge contributions to a cell for each edge on cell. Used for bit-reproducible loops. Represents directionality of vector connecting cells."
		/>
		<var name="edgeSignOnVertex" type="integer" dimensions="maxEdges nVertices"
			 description="Sign of edge contributions to a vertex for each edge on vertex. Used for bit-reproducible loops. Represents directionality of vector connecting vertices."
		/>
		<var name="kiteIndexOnCell" type="integer" dimensions="maxEdges nCells"
			 description="Index of kite in dual grid, based on verticesOnCell."
		/>
		<var name="cullCell" type="integer" dimensions="nCells"
			 description="Array to hold integers that represent logicals determining if a cell should be culled or not by the MpasCellCuller tool."
			 packages="cullCells"
		/>
		<var name="distanceToCoast" type="real" dimensions="nCells" units="m"
			 description="Distance of each cell to nearest coastline cell."
		/>
	</var_struct>
	<var_struct name="verticalMesh" time_levs="1">
		<var name="restingThickness" type="real" dimensions="nVertLevels nCells" units="m"
			 description="Layer thickness when the ocean is at rest, i.e. without SSH or internal perturbations."
		/>
		<var name="refZMid" type="real" dimensions="nVertLevels" units="m"
			 description="Reference mid z-coordinate of ocean for each vertical level. This has a negative value."
		/>
		<var name="refLayerThickness" type="real" dimensions="nVertLevels" units="m"
			 description="Reference layerThickness of ocean for each vertical level."
		/>
	</var_struct>
	<var_struct name="tend" time_levs="1">
		<var name="tendNormalVelocity" type="real" dimensions="nVertLevels nEdges Time" units="m s^-2" name_in_code="normalVelocity"
			 description="time tendency of normal component of velocity"
			 missing_value="FILLVAL" missing_value_mask="edgeMask"
			 packages="forwardMode"
		/>
		<var name="tendLayerThickness" type="real" dimensions="nVertLevels nCells Time" units="m s^-1" name_in_code="layerThickness"
			 description="time tendency of layer thickness"
			 missing_value="FILLVAL" missing_value_mask="cellMask"
			 packages="forwardMode"
		/>
		<var name="tendSSH" type="real" dimensions="nCells Time" units="m s^-1" name_in_code="ssh"
			 description="time tendency of sea-surface height"
			 packages="forwardMode"
		/>
		<var name="tendHighFreqThickness" type="real" dimensions="nVertLevels nCells Time" units="m s^-1" name_in_code="highFreqThickness"
			 description="time tendency of high frequency-filtered layer thickness"
			 missing_value="FILLVAL" missing_value_mask="cellMask"
			 packages="thicknessFilter"
		/>
		<var name="tendLowFreqDivergence" type="real" dimensions="nVertLevels nCells Time" units="m s^-1" name_in_code="lowFreqDivergence"
			 description="time tendency of low frequency-filtered divergence"
			 missing_value="FILLVAL" missing_value_mask="cellMask"
			 packages="thicknessFilter"
		/>
	</var_struct>
	<var_struct name="diagnostics" time_levs="1">
		<var name="xtime" type="text" dimensions="Time"
			 description="model time, with format 'YYYY-MM-DD_HH:MM:SS'"
		/>
		<var name="Time" type="real" dimensions="Time" bounds="Time_bnds"
			 description="time" standard_name="time"
		/>
		<var name="Time_bnds" type="real" dimensions="Time bnds"
			 description="time bounds"
		/>
		<var name="simulationStartTime" type="text" dimensions="" default_value="'no_date_available'"
			 description="start time of first simulation, with format 'YYYY-MM-DD_HH:MM:SS'"
		/>
		<var name="daysSinceStartOfSim" type="real" dimensions="Time" units="days"
			 description="Time since simulationStartTime, for plotting"
	 	/>
		<var name="salinitySurfaceRestoringTendency" type="real" dimensions="nCells Time" units="m 1.e-3 s^-1" packages="activeTracersSurfaceRestoringPKG"
			 description="salinity tendency due to surface restoring"
		/>
		<var_array name="activeTracerSurfaceFluxTendency" type="real" dimensions="nVertLevels nCells Time" packages="tracerBudget">

			<var name="temperatureSurfaceFluxTendency" array_group="activeTracerSfcFluxTendGroup" units="C s^-1" name_in_code="temperatureSurfaceFluxTendency"
				description="potential temperature tendency due to surface fluxes"
			/>
			<var name="salinitySurfaceFluxTendency" array_group="activeTracerSfcFluxTendGroup" units="1.e-3 s^-1" name_in_code="salinitySurfaceFluxTendency"
				description="salinity tendency due to surface fluxes"
			/>
		</var_array>
		<var name="temperatureShortWaveTendency" dimensions="nVertLevels nCells Time" units="C s^-1" packages="tracerBudget" name_in_code="temperatureShortWaveTendency" type="real"
				 description="potential temperature tendency due to penetrating shortwave"
				 missing_value="FILLVAL" missing_value_mask="cellMask"
		/>
		<var_array name="activeTracerHorMixTendency" type="real" dimensions="nVertLevels nCells Time" packages="tracerBudget">
			<var name="temperatureHorMixTendency" array_group="activeTracerHmixTendGroup" units="C s^-1" name_in_code="temperatureHorMixTendency"
				description="potential temperature tendency due to horizontal mixing (including Redi)"
			/>
			<var name="salinityHorMixTendency" array_group="activeTracerHmixTendGroup" units="1.e-3 s^-1" name_in_code="salinityHorMixTendency"
				description="salinity tendency due to horizontal mixing (including Redi)"
			/>
		</var_array>
		<var_array name="activeTracerNonLocalTendency" type="real" dimensions="nVertLevels nCells Time" packages="tracerBudget">
			<var name="temperatureNonLocalTendency" array_group="activeTracerNLTendGroup" units="C s^-1" name_in_code="temperatureNonLocalTendency"
				 description="potential temperature tendency due to kpp non-local flux"
			/>
			<var name="salinityNonLocalTendency" array_group="activeTracerNLTendGroup" units="1.e-3 s^-1" name_in_code="salinityNonLocalTendency"
				 description="salinity tendency due to kpp non-local flux"
			/>
		</var_array>
		<var_array name="activeTracerVerticalAdvectionTopFlux" type="real" dimensions="nVertLevels nCells Time" packages="tracerBudget">
			<var name="temperatureVerticalAdvectionTopFlux" array_group="activeTracerVertTopFluxGroup" units="C m s^-1" name_in_code="temperatureVerticalAdvectionTopFlux"
				description="potential temperature vertical advective flux through top of cell"
			/>
			<var name="salinityVerticalAdvectionTopFlux" array_group="activeTracerVertTopFluxGroup" units="1.e-3 m s^-1" name_in_code="salinityVerticalAdvectionTopFlux"
				description="salinity advective vertical advective flux through top of cell"
			/>
		</var_array>
		<var_array name="activeTracerHorizontalAdvectionEdgeFlux" type="real" dimensions="nVertLevels nEdges Time" packages="tracerBudget">
			<var name="temperatureHorizontalAdvectionEdgeFlux" array_group="activeTracerHorAdvEdgeFluxGroup" units="C m s^-1" name_in_code="temperatureHorizontalAdvectionEdgeFlux"
				description="potential temperature advective flux due to horizontal advection through edges"
			/>
			<var name="salinityHorizontalAdvectionEdgeFlux" array_group="activeTracerHorAdvEdgeFluxGroup" units="1.e-3 m s^-1" name_in_code="salinityHorizontalAdvectionEdgeFlux"
				description="salinity advective flux due to horizontal advection through edges"
			/>
		</var_array>
		<var_array name="activeTracerHorizontalAdvectionTendency" type="real" dimensions="nVertLevels nCells Time" packages="tracerBudget">
			<var name="temperatureHorizontalAdvectionTendency" array_group="activeTracerHorAdvTendGroup" units="C s^-1" name_in_code="temperatureHorizontaldvectionTendency"
				description="potential temperature tendency due to horizontal advection"
			/>
			<var name="salinityHorizontalAdvectionTendency" array_group="activeTracerHorAdvTendGroup" units="1.e-3 s^-1" name_in_code="salinityHorizontalAdvectionTendency"
				description="salinity tendency due to horizontal advection"
			/>
		</var_array>
		<var_array name="activeTracerVerticalAdvectionTendency" type="real" dimensions="nVertLevels nCells Time" packages="tracerBudget">
			<var name="temperatureVerticalAdvectionTendency" array_group="activeTracerVertAdvTendGroup" units="C s^-1" name_in_code="temperatureVerticalAdvectionTendency"
				description="potential temperature tendency due to vertical advection"
			/>
			<var name="salinityVerticalAdvectionTendency" array_group="activeTracerVertAdvTendGroup" units="1.e-3 s^-1" name_in_code="salinityVerticalAdvectionTendency"
				description="salinity tendency due to vertical advection"
			/>
		</var_array>
		<var_array name="activeTracerVertMixTendency" type="real" dimensions="nVertLevels nCells Time" packages="tracerBudget">
			<var name="temperatureVertMixTendency" array_group="activeTracerVertMixTendGroup" units="C s^-1" name_in_code="temperatureVertMixTendency"
				 description="potential temperature tendency due to vertical mixing"
			/>
			<var name="salinityVertMixTendency" array_group="activeTracerVertMixTendGroup" units="1.e-3 s^-1" name_in_code="salinityVertMixTendency"
				 description="salinity tendency due to vertical mixing"
			/>
		</var_array>
		<var_array name="tracersSurfaceValue" type="real" dimensions="nCells Time">
			<var name="temperatureSurfaceValue" array_group="surfaceValues" units="C" name_in_code="temperatureSurfaceValue"
				description="potential temperature extrapolated to ocean surface"
			/>
			<var name="salinitySurfaceValue" array_group="surfaceValues" units="1.e-3" name_in_code="salinitySurfaceValue"
				description="salinity extrapolated to ocean surface"
			/>
		</var_array>
		<var_array name="tracersSurfaceLayerValue" type="real" dimensions="nCells Time" packages="forwardMode;analysisMode">
			<var name="temperatureSurfaceLayerValue" array_group="surfaceLayerValues" units="C" name_in_code="temperatureSurfaceLayerValue"
				description="potential temperature averaged over ocean surface layer (generally 0.1 of the ocean boundary layer)"
			/>
			<var name="salinitySurfaceLayerValue" array_group="surfaceLayerValues" units="1.e-3" name_in_code="salinitySurfaceLayerValue"
				description="salinity averaged over ocean surface layer (generally 0.1 of the ocean boundary layer)"
			/>
		</var_array>
		<var name="normalVelocitySurfaceLayer" type="real" dimensions="nEdges Time" units="m s^-1"
			 description="normal velocity averaged over ocean surface layer (generally 0.1 of the ocean boundary layer)"
			 packages="forwardMode;analysisMode"
		/>
		<var_array name="surfaceVelocity" type="real" dimensions="nCells Time" packages="forwardMode;analysisMode">
			<var name="surfaceVelocityZonal" array_group="vel_zonal" units="m s^-1"
				 description="Zonal surface velocity reconstructed at cell centers"

			/>
			<var name="surfaceVelocityMeridional" array_group="vel_meridional" units="m s^-1"
				 description="Meridional surface velocity reconstructed at cell centers"
			/>
		</var_array>
		<var name="surfacePressure" type="real" dimensions="nCells Time" units="Pa"
			description="Pressure at the sea surface due to atmosphere, sea ice, frazil and land ice"
		/>
		<var_array name="SSHGradient" type="real" dimensions="nCells Time" packages="forwardMode;analysisMode">
			<var name="SSHGradientZonal" array_group="ssh_zonal" units="1"
				 description="Zonal gradient of SSH reconstructed at cell centers"
			/>
			<var name="SSHGradientMeridional" array_group="ssh_meridional" units="1"
				 description="Meridional gradient of SSH reconstructed at cell centers"
			/>
		</var_array>
		<var name="zMid" type="real" dimensions="nVertLevels nCells Time" units="m"
			 description="z-coordinate of the mid-depth of the layer"
			 missing_value="FILLVAL" missing_value_mask="cellMask"
		/>
		<var name="zTop" type="real" dimensions="nVertLevels nCells Time" units="m"
			 description="z-coordinate of the top of the layer"
			 missing_value="FILLVAL" missing_value_mask="cellMask"
		/>

		<var name="density" type="real" dimensions="nVertLevels nCells Time" units="kg m^-3"
			 description="density"
			 missing_value="FILLVAL" missing_value_mask="cellMask"
		/>
		<var name="displacedDensity" type="real" dimensions="nVertLevels nCells Time" units="kg m^-3"
			 description="Density displaced adiabatically to the mid-depth one layer deeper.  That is, layer k has been displaced to the depth of layer k+1."
			 missing_value="FILLVAL" missing_value_mask="cellMask"
			 packages="forwardMode;analysisMode"
		/>
		<var name="potentialDensity" type="real" dimensions="nVertLevels nCells Time" units="kg m^-3"
			 description="potential density: density displaced adiabatically to the mid-depth of top layer"
			 missing_value="FILLVAL" missing_value_mask="cellMask"
			 packages="forwardMode;analysisMode"
		/>
		<var name="inSituThermalExpansionCoeff"
			 type="real" dimensions="nVertLevels nCells Time" units="C^-1"
			 missing_value="FILLVAL" missing_value_mask="cellMask"
			 description="Thermal expansion coefficient (alpha), defined as $-1/\rho d\rho/dT$ (note negative sign).  This is in situ, i.e. not displaced to another depth."
		/>
		<var name="inSituSalineContractionCoeff"
			 type="real" dimensions="nVertLevels nCells Time" units="1.e3"
			 missing_value="FILLVAL" missing_value_mask="cellMask"
			 description="Saline contraction coefficient (beta), defined as $1/\rho d\rho/dS$.  This is also called the haline contraction coefficient.  This is in situ, i.e. not displaced to another depth."
		/>

		<var name="BruntVaisalaFreqTop" type="real" dimensions="nVertLevels nCells Time" units="s^-2"
			 description="Brunt Vaisala frequency defined at the center (horizontally) and top (vertically) of cell"
			 missing_value="FILLVAL" missing_value_mask="cellMask"
			 packages="forwardMode;analysisMode"
		/>
		<var name="montgomeryPotential" type="real" dimensions="nVertLevels nCells Time" units="m^2 s^-2"
			 description="Montgomery potential, may be used as the pressure for isopycnal coordinates."
			 packages="forwardMode;analysisMode"
		/>
		<var name="pressure" type="real" dimensions="nVertLevels nCells Time" units="N m^-2"
			 description="pressure used in the momentum equation"
		/>
		<var name="modifyLandIcePressureMask" type="integer" dimensions="nCells Time"
			description="A mask indicating where landIcePressure can be modified during iterative init.  The mask is 1 under (and perhaps near) ice shelves and 0 elsewhere."
			packages="initMode"
		/>
		<var name="normalTransportVelocity" type="real" dimensions="nVertLevels nEdges Time" units="m s^-1"
			 description="horizontal velocity used to transport mass and tracers"
			 missing_value="FILLVAL" missing_value_mask="edgeMask"
			 packages="forwardMode;analysisMode"
		/>
		<var name="wettingVelocityFactor" type="real" dimensions="nVertLevels nEdges Time"
			 description="Scaling factor for normalVelocity and its tendency to prevent drying of cell between 0 (no scaling) and 1 (normalVelocity and tendency set to 0)."
			 packages="forwardMode"
		/>
		<var name="vertAleTransportTop" type="real" dimensions="nVertLevelsP1 nCells Time" units="m s^-1"
			 description="vertical transport through the layer interface at the top of the cell"
			 packages="forwardMode;analysisMode"
		/>
		<var name="vertVelocityTop" type="real" dimensions="nVertLevelsP1 nCells Time" units="m s^-1"
			 description="vertical velocity defined at center (horizontally) and top (vertically) of cell"
			 packages="forwardMode;analysisMode"
		/>
		<var name="vertTransportVelocityTop" type="real" dimensions="nVertLevelsP1 nCells Time" units="m s^-1"
			 description="vertical tracer-transport velocity defined at center (horizontally) and top (vertically) of cell.  This is not the vertical ALE transport, but is Eulerian (fixed-frame) in the vertical, and computed from the continuity equation from the horizontal total tracer-transport velocity."
			 packages="forwardMode;analysisMode"

		/>
		<var name="vertGMBolusVelocityTop" type="real" dimensions="nVertLevelsP1 nCells Time" units="m s^-1"
			 description="vertical tracer-transport velocity defined at center (horizontally) and top (vertically) of cell.  This is not the vertical ALE transport, but is Eulerian (fixed-frame) in the vertical, and computed from the continuity equation from the horizontal GM Bolus velocity."
			 packages="gm"
		/>
		<var name="vertMLEBolusVelocityTop" type="real" dimensions="nVertLevelsP1 nCells Time" units="m s^-1"
			 description="vertical tracer-transport velocity defined at center (horizontally) and top (vertically) of cell.  This is not the vertical ALE transport, but is Eulerian (fixed-frame) in the vertical, and computed from the continuity equation from the horizontal MLE (submesoscale) Bolus velocity."
			 packages="submeso"
		/>
		<var name="tangentialVelocity" type="real" dimensions="nVertLevels nEdges Time" units="m s^-1"
			 description="horizontal velocity, tangential to an edge"
			 missing_value="FILLVAL" missing_value_mask="edgeMask"
			 packages="forwardMode;analysisMode"
		/>
		<var name="layerThicknessEdgeDrag" type="real" dimensions="nVertLevels nEdges Time" units="m"
			 description="layer thickness to be used for drag terms"
			 missing_value="FILLVAL" missing_value_mask="edgeMask"
			 packages="forwardMode;analysisMode"
		/>
		<var name="layerThicknessEdgeMean" type="real" dimensions="nVertLevels nEdges Time" units="m"
			 description="layer thickness averaged from cell center to edges"
			 missing_value="FILLVAL" missing_value_mask="edgeMask"
			 packages="forwardMode;analysisMode"
		/>
		<var name="layerThicknessEdgeFlux" type="real" dimensions="nVertLevels nEdges Time" units="m"
			 description="layer thickness used for fluxes through edges. May be centered, upwinded, or a combination of the two."
			 missing_value="FILLVAL" missing_value_mask="edgeMask"
			 packages="forwardMode;analysisMode"
		/>
		<var name="layerThicknessVertex" type="real" dimensions="nVertLevels nVertices Time" units="m"
			 description="layer thickness averaged from cell center to vertices"
			 missing_value="FILLVAL" missing_value_mask="vertexMask"
			 packages="forwardMode;analysisMode"
		/>

		<var name="kineticEnergyCell" type="real" dimensions="nVertLevels nCells Time" units="m^2 s^-2"
			 description="kinetic energy of horizontal velocity on cells"
			 missing_value="FILLVAL" missing_value_mask="cellMask"
			 packages="forwardMode;analysisMode"
		/>
		<var name="viscosity" type="real" dimensions="nVertLevels nEdges Time" units="m^2 s^-1"
			 description="horizontal viscosity"
			 missing_value="FILLVAL" missing_value_mask="edgeMask"
			 packages="forwardMode;analysisMode"
		/>
		<var name="divergence" type="real" dimensions="nVertLevels nCells Time" units="s^-1"
			 description="divergence of horizontal velocity"
			 missing_value="FILLVAL" missing_value_mask="cellMask"
			 packages="forwardMode;analysisMode"
		/>
		<var name="circulation" type="real" dimensions="nVertLevels nVertices Time" units="m^2 s^-1"
			 description="area-integrated vorticity"
			 missing_value="FILLVAL" missing_value_mask="vertexMask"
			 packages="forwardMode;analysisMode"
		/>
		<var name="relativeVorticity" type="real" dimensions="nVertLevels nVertices Time" units="s^-1"
			 description="curl of horizontal velocity, defined at vertices"
			 missing_value="FILLVAL" missing_value_mask="vertexMask"
			 packages="forwardMode;analysisMode"
		/>
		<var name="relativeVorticityCell" type="real" dimensions="nVertLevels nCells Time" units="s^-1"
			 description="curl of horizontal velocity, averaged from vertices to cell centers"
			 missing_value="FILLVAL" missing_value_mask="cellMask"
			 packages="forwardMode;analysisMode"
		/>
		<var name="normalizedRelativeVorticityEdge" type="real" dimensions="nVertLevels nEdges Time" units="s^-1"
			 description="curl of horizontal velocity divided by layer thickness, averaged from vertices to edges"
			 missing_value="FILLVAL" missing_value_mask="edgeMask"
			 packages="forwardMode;analysisMode"
		/>
		<var name="normalizedPlanetaryVorticityEdge" type="real" dimensions="nVertLevels nEdges Time" units="s^-1"
			 description="earth's rotational rate (Coriolis parameter, f) divided by layer thickness, averaged from vertices to edges"
			 missing_value="FILLVAL" missing_value_mask="edgeMask"
			 packages="forwardMode;analysisMode"
		/>
		<var name="normalizedRelativeVorticityCell" type="real" dimensions="nVertLevels nCells Time" units="s^-1"
			 description="curl of horizontal velocity divided by layer thickness, averaged from vertices to cell centers"
			 missing_value="FILLVAL" missing_value_mask="cellMask"
			 packages="forwardMode;analysisMode"
		/>
		<var name="barotropicForcing" type="real" dimensions="nEdges Time" units="m s^-2"
			 description="Barotropic tendency computed from the baroclinic equations in stage 1 of the split-explicit algorithm."
			 packages="forwardMode;analysisMode"
		/>
		<var name="barotropicThicknessFlux" type="real" dimensions="nEdges Time" units="m^2 s^-1"
			 description="Barotropic thickness flux at each edge, used to advance sea surface height in each subcycle of stage 2 of the split-explicit algorithm."
			 packages="forwardMode;analysisMode"
		/>

		<var name="velocityX" type="real" dimensions="nVertLevels nCells Time" units="m s^-1"
			 description="component of horizontal velocity in the x-direction (cartesian)"
			 missing_value="FILLVAL" missing_value_mask="cellMask"
			 packages="forwardMode;analysisMode"
		/>
		<var name="velocityY" type="real" dimensions="nVertLevels nCells Time" units="m s^-1"
			 description="component of horizontal velocity in the y-direction (cartesian)"
			 missing_value="FILLVAL" missing_value_mask="cellMask"
			 packages="forwardMode;analysisMode"
		/>
		<var name="velocityZ" type="real" dimensions="nVertLevels nCells Time" units="m s^-1"
			 description="component of horizontal velocity in the z-direction (cartesian)"
			 missing_value="FILLVAL" missing_value_mask="cellMask"
			 packages="forwardMode;analysisMode"
		/>
		<var name="velocityZonal" type="real" dimensions="nVertLevels nCells Time" units="m s^-1"
			 description="component of horizontal velocity in the eastward direction"
			 missing_value="FILLVAL" missing_value_mask="cellMask"
			 packages="forwardMode;analysisMode"
		/>
		<var name="velocityMeridional" type="real" dimensions="nVertLevels nCells Time" units="m s^-1"
			 description="component of horizontal velocity in the northward direction"
			 missing_value="FILLVAL" missing_value_mask="cellMask"
			 packages="forwardMode;analysisMode"
		/>
		<var name="transportVelocityX" type="real" dimensions="nVertLevels nCells Time" units="m s^-1"
			 description="component of horizontal velocity used to transport mass and tracers in the x-direction (cartesian)"
			 missing_value="FILLVAL" missing_value_mask="cellMask"
			 packages="forwardMode;analysisMode"
		/>
		<var name="transportVelocityY" type="real" dimensions="nVertLevels nCells Time" units="m s^-1"
			 description="component of horizontal velocity used to transport mass and tracers in the y-direction (cartesian)"
			 missing_value="FILLVAL" missing_value_mask="cellMask"
			 packages="forwardMode;analysisMode"
		/>
		<var name="transportVelocityZ" type="real" dimensions="nVertLevels nCells Time" units="m s^-1"
			 description="component of horizontal velocity used to transport mass and tracers in the z-direction (cartesian)"
			 missing_value="FILLVAL" missing_value_mask="cellMask"
			 packages="forwardMode;analysisMode"
		/>
		<var name="transportVelocityZonal" type="real" dimensions="nVertLevels nCells Time" units="m s^-1"
			 description="component of horizontal velocity used to transport mass and tracers in the eastward direction"
			 missing_value="FILLVAL" missing_value_mask="cellMask"
			 packages="forwardMode;analysisMode"
		/>
		<var name="transportVelocityMeridional" type="real" dimensions="nVertLevels nCells Time" units="m s^-1"
			 description="component of horizontal velocity used to transport mass and tracers in the northward direction"
			 missing_value="FILLVAL" missing_value_mask="cellMask"
			 packages="forwardMode;analysisMode"
		/>
		<var name="gradSSH" type="real" dimensions="nEdges Time" units="1"
			 description="Gradient of sea surface height at edges."
			 packages="forwardMode;analysisMode"
		/>
		<var name="gradSSHX" type="real" dimensions="nCells Time" units="1"
			 description="X Component of the gradient of sea surface height at cell centers."
			 packages="forwardMode;analysisMode"
		/>
		<var name="gradSSHY" type="real" dimensions="nCells Time" units="1"
			 description="Y Component of the gradient of sea surface height at cell centers."
			 packages="forwardMode;analysisMode"
		/>
		<var name="gradSSHZ" type="real" dimensions="nCells Time" units="1"
			 description="Z Component of the gradient of sea surface height at cell centers."
			 packages="forwardMode;analysisMode"
		/>
		<var name="gradSSHZonal" type="real" dimensions="nCells Time" units="1"
			 description="Zonal Component of the gradient of sea surface height at cell centers."
			 packages="forwardMode;analysisMode"
		/>
		<var name="gradSSHMeridional" type="real" dimensions="nCells Time" units="1"
			 description="Meridional Component of the gradient of sea surface height at cell centers."
			 packages="forwardMode;analysisMode"
		/>
		<var name="normalGMBolusVelocity" type="real" dimensions="nVertLevels nEdges Time" units="m s^-1"
			 description="Bolus velocity in Gent-McWilliams eddy parameterization"
			 missing_value="FILLVAL" missing_value_mask="edgeMask"
			 packages="gm"
		/>
		<var name="normalMLEvelocity" type="real" dimensions="nVertLevels nEdges Time" units="m s^-1"
			description="Velocity from mixed layer eddies (fox kemper 2011 submesoscale parameterization)"
			packages="submeso"
		/>
		<var name="cGMphaseSpeed" type="real" dimensions="nEdges Time" units="m s^-1"
			description="phase speed for the bolus velocity calculation"
			packages="gm"
		/>
		<var name="betaEdge" type="real" dimensions="nEdges Time" units="m^-1 s^-1"
			description="meridional gradient of the coriolis parameter, used in the mesoscale eddy parameterization schemes"
		/>
		<var name="gmKappaScaling" type="real" dimensions="nVertLevelsP1 nEdges Time" units="1" default_value="1.0"
			description="spatially and depth varying GM kappa.  The scaling is based on the Brunt Vaisala Frequency relative to a maximum value below the mixed layer, follows from Danabasoglu and Marshall 2007.  If config_GM_closure is not set to N2_dependent the scaling value is set to 1 everywhere."
			packages="gm"
		/>
		<var name="RediKappaScaling" type="real" dimensions="nVertLevelsP1 nCells Time" units="1"
			description="Scaling coefficient for GM kappa. Varies from 0 to 1.  The scaling is based on the Brunt Vaisala Frequency relative to a maximum value below the mixed layer, follows from Danabasoglu and Marshall 2007.  If config_Redi_N2_based_taper_enable = .false. the scaling is set to 1 everywhere."
			packages="gm"
		/>
		<var name="RediKappaSfcTaper" type="real" dimensions="nVertLevelsP1 nCells Time" units="1"
			description="Scaling coefficient for Redi kappa. Varies from 0 to 1."
			packages="gm"
		/>
		<var name="rediLimiterCount" type="integer" dimensions="nVertLevels nCells Time"
			description="count of times redi limiter is invoked on a timestep"
			packages="gm"
		/>
		<var name="gradDensityEddy" type="real" dimensions="nVertLevels nEdges Time" units="kg m^-4"
			description="horizontal gradient of density at cell edge and interfaces in vertical.  this is used for the GM parameterization and the submesoscale eddy parameterization"
			 packages="gm;submeso"
		/>
		<var name="mleVelocityZonal" type="real" dimensions="nVertLevels nCells Time" units="m s^-1"
			description="Bolus velocity in fox-kemper mle parameterization, zonal-direction"
			missing_value="FILLVAL" missing_value_mask="cellMask"
			packages="gm;submeso"
		/>
		<var name="mleVelocityMeridional" type="real" dimensions="nVertLevels nCells Time" units="m s^-1"
			description="Bolus velocity in fox-kemper mle parameterization, meridional-direction"
			missing_value="FILLVAL" missing_value_mask="cellMask"
			packages="gm;submeso"
		/>
		<var name="eddyVelocityX" type="real" dimensions="nVertLevels nCells Time" units="m s^-1"
			description="Bolus velocity in Gent-McWilliams eddy or submesoscale parameterization, x-direction"
			missing_value="FILLVAL" missing_value_mask="cellMask"
			packages="gm;submeso"
		/>
		<var name="eddyVelocityY" type="real" dimensions="nVertLevels nCells Time" units="m s^-1"
			description="Bolus velocity in Gent-McWilliams or submesoscale eddy parameterization, y-direction"
			missing_value="FILLVAL" missing_value_mask="cellMask"
			packages="gm;submeso"
		/>
		<var name="eddyVelocityZ" type="real" dimensions="nVertLevels nCells Time" units="m s^-1"
			description="eddy Bolus velocity in Gent-McWilliams or submesoscale eddy parameterization, z-direction"
			missing_value="FILLVAL" missing_value_mask="cellMask"
			packages="gm;submeso"
		/>
		<var name="GMBolusVelocityZonal" type="real" dimensions="nVertLevels nCells Time" units="m s^-1"
			 description="Bolus velocity in Gent-McWilliams eddy parameterization, zonal-direction"
			 missing_value="FILLVAL" missing_value_mask="cellMask"
			 packages="gm;submeso"
		/>
		<var name="GMBolusVelocityMeridional" type="real" dimensions="nVertLevels nCells Time" units="m s^-1"
			 description="Bolus velocity in Gent-McWilliams eddy parameterization, meridional-direction"
			 missing_value="FILLVAL" missing_value_mask="cellMask"
			 packages="gm;submeso"
		/>
		<var name="RiTopOfCell" type="real" dimensions="nVertLevelsP1 nCells Time" units="1"
			 description="gradient Richardson number defined at the center (horizontally) and top (vertically)"
			 packages="forwardMode;analysisMode"
		/>
		<var name="RiTopOfEdge" type="real" dimensions="nVertLevelsP1 nEdges Time" units="1"
			 description="gradient Richardson number defined at the edge (horizontally) and top (vertically)"
			 packages="forwardMode;analysisMode"
		/>
		<var name="vertViscTopOfEdge" type="real" dimensions="nVertLevelsP1 nEdges Time" units="m^2 s^-1"
			 description="vertical viscosity defined at the edge (horizontally) and top (vertically)"
			 packages="forwardMode;analysisMode"
		/>
		<var name="vertViscTopOfCell" type="real" dimensions="nVertLevelsP1 nCells Time" units="m^2 s^-1"
			 description="vertical viscosity defined at the cell center (horizontally) and top (vertically)"
			 packages="forwardMode;analysisMode"
		/>
		<var name="vertDiffTopOfCell" type="real" dimensions="nVertLevelsP1 nCells Time" units="m^2 s^-1"
			 description="vertical diffusion defined at the cell center (horizontally) and top (vertically)"
			 packages="forwardMode;analysisMode"
		/>
		<var name="bulkRichardsonNumber" type="real" dimensions="nVertLevels nCells Time" units="1"
			 description="CVMix/KPP: bulk Richardson number"
			 missing_value="FILLVAL" missing_value_mask="cellMask"
			 packages="forwardMode;analysisMode"
			 />
		<var name="bulkRichardsonNumberBuoy" type="real" dimensions="nVertLevels nCells Time" units="1"
			 description="CVMix/KPP: contribution of buoyancy to bulk Richardson number"
			 missing_value="FILLVAL" missing_value_mask="cellMask"
			 packages="forwardMode;analysisMode"
		/>
		<var name="bulkRichardsonNumberShear" type="real" dimensions="nVertLevels nCells Time" units="1"
			 description="CVMix/KPP: contribution of shear to bulk Richardson number"
			 missing_value="FILLVAL" missing_value_mask="cellMask"
			 packages="forwardMode;analysisMode"
		/>
		<var name="unresolvedShear" type="real" dimensions="nVertLevels nCells Time" units="m s^-1"
			 description="CVMix/KPP: contribution of unresolved velocity to vertical shear"
			 missing_value="FILLVAL" missing_value_mask="cellMask"
		/>
		<var name="boundaryLayerDepth" type="real" dimensions="nCells Time" units="m"
			 description="CVMix/KPP: diagnosed depth of the ocean surface boundary layer"
		/>
		<var name="boundaryLayerDepthSmooth" type="real" dimensions="nCells Time" units="m"
			 description="CVMix/KPP: smoothed boundary layer depth"
		/>
		<var name="boundaryLayerDepthEdge" type="real" dimensions="nEdges Time" units="m"
			 description="CVMix/KPP: diagnosed depth of the ocean surface boundary layer averaged to cell edges"
			 packages="forwardMode;analysisMode"
		/>
		<var_array name="vertNonLocalFlux" type="real" dimensions="nVertLevelsP1 nCells Time" packages="forwardMode;analysisMode">
			<var name="vertNonLocalFluxTemp" array_group="vertNonLocalFlux" units="1" name_in_code="vertNonLocalFluxTemp"
				 description="CVMix/KPP: nonlocal boundary layer mixing term for temperature"
		/>
		</var_array>
		<var name="indexBoundaryLayerDepth" type="real" dimensions="nCells Time"
			 description="CVMix/KPP: int(indexBoundaryLayerDepth) is vertical layer within which boundaryLayerDepth resides. mod(indexBoundaryLayerDepth) indicates whether boundaryLayerDepth resides above layer center (value = 0.25) or below layer center (value=0.75)"
			 packages="forwardMode;analysisMode"
		/>
		<var name="indexSurfaceLayerDepth" type="real" dimensions="nCells Time"
			 description="CVMix/KPP: surface layer entirely encompasses int(indexSurfaceLayerDepth) vertical layers and fraction(indexSurfaceLayerDepth) of the int(indexSurfaceLayerDepth)+1 layer."
			 packages="forwardMode;analysisMode"
		/>
		<var name="surfaceFrictionVelocity" type="real" dimensions="nCells Time"  units="m s^-1"
			 description="CVMix/KPP: diagnosed surface friction velocity defined as square root of (mag(wind stress) / reference density)"
			 packages="forwardMode;analysisMode"
		/>
		<var name="penetrativeTemperatureFluxOBL" type="real" dimensions="nCells Time" units="C m s^-1"
			 description="CVMix/KPP: Penetrative temperature flux at the bottom of boundary layer due to solar radiation. Positive is into the ocean."
			 packages="forwardMode;analysisMode"
		/>
		<var name="bottomLayerShortwaveTemperatureFlux" type="real" dimensions="nCells Time" units="W m^-2"
			 description="Solar flux that reaches bottom of the ocean and does not impact temperature"
			 packages="forwardMode;analysisMode"
		/>
		<var name="surfaceBuoyancyForcing" type="real" dimensions="nCells Time" units="m^2 s^-3"
			 description="CVMix/KPP: diagnosed surface buoyancy flux due to heat, salt and freshwater fluxes. Positive flux increases buoyancy."
			 packages="forwardMode;analysisMode"
		/>
		<var name="indMLD" type="integer" dimensions="nCells Time"
			description="index of model where mixed layer depth occurs (always one past)"
		/>
		<var name="dThreshMLD" type="real" dimensions="nCells Time" units="m"
			description="mixed layer depth based on density threshold"
		/>
		<var name="slopeTriadUp" type="real" dimensions="nVertLevels TWO nEdges Time" units="non-dimensional" default_value="0.0"
			 description="Magnitude of slope of isopycnal surface, using triad through this cell and edge, angled up. Uses expansion of equation of state."
			 packages="forwardMode;analysisMode"
		/>
		<var name="slopeTriadDown" type="real" dimensions="nVertLevels TWO nEdges Time" units="non-dimensional" default_value="0.0"
			 description="Magnitude of slope of isopycnal surface, using triad through this cell and edge, angled up. Uses expansion of equation of state."
			 packages="forwardMode;analysisMode"
		/>
		<var name="k33" type="real" dimensions="nVertLevelsP1 nCells Time" units="m^2 s^-1"
			 description="The (3,3) entry of the Redi diffusion tensor. Added to the model vertical diffusion. Defined at the top of cell k"
			 packages="forwardMode;analysisMode"
		/>
		<var name="gmStreamFuncTopOfEdge" type="real" dimensions="nVertLevelsP1 nEdges Time" units="m^2 s^-1"
			 description="GM stream function"
			 packages="forwardMode;analysisMode"
		/>
		<var name="GMStreamFuncX" type="real" dimensions="nVertLevelsP1 nCells Time" units="m^2 s^-1"
			 description="GM stream function"
			 packages="forwardMode;analysisMode"
		/>
		<var name="GMStreamFuncY" type="real" dimensions="nVertLevelsP1 nCells Time" units="m^2 s^-1"
			 description="GM stream function"
			 packages="forwardMode;analysisMode"
		/>
		<var name="GMStreamFuncZ" type="real" dimensions="nVertLevelsP1 nCells Time" units="m^2 s^-1"
			 description="GM stream function"
			 packages="forwardMode;analysisMode"
		/>
		<var name="GMStreamFuncZonal" type="real" dimensions="nVertLevelsP1 nCells Time" units="m^2 s^-1"
			 description="GM stream function"
			 packages="forwardMode;analysisMode"
		/>
		<var name="GMStreamFuncMeridional" type="real" dimensions="nVertLevelsP1 nCells Time" units="m^2 s^-1"
			 description="GM stream function"
			 packages="forwardMode;analysisMode"
		/>
		<var name="gmBolusKappa" type="real" dimensions="nEdges Time" units="m^2 s^-1"
			 description="GM Bolus Kappa value.  On output, it has NOT been multiplied by the horizontal taper array gmHorizontalTaper, because that is applied at the end to the normalGMBolusVelocity variable, not to the gmBolusKappa."
			 packages="gm"
		/>
		<var name="RediKappa" type="real" dimensions="nEdges Time" units="m^2 s^-1"
			 description="Redi Kappa value.  On output, it has already been multiplied by the horizontal taper array RediHorizontalTaper (as opposed to gmBolusKappa, which has not been multiplied by the horizontal taper)."
			 packages="gm"
		/>
		<var name="RediHorizontalTaper" type="real" dimensions="nEdges Time"
			 description="Horizontal tapering for Redi. Varies between 0 and 1."
			 packages="gm"
		/>
		<var name="gmHorizontalTaper" type="real" dimensions="nEdges Time"
			 description="Horizontal tapering for GM. Varies between 0 and 1."
			 packages="gm"
		/>
		<var name="RossbyRadius" type="real" dimensions="nEdges Time" units="m"
			 description="Rossby Radius, computed in GM routine for some settings"
			 packages="gm"
		/>
		<var name="surfaceFluxAttenuationCoefficient" type="real" dimensions="nCells Time" units="m"
			description="The spatially-dependent length scale of exponential decay of surface fluxes. Fluxes are multiplied by $e^{z/\gamma}$, where this coefficient is $\gamma$."
		/>
		<var name="surfaceFluxAttenuationCoefficientRunoff" type="real" dimensions="nCells Time" units="m"
			description="The spatially-dependent length scale of exponential decay of river runoff. Fluxes are multiplied by $e^{z/\gamma}$, where this coefficient is $\gamma$."
		/>
		<var name="topographic_wave_drag" type="real" dimensions="nEdges" units="1"
			description="wave drag coefficient or 1/(rinv) where rinv is the e-folding time used in HyCOM"
			packages="topographicWaveDragPKG"
		/>
		<!-- diagnostic fields for land-ice fluxes -->
		<var name="landIceFrictionVelocity" type="real" dimensions="nCells Time" units="m s^-1"
			description="The friction velocity $u_*$ under land ice"
			packages="landIceFluxesPKG"
		/>
		<var name="topDrag" type="real" dimensions="nEdges Time" units="N m^-2"
			description="Top drag at the surface of the ocean defined at edge midpoints. Magnitude in direction of edge normal."
			packages="landIceFluxesPKG"
		/>
		<var name="topDragMagnitude" type="real" dimensions="nCells Time" units="N m^-2"
			description="Magnitude of top drag at the surface of the ocean, at cell centers."
			packages="landIceFluxesPKG"
		/>
		<var_array name="landIceBoundaryLayerTracers" type="real" dimensions="nCells Time" packages="landIceFluxesPKG">
			<var name="landIceBoundaryLayerTemperature" array_group="landIceBoundaryLayerValues" units="C"
				description="The temperature averaged over the sub-ice-shelf boundary layer"
			/>
			<var name="landIceBoundaryLayerSalinity" array_group="landIceBoundaryLayerValues" units="1.e-3"
				description="The salinity averaged over the sub-ice-shelf boundary layer"
			/>
		</var_array>
		<var_array name="landIceTracerTransferVelocities" type="real" dimensions="nCells Time" packages="landIceFluxesPKG">
			<var name="landIceHeatTransferVelocity" array_group="landIceTransferVelocityValues" units="m s^-1"
				description="friction velocity times nondimensional heat transfer coefficient"
			/>
			<var name="landIceSaltTransferVelocity" array_group="landIceTransferVelocityValues" units="m s^-1"
				description="friction velocity times nondimensional salt transfer coefficient"
			/>
		</var_array>
		<!-- diagnostic fields for Haney number (rx1) -->
		<var name="rx1Cell" type="real" dimensions="nVertLevels nCells Time" units="1"
			 description="The Haney number (rx1), a measure of hydrostatic consistency, at cell centers."
			 packages="initMode"
		/>
		<var name="rx1Edge" type="real" dimensions="nVertLevels nEdges Time" units="1"
			 description="The Haney number (rx1), a measure of hydrostatic consistency, at edges."
			 packages="initMode"
		/>
		<var name="rx1MaxCell" type="real" dimensions="nCells Time" units="1"
			 description="The Haney number (rx1) is ratio of vertical displacement to cell thickness between two neighboring horizontal cells.  It is computed at each edge.  This cell-based value is the maximum over all edges and vertical levels of each cell."
			 packages="initMode;debugDiagnosticsAMPKG"
		/>
		<var name="rx1MaxEdge" type="real" dimensions="nEdges Time" units="1"
			 description="The maximum Haney number (rx1) in a vertical column, measured at edges."
			 packages="initMode"
		/>
		<var name="globalRx1Max" type="real" dimensions="Time" units="1"
			 description="The global maximum Haney number (rx1)."
			 packages="initMode;debugDiagnosticsAMPKG"
		/>
		<var name="globalVerticalStretchMax" type="real" dimensions="Time" units="1"
			 description="The global maximum stretching of the vertical grid compared with z-level."
			 packages="initMode"
		/>
		<var name="globalVerticalStretchMin" type="real" dimensions="Time" units="1"
			 description="The global minimum stretching of the vertical grid compared with z-level."
			 packages="initMode"
		/>
		<var name="rx1InitSmoothingMask" type="integer" dimensions="nCells Time"
			description="A mask indicating where layer interface and thickness smoothing is to be performed during Haney number constrained initializaiton."
			packages="initMode"
		/>
		<var name="verticalStretch" type="real" dimensions="nVertLevels nCells" units="1"
			description="the stretch factor of each layer compared with the default z-level coordinate"
			packages="initMode"
		/>
		<var name="pressureAdjustedSSH" type="real" dimensions="nCells Time" units="m"
			 description="sea surface height adjusted by sea surface pressure"
		/>
		<!-- FIELD split_implicit time stepping -->
		<var name="barotropicCoriolisTerm" type="real" dimensions="nEdges Time" units="m s^-2"
			description="f * uPerp for the split-implicit time stepping"
			packages="semiImplicitTimePKG"
		/>
		<var name="SIvec_r0" type="real" dimensions="nCells Time" units="1"
			description="A vector used in the split-implicit barotropic mode solver"
			packages="semiImplicitTimePKG"
		/>
		<var name="SIvec_r1" type="real" dimensions="nCells Time" units="1"
			description="A vector used in the split-implicit barotropic mode solver"
			packages="semiImplicitTimePKG"
		/>
		<var name="SIvec_rh0" type="real" dimensions="nCells Time" units="1"
			description="A vector used in the split-implicit barotropic mode solver"
			packages="semiImplicitTimePKG"
		/>
		<var name="SIvec_rh1" type="real" dimensions="nCells Time" units="1"
			description="A vector used in the split-implicit barotropic mode solver"
			packages="semiImplicitTimePKG"
		/>
		<var name="SIvec_r00" type="real" dimensions="nCells Time" units="1"
			description="A vector used in the split-implicit barotropic mode solver"
			packages="semiImplicitTimePKG"
		/>
		<var name="SIvec_ph0" type="real" dimensions="nCells Time" units="1"
			description="A vector used in the split-implicit barotropic mode solver"
			packages="semiImplicitTimePKG"
		/>
		<var name="SIvec_ph1" type="real" dimensions="nCells Time" units="1"
			description="A vector used in the split-implicit barotropic mode solver"
			packages="semiImplicitTimePKG"
		/>
		<var name="SIvec_v0" type="real" dimensions="nCells Time" units="1"
			description="A vector used in the split-implicit barotropic mode solver"
			packages="semiImplicitTimePKG"
		/>
		<var name="SIvec_s0" type="real" dimensions="nCells Time" units="1"
			description="A vector used in the split-implicit barotropic mode solver"
			packages="semiImplicitTimePKG"
		/>
		<var name="SIvec_s1" type="real" dimensions="nCells Time" units="1"
			description="A vector used in the split-implicit barotropic mode solver"
			packages="semiImplicitTimePKG"
		/>
		<var name="SIvec_sh0" type="real" dimensions="nCells Time" units="1"
			description="A vector used in the split-implicit barotropic mode solver"
			packages="semiImplicitTimePKG"
		/>
		<var name="SIvec_sh1" type="real" dimensions="nCells Time" units="1"
			description="A vector used in the split-implicit barotropic mode solver"
			packages="semiImplicitTimePKG"
		/>
		<var name="SIvec_w0" type="real" dimensions="nCells Time" units="1"
			description="A vector used in the split-implicit barotropic mode solver"
			packages="semiImplicitTimePKG"
		/>
		<var name="SIvec_w1" type="real" dimensions="nCells Time" units="1"
			description="A vector used in the split-implicit barotropic mode solver"
			packages="semiImplicitTimePKG"
		/>
		<var name="SIvec_wh0" type="real" dimensions="nCells Time" units="1"
			description="A vector used in the split-implicit barotropic mode solver"
			packages="semiImplicitTimePKG"
		/>
		<var name="SIvec_wh1" type="real" dimensions="nCells Time" units="1"
			description="A vector used in the split-implicit barotropic mode solver"
			packages="semiImplicitTimePKG"
		/>
		<var name="SIvec_q0" type="real" dimensions="nCells Time" units="1"
			description="A vector used in the split-implicit barotropic mode solver"
			packages="semiImplicitTimePKG"
		/>
		<var name="SIvec_q1" type="real" dimensions="nCells Time" units="1"
			description="A vector used in the split-implicit barotropic mode solver"
			packages="semiImplicitTimePKG"
		/>
		<var name="SIvec_qh0" type="real" dimensions="nCells Time" units="1"
			description="A vector used in the split-implicit barotropic mode solver"
			packages="semiImplicitTimePKG"
		/>
		<var name="SIvec_qh1" type="real" dimensions="nCells Time" units="1"
			description="A vector used in the split-implicit barotropic mode solver"
			packages="semiImplicitTimePKG"
		/>
		<var name="SIvec_z0" type="real" dimensions="nCells Time" units="1"
			description="A vector used in the split-implicit barotropic mode solver"
			packages="semiImplicitTimePKG"
		/>
		<var name="SIvec_z1" type="real" dimensions="nCells Time" units="1"
			description="A vector used in the split-implicit barotropic mode solver"
			packages="semiImplicitTimePKG"
		/>
		<var name="SIvec_zh0" type="real" dimensions="nCells Time" units="1"
			description="A vector used in the split-implicit barotropic mode solver"
			packages="semiImplicitTimePKG"
		/>
		<var name="SIvec_zh1" type="real" dimensions="nCells Time" units="1"
			description="A vector used in the split-implicit barotropic mode solver"
			packages="semiImplicitTimePKG"
		/>
		<var name="SIvec_t0" type="real" dimensions="nCells Time" units="1"
			description="A vector used in the split-implicit barotropic mode solver"
			packages="semiImplicitTimePKG"
		/>
		<var name="SIvec_t1" type="real" dimensions="nCells Time" units="1"
			description="A vector used in the split-implicit barotropic mode solver"
			packages="semiImplicitTimePKG"
		/>
		<var name="SIvec_y0" type="real" dimensions="nCells Time" units="1"
			description="A vector used in the split-implicit barotropic mode solver"
			packages="semiImplicitTimePKG"
		/>
		<var name="ssh_sal" type="real" dimensions="nCells Time" units="m"
			description="sea surface height perturbation from self-attraction and loading"
			packages="tidalPotentialForcingPKG"
		/>
		<var name="ssh_sal_grad" type="real" dimensions="nEdges Time" units=""
			description="gradient of sea surface height perturbation from self-attraction and loading"
			packages="tidalPotentialForcingPKG"
		/>
	</var_struct>
	<var_struct name="shortwave" time_levs="1">
		<!-- **********************************************************************
				These fields are necessary for reading in chlorophyll concentrations,
				zenith angle and cloud fraction for horizontally variable shortwave radiation

				They are interpolated in the init core from observations
			********************************************************************** -->
		<var name="chlorophyllData" type="real" dimensions="nCells Time" units="mg m^-3"
			 description="concentration of chlorophyll data"
			 packages="variableShortwave"
		/>
		<var name="zenithAngle" type="real" dimensions="nCells Time" units="1"
			description="the cos of the solar zenith angle"
			packages="variableShortwave"
		/>
		<var name="clearSkyRadiation" type="real" dimensions="nCells Time" units="percent"
			description="the fractional cloudiness (between 0 and 1)"
			packages="variableShortwave"
		/>
	</var_struct>
	<var_struct name="forcing" time_levs="1">
		<!-- *********************************************************************

				The fields listed below are built within MPAS-O. If they are
				read in from an input file, their values will be overwritten by
				constituent fields, depending on the forcing options selected.

			 ********************************************************************* -->
		<var name="surfaceStress" type="real" dimensions="nEdges Time" units="N m^-2"
			 description="The component of the total surface stress on the ocean defined at edge midpoints and pointing in the direction of the edge normal.  This field the sum of constituent stresses (e.g. wind stress and top drag) and is used to compute a tendency in the normal velocity."
		/>
		<var name="surfaceStressMagnitude" type="real" dimensions="nCells Time" units="N m^-2"
			 description="Magnitude of surface stress, at cell centers."
			 packages="forwardMode;analysisMode"
		/>
		<var name="surfaceThicknessFlux" type="real" dimensions="nCells Time" units="m s^-1"
			 description="Flux of mass through the ocean surface. Positive into ocean."
			 packages="forwardMode;analysisMode"
		/>
		<var name="surfaceThicknessFluxRunoff" type="real" dimensions="nCells Time" units="m s^-1"
			 description="Flux of mass through the ocean surface due to river runoff. Positive into ocean."
			 packages="forwardMode;analysisMode"
		/>

		<var name="windStressZonal" type="real" dimensions="nCells Time" units="N m^-2"
			 description="Zonal (eastward) component of wind stress at cell centers from coupler. Positive eastward."
			 packages="windStressBulkPKG"
		/>
		<var name="windStressMeridional" type="real" dimensions="nCells Time" units="N m^-2"
			 description="Meridional (northward) component of wind stress at cell centers from coupler. Positive northward."
			 packages="windStressBulkPKG"
		/>
		<var name="bottomDrag" type="real" dimensions="nCells" units="1"
			 description="Bottom drag Cd coefficient in cells."
			 packages="variableBottomDragPKG"
		/>
		<var name="nForcingGroupCounter"		type="integer"	dimensions="Time"/>
		<var name="forcingGroupNames"			type="text"	dimensions="nForcingGroupsMax Time"/>
		<var name="forcingGroupRestartTimes"		type="text"	dimensions="nForcingGroupsMax Time"/>

		<!-- *********************************************************************

				The fields listed below are constituent fields for coupling.
				Their use depends on the forcing options selected (check their
				packages). Some are used as input for simulations, while others
				are outputs.

			 ********************************************************************* -->
		<var name="seaIcePressure" type="real" dimensions="nCells Time" units="Pa"
			 description="Pressure at the sea surface due to sea ice."
		/>
		<var name="atmosphericPressure" type="real" dimensions="nCells Time" units="Pa"
			 description="Pressure at the sea surface due to the atmosphere."
		/>
		<var name="seaIceEnergy" type="real" dimensions="nCells Time" units="J m^-2"
			 description="Energy per unit area trapped in frazil ice formation. Always $\ge$ 0.0."
			 packages="frazilIce"
		/>
		<var name="penetrativeTemperatureFlux" type="real" dimensions="nCells Time" units="C m s^-1"
			 description="Penetrative temperature flux at the surface due to solar radiation. Positive is into the ocean."
			 packages="forwardMode;analysisMode"
			 />
		<var name="fractionAbsorbed" type="real" dimensions="nVertLevels nCells Time" units="fractional"
			 description="Divergence of transmission through interfaces of surface fluxes below the surface layer at cell centers. These are not applied to short wave."
			 packages="forwardMode;analysisMode"
		/>
		<var name="fractionAbsorbedRunoff" type="real" dimensions="nVertLevels nCells Time" units="fractional"
			 description="Divergence of transmission through interfaces of surface fluxes below the surface layer at cell centers. These are applied only to river runoff."
			 packages="forwardMode;analysisMode"
		/>

		<!-- Input fields for coupling -->
		<!-- Coupling fields associated with heat fluxes -->
		<var name="latentHeatFlux" type="real" dimensions="nCells Time" units="W m^-2"
			 description="Latent heat flux at cell centers from coupler. Positive into the ocean."
			 packages="activeTracersBulkRestoringPKG"
		/>
		<var name="sensibleHeatFlux" type="real" dimensions="nCells Time" units="W m^-2"
			 description="Sensible heat flux at cell centers from coupler. Positive into the ocean."
			 packages="activeTracersBulkRestoringPKG"
		/>
		<var name="longWaveHeatFluxUp" type="real" dimensions="nCells Time" units="W m^-2"
			 description="Upward long wave heat flux at cell centers from coupler. Positive into the ocean."
			 packages="activeTracersBulkRestoringPKG"
		/>
		<var name="longWaveHeatFluxDown" type="real" dimensions="nCells Time" units="W m^-2"
			 description="Downward long wave heat flux at cell centers from coupler. Positive into the ocean."
			 packages="activeTracersBulkRestoringPKG"
		/>
		<var name="seaIceHeatFlux" type="real" dimensions="nCells Time" units="W m^-2"
			 description="Sea ice heat flux at cell centers from coupler. Positive into the ocean."
			 packages="activeTracersBulkRestoringPKG"
		/>
		<var name="icebergHeatFlux" type="real" dimensions="nCells Time" units="W m^-2"
			 description="Iceberg heat flux at cell centers from coupler. Positive into the ocean."
			 packages="activeTracersBulkRestoringPKG"
		/>
		<var name="shortWaveHeatFlux" type="real" dimensions="nCells Time" units="W m^-2"
			 description="Short wave flux at cell centers from coupler. Positive into the ocean."
			 packages="activeTracersBulkRestoringPKG;ecosysTracersPKG"
		/>
		<var name="rainTemperatureFlux" type="real" dimensions="nCells Time" units="C m s^-1"
			 description="Heat flux associated with rain at cell centers sent to coupler. Positive into the ocean."
		/>
		<var name="evapTemperatureFlux" type="real" dimensions="nCells Time" units="C m s^-1"
			 description="Heat flux associated with Evaporation at cell centers sent to coupler. Positive into the ocean."
		/>
		<var name="seaIceTemperatureFlux" type="real" dimensions="nCells Time" units="C m s^-1"
			 description="Heat flux associated with sea ice melt water at cell centers sent to coupler. Positive into the ocean."
		/>
		<var name="icebergTemperatureFlux" type="real" dimensions="nCells Time" units="C m s^-1"
			 description="Heat flux associated with iceberg melt at cell centers sent to coupler. Positive into the ocean."
		/>

		<var name="totalFreshWaterTemperatureFlux" type="real" dimensions="nCells Time" units="C m s^-1"
			 description="Sum of heat fluxes associated with water fluxes cell centers sent to coupler. Positive into the ocean."
		/>


		<!-- Coupling fields associated with mass or salinity fluxes -->
		<var name="evaporationFlux" type="real" dimensions="nCells Time" units="kg m^-2 s^-1"
			 description="Evaporation flux at cell centers from coupler. Positive into the ocean."
		/>
		<var name="seaIceSalinityFlux" type="real" dimensions="nCells Time" units="kg m^-2 s^-1"
			 description="Sea ice salinity flux at cell centers from coupler. Positive into the ocean."
			 packages="activeTracersBulkRestoringPKG"
		/>
		<var name="seaIceFreshWaterFlux" type="real" dimensions="nCells Time" units="kg m^-2 s^-1"
			 description="Fresh water flux from sea ice at cell centers from coupler. Positive into the ocean."
		/>
		<var name="icebergFreshWaterFlux" type="real" dimensions="nCells Time" units="kg m^-2 s^-1"
			 description="Fresh water flux from iceberg melt at cell centers from coupler. Positive into the ocean."
		/>
		<var name="riverRunoffFlux" type="real" dimensions="nCells Time" units="kg m^-2 s^-1"
			 description="Fresh water flux from river runoff at cell centers from coupler. Positive into the ocean."
			 packages="thicknessBulkPKG"
		/>
		<var name="removedRiverRunoffFlux" type="real" dimensions="nCells Time" units="kg m^-2 s^-1"
			 description="Fresh water flux from river runoff from the coupler that was removed due to config_remove_AIS_coupler_runoff option. Positive into the ocean."
			 packages="thicknessBulkPKG"
		/>
		<var name="totalRemovedRiverRunoffFlux" type="real" dimensions="Time" units="kg s^-1"
			 description="Global sum of fresh water flux from river runoff from the coupler that was removed due to config_remove_AIS_coupler_runoff option. Positive into the ocean."
			 packages="thicknessBulkPKG"
		/>
		<var name="iceRunoffFlux" type="real" dimensions="nCells Time" units="kg m^-2 s^-1"
			 description="Fresh water flux from ice runoff at cell centers from coupler. Positive into the ocean."
			 packages="thicknessBulkPKG;activeTracersBulkRestoringPKG"
		/>
		<var name="removedIceRunoffFlux" type="real" dimensions="nCells Time" units="kg m^-2 s^-1"
			 description="Fresh water flux from ice runoff from the coupler that was removed due to config_remove_AIS_coupler_runoff option. Positive into the ocean."
			 packages="thicknessBulkPKG;activeTracersBulkRestoringPKG"
		/>
		<var name="totalRemovedIceRunoffFlux" type="real" dimensions="Time" units="kg s^-1"
			 description="Global sum of fresh water flux from ice runoff from the coupler that was removed due to config_remove_AIS_coupler_runoff option. Positive into the ocean."
			 packages="thicknessBulkPKG;activeTracersBulkRestoringPKG"
		/>
		<var name="rainFlux" type="real" dimensions="nCells Time" units="kg m^-2 s^-1"
			 description="Fresh water flux from rain at cell centers from coupler. Positive into the ocean."
		/>
		<var name="snowFlux" type="real" dimensions="nCells Time" units="kg m^-2 s^-1"
			 description="Fresh water flux from snow at cell centers from coupler. Positive into the ocean."
			 packages="activeTracersBulkRestoringPKG;thicknessBulkPKG"
		/>

		<!-- Misc. coupling fields -->
		<var name="iceFraction" type="real" dimensions="nCells Time" units="fractional"
			 description="Fraction of sea ice coverage at cell centers from coupler. Positive into the ocean."
		/>
		<var name="windSpeed10m" type="real" dimensions="nCells Time" units="m s^-1"
			 description="Wind speed at 10 meter."
		/>

                <!-- Waves coupling fields -->
		<var name="stokesDriftZonal" type="real" dimensions="nVertLevels nCells Time" units="m s^-1"
			 description="Zonal component of the wave-induced Stokes drift current."
			 packages="activeWavePKG"
		/>
		<var name="stokesDriftMeridional" type="real" dimensions="nVertLevels nCells Time" units="m s^-1"
			 description="Meridional component of the wave-induced Stokes drift current."
			 packages="activeWavePKG"
		/>
		<var name="stokesDriftSurfaceZonal" type="real" dimensions="nCells Time" units="m s^-1"
			 description="Zonal component of the wave-induced Stokes surface drift current."
			 packages="activeWavePKG"
		/>
		<var name="stokesDriftSurfaceMeridional" type="real" dimensions="nCells Time" units="m s^-1"
			 description="Meridional component of the wave-induced Stokes surface drift current."
			 packages="activeWavePKG"
		/>
		<var name="significantWaveHeight" type="real" dimensions="nCells Time" units="m"
			 description="Significant wave height is the average of the highest 1/3 of the waves"
			 packages="activeWavePKG"
		/>
		<var name="peakWaveFrequency" type="real" dimensions="nCells Time" units="s^-1"
			 description="Frequency of peak of wave spectrum"
			 packages="activeWavePKG"
		/>
		<var name="peakWaveDirection" type="real" dimensions="nCells Time" units="degree"
			 description="Direction of peak of wave spectrum"
			 packages="activeWavePKG"
		/>
		<var name="langmuirNumber" type="real" dimensions="nCells Time" units="m"
			 description="Projected surface layer averaged Langmuir number from Van Roekel et al. 2012."
		/>
		<var name="stokesDriftZonalWavenumber" type="real" dimensions="nStokesDriftWavenumbers nCells Time" units="m s^-1"
			 description="Zonal component of the partitioned wave-induced Stokes drift current. Wavenumbers 1-6 are used to recontruct the full depth-dependent Stokes drift profile"
			 packages="activeWavePKG"
		/>
		<var name="stokesDriftMeridionalWavenumber" type="real" dimensions="nStokesDriftWavenumbers nCells Time" units="m s^-1"
			 description="Meridional component of the partitioned wave-induced Stokes drift current. Wavenumbers 1-6 are used to recontruct the full depth-dependent Stokes drift profile"
			 packages="activeWavePKG"
		/>

		<!-- Output fields for coupling -->
		<var name="nAccumulatedCoupled" type="integer" dimensions="Time"
			 description="Number of accumulations in time averaging of coupler fields"
			 packages="forwardMode;analysisMode"
		/>
		<var_array name="avgTracersSurfaceValue" type="real" dimensions="nCells Time" packages="forwardMode;analysisMode">
			<var name="avgTemperatureSurfaceValue" array_group="surfaceValues" units="C"
				 description="Time averaged potential temperature extrapolated to ocean surface"
			/>
			<var name="avgSalinitySurfaceValue" array_group="surfaceValues" units="1.e-3"
				 description="Time averaged salinity extrapolated to ocean surface"
			/>
		</var_array>
		<var_array name="avgSurfaceVelocity" type="real" dimensions="nCells Time" packages="forwardMode;analysisMode">
			<var name="avgSurfaceVelocityZonal" array_group="vel_zonal" units="m s^-1"
				 description="Time averaged zonal surface velocity"
			/>
			<var name="avgSurfaceVelocityMeridional" array_group="vel_meridional" units="m s^-1"
				 description="Time averaged meridional surface velocity"
			/>
		</var_array>
		<var_array name="avgSSHGradient" type="real" dimensions="nCells Time" packages="forwardMode;analysisMode">
			<var name="avgSSHGradientZonal" array_group="ssh_zonal" units="1"
				 description="Time averaged zonal gradient of SSH"
			/>
			<var name="avgSSHGradientMeridional" array_group="ssh_meridional" units="1"
				 description="Time averaged meridional gradient of SSH"
			/>
		</var_array>
		<var name="filteredSSHGradientZonal" type="real" dimensions="nCells Time" units="1"
			description="Time filtered zonal gradient of SSH"
			packages="forwardMode;analysisMode"
		/>
		<var name="filteredSSHGradientMeridional" type="real" dimensions="nCells Time" units="1"
			description="Time filtered meridional gradient of SSH"
			packages="forwardMode;analysisMode"
		/>
		<var name="avgTotalFreshWaterTemperatureFlux" type="real" dimensions="nCells Time" units="C m s^-1"
			 description="Sum of heat fluxes associated with water fluxes cell centers sent to coupler. Positive into the ocean."
		/>

		<!-- Input fields from coupler or initial condition for forcing under land ice -->
		<var name="landIceFraction" type="real" dimensions="nCells Time" units="1"
			description="The fraction of each cell covered by land ice"
			packages="landIcePressurePKG"
		/>
		<var name="landIceMask" type="integer" dimensions="nCells Time"
			description="Mask indicating where land-ice is present (1) or absent (0)"
			packages="landIcePressurePKG"
		/>
		<var name="landIceFloatingFraction" type="real" dimensions="nCells Time" units="1"
			description="The fraction of each cell covered by an ice shelf"
			packages="landIcePressurePKG"
		/>
		<var name="landIceFloatingMask" type="integer" dimensions="nCells Time" default_value="-1"
			description="Mask indicating where an ice shelf is present (1) or absent (0)"
			packages="landIcePressurePKG"
		/>
		<var name="landIcePressure" type="real" dimensions="nCells Time" units="Pa"
			description="Pressure defined at the sea surface due to land ice."
			packages="landIcePressurePKG"
		/>
		<var name="landIceDraft" type="real" dimensions="nCells Time" units="m"
			description="The elevation of the interface between land ice and the ocean."
			packages="landIcePressurePKG"
		/>
		<!-- Input fields from initial condition for standalone land-ice fluxes -->
		<var name="landIceSurfaceTemperature" type="real" dimensions="nCells Time" units="C"
			description="temperature at the surface of land ice"
			packages="landIceFluxesPKG"
		/>
		<!-- Input fields from land-ice coupling or output fields from standalone land-ice flux computaiton -->
		<var_array name="landIceInterfaceTracers" type="real" dimensions="nCells Time" packages="landIceFluxesPKG">
			<var name="landIceInterfaceTemperature" array_group="landIceInterfaceValues" units="C"
				description="The temperature at the land ice-ocean interface (the local freezing temperature)"
			/>
			<var name="landIceInterfaceSalinity" array_group="landIceInterfaceValues" units="1.e-3"
				description="The salinity at the land ice-ocean interface"
			/>
		</var_array>
		<var name="landIceFreshwaterFlux" type="real" dimensions="nCells Time" units="kg m^-2 s^-1"
			description="Flux of mass through the ocean surface. Positive into ocean."
			packages="landIceFluxesPKG"
		/>
		<var name="landIceHeatFlux"  type="real" dimensions="nCells Time" units="W m^-2"
			description="Flux of heat into the ocean at land ice-ocean interface. Positive into ocean."
			packages="landIceFluxesPKG"
		/>
		<!-- Output fields from standalone land-ice flux computaiton -->
		<var name="heatFluxToLandIce"  type="real" dimensions="nCells Time" units="W m^-2"
			description="Flux of heat out of ice at land ice-ocean interface. Positive into ocean."
			packages="landIceFluxesPKG"
		/>
		<!-- Output fields for land-ice coupling -->
		<var_array name="avgLandIceBoundaryLayerTracers" type="real" dimensions="nCells Time" packages="landIceCouplingPKG">
			<var name="avgLandIceBoundaryLayerTemperature" array_group="landIceBoundaryLayerValues" units="C"
				description="The time-averaged temperature averaged over the sub-ice-shelf boundary layer"
			/>
			<var name="avgLandIceBoundaryLayerSalinity" array_group="landIceBoundaryLayerValues" units="1.e-3"
				description="The time-averaged salinity averaged over the sub-ice-shelf boundary layer"
			/>
		</var_array>
		<var_array name="avgLandIceTracerTransferVelocities" type="real" dimensions="nCells Time" packages="landIceCouplingPKG">
			<var name="avgLandIceHeatTransferVelocity" array_group="landIceTransferVelocityValues" units="m s^-1"
				description="time-averaged friction velocity times nondimensional heat transfer coefficient"
			/>
			<var name="avgLandIceSaltTransferVelocity" array_group="landIceTransferVelocityValues" units="m s^-1"
				description="time-averaged friction velocity times nondimensional salt transfer coefficient"
			/>
		</var_array>
		<var name="avgEffectiveDensityInLandIce" type="real" dimensions="nCells Time" units="kg m^-3"
			description="The time-averaged effective ocean density within ice shelves based on Archimedes' principle."
			packages="landIceCouplingPKG"
		/>

		<!-- Input fields for forcing due to tides -->
		<var name="tidalInputMask" type="real" dimensions="nCells"
			 description="Input mask for application of tidal forcing where 1 is applied tidal forcing"
			 packages="tidalForcing"
		/>
		<var name="tidalBCValue" type="real" dimensions="nCells Time" units="m"
			 description="Value of ssh height in cell for tidal boundary condition"
			 packages="tidalForcing"
		/>

		<!-- Input fields for vegetation properties -->
		<var name="vegetationHeight" type="real" dimensions="nCells" units="m"
			 description="Stem height of the vegetation"
			 packages="vegetationDragPKG"
		/>
		<var name="vegetationDiameter" type="real" dimensions="nCells" units="m"
			 description="Stem diameter of the vegetation"
			 packages="vegetationDragPKG"
		/>
		<var name="vegetationDensity" type="real" dimensions="nCells" units="m^-2"
			 description="Stem density of the vegetation per unit area"
			 packages="vegetationDragPKG"
		/>
		<var name="vegetationMask" type="integer" dimensions="nCells"
			 description="Mask value 1 as vegetated cell, and 0 as non-vegetated cell"
			 packages="vegetationDragPKG"
		/>
		<var name="vegetationManning" type="real" dimensions="nCells" units="1"
			 description="Manning roughness coefficient induced by vegetation"
			 packages="vegetationDragPKG"
		/>
		<!-- Output fields for forcing due to tides -->
		<var name="tidalLayerThicknessTendency" type="real" dimensions="nVertLevels nCells Time" units="m s^-1"
			 description="layer thickness tendency due to tidal forcing"
			 packages="tidalForcing"
		/>

		<!-- Input fields for forcing due to frazil ice -->

		<!-- Output fields for forcing due to frazil ice -->
		<var name="frazilLayerThicknessTendency" type="real" dimensions="nVertLevels nCells Time" units="m s^-1"
			 description="layer thickness tendency due to frazil processes"
			 packages="frazilIce"
		/>
		<var name="frazilTemperatureTendency" type="real" dimensions="nVertLevels nCells Time" units="m C s^-1"
			 description="temperature tendency due to frazil processes"
			 packages="frazilIce"
		/>
		<var name="frazilSalinityTendency" type="real" dimensions="nVertLevels nCells Time" units="m 1.e-3 s^-1"
			 description="salinity tendency due to frazil processes"
			 packages="frazilIce"
		/>
		<var name="frazilSurfacePressure" type="real" dimensions="nCells Time" units="Pa"
			 description="surface pressure forcing due to weight of frazil ice"
			 packages="frazilIce"
		/>

		<!-- Fields for tidal potential forcing -->
		<var name="tidalPotentialEta" type="real" dimensions="nCells Time" units="m"
			description="Equilibrium tidal potential"
			packages="forwardMode"
		/>
		<var name="tidalPotentialConstituentFrequency" type="real" dimensions="maxTidalConstituents Time" units="s^-1"
			description="Frequency of tidal constituents"
			packages="tidalPotentialForcingPKG"
		/>
		<var name="tidalPotentialConstituentAmplitude" type="real" dimensions="maxTidalConstituents Time" units="m"
			description="Amplitude of tidal constituents"
			packages="tidalPotentialForcingPKG"
		/>
		<var name="tidalPotentialConstituentLoveNumbers" type="real" dimensions="maxTidalConstituents Time" units="1"
			description="Love number combinations for tidal constituents"
			packages="tidalPotentialForcingPKG"
		/>
		<var name="tidalPotentialConstituentNodalAmplitude" type="real" dimensions="maxTidalConstituents Time" units="m"
			description="Amplitude nodal factor for tidal constituents"
			packages="tidalPotentialForcingPKG"
		/>
		<var name="tidalPotentialConstituentNodalPhase" type="real" dimensions="maxTidalConstituents Time" units="s^-1"
			description="Phase nodal factor for tidal constituents"
			packages="tidalPotentialForcingPKG"
		/>
		<var name="tidalPotentialConstituentAstronomical" type="real" dimensions="maxTidalConstituents Time" units="s^-1"
			description="Astronomical argument for tidal constituents"
			packages="tidalPotentialForcingPKG"
		/>
		<var name="tidalPotentialConstituentType" type="integer" dimensions="maxTidalConstituents Time"
			description="Spieces code for tidal constituents: long-period = 0, diurnal = 1, semi-diurnal = 2"
			packages="tidalPotentialForcingPKG"
		/>
		<var name="tidalPotentialLatitudeFunction" type="real" dimensions="nCells R3 Time" units="1"
			description="Latitude function for tidal constituents: long-period = 3\sin^2(\phi)-1, diurnal = \sin(2\phi), semi-diurnal = \cos^2(\phi)"
			packages="tidalPotentialForcingPKG"
		/>
		<var name="sshSubcycleCurWithTides" type="real" dimensions="nCells Time" units="m"
			description="SSH - tidal potential in split explicit "
			packages="tidalPotentialForcingPKG"
		/>
		<var name="sshSubcycleNewWithTides" type="real" dimensions="nCells Time" units="m"
			description="SSH - tidal potential in split explicit "
			packages="tidalPotentialForcingPKG"
		/>
		<var name="coastalSmoothingFactor" type="real" dimensions="nCells" units="1"
			 description="Multiplication factors to smooth ssh at coastlines for SAL caculation"
			 packages="tidalPotentialForcingPKG"
		/>
	</var_struct>
	<var_struct name="timeVaryingForcing" time_levs="1">
		<var name="windSpeedU" type="real" dimensions="nCells Time" units="m s^-1"
			description="Zonal (eastward) component of wind speed at cell centers from coupler. Positive easthward."
			packages="timeVaryingAtmosphericForcingPKG"
		/>
		<var name="windSpeedV" type="real" dimensions="nCells Time" units="m s^-1"
			description="Meridional (northward) component of wind speed at cell centers from coupler. Positive northward."
			packages="timeVaryingAtmosphericForcingPKG"
		/>
		<var name="windSpeedMagnitude" type="real" dimensions="nCells Time" units="m s^-1"
			description="Magnitude of wind speed at cell centers from coupler."
			packages="timeVaryingAtmosphericForcingPKG"
		/>
		<var name="atmosPressure" type="real" dimensions="nCells Time" units="Pa"
			description="Pressure at the sea surface due to the atmosphere."
			packages="timeVaryingAtmosphericForcingPKG"
		/>
		<var name="landIceFractionForcing" type="real" dimensions="nCells Time" units="1"
			description="The fraction of each cell covered by land ice"
			packages="timeVaryingLandIceForcingPKG"
		/>
		<var name="landIceFloatingFractionForcing" type="real" dimensions="nCells Time" units="1"
			description="The fraction of each cell covered by land ice"
			packages="timeVaryingLandIceForcingPKG"
		/>
		<var name="landIcePressureForcing" type="real" dimensions="nCells Time" units="Pa"
			description="Pressure defined at the sea surface due to land ice."
			packages="timeVaryingLandIceForcingPKG"
		/>
		<var name="landIceDraftForcing" type="real" dimensions="nCells Time" units="m"
			description="The elevation of the interface between land ice and the ocean."
			packages="timeVaryingLandIceForcingPKG"
		/>
	</var_struct>
	<var_struct name="scratch" time_levs="1">

		<!-- FIELDS FOR TENSOR OPERATIONS -->
		<var name="normalVelocityTest"
			 persistence="scratch"
			 type="real" dimensions="nVertLevels nEdges" units="m s^-1"
			 description="horizontal velocity, normal component to an edge, for testing"
		/>
		<var name="tangentialVelocityTest"
			 persistence="scratch"
			 type="real" dimensions="nVertLevels nEdges" units="m s^-1"
			 description="horizontal velocity, tangential component to an edge, for testing"
		/>
		<var name="strainRateR3Cell"
			 persistence="scratch"
			 type="real" dimensions="SIX nVertLevels nCells" units="s^-1"
			 description="strain rate tensor at cell center, R3, in symmetric 6-index form"
		/>
		<var name="strainRateR3CellSolution"
			 persistence="scratch"
			 type="real" dimensions="SIX nVertLevels nCells" units="s^-1"
			 description="strain rate solution tensor at cell center, R3, in symmetric 6-index form"
		/>
		<var name="strainRateR3Edge"
			 persistence="scratch"
			 type="real" dimensions="SIX nVertLevels nEdges" units="s^-1"
			 description="strain rate tensor at edge, R3, in symmetric 6-index form"
		/>
		<var name="strainRateLonLatRCell"
			 persistence="scratch"
			 type="real" dimensions="SIX nVertLevels nCells" units="s^-1"
			 description="strain rate tensor at cell center, 3D, lon-lat-r in symmetric 6-index form, {\color{red}Temporary only}"
		/>
		<var name="strainRateLonLatRCellSolution"
			 persistence="scratch"
			 type="real" dimensions="SIX nVertLevels nCells" units="s^-1"
			 description="strain rate tensor at cell center, 3D, lon-lat-r in symmetric 6-index form, {\color{red}Temporary only}"
		/>
		<var name="strainRateLonLatREdge"
			 persistence="scratch"
			 type="real" dimensions="SIX nVertLevels nEdges" units="s^-1"
			 description="strain rate tensor at edge, 3D, lon-lat-r in symmetric 6-index form, {\color{red}Temporary only}"
		/>
		<var name="divTensorR3Cell"
			 persistence="scratch"
			 type="real" dimensions="R3 nVertLevels nCells" units="s^-2"
			 description="divergence of the tensor at cell center, as an R3 vector"
		/>
		<var name="divTensorR3CellSolution"
			 persistence="scratch"
			 type="real" dimensions="R3 nVertLevels nCells" units="s^-2"
			 description="divergence of the tensor solution at cell center, as an R3 vector"
		/>
		<var name="divTensorLonLatRCell"
			 persistence="scratch"
			 type="real" dimensions="R3 nVertLevels nCells" units="s^-2"
			 description="divergence of the tensor at cell center, as a lon-lat-r vector"
		/>
		<var name="divTensorLonLatRCellSolution"
			 persistence="scratch"
			 type="real" dimensions="R3 nVertLevels nCells" units="s^-2"
			 description="divergence of the tensor at cell center, as a lon-lat-r vector, solution"
		/>
		<var name="outerProductEdge"
			 persistence="scratch"
			 type="real" dimensions="SIX nVertLevels nEdges" units="m^2 s^-1"
			 description="Outer product, $u_e \otimes n_e$, at each edge."
		/>
		<!-- FIELDS FOR HORIZONTAL SMOOTHING DURING INITIALIZATION -->
		<var name="smoothedField"
			persistence="scratch"
			type="real" dimensions="nCells" units="various"
			description="the smoothed version of a field on cells during iterative smoothing"
		/>
		<!-- FIELDS FOR RX1 INITIALIZATION -->
		<var name="zInterfaceScratch"
			persistence="scratch"
			type="real" dimensions="nVertLevelsP1 nCells" units="m"
			description="location of layer interfaces at cell centers, used for thickening layers constrained by the Haney number (rx1)"
		/>
		<var name="goalStretchScratch"
			persistence="scratch"
			type="real" dimensions="nVertLevels nCells" units="1"
			description="the goal stretch field for the vertical coordinate"
		/>
		<var name="goalWeightScratch"
			persistence="scratch"
			type="real" dimensions="nVertLevels nCells" units="1"
			description="the sum of weights used to determine the goal stretch field"
		/>
		<var name="zTopScratch"
			persistence="scratch"
			type="real" dimensions="nCells" units="m"
			description="location of the upper layer used to compute the Haney number (rx1), equal to ssh for top layer and zMid of the layer for subsequent layers"
		/>
		<var name="zBotScratch"
			persistence="scratch"
			type="real" dimensions="nCells" units="m"
			description="location of the lower layer used to compute the Haney number (rx1), equal zMid of the layer lower layer (but a 1D filed is needed for halo exchanges)"
		/>
		<var name="zBotNewScratch"
			persistence="scratch"
			type="real" dimensions="nCells" units="m"
			description="updated location of the lower layer used to compute the Haney number (rx1), needed so update is agnostic to the order in which cells are accessed"
		/>
		<var name="smoothingMaskNewScratch"
			persistence="scratch"
			type="integer" dimensions="nCells"
			description="a copy of the smoothing mask used to iteratively expand the field into a buffer region of open ocean around land ice."
		/>
	</var_struct>
	<var_struct name="pointLocations" time_levs="1">
		<var name="pointCellGlobalID" type="integer" dimensions="nPoints"
			 description="List of global cell IDs in point set."
		/>
		<var name="pointCellLocalID" type="integer" dimensions="nPoints"
			 description="List of local cell IDs in point set."
		/>
		<var name="indexToPointCellLocalID" type="integer" dimensions="nPoints"
			 description="Index to list of local cell IDs in point set."
		/>
		<var name="pointNames" type="text" dimensions="nPoints"
			 description="The names of each point."
		/>
		<var name="pointGroupNames" type="text" dimensions="nPointGroups"
			 description="The names of each point group."
		/>
		<var name="nPointsInGroup" type="integer" dimensions="nPointGroups"
			 description="The number of points in each point group."
		/>
		<var name="pointsInGroup" type="integer" dimensions="maxPointsInGroup nPointGroups"
			 description="The indices of each point in a each group."
		/>
		<var name="xPoint" type="real" dimensions="nPoints" units="m"
			 description="X Coordinate in cartesian space of point locations."
		/>
		<var name="yPoint" type="real" dimensions="nPoints" units="m"
			 description="Y Coordinate in cartesian space of point locations."
		/>
		<var name="zPoint" type="real" dimensions="nPoints" units="m"
			 description="Z Coordinate in cartesian space of point locations."
		/>
		<var name="latPoint" type="real" dimensions="nPoints" units="radians"
			 description="Latitude of point locations."
		/>
		<var name="lonPoint" type="real" dimensions="nPoints" units="radians"
			 description="Longitude of point locations."
		/>
	</var_struct>
	<var_struct name="regions" time_levs="1">
		<var name="regionCellMasks"
			type="integer"
			dimensions="nRegions nCells"
			description="The region masks for each cell."
			/>
		<var name="regionVertexMasks"
			type="integer"
			dimensions="nRegions nVertices"
			description="The region masks for each vertex."
			/>
		<var name="regionsInGroup"
			type="integer"
			dimensions="maxRegionsInGroup nRegionGroups"
			description="The list of region indices in each group."
			/>
		<var name="nRegionsInGroup"
			type="integer"
			dimensions="nRegionGroups"
			description="The number of regions in each group."
			/>
		<var name="regionNames"
			type="text"
			dimensions="nRegions"
			description="The name for each region."
			/>
		<var name="regionGroupNames"
			type="text"
			dimensions="nRegionGroups"
			description="The name for each region group."
			/>
	</var_struct>
	<var_struct name="transects" time_levs="1">
		<var name="transectEdgeMasks"
			type="integer"
			dimensions="nTransects nEdges"
			 description="Mask of edges for measuring transport across transects"
			/>
		<var name="transectEdgeMaskSigns"
			type="integer"
			dimensions="nTransects nEdges"
			description="Sign of normalVelocity on edge for this transect"
			/>
		<var name="transectsInGroup"
			type="integer"
			dimensions="maxTransectsInGroup nTransectGroups"
			description="The list of transect indices in each group."
			/>
		<var name="nTransectsInGroup"
			type="integer"
			dimensions="nTransectGroups"
			description="The number of transects in each group."
			/>
		<var name="transectNames"
			type="text"
			dimensions="nTransects"
			description="The name for each transect."
			/>
		<var name="transectGroupNames"
			type="text"
			dimensions="nTransectGroups"
			description="The name for each transect group."
			/>
	</var_struct>

<!-- Include registry files from subdirectories -->
#include "tracer_groups/Registry_tracers.xml"
#include "analysis_members/Registry_analysis_members.xml"
#ifndef EXCLUDE_INIT_MODE
#include "mode_init/Registry.xml"
#endif

</registry><|MERGE_RESOLUTION|>--- conflicted
+++ resolved
@@ -56,17 +56,13 @@
 		<dim name="nVertLevelsP1" definition="nVertLevels+1"
 			 description="The number of interfaces in the vertical direction."
 		/>
-<<<<<<< HEAD
                 <dim name="nBenthicVertLevels" definition="29" units="unitless"
                          description="The number of levels in the benthos vertical direction."
                 />
                 <dim name="nBenthicVertLevelsP1" definition="nBenthicVertLevels+1" units="unitless"
                          description="The number of interfaces in the benthos vertical direction."
                 />
-		<dim name="nPoints" definition="1" units="unitless"
-=======
 		<dim name="nPoints" definition="1"
->>>>>>> 10cfcc64
 			 description="The number of points for AM_pointwiseStats"
 		/>
 		<dim name="nPointGroups" definition="1"
