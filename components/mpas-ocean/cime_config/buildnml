--- conflicted
+++ resolved
@@ -116,14 +116,11 @@
         decomp_prefix += 'mpas-o.graph.info.'
         restoring_file += 'sss.monthlyClimatology.PHC2_salx.EC60to30v3wLI.170328.nc'
         analysis_mask_file += 'masks_SingleRegionAtlanticWTransportTransects_EC60to30v3wLI_171116.nc'
-<<<<<<< HEAD
-=======
     elif ocn_grid == 'oQU480':
         ic_date += '151209'
         ic_prefix += 'ocean.QU.480km'
         decomp_date += '151209'
         decomp_prefix += 'mpas-o.graph.info.'
->>>>>>> 67a0f985
     elif ocn_grid == 'oQU240':
         ic_date += '151209'
         ic_prefix += 'ocean.QU.240km'
@@ -237,11 +234,7 @@
 
         inst_string = ""
         if ninst_ocn > 1:
-<<<<<<< HEAD
-            inst_string = "{0:04d}".format(inst_counter)
-=======
             inst_string = "_{0:04d}".format(inst_counter)
->>>>>>> 67a0f985
 
             # If multi-instance case does not have restart file, use single-case restart
             # for each instance
