#!/usr/bin/env python3

"""
Namelist creator for E3SM's MPAS OCEAN component
"""

import os, sys

_CIMEROOT = os.path.join(os.path.dirname(os.path.abspath(__file__)), "..","..","..","cime")
sys.path.append(os.path.join(_CIMEROOT, "scripts", "Tools"))

from standard_script_setup import *
from CIME.case import Case
from CIME.utils import expect, run_cmd_no_fail, safe_copy
from CIME.buildnml import create_namelist_infile, parse_input

logger = logging.getLogger(__name__)

###############################################################################
def buildnml(case, caseroot, compname):
###############################################################################
    expect(compname == "mpaso", compname)

    os.chdir(caseroot)

    cimeroot          = case.get_value("CIMEROOT")
    caseroot          = case.get_value("CASEROOT")
    casebuild         = case.get_value("CASEBUILD")
    casename          = case.get_value("CASE")
    srcroot           = case.get_value("SRCROOT")
    din_loc_root      = case.get_value("DIN_LOC_ROOT")
    compset           = case.get_value("COMPSET")
    ocn_grid          = case.get_value("OCN_GRID")
    ocn_mask          = case.get_value("MASK_GRID")
    ocn_forcing       = case.get_value("MPASO_FORCING")
    ocn_iceberg       = case.get_value("MPASO_ICEBERG")
    ocn_ismf          = case.get_value("MPASO_ISMF")
    ocn_bgc           = case.get_value("MPASO_BGC")
    ocn_wave          = case.get_value("MPASO_WAVE")
    ocn_co2_type      = case.get_value("OCN_CO2_TYPE")
    atm_co2_const_val = case.get_value("CCSM_CO2_PPMV")
    ice_bgc           = case.get_value("MPASI_BGC")
    ocn_pio_typename  = case.get_value("OCN_PIO_TYPENAME")
    ninst_ocn         = case.get_value("NINST_OCN")
    nthrds_ocn        = case.get_value("NTHRDS_OCN")
    ntasks_ocn        = case.get_value("NTASKS_PER_INST_OCN")
    rundir            = case.get_value("RUNDIR")
    run_type          = case.get_value("RUN_TYPE")
    run_refcase       = case.get_value("RUN_REFCASE")
    run_refdate       = case.get_value("RUN_REFDATE")
    run_reftod        = case.get_value("RUN_REFTOD")
    stream_name       = 'streams.ocean'

    mpasoconf_dir = os.path.join(casebuild, "mpasoconf")

    if not os.path.isdir(mpasoconf_dir): os.mkdir(mpasoconf_dir)

    #--------------------------------------------------------------------
    # Determine if initial conditions are spunup, from compset
    #--------------------------------------------------------------------
    ocn_ic_mode = 'default'
    if "SOI" in compset:
        ocn_ic_mode = 'spunup'

    #--------------------------------------------------------------------
    # Determine date stamp, from grid names
    #--------------------------------------------------------------------

    decomp_date = ''
    decomp_prefix = ''
    ic_date = ''
    ic_prefix = ''
    restoring_file = ''
    data_ismf_file = ''
    analysis_mask_file = ''
    eco_forcing_file = ''

    if ocn_grid == 'oEC60to30v3':
        decomp_date = '230424'
        decomp_prefix = 'partitions/mpas-o.graph.info.'
        restoring_file = 'sss.monthlyClimatology.PHC2_salx_040803.oEC60to30v3.nc'
        analysis_mask_file = 'oEC60to30v3_Atlantic_region_and_southern_transect.nc'
        ic_date = '170905'
        ic_prefix = 'oEC60to30v3_60layer'
        if ocn_ic_mode == 'spunup':
            ic_date = '200927'
            ic_prefix = 'oEC60to30v3.restartFrom_anvilG'

    elif ocn_grid == 'oEC60to30v3wLI':
        decomp_date = '170328'
        decomp_prefix = 'mpas-o.graph.info.'
        restoring_file = 'sss.monthlyClimatology.PHC2_salx_040803.oEC60to30v3wLI.nc'
        analysis_mask_file = 'masks_SingleRegionAtlanticWTransportTransects_EC60to30v3wLI_171116.nc'
        ic_date = '230220'
        ic_prefix = 'oEC60to30v3wLI60lev'
        if ocn_ic_mode == 'spunup':
            ic_date = '230220'
            ic_prefix = 'oEC60to30v3wLI60lev.restart_theta_year26'

    elif ocn_grid == 'ECwISC30to60E1r2':
        decomp_date = '230314'
        decomp_prefix = 'partitions/mpas-o.graph.info.'
        restoring_file = 'sss.PHC2_monthlyClimatology.ECwISC30to60E1r02.200408.nc'
        analysis_mask_file = 'ECwISC30to60E1r02_transportTransects.nc'
        ic_date = '230220'
        ic_prefix = 'ocean.ECwISC30to60E1r2'
        if ocn_ic_mode == 'spunup':
            logger.warning("WARNING: The specified compset is requesting ocean ICs spunup from a G-case")
            logger.warning("         But no file available for this grid.")

    elif ocn_grid == 'oQU480':
        decomp_date = '230422'
        decomp_prefix = 'partitions/mpas-o.graph.info.'
        ic_date = '151209'
        ic_prefix = 'ocean.QU.480km'
        if ocn_ic_mode == 'spunup':
            logger.warning("WARNING: The specified compset is requesting ocean ICs spunup from a G-case")
            logger.warning("         But no file available for this grid.")

    elif ocn_grid == 'oQU240':
        decomp_date = '230422'
        decomp_prefix = 'partitions/mpas-o.graph.info.'
        ic_date = '151209'
        ic_prefix = 'ocean.QU.240km'
        if ocn_ic_mode == 'spunup':
            logger.warning("WARNING: The specified compset is requesting ocean ICs spunup from a G-case")
            logger.warning("         But no file available for this grid.")

    elif ocn_grid == 'oQU240wLI':
        decomp_date = '230422'
        decomp_prefix = 'partitions/mpas-o.graph.info.'
        ic_date = '230220'
        ic_prefix = 'ocean.QU.240wLI'
        if ocn_ic_mode == 'spunup':
            logger.warning("WARNING: The specified compset is requesting ocean ICs spunup from a G-case")
            logger.warning("         But no file available for this grid.")

    elif ocn_grid == 'oQU120':
        decomp_date = '230424'
        decomp_prefix = 'partitions/mpas-o.graph.info.'
        ic_date = '160318'
        ic_prefix = 'ocean.QU.120km'
        if ocn_ic_mode == 'spunup':
            logger.warning("WARNING: The specified compset is requesting ocean ICs spunup from a G-case")
            logger.warning("         But no file available for this grid.")

    elif ocn_grid == 'oRRS30to10v3':
        decomp_date = '171128'
        decomp_prefix = 'mpas-o.graph.info.'
        restoring_file = 'sss.monthlyClimatology.PHC2_salx_040803.oRRS30to10v3.nc'
        analysis_mask_file = 'oRRS30to10v3_mocBasinsAndTransects20210623.nc'
        ic_date = '171128'
        ic_prefix = 'oRRS30to10v3'
        if ocn_ic_mode == 'spunup':
            logger.warning("WARNING: The specified compset is requesting ocean ICs spunup from a G-case")
            logger.warning("         But no file available for this grid.")

    elif ocn_grid == 'oRRS30to10v3wLI':
        decomp_date = '171109'
        decomp_prefix = 'mpas-o.graph.info.'
        restoring_file = 'sss.monthlyClimatology.PHC2_salx.2004_08_03.180503.nc'
        analysis_mask_file = 'masks_SingleRegionAtlanticWTransportTransects_RRS30to10v3wLI.nc'
        ic_date = '230220'
        ic_prefix = 'oRRS30to10v3wLI'
        if ocn_ic_mode == 'spunup':
            logger.warning("WARNING: The specified compset is requesting ocean ICs spunup from a G-case")
            logger.warning("         But no file available for this grid.")

    elif ocn_grid == 'oRRS18to6v3':
        decomp_date = '230424'
        decomp_prefix = 'partitions/mpas-o.graph.info.'
        restoring_file = 'sss.monthlyClimatology.PHC2_salx_040803.oRRS18to6v3.nc'
        analysis_mask_file = 'oRRS18to6v3_mocBasinsAndTransects20210623.nc'
        ic_date = '171116'
        ic_prefix = 'oRRS18to6v3'
        if ocn_ic_mode == 'spunup':
            ic_date = '210321'
            ic_prefix = 'oRRS18to6v3_80Layer.restartFromChrysalis'

    elif ocn_grid == 'oRRS15to5':
        decomp_date = '151209'
        decomp_prefix = 'mpas-o.graph.info.'
        ic_date = '151209'
        ic_prefix = 'ocean.RRS.15-5km'
        if ocn_ic_mode == 'spunup':
            logger.warning("WARNING: The specified compset is requesting ocean ICs spunup from a G-case")
            logger.warning("         But no file available for this grid.")

    elif ocn_grid == 'oARRM60to10':
        decomp_date = '180723'
        decomp_prefix = 'mpas-o.graph.info.'
        restoring_file = 'sss.monthlyClimatology.PHC2_salx.2004_08_03.ARRM60to10.190129.nc'
        analysis_mask_file = 'ARRM60to10_mocBasinsAndTransects20210623.nc'
        ic_date = '180715'
        ic_prefix = 'ocean.ARRM60to10'
        if ocn_ic_mode == 'spunup':
            ic_date = '210204'
            ic_prefix = 'mpaso.oARRM60to10.rstFromG-cori'

    elif ocn_grid == 'oARRM60to6':
        decomp_date = '180820'
        decomp_prefix = 'mpas-o.graph.info.'
        restoring_file = 'sss.monthlyClimatology.PHC2_salx.2004_08_03.ARRM60to6.190214.nc'
        analysis_mask_file = 'ARRM60to6_SingleRegionAtlanticWTransportTransects_masks.nc'
        ic_date = '180803'
        ic_prefix = 'ocean.ARRM60to6'
        if ocn_ic_mode == 'spunup':
            logger.warning("WARNING: The specified compset is requesting ocean ICs spunup from a G-case")
            logger.warning("         But no file available for this grid.")

    elif ocn_grid == 'ARRM10to60E2r1':
        decomp_date = '220730'
        decomp_prefix = 'mpas-o.graph.info.'
        restoring_file = 'sss.PHC3.0_monthlyClimatology.ARRM10to60E2r1.220802.nc'
        analysis_mask_file = 'ARRM10to60E2r1_mocBasinsAndTransects20210623.nc'
        ic_date = '220730'
        ic_prefix = 'mpaso.ARRM10to60E2r1'
        if ocn_ic_mode == 'spunup':
            ic_date = '220802'
            ic_prefix = 'mpaso.ARRM10to60E2r1.rstFrom1monthG-chrys'

    elif ocn_grid == 'EC30to60E2r2':
        decomp_date = '230313'
        decomp_prefix = 'partitions/mpas-o.graph.info.'
        restoring_file = 'sss.PHC2_monthlyClimatology.EC30to60E2r2.200910.nc'
        analysis_mask_file = 'EC30to60E2r2_mocBasinsAndTransects20210623.nc'
        ic_date = '210210'
        ic_prefix = 'ocean.EC30to60E2r2'
        if ocn_ic_mode == 'spunup':
            ic_date = '201001'
            ic_prefix = 'mpaso.EC30to60E2r2.rstFromG-anvil'
        #  modify initial condition file if ocean BGC is turned on
        if ocn_bgc in ['eco_only', 'eco_and_dms', 'eco_and_macromolecules', 'eco_and_dms_and_macromolecules']:
            ic_date = '211030'
            ic_prefix = 'ocean.EC30to60E2r2.210210+MARBL_ICfromOMIP+ecoAux+5xFESED'
            eco_forcing_file = 'ecoForcingSurfaceMonthly.EC30to60E2r2.20201221.nc'

    elif ocn_grid == 'WC14to60E2r3':
        decomp_date = '230313'
        decomp_prefix = 'partitions/mpas-o.graph.info.'
        restoring_file = 'sss.PHC2_monthlyClimatology.WC14to60E2r3.200715.nc'
        analysis_mask_file = 'WC14to60E2r3_mocBasinsAndTransects20210623.nc'
        ic_date = '210210'
        ic_prefix = 'ocean.WC14to60E2r3'
        if ocn_ic_mode == 'spunup':
            ic_date = '210226'
            ic_prefix = 'mpaso.WC14to60E2r3.rstFromG-anvil'

    elif ocn_grid == 'WCAtl12to45E2r4':
        decomp_date = '210318'
        decomp_prefix = 'mpas-o.graph.info.'
        restoring_file = 'sss.PHC2_monthlyClimatology.WCAtl12to45E2r4.210325.nc'
        analysis_mask_file = 'WCAtl12to45E2r4_moc_masks_and_transects.nc'
        ic_date = '210318'
        ic_prefix = 'ocean.WCAtl12to45E2r4'
        if ocn_ic_mode == 'spunup':
            ic_date = '210318'
            ic_prefix = 'mpaso.WCAtl12to45E2r4.rstFromG-anvil'

    elif ocn_grid == 'SOwISC12to60E2r4':
        decomp_date = '230314'
        decomp_prefix = 'partitions/mpas-o.graph.info.'
        restoring_file = 'sss.PHC2_monthlyClimatology.SOwISC12to60E2r4_nomask.210120.nc'
        analysis_mask_file = 'SOwISC12to60E2r4_mocBasinsAndTransects20210623.nc'
        ic_date = '230220'
        ic_prefix = 'ocean.SOwISC12to60E2r4'
        if ocn_ic_mode == 'spunup':
            ic_date = '230220'
            ic_prefix = 'mpaso.SOwISC12to60E2r4.rstFromG-anvil'
        if ocn_ismf == 'data':
            data_ismf_file = 'prescribed_ismf_adusumilli2020.SOwISC12to60E2r4.230516.nc'

    elif ocn_grid == 'ECwISC30to60E2r1':
        decomp_date = '200915'
        decomp_prefix = 'mpas-o.graph.info.'
        restoring_file = 'sss.PHC2_monthlyClimatology.ECwISC30to60E2r1_nomask.201221.nc'
        analysis_mask_file = 'ECwISC30to60E2r1_mocBasinsAndTransects20210623.nc'
        ic_date = '230220'
        ic_prefix = 'ocean.ECwISC30to60E2r1'
        if ocn_ic_mode == 'spunup':
            ic_date = '230220'
            ic_prefix = 'mpaso.ECwISC30to60E2r1.rstFromG-anvil'
        if ocn_ismf == 'data':
            data_ismf_file = 'prescribed_ismf_adusumilli2020.ECwISC30to60E2r1.230429.nc'

    elif ocn_grid == 'ECwISC30to60E3r2':
        decomp_date = '20230901'
        decomp_prefix = 'partitions/mpas-o.graph.info.'
        restoring_file = 'sss.PHC2_monthlyClimatology.ECwISC30to60E3r2.20230901.nc'
        analysis_mask_file = 'ECwISC30to60E3r2_mocBasinsAndTransects20210623.nc'
        ic_date = '20230901'
        ic_prefix = 'mpaso.ECwISC30to60E3r2'
        if ocn_ic_mode == 'spunup':
            ic_date = '230914'
            ic_prefix = 'mpaso.ECwISC30to60E3r2.rstFromG-chrysalis'
        if ocn_ismf == 'data':
            data_ismf_file = 'prescribed_ismf_adusumilli2020.ECwISC30to60E3r2.20230901.nc'

<<<<<<< HEAD
    elif ocn_grid == 'IcoswISC30E3r4':
        decomp_date = '20231120'
        decomp_prefix = 'partitions/mpas-o.graph.info.'
        restoring_file = 'sss.PHC2_monthlyClimatology.IcoswISC30E3r4.20231120.nc'
        analysis_mask_file = 'IcoswISC30E3r4_mocBasinsAndTransects20210623.nc'
        ic_date = '20231120'
        ic_prefix = 'mpaso.IcoswISC30E3r4'
        if ocn_ic_mode == 'spunup':
            ic_date = '20231121'
            ic_prefix = 'mpaso.IcoswISC30E3r4.rstFromG-chrysalis'
        if ocn_ismf == 'data':
            data_ismf_file = 'prescribed_ismf_adusumilli2020.IcoswISC30E3r4.20231120.nc'
=======
    elif ocn_grid == 'IcoswISC30E3r5':
        decomp_date = '20231120'
        decomp_prefix = 'partitions/mpas-o.graph.info.'
        restoring_file = 'sss.PHC2_monthlyClimatology.IcoswISC30E3r5.20231120.nc'
        analysis_mask_file = 'IcoswISC30E3r5_mocBasinsAndTransects20210623.nc'
        ic_date = '20231120'
        ic_prefix = 'mpaso.IcoswISC30E3r5'
        if ocn_ic_mode == 'spunup':
            ic_date = '20231121'
            ic_prefix = 'mpaso.IcoswISC30E3r5.rstFromG-chrysalis'
        if ocn_ismf == 'data':
            data_ismf_file = 'prescribed_ismf_adusumilli2020.IcoswISC30E3r5.20231120.nc'
>>>>>>> cd0473e7

    #--------------------------------------------------------------------
    # Set OCN_FORCING = datm_forced_restoring if restoring file is available
    #--------------------------------------------------------------------
    if ocn_forcing == 'datm_forced':
        if restoring_file != '':
            ocn_forcing = 'datm_forced_restoring'
        else:
            logger.warning("WARNING: Should be running with salinity restoring on!")
            logger.warning("         But no file available for this grid.")

    #--------------------------------------------------------------------
    # Set the initial file
    #--------------------------------------------------------------------

    input_file = "{}/ocn/mpas-o/{}/{}.{}.nc".format(din_loc_root, ocn_mask, ic_prefix, ic_date)

    #--------------------------------------------------------------------
    # Generate input data file with stream-specified files
    #--------------------------------------------------------------------

    with open(os.path.join(casebuild, "mpaso.input_data_list"), "w") as input_list:

        input_list.write("mesh = {}/ocn/mpas-o/{}/{}.{}.nc\n".format(din_loc_root, ocn_mask, ic_prefix, ic_date))
        input_list.write("ic = {}\n".format(input_file))
        if analysis_mask_file != '':
            input_list.write("moc = {}/ocn/mpas-o/{}/{}\n".format(din_loc_root, ocn_mask, analysis_mask_file))

        if ocn_forcing == 'datm_forced_restoring':
            input_list.write("sss = {}/ocn/mpas-o/{}/{}\n".format(din_loc_root, ocn_mask, restoring_file))

        if eco_forcing_file != '':
            input_list.write("eco_forcing = {}/ocn/mpas-o/{}/{}\n".format(din_loc_root, ocn_mask, eco_forcing_file))

        if data_ismf_file != '':
            input_list.write("data_ismf = {}/ocn/mpas-o/{}/{}\n".format(din_loc_root, ocn_mask, data_ismf_file))

    #--------------------------------------------------------------------
    # Invoke mpas build-namelist - output will go in $CASEBUILD/mpasoconf
    #--------------------------------------------------------------------

    inst_string = ""
    for inst_counter in range(1, ninst_ocn + 1):

        # -----------------------------------------------------
        # determine instance string
        # -----------------------------------------------------

        inst_string = ""
        if ninst_ocn > 1:
            inst_string = "_{0:04d}".format(inst_counter)

            # If multi-instance case does not have restart file, use single-case restart
            # for each instance
            if not os.path.exists(os.path.join(rundir, "rpointer.ocn{}".format(inst_string))) and \
                   os.path.exists(os.path.join(rundir, "rpointer.ocn")):
                safe_copy(os.path.join(rundir, "rpointer.ocn"),
                          os.path.join(rundir, "rpointer.ocn{}".format(inst_string)))

        stream_name_inst = f"{stream_name}{inst_string}"

        #--------------------------------------------------------------------
        # Change the initial file to a restart file for branch and hybrid runs
        #--------------------------------------------------------------------

        if run_type == 'hybrid' or run_type == 'branch':
            input_file = "{}/{}.mpaso{}.rst.{}_{}.nc".format(rundir, run_refcase, inst_string, run_refdate, run_reftod)
            expect(os.path.exists(input_file), "ERROR mpaso buildnml: missing specified restart file for branch or hybrid run: " + input_file)
            restart_file = "{}/{}.mpaso{}.rst.{}_{}.nc".format(rundir, casename, inst_string, run_refdate, run_reftod)
            if not os.path.exists(restart_file):
                safe_copy(input_file, restart_file)

        # -----------------------------------------------------
        # create mpasoconf/cesm_namelist
        # -----------------------------------------------------

        create_namelist_infile(case,
                               "{}/user_nl_mpaso{}".format(caseroot, inst_string),
                               "{}/cesm_namelist".format(mpasoconf_dir))

        # -----------------------------------------------------
        # call build-namelist- output will go in $CASEBUILD/mpasoconf/mpaso_in
        # -----------------------------------------------------

        sysmod =  "{}/components/mpas-ocean/bld/build-namelist".format(srcroot)
        sysmod += " -infile {}/cesm_namelist".format(mpasoconf_dir)
        sysmod += " -caseroot {}".format(caseroot)
        sysmod += " -casebuild {}".format(casebuild)
        sysmod += " -cimeroot {}".format(cimeroot)
        sysmod += " -inst_string '{}'".format(inst_string)
        sysmod += " -decomp_prefix '{}'".format(decomp_prefix)
        sysmod += " -date_stamp '{}'".format(decomp_date)
        sysmod += " -ocn_grid '{}'".format(ocn_mask)
        sysmod += " -ocn_forcing '{}'".format(ocn_forcing)
        sysmod += " -ocn_iceberg '{}'".format(ocn_iceberg)
        sysmod += " -ocn_ismf '{}'".format(ocn_ismf)
        sysmod += " -ocn_bgc '{}'".format(ocn_bgc)
        sysmod += " -ocn_wave '{}'".format(ocn_wave)
        sysmod += " -ocn_co2_type '{}'".format(ocn_co2_type)
        sysmod += " -atm_co2_const_val '{}'".format(atm_co2_const_val)
        sysmod += " -ice_bgc '{}'".format(ice_bgc)
        sysmod += " -ntasks_ocn '{}'".format(ntasks_ocn)
        sysmod += " -ninst_ocn '{}'".format(ninst_ocn)
        # pass in OCN_MASK for now as a short-cut for the grid
        # at some point, we may want to pass both -- but for now this is simpler

        run_cmd_no_fail(sysmod, from_dir=mpasoconf_dir)

        # -----------------------------------------------------
        # Copy resolved namelist to $RUNDIR
        # -----------------------------------------------------

        default_in_filename = "mpaso_in"
        in_filename = "{}{}".format(default_in_filename, inst_string)
        if os.path.isdir(rundir):
            safe_copy(os.path.join(mpasoconf_dir, "mpaso_in"), os.path.join(rundir, in_filename))

        # Write streams file if there isn't one in SourceMods

        if os.path.exists(os.path.join(caseroot, "SourceMods/src.mpaso", stream_name_inst)):
            safe_copy(os.path.join(caseroot, "SourceMods/src.mpaso", stream_name_inst), os.path.join(rundir, stream_name_inst))
        else:
            lines = []
            lines.append('<streams>')
            lines.append('')
            lines.append('<immutable_stream name="mesh"')
            lines.append('                  type="none"')
            if ocn_grid.startswith("oRRS1"):
                lines.append('                  io_type="pnetcdf,cdf5"')
            else:
                lines.append('                  io_type="{}"'.format(ocn_pio_typename))

            lines.append('                  filename_template="{}/ocn/mpas-o/{}/{}.{}.nc"'.format(din_loc_root, ocn_mask, ic_prefix, ic_date))
            lines.append('/>')
            lines.append('<immutable_stream name="input"')
            lines.append('                  type="input"')
            if ocn_grid.startswith("oRRS1"):
                lines.append('                  io_type="pnetcdf,cdf5"')
            else:
                lines.append('                  io_type="{}"'.format(ocn_pio_typename))

            lines.append('                  input_interval="initial_only"')
            lines.append('                  filename_template="{}"'.format(input_file))
            lines.append('/>')
            lines.append('')
            lines.append('<!--')
            lines.append('The restart stream is actually controlled via the coupler.')
            lines.append('Changing output_interval here will not have any affect on')
            lines.append('the frequency restart files are written.')
            lines.append('')
            lines.append('Changing the output_interval could cause loss of data.')
            lines.append('')
            lines.append('The output_interval is set to 1 second to ensure each restart frame has a')
            lines.append('unique file.')
            lines.append('-->')
            lines.append('<immutable_stream name="restart"')
            lines.append('                  type="input;output"')
            if ocn_grid.startswith("oRRS1"):
                lines.append('                  io_type="pnetcdf,cdf5"')
            else:
                lines.append('                  io_type="{}"'.format(ocn_pio_typename))

            lines.append('                  filename_template="{}.mpaso{}.rst.$Y-$M-$D_$S.nc"'.format(casename, inst_string))
            lines.append('                  filename_interval="output_interval"')
            lines.append('                  clobber_mode="truncate"')
            lines.append('                  input_interval="initial_only"')
            lines.append('                  reference_time="01-01-01_00:00:00"')
            lines.append('                  output_interval="00-00-00_00:00:01"/>')
            lines.append('')
            lines.append('<!--')
            lines.append('output is the main history output stream. You can add auxiliary streams to')
            lines.append('this stream to include more fields.')
            lines.append('-->')
            lines.append('')
            lines.append('<stream name="output"')
            lines.append('        type="output"')
            if ocn_grid.startswith("oRRS1"):
                lines.append('        io_type="pnetcdf,cdf5"')
            else:
                lines.append('        io_type="{}"'.format(ocn_pio_typename))

            lines.append('        filename_template="{}.mpaso{}.hist.$Y-$M-$D_$S.nc"'.format(casename, inst_string))
            lines.append('        filename_interval="00-01-00_00:00:00"')
            lines.append('        clobber_mode="truncate"')
            lines.append('        reference_time="01-01-01_00:00:00"')
            lines.append('        output_interval="none">')
            lines.append('')
            lines.append('    <var_array name="activeTracerHorizontalAdvectionTendency"/>')
            lines.append('    <var_array name="activeTracerVerticalAdvectionTendency"/>')
            lines.append('    <var_array name="activeTracerVertMixTendency"/>')
            lines.append('    <var_array name="activeTracerSurfaceFluxTendency"/>')
            lines.append('    <var_array name="temperatureShortWaveTendency"/>')
            lines.append('    <var_array name="activeTracerNonLocalTendency"/>')
            lines.append('    <var name="salinitySurfaceRestoringTendency"/>')
            lines.append('    <var name="vertTransportVelocityTop"/>')
            lines.append('    <var name="vertGMBolusVelocityTop"/>')
            lines.append('    <var name="vertAleTransportTop"/>')
            lines.append('    <var name="tendSSH"/>')
            lines.append('    <var_array name="activeTracers"/>')
            lines.append('    <var name="layerThickness"/>')
            lines.append('    <var name="normalVelocity"/>')
            lines.append('    <var name="ssh"/>')
            lines.append('    <var name="maxLevelEdgeTop"/>')
            lines.append('    <var name="vertCoordMovementWeights"/>')
            lines.append('    <var name="edgeMask"/>')
            lines.append('    <var name="cellMask"/>')
            lines.append('    <var name="vertexMask"/>')
            lines.append('    <var name="refZMid"/>')
            lines.append('    <var name="refLayerThickness"/>')
            lines.append('    <var name="xtime"/>')
            lines.append('    <var name="kineticEnergyCell"/>')
            lines.append('    <var name="relativeVorticityCell"/>')
            lines.append('    <var name="relativeVorticity"/>')
            lines.append('    <var name="divergence"/>')
            lines.append('    <var name="areaCellGlobal"/>')
            lines.append('    <var name="areaEdgeGlobal"/>')
            lines.append('    <var name="areaTriangleGlobal"/>')
            lines.append('    <var name="volumeCellGlobal"/>')
            lines.append('    <var name="volumeEdgeGlobal"/>')
            lines.append('    <var name="CFLNumberGlobal"/>')
            lines.append('    <var name="BruntVaisalaFreqTop"/>')
            lines.append('    <var name="vertVelocityTop"/>')
            lines.append('    <var name="velocityZonal"/>')
            lines.append('    <var name="velocityMeridional"/>')
            lines.append('    <var name="displacedDensity"/>')
            lines.append('    <var name="potentialDensity"/>')
            lines.append('    <var name="pressure"/>')
            lines.append('    <var name="refBottomDepth"/>')
            lines.append('    <var name="zMid"/>')
            lines.append('    <var name="bottomDepth"/>')
            lines.append('    <var name="maxLevelCell"/>')
            lines.append('    <var name="maxLevelEdgeTop"/>')
            lines.append('    <var name="maxLevelEdgeBot"/>')
            lines.append('    <var name="columnIntegratedSpeed"/>')
            lines.append('    <var name="landIceFreshwaterFlux"/>')
            lines.append('    <var name="landIceHeatFlux"/>')
            lines.append('    <var name="heatFluxToLandIce"/>')
            if ocn_bgc in ['eco_only', 'eco_and_dms', 'eco_and_macromolecules', 'eco_and_dms_and_macromolecules']:
                lines.append('    <var_struct name="ecosysDiagFieldsLevel1"/>')
                lines.append('    <var_struct name="ecosysAuxiliary"/>')

            lines.append('</stream>')
            lines.append('')
            lines.append('<!--')
            lines.append('Block debugging stream produces a file per core where errors have occured.')
            lines.append('-->')
            lines.append('')
            lines.append('<stream name="block_debug_output"')
            lines.append('        type="output"')
            lines.append('        io_type="{}"'.format(ocn_pio_typename))
            lines.append('        filename_template="{}.mpaso{}.output_debug_block_$B.nc"'.format(casename, inst_string))
            lines.append('        reference_time="01-01-01_00:00:00"')
            lines.append('        filename_interval="1000-00-00_00:00:00"')
            lines.append('        clobber_mode="truncate"')
            lines.append('        output_interval="1000-00-00_00:00:00">')
            lines.append('')
            lines.append('    <stream name="mesh"/>')
            lines.append('    <var name="xtime"/>')
            lines.append('    <var_struct name="tracers"/>')
            lines.append('    <var name="layerThickness"/>')
            lines.append('    <var name="normalVelocity"/>')
            lines.append('    <var name="ssh"/>')
            lines.append('')
            lines.append('</stream>')
            lines.append('')
            lines.append('<!--')
            lines.append('Streams between this line and the auxiliary stream line below are analysis member streams.')
            lines.append('They can be used to perform online analysis of the simulation and control the output of')
            lines.append('the analysis data.')
            lines.append('-->')
            lines.append('')
            if ocn_forcing == 'datm_forced_restoring':
                lines.append('<stream name="surface_salinity_monthly_data"')
                lines.append('       type="input"')
                lines.append('       io_type="{}"'.format(ocn_pio_typename))
                lines.append('       filename_template="{}/ocn/mpas-o/{}/{}"'.format(din_loc_root, ocn_mask, restoring_file))
                lines.append('       input_interval="none"')
                lines.append('       packages="activeTracersSurfaceRestoringPKG">')
                lines.append('')
                lines.append('       <var name="xtime"/>')
                lines.append('       <var name="surfaceSalinityMonthlyClimatologyValue"/>')
                lines.append('</stream>')
                lines.append('')

            if analysis_mask_file != '':
                lines.append('<stream name="transectMasksInput"')
                lines.append('        type="input"')
                lines.append('        io_type="{}"'.format(ocn_pio_typename))
                lines.append('        filename_template="{}/ocn/mpas-o/{}/{}"'.format(din_loc_root, ocn_mask, analysis_mask_file))
                lines.append('        input_interval="initial_only">')
                lines.append('')
                lines.append('        <var name="transectEdgeMasks"/>')
                lines.append('        <var name="transectNames"/>')
                lines.append('        <var name="nTransectsInGroup"/>')
                lines.append('        <var name="transectsInGroup"/>')
                lines.append('        <var name="transectGroupNames"/>')
                lines.append('        <var name="transectEdgeMaskSigns"/>')
                lines.append('</stream>')
                lines.append('')
                lines.append('<stream name="regionalMasksInput"')
                lines.append('        type="input"')
                lines.append('        io_type="{}"'.format(ocn_pio_typename))
                lines.append('        filename_template="{}/ocn/mpas-o/{}/{}"'.format(din_loc_root, ocn_mask, analysis_mask_file))
                lines.append('        input_interval="initial_only">')
                lines.append('')
                lines.append('        <var name="regionCellMasks"/>')
                lines.append('        <var name="regionNames"/>')
                lines.append('        <var name="nRegionsInGroup"/>')
                lines.append('        <var name="regionsInGroup"/>')
                lines.append('        <var name="regionGroupNames"/>')
                lines.append('</stream>')
                lines.append('')

            lines.append('<stream name="mocStreamfunctionOutput"')
            lines.append('        type="output"')
            lines.append('        io_type="{}"'.format(ocn_pio_typename))
            lines.append('        filename_template="{}.mpaso{}.hist.am.mocStreamfunctionOutput.$Y-$M-$D.nc"'.format(casename, inst_string))
            lines.append('        filename_interval="01-00-00_00:00:00"')
            lines.append('        clobber_mode="truncate"')
            lines.append('        reference_time="01-01-01_00:00:00"')
            lines.append('        output_interval="none"')
            lines.append('        packages="mocStreamfunctionAMPKG">')
            lines.append('')
            lines.append('        <var name="xtime"/>')
            lines.append('        <var name="mocStreamvalLatAndDepth"/>')
            lines.append('        <var name="mocStreamvalLatAndDepthRegion"/>')
            lines.append('        <var name="binBoundaryMocStreamfunction"/>')
            lines.append('        <var name="refBottomDepth"/>')
            lines.append('        <var name="regionGroupNames"/>')
            lines.append('        <var name="minMaxLatRegion"/>')
            lines.append('        <var name="regionNames"/>')
            lines.append('        <var name="nRegionsInGroup"/>')
            lines.append('        <var name="regionsInGroup"/>')
            lines.append('</stream>')
            lines.append('')
            lines.append('<stream name="globalStatsOutput"')
            lines.append('        type="output"')
            lines.append('        io_type="netcdf"')
            lines.append('        filename_template="{}.mpaso{}.hist.am.globalStats.$Y-$M-$D.nc"'.format(casename, inst_string))
            lines.append('        filename_interval="00-01-00_00:00:00"')
            lines.append('        reference_time="01-01-01_00:00:00"')
            lines.append('        output_interval="00-00-01_00:00:00"')
            lines.append('        clobber_mode="truncate"')
            lines.append('        packages="globalStatsAMPKG">')
            lines.append('')
            lines.append('    <var name="xtime"/>')
            lines.append('    <var name="daysSinceStartOfSim"/>')
            lines.append('    <var name="totalVolumeChange"/>')
            lines.append('    <var name="absoluteFreshWaterConservation"/>')
            lines.append('    <var name="netFreshwaterInput"/>')
            lines.append('    <var_array name="minGlobalStats"/>')
            lines.append('    <var_array name="maxGlobalStats"/>')
            lines.append('    <var_array name="sumGlobalStats"/>')
            lines.append('    <var_array name="rmsGlobalStats"/>')
            lines.append('    <var_array name="avgGlobalStats"/>')
            lines.append('    <var_array name="vertSumMinGlobalStats"/>')
            lines.append('    <var_array name="vertSumMaxGlobalStats"/>')
            lines.append('    <var name="volumeCellGlobal"/>')
            lines.append('    <var name="CFLNumberGlobal"/>')
            lines.append('</stream>')
            lines.append('')
            lines.append('<stream name="surfaceAreaWeightedAveragesOutput"')
            lines.append('        type="output"')
            lines.append('        io_type="netcdf"')
            lines.append('        filename_template="{}.mpaso{}.hist.am.surfaceAreaWeightedAverages.$Y-$M-$D.nc"'.format(casename, inst_string))
            lines.append('        filename_interval="00-01-00_00:00:00"')
            lines.append('        reference_time="01-01-01_00:00:00"')
            lines.append('        output_interval="none"')
            lines.append('        clobber_mode="truncate"')
            lines.append('        packages="surfaceAreaWeightedAveragesAMPKG">')
            lines.append('')
            lines.append('    <var name="xtime"/>')
            lines.append('    <var name="daysSinceStartOfSim"/>')
            lines.append('    <var_array name="minValueWithinOceanRegion"/>')
            lines.append('    <var_array name="maxValueWithinOceanRegion"/>')
            lines.append('    <var_array name="avgValueWithinOceanRegion"/>')
            lines.append('</stream>')
            lines.append('')
            lines.append('<stream name="waterMassCensusOutput"')
            lines.append('        type="output"')
            lines.append('        io_type="{}"'.format(ocn_pio_typename))
            lines.append('        filename_template="{}.mpaso{}.hist.am.waterMassCensus.$Y-$M-$D.nc"'.format(casename, inst_string))
            lines.append('        filename_interval="00-01-00_00:00:00"')
            lines.append('        reference_time="01-01-01_00:00:00"')
            lines.append('        output_interval="none"')
            lines.append('        clobber_mode="truncate"')
            lines.append('        packages="waterMassCensusAMPKG">')
            lines.append('')
            lines.append('    <var name="xtime"/>')
            lines.append('    <var name="daysSinceStartOfSim"/>')
            lines.append('    <var_array name="waterMassCensusTemperatureValues"/>')
            lines.append('    <var_array name="waterMassCensusSalinityValues"/>')
            lines.append('    <var_array name="waterMassFractionalDistribution"/>')
            lines.append('    <var_array name="potentialDensityOfTSDiagram"/>')
            lines.append('    <var_array name="zPositionOfTSDiagram"/>')
            lines.append('</stream>')
            lines.append('')
            lines.append('<stream name="layerVolumeWeightedAverageOutput"')
            lines.append('        type="output"')
            lines.append('        io_type="{}"'.format(ocn_pio_typename))
            lines.append('        filename_template="{}.mpaso{}.hist.am.layerVolumeWeightedAverage.$Y-$M-$D.nc"'.format(casename, inst_string))
            lines.append('        filename_interval="00-01-00_00:00:00"')
            lines.append('        reference_time="01-01-01_00:00:00"')
            lines.append('        output_interval="none"')
            lines.append('        clobber_mode="truncate"')
            lines.append('        packages="layerVolumeWeightedAverageAMPKG">')
            lines.append('')
            lines.append('    <var name="xtime"/>')
            lines.append('    <var name="daysSinceStartOfSim"/>')
            lines.append('    <var_array name="minValueWithinOceanLayerRegion"/>')
            lines.append('    <var_array name="maxValueWithinOceanLayerRegion"/>')
            lines.append('    <var_array name="avgValueWithinOceanLayerRegion"/>')
            lines.append('    <var_array name="minValueWithinOceanVolumeRegion"/>')
            lines.append('    <var_array name="maxValueWithinOceanVolumeRegion"/>')
            lines.append('    <var_array name="avgValueWithinOceanVolumeRegion"/>')
            lines.append('</stream>')
            lines.append('')
            lines.append('<stream name="zonalMeanOutput"')
            lines.append('        type="output"')
            lines.append('        io_type="{}"'.format(ocn_pio_typename))
            lines.append('        filename_template="{}.mpaso{}.hist.am.zonalMeans.$Y-$M-$D.nc"'.format(casename, inst_string))
            lines.append('        filename_interval="00-01-00_00:00:00"')
            lines.append('        reference_time="01-01-01_00:00:00"')
            lines.append('        output_interval="none"')
            lines.append('        ulobber_mode="truncate"')
            lines.append('        packages="zonalMeanAMPKG">')
            lines.append('')
            lines.append('    <var name="xtime"/>')
            lines.append('    <var name="daysSinceStartOfSim"/>')
            lines.append('    <var_array name="tracersZonalMean"/>')
            lines.append('    <var name="binCenterZonalMean"/>')
            lines.append('    <var name="binBoundaryZonalMean"/>')
            lines.append('    <var name="velocityZonalZonalMean"/>')
            lines.append('    <var name="velocityMeridionalZonalMean"/>')
            lines.append('    <var name="refZMid"/>')
            lines.append('    <var name="refBottomDepth"/>')
            lines.append('</stream>')
            lines.append('')
            lines.append('<stream name="meridionalHeatTransportOutput"')
            lines.append('        type="output"')
            lines.append('        io_type="{}"'.format(ocn_pio_typename))
            lines.append('        filename_template="{}.mpaso{}.hist.am.meridionalHeatTransport.$Y-$M-$D.nc"'.format(casename, inst_string))
            lines.append('        filename_interval="00-01-00_00:00:00"')
            lines.append('        reference_time="01-01-01_00:00:00"')
            lines.append('        output_interval="00-01-00_00:00:00"')
            lines.append('        clobber_mode="truncate"')
            lines.append('        packages="meridionalHeatTransportAMPKG">')
            lines.append('')
            lines.append('    <var name="xtime"/>')
            lines.append('    <var name="daysSinceStartOfSim"/>')
            lines.append('    <var name="binBoundaryMerHeatTrans"/>')
            lines.append('    <var name="meridionalHeatTransportLatZ"/>')
            lines.append('    <var name="meridionalHeatTransportLat"/>')
            lines.append('    <var name="refZMid"/>')
            lines.append('    <var name="refBottomDepth"/>')
            lines.append('</stream>')
            lines.append('')
            lines.append('<stream name="eddyProductVariablesOutput"')
            lines.append('        type="output"')
            lines.append('        precision="single"')
            if ocn_grid.startswith("oRRS1"):
                lines.append('        io_type="pnetcdf,cdf5"')
            else:
                lines.append('        io_type="{}"'.format(ocn_pio_typename))

            lines.append('        filename_template="{}.mpaso{}.hist.am.eddyProductVariables.$Y-$M-$D.nc"'.format(casename, inst_string))
            lines.append('        filename_interval="00-01-00_00:00:00"')
            lines.append('        reference_time="01-01-01_00:00:00"')
            lines.append('        output_interval="00-01-00_00:00:00"')
            lines.append('        clobber_mode="truncate"')
            lines.append('        packages="eddyProductVariablesAMPKG">')
            lines.append('')
            lines.append('    <var name="xtime"/>')
            lines.append('    <var name="SSHSquared"/>')
            lines.append('    <var name="velocityZonalSquared"/>')
            lines.append('    <var name="velocityMeridionalSquared"/>')
            lines.append('    <var name="normalVelocitySquared"/>')
            lines.append('    <var name="velocityZonalTimesTemperature"/>')
            lines.append('    <var name="velocityMeridionalTimesTemperature"/>')
            lines.append('    <var name="normalVelocityTimesTemperature"/>')
            lines.append('    <var name="velocityZonalTimesSalinity"/>')
            lines.append('    <var name="velocityMeridionalTimesSalinity"/>')
            lines.append('    <var name="normalVelocityTimesSalinity"/>')
            lines.append('</stream>')
            lines.append('')
            lines.append('<stream name="highFrequencyOutput"')
            lines.append('        type="output"')
            lines.append('        precision="single"')
            lines.append('        io_type="{}"'.format(ocn_pio_typename))
            lines.append('        filename_template="{}.mpaso{}.hist.am.highFrequencyOutput.$Y-$M-$D_$h.$m.$s.nc"'.format(casename, inst_string))
            lines.append('        filename_interval="00-01-00_00:00:00"')
            lines.append('        reference_time="01-01-01_00:00:00"')
            lines.append('        output_interval="00-00-05_00:00:00"')
            lines.append('        clobber_mode="truncate"')
            lines.append('        packages="highFrequencyOutputAMPKG">')
            lines.append('')
            lines.append('    <var name="xtime"/>')
            lines.append('    <var name="daysSinceStartOfSim"/>')
            lines.append('    <var_array name="activeTracersAtSurface"/>')
            lines.append('    <var_array name="activeTracersAt250m"/>')
            lines.append('    <var_array name="activeTracersAtBottom"/>')
            lines.append('    <var name="kineticEnergyAtSurface"/>')
            lines.append('    <var name="kineticEnergyAt250m"/>')
            lines.append('    <var name="relativeVorticityAt250m"/>')
            lines.append('    <var name="ssh"/>')
            lines.append('    <var name="pressureAdjustedSSH"/>')
            lines.append('    <var name="boundaryLayerDepth"/>')
            lines.append('    <var name="dThreshMLD"/>')
            lines.append('    <var name="tThreshMLD"/>')
            lines.append('    <var name="columnIntegratedSpeed"/>')
            lines.append('    <var name="barotropicSpeed"/>')
            lines.append('    <var name="landIceFreshwaterFlux"/>')
            lines.append('    <var name="pressureAdjustedSSH"/>')
            lines.append('    <var name="atmosphericPressure"/>')
            if ocn_bgc in ['eco_only', 'eco_and_dms', 'eco_and_macromolecules', 'eco_and_dms_and_macromolecules']:
                lines.append('    <var name="CO2_gas_flux"/>')
                lines.append('    <var name="CO2_alt_gas_flux"/>')
                lines.append('    <var name="avgOceanSurfacePhytoC"/>')
                lines.append('    <var name="avgOceanSurfaceDIC"/>')
                lines.append('    <var name="avgOceanSurfaceNO3"/>')
                lines.append('    <var name="avgOceanSurfaceSiO3"/>')
                lines.append('    <var name="avgOceanSurfaceNH4"/>')
                lines.append('    <var name="avgOceanSurfaceDOCr"/>')
                lines.append('    <var name="avgOceanSurfaceFeDissolved"/>')
                lines.append('    <var name="iceFluxPhytoC"/>')
                lines.append('    <var name="iceFluxNO3"/>')
                lines.append('    <var name="iceFluxSiO3"/>')
                lines.append('    <var name="iceFluxNH4"/>')
                lines.append('    <var name="iceFluxFeDissolved"/>')
                lines.append('    <var name="iceFluxDOC"/>')
                lines.append('    <var name="ecosys_diag_photoC_TOT_zint"/>')
            lines.append('</stream>')
            lines.append('')
            if ocn_wave == 'true':
                lines.append('<stream name="waveOutput"')
                lines.append('        type="output"')
                lines.append('        precision="single"')
                lines.append('        io_type="pnetcdf"')
                lines.append('        filename_template="{}.mpaso{}.waveOutput.$Y-$M-$D_$h.$m.$s.nc"'.format(casename, inst_string))
                lines.append('        filename_interval="00-01-00_00:00:00"')
                lines.append('        reference_time="01-01-01_00:00:00"')
                lines.append('        output_interval="00-00-00_6:00:00"')
                lines.append('        clobber_mode="truncate"')
                lines.append('        packages="highFrequencyOutputAMPKG">')
                lines.append('')
                lines.append('    <stream name="mesh"/>')
                lines.append('    <var name="peakWaveFrequency"/>')
                lines.append('    <var name="peakWaveDirection"/>')
                lines.append('    <var name="significantWaveHeight"/>')
                lines.append('    <var name="iceFraction"/>')
                lines.append('    <var name="stokesDriftSurfaceZonal"/>')
                lines.append('    <var name="stokesDriftSurfaceMeridional"/>')
                lines.append('</stream>')
                lines.append('')
            lines.append('<stream name="mixedLayerDepthsOutput"')
            lines.append('        type="output"')
            lines.append('        precision="single"')
            lines.append('        io_type="{}"'.format(ocn_pio_typename))
            lines.append('        filename_template="{}.mpaso{}.hist.am.mixedLayerDepths.$Y-$M-$D.nc"'.format(casename, inst_string))
            lines.append('        filename_interval="00-01-00_00:00:00"')
            lines.append('        reference_time="01-01-01_00:00:00"')
            lines.append('        output_interval="none"')
            lines.append('        clobber_mode="truncate"')
            lines.append('        packages="mixedLayerDepthsAMPKG">')
            lines.append('')
            lines.append('    <var name="xtime"/>')
            lines.append('    <var name="daysSinceStartOfSim"/>')
            lines.append('    <var name="tThreshMLD"/>')
            lines.append('    <var name="dThreshMLD"/>')
            lines.append('</stream>')
            lines.append('')
            lines.append('<stream name="oceanHeatContentOutput"')
            lines.append('        type="output"')
            lines.append('        precision="single"')
            lines.append('        io_type="{}"'.format(ocn_pio_typename))
            lines.append('        filename_template="{}.mpaso{}.hist.am.oceanHeatContent.$Y-$M-$D.nc"'.format(casename, inst_string))
            lines.append('        filename_interval="00-01-00_00:00:00"')
            lines.append('        reference_time="01-01-01_00:00:00"')
            lines.append('        output_interval="00-01-00_00:00:00"')
            lines.append('        clobber_mode="truncate"')
            lines.append('        packages="oceanHeatContentAMPKG">')
            lines.append('')
            lines.append('    <var name="xtime"/>')
            lines.append('    <var name="oceanHeatContentSfcToBot"/>')
            lines.append('    <var name="oceanHeatContentSfcTo700m"/>')
            lines.append('    <var name="oceanHeatContent700mTo2000m"/>')
            lines.append('    <var name="oceanHeatContent2000mToBot"/>')
            lines.append('</stream>')
            lines.append('')
            lines.append('<stream name="mixedLayerHeatBudgetOutput"')
            lines.append('        type="output"')
            lines.append('        precision="single"')
            lines.append('        io_type="{}"'.format(ocn_pio_typename))
            lines.append('        filename_template="{}.mpaso{}.hist.am.mixedLayerHeatBudget.$Y-$M-$D.nc"'.format(casename, inst_string))
            lines.append('        filename_interval="00-01-00_00:00:00"')
            lines.append('        reference_time="01-01-01_00:00:00"')
            lines.append('        output_interval="none"')
            lines.append('        clobber_mode="truncate"')
            lines.append('        packages="mixedLayerHeatBudgetAMPKG">')
            lines.append('')
            lines.append('    <var name="xtime"/>')
            lines.append('    <var name="activeTracerForcingMLTend"/>')
            lines.append('    <var name="activeTracerHorMixMLTend"/>')
            lines.append('    <var name="activeTracerNonLocalMLTend"/>')
            lines.append('    <var name="activeTracerVertAdvectionMLTend"/>')
            lines.append('    <var name="activeTracerHorAdvectionMLTend"/>')
            lines.append('    <var name="activeTracerVertMixMLTend"/>')
            lines.append('    <var name="activeTracersML"/>')
            lines.append('    <var name="bruntVaisalaFreqML"/>')
            lines.append('    <var name="activeTracersTendML"/>')
            lines.append('</stream>')
            lines.append('')
            lines.append('<stream name="sedimentFluxIndexOutput"')
            lines.append('        type="output"')
            lines.append('        precision="single"')
            lines.append('        io_type="{}"'.format(ocn_pio_typename))
            lines.append('        filename_template="{}.mpaso{}.hist.am.sedimentFluxIndex.$Y-$M-$D.nc"'.format(casename, inst_string))
            lines.append('        filename_interval="00-01-00_00:00:00"')
            lines.append('        reference_time="01-01-01_00:00:00"')
            lines.append('        output_interval="none"')
            lines.append('        clobber_mode="truncate"')
            lines.append('        packages="sedimentFluxIndexAMPKG">')
            lines.append('')
            lines.append('    <var name="xtime"/>')
            lines.append('    <var name="sedimentFluxIndexVAX"/>')
            lines.append('    <var name="sedimentFluxIndexVAY"/>')
            lines.append('    <var name="sedimentFluxIndexBX"/>')
            lines.append('    <var name="sedimentFluxIndexBY"/>')
            lines.append('</stream>')
            lines.append('')
            lines.append('<stream name="sedimentTransportOutput"')
            lines.append('        type="output"')
            lines.append('        precision="single"')
            lines.append('        io_type="{}"'.format(ocn_pio_typename))
            lines.append('        filename_template="{}.mpaso{}.hist.am.sedimentTransport.$Y-$M-$D.nc"'.format(casename, inst_string))
            lines.append('        filename_interval="00-01-00_00:00:00"')
            lines.append('        reference_time="01-01-01_00:00:00"')
            lines.append('        output_interval="none"')
            lines.append('        clobber_mode="truncate"')
            lines.append('        packages="sedimentTransportAMPKG">')
            lines.append('')
            lines.append('    <var name="xtime"/>')
            lines.append('    <var name="ssh"/>')
            lines.append('    <var name="velocityZonal"/>')
            lines.append('    <var name="velocityMeridional"/>')
            lines.append('    <var name="sedimentErosionFlux"/>')
            lines.append('    <var name="sedimentFallVelocity"/>')
            lines.append('    <var name="sedimentDepositionFlux"/>')
            lines.append('    <var name="sedimentFluxVAX"/>')
            lines.append('    <var name="sedimentFluxVAY"/>')
            lines.append('    <var name="sedimentFluxBX"/>')
            lines.append('    <var name="sedimentFluxBY"/>')
            lines.append('    <var name="sedimentBedloadX"/>')
            lines.append('    <var name="sedimentBedloadY"/>')
            lines.append('    <var name="sedimentBottomReferenceConcentration"/>')
            lines.append('    <var name="sedimentConcentration"/>')
            lines.append('</stream>')
            lines.append('')
            lines.append('<stream name="harmonicAnalysisOutput"')
            lines.append('        type="output"')
            lines.append('        precision="single"')
            lines.append('        io_type="{}"'.format(ocn_pio_typename))
            lines.append('        filename_template="{}.mpaso{}.hist.am.harmonicAnalysis.$Y-$M-$D.nc"'.format(casename, inst_string))
            lines.append('        filename_interval="00-01-00_00:00:00"')
            lines.append('        reference_time="01-01-01_00:00:00"')
            lines.append('        output_interval="none"')
            lines.append('        clobber_mode="truncate"')
            lines.append('        packages="harmonicAnalysisAMPKG">')
            lines.append('')
            lines.append('    <var name="xtime"/>')
            lines.append('    <var name="M2Amplitude"/>')
            lines.append('    <var name="M2Phase"/>')
            lines.append('    <var name="S2Amplitude"/>')
            lines.append('    <var name="S2Phase"/>')
            lines.append('    <var name="N2Amplitude"/>')
            lines.append('    <var name="N2Phase"/>')
            lines.append('    <var name="K2Amplitude"/>')
            lines.append('    <var name="K2Phase"/>')
            lines.append('    <var name="K1Amplitude"/>')
            lines.append('    <var name="K1Phase"/>')
            lines.append('    <var name="O1Amplitude"/>')
            lines.append('    <var name="O1Phase"/>')
            lines.append('    <var name="Q1Amplitude"/>')
            lines.append('    <var name="Q1Phase"/>')
            lines.append('    <var name="P1Amplitude"/>')
            lines.append('    <var name="P1Phase"/>')
            lines.append('</stream>')
            lines.append('')
            lines.append('<stream name="harmonicAnalysisRestart"')
            lines.append('        type="input;output"')
            lines.append('        io_type="{}"'.format(ocn_pio_typename))
            lines.append('        filename_template="{}.mpaso{}.rst.am.harmonicAnalysis.$Y-$M-$D_$S.nc"'.format(casename, inst_string))
            lines.append('        filename_interval="output_interval"')
            lines.append('        clobber_mode="truncate"')
            lines.append('        input_interval="none"')
            lines.append('        packages="harmonicAnalysisAMPKG"')
            lines.append('        reference_time="01-01-01_00:00:00"')
            lines.append('        output_interval="none">')
            lines.append('')
            lines.append('    <var name="xtime"/>')
            lines.append('    <var name="leastSquaresLHSMatrix"/>')
            lines.append('    <var name="leastSquaresRHSVector"/>')
            lines.append('</stream>')
            lines.append('')
            lines.append('<stream name="conservationCheckOutput"')
            lines.append('        type="output"')
            lines.append('        io_type="{}"'.format(ocn_pio_typename))
            lines.append('        filename_template="{}.mpaso{}.hist.am.conservationCheck.$Y-$M-$D.nc"'.format(casename, inst_string))
            lines.append('        filename_interval="00-01-00_00:00:00"')
            lines.append('        reference_time="01-01-01_00:00:00"')
            lines.append('        output_interval="00-01-00_00:00:00"')
            lines.append('        clobber_mode="append"')
            lines.append('        packages="conservationCheckAMPKG">')
            lines.append('')
            lines.append('<var name="xtime"/>')
            lines.append('<var name="initialEnergy"/>')
            lines.append('<var name="finalEnergy"/>')
            lines.append('<var name="energyChange"/>')
            lines.append('<var name="netEnergyFlux"/>')
            lines.append('<var name="absoluteEnergyError"/>')
            lines.append('<var name="relativeEnergyError"/>')
            lines.append('<var name="initialMass"/>')
            lines.append('<var name="finalMass"/>')
            lines.append('<var name="massChange"/>')
            lines.append('<var name="netMassFlux"/>')
            lines.append('<var name="absoluteMassError"/>')
            lines.append('<var name="relativeMassError"/>')
            lines.append('<var name="initialSalt"/>')
            lines.append('<var name="finalSalt"/>')
            lines.append('<var name="saltChange"/>')
            lines.append('<var name="netSaltFlux"/>')
            lines.append('<var name="absoluteSaltError"/>')
            lines.append('<var name="relativeSaltError"/>')
            lines.append('<var name="accumulatedLatentHeatFlux"/>')
            lines.append('<var name="accumulatedSensibleHeatFlux"/>')
            lines.append('<var name="accumulatedLongWaveHeatFluxUp"/>')
            lines.append('<var name="accumulatedLongWaveHeatFluxDown"/>')
            lines.append('<var name="accumulatedShortWaveHeatFlux"/>')
            lines.append('<var name="accumulatedSeaIceHeatFlux"/>')
            lines.append('<var name="accumulatedMeltingSnowHeatFlux"/>')
            lines.append('<var name="accumulatedMeltingIceRunoffHeatFlux"/>')
            lines.append('<var name="accumulatedRemovedIceRunoffHeatFlux"/>')
            lines.append('<var name="accumulatedIcebergHeatFlux"/>')
            lines.append('<var name="accumulatedFrazilHeatFlux"/>')
            lines.append('<var name="accumulatedLandIceHeatFlux"/>')
            lines.append('<var name="accumulatedLandIceFrazilHeatFlux"/>')
            lines.append('<var name="accumulatedRainTemperatureFlux"/>')
            lines.append('<var name="accumulatedEvapTemperatureFlux"/>')
            lines.append('<var name="accumulatedSeaIceTemperatureFlux"/>')
            lines.append('<var name="accumulatedRiverRunoffTemperatureFlux"/>')
            lines.append('<var name="accumulatedIcebergTemperatureFlux"/>')
            lines.append('<var name="accumulatedRainFlux"/>')
            lines.append('<var name="accumulatedSnowFlux"/>')
            lines.append('<var name="accumulatedEvaporationFlux"/>')
            lines.append('<var name="accumulatedSeaIceFlux"/>')
            lines.append('<var name="accumulatedRiverRunoffFlux"/>')
            lines.append('<var name="accumulatedIceRunoffFlux"/>')
            lines.append('<var name="accumulatedRemovedRiverRunoffFlux"/>')
            lines.append('<var name="accumulatedRemovedIceRunoffFlux"/>')
            lines.append('<var name="accumulatedIcebergFlux"/>')
            lines.append('<var name="accumulatedFrazilFlux"/>')
            lines.append('<var name="accumulatedLandIceFlux"/>')
            lines.append('<var name="accumulatedLandIceFrazilFlux"/>')
            lines.append('<var name="accumulatedSeaIceSalinityFlux"/>')
            lines.append('<var name="initialCarbon"/>')
            lines.append('<var name="finalCarbon"/>')
            lines.append('<var name="carbonChange"/>')
            lines.append('<var name="netCarbonFlux"/>')
            lines.append('<var name="absoluteCarbonError"/>')
            lines.append('<var name="relativeCarbonError"/>')
            lines.append('<var name="accumulatedAbsoluteCarbonError"/>')
            lines.append('<var name="accumulatedRelativeCarbonError"/>')
            lines.append('</stream>')
            lines.append('')
            lines.append('<immutable_stream name="conservationCheckRestart"')
            lines.append('        type="input;output"')
            lines.append('        io_type="{}"'.format(ocn_pio_typename))
            lines.append('        filename_template="{}.mpaso{}.rst.am.conservationCheck.$Y-$M-$D_$S.nc"'.format(casename, inst_string))
            lines.append('        filename_interval="output_interval"')
            lines.append('        clobber_mode="truncate"')
            lines.append('        packages="conservationCheckAMPKG"')
            lines.append('        input_interval="none"')
            lines.append('        reference_time="01-01-01_00:00:00"')
            lines.append('        output_interval="none">')
            lines.append('</immutable_stream>')
            lines.append('')
            lines.append('<stream name="timeSeriesStatsDailyOutput"')
            lines.append('        type="output"')
            lines.append('        precision="single"')
            lines.append('        io_type="{}"'.format(ocn_pio_typename))
            lines.append('        useMissingValMask="true"')
            lines.append('        filename_template="{}.mpaso{}.hist.am.timeSeriesStatsDaily.$Y-$M-$D.nc"'.format(casename, inst_string))
            lines.append('        filename_interval="00-01-00_00:00:00"')
            lines.append('        reference_time="01-01-01_00:00:00"')
            lines.append('        output_interval="00-00-01_00:00:00"')
            lines.append('        clobber_mode="truncate"')
            lines.append('        packages="timeSeriesStatsDailyAMPKG"')
            lines.append('        runtime_format="single_file">')
            lines.append('')
            lines.append('    <var_array name="tracersSurfaceValue"/>')
            lines.append('    <var_array name="surfaceVelocity"/>')
            lines.append('    <var_array name="SSHGradient"/>')
            lines.append('    <var name="xtime"/>')
            lines.append('    <var name="pressureAdjustedSSH"/>')
            lines.append('    <var name="normalVelocity"/>')
            lines.append('    <var name="velocityZonal"/>')
            lines.append('    <var name="velocityMeridional"/>')
            lines.append('    <var name="vertVelocityTop"/>')
            lines.append('    <var name="normalTransportVelocity"/>')
            lines.append('    <var name="transportVelocityZonal"/>')
            lines.append('    <var name="transportVelocityMeridional"/>')
            lines.append('    <var name="vertTransportVelocityTop"/>')
            lines.append('    <var_array name="activeTracerHorizontalAdvectionTendency"/>')
            lines.append('    <var_array name="activeTracerVerticalAdvectionTendency"/>')
            lines.append('    <var_array name="activeTracerVertMixTendency"/>')
            lines.append('    <var_array name="avgValueWithinOceanLayerRegion"/>')
            lines.append('    <var_array name="avgValueWithinOceanVolumeRegion"/>')
            if ocn_bgc in ['eco_only', 'eco_and_dms', 'eco_and_macromolecules', 'eco_and_dms_and_macromolecules']:
                lines.append('    <var name="CO2_gas_flux"/>')
                lines.append('    <var name="CO2_alt_gas_flux"/>')
                lines.append('    <var name="avgOceanSurfacePhytoC"/>')
                lines.append('    <var name="avgOceanSurfaceDIC"/>')
                lines.append('    <var name="avgOceanSurfaceNO3"/>')
                lines.append('    <var name="avgOceanSurfaceSiO3"/>')
                lines.append('    <var name="avgOceanSurfaceNH4"/>')
                lines.append('    <var name="avgOceanSurfaceDOCr"/>')
                lines.append('    <var name="avgOceanSurfaceFeDissolved"/>')
                lines.append('    <var name="iceFluxPhytoC"/>')
                lines.append('    <var name="iceFluxNO3"/>')
                lines.append('    <var name="iceFluxSiO3"/>')
                lines.append('    <var name="iceFluxNH4"/>')
                lines.append('    <var name="iceFluxFeDissolved"/>')
                lines.append('    <var name="iceFluxDOC"/>')
                lines.append('    <var name="ecosys_diag_photoC_TOT_zint"/>')

            lines.append('</stream>')
            lines.append('')
            lines.append('<stream name="timeSeriesStatsMonthlyOutput"')
            lines.append('        type="output"')
            lines.append('        precision="single"')
            if ocn_grid.startswith("oRRS1"):
                lines.append('        io_type="pnetcdf,cdf5"')
            else:
                lines.append('        io_type="{}"'.format(ocn_pio_typename))

            lines.append('        useMissingValMask="true"')
            lines.append('        filename_template="{}.mpaso{}.hist.am.timeSeriesStatsMonthly.$Y-$M-$D.nc"'.format(casename, inst_string))
            lines.append('        filename_interval="00-01-00_00:00:00"')
            lines.append('        reference_time="01-01-01_00:00:00"')
            lines.append('        output_interval="00-01-00_00:00:00"')
            lines.append('        clobber_mode="truncate"')
            lines.append('        packages="timeSeriesStatsMonthlyAMPKG"')
            lines.append('        runtime_format="single_file">')
            lines.append('')
            lines.append('    <var name="daysSinceStartOfSim"/>')
            lines.append('    <var name="binBoundaryMerHeatTrans"/>')
            lines.append('    <var name="binBoundaryZonalMean"/>')
            lines.append('    <var name="ssh"/>')
            lines.append('    <var_struct name="tracers"/>')
            lines.append('    <var name="velocityMeridional"/>')
            lines.append('    <var name="velocityZonal"/>')
            lines.append('    <var name="layerThickness"/>')
            lines.append('    <var name="density"/>')
            lines.append('    <var name="potentialDensity"/>')
            lines.append('    <var name="windStressZonal"/>')
            lines.append('    <var name="windStressMeridional"/>')
            lines.append('    <var name="frazilLayerThicknessTendency"/>')
            lines.append('    <var_array name="avgValueWithinOceanRegion"/>')
            lines.append('    <var_array name="avgValueWithinOceanLayerRegion"/>')
            lines.append('    <var_array name="avgValueWithinOceanVolumeRegion"/>')
            lines.append('    <var name="meridionalHeatTransportLatZ"/>')
            lines.append('    <var name="meridionalHeatTransportLat"/>')
            lines.append('    <var_array name="minGlobalStats"/>')
            lines.append('    <var_array name="maxGlobalStats"/>')
            lines.append('    <var_array name="sumGlobalStats"/>')
            lines.append('    <var_array name="rmsGlobalStats"/>')
            lines.append('    <var_array name="avgGlobalStats"/>')
            lines.append('    <var_array name="vertSumMinGlobalStats"/>')
            lines.append('    <var_array name="vertSumMaxGlobalStats"/>')
            lines.append('    <var name="tThreshMLD"/>')
            lines.append('    <var name="dThreshMLD"/>')
            lines.append('    <var name="normalVelocity"/>')
            lines.append('    <var name="vertVelocityTop"/>')
            lines.append('    <var name="zMid"/>')
            lines.append('    <var name="atmosphericPressure"/>')
            lines.append('    <var name="normalMLEvelocity"/>')
            lines.append('    <var name="vertMLEBolusVelocityTop"/>')
            lines.append('    <var name="velocityZonalTimesTemperature_MLE"/>')
            lines.append('    <var name="velocityMeridionalTimesTemperature_MLE"/>')
            lines.append('    <var name="velocityZonalTimesSalinity_MLE"/>')
            lines.append('    <var name="velocityMeridionalTimesSalinity_MLE"/>')
            if not ocn_grid.startswith("oRRS1"):
                lines.append('    <var name="normalGMBolusVelocity"/>')
                lines.append('    <var name="vertGMBolusVelocityTop"/>')
                lines.append('    <var name="GMBolusVelocityZonal"/>')
                lines.append('    <var name="GMBolusVelocityMeridional"/>')
                lines.append('    <var name="cGMphaseSpeed"/>')
                lines.append('    <var name="velocityZonalTimesTemperature_GM"/>')
                lines.append('    <var name="velocityMeridionalTimesTemperature_GM"/>')
                lines.append('    <var name="normalGMBolusVelocityTimesTemperature"/>')
                lines.append('    <var name="normalGMBolusVelocitySquared"/>')
                lines.append('    <var name="velocityZonalTimesSalinity_GM"/>')
                lines.append('    <var name="velocityMeridionalTimesSalinity_GM"/>')
                lines.append('    <var name="normalGMBolusVelocityTimesSalinity"/>')
                lines.append('    <var name="gmKappaScaling"/>')
                lines.append('    <var name="gmBolusKappa"/>')
                lines.append('    <var name="mocStreamvalLatAndDepthGM"/>')
                lines.append('    <var name="mocStreamvalLatAndDepthRegionGM"/>')

            lines.append('    <var name="mocStreamvalLatAndDepthMLE"/>')
            lines.append('    <var name="mocStreamvalLatAndDepthRegionMLE"/>')
            lines.append('    <var_struct name="tracersSurfaceFlux"/>')
            lines.append('    <var name="penetrativeTemperatureFlux"/>')
            lines.append('    <var name="latentHeatFlux"/>')
            lines.append('    <var name="sensibleHeatFlux"/>')
            lines.append('    <var name="longWaveHeatFluxUp"/>')
            lines.append('    <var name="longWaveHeatFluxDown"/>')
            lines.append('    <var name="seaIceHeatFlux"/>')
            lines.append('    <var name="shortWaveHeatFlux"/>')
            lines.append('    <var name="frazilTemperatureTendency"/>')
            lines.append('    <var name="evaporationFlux"/>')
            lines.append('    <var name="seaIceSalinityFlux"/>')
            lines.append('    <var name="seaIceFreshWaterFlux"/>')
            lines.append('    <var name="riverRunoffFlux"/>')
            lines.append('    <var name="iceRunoffFlux"/>')
            lines.append('    <var name="rainFlux"/>')
            lines.append('    <var name="snowFlux"/>')
            lines.append('    <var name="vertNonLocalFlux"/>')
            lines.append('    <var name="bottomLayerShortwaveTemperatureFlux"/>')
            lines.append('    <var_array name="activeTracersTend"/>')
            lines.append('    <var name="salinitySurfaceRestoringTendency"/>')
            lines.append('    <var_array name="activeTracerHorizontalAdvectionTendency"/>')
            lines.append('    <var_array name="activeTracerVerticalAdvectionTendency"/>')
            lines.append('    <var_array name="activeTracerVertMixTendency"/>')
            lines.append('    <var_array name="activeTracerHorMixTendency"/>')
            lines.append('    <var_array name="activeTracerSurfaceFluxTendency"/>')
            lines.append('    <var_array name="temperatureShortWaveTendency"/>')
            lines.append('    <var_array name="activeTracerNonLocalTendency"/>')
            lines.append('    <var name="areaCellGlobal"/>')
            lines.append('    <var name="areaEdgeGlobal"/>')
            lines.append('    <var name="areaTriangleGlobal"/>')
            lines.append('    <var name="volumeCellGlobal"/>')
            lines.append('    <var name="volumeEdgeGlobal"/>')
            lines.append('    <var name="CFLNumberGlobal"/>')
            lines.append('    <var name="vertDiffTopOfCell"/>')
            lines.append('    <var name="vertViscTopOfCell"/>')
            lines.append('    <var name="bulkRichardsonNumber"/>')
            lines.append('    <var name="boundaryLayerDepth"/>')
            lines.append('    <var name="columnIntegratedSpeed"/>')
            lines.append('    <var name="landIceFreshwaterFlux"/>')
            lines.append('    <var name="landIceHeatFlux"/>')
            lines.append('    <var name="heatFluxToLandIce"/>')
            lines.append('    <var name="landIceFrictionVelocity"/>')
            lines.append('    <var_array name="landIceBoundaryLayerTracers"/>')
            lines.append('    <var_array name="landIceInterfaceTracers"/>')
            lines.append('    <var name="mocStreamvalLatAndDepth"/>')
            lines.append('    <var name="mocStreamvalLatAndDepthRegion"/>')
            lines.append('    <var name="binBoundaryMocStreamfunction"/>')
            lines.append('    <var name="surfaceBuoyancyForcing"/>')
            lines.append('    <var name="tendLayerThickness"/>')
            lines.append('    <var name="boundaryLayerDepthSmooth"/>')
            lines.append('    <var name="pressureAdjustedSSH"/>')
            lines.append('    <var name="SSHSquared"/>')
            lines.append('    <var name="velocityZonalSquared"/>')
            lines.append('    <var name="velocityMeridionalSquared"/>')
            lines.append('    <var name="normalVelocitySquared"/>')
            lines.append('    <var name="velocityZonalTimesTemperature"/>')
            lines.append('    <var name="velocityMeridionalTimesTemperature"/>')
            lines.append('    <var name="normalVelocityTimesTemperature"/>')
            lines.append('    <var name="velocityZonalTimesSalinity"/>')
            lines.append('    <var name="velocityMeridionalTimesSalinity"/>')
            lines.append('    <var name="normalVelocityTimesSalinity"/>')
            lines.append('    <var name="oceanHeatContentSfcToBot"/>')
            lines.append('    <var name="oceanHeatContentSfcTo700m"/>')
            lines.append('    <var name="oceanHeatContent700mTo2000m"/>')
            lines.append('    <var name="oceanHeatContent2000mToBot"/>')
            lines.append('    <var name="activeTracerForcingMLTend"/>')
            lines.append('    <var name="activeTracerHorMixMLTend"/>')
            lines.append('    <var name="activeTracerNonLocalMLTend"/>')
            lines.append('    <var name="activeTracerVertAdvectionMLTend"/>')
            lines.append('    <var name="activeTracerHorAdvectionMLTend"/>')
            lines.append('    <var name="activeTracerVertMixMLTend"/>')
            lines.append('    <var name="activeTracersML"/>')
            lines.append('    <var name="BruntVaisalaFreqTop"/>')
            lines.append('    <var name="bruntVaisalaFreqML"/>')
            lines.append('    <var name="activeTracersTendML"/>')
            lines.append('    <var_array name="activeTracerVerticalAdvectionTopFlux"/>')
            lines.append('    <var_array name="activeTracerHorizontalAdvectionEdgeFlux"/>')
            lines.append('    <var_array name="totalFreshWaterTemperatureFlux"/>')
            if ocn_iceberg == 'true':
                lines.append('    <var name="icebergHeatFlux"/>')
                lines.append('    <var name="icebergFreshWaterFlux"/>')

            if ocn_bgc in ['eco_only', 'eco_and_dms', 'eco_and_macromolecules', 'eco_and_dms_and_macromolecules']:
                lines.append('    <var name="PH_PREV_ALT_CO2_3D"/>')
                lines.append('    <var name="dust_FLUX_IN"/>')
                lines.append('    <var name="IRON_FLUX_IN"/>')
                lines.append('    <var name="PAR_surface"/>')
                lines.append('    <var name="windSpeedSquared10m"/>')
                lines.append('    <var name="atmosphericCO2"/>')
                lines.append('    <var name="atmosphericCO2_ALT_CO2"/>')
                lines.append('    <var name="CO2_gas_flux"/>')
                lines.append('    <var name="CO2_alt_gas_flux"/>')
                lines.append('    <var name="iceFluxPhytoC"/>')
                lines.append('    <var name="iceFluxNO3"/>')
                lines.append('    <var name="iceFluxSiO3"/>')
                lines.append('    <var name="iceFluxNH4"/>')
                lines.append('    <var name="iceFluxFeDissolved"/>')
                lines.append('    <var name="iceFluxDOC"/>')
                lines.append('    <var name="ecosys_diag_photoC_TOT_zint"/>')
                lines.append('    <var name="ecosys_diag_O2_ZMIN"/>')
                lines.append('    <var name="ecosys_diag_O2_ZMIN_DEPTH"/>')
                lines.append('    <var name="ecosys_diag_Jint_Ctot"/>')
                lines.append('    <var name="ecosys_diag_Jint_Ntot"/>')
                lines.append('    <var name="ecosys_diag_Jint_Ptot"/>')
                lines.append('    <var name="ecosys_diag_Jint_Sitot"/>')
                lines.append('    <var name="ecosys_diag_photoC_zint"/>')
                lines.append('    <var name="ecosys_diag_photoC_NO3_zint"/>')
                lines.append('    <var name="ecosys_diag_PAR_avg"/>')
                lines.append('    <var name="ecosys_diag_POC_FLUX_IN"/>')
                lines.append('    <var name="ecosys_diag_CaCO3_FLUX_IN"/>')
                lines.append('    <var name="ecosys_diag_zoo_loss"/>')
                lines.append('    <var name="ecosys_diag_photoC_TOT"/>')
                lines.append('    <var name="ecosys_diag_photoC_NO3_TOT"/>')
                lines.append('    <var name="ecosys_diag_NITRIF"/>')
                lines.append('    <var name="ecosys_diag_DENITRIF"/>')
                lines.append('    <var name="ecosys_diag_calcToSed"/>')
                lines.append('    <var name="ecosys_diag_pocToSed"/>')
                lines.append('    <var name="ecosys_diag_SedDenitrif"/>')
                lines.append('    <var name="ecosys_diag_tot_Nfix"/>')
                lines.append('    <var name="ecosys_diag_O2_PRODUCTION"/>')
                lines.append('    <var name="ecosys_diag_O2_CONSUMPTION"/>')
                lines.append('    <var name="ecosys_diag_pH_3D"/>')
                lines.append('    <var name="ecosys_diag_POC_PROD"/>')
                lines.append('    <var name="ecosys_diag_POC_REMIN_DOCr"/>')
                lines.append('    <var name="ecosys_diag_POC_ACCUM"/>')
                lines.append('    <var name="ecosys_diag_N_lim_surf"/>')
                lines.append('    <var name="ecosys_diag_P_lim_surf"/>')
                lines.append('    <var name="ecosys_diag_Fe_lim_surf"/>')
                lines.append('    <var name="ecosys_diag_SiO3_lim_surf"/>')
                lines.append('    <var name="ecosys_diag_light_lim_surf"/>')
                lines.append('    <var name="ecosys_diag_photoC"/>')
                lines.append('    <var name="ecosys_diag_photoC_NO3"/>')
                lines.append('    <var name="ecosys_diag_photoFe"/>')
                lines.append('    <var name="ecosys_diag_photoNO3"/>')
                lines.append('    <var name="ecosys_diag_photoNH4"/>')
                lines.append('    <var name="ecosys_diag_DOP_uptake"/>')
                lines.append('    <var name="ecosys_diag_PO4_uptake"/>')
                lines.append('    <var name="ecosys_diag_auto_graze"/>')
                lines.append('    <var name="ecosys_diag_auto_loss"/>')
                lines.append('    <var name="ecosys_diag_auto_agg"/>')
                lines.append('    <var name="ecosys_diag_CO2star"/>')
                lines.append('    <var name="ecosys_diag_dCO2star"/>')
                lines.append('    <var name="ecosys_diag_pCO2surface"/>')
                lines.append('    <var name="ecosys_diag_dpCO2"/>')
                lines.append('    <var name="ecosys_diag_pistonVel_CO2"/>')
                lines.append('    <var name="ecosys_diag_Schmidt_CO2"/>')
                lines.append('    <var name="ecosys_diag_xkw"/>')
                lines.append('    <var name="ecosys_diag_pistonVel_O2"/>')
                lines.append('    <var name="ecosys_diag_O2_saturation"/>')
                lines.append('    <var name="ecosys_diag_Schmidt_O2"/>')
                lines.append('    <var name="ecosys_diag_CO2star_ALT_CO2"/>')
                lines.append('    <var name="ecosys_diag_dCO2star_ALT_CO2"/>')
                lines.append('    <var name="ecosys_diag_pCO2surface_ALT_CO2"/>')
                lines.append('    <var name="ecosys_diag_dpCO2_ALT_CO2"/>')
                lines.append('    <var name="ecosys_diag_tot_bSi_form"/>')
                lines.append('    <var name="ecosys_diag_DOC_prod"/>')
                lines.append('    <var name="ecosys_diag_DOC_remin"/>')
                lines.append('    <var name="ecosys_diag_CaCO3_form_zint"/>')
                lines.append('    <var name="ecosys_diag_CaCO3_PROD"/>')
                lines.append('    <var name="ecosys_diag_CaCO3_REMIN"/>')
                lines.append('    <var name="ecosys_diag_tot_CaCO3_form"/>')
                lines.append('    <var name="ecosys_diag_CO3"/>')
                lines.append('    <var name="ecosys_diag_co3_sat_calc"/>')
                lines.append('    <var name="ecosys_diag_co3_sat_arag"/>')
            if ocn_wave == 'true':
                lines.append('    <var name="peakWaveFrequency"/>')
                lines.append('    <var name="peakWaveDirection"/>')
                lines.append('    <var name="significantWaveHeight"/>')
                lines.append('    <var name="langmuirNumber"/>')

            lines.append('</stream>')
            lines.append('')
            lines.append('<stream name="timeSeriesStatsMonthlyMaxOutput"')
            lines.append('        type="output"')
            lines.append('        precision="single"')
            if ocn_grid.startswith("oRRS1"):
                lines.append('        io_type="pnetcdf,cdf5"')
            else:
                lines.append('        io_type="{}"'.format(ocn_pio_typename))

            lines.append('        useMissingValMask="true"')
            lines.append('        filename_template="{}.mpaso{}.hist.am.timeSeriesStatsMonthlyMax.$Y-$M-$D.nc"'.format(casename, inst_string))
            lines.append('        filename_interval="00-01-00_00:00:00"')
            lines.append('        reference_time="01-01-01_00:00:00"')
            lines.append('        output_interval="00-01-00_00:00:00"')
            lines.append('        clobber_mode="truncate"')
            lines.append('        packages="timeSeriesStatsMonthlyMaxAMPKG"')
            lines.append('        runtime_format="single_file">')
            lines.append('')
            lines.append('    <var name="daysSinceStartOfSim"/>')
            lines.append('    <var name="ssh"/>')
            lines.append('    <var name="windStressZonal"/>')
            lines.append('    <var name="windStressMeridional"/>')
            lines.append('    <var name="tThreshMLD"/>')
            lines.append('    <var name="dThreshMLD"/>')
            lines.append('    <var_struct name="tracersSurfaceFlux"/>')
            lines.append('    <var name="penetrativeTemperatureFlux"/>')
            lines.append('    <var name="latentHeatFlux"/>')
            lines.append('    <var name="sensibleHeatFlux"/>')
            lines.append('    <var name="longWaveHeatFluxUp"/>')
            lines.append('    <var name="longWaveHeatFluxDown"/>')
            lines.append('    <var name="seaIceHeatFlux"/>')
            if ocn_iceberg == 'true':
                lines.append('    <var name="icebergHeatFlux"/>')

            lines.append('    <var name="shortWaveHeatFlux"/>')
            lines.append('    <var name="evaporationFlux"/>')
            lines.append('    <var name="seaIceSalinityFlux"/>')
            lines.append('    <var name="seaIceFreshWaterFlux"/>')
            if ocn_iceberg == 'true':
                lines.append('    <var name="icebergFreshWaterFlux"/>')

            lines.append('    <var name="riverRunoffFlux"/>')
            lines.append('    <var name="iceRunoffFlux"/>')
            lines.append('    <var name="rainFlux"/>')
            lines.append('    <var name="snowFlux"/>')
            lines.append('    <var name="boundaryLayerDepth"/>')
            lines.append('    <var name="landIceFreshwaterFlux"/>')
            lines.append('    <var name="landIceHeatFlux"/>')
            lines.append('    <var name="heatFluxToLandIce"/>')
            lines.append('    <var name="surfaceBuoyancyForcing"/>')
            lines.append('    <var name="boundaryLayerDepthSmooth"/>')
            lines.append('    <var name="SSHSquared"/>')
            lines.append('    <var name="activeTracerForcingMLTend"/>')
            lines.append('    <var name="activeTracerHorMixMLTend"/>')
            lines.append('    <var name="activeTracerNonLocalMLTend"/>')
            lines.append('    <var name="activeTracerVertAdvectionMLTend"/>')
            lines.append('    <var name="activeTracerHorAdvectionMLTend"/>')
            lines.append('    <var name="activeTracerVertMixMLTend"/>')
            lines.append('    <var name="activeTracersML"/>')
            lines.append('    <var name="bruntVaisalaFreqML"/>')
            lines.append('    <var name="activeTracersTendML"/>')
            lines.append('</stream>')
            lines.append('')
            lines.append('<stream name="timeSeriesStatsMonthlyMinOutput"')
            lines.append('        type="output"')
            lines.append('        precision="single"')
            if ocn_grid.startswith("oRRS1"):
                lines.append('        io_type="pnetcdf,cdf5"')
            else:
                lines.append('        io_type="{}"'.format(ocn_pio_typename))

            lines.append('        useMissingValMask="true"')
            lines.append('        filename_template="{}.mpaso{}.hist.am.timeSeriesStatsMonthlyMin.$Y-$M-$D.nc"'.format(casename, inst_string))
            lines.append('        filename_interval="00-01-00_00:00:00"')
            lines.append('        reference_time="01-01-01_00:00:00"')
            lines.append('        output_interval="00-01-00_00:00:00"')
            lines.append('        clobber_mode="truncate"')
            lines.append('        packages="timeSeriesStatsMonthlyMinAMPKG"')
            lines.append('        runtime_format="single_file">')
            lines.append('')
            lines.append('    <var name="daysSinceStartOfSim"/>')
            lines.append('    <var name="ssh"/>')
            lines.append('    <var name="windStressZonal"/>')
            lines.append('    <var name="windStressMeridional"/>')
            lines.append('    <var name="tThreshMLD"/>')
            lines.append('    <var name="dThreshMLD"/>')
            lines.append('    <var_struct name="tracersSurfaceFlux"/>')
            lines.append('    <var name="penetrativeTemperatureFlux"/>')
            lines.append('    <var name="latentHeatFlux"/>')
            lines.append('    <var name="sensibleHeatFlux"/>')
            lines.append('    <var name="longWaveHeatFluxUp"/>')
            lines.append('    <var name="longWaveHeatFluxDown"/>')
            lines.append('    <var name="seaIceHeatFlux"/>')
            if ocn_iceberg == 'true':
                lines.append('    <var name="icebergHeatFlux"/>')

            lines.append('    <var name="shortWaveHeatFlux"/>')
            lines.append('    <var name="evaporationFlux"/>')
            lines.append('    <var name="seaIceSalinityFlux"/>')
            lines.append('    <var name="seaIceFreshWaterFlux"/>')
            if ocn_iceberg == 'true':
                lines.append('    <var name="icebergFreshWaterFlux"/>')

            lines.append('    <var name="riverRunoffFlux"/>')
            lines.append('    <var name="iceRunoffFlux"/>')
            lines.append('    <var name="rainFlux"/>')
            lines.append('    <var name="snowFlux"/>')
            lines.append('    <var name="boundaryLayerDepth"/>')
            lines.append('    <var name="landIceFreshwaterFlux"/>')
            lines.append('    <var name="landIceHeatFlux"/>')
            lines.append('    <var name="heatFluxToLandIce"/>')
            lines.append('    <var name="surfaceBuoyancyForcing"/>')
            lines.append('    <var name="boundaryLayerDepthSmooth"/>')
            lines.append('    <var name="SSHSquared"/>')
            lines.append('    <var name="activeTracerForcingMLTend"/>')
            lines.append('    <var name="activeTracerHorMixMLTend"/>')
            lines.append('    <var name="activeTracerNonLocalMLTend"/>')
            lines.append('    <var name="activeTracerVertAdvectionMLTend"/>')
            lines.append('    <var name="activeTracerHorAdvectionMLTend"/>')
            lines.append('    <var name="activeTracerVertMixMLTend"/>')
            lines.append('    <var name="activeTracersML"/>')
            lines.append('    <var name="bruntVaisalaFreqML"/>')
            lines.append('    <var name="activeTracersTendML"/>')
            lines.append('</stream>')
            lines.append('')
            lines.append('<stream name="timeSeriesStatsClimatologyOutput"')
            lines.append('        type="output"')
            lines.append('        precision="single"')
            lines.append('        io_type="{}"'.format(ocn_pio_typename))
            lines.append('        useMissingValMask="true"')
            lines.append('        filename_template="{}.mpaso{}.hist.am.timeSeriesStatsClimatology.$Y-$M-$D.nc"'.format(casename, inst_string))
            lines.append('        filename_interval="00-01-00_00:00:00"')
            lines.append('        reference_time="01-01-01_00:00:00"')
            lines.append('        output_interval="00-03-00_00:00:00"')
            lines.append('        clobber_mode="truncate"')
            lines.append('        packages="timeSeriesStatsClimatologyAMPKG"')
            lines.append('        runtime_format="single_file">')
            lines.append('')
            lines.append('</stream>')
            lines.append('')
            lines.append('<stream name="timeSeriesStatsCustomOutput"')
            lines.append('        type="output"')
            lines.append('        precision="single"')
            lines.append('        io_type="{}"'.format(ocn_pio_typename))
            lines.append('        useMissingValMask="true"')
            lines.append('        filename_template="{}.mpaso{}.hist.am.timeSeriesStatsCustom.$Y-$M-$D.nc"'.format(casename, inst_string))
            lines.append('        filename_interval="00-01-00_00:00:00"')
            lines.append('        reference_time="01-01-01_00:00:00"')
            lines.append('        output_interval="00-01-00_00:00:00"')
            lines.append('        clobber_mode="truncate"')
            lines.append('        packages="timeSeriesStatsCustomAMPKG"')
            lines.append('        runtime_format="single_file">')
            lines.append('')
            lines.append('</stream>')
            lines.append('')
            lines.append('<stream name="timeSeriesStatsDailyRestart"')
            lines.append('        type="input;output"')
            lines.append('        io_type="{}"'.format(ocn_pio_typename))
            lines.append('        filename_template="{}.mpaso{}.rst.am.timeSeriesStatsDaily.$Y-$M-$D_$S.nc"'.format(casename, inst_string))
            lines.append('        filename_interval="output_interval"')
            lines.append('        clobber_mode="truncate"')
            lines.append('        input_interval="none"')
            lines.append('        packages="timeSeriesStatsDailyAMPKG"')
            lines.append('        reference_time="01-01-01_00:00:00"')
            lines.append('        output_interval="none">')
            lines.append('</stream>')
            lines.append('')
            lines.append('<stream name="timeSeriesStatsMonthlyRestart"')
            lines.append('        type="input;output"')
            if ocn_grid.startswith("oRRS1"):
                lines.append('        io_type="pnetcdf,cdf5"')
            else:
                lines.append('        io_type="{}"'.format(ocn_pio_typename))

            lines.append('        filename_template="{}.mpaso{}.rst.am.timeSeriesStatsMonthly.$Y-$M-$D_$S.nc"'.format(casename, inst_string))
            lines.append('        filename_interval="output_interval"')
            lines.append('        clobber_mode="truncate"')
            lines.append('        input_interval="none"')
            lines.append('        packages="timeSeriesStatsMonthlyAMPKG"')
            lines.append('        reference_time="01-01-01_00:00:00"')
            lines.append('        output_interval="none">')
            lines.append('</stream>')
            lines.append('')
            lines.append('<stream name="timeSeriesStatsMonthlyMaxRestart"')
            lines.append('        type="input;output"')
            if ocn_grid.startswith("oRRS1"):
                lines.append('        io_type="pnetcdf,cdf5"')
            else:
                lines.append('        io_type="{}"'.format(ocn_pio_typename))

            lines.append('        filename_template="{}.mpaso{}.rst.am.timeSeriesStatsMonthlyMax.$Y-$M-$D_$S.nc"'.format(casename, inst_string))
            lines.append('        filename_interval="output_interval"')
            lines.append('        clobber_mode="truncate"')
            lines.append('        input_interval="none"')
            lines.append('        packages="timeSeriesStatsMonthlyMaxAMPKG"')
            lines.append('        reference_time="01-01-01_00:00:00"')
            lines.append('        output_interval="none">')
            lines.append('</stream>')
            lines.append('')
            lines.append('<stream name="timeSeriesStatsMonthlyMinRestart"')
            lines.append('        type="input;output"')
            if ocn_grid.startswith("oRRS1"):
                lines.append('        io_type="pnetcdf,cdf5"')
            else:
                lines.append('        io_type="{}"'.format(ocn_pio_typename))

            lines.append('        filename_template="{}.mpaso{}.rst.am.timeSeriesStatsMonthlyMin.$Y-$M-$D_$S.nc"'.format(casename, inst_string))
            lines.append('        filename_interval="output_interval"')
            lines.append('        clobber_mode="truncate"')
            lines.append('        input_interval="none"')
            lines.append('        packages="timeSeriesStatsMonthlyMinAMPKG"')
            lines.append('        reference_time="01-01-01_00:00:00"')
            lines.append('        output_interval="none">')
            lines.append('</stream>')
            lines.append('')
            lines.append('<stream name="timeSeriesStatsClimatologyRestart"')
            lines.append('        type="input;output"')
            lines.append('        io_type="{}"'.format(ocn_pio_typename))
            lines.append('        filename_template="{}.mpaso{}.rst.am.timeSeriesStatsClimatology.$Y-$M-$D_$S.nc"'.format(casename, inst_string))
            lines.append('        filename_interval="output_interval"')
            lines.append('        clobber_mode="truncate"')
            lines.append('        input_interval="initial_only"')
            lines.append('        packages="timeSeriesStatsClimatologyAMPKG"')
            lines.append('        reference_time="01-01-01_00:00:00"')
            lines.append('        output_interval="stream:restart:output_interval">')
            lines.append('</stream>')
            lines.append('')
            lines.append('<stream name="timeSeriesStatsCustomRestart"')
            lines.append('        type="input;output"')
            lines.append('        io_type="{}"'.format(ocn_pio_typename))
            lines.append('        filename_template="{}.mpaso{}.rst.am.timeSeriesStatsCustom.$Y-$M-$D_$S.nc"'.format(casename, inst_string))
            lines.append('        filename_interval="output_interval"')
            lines.append('        clobber_mode="truncate"')
            lines.append('        input_interval="initial_only"')
            lines.append('        packages="timeSeriesStatsCustomAMPKG"')
            lines.append('        reference_time="01-01-01_00:00:00"')
            lines.append('        output_interval="stream:restart:output_interval">')
            lines.append('</stream>')
            lines.append('')
            if eco_forcing_file != '':
                lines.append('<stream name="ecosys_monthly_flux"')
                lines.append('        type="input"')
                lines.append('        io_type="{}"'.format(ocn_pio_typename))
                lines.append('        filename_template="{}/ocn/mpas-o/{}/{}"'.format(din_loc_root, ocn_mask, eco_forcing_file))
                lines.append('        input_interval="none"')
                lines.append('        packages="ecosysTracersPKG">')
                lines.append('    <var name="xtime"/>')
                lines.append('    <var name="depositionFluzNO3"/>')
                lines.append('    <var name="depositionFluzNH4"/>')
                lines.append('    <var name="IRON_FLUZ_IN"/>')
                lines.append('    <var name="dust_FLUZ_IN"/>')
                lines.append('    <var name="riverFluzNO3"/>')
                lines.append('    <var name="riverFluzPO4"/>')
                lines.append('    <var name="riverFluzDON"/>')
                lines.append('    <var name="riverFluzDOP"/>')
                lines.append('    <var name="riverFluzSiO3"/>')
                lines.append('    <var name="riverFluzFe"/>')
                lines.append('    <var name="riverFluzDIC"/>')
                lines.append('    <var name="riverFluzALK"/>')
                lines.append('    <var name="riverFluzDOC"/>')
                lines.append('</stream>')
                lines.append('')

            if data_ismf_file != '':
                lines.append('<stream name="data_land_ice_fluxes"')
                lines.append('        type="input"')
                lines.append('        io_type="{}"'.format(ocn_pio_typename))
                lines.append('        filename_template="{}/ocn/mpas-o/{}/{}"'.format(din_loc_root, ocn_mask, data_ismf_file))
                lines.append('        input_interval="initial_only"')
                lines.append('        packages="dataLandIceFluxesPKG">')
                lines.append('    <var name="dataLandIceFreshwaterFlux"/>')
                lines.append('    <var name="dataLandIceHeatFlux"/>')
                lines.append('</stream>')
                lines.append('')

            lines.append('<!--')
            lines.append('All streams below this line are auxiliary streams. They are provided as')
            lines.append('groupings of fields that one might be interested in. You can either enable the')
            lines.append('stream to write a file for the fileds, or add the stream to another stream that')
            lines.append('will already be written.  ')
            lines.append('-->')
            lines.append('')
            lines.append('<stream name="forcing"')
            lines.append('        type="none"')
            lines.append('        io_type="{}"'.format(ocn_pio_typename))
            lines.append('        filename_template="{}.mpaso{}.hist.forcing_variables.$Y-$M-$D_$S.nc"'.format(casename, inst_string))
            lines.append('        filename_interval="00-01-00_00:00:00"')
            lines.append('        clobber_mode="truncate">')
            lines.append('')
            lines.append('    <stream name="mesh"/>')
            lines.append('    <var_struct name="tracersSurfaceFlux"/>')
            lines.append('    <var_array name="tracersSurfaceValue"/>')
            lines.append('    <var_array name="surfaceVelocity"/>')
            lines.append('    <var_array name="SSHGradient"/>')
            lines.append('    <var_array name="vertNonLocalFlux"/>')
            lines.append('    <var name="surfaceStressMagnitude"/>')
            lines.append('    <var name="surfaceStress"/>')
            lines.append('    <var name="surfaceThicknessFlux"/>')
            lines.append('    <var name="seaIceEnergy"/>')
            lines.append('    <var name="penetrativeTemperatureFlux"/>')
            lines.append('    <var name="fractionAbsorbed"/>')
            lines.append('    <var name="windStressZonal"/>')
            lines.append('    <var name="windStressMeridional"/>')
            lines.append('    <var name="latentHeatFlux"/>')
            lines.append('    <var name="sensibleHeatFlux"/>')
            lines.append('    <var name="longWaveHeatFluxUp"/>')
            lines.append('    <var name="longWaveHeatFluxDown"/>')
            lines.append('    <var name="seaIceHeatFlux"/>')
            lines.append('    <var name="shortWaveHeatFlux"/>')
            lines.append('    <var name="evaporationFlux"/>')
            lines.append('    <var name="seaIceSalinityFlux"/>')
            lines.append('    <var name="seaIceFreshWaterFlux"/>')
            lines.append('    <var name="riverRunoffFlux"/>')
            lines.append('    <var name="iceRunoffFlux"/>')
            lines.append('    <var name="rainFlux"/>')
            lines.append('    <var name="snowFlux"/>')
            lines.append('    <var name="iceFraction"/>')
            lines.append('    <var name="nAccumulatedCoupled"/>')
            lines.append('</stream>')
            lines.append('')
            lines.append('</streams>')
            lines.append('')

            with open(os.path.join(rundir, stream_name_inst), "w") as fd:
                fd.write("\n".join(lines))

###############################################################################
def _main_func():
###############################################################################
    caseroot = parse_input(sys.argv)
    with Case(caseroot) as case:
        buildnml(case, caseroot, "mpaso")

if __name__ == "__main__":
    _main_func()<|MERGE_RESOLUTION|>--- conflicted
+++ resolved
@@ -296,7 +296,6 @@
         if ocn_ismf == 'data':
             data_ismf_file = 'prescribed_ismf_adusumilli2020.ECwISC30to60E3r2.20230901.nc'
 
-<<<<<<< HEAD
     elif ocn_grid == 'IcoswISC30E3r4':
         decomp_date = '20231120'
         decomp_prefix = 'partitions/mpas-o.graph.info.'
@@ -309,7 +308,7 @@
             ic_prefix = 'mpaso.IcoswISC30E3r4.rstFromG-chrysalis'
         if ocn_ismf == 'data':
             data_ismf_file = 'prescribed_ismf_adusumilli2020.IcoswISC30E3r4.20231120.nc'
-=======
+
     elif ocn_grid == 'IcoswISC30E3r5':
         decomp_date = '20231120'
         decomp_prefix = 'partitions/mpas-o.graph.info.'
@@ -322,7 +321,6 @@
             ic_prefix = 'mpaso.IcoswISC30E3r5.rstFromG-chrysalis'
         if ocn_ismf == 'data':
             data_ismf_file = 'prescribed_ismf_adusumilli2020.IcoswISC30E3r5.20231120.nc'
->>>>>>> cd0473e7
 
     #--------------------------------------------------------------------
     # Set OCN_FORCING = datm_forced_restoring if restoring file is available
