--- conflicted
+++ resolved
@@ -1564,11 +1564,7 @@
 !    The following fields are sometimes received from the coupler,
 !      depending on model options:
 !
-<<<<<<< HEAD
-!    o  pslv   -- sea level pressure                      (Pa)
-=======
 !    o  pslv   -- atmospheric pressure at sea level        (Pa)
->>>>>>> 3872f4c9
 !    o  duu10n -- 10m wind speed squared                   (m^2/s^2)
 !    o  co2prog-- bottom atm level prognostic co2
 !    o  co2diag-- bottom atm level diagnostic co2
