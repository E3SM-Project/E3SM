module mpaso_cpl_indices
  
  use seq_flds_mod
  use mct_mod

  implicit none

  SAVE
  public                               ! By default make data private

  ! ocn -> drv

  integer :: index_o2x_So_t      
  integer :: index_o2x_So_u
  integer :: index_o2x_So_v
  integer :: index_o2x_So_s
  integer :: index_o2x_So_dhdx
  integer :: index_o2x_So_dhdy
  integer :: index_o2x_Fioo_q
  integer :: index_o2x_Fioo_frazil
  integer :: index_o2x_Faoo_h2otemp
  integer :: index_o2x_Faoo_fco2_ocn
  integer :: index_o2x_Faoo_fdms_ocn
  integer :: index_o2x_So_ssh


  ! ocn -> drv for calculation of ocean-ice sheet interactions

  integer :: index_o2x_So_blt !boundary layer temperature
  integer :: index_o2x_So_bls !boundary layer salinity
  integer :: index_o2x_So_htv !ocean heat-transfer velocity
  integer :: index_o2x_So_stv !ocean salt-transfer velocity
  integer :: index_o2x_So_rhoeff !ocean effective density


  ! ocn -> drv  (BGC)

  integer :: index_o2x_So_algae1
  integer :: index_o2x_So_algae2
  integer :: index_o2x_So_algae3
  integer :: index_o2x_So_doc1
  integer :: index_o2x_So_doc2
  integer :: index_o2x_So_doc3
  integer :: index_o2x_So_dic1
  integer :: index_o2x_So_don1
  integer :: index_o2x_So_no3
  integer :: index_o2x_So_sio3
  integer :: index_o2x_So_nh4
  integer :: index_o2x_So_dms
  integer :: index_o2x_So_dmsp
  integer :: index_o2x_So_docr
  integer :: index_o2x_So_fep1
  integer :: index_o2x_So_fep2
  integer :: index_o2x_So_fed1
  integer :: index_o2x_So_fed2
  integer :: index_o2x_So_zaer1
  integer :: index_o2x_So_zaer2
  integer :: index_o2x_So_zaer3
  integer :: index_o2x_So_zaer4
  integer :: index_o2x_So_zaer5
  integer :: index_o2x_So_zaer6

  ! drv -> ocn

  integer :: index_x2o_Si_ifrac        ! fractional ice wrt ocean
  integer :: index_x2o_Si_bpress       ! ice basal pressure
  integer :: index_x2o_So_duu10n       ! 10m wind speed squared           (m^2/s^2)
<<<<<<< HEAD
  integer :: index_x2o_Sa_pslv         ! atmospheri sea level pressure    (Pa)
=======
  integer :: index_x2o_Sa_pslv         ! atmospheric sea level pressure   (Pa)
>>>>>>> 3872f4c9
  integer :: index_x2o_Sa_co2prog      ! bottom atm level prognostic CO2
  integer :: index_x2o_Sa_co2diag      ! bottom atm level diagnostic CO2
  integer :: index_x2o_Foxx_taux       ! zonal wind stress (taux)         (W/m2   )
  integer :: index_x2o_Foxx_tauy       ! meridonal wind stress (tauy)     (W/m2   )
  integer :: index_x2o_Foxx_swnet      ! net short-wave heat flux         (W/m2   )
  integer :: index_x2o_Foxx_sen        ! sensible heat flux               (W/m2   )
  integer :: index_x2o_Foxx_lat        
  integer :: index_x2o_Foxx_lwup       ! longwave radiation (up)          (W/m2   )
  integer :: index_x2o_Faxa_lwdn       ! longwave radiation (down)        (W/m2   )
  integer :: index_x2o_Fioi_melth      ! heat flux from snow & ice melt   (W/m2   )
  integer :: index_x2o_Fioi_meltw      ! snow melt flux                   (kg/m2/s)
  integer :: index_x2o_Fioi_bergh      ! heat flux from iceberg melt      (W/m2   )
  integer :: index_x2o_Fioi_bergw      ! iceberg melt flux                (kg/m2/s)
  integer :: index_x2o_Fioi_salt       ! salt                             (kg(salt)/m2/s)
  integer :: index_x2o_Foxx_evap       ! evaporation flux                 (kg/m2/s)
  integer :: index_x2o_Faxa_prec         
  integer :: index_x2o_Faxa_snow       ! water flux due to snow           (kg/m2/s)
  integer :: index_x2o_Faxa_rain       ! water flux due to rain           (kg/m2/s)
  integer :: index_x2o_Faxa_bcphidry   ! flux: Black   Carbon hydrophilic dry deposition
  integer :: index_x2o_Faxa_bcphodry   ! flux: Black   Carbon hydrophobic dry deposition
  integer :: index_x2o_Faxa_bcphiwet   ! flux: Black   Carbon hydrophilic wet deposition
  integer :: index_x2o_Faxa_ocphidry   ! flux: Organic Carbon hydrophilic dry deposition
  integer :: index_x2o_Faxa_ocphodry   ! flux: Organic Carbon hydrophobic dry deposition
  integer :: index_x2o_Faxa_ocphiwet   ! flux: Organic Carbon hydrophilic dry deposition
  integer :: index_x2o_Faxa_dstwet1    ! flux: Size 1 dust -- wet deposition
  integer :: index_x2o_Faxa_dstwet2    ! flux: Size 2 dust -- wet deposition
  integer :: index_x2o_Faxa_dstwet3    ! flux: Size 3 dust -- wet deposition
  integer :: index_x2o_Faxa_dstwet4    ! flux: Size 4 dust -- wet deposition
  integer :: index_x2o_Faxa_dstdry1    ! flux: Size 1 dust -- dry deposition
  integer :: index_x2o_Faxa_dstdry2    ! flux: Size 2 dust -- dry deposition
  integer :: index_x2o_Faxa_dstdry3    ! flux: Size 3 dust -- dry deposition
  integer :: index_x2o_Faxa_dstdry4    ! flux: Size 4 dust -- dry deposition
  integer :: index_x2o_Foxx_rofl       ! river runoff flux                (kg/m2/s)
  integer :: index_x2o_Foxx_rofi       ! ice runoff flux                  (kg/m2/s)
  integer :: index_x2o_Foxx_rofDIN     ! DIN runoff flux                  (kg/m2/s)
  integer :: index_x2o_Foxx_rofDIP     ! DIP runoff flux                  (kg/m2/s)
  integer :: index_x2o_Foxx_rofDON     ! DON runoff flux                  (kg/m2/s)
  integer :: index_x2o_Foxx_rofDOP     ! DOP runoff flux                  (kg/m2/s)
  integer :: index_x2o_Foxx_rofDOC     ! DOC runoff flux                  (kg/m2/s)
  integer :: index_x2o_Foxx_rofPP      ! PP  runoff flux                  (kg/m2/s)
  integer :: index_x2o_Foxx_rofDSi     ! DSi runoff flux                  (kg/m2/s)
  integer :: index_x2o_Foxx_rofPOC     ! POC runoff flux                  (kg/m2/s)
  integer :: index_x2o_Foxx_rofPN      ! PN  runoff flux                  (kg/m2/s)
  integer :: index_x2o_Foxx_rofDIC     ! DIC runoff flux                  (kg/m2/s)
  integer :: index_x2o_Foxx_rofFe      ! Fe  runoff flux                  (kg/m2/s)
  integer :: index_x2o_Sw_ustokes_wavenumber_1      ! partitioned Stokes drift wavenumber 1 
  integer :: index_x2o_Sw_vstokes_wavenumber_1      ! partitioned Stokes drift wavenumber 1
  integer :: index_x2o_Sw_ustokes_wavenumber_2      ! partitioned Stokes drift wavenumber 2 
  integer :: index_x2o_Sw_vstokes_wavenumber_2      ! partitioned Stokes drift wavenumber 2
  integer :: index_x2o_Sw_ustokes_wavenumber_3      ! partitioned Stokes drift wavenumber 3 
  integer :: index_x2o_Sw_vstokes_wavenumber_3      ! partitioned Stokes drift wavenumber 3
  integer :: index_x2o_Sw_ustokes_wavenumber_4      ! partitioned Stokes drift wavenumber 4 
  integer :: index_x2o_Sw_vstokes_wavenumber_4      ! partitioned Stokes drift wavenumber 4
  integer :: index_x2o_Sw_ustokes_wavenumber_5      ! partitioned Stokes drift wavenumber 5 
  integer :: index_x2o_Sw_vstokes_wavenumber_5      ! partitioned Stokes drift wavenumber 5
  integer :: index_x2o_Sw_ustokes_wavenumber_6      ! partitioned Stokes drift wavenumber 6 
  integer :: index_x2o_Sw_vstokes_wavenumber_6      ! partitioned Stokes drift wavenumber 6
  integer :: index_x2o_Sw_Hs         ! Significant wave height
  integer :: index_x2o_Sw_Fp         ! Peak wave frequency
  integer :: index_x2o_Sw_Dp         ! Peak wave direction

  ! drv -> glc and internal drv fields

  integer :: index_x2o_Fogx_qicelo
  integer :: index_x2o_Fogx_qiceho
  integer :: index_x2o_Sg_blit
  integer :: index_x2o_Sg_blis
  integer :: index_x2o_Sg_lithop
  integer :: index_x2o_Sg_icemask
  integer :: index_x2o_Sg_icemask_grounded
  integer :: index_x2o_Sg_icemask_floating


  ! drv -> ocn (BGC)

  integer :: index_x2o_Fioi_algae1
  integer :: index_x2o_Fioi_algae2
  integer :: index_x2o_Fioi_algae3
  integer :: index_x2o_Fioi_doc1
  integer :: index_x2o_Fioi_doc2
  integer :: index_x2o_Fioi_doc3
  integer :: index_x2o_Fioi_dic1
  integer :: index_x2o_Fioi_don1
  integer :: index_x2o_Fioi_no3
  integer :: index_x2o_Fioi_sio3
  integer :: index_x2o_Fioi_nh4
  integer :: index_x2o_Fioi_dms
  integer :: index_x2o_Fioi_dmspp
  integer :: index_x2o_Fioi_dmspd
  integer :: index_x2o_Fioi_docr
  integer :: index_x2o_Fioi_fep1
  integer :: index_x2o_Fioi_fep2
  integer :: index_x2o_Fioi_fed1
  integer :: index_x2o_Fioi_fed2
  integer :: index_x2o_Fioi_dust1

contains

  subroutine mpaso_cpl_indices_set( )

    type(mct_aVect) :: o2x      ! temporary
    type(mct_aVect) :: x2o      ! temporary

    ! Determine attribute vector indices

    ! create temporary attribute vectors
    call mct_aVect_init(x2o, rList=seq_flds_x2o_fields, lsize=1)
    call mct_aVect_init(o2x, rList=seq_flds_o2x_fields, lsize=1)

    index_o2x_So_t          = mct_avect_indexra(o2x,'So_t')
    index_o2x_So_u          = mct_avect_indexra(o2x,'So_u')
    index_o2x_So_v          = mct_avect_indexra(o2x,'So_v')
    index_o2x_So_s          = mct_avect_indexra(o2x,'So_s')
    index_o2x_So_dhdx       = mct_avect_indexra(o2x,'So_dhdx')
    index_o2x_So_dhdy       = mct_avect_indexra(o2x,'So_dhdy')
    index_o2x_Fioo_q        = mct_avect_indexra(o2x,'Fioo_q',perrWith='quiet')
    index_o2x_Fioo_frazil   = mct_avect_indexra(o2x,'Fioo_frazil',perrWith='quiet')
    index_o2x_Faoo_h2otemp  = mct_avect_indexra(o2x,'Faoo_h2otemp',perrWith='quiet')
    index_o2x_Faoo_fco2_ocn = mct_avect_indexra(o2x,'Faoo_fco2_ocn',perrWith='quiet')
    index_o2x_Faoo_fdms_ocn = mct_avect_indexra(o2x,'Faoo_fdms_ocn',perrWith='quiet')
    index_o2x_So_ssh        = mct_avect_indexra(o2x,'So_ssh')

    index_o2x_So_blt        = mct_avect_indexra(o2x,'So_blt')
    index_o2x_So_bls        = mct_avect_indexra(o2x,'So_bls')
    index_o2x_So_htv        = mct_avect_indexra(o2x,'So_htv')
    index_o2x_So_stv        = mct_avect_indexra(o2x,'So_stv')
    index_o2x_So_rhoeff     = mct_avect_indexra(o2x,'So_rhoeff')

    index_o2x_So_algae1     = mct_avect_indexra(o2x,'So_algae1',perrWith='quiet')
    index_o2x_So_algae2     = mct_avect_indexra(o2x,'So_algae2',perrWith='quiet')
    index_o2x_So_algae3     = mct_avect_indexra(o2x,'So_algae3',perrWith='quiet')
    index_o2x_So_doc1       = mct_avect_indexra(o2x,'So_doc1',perrWith='quiet')
    index_o2x_So_doc2       = mct_avect_indexra(o2x,'So_doc2',perrWith='quiet')
    index_o2x_So_doc3       = mct_avect_indexra(o2x,'So_doc3',perrWith='quiet')
    index_o2x_So_dic1       = mct_avect_indexra(o2x,'So_dic1',perrWith='quiet')
    index_o2x_So_don1       = mct_avect_indexra(o2x,'So_don1',perrWith='quiet')
    index_o2x_So_no3        = mct_avect_indexra(o2x,'So_no3',perrWith='quiet')
    index_o2x_So_sio3       = mct_avect_indexra(o2x,'So_sio3',perrWith='quiet')
    index_o2x_So_nh4        = mct_avect_indexra(o2x,'So_nh4',perrWith='quiet')
    index_o2x_So_dms        = mct_avect_indexra(o2x,'So_dms',perrWith='quiet')
    index_o2x_So_dmsp       = mct_avect_indexra(o2x,'So_dmsp',perrWith='quiet')
    index_o2x_So_docr       = mct_avect_indexra(o2x,'So_docr',perrWith='quiet')
    index_o2x_So_fep1       = mct_avect_indexra(o2x,'So_fep1',perrWith='quiet')
    index_o2x_So_fep2       = mct_avect_indexra(o2x,'So_fep2',perrWith='quiet')
    index_o2x_So_fed1       = mct_avect_indexra(o2x,'So_fed1',perrWith='quiet')
    index_o2x_So_fed2       = mct_avect_indexra(o2x,'So_fed2',perrWith='quiet')
    index_o2x_So_zaer1      = mct_avect_indexra(o2x,'So_zaer1',perrWith='quiet')
    index_o2x_So_zaer2      = mct_avect_indexra(o2x,'So_zaer2',perrWith='quiet')
    index_o2x_So_zaer3      = mct_avect_indexra(o2x,'So_zaer3',perrWith='quiet')
    index_o2x_So_zaer4      = mct_avect_indexra(o2x,'So_zaer4',perrWith='quiet')
    index_o2x_So_zaer5      = mct_avect_indexra(o2x,'So_zaer5',perrWith='quiet')
    index_o2x_So_zaer6      = mct_avect_indexra(o2x,'So_zaer6',perrWith='quiet')

    index_x2o_Si_ifrac      = mct_avect_indexra(x2o,'Si_ifrac')
    index_x2o_Si_bpress     = mct_avect_indexra(x2o,'Si_bpress')
    index_x2o_Sa_pslv       = mct_avect_indexra(x2o,'Sa_pslv')
    index_x2o_So_duu10n     = mct_avect_indexra(x2o,'So_duu10n')
    index_x2o_Foxx_tauy     = mct_avect_indexra(x2o,'Foxx_tauy')
    index_x2o_Foxx_taux     = mct_avect_indexra(x2o,'Foxx_taux')
    index_x2o_Foxx_swnet    = mct_avect_indexra(x2o,'Foxx_swnet')
    index_x2o_Foxx_lat      = mct_avect_indexra(x2o,'Foxx_lat')
    index_x2o_Foxx_sen      = mct_avect_indexra(x2o,'Foxx_sen')
    index_x2o_Foxx_lwup     = mct_avect_indexra(x2o,'Foxx_lwup')
    index_x2o_Faxa_lwdn     = mct_avect_indexra(x2o,'Faxa_lwdn')
    index_x2o_Fioi_melth    = mct_avect_indexra(x2o,'Fioi_melth')   
    index_x2o_Fioi_meltw    = mct_avect_indexra(x2o,'Fioi_meltw')
    index_x2o_Fioi_bergh    = mct_avect_indexra(x2o,'PFioi_bergh')
    index_x2o_Fioi_bergw    = mct_avect_indexra(x2o,'PFioi_bergw')
    index_x2o_Fioi_salt     = mct_avect_indexra(x2o,'Fioi_salt')   
    index_x2o_Faxa_prec     = mct_avect_indexra(x2o,'Faxa_prec')   
    index_x2o_Faxa_snow     = mct_avect_indexra(x2o,'Faxa_snow')   
    index_x2o_Faxa_rain     = mct_avect_indexra(x2o,'Faxa_rain')   
    index_x2o_Foxx_evap     = mct_avect_indexra(x2o,'Foxx_evap')
    index_x2o_Foxx_rofl     = mct_avect_indexra(x2o,'Foxx_rofl')
    index_x2o_Foxx_rofi     = mct_avect_indexra(x2o,'Foxx_rofi')
    if (rof2ocn_nutrients) then
       index_x2o_Foxx_rofDIN   = mct_avect_indexra(x2o,'Foxx_rofDIN')
       index_x2o_Foxx_rofDIP   = mct_avect_indexra(x2o,'Foxx_rofDIP')
       index_x2o_Foxx_rofDON   = mct_avect_indexra(x2o,'Foxx_rofDON')
       index_x2o_Foxx_rofDOP   = mct_avect_indexra(x2o,'Foxx_rofDOP')
       index_x2o_Foxx_rofDOC   = mct_avect_indexra(x2o,'Foxx_rofDOC')
       index_x2o_Foxx_rofPP    = mct_avect_indexra(x2o,'Foxx_rofPP')
       index_x2o_Foxx_rofDSi   = mct_avect_indexra(x2o,'Foxx_rofDSi')
       index_x2o_Foxx_rofPOC   = mct_avect_indexra(x2o,'Foxx_rofPOC')
       index_x2o_Foxx_rofPN    = mct_avect_indexra(x2o,'Foxx_rofPN')
       index_x2o_Foxx_rofDIC   = mct_avect_indexra(x2o,'Foxx_rofDIC')
       index_x2o_Foxx_rofFe    = mct_avect_indexra(x2o,'Foxx_rofFe')
    endif
    index_x2o_Faxa_bcphidry = mct_avect_indexra(x2o,'Faxa_bcphidry')
    index_x2o_Faxa_bcphodry = mct_avect_indexra(x2o,'Faxa_bcphodry')
    index_x2o_Faxa_bcphiwet = mct_avect_indexra(x2o,'Faxa_bcphiwet')
    index_x2o_Faxa_ocphidry = mct_avect_indexra(x2o,'Faxa_ocphidry')
    index_x2o_Faxa_ocphodry = mct_avect_indexra(x2o,'Faxa_ocphodry')
    index_x2o_Faxa_ocphiwet = mct_avect_indexra(x2o,'Faxa_ocphiwet')
    index_x2o_Faxa_dstdry1  = mct_avect_indexra(x2o,'Faxa_dstdry1')
    index_x2o_Faxa_dstdry2  = mct_avect_indexra(x2o,'Faxa_dstdry2')
    index_x2o_Faxa_dstdry3  = mct_avect_indexra(x2o,'Faxa_dstdry3')
    index_x2o_Faxa_dstdry4  = mct_avect_indexra(x2o,'Faxa_dstdry4')
    index_x2o_Faxa_dstwet1  = mct_avect_indexra(x2o,'Faxa_dstwet1')
    index_x2o_Faxa_dstwet2  = mct_avect_indexra(x2o,'Faxa_dstwet2')
    index_x2o_Faxa_dstwet3  = mct_avect_indexra(x2o,'Faxa_dstwet3')
    index_x2o_Faxa_dstwet4  = mct_avect_indexra(x2o,'Faxa_dstwet4')
    index_x2o_Sa_co2prog    = mct_avect_indexra(x2o,'Sa_co2prog',perrWith='quiet')
    index_x2o_Sa_co2diag    = mct_avect_indexra(x2o,'Sa_co2diag',perrWith='quiet')

    index_x2o_Fioi_algae1   = mct_avect_indexra(x2o,'Fioi_algae1',perrWith='quiet')
    index_x2o_Fioi_algae2   = mct_avect_indexra(x2o,'Fioi_algae2',perrWith='quiet')
    index_x2o_Fioi_algae3   = mct_avect_indexra(x2o,'Fioi_algae3',perrWith='quiet')
    index_x2o_Fioi_doc1     = mct_avect_indexra(x2o,'Fioi_doc1',perrWith='quiet')
    index_x2o_Fioi_doc2     = mct_avect_indexra(x2o,'Fioi_doc2',perrWith='quiet')
    index_x2o_Fioi_doc3     = mct_avect_indexra(x2o,'Fioi_doc3',perrWith='quiet')
    index_x2o_Fioi_dic1     = mct_avect_indexra(x2o,'Fioi_dic1',perrWith='quiet')
    index_x2o_Fioi_don1     = mct_avect_indexra(x2o,'Fioi_don1',perrWith='quiet')
    index_x2o_Fioi_no3      = mct_avect_indexra(x2o,'Fioi_no3',perrWith='quiet')
    index_x2o_Fioi_sio3     = mct_avect_indexra(x2o,'Fioi_sio3',perrWith='quiet')
    index_x2o_Fioi_nh4      = mct_avect_indexra(x2o,'Fioi_nh4',perrWith='quiet')
    index_x2o_Fioi_dms      = mct_avect_indexra(x2o,'Fioi_dms',perrWith='quiet')
    index_x2o_Fioi_dmspp    = mct_avect_indexra(x2o,'Fioi_dmspp',perrWith='quiet')
    index_x2o_Fioi_dmspd    = mct_avect_indexra(x2o,'Fioi_dmspd',perrWith='quiet')
    index_x2o_Fioi_docr     = mct_avect_indexra(x2o,'Fioi_docr',perrWith='quiet')
    index_x2o_Fioi_fep1     = mct_avect_indexra(x2o,'Fioi_fep1',perrWith='quiet')
    index_x2o_Fioi_fep2     = mct_avect_indexra(x2o,'Fioi_fep2',perrWith='quiet')
    index_x2o_Fioi_fed1     = mct_avect_indexra(x2o,'Fioi_fed1',perrWith='quiet')
    index_x2o_Fioi_fed2     = mct_avect_indexra(x2o,'Fioi_fed2',perrWith='quiet')
    index_x2o_Fioi_dust1    = mct_avect_indexra(x2o,'Fioi_dust1',perrWith='quiet')

    index_x2o_Fogx_qicelo = mct_avect_indexra(x2o,'Fogx_qicelo')
    index_x2o_Fogx_qiceho = mct_avect_indexra(x2o,'Fogx_qiceho')
    index_x2o_Sg_blit    = mct_avect_indexra(x2o,'Sg_blit')
    index_x2o_Sg_blis    = mct_avect_indexra(x2o,'Sg_blis')
    index_x2o_Sg_lithop  = mct_avect_indexra(x2o,'Sg_lithop')
    index_x2o_Sg_icemask = mct_avect_indexra(x2o,'Sg_icemask')
    index_x2o_Sg_icemask = mct_avect_indexra(x2o,'Sg_icemask_grounded')
    index_x2o_Sg_icemask = mct_avect_indexra(x2o,'Sg_icemask_floating')

    index_x2o_Sw_ustokes_wavenumber_1 = mct_avect_indexra(x2o,'Sw_ustokes_wavenumber_1')
    index_x2o_Sw_vstokes_wavenumber_1 = mct_avect_indexra(x2o,'Sw_vstokes_wavenumber_1')
    index_x2o_Sw_ustokes_wavenumber_2 = mct_avect_indexra(x2o,'Sw_ustokes_wavenumber_2')
    index_x2o_Sw_vstokes_wavenumber_2 = mct_avect_indexra(x2o,'Sw_vstokes_wavenumber_2')
    index_x2o_Sw_ustokes_wavenumber_3 = mct_avect_indexra(x2o,'Sw_ustokes_wavenumber_3')
    index_x2o_Sw_vstokes_wavenumber_3 = mct_avect_indexra(x2o,'Sw_vstokes_wavenumber_3')
    index_x2o_Sw_ustokes_wavenumber_4 = mct_avect_indexra(x2o,'Sw_ustokes_wavenumber_4')
    index_x2o_Sw_vstokes_wavenumber_4 = mct_avect_indexra(x2o,'Sw_vstokes_wavenumber_4')
    index_x2o_Sw_ustokes_wavenumber_5 = mct_avect_indexra(x2o,'Sw_ustokes_wavenumber_5')
    index_x2o_Sw_vstokes_wavenumber_5 = mct_avect_indexra(x2o,'Sw_vstokes_wavenumber_5')
    index_x2o_Sw_ustokes_wavenumber_6 = mct_avect_indexra(x2o,'Sw_ustokes_wavenumber_6')
    index_x2o_Sw_vstokes_wavenumber_6 = mct_avect_indexra(x2o,'Sw_vstokes_wavenumber_6')
    index_x2o_Sw_Hs = mct_avect_indexra(x2o,'Sw_Hs')
    index_x2o_Sw_Fp = mct_avect_indexra(x2o,'Sw_Fp')
    index_x2o_Sw_Dp = mct_avect_indexra(x2o,'Sw_Dp')

    call mct_aVect_clean(x2o)
    call mct_aVect_clean(o2x)

  end subroutine mpaso_cpl_indices_set

end module mpaso_cpl_indices<|MERGE_RESOLUTION|>--- conflicted
+++ resolved
@@ -65,11 +65,7 @@
   integer :: index_x2o_Si_ifrac        ! fractional ice wrt ocean
   integer :: index_x2o_Si_bpress       ! ice basal pressure
   integer :: index_x2o_So_duu10n       ! 10m wind speed squared           (m^2/s^2)
-<<<<<<< HEAD
-  integer :: index_x2o_Sa_pslv         ! atmospheri sea level pressure    (Pa)
-=======
   integer :: index_x2o_Sa_pslv         ! atmospheric sea level pressure   (Pa)
->>>>>>> 3872f4c9
   integer :: index_x2o_Sa_co2prog      ! bottom atm level prognostic CO2
   integer :: index_x2o_Sa_co2diag      ! bottom atm level diagnostic CO2
   integer :: index_x2o_Foxx_taux       ! zonal wind stress (taux)         (W/m2   )
