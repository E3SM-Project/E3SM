<?xml version="1.0"?>

<namelist_definition>

<!-- Each namelist variable is defined in an <entry> element.  The
     content of the element is the documentation of how the variable is
     used.  Other aspects of the variable's definition are expressed as
     attributes of the <entry> element.  Note that it is an XML requirement
     that the attribute values are enclosed in quotes.  The attributes are:

     id
          The variable's name.  *** N.B. *** The name must be lower case.
          The module convert all namelist variable names to lower case
          since Fortran is case insensitive.

     type
          An abbreviation of the fortran declaration for the variable.
      Valid declarations are:

          char*n
          integer
          logical
          real

      Any of these types may be followed by a comma separated list of
      integers enclosed in parenthesis to indicate an array.

      The current namelist validation code only distinquishes between
      string and non-string types.

     input_pathname
          Only include this attribute to indicate that the variable
          contains the pathname of an input dataset that resides in the
          CESM inputdata directory tree.

      The recognized values are "abs" to indicate that an absolute
          pathname is required, or "rel:var_name" to indicate that the
          pathname is relative and that the namelist variable "var_name"
          contains the absolute root directory.

     category
          A category assigned for organizing the documentation.

     group
          The namelist group that the variable is declared in.

     valid_values
          This is an optional attribute that is mainly useful for variables
          that have only a small number of allowed values.
                                                                        -->


<!-- velocity_solver -->

<entry id="config_velocity_solver" type="char*1024"
	category="velocity_solver" group="velocity_solver">
Selection of the method for solving ice velocity. 'L1L2', 'FO', and 'Stokes' require compiling with external dycores. 'none' skips the calculation of velocity so the velocity field will be 0 or set to a field read from an input file.  'simple' gives a simple prescribed velocity field computed at initialization.

Valid values: 'sia', 'L1L2', 'FO', 'Stokes', 'simple', 'none'
Default: Defined in namelist_defaults.xml
</entry>

<entry id="config_sia_tangent_slope_calculation" type="char*1024"
	category="velocity_solver" group="velocity_solver">
Selection of the method for calculating the tangent component of surface slope at edges needed by the SIA velocity solver. 'from_vertex_barycentric' interpolates upperSurface values from cell centers to vertices using the barycentric interpolation routine in operators (mpas_cells_to_points_using_baryweights) and then calculates the slope between vertices.  It works for obtuse triangles, but will not work correctly across the edges of periodic meshes. 'from_vertex_barycentric_kiteareas' interpolates upperSurface values from cell centers to vertices using barycentric interpolation based on kiterea values and then calculates the slope between vertices.  It will work across the edges of periodic meshes, but will not work correctly for obtuse triangles. 'from_normal_slope' uses the vector operator mpas_tangential_vector_1d to calculate the tangent slopes from the normal slopes on the edges of the adjacent cells.  It will work for any mesh configuration, but is the least accurate method.

Valid values: 'from_vertex_barycentric', 'from_vertex_barycentric_kiteareas', 'from_normal_slope'
Default: Defined in namelist_defaults.xml
</entry>

<entry id="config_flowParamA_calculation" type="char*1024"
	category="velocity_solver" group="velocity_solver">
Selection of the method for calculating the flow law parameter A.  If 'constant' is selected, the value is set to config_default_flowParamA.  The other options are calculated from the temperature field.  This calculation only applies if config_velocity_solver is set to 'sia'.  For the 'FO' velocity solver, this is set in the albany_input.yaml file.

Valid values: 'constant', 'PB1982', 'CP2010'
Default: Defined in namelist_defaults.xml
</entry>

<entry id="config_do_velocity_reconstruction_for_external_dycore" type="logical"
	category="velocity_solver" group="velocity_solver">
By default, external, higher-order dycores return the uReconstructX and uReconstructY fields (which are the native locations of their FEM solution).  If this option is set to .true., uReconstructX and uReconstructY will be calculated by MPAS using framework's vector reconstruction routines based on the values of normalVelocity supplied by the external dycore.  This provides a way to test the calculation of normalVelocity in the interface.

Valid values: .true. or .false.
Default: Defined in namelist_defaults.xml
</entry>

<entry id="config_simple_velocity_type" type="char*1024"
	category="velocity_solver" group="velocity_solver">
Selection of the type of simple velocity field computed at initialization when config_velocity_solver = 'simple'.  See mode_forward/mpas_li_velocity_simple.F for details of what the options do.

Valid values: 'uniform', 'radial'
Default: Defined in namelist_defaults.xml
</entry>

<entry id="config_use_glp" type="logical"
	category="velocity_solver" group="velocity_solver">
If true, then apply Albany's grounding line parameterization

Valid values: .true. or .false.
Default: Defined in namelist_defaults.xml
</entry>

<entry id="config_beta_thawed_only" type="logical"
	category="velocity_solver" group="velocity_solver">
If true, then beta is zeroed wherever the basal temperature is below the pressure-melting temperature

Valid values: .true. or .false.
Default: Defined in namelist_defaults.xml
</entry>

<entry id="config_unrealistic_velocity" type="real"
	category="velocity_solver" group="velocity_solver">
Ice is removed at any locations with surface speed faster than this value and sent to the calving flux. The presence of icebergs can lead to unrealistically large velocities.  A simple method to remove icebergs is to remove ice where the velocity is faster than an arbitrarily large value.

Valid values: Any positive, real number.
Default: Defined in namelist_defaults.xml
</entry>

<entry id="config_nonconvergence_error" type="logical"
	category="velocity_solver" group="velocity_solver">
If true, nonconvergence of the velocity solver results in a fatal error.  If false, it is a warning.

Valid values: .true. or .false.
Default: Defined in namelist_defaults.xml
</entry>

<entry id="config_effective_pressure_max" type="real"
	category="velocity_solver" group="velocity_solver">
An optional maximum limit on effective pressure passed to the velocity solver.

Valid values: Any positive, real number.
Default: Defined in namelist_defaults.xml
</entry>


<!-- advection -->

<entry id="config_thickness_advection" type="char*1024"
	category="advection" group="advection">
Selection of the method for advecting thickness ('fo' = first-order upwinding).

Valid values: 'fo', 'fct', 'none'
Default: Defined in namelist_defaults.xml
</entry>

<entry id="config_tracer_advection" type="char*1024"
	category="advection" group="advection">
Selection of the method for advecting tracers.

Valid values: 'fo', 'fct', 'none'
Default: Defined in namelist_defaults.xml
</entry>

<entry id="config_horiz_tracer_adv_order" type="integer"
	category="advection" group="advection">
Order of polynomial used for tracer reconstruction at cell edges

Valid values: 2, 3 and 4
Default: Defined in namelist_defaults.xml
</entry>

<entry id="config_advection_coef_3rd_order" type="real"
	category="advection" group="advection">
Reconstruction of 3rd-order reconstruction to blend with 4th-order reconstuction. Equivalent to beta in Skamarock and Gassmann (2011) eq. 7. 0 is fully 4th order, 1 is fully 3rd order.

Valid values: any real between 0 and 1
Default: Defined in namelist_defaults.xml
</entry>

<entry id="config_restore_thickness_after_advection" type="logical"
	category="advection" group="advection">
If true, reset thickness to values at previous timestep after advection occurs. This is used for spinning up tracer fields such as damage.  When this is true, geometry changes from surface and basal mass balance (grounded or floating) and facemelting are not retained, but changes from calving are.

Valid values: .true. or .false.
Default: Defined in namelist_defaults.xml
</entry>

<entry id="config_smb_source" type="char*1024"
	category="advection" group="advection">
Source of surface mass balance used by sfcMassBal variable.  'file' uses whatever value has been read into the sfcMassBal field from an input or forcing file. 'coupler' uses a value passed from the E3SM coupler.  The option 'coupler' behaves the same as 'file' when MALI is run in standalone mode.

Valid values: 'file' or 'coupler'
Default: Defined in namelist_defaults.xml
</entry>

<entry id="config_zero_sfcMassBalApplied_over_bare_land" type="logical"
	category="advection" group="advection">
Mask to zero out sfcMassBalApplied in regions where there is no ice at the timestep.

Valid values: .true. or .false.
Default: Defined in namelist_defaults.xml
</entry>


<!-- solidearth -->

<entry id="config_uplift_method" type="char*1024"
	category="solidearth" group="solidearth">
Selection of the method for bedrock uplift calculation.

Valid values: 'none', 'data', 'sealevelmodel'
Default: Defined in namelist_defaults.xml
</entry>

<entry id="config_slm_coupling_interval" type="integer"
	category="solidearth" group="solidearth">
Time interval at which the sea-level model is called by MALI. Only integer years are currently supported. The user must set 'dt1' in namelist.sealevel to match this value.  Note that the user needs to set config_adaptive_timestep_force_interval to divide evenly into config_slm_coupling_interval.  Also, restart file output_interval needs to be a multiple of config_slm_coupling_interval.

Valid values: Any positive integer
Default: Defined in namelist_defaults.xml
</entry>

<entry id="config_MALI_to_SLM_weights_file" type="char*1024"
	category="solidearth" group="solidearth">
File containing the interpolation weights for regridding from MPAS mesh to the Gaussian grid used by the Sea Level Model.

Valid values: Any file name string
Default: Defined in namelist_defaults.xml
</entry>

<entry id="config_SLM_to_MALI_weights_file" type="char*1024"
	category="solidearth" group="solidearth">
File containing the interpolation weights for regridding from the Gaussian grid used by the Sea Level Model to the MPAS mesh.

Valid values: Any file name string
Default: Defined in namelist_defaults.xml
</entry>


<!-- calving -->

<entry id="config_calving" type="char*1024"
	category="calving" group="calving">
Selection of the method for calving ice (as defined below). 'von_Mises_stress' and 'eigencalving' options can be used in combination with damage threshold calving (see descrption of config_damage_calving_method for details).

Valid values: 'none', 'floating', 'topographic_threshold', 'thickness_threshold', 'eigencalving', 'specified_calving_velocity', 'specified_retreat_velocity', 'von_Mises_stress', 'damagecalving', 'ismip6_retreat', 'crevasse_depth'
Default: Defined in namelist_defaults.xml
</entry>

<entry id="config_apply_calving_mask" type="logical"
	category="calving" group="calving">
Whether the field 'calvingMask' gets used to force calving.  This is independent of choice of 'config_calving'; the application of 'calvingMask' can be applied in conjunction with a physical calving law or with no calving law enabled.  The calving mask gets applied after a physical calving law, if one is selected.

Valid values: .true. or .false.
Default: Defined in namelist_defaults.xml
</entry>

<entry id="config_use_Albany_flowA_eqn_for_vM" type="logical"
	category="calving" group="calving">
Not yet supported. Determine whether to use MPAS or Albany calculation for flowParamA used in von Mises stress calving

Valid values: .true. or .false.
Default: Defined in namelist_defaults.xml
</entry>

<entry id="config_calving_topography" type="real"
	category="calving" group="calving">
Defines the topographic height below which ice calves (for topographic_threshold option).

Valid values: Any non-positive real value
Default: Defined in namelist_defaults.xml
</entry>

<entry id="config_calving_thickness" type="real"
	category="calving" group="calving">
Defines the ice thickness below which ice calves (for thickness_threshold option).

Valid values: Any positive real value
Default: Defined in namelist_defaults.xml
</entry>

<entry id="config_calving_eigencalving_parameter_source" type="char*1024"
	category="calving" group="calving">
Source of the eigencalving parameter value

Valid values: 'data' ('eigencalvingParameter' field read from input file), 'scalar' (specified by config_calving_eigencalving_parameter_scalar_value)
Default: Defined in namelist_defaults.xml
</entry>

<entry id="config_calving_eigencalving_parameter_scalar_value" type="real"
	category="calving" group="calving">
Value of eigencalving parameter if taken as a scalar by option config_calving_eigencalving_parameter_source. (Default value is 1.0e9 m a converted to units used here.)

Valid values: any positive real number
Default: Defined in namelist_defaults.xml
</entry>

<entry id="config_calving_specified_source" type="char*1024"
	category="calving" group="calving">
method of specified calving velocity (for config_calving='specified_calving_velocity') or specified retreat velocity (for config_calving='specified_retreat_velocity')

Valid values: 'const' (constant calving or retreat velocity), 'data' (calving or retreat velocity given by data input)
Default: Defined in namelist_defaults.xml
</entry>

<entry id="config_calving_velocity_const" type="real"
	category="calving" group="calving">
constant velocity used by specified_calving_velocity and specified_retreat_velocity options for config_calving.  If config_calving='specified_calving_velocity', then config_calving_velocity_const is the calving velocity.  If config_calving=specified_retreat_velocity, then config_calving_velocity_const is the retreat velocity.

Valid values: Any positive real value
Default: Defined in namelist_defaults.xml
</entry>

<entry id="config_data_calving" type="logical"
	category="calving" group="calving">
Select whether or not to configure calving in a 'data' model mode (calc. calving flux but do not update ice geometry)

Valid values: .true. or .false.
Default: Defined in namelist_defaults.xml
</entry>

<entry id="config_calving_timescale" type="real"
	category="calving" group="calving">
Defines the timescale for calving. The fraction of eligible ice that calves is min(dt/calving_timescale, 1.0). A value of 0 means that all eligible ice calves.

Valid values: Any non-negative real value
Default: Defined in namelist_defaults.xml
</entry>

<entry id="config_restore_calving_front" type="logical"
	category="calving" group="calving">
If true, then restore the calving front to its initial position.  If ice grows beyond the initial extent, it is removed.  If ice shrinks to an extent behind the initial extent, behavior is determined by config_restore_calving_front_prevent_retreat.  If that option is true, then those locations are filled with thin ice (defined as 1/10th the value of config_dynamic_thickness).  Note that this violates conservation of mass and energy.

Valid values: .true. or .false.
Default: Defined in namelist_defaults.xml
</entry>

<entry id="config_restore_calving_front_prevent_retreat" type="logical"
	category="calving" group="calving">
If true, then the config_restore_calving_front option will fill locations where ice shelves have retreated with a thin layer of ice.  This option should be used in E3SM when the ice shelf extent seen by the E3SM coupler cannot change.  If false, the config_restore_calving_front option will do nothing when ice shelves retreat.  For either value of this option, the config_restore_calving_front option will prevent ice-shelf advance.  True is likely the desired value for standalone runs where no advance is desired.  Default value is true for backwards compatibility.

Valid values: .true. or .false.
Default: Defined in namelist_defaults.xml
</entry>

<entry id="config_remove_icebergs" type="logical"
	category="calving" group="calving">
If true, then a flood fill will be applied to remove icebergs.  The ice removed is added to the calvingThickness field.

Valid values: .true. or .false.
Default: Defined in namelist_defaults.xml
</entry>

<entry id="config_remove_small_islands" type="logical"
	category="calving" group="calving">
If true, then ice from small grounded islands is removed.  Specifically, this finds one- and two-cell masses of ice that are surrounded by open ocean and eliminates them by sending them to the calving flux.  Grounded such ice masses would be islands, floating would be icebergs.  The ice removed is added to the calvingThickness field.

Valid values: .true. or .false.
Default: Defined in namelist_defaults.xml
</entry>

<entry id="config_calving_speed_limit" type="real"
	category="calving" group="calving">
Limit calvingVelocity to this value. Currently only supported for von Mises calving.

Valid values: Any positive real value
Default: Defined in namelist_defaults.xml
</entry>

<entry id="config_apply_facemelt_strainrate_enhancement" type="logical"
	category="calving" group="calving">
If true, a multiplicative factor will be calculated as a function of faceMeltSpeed to be applied to strain rates for calving calculations. This is a simple parameterization of the effect of melt undercutting on calving.

Valid values: .true. or .false.
Default: Defined in namelist_defaults.xml
</entry>

<entry id="config_calving_strainrate_scaling" type="real"
	category="calving" group="calving">
the slope used to calculate the strain-rate enhancement multiplier from faceMeltSpeed.  Implied values from Ma and Bassis (2018) range from approximately -0.5 to 10.0. 0.0 yields a factor of 1.0

Valid values: any real value
Default: Defined in namelist_defaults.xml
</entry>

<entry id="config_grounded_von_Mises_threshold_stress" type="real"
	category="calving" group="calving">
Threshold von Mises stress value required for calving velocity to exceed ice velocity on grounded ice. sigma_max in Morlighem et al. (2016) eq. 4. 1 MPa default value is from Morlighem et al.'s calibration for Store Glacier.

Valid values: Any positive real value
Default: Defined in namelist_defaults.xml
</entry>

<entry id="config_floating_von_Mises_threshold_stress" type="real"
	category="calving" group="calving">
Threshold von Mises stress value required for calving velocity to exceed ice velocity on floating ice. Generally seems to need to be low (1e5 to 2e5 for Humboldt Glacier) to allow floating ice to retreat. If set to 0.0, floating ice will be removed from dynamic cells each timestep; calvingThickness will be correct, but calvingVelocity will not be correct for those cells. sigma_max in Morlighem et al. (2016) eq. 4. 1 MPa default value is from Morlighem et al.'s calibration for Store Glacier.

Valid values: Any positive real value
Default: Defined in namelist_defaults.xml
</entry>

<entry id="config_grounded_von_Mises_threshold_stress_source" type="char*1024"
	category="calving" group="calving">
Source of von MIses threshold stress value for calving from grounded ice.

Valid values: 'data' (read from input file), 'scalar' (specified by config_grounded_von_Mises_threshold_stress)
Default: Defined in namelist_defaults.xml
</entry>

<entry id="config_floating_von_Mises_threshold_stress_source" type="char*1024"
	category="calving" group="calving">
Source of von MIses threshold stress value for calving from floating ice.

Valid values: 'data' (read from input file), 'scalar' (specified by config_floating_von_Mises_threshold_stress)
Default: Defined in namelist_defaults.xml
</entry>

<entry id="config_finalize_damage_after_advection" type="logical"
	category="calving" group="calving">
If true, then the 'li_finalize_damage_after_advection' subroutine is applied, doing the following: 1) set the value of damage at the grounding line based on the choice of 'config_damage_gl_setting', 2) reset the value of damage to its initial value (to avoid healing), based on choice of 'config_preserve_damage', 3) couple the updated damage value to the rheology if 'config_damage_rheology_coupling' is true.

Valid values: .true. or .false.
Default: Defined in namelist_defaults.xml
</entry>

<entry id="config_preserve_damage" type="logical"
	category="calving" group="calving">
If true, then preserve the value of damage before advection (i.e., do not allow healing of damage to occur).

Valid values: .true. or .false.
Default: Defined in namelist_defaults.xml
</entry>

<entry id="config_calculate_damage" type="logical"
	category="calving" group="calving">
If .true., then turn on the 'calculate_damage' subroutine. Note that setting this to .true. will evolve damage even if damage-based calving is not being used, which is why it is .false. by default (and thus it should explicitly be set to .true. to use damage based calving).

Valid values: .true. or .false.
Default: Defined in namelist_defaults.xml
</entry>

<entry id="config_damage_preserve_threshold" type="real"
	category="calving" group="calving">
It is a value above which the old damage number would be kept from the impact of advection (the damage would not heal). For example, if the damage at some location is 0.83, and we set config_damage_preserve_threshold to 0.8, then the damage number there will not fall below 0.83. Otherwise, if the damage is 0.7, then it could be decreased to a smaller number if non-damaged ice is transported from upstream. If we set config_damage_preserve_threshold to 0 (default), then it will just not play a role in pratical.

Valid values: real value between 0 and 1
Default: Defined in namelist_defaults.xml
</entry>

<entry id="config_damage_calving_threshold" type="real"
	category="calving" group="calving">
When config_damage_calving_method==threshold, this is the value of damage above which the cell would be calved away.  When config_damage_calving_method==calving_rate, this is the value above which calving becomes proportional to damage.

Valid values: real value between 0 and 1
Default: Defined in namelist_defaults.xml
</entry>

<entry id="config_damage_stiffness_min" type="real"
	category="calving" group="calving">
The minimum value the 'stiffnessFactor' can take due to evolving damage when 'stiffnessFactor' is calculated from damage (i.e., when 'config_damage_rheology_coupling'=.true.). This is used to prevent unrealistic and/or numerically challenging stiffness values. For example, if damage = 0.9, then 'stiffnessFactor' becomes 1 - damage = 0.1 (a small value that could be challenging for the solver). But if we set 'config_damage_stiffness_min' = 0.5, then 'stiffnessFactor' can only fall as low as 0.5.

Valid values: real value between 0 and 1
Default: Defined in namelist_defaults.xml
</entry>

<entry id="config_damage_rheology_coupling" type="logical"
	category="calving" group="calving">
If true, then the value of 'stiffnessFactor' is coupled to damage evolution, i.e. 'stiffnessFactor' = 1-damage.

Valid values: .true. or .false.
Default: Defined in namelist_defaults.xml
</entry>

<entry id="config_damage_gl_setting" type="char*1024"
	category="calving" group="calving">
Selection of the method for initializing damage in the first floating grid cells past the grounding line: 'nye' uses Nye's zero stress criteria (Nye, 1957, Proc. R. Soc. A, 239) for defining the damage value, 'extrapolate' extrapolates values from the floating ice downstream back to the first floating cells.

Valid values: 'nye', 'extrapolate'
Default: Defined in namelist_defaults.xml
</entry>

<entry id="config_damage_calving_method" type="char*1024"
	category="calving" group="calving">
Selection of the method for damage calving. For 'threshold', ice with damage above the value specified by 'config_damage_calving_threshold' will be removed if it is connected to the marine margin. The 'threshold' option can be combined with config_calving = 'von_Mises_stress' and config_calving = 'eigencalving'. For 'calving_rate', a rate of calving is specified as proportional to the damage value above some threshold, with the constant of proportionality specified by 'config_damagecalvingParameter' and the threshold defined by config_damage_calving_threshold. The 'calving_rate' option cannot currently be combined with other calving routines, and requires config_calving = 'damagecalving'.

Valid values: 'calving_rate', 'threshold', 'none'
Default: Defined in namelist_defaults.xml
</entry>

<entry id="config_damagecalvingParameter" type="real"
	category="calving" group="calving">
A scalar parameter that specifies a calving rate as proportional to the value of damage above some threshold value when using the 'calving_rate' method for the 'config_damage_calving_method' option (with the threshold damage value specified by 'config_damage_calving_threshold').

Valid values: any positive real value
Default: Defined in namelist_defaults.xml
</entry>

<entry id="config_crevasse_water_depth_source" type="char*1024"
	category="calving" group="calving">
Source of water depth in crevasses for use with crevasse-depth calving law.

Valid values: 'data' (read from input file), 'scalar' (specified by config_crevasse_water_depth)
Default: Defined in namelist_defaults.xml
</entry>

<entry id="config_crevasse_water_depth" type="real"
	category="calving" group="calving">
Water depth in crevasses for Nick et al. (2010) crevasse depth calving law.

Valid values: any non-negative real value
Default: Defined in namelist_defaults.xml
</entry>

<entry id="config_ismip6_retreat_k" type="real"
	category="calving" group="calving">
Coefficient for ISMIP6 retreat parameterization from Slater et al. (2019)

Valid values: any negative real value
Default: Defined in namelist_defaults.xml
</entry>

<entry id="config_calving_error_threshold" type="real"
	category="calving" group="calving">
Fraction of total volume intended to be ablated remaining before an error is triggered.

Valid values: any positive real value
Default: Defined in namelist_defaults.xml
</entry>

<entry id="config_distribute_unablatedVolumeDynCell" type="logical"
	category="calving" group="calving">
If true, then distribute unablatedVolumeDynCell among dynamic neighbors when converting ablation velocity to ablation thickness. This should only be used as a clean-up measure, while limiting the timestep based on ablation velocity should be used as the primary method of getting accurate ablation thickness from ablation velocity.  If you choose to set config_adaptive_timestep_calvingCFL_fraction much larger than 1.0 (which is not recommended), setting this option to true usually results in more accurate calving behavior. 

Valid values: .true. or .false.
Default: Defined in namelist_defaults.xml
</entry>

<entry id="config_update_velocity_before_calving" type="logical"
	category="calving" group="calving">
If true, add an additional velocity solve between advection and calving. If false, use velocity field from beginning of time step to calculate calving rate. For certain calving laws, like damage threshold calving, it is not necessary to update the velocity before calving, while for von Mises stress and eigencalving, it is more accurate to have an updated velocity state before solving for calvingThickness.

Valid values: .true. or .false.
Default: Defined in namelist_defaults.xml
</entry>


<!-- thermal_solver -->

<entry id="config_thermal_solver" type="char*1024"
	category="thermal_solver" group="thermal_solver">
Selection of the method for the vertical thermal solver (possible values are described further below).

Valid values: 'none', 'temperature', 'enthalpy'
Default: Defined in namelist_defaults.xml
</entry>

<entry id="config_thermal_calculate_bmb" type="logical"
	category="thermal_solver" group="thermal_solver">
Determines if basal and internal melting calculated by the thermal solver should contribute to basal mass balance or be ignored.

Valid values: .true. or .false.
Default: Defined in namelist_defaults.xml
</entry>

<entry id="config_temperature_init" type="char*1024"
	category="thermal_solver" group="thermal_solver">
Selection of the method for initializing the ice temperature (as described further below).

Valid values: 'sfc_air_temperature', 'linear', 'file'
Default: Defined in namelist_defaults.xml
</entry>

<entry id="config_thermal_thickness" type="real"
	category="thermal_solver" group="thermal_solver">
Defines the minimum ice thickness for conducting thermal calculations. Ice thinner than this value is ignored by the thermal solver.  Default set to 0 to ensure reasonable values everywhere there is ice, which is needed for realistic behavior when using Albany due to the way temperature is handled in extended cells.

Valid values: Any positive real value
Default: Defined in namelist_defaults.xml
</entry>

<entry id="config_surface_air_temperature_source" type="char*1024"
	category="thermal_solver" group="thermal_solver">
Selection of the method for setting the surface air temperature. 'constant' uses the value set by config_surface_air_temperature_value.  'file' reads the field from an input or forcing file or ESM coupler. 'lapse' uses the value of config_surface_air_temperature_value at elevation 0 with a lapse rate applied from config_surface_air_temperature_lapse_rate.

Valid values: 'constant', 'file', 'lapse'
Default: Defined in namelist_defaults.xml
</entry>

<entry id="config_surface_air_temperature_value" type="real"
	category="thermal_solver" group="thermal_solver">
Constant value of the surface air temperature.

Valid values: Any positive real value
Default: Defined in namelist_defaults.xml
</entry>

<entry id="config_surface_air_temperature_lapse_rate" type="real"
	category="thermal_solver" group="thermal_solver">
Lapse rate to apply to surface air temperature when config_surface_air_temperature_source='lapse'. Positive values lead to colder temperatures at higher elevations.

Valid values: Any real value
Default: Defined in namelist_defaults.xml
</entry>

<entry id="config_basal_heat_flux_source" type="char*1024"
	category="thermal_solver" group="thermal_solver">
Selection of the method for setting the basal heat flux.

Valid values: 'constant', 'file'  'constant' uses the value set by config_basal_heat_flux_value.  'file' reads the field from an input or forcing file or ESM coupler.
Default: Defined in namelist_defaults.xml
</entry>

<entry id="config_basal_heat_flux_value" type="real"
	category="thermal_solver" group="thermal_solver">
Constant value of the basal heat flux (positive upward).

Valid values: Any positive real value
Default: Defined in namelist_defaults.xml
</entry>

<entry id="config_temp_diffusive_factor" type="real"
	category="thermal_solver" group="thermal_solver">
the factor to estimate diffusivity (kt) in temperate ice from that in cold ice (kc), kt = f * kc

Valid values: any positive number within a likely range of [1e-6, 1e-2]
Default: Defined in namelist_defaults.xml
</entry>

<entry id="config_max_water_fraction" type="real"
	category="thermal_solver" group="thermal_solver">
the maximum water fraction allowed

Valid values: theoretically the range is (0, 1), but more realistically about 0.01
Default: Defined in namelist_defaults.xml
</entry>


<!-- iceshelf_melt -->

<entry id="config_basal_mass_bal_float" type="char*1024"
	category="iceshelf_melt" group="iceshelf_melt">
Selection of the method for computing the basal mass balance of floating ice.  'none' sets the basalMassBal field to 0 everywhere.  'file' uses without modification whatever value was read in through an input or forcing file or the value set by an ESM coupler.  'constant', 'mismip', 'seroussi' use hardcoded fields defined in the code applicable to Thwaites Glacier. 'temperature_profile' generates a depth-melt relation based on an ocean temperature profile and sill depth. ISMIP6 is the method prescribed by ISMIP6.

Valid values: 'none', 'file', 'constant', 'mismip', 'seroussi', 'temperature_profile', 'ismip6'
Default: Defined in namelist_defaults.xml
</entry>

<entry id="config_bmlt_float_flux" type="real"
	category="iceshelf_melt" group="iceshelf_melt">
Value of the constant heat flux applied to the base of floating ice (positive upward).

Valid values: Any positive real value
Default: Defined in namelist_defaults.xml
</entry>

<entry id="config_bmlt_float_xlimit" type="real"
	category="iceshelf_melt" group="iceshelf_melt">
x value defining region where bmlt_float_flux is applied; melt only where abs(x) is greater than xlimit.

Valid values: Any positive real value
Default: Defined in namelist_defaults.xml
</entry>

<entry id="config_basal_mass_bal_seroussi_amplitude" type="real"
	category="iceshelf_melt" group="iceshelf_melt">
amplitude on the depth adjustment applied to the Seroussi subglacial melt parameterization

Valid values: any positive real value
Default: Defined in namelist_defaults.xml
</entry>

<entry id="config_basal_mass_bal_seroussi_period" type="real"
	category="iceshelf_melt" group="iceshelf_melt">
period of the periodic depth adjustment applied to the Seroussi subglacial melt parameterization

Valid values: any positive real value
Default: Defined in namelist_defaults.xml
</entry>

<entry id="config_basal_mass_bal_seroussi_phase" type="real"
	category="iceshelf_melt" group="iceshelf_melt">
phase of the periodic depth adjustment applied to the Seroussi subglacial melt parameterization. Units are cycles, i.e., 0-1

Valid values: any positive real value
Default: Defined in namelist_defaults.xml
</entry>

<entry id="config_temperature_profile_melt_scale_factor" type="real"
	category="iceshelf_melt" group="iceshelf_melt">
The scale factor in the 'temperature_profile' melt parameterization that converts a product of two ocean temperatures to a melt rate.  Called kappa in code.

Valid values: any positive real value
Default: Defined in namelist_defaults.xml
</entry>

<entry id="config_temperature_profile_sill_elevation" type="real"
	category="iceshelf_melt" group="iceshelf_melt">
The sill elevation used by the 'temperature_profile' melt parameterization.  Positive is above sea level.

Valid values: any real value, but only negative values make sense
Default: Defined in namelist_defaults.xml
</entry>

<entry id="config_temperature_profile_plume_thickness" type="real"
	category="iceshelf_melt" group="iceshelf_melt">
The plume thickness parameter used by the 'temperature_profile' melt parameterization.

Valid values: any positive real value
Default: Defined in namelist_defaults.xml
</entry>

<entry id="config_temperature_profile_draft_slope" type="real"
	category="iceshelf_melt" group="iceshelf_melt">
The parameter defining the slope of the ice sheld draft that is used by the 'temperature_profile' melt parameterization.

Valid values: any positive real value
Default: Defined in namelist_defaults.xml
</entry>

<entry id="config_temperature_profile_thermocline_upper_depth" type="real"
	category="iceshelf_melt" group="iceshelf_melt">
The parameter defining depth of the top of the ocean thermocline used by the 'temperature_profile' melt parameterization.

Valid values: any real value, but only negative values makes sense
Default: Defined in namelist_defaults.xml
</entry>

<entry id="config_temperature_profile_thermocline_upper_temp" type="real"
	category="iceshelf_melt" group="iceshelf_melt">
The parameter defining the ocean temperature at the top of the thermocline used by the 'temperature_profile' melt parameterization.

Valid values: any real value
Default: Defined in namelist_defaults.xml
</entry>

<entry id="config_temperature_profile_thermocline_lower_depth" type="real"
	category="iceshelf_melt" group="iceshelf_melt">
The parameter defining depth of the bottom of the ocean thermocline used by the 'temperature_profile' melt parameterization.

Valid values: any real value, but only negative values makes sense
Default: Defined in namelist_defaults.xml
</entry>

<entry id="config_temperature_profile_thermocline_lower_temp" type="real"
	category="iceshelf_melt" group="iceshelf_melt">
The parameter defining the ocean temperature at the bottom of the thermocline used by the 'temperature_profile' melt parameterization.

Valid values: any real value
Default: Defined in namelist_defaults.xml
</entry>

<entry id="config_temperature_profile_variability_amplitude" type="real"
	category="iceshelf_melt" group="iceshelf_melt">
amplitude on the depth adjustment applied to the 'temperature_profile' melt parameterization

Valid values: any positive real value
Default: Defined in namelist_defaults.xml
</entry>

<entry id="config_temperature_profile_variability_period" type="real"
	category="iceshelf_melt" group="iceshelf_melt">
period of the periodic depth adjustment applied to the 'temperature_profile' melt parameterization

Valid values: any positive real value
Default: Defined in namelist_defaults.xml
</entry>

<entry id="config_temperature_profile_variability_phase" type="real"
	category="iceshelf_melt" group="iceshelf_melt">
phase of the periodic depth adjustment applied to the 'temperature_profile' melt parameterization. Units are cycles, i.e., 0-1

Valid values: any positive real value
Default: Defined in namelist_defaults.xml
</entry>

<entry id="config_temperature_profile_GL_depth_fraction" type="real"
	category="iceshelf_melt" group="iceshelf_melt">
The fraction of the deepest grounding line depths over which the grounding line depth is averaged to obtain a reference grounding line depth for the 'temperature_profile' melt parameterization.

Valid values: any positive real value
Default: Defined in namelist_defaults.xml
</entry>

<entry id="config_front_mass_bal_grounded" type="char*1024"
	category="iceshelf_melt" group="iceshelf_melt">
Selection of the method for computing the frontal mass balance of submarine grounded ice.  'none' sets the front mass balance field to 0 everywhere. 'uniform' sets faceMeltSpeed to the value given by config_uniform_face_melt_rate. 'ismip6' uses the parameterization provided by ISMIP6 and requires an ocean thermal forcing field and subglacial hydrology.

Valid values: 'none', 'uniform', 'ismip6'
Default: Defined in namelist_defaults.xml
</entry>

<entry id="config_use_3d_thermal_forcing_for_face_melt" type="logical"
	category="iceshelf_melt" group="iceshelf_melt">
If true, use ismip6shelfMelt_3dThermalForcing and associated variables to calculate ocean-bottom thermal forcing for use with the config_front_mass_bal_grounded = 'ismip6' melt paramterization.

Valid values: .true. or .false.
Default: Defined in namelist_defaults.xml
</entry>

<entry id="config_beta_ocean_thermal_forcing" type="real"
	category="iceshelf_melt" group="iceshelf_melt">
Exponent of the ocean thermal forcing in ISMIP6 grounded ice front melting parameterization

Valid values: any real value
Default: Defined in namelist_defaults.xml
</entry>

<entry id="config_add_ocean_thermal_forcing" type="real"
	category="iceshelf_melt" group="iceshelf_melt">
Adjust ismip6_2dThermalForcing by a scalar value

Valid values: any real value
Default: Defined in namelist_defaults.xml
</entry>

<entry id="config_alpha_subglacial_discharge" type="real"
	category="iceshelf_melt" group="iceshelf_melt">
Exponent of the subglacial discharge term in ISMIP6 grounded ice front melting parameterization

Valid values: any real value
Default: Defined in namelist_defaults.xml
</entry>

<entry id="config_subglacial_discharge_coefficient" type="real"
	category="iceshelf_melt" group="iceshelf_melt">
Coefficient of the subglacial discharge term in ISMIP6 grounded ice front melting parameterization

Valid values: any real value
Default: Defined in namelist_defaults.xml
</entry>

<entry id="config_subglacial_discharge_intercept" type="real"
	category="iceshelf_melt" group="iceshelf_melt">
Added value B in ISMIP6 grounded ice front melting parameterization

Valid values: any real value
Default: Defined in namelist_defaults.xml
</entry>

<entry id="config_uniform_face_melt_rate" type="real"
	category="iceshelf_melt" group="iceshelf_melt">
MISSING DESCRIPTION

Valid values: any non-negative value
Default: Defined in namelist_defaults.xml
</entry>

<entry id="config_ocean_data_extrapolation" type="logical"
	category="iceshelf_melt" group="iceshelf_melt">
<<<<<<< HEAD
If true, extrapolate ocean data (temperature, salinity, thermal forcing) from external source into underneath the ice draft.
=======
If true, extrapolate ocean data (temperature and salinity, or thermal forcing) from external source into underneath the ice draft.
>>>>>>> 56a69251

Valid values: .true. or .false.
Default: Defined in namelist_defaults.xml
</entry>

<<<<<<< HEAD
=======
<entry id="config_calculate_thermal_forcing" type="logical"
	category="iceshelf_melt" group="iceshelf_melt">
If true, ocean temperature and salinity are extrapolated under ice drafts and to glacier termini, where thermal forcing is then calculated according to options config_extrap_sill_blocking, config_TF_vertical_calc, config_TF_iceberg_melt, and config_TF_iceberg_depth. If false, MALI will look for an external thermal forcing field to extrapolate instead, and the subsequent 2d thermal forcing field will be defined at the grounding line. Option is only valid if config_ocean_data_extrapolation is true.

Valid values: .true. or .false.
Default: Defined in namelist_defaults.xml
</entry>

<entry id="config_extrap_sill_blocking" type="logical"
	category="iceshelf_melt" group="iceshelf_melt">
Option to account for sill blocking of external water when extrapolated ocean properties to glacier termini. config_ocean_data_extrapolation and config_calculate_thermal_forcing must both be true for this option to be valid. If only config_ocean_data_extrapolation is true while config_calculate_thermal_forcing is false, then sill blocking will automatically be activated during extrapolation.

Valid values: .true. or .false.
Default: Defined in namelist_defaults.xml
</entry>

<entry id="config_TF_vertical_calc" type="char*1024"
	category="iceshelf_melt" group="iceshelf_melt">
Method for calculating 2D thermal forcing from the 3d field. 'seafloor' uses the thermal forcing value immediately above the ocean floor (at grounding line depth); 'average' averages the full water column; '200-500' averages only between 200 - 500 m depth

Valid values: 'seafloor', 'average', '200-500'
Default: Defined in namelist_defaults.xml
</entry>

<entry id="config_TF_iceberg_melt" type="char*1024"
	category="iceshelf_melt" group="iceshelf_melt">
Option to modify ocean temperature in the upper portion of the water column (above depth specified by config_TF_iceberg_depth) to resemble iceberg melt-driven cooling. Done before calculating the 3d thermal forcing field if both config_ocean_data_extrapolation and config_calculate_thermal_forcing are also true. 'on' applies modification universally, while 'mask' uses binary mask 'icebergFjordMask' to apply the correction. 

Valid values: 'off', 'on', 'mask'
Default: Defined in namelist_defaults.xml
</entry>

<entry id="config_TF_iceberg_depth" type="real"
	category="iceshelf_melt" group="iceshelf_melt">
Depth above which to iceberg meltwater is important. If config_TF_iceberg_melt is set to 'true' or 'mask', water above this depth will be altered to follow the submarine meltwater mixing line. Default value is taken from Hager et al. (2024).

Valid values: Any negative real value
Default: Defined in namelist_defaults.xml
</entry>

>>>>>>> 56a69251
<entry id="config_ocean_data_extrap_ncells_extra" type="integer"
	category="iceshelf_melt" group="iceshelf_melt">
number of extra cells for over-extrapolation into grounded ice

Valid values: any non-negative value
Default: Defined in namelist_defaults.xml
</entry>

<entry id="config_invalid_value_TF" type="real"
	category="iceshelf_melt" group="iceshelf_melt">
value assigned to indicate invalid thermal forcing value when config_ocean_data_extrapolation is set to true

Valid values: Any real value
Default: Defined in namelist_defaults.xml
</entry>

<entry id="config_weight_value_cell" type="real"
	category="iceshelf_melt" group="iceshelf_melt">
weight used to smooth horizontal extrapolation of ocean data field. Value close to 1 implies more weight of the current cell value versus the averaged value of the neighbouring cells around the cell

Valid values: any real value between 0 and 1
Default: Defined in namelist_defaults.xml
</entry>


<!-- physical_parameters -->

<entry id="config_ice_density" type="real"
	category="physical_parameters" group="physical_parameters">
ice density to use (assumed constant and uniform)

Valid values: Any positive real value
Default: Defined in namelist_defaults.xml
</entry>

<entry id="config_ocean_density" type="real"
	category="physical_parameters" group="physical_parameters">
ocean density to use for calculating floatation (assumed constant and uniform)

Valid values: Any positive real value
Default: Defined in namelist_defaults.xml
</entry>

<entry id="config_sea_level" type="real"
	category="physical_parameters" group="physical_parameters">
sea level to use for calculating floatation (assumed constant and uniform)

Valid values: Any real value
Default: Defined in namelist_defaults.xml
</entry>

<entry id="config_default_flowParamA" type="real"
	category="physical_parameters" group="physical_parameters">
Defines the default value of the flow law parameter A to be used if it is not being calculated from ice temperature.  This value will be used by either the sia or FO velocity solver if they are respectively configured to use a scalar A value.  Defaults to the SI representation of 1.0e-16 yr^-1 Pa^-3.

Valid values: Any positive real value
Default: Defined in namelist_defaults.xml
</entry>

<entry id="config_flowLawExponent" type="real"
	category="physical_parameters" group="physical_parameters">
Defines the value of the Glen flow law exponent, n. This value will be used by either the sia or FO velocity solver.  A value other than 3.0 is untested.

Valid values: Any real value
Default: Defined in namelist_defaults.xml
</entry>

<entry id="config_dynamic_thickness" type="real"
	category="physical_parameters" group="physical_parameters">
Defines the ice thickness below which dynamics are not calculated (and hence ice velocity is set to 0).

Valid values: Any positive real value
Default: Defined in namelist_defaults.xml
</entry>


<!-- time_integration -->

<entry id="config_dt" type="char*1024"
	category="time_integration" group="time_integration">
Length of model time step defined as a time interval.

Valid values: Any time interval of the format 'YYYY-MM-DD_HH:MM:SS', but limited by CFL condition.
Default: Defined in namelist_defaults.xml
</entry>

<entry id="config_time_integration" type="char*1024"
	category="time_integration" group="time_integration">
Time integration method.

Valid values: 'forward_euler' or 'runge_kutta'
Default: Defined in namelist_defaults.xml
</entry>

<entry id="config_rk_order" type="integer"
	category="time_integration" group="time_integration">
Order of Runge-Kutta time integration to use. A value of 1 would be equivalent to forward euler, but will cause an error to avoid unnecessary redundancy. Values of 2 and 3 indicate strong-stability preserving RK2 and RK3. There is currently no support for classical RK2 or RK4 methods.

Valid values: 2 or 3
Default: Defined in namelist_defaults.xml
</entry>

<entry id="config_rk3_stages" type="integer"
	category="time_integration" group="time_integration">
Number of stages for strong stability preserving RK3 time integration. If set to 3, this involves 3 velocity solves and a maximum CFL fraction of 1. If set to 4, this involves 4 velocity solves, but the maximum CFL fraction is 2.

Valid values: 3 or 4
Default: Defined in namelist_defaults.xml
</entry>

<entry id="config_adaptive_timestep" type="logical"
	category="time_integration" group="time_integration">
Determines if the time step should be adjusted based on the CFL condition or should be steady in time. If true, the config_dt_* options are ignored.

Valid values: .true. or .false.
Default: Defined in namelist_defaults.xml
</entry>

<entry id="config_min_adaptive_timestep" type="real"
	category="time_integration" group="time_integration">
The minimum allowable time step in seconds.  If the CFL condition dictates the time step should be shorter than this, then the model aborts.

Valid values: Any non-negative real value.
Default: Defined in namelist_defaults.xml
</entry>

<entry id="config_max_adaptive_timestep" type="real"
	category="time_integration" group="time_integration">
The maximum allowable time step in seconds. If the allowable time step determined by the adaptive CFL calculation is longer than this, then the model will specify config_max_adaptive_timestep as the time step instead. Defaults to 100 years (in seconds).

Valid values: Any non-negative real value.
Default: Defined in namelist_defaults.xml
</entry>

<entry id="config_adaptive_timestep_CFL_fraction" type="real"
	category="time_integration" group="time_integration">
A multiplier on the minimum allowable time step calculated from the advective CFL condition. (Setting to 1.0 may be unstable, so smaller values are recommended.)  Note that 'advective' is not in the name.  This is for backwards compatibility

Valid values: Any positive real value less than 1.0.
Default: Defined in namelist_defaults.xml
</entry>

<entry id="config_adaptive_timestep_calvingCFL_fraction" type="real"
	category="time_integration" group="time_integration">
A multiplier on the minimum allowable time step calculated from the calving CFL condition. This should be conservative given the calving CFL calculation is lagged

Valid values: Any positive real value.  Note that values greater than 1.0 are allowed and may be desired.  This is because the calving CFL is an approximate calculation.  A value between 0.75 and 1.0, possibly as large as 1.25, was found to maintain converged accuracy for many configurations explored, so it is recommended to use values in this range.  However, much larger values (up to 2 or 3) provide acceptable accuracy for some configurations (but it is not clear what conditions allow it).  If values much greater than 1.0 are used, it is recommended to set config_distribute_unablatedVolumeDynCell to true.
Default: Defined in namelist_defaults.xml
</entry>

<entry id="config_adaptive_timestep_faceMeltingCFL_fraction" type="real"
	category="time_integration" group="time_integration">
A multiplier on the minimum allowable time step calculated from the face-melting CFL condition. This should be conservative given the calving CFL calculation is lagged

Valid values: Any positive real value.  Note that values greater than 1.0 are allowed and may be desired.  This is because the face-melting CFL is an approximate calculation.  A value between 0.75 and 1.0, possibly as large as 1.25, was found to maintain converged accuracy for the analogous calving CFL fraction, so it is recommended to use values in this range. If values much greater than 1.0 are used, it is recommended to set config_distribute_unablatedVolumeDynCell to true.
Default: Defined in namelist_defaults.xml
</entry>

<entry id="config_adaptive_timestep_include_DCFL" type="logical"
	category="time_integration" group="time_integration">
Option of whether to include the diffusive CFL condition in the determination of the maximum allowable timestep. The diffusive CFL condition at any location is estimated based on the local ice flux and surface slope.

Valid values: .true. or .false.
Default: Defined in namelist_defaults.xml
</entry>

<entry id="config_adaptive_timestep_include_calving" type="logical"
	category="time_integration" group="time_integration">
Option of whether to include the calving CFL condition in the determination of the maximum allowable timestep. This only is applied if config_calving is set to a method that uses a calvingVelocity.  Note that this is an approximate CFL condition and is lagged a timestep.

Valid values: .true. or .false.
Default: Defined in namelist_defaults.xml
</entry>

<entry id="config_adaptive_timestep_include_face_melting" type="logical"
	category="time_integration" group="time_integration">
Option of whether to include the face-melting CFL condition in the determination of the maximum allowable timestep. This only is applied if config_front_mass_bal_grounded is not set to 'none'.  Note that this is an approximate CFL condition and is lagged a timestep.

Valid values: .true. or .false.
Default: Defined in namelist_defaults.xml
</entry>

<entry id="config_adaptive_timestep_force_interval" type="char*1024"
	category="time_integration" group="time_integration">
If adaptive timestep is enabled, the model will ensure a timestep ends at multiples of this interval.  This is useful for ensuring that model output is written at a specific desired interval (rather than the closest time after) or when running coupled to an earth system model that expects a certain interval.

Valid values: Any time interval of the format 'YYYY-MM-DD_HH:MM:SS'. (items in the format string may be dropped from the left if not needed, and the components on either side of the underscore may be replaced with a single integer representing the rightmost unit)
Default: Defined in namelist_defaults.xml
</entry>


<!-- time_management -->

<entry id="config_do_restart" type="logical"
	category="time_management" group="time_management">
Determines if the initial conditions should be read from a restart file, or an input file.  To perform a restart, set this to true in the namelist.input file.  The restart time will be read from config_start_time (which can be set to 'file' to have the restart time read automatically from the file defined by config_restart_timestamp_name). A restart will read everything from the restart file - no information is read from the 'input' stream.  It will perform a run normally, except velocity will not be solved on a restart.

Valid values: .true. or .false.
Default: Defined in namelist_defaults.xml
</entry>

<entry id="config_restart_timestamp_name" type="char*1024"
	category="time_management" group="time_management">
Path to the filename for restart timestamps to be read and written from.

Valid values: Path to a file.
Default: Defined in namelist_defaults.xml
</entry>

<entry id="config_start_time" type="char*1024"
	category="time_management" group="time_management">
Timestamp describing the initial time of the simulation.  If it is set to 'file', the initial time is read from the filename specified by config_restart_timestamp_name (defaults to 'restart_timestamp').

Valid values: 'YYYY-MM-DD_HH:MM:SS' (items in the format string may be dropped from the left if not needed, and the components on either side of the underscore may be replaced with a single integer representing the rightmost unit)
Default: Defined in namelist_defaults.xml
</entry>

<entry id="config_stop_time" type="char*1024"
	category="time_management" group="time_management">
Timestamp describing the final time of the simulation. If it is set to 'none' the final time is determined from config_start_time and config_run_duration.  If config_run_duration is also specified, it takes precedence over config_stop_time.  Set config_stop_time to be equal to config_start_time (and config_run_duration to 'none') to perform a diagnostic solve only.

Valid values: 'YYYY-MM-DD_HH:MM:SS' or 'none' (items in the format string may be dropped from the left if not needed, and the components on either side of the underscore may be replaced with a single integer representing the rightmost unit)
Default: Defined in namelist_defaults.xml
</entry>

<entry id="config_run_duration" type="char*1024"
	category="time_management" group="time_management">
Timestamp describing the length of the simulation. If it is set to 'none' the duration is determined from config_start_time and config_stop_time. config_run_duration overrides inconsistent values of config_stop_time. If a time value is specified for config_run_duration, it must be greater than 0.

Valid values: 'YYYY-MM-DD_HH:MM:SS' or 'none' (items in the format string may be dropped from the left if not needed, and the components on either side of the underscore may be replaced with a single integer representing the rightmost unit)
Default: Defined in namelist_defaults.xml
</entry>

<entry id="config_calendar_type" type="char*1024"
	category="time_management" group="time_management">
Selection of the type of calendar that should be used in the simulation.

Valid values: 'gregorian', 'noleap'
Default: Defined in namelist_defaults.xml
</entry>


<!-- io -->

<entry id="config_stats_interval" type="integer"
	category="io" group="io">
Integer specifying interval (number of timesteps) for writing global/local statistics. If set to 0, then statistics are not written (except perhaps at startup, as determined by 'config_write_stats_on_startup'). Applies to statistics written to log file and not analysis member output written to netCDF files.

Valid values: Any positive integer value greater than or equal to 0.
Default: Defined in namelist_defaults.xml
</entry>

<entry id="config_write_stats_on_startup" type="logical"
	category="io" group="io">
Logical flag determining if statistics should be written prior to the first time step. Applies to statistics written to log file and not analysis member output written to netCDF files.

Valid values: .true. or .false.
Default: Defined in namelist_defaults.xml
</entry>

<entry id="config_stats_cell_ID" type="integer"
	category="io" group="io">
global ID for the cell selected for local statistics/diagnostics. Applies to statistics written to log file and not analysis member output written to netCDF files.

Valid values: Any positive integer value greater than or equal to 0.
Default: Defined in namelist_defaults.xml
</entry>

<entry id="config_write_output_on_startup" type="logical"
	category="io" group="io">
Logical flag determining if an output file should be written prior to the first time step.

Valid values: .true. or .false.
Default: Defined in namelist_defaults.xml
</entry>

<entry id="config_pio_num_iotasks" type="integer"
	category="io" group="io">
Integer specifying how many IO tasks should be used within the PIO library. A value of 0 causes all MPI tasks to also be IO tasks. IO tasks are required to write contiguous blocks of data to a file.  Optimal performance is typically found by having 1-2 tasks per node performing I/O.  To do so, config_pio_num_iotasks must be manually set in conjunction with config_pio_stride as appropriate for the processor layout used. For example, running on 240 processors on a machine with 24 processors per node, setting config_pio_num_iotasks=20 and config_pio_stride=12 would configure two I/O tasks per node.

Valid values: Any positive integer value greater than or equal to 0.
Default: Defined in namelist_defaults.xml
</entry>

<entry id="config_pio_stride" type="integer"
	category="io" group="io">
Integer specifying the stride of each IO task. See config_pio_num_iotasks for details.

Valid values: Any positive integer value greater than 0.
Default: Defined in namelist_defaults.xml
</entry>

<entry id="config_year_digits" type="integer"
	category="io" group="io">
Integer specifying the number of digits used to represent the year in time strings.

Valid values: Any positive integer value greater than 0.
Default: Defined in namelist_defaults.xml
</entry>

<entry id="config_output_external_velocity_solver_data" type="logical"
	category="io" group="io">
If .true., external velocity solvers (if enabled) will write their own output data in addition to any MPAS output that is configured.

Valid values: .true. or .false.
Default: Defined in namelist_defaults.xml
</entry>

<entry id="config_write_albany_ascii_mesh" type="logical"
	category="io" group="io">
Logical flag determining if ascii mesh files will be created.  These files are written in a format that can be used by the standalone Albany velocity solver for optimization.  If .true., the model initializes, writes the mesh files, and then terminates.

Valid values: .true. or .false.
Default: Defined in namelist_defaults.xml
</entry>

<entry id="config_create_all_logs_in_e3sm" type="logical"
	category="io" group="io">
Logical flag determining if log files will be created for each processor in an E3SM configuration.  If .true., the model initializes and writes to one files per processor.

Valid values: .true. or .false.
Default: Defined in namelist_defaults.xml
</entry>

<entry id="config_nISMIP6OceanLayers" type="integer"
	category="io" group="io">
Value for nISMIP6OceanLayers dimension.  If the nISMIP6OceanLayers dimension is in an input file, that value will be used instead of the value in this option. This option is only intended to be used for ocean thermal forcing coupling in E3SM, in which case E3SM will set this option, define the values of ismip6shelfMelt_zOcean through the driver, and pass thermal forcing from the ocean model.  Note that the default value of zero will result in this dimension not being defined (unless overridden by the value in an input file).

Valid values: positive values or 0
Default: Defined in namelist_defaults.xml
</entry>


<!-- decomposition -->

<entry id="config_num_halos" type="integer"
	category="decomposition" group="decomposition">
Determines the number of halo cells extending from a blocks owned cells (Called the 0-Halo). The extension of the mesh for Albany requires 3 to cover all geometric possibilities.  The default first-order upwinding advection requires a minimum of 2.  Note that a minimum of 3 is required for incremental remapping advection on a quad mesh or for FCT advection (neither of which is currently supported for land ice).

Valid values: Any positive interger value.
Default: Defined in namelist_defaults.xml
</entry>

<entry id="config_block_decomp_file_prefix" type="char*1024"
	category="decomposition" group="decomposition">
Defines the prefix for the block decomposition file. Can include a path. The number of blocks is appended to the end of the prefix at run-time.

Valid values: Any path/prefix to a block decomposition file.
Default: Defined in namelist_defaults.xml
</entry>

<entry id="config_number_of_blocks" type="integer"
	category="decomposition" group="decomposition">
Determines the number of blocks a simulation should be run with. If it is set to 0, the number of blocks is the same as the number of MPI tasks at run-time.

Valid values: Any integer $>=$ 0.
Default: Defined in namelist_defaults.xml
</entry>

<entry id="config_explicit_proc_decomp" type="logical"
	category="decomposition" group="decomposition">
Determines if an explicit processor decomposition should be used. This is only useful if multiple blocks per processor are used.

Valid values: .true. or .false.
Default: Defined in namelist_defaults.xml
</entry>

<entry id="config_proc_decomp_file_prefix" type="char*1024"
	category="decomposition" group="decomposition">
Defines the prefix for the processor decomposition file. This file is only read if config_explicit_proc_decomp is .true. The number of processors is appended to the end of the prefix at run-time.

Valid values: Any path/prefix to a processor decomposition file.
Default: Defined in namelist_defaults.xml
</entry>


<!-- debug -->

<entry id="config_print_thickness_advection_info" type="logical"
	category="debug" group="debug">
Prints additional information about thickness advection.

Valid values: .true. or .false.
Default: Defined in namelist_defaults.xml
</entry>

<entry id="config_print_calving_info" type="logical"
	category="debug" group="debug">
Prints additional information about calving physics (if enabled).

Valid values: .true. or .false.
Default: Defined in namelist_defaults.xml
</entry>

<entry id="config_print_thermal_info" type="logical"
	category="debug" group="debug">
Prints additional information about thermal calculations (if enabled).

Valid values: .true. or .false.
Default: Defined in namelist_defaults.xml
</entry>

<entry id="config_always_compute_fem_grid" type="logical"
	category="debug" group="debug">
Always compute finite-element grid information for external dycores rather than only doing so when the ice extent changes.  As of June 2019 (and earlier) there is a bug which requires this to be set to true if there are ice shelves in the model domain.

Valid values: .true. or .false.
Default: Defined in namelist_defaults.xml
</entry>

<entry id="config_print_velocity_cleanup_details" type="logical"
	category="debug" group="debug">
After velocity is calculated there are a few checks for appropriate values in certain geometric configurations.  Setting this option to .true. will cause detailed information about those adjustments to be printed.

Valid values: .true. or .false.
Default: Defined in namelist_defaults.xml
</entry>

<entry id="config_check_tracer_monotonicity" type="logical"
	category="debug" group="debug">
Check tracer monotonicity at the end of the monotonic advection routine and write warnings to log file if not monotonic.

Valid values: .true. or .false.
Default: Defined in namelist_defaults.xml
</entry>


<!-- subglacial_hydro -->

<entry id="config_SGH" type="logical"
	category="subglacial_hydro" group="subglacial_hydro">
activate subglacial hydrology model

Valid values: .true. or .false.
Default: Defined in namelist_defaults.xml
</entry>

<entry id="config_ocean_connection_N" type="logical"
	category="subglacial_hydro" group="subglacial_hydro">
Calculate effective pressure assuming perfect connection with the ocean.  This is an alternative to the subglacial hydrology model and requires that config_SGH=.false.

Valid values: .true. or .false.
Default: Defined in namelist_defaults.xml
</entry>

<entry id="config_SGH_adaptive_timestep_fraction" type="real"
	category="subglacial_hydro" group="subglacial_hydro">
fraction of adaptive CFL timestep to use

Valid values: positive real number
Default: Defined in namelist_defaults.xml
</entry>

<entry id="config_SGH_max_adaptive_timestep" type="real"
	category="subglacial_hydro" group="subglacial_hydro">
The maximum allowable time step in seconds. If the allowable time step determined by the adaptive CFL calculation is longer than this, then the model will specify config_SGH_max_adaptive_timestep as the time step instead.  Defaults to 100 years (in seconds).

Valid values: Any non-negative real value.
Default: Defined in namelist_defaults.xml
</entry>

<entry id="config_SGH_tangent_slope_calculation" type="char*1024"
	category="subglacial_hydro" group="subglacial_hydro">
Selection of the method for calculating the tangent component of slope at edges. 'from_vertex_barycentric' interpolates scalar values from cell centers to vertices using the barycentric interpolation routine in operators (mpas_cells_to_points_using_baryweights) and then calculates the slope between vertices.  It works for obtuse triangles, but will not work correctly across the edges of periodic meshes. 'from_vertex_barycentric_kiteareas' interpolates scalar values from cell centers to vertices using barycentric interpolation based on kiterea values and then calculates the slope between vertices.  It will work across the edges of periodic meshes, but will not work correctly for obtuse triangles. 'from_normal_slope' uses the vector operator mpas_tangential_vector_1d to calculate the tangent slopes from the normal slopes on the edges of the adjacent cells.  It will work for any mesh configuration. 'from_normal_slope' uses a larger stencil, so may therefore produce a smoother 'gradMagPhiEdge' field. Detailed testing yielded nearly identical results between 'from_normal_slope' and 'from_vertex_barycentric' methods, but 'from_normal_slope' seemed to produce slightly more stable results at the grounding line.

Valid values: 'from_vertex_barycentric', 'from_vertex_barycentric_kiteareas', 'from_normal_slope'
Default: Defined in namelist_defaults.xml
</entry>

<entry id="config_SGH_pressure_calc" type="char*1024"
	category="subglacial_hydro" group="subglacial_hydro">
Selection of the method for calculating water pressure. 'cavity' closes the hydrology equations by assuming cavities are always completely full. 'overburden' assumes water pressure is always equal to ice overburden pressure.

Valid values: 'cavity', 'overburden'
Default: Defined in namelist_defaults.xml
</entry>

<entry id="config_SGH_alpha" type="real"
	category="subglacial_hydro" group="subglacial_hydro">
power of alpha parameter in subglacial water flux formula

Valid values: positive real number
Default: Defined in namelist_defaults.xml
</entry>

<entry id="config_SGH_beta" type="real"
	category="subglacial_hydro" group="subglacial_hydro">
power of beta parameter in subglacial water flux formula

Valid values: positive real number
Default: Defined in namelist_defaults.xml
</entry>

<entry id="config_SGH_conduc_coeff" type="real"
	category="subglacial_hydro" group="subglacial_hydro">
conductivity coefficient for subglacial water flux

Valid values: positive real number
Default: Defined in namelist_defaults.xml
</entry>

<entry id="config_SGH_conduc_coeff_drowned" type="real"
	category="subglacial_hydro" group="subglacial_hydro">
conductivity coefficient for subglacial water flux for fraction of water thickness that exceeds bump height.  Use 0.0 or negative value to disable.

Valid values: positive real number or 0.0
Default: Defined in namelist_defaults.xml
</entry>

<entry id="config_SGH_till_drainage" type="real"
	category="subglacial_hydro" group="subglacial_hydro">
background subglacial till drainage rate

Valid values: positive real number.  Disabled by default.  Bueler and van Pelt use 3.1709792e-11 m/s (0.001 m/yr).
Default: Defined in namelist_defaults.xml
</entry>

<entry id="config_SGH_till_max" type="real"
	category="subglacial_hydro" group="subglacial_hydro">
maximum water thickness in subglacial till. Bueler and van Pelt use 2.0 m

Valid values: positive real number
Default: Defined in namelist_defaults.xml
</entry>

<entry id="config_SGH_advection" type="char*1024"
	category="subglacial_hydro" group="subglacial_hydro">
Advection method for SGH. 'fo'=first-order upwind; 'fct'=flux-corrected transport. FCT currently not enabled.

Valid values: 'fo','fct'
Default: Defined in namelist_defaults.xml
</entry>

<entry id="config_SGH_bed_roughness" type="real"
	category="subglacial_hydro" group="subglacial_hydro">
cavitation coefficient

Valid values: positive real number
Default: Defined in namelist_defaults.xml
</entry>

<entry id="config_SGH_bed_roughness_max" type="real"
	category="subglacial_hydro" group="subglacial_hydro">
bed roughness scale

Valid values: positive real number
Default: Defined in namelist_defaults.xml
</entry>

<entry id="config_SGH_creep_coefficient" type="real"
	category="subglacial_hydro" group="subglacial_hydro">
creep closure coefficient

Valid values: positive real number
Default: Defined in namelist_defaults.xml
</entry>

<entry id="config_SGH_englacial_porosity" type="real"
	category="subglacial_hydro" group="subglacial_hydro">
notional englacial porosity

Valid values: positive real number
Default: Defined in namelist_defaults.xml
</entry>

<entry id="config_SGH_use_iceThicknessHydro" type="logical"
	category="subglacial_hydro" group="subglacial_hydro">
Option to use an altered ice thickness field called iceThicknessHydro that replaces local maxima/minima in upperSurface with a mean of the cells neighbors. This option has no significant effect on the behavior of the model but makes it more stable.

Valid values: .true. or .false.
Default: Defined in namelist_defaults.xml
</entry>

<entry id="config_SGH_chnl_active" type="logical"
	category="subglacial_hydro" group="subglacial_hydro">
activate channels in subglacial hydrology model

Valid values: .true. or .false.
Default: Defined in namelist_defaults.xml
</entry>

<entry id="config_SGH_chnl_include_DCFL" type="logical"
	category="subglacial_hydro" group="subglacial_hydro">
If true, diffusivity of the channel is included in the CFL calculation for determining the time step.  This can require very small time steps (subsecond).  It is unclear if it is necessary and many runs have been stable without it.

Valid values: .true. or .false.
Default: Defined in namelist_defaults.xml
</entry>

<entry id="config_SGH_chnl_alpha" type="real"
	category="subglacial_hydro" group="subglacial_hydro">
power of alpha parameter in subglacial water flux formula (in channels)

Valid values: positive real number
Default: Defined in namelist_defaults.xml
</entry>

<entry id="config_SGH_chnl_beta" type="real"
	category="subglacial_hydro" group="subglacial_hydro">
power of beta parameter in subglacial water flux formula (in channels)

Valid values: positive real number
Default: Defined in namelist_defaults.xml
</entry>

<entry id="config_SGH_chnl_conduc_coeff" type="real"
	category="subglacial_hydro" group="subglacial_hydro">
conductivity coefficient (in channels)

Valid values: positive real number
Default: Defined in namelist_defaults.xml
</entry>

<entry id="config_SGH_chnl_creep_coefficient" type="real"
	category="subglacial_hydro" group="subglacial_hydro">
creep closure coefficient (in channels)

Valid values: positive real number
Default: Defined in namelist_defaults.xml
</entry>

<entry id="config_SGH_incipient_channel_width" type="real"
	category="subglacial_hydro" group="subglacial_hydro">
width of sheet beneath/around channel that contributes to melt within the channel

Valid values: positive real number
Default: Defined in namelist_defaults.xml
</entry>

<entry id="config_SGH_include_pressure_melt" type="logical"
	category="subglacial_hydro" group="subglacial_hydro">
whether to include the pressure melt term in the rate of channel opening

Valid values: .true. or .false.
Default: Defined in namelist_defaults.xml
</entry>

<entry id="config_SGH_shmip_forcing" type="char*1024"
	category="subglacial_hydro" group="subglacial_hydro">
calculate time-varying forcing specified by SHMIP experiments C or D

Valid values: 'none', 'C1'-'C4', 'D1'-'D5'
Default: Defined in namelist_defaults.xml
</entry>

<entry id="config_SGH_basal_melt" type="char*1024"
	category="subglacial_hydro" group="subglacial_hydro">
source for the basalMeltInput term.  'file' takes whatever field was input and performs no calculation.  'thermal' uses the groundedBasalMassBal field calculated by the thermal model.  'basal_heat' calculates a melt rate assuming the entirety of the basal heat flux (basalFrictionFlux+basalHeatFlux) goes to melting ice at the bed.  This is calculated in the SGH module and is independent of any calculations in the thermal model.

Valid values: 'file', 'thermal', 'basal_heat'
Default: Defined in namelist_defaults.xml
</entry>

<entry id="config_SGH_iter_smooth_waterPressureSlopeNormal" type="integer"
	category="subglacial_hydro" group="subglacial_hydro">
number of iterations to smooth waterPressure over when calculating waterPressureSlopeNormal. Used only to keep channelPressureFreeze stable and will not affect other aspects of the model that rely on waterPressure.

Valid values: positive integer or zero
Default: Defined in namelist_defaults.xml
</entry>


<!-- AM_globalStats -->

<entry id="config_AM_globalStats_enable" type="logical"
	category="AM_globalStats" group="AM_globalStats">
If true, landice analysis member globalStats is called.

Valid values: .true. or .false.
Default: Defined in namelist_defaults.xml
</entry>

<entry id="config_AM_globalStats_compute_interval" type="char*1024"
	category="AM_globalStats" group="AM_globalStats">
Timestamp determining how often analysis member computations should be performed.

Valid values: Any valid time stamp, 'dt', or 'output_interval'
Default: Defined in namelist_defaults.xml
</entry>

<entry id="config_AM_globalStats_stream_name" type="char*1024"
	category="AM_globalStats" group="AM_globalStats">
Name of the stream that the globalStats analysis member should be tied to.

Valid values: Any existing stream name or 'none'
Default: Defined in namelist_defaults.xml
</entry>

<entry id="config_AM_globalStats_compute_on_startup" type="logical"
	category="AM_globalStats" group="AM_globalStats">
Logical flag determining if analysis member computations occur on start-up.

Valid values: .true. or .false.
Default: Defined in namelist_defaults.xml
</entry>

<entry id="config_AM_globalStats_write_on_startup" type="logical"
	category="AM_globalStats" group="AM_globalStats">
Logical flag determining if an analysis member write occurs on start-up.

Valid values: .true. or .false.
Default: Defined in namelist_defaults.xml
</entry>


<!-- AM_regionalStats -->

<entry id="config_AM_regionalStats_enable" type="logical"
	category="AM_regionalStats" group="AM_regionalStats">
If true, landice analysis member regionalStats is called.

Valid values: .true. or .false.
Default: Defined in namelist_defaults.xml
</entry>

<entry id="config_AM_regionalStats_compute_interval" type="char*1024"
	category="AM_regionalStats" group="AM_regionalStats">
Timestamp determining how often analysis member computations should be performed.

Valid values: Any valid time stamp, 'dt', or 'output_interval'
Default: Defined in namelist_defaults.xml
</entry>

<entry id="config_AM_regionalStats_stream_name" type="char*1024"
	category="AM_regionalStats" group="AM_regionalStats">
Name of the stream that the regionalStats analysis member should be tied to.

Valid values: Any existing stream name or 'none'
Default: Defined in namelist_defaults.xml
</entry>

<entry id="config_AM_regionalStats_compute_on_startup" type="logical"
	category="AM_regionalStats" group="AM_regionalStats">
Logical flag determining if analysis member computations occur on start-up.

Valid values: .true. or .false.
Default: Defined in namelist_defaults.xml
</entry>

<entry id="config_AM_regionalStats_write_on_startup" type="logical"
	category="AM_regionalStats" group="AM_regionalStats">
Logical flag determining if an analysis member write occurs on start-up.

Valid values: .true. or .false.
Default: Defined in namelist_defaults.xml
</entry>


<!-- AM_fluxGates -->

<entry id="config_AM_fluxGates_enable" type="logical"
	category="AM_fluxGates" group="AM_fluxGates">
If true, landice analysis member fluxGates is called.

Valid values: .true. or .false.
Default: Defined in namelist_defaults.xml
</entry>

<entry id="config_AM_fluxGates_compute_interval" type="char*1024"
	category="AM_fluxGates" group="AM_fluxGates">
Timestamp determining how often analysis member computations should be performed.

Valid values: Any valid time stamp, 'dt', or 'output_interval'
Default: Defined in namelist_defaults.xml
</entry>

<entry id="config_AM_fluxGates_stream_name" type="char*1024"
	category="AM_fluxGates" group="AM_fluxGates">
Name of the stream that the fluxGates analysis member should be tied to.

Valid values: Any existing stream name or 'none'
Default: Defined in namelist_defaults.xml
</entry>

<entry id="config_AM_fluxGates_compute_on_startup" type="logical"
	category="AM_fluxGates" group="AM_fluxGates">
Logical flag determining if analysis member computations occur on start-up.

Valid values: .true. or .false.
Default: Defined in namelist_defaults.xml
</entry>

<entry id="config_AM_fluxGates_write_on_startup" type="logical"
	category="AM_fluxGates" group="AM_fluxGates">
Logical flag determining if an analysis member write occurs on start-up.

Valid values: .true. or .false.
Default: Defined in namelist_defaults.xml
</entry>

</namelist_definition><|MERGE_RESOLUTION|>--- conflicted
+++ resolved
@@ -837,18 +837,12 @@
 
 <entry id="config_ocean_data_extrapolation" type="logical"
 	category="iceshelf_melt" group="iceshelf_melt">
-<<<<<<< HEAD
-If true, extrapolate ocean data (temperature, salinity, thermal forcing) from external source into underneath the ice draft.
-=======
 If true, extrapolate ocean data (temperature and salinity, or thermal forcing) from external source into underneath the ice draft.
->>>>>>> 56a69251
-
-Valid values: .true. or .false.
-Default: Defined in namelist_defaults.xml
-</entry>
-
-<<<<<<< HEAD
-=======
+
+Valid values: .true. or .false.
+Default: Defined in namelist_defaults.xml
+</entry>
+
 <entry id="config_calculate_thermal_forcing" type="logical"
 	category="iceshelf_melt" group="iceshelf_melt">
 If true, ocean temperature and salinity are extrapolated under ice drafts and to glacier termini, where thermal forcing is then calculated according to options config_extrap_sill_blocking, config_TF_vertical_calc, config_TF_iceberg_melt, and config_TF_iceberg_depth. If false, MALI will look for an external thermal forcing field to extrapolate instead, and the subsequent 2d thermal forcing field will be defined at the grounding line. Option is only valid if config_ocean_data_extrapolation is true.
@@ -889,7 +883,6 @@
 Default: Defined in namelist_defaults.xml
 </entry>
 
->>>>>>> 56a69251
 <entry id="config_ocean_data_extrap_ncells_extra" type="integer"
 	category="iceshelf_melt" group="iceshelf_melt">
 number of extra cells for over-extrapolation into grounded ice
