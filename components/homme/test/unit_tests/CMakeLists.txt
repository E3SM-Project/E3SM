SET(UNITTESTER_DIR ${CMAKE_CURRENT_SOURCE_DIR} PARENT_SCOPE)

function(cxx_unit_test_add_test test_name target_name NUM_CPUS)
  SET(EXTRA_ARGS ${ARGN})
  set(TMP ${USE_MPI_OPTIONS})
  separate_arguments(TMP)
  if (USE_MPI_RUN_SCRIPT)
    ADD_TEST(${test_name} ${USE_MPI_RUN_SCRIPT} ${NUM_CPUS} ./${target_name} ${EXTRA_ARGS})
  else()
    ADD_TEST(${test_name} ${USE_MPIEXEC} -n ${NUM_CPUS} ${TMP} ./${target_name} ${EXTRA_ARGS})
  endif()
  SET_TESTS_PROPERTIES(${test_name} PROPERTIES LABELS "unit")
endfunction()

macro(cxx_unit_test target_name target_f90_srcs target_cxx_srcs include_dirs config_defines NUM_CPUS)
  ADD_EXECUTABLE(${target_name} ${UNITTESTER_DIR}/tester.cpp ${target_f90_srcs} ${target_cxx_srcs})
  #add exec to test_execs ,baseline, and check targets in makefile
  ADD_DEPENDENCIES(test-execs ${target_name})
  ADD_DEPENDENCIES(baseline ${target_name})
  ADD_DEPENDENCIES(check ${target_name})

  cxx_unit_test_add_test(${target_name}_test ${target_name} ${NUM_CPUS})

  TARGET_LINK_LIBRARIES(${target_name} timing ${BLAS_LIBRARIES} ${LAPACK_LIBRARIES})
<<<<<<< HEAD

  if("${E3SM_KOKKOS_PATH}" STREQUAL "")
    target_link_libraries(${target_name} kokkos)
  else()
    link_to_kokkos(${target_name})
  endif()

=======
  target_link_libraries(${target_name} Kokkos::kokkos)
>>>>>>> ccbccc1b
  IF (HOMME_USE_MKL)
    TARGET_COMPILE_OPTIONS (${target_name} PUBLIC -mkl)
    TARGET_LINK_LIBRARIES (${target_name} -mkl)
  ENDIF()

  # Link csm_share lib
  target_link_libraries(${target_name} csm_share)

  STRING(TOUPPER "${PERFORMANCE_PROFILE}" PERF_PROF_UPPER)
  IF ("${PERF_PROF_UPPER}" STREQUAL "VTUNE")
    TARGET_LINK_LIBRARIES(${target_name} ittnotify)
  ENDIF()

  IF(UNIX AND NOT APPLE)
    TARGET_LINK_LIBRARIES(${target_name} rt)
  ENDIF()
  IF(NOT BUILD_HOMME_WITHOUT_PIOLIBRARY)
    IF(HOMME_USE_SCORPIO)
      TARGET_LINK_LIBRARIES(${target_name} piof pioc)
    ELSE ()
      TARGET_LINK_LIBRARIES(${target_name} pio)
    ENDIF ()
  ELSE ()
    ADD_DEFINITIONS(-DHOMME_WITHOUT_PIOLIBRARY)
  ENDIF ()

  IF (NOT "${target_f90_srcs}" EQUAL "")
    # Fortran modules
    SET(MODULE_DIR ${CMAKE_CURRENT_BINARY_DIR}/${target_name}_modules)
    SET_TARGET_PROPERTIES(${target_name} PROPERTIES Fortran_MODULE_DIRECTORY ${MODULE_DIR})
  ENDIF()

  # Compile definitions and flags
  SET_TARGET_PROPERTIES(${target_name} PROPERTIES COMPILE_DEFINITIONS "${config_defines}")
  IF(BUILD_HOMME_WITHOUT_PIOLIBRARY)
    TARGET_COMPILE_DEFINITIONS(${target_name} PUBLIC HOMME_WITHOUT_PIOLIBRARY)
  ENDIF()

  TARGET_INCLUDE_DIRECTORIES(${target_name} PUBLIC "${HOMME_SOURCE_DIR}/test/unit_tests/catch2/include")
  TARGET_INCLUDE_DIRECTORIES(${target_name} PUBLIC "${include_dirs}")
  TARGET_INCLUDE_DIRECTORIES(${target_name} PUBLIC "${SRC_SHARE};${SRC_BASE};${UNITTESTER_DIR}")
  TARGET_INCLUDE_DIRECTORIES(${target_name} PUBLIC "${PIO_INCLUDE_DIRS};${UTILS_TIMING_DIR}")
  TARGET_INCLUDE_DIRECTORIES(${target_name} PUBLIC "${CMAKE_BINARY_DIR}/src")

endmacro(cxx_unit_test)




macro(cxx_unit_test_simple target_name target_cxx_srcs include_dirs config_defines NUM_CPUS)
  ADD_EXECUTABLE(${target_name} ${UNITTESTER_DIR}/tester_simple.cpp ${target_cxx_srcs})
  #add exec to test_execs ,baseline, and check targets in makefile
  ADD_DEPENDENCIES(test-execs ${target_name})
  ADD_DEPENDENCIES(baseline ${target_name})
  ADD_DEPENDENCIES(check ${target_name})
  #IF (${NUM_CPUS} EQUAL 1)
  #  ADD_TEST(${target_name}_test ${target_name})
  #ELSE()
    set(TMP ${USE_MPI_OPTIONS})
    separate_arguments(TMP)
    ADD_TEST(${target_name}_test ${USE_MPIEXEC} -n ${NUM_CPUS} ${TMP} ./${target_name})
  #ENDIF()
  SET_TESTS_PROPERTIES(${target_name}_test PROPERTIES LABELS "unit")

  if("${E3SM_KOKKOS_PATH}" STREQUAL "")
    target_link_libraries(${target_name} kokkos)
  else()
    link_to_kokkos(${target_name})
  endif()

  #TARGET_LINK_LIBRARIES(${target_name} timing ${BLAS_LIBRARIES} ${LAPACK_LIBRARIES})
  #IF (HOMME_USE_MKL)
  #  TARGET_COMPILE_OPTIONS (${target_name} PUBLIC -mkl)
  #  TARGET_LINK_LIBRARIES (${target_name} -mkl)
  #ENDIF()

  # Link csm_share lib
  #target_link_libraries(${target_name} csm_share)

  #STRING(TOUPPER "${PERFORMANCE_PROFILE}" PERF_PROF_UPPER)
  #IF ("${PERF_PROF_UPPER}" STREQUAL "VTUNE")
  #  TARGET_LINK_LIBRARIES(${target_name} ittnotify)
  #ENDIF()

  IF(UNIX AND NOT APPLE)
    TARGET_LINK_LIBRARIES(${target_name} rt)
  ENDIF()
  IF(NOT BUILD_HOMME_WITHOUT_PIOLIBRARY)
    IF(HOMME_USE_SCORPIO)
      TARGET_LINK_LIBRARIES(${target_name} piof pioc)
    ELSE ()
      TARGET_LINK_LIBRARIES(${target_name} pio)
    ENDIF ()
  ELSE ()
    ADD_DEFINITIONS(-DHOMME_WITHOUT_PIOLIBRARY)
  ENDIF ()

  #IF (NOT "${target_f90_srcs}" EQUAL "")
    # Fortran modules
  #  SET(MODULE_DIR ${CMAKE_CURRENT_BINARY_DIR}/${target_name}_modules)
  #  SET_TARGET_PROPERTIES(${target_name} PROPERTIES Fortran_MODULE_DIRECTORY ${MODULE_DIR})
  #ENDIF()

#this shows that for tests in share and in thetal config_defines differ
#conf defines here ------------- TESTER_NOMPI;HAVE_CONFIG_H
#conf defines here ------------- TESTER_NOMPI;PLEV=128;QSIZE_D=10;_MPI=1;_PRIM;NP=4;NC=4
#conf defines here ------------- TESTER_NOMPI;PLEV=128;QSIZE_D=10;_MPI=1;_PRIM;NP=4;NC=4
#message("conf defines here ------------- ${config_defines}")

  # Compile definitions and flags
  SET_TARGET_PROPERTIES(${target_name} PROPERTIES COMPILE_DEFINITIONS "${config_defines}")
  IF(BUILD_HOMME_WITHOUT_PIOLIBRARY)
    TARGET_COMPILE_DEFINITIONS(${target_name} PUBLIC HOMME_WITHOUT_PIOLIBRARY)
  ENDIF()

  TARGET_INCLUDE_DIRECTORIES(${target_name} PUBLIC "${HOMME_SOURCE_DIR}/test/unit_tests/catch2/include")
  TARGET_INCLUDE_DIRECTORIES(${target_name} PUBLIC "${include_dirs}")
  TARGET_INCLUDE_DIRECTORIES(${target_name} PUBLIC "${SRC_SHARE};${SRC_BASE};${UNITTESTER_DIR}")
  #TARGET_INCLUDE_DIRECTORIES(${target_name} PUBLIC "${PIO_INCLUDE_DIRS};${UTILS_TIMING_DIR}")
  TARGET_INCLUDE_DIRECTORIES(${target_name} PUBLIC "${CMAKE_BINARY_DIR}/src")

endmacro(cxx_unit_test_simple)

<|MERGE_RESOLUTION|>--- conflicted
+++ resolved
@@ -22,7 +22,6 @@
   cxx_unit_test_add_test(${target_name}_test ${target_name} ${NUM_CPUS})
 
   TARGET_LINK_LIBRARIES(${target_name} timing ${BLAS_LIBRARIES} ${LAPACK_LIBRARIES})
-<<<<<<< HEAD
 
   if("${E3SM_KOKKOS_PATH}" STREQUAL "")
     target_link_libraries(${target_name} kokkos)
@@ -30,9 +29,6 @@
     link_to_kokkos(${target_name})
   endif()
 
-=======
-  target_link_libraries(${target_name} Kokkos::kokkos)
->>>>>>> ccbccc1b
   IF (HOMME_USE_MKL)
     TARGET_COMPILE_OPTIONS (${target_name} PUBLIC -mkl)
     TARGET_LINK_LIBRARIES (${target_name} -mkl)
