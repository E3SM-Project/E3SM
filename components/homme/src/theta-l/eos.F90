--- conflicted
+++ resolved
@@ -160,9 +160,6 @@
   end subroutine get_pnh_and_exner
 
 
-<<<<<<< HEAD
-!og why is it called get, not set?
-=======
 
 subroutine get_theta_from_T(hvcoord,Rstar,temperature,dp3d,phi_i,vtheta_dp)
 implicit none
@@ -216,7 +213,7 @@
 
 
 
->>>>>>> b90720bc
+!og why is it called get, not set?
   !_____________________________________________________________________
   subroutine get_phinh(hvcoord,phis,vtheta_dp,dp,phi_i)
 !
