--- conflicted
+++ resolved
@@ -35,11 +35,7 @@
 
     real (kind=real_kind) :: v   (np,np,2,nlev,timelevels)        ! horizontal velocity
     real (kind=real_kind) :: w_i (np,np,nlevp,timelevels)         ! vertical velocity at interfaces
-<<<<<<< HEAD
-    real (kind=real_kind) :: theta_dp_cp(np,np,nlev,timelevels)   ! potential temperature
-=======
     real (kind=real_kind) :: vtheta_dp(np,np,nlev,timelevels)     ! virtual potential temperature (mass)
->>>>>>> 67a0f985
     real (kind=real_kind) :: phinh_i(np,np,nlevp,timelevels)      ! geopotential used by NH model at interfaces
     real (kind=real_kind) :: dp3d(np,np,nlev,timelevels)          ! delta p on levels
     real (kind=real_kind) :: ps_v(np,np,timelevels)               ! surface pressure
