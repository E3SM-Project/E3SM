--- conflicted
+++ resolved
@@ -77,13 +77,9 @@
     real (kind=real_kind) :: FQps(np,np)                   ! forcing of FQ on ps_v
 
     real (kind=real_kind) :: gradphis(np,np,2)   ! grad phi at the surface, computed once in model initialization
-<<<<<<< HEAD
-
-=======
     real (kind=real_kind) :: dp_ref(np,np,nlev)    ! ref states based on PHIS
     real (kind=real_kind) :: theta_ref(np,np,nlev)
     real (kind=real_kind) :: phi_ref(np,np,nlevp)  
->>>>>>> b64fbc06
   end type derived_state_t
   
 
