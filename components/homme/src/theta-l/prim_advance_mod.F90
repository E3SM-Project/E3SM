--- conflicted
+++ resolved
@@ -48,12 +48,8 @@
   private
   save
   public :: prim_advance_exp, prim_advance_init1, &
-<<<<<<< HEAD
             applycamforcing_dynamics, applyCAMforcing_dynamics_dp, &
             convert_thermo_forcing, convert_thermo_forcing_eam
-=======
-            applycamforcing_dynamics, applyCAMforcing_dynamics_dp, convert_thermo_forcing
->>>>>>> b5e4789d
 
 contains
 
@@ -408,11 +404,12 @@
 
 !----------------------------- CONVERT-THERMO-FORCING ----------------------------
 
-<<<<<<< HEAD
-!converting T tendencies to theta, can be called from homme and EAM
-!tests and EAM return thermo tendencies in T, this call converts them to theta
-!should be called BEFORE applyCAMforcing_tracers, before ps_v is updated
-!that is, theta tendencies are computed wrt the same pressure levels 
+!Converting T tendencies to theta, can be called from homme and EAM.
+!Tests and EAM return thermo tendencies in terms of T, this routine 
+!converts them to weighted potential temp. variable asi theta-l model.
+!This routine should be called BEFORE applyCAMforcing_tracers and
+!before ps_v is updated.
+!That is, theta tendencies are computed wrt the same pressure levels 
 !that were used to compute temperature tendencies
 
 !DO NOT CALL FOR EAM RUNS, MANY COMPS ARE AVOIDABLE
@@ -438,7 +435,8 @@
   real(kind=real_kind)                  :: qn1(np,np,nlev), tn1(np,np,nlev), v1
   real(kind=real_kind)                  :: psn1(np,np)
 
-!new forcing
+  q = 1
+
   do ie=nets,nete
 #ifdef CAM
      tn1 = elem(ie)%derived%T
@@ -448,44 +446,6 @@
 #endif
      ! semi-epeated code from applycamforcing_tracers
      psn1(:,:) = 0.0
-     q = 1
-=======
-!Converting T tendencies to theta, can be called from homme and EAM.
-!Tests and EAM return thermo tendencies in terms of T, this routine 
-!converts them to weighted potential temp. variable asi theta-l model.
-!This routine should be called BEFORE applyCAMforcing_tracers and
-!before ps_v is updated.
-!That is, theta tendencies are computed wrt the same pressure levels 
-!that were used to compute temperature tendencies
-  subroutine convert_thermo_forcing(elem,hvcoord,n0,n0q,dt,nets,nete)
-  use control_mod,        only : use_moisture
-
-  implicit none
-
-  real(kind=real_kind)   :: x,y,noreast, nw, se, sw 
-
-  type (element_t),       intent(inout) :: elem(:)
-  real (kind=real_kind),  intent(in)    :: dt ! should be dt_physics, so, dt_remap*se_nsplit
-  type (hvcoord_t),       intent(in)    :: hvcoord
-  integer,                intent(in)    :: nets,nete
-  integer,                intent(in)    :: n0,n0q
-  integer                               :: ie,i,j,k,q
-  real(kind=real_kind)                  :: vthn1(np,np,nlev), dp(np,np,nlev)
-  real (kind=real_kind)                 :: pnh(np,np,nlev)
-  real (kind=real_kind)                 :: dpnh_dp_i(np,np,nlevp)
-
-  real(kind=real_kind)                  :: rstarn1(np,np,nlev)
-  real(kind=real_kind)                  :: qn1(np,np,nlev), tn1(np,np,nlev), v1
-  real(kind=real_kind)                  :: psn1(np,np)
-
-  real(kind=real_kind)                  :: gp(np)
-
-  q = 1
-  do ie=nets,nete
-     call get_temperature(elem(ie),tn1,hvcoord,n0)
-     ! semi-epeated code from applycamforcing_tracers
-     psn1(:,:) = 0.0
->>>>>>> b5e4789d
      do k=1,nlev
         do j=1,np
            do i=1,np
@@ -507,11 +467,7 @@
      if (use_moisture) then
         psn1(:,:) = elem(ie)%state%ps_v(:,:,n0) + dt*psn1(:,:)
      else
-<<<<<<< HEAD
         psn1(:,:) = elem(ie)%state%ps_v(:,:,n0)
-=======
-        psn1(:,:) = elem(ie)%state%ps_v(:,:,n0) 
->>>>>>> b5e4789d
      endif
 
      do k=1,nlev
@@ -523,7 +479,6 @@
      enddo
 
      tn1(:,:,:) = tn1(:,:,:) + dt*elem(ie)%derived%FT(:,:,:)
-<<<<<<< HEAD
 
      call get_R_star(rstarn1,qn1)
 
@@ -538,28 +493,12 @@
   enddo
 
   end subroutine convert_thermo_forcing
-=======
-
-     call get_R_star(rstarn1,qn1)
-
-     call get_theta_from_T(hvcoord,rstarn1,tn1,dp,&
-          elem(ie)%state%phinh_i(:,:,:,n0),vthn1)
-
-     !finally, compute difference for FT
-     ! this method is using new dp, new exner, new-new r*, new t
-     elem(ie)%derived%FT(:,:,:) = &
-         (vthn1 - elem(ie)%state%vtheta_dp(:,:,:,n0))/dt
-
-  enddo
->>>>>>> b5e4789d
-
-  end subroutine convert_thermo_forcing
+
 
 ! a version for eam till homme standalone tests are converted too to use
 ! derived%T
 !----------------------------- CONVERT-THERMO-FORCING-EAM ----------------------------
 
-<<<<<<< HEAD
 !in standalone homme derivedT is not inited before the first call of_subcy
 
   subroutine convert_thermo_forcing_eam(elem,hvcoord,nt,dt,nets,nete)
@@ -615,10 +554,6 @@
 
 !----------------------------- APPLYCAMFORCING-DYNAMICS ----------------------------
 
-=======
-!----------------------------- APPLYCAMFORCING-DYNAMICS ----------------------------
-
->>>>>>> b5e4789d
   subroutine applyCAMforcing_dynamics(elem,hvcoord,np1,dt,nets,nete)
 
   type (element_t)     ,  intent(inout) :: elem(:)
@@ -653,11 +588,7 @@
   type (hvcoord_t),       intent(in)    :: hvcoord
   integer,                intent(in)    :: np1,nets,nete
   
-<<<<<<< HEAD
-  call abortmp('Error: __FILE__,__LINE__ theta-l model doesnt have ftype=3 option and cannot call applyCAMforcing_dynamics_dp')
-=======
   call abortmp('Error: In applyCAMforcing_dyn theta-l model doesnt have ftype=3 option.')
->>>>>>> b5e4789d
   end subroutine applyCAMforcing_dynamics_dp
 
 
