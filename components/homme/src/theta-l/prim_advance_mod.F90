#ifdef HAVE_CONFIG_H
#include "config.h"
#endif
!
!
!  Man dynamics routines for "theta" nonhydrostatic model
!  Original version: Mark Taylor 2017/1
!  
!  2018/8 TOM sponger layer scaling from P. Lauritzen
!
module prim_advance_mod

  use bndry_mod,          only: bndry_exchangev
  use control_mod,        only: dcmip16_mu, dcmip16_mu_s, hypervis_order, hypervis_subcycle,&
    integration, nu, nu_div, nu_p, nu_s, nu_top, prescribed_wind, qsplit, rsplit, test_case,&
    theta_hydrostatic_mode, tstep_type, use_moisture
  use derivative_mod,     only: derivative_t, divergence_sphere, gradient_sphere, laplace_sphere_wk,&
    laplace_z, vorticity_sphere, vlaplace_sphere_wk
  use derivative_mod,     only: subcell_div_fluxes, subcell_dss_fluxes
  use dimensions_mod,     only: max_corner_elem, nlev, nlevp, np, qsize
  use edge_mod,           only: edge_g, edgevpack_nlyr, edgevunpack_nlyr
  use edgetype_mod,       only: EdgeBuffer_t,  EdgeDescriptor_t, edgedescriptor_t
  use element_mod,        only: element_t
  use element_state,      only: max_itercnt_perstep,avg_itercnt,max_itererr_perstep, nu_scale_top
  use element_ops,        only: get_temperature, set_theta_ref, state0, get_R_star
  use eos,                only: get_pnh_and_exner,get_theta_from_T,get_phinh,get_dirk_jacobian
  use hybrid_mod,         only: hybrid_t
  use hybvcoord_mod,      only: hvcoord_t
  use kinds,              only: iulog, real_kind
  use perf_mod,           only: t_adj_detailf, t_barrierf, t_startf, t_stopf ! _EXTERNAL
  use parallel_mod,       only: abortmp, global_shared_buf, global_shared_sum, iam, parallel_t
  use physical_constants, only: Cp, cp, cpwater_vapor, g, kappa, Rgas, Rwater_vapor, p0
  use physics_mod,        only: virtual_specific_heat, virtual_temperature
  use prim_si_mod,        only: preq_vertadv_v1
  use reduction_mod,      only: parallelmax, reductionbuffer_ordered_1d_t
  use time_mod,           only: timelevel_qdp, timelevel_t
  use test_mod,           only: set_prescribed_wind
  use viscosity_theta,    only: biharmonic_wk_theta

#ifdef TRILINOS
    use prim_derived_type_mod ,only : derived_type, initialize
    use, intrinsic :: iso_c_binding
#endif

  implicit none
  private
  save
  public :: prim_advance_exp, prim_advance_init1, &
       applycamforcing_ps, applycamforcing_dp3d, &
<<<<<<< HEAD
       applyCAMforcing_dynamics, vertical_mesh_init2, &
       compute_andor_apply_rhs
=======
       applyCAMforcing_dynamics

>>>>>>> b3a0e508


contains





  subroutine prim_advance_init1(par, elem,integration)

    type (parallel_t) :: par
    type (element_t), intent(inout), target   :: elem(:)
    character(len=*)    , intent(in) :: integration
    integer :: i
    integer :: ie


  end subroutine prim_advance_init1





  !_____________________________________________________________________
  subroutine prim_advance_exp(elem, deriv, hvcoord, hybrid,dt, tl,  nets, nete, compute_diagnostics)

#ifdef ARKODE
    use arkode_mod,     only: parameter_list, update_arkode, get_solution_ptr, &
                              table_list, set_Butcher_tables, &
                              calc_nonlinear_stats, update_nonlinear_stats, &
                              rel_tol, abs_tol, use_column_solver
#endif
    use iso_c_binding

    type (element_t),      intent(inout), target :: elem(:)
    type (derivative_t),   intent(in)            :: deriv
    type (hvcoord_t)                             :: hvcoord
    type (hybrid_t),       intent(in)            :: hybrid
    real (kind=real_kind), intent(in)            :: dt
    type (TimeLevel_t)   , intent(in)            :: tl
    integer              , intent(in)            :: nets
    integer              , intent(in)            :: nete
    logical,               intent(in)            :: compute_diagnostics

    real (kind=real_kind) :: dt2, time, dt_vis, x, eta_ave_w
    real (kind=real_kind) :: itertol,a1,a2,a3,a4,a5,a6,ahat1,ahat2
    real (kind=real_kind) :: ahat3,ahat4,ahat5,ahat6,dhat1,dhat2,dhat3,dhat4
    real (kind=real_kind) ::  gamma,delta

    integer :: ie,nm1,n0,np1,nstep,qsplit_stage,k, qn0
    integer :: n,i,j,maxiter

#ifdef ARKODE
    type(parameter_list) :: arkode_parameters
    type(table_list) :: arkode_tables
    type(c_ptr) :: ynp1
    real(real_kind) :: tout, t
    integer(C_INT) :: ierr, itask
#endif

    call t_startf('prim_advance_exp')
    nm1   = tl%nm1
    n0    = tl%n0
    np1   = tl%np1
    nstep = tl%nstep

    ! get timelevel for accessing tracer mass Qdp() to compute virtual temperature
    call TimeLevel_Qdp(tl, qsplit, qn0)  ! compute current Qdp() timelevel

! integration = "explicit"
!
!   tstep_type=1  RK2 followed by qsplit-1 leapfrog steps        CFL=close to qsplit
!                    typically requires qsplit=4 or 5
!
!   tstep_type=5  Kinnmark&Gray RK3 5 stage 3rd order            CFL=3.87  (sqrt(15))
!                 From Paul Ullrich.  3rd order for nonlinear terms also
!                 K&G method is only 3rd order for linear
!                 optimal: for windspeeds ~120m/s,gravity: 340m/2
!                 run with qsplit=1
!                 (K&G 2nd order method has CFL=4. tiny CFL improvement not worth 2nd order)
!   tstep_type=6  IMEX-KG243
!   tstep_type=7  IMEX-KG254
!

! default weights for computing mean dynamics fluxes
    eta_ave_w = 1d0/qsplit

!   this should not be needed, but in case physics update u without updating w b.c.:
    do ie=nets,nete
       elem(ie)%state%w_i(:,:,nlevp,n0) = (elem(ie)%state%v(:,:,1,nlev,n0)*elem(ie)%derived%gradphis(:,:,1) + &
            elem(ie)%state%v(:,:,2,nlev,n0)*elem(ie)%derived%gradphis(:,:,2))/g
    enddo

#ifndef CAM
    ! if "prescribed wind" set dynamics explicitly and skip time-integration
    if (prescribed_wind ==1 ) then
       call set_prescribed_wind(elem,deriv,hybrid,hvcoord,dt,tl,nets,nete,eta_ave_w)
       call t_stopf('prim_advance_exp')
       return
    endif
#endif

    ! ==================================
    ! Take timestep
    ! ==================================
    dt_vis = dt
    if (tstep_type==1) then 
       ! RK2                                                                                                              
       ! forward euler to u(dt/2) = u(0) + (dt/2) RHS(0)  (store in u(np1))                                               
       call compute_andor_apply_rhs(np1,n0,n0,qn0,dt/2,elem,hvcoord,hybrid,&                                              
            deriv,nets,nete,compute_diagnostics,0d0,1.d0,1.d0,1.d0)                                                      
       ! leapfrog:  u(dt) = u(0) + dt RHS(dt/2)     (store in u(np1))                                                     
       call compute_andor_apply_rhs(np1,n0,np1,qn0,dt,elem,hvcoord,hybrid,&                                               
            deriv,nets,nete,.false.,eta_ave_w,1.d0,1.d0,1.d0)                                                             


    else if (tstep_type==4) then ! explicit table from IMEX-KG254  method                                                              
      call compute_andor_apply_rhs(np1,n0,n0,qn0,dt/4,elem,hvcoord,hybrid,&
            deriv,nets,nete,compute_diagnostics,0d0,1.d0,1.d0,1.d0)
      call compute_andor_apply_rhs(np1,n0,np1,qn0,dt/6,elem,hvcoord,hybrid,&
            deriv,nets,nete,compute_diagnostics,0d0,1.d0,1.d0,1.d0)
      call compute_andor_apply_rhs(np1,n0,np1,qn0,3*dt/8,elem,hvcoord,hybrid,&
            deriv,nets,nete,compute_diagnostics,0d0,1.d0,1.d0,1.d0)
      call compute_andor_apply_rhs(np1,n0,np1,qn0,dt/2,elem,hvcoord,hybrid,&
            deriv,nets,nete,compute_diagnostics,0d0,1.d0,1.d0,1.d0)
      call compute_andor_apply_rhs(np1,n0,np1,qn0,dt,elem,hvcoord,hybrid,&
            deriv,nets,nete,compute_diagnostics,eta_ave_w*1d0,1.d0,1.d0,1.d0)



    else if (tstep_type==5) then
       ! Ullrich 3nd order 5 stage:   CFL=sqrt( 4^2 -1) = 3.87
       ! u1 = u0 + dt/5 RHS(u0)  (save u1 in timelevel nm1)
       call compute_andor_apply_rhs(nm1,n0,n0,qn0,dt/5,elem,hvcoord,hybrid,&
            deriv,nets,nete,compute_diagnostics,eta_ave_w/4,1.d0,1.d0,1.d0)
       ! u2 = u0 + dt/5 RHS(u1)
       call compute_andor_apply_rhs(np1,n0,nm1,qn0,dt/5,elem,hvcoord,hybrid,&
            deriv,nets,nete,.false.,0d0,1.d0,1.d0,1.d0)
       ! u3 = u0 + dt/3 RHS(u2)
       call compute_andor_apply_rhs(np1,n0,np1,qn0,dt/3,elem,hvcoord,hybrid,&
            deriv,nets,nete,.false.,0d0,1.d0,1.d0,1.d0)
       ! u4 = u0 + 2dt/3 RHS(u3)
       call compute_andor_apply_rhs(np1,n0,np1,qn0,2*dt/3,elem,hvcoord,hybrid,&
            deriv,nets,nete,.false.,0d0,1.d0,1.d0,1.d0)
       ! compute (5*u1/4 - u0/4) in timelevel nm1:
       do ie=nets,nete
          elem(ie)%state%v(:,:,:,:,nm1)= (5*elem(ie)%state%v(:,:,:,:,nm1) &
               - elem(ie)%state%v(:,:,:,:,n0) ) /4
          elem(ie)%state%vtheta_dp(:,:,:,nm1)= (5*elem(ie)%state%vtheta_dp(:,:,:,nm1) &
               - elem(ie)%state%vtheta_dp(:,:,:,n0) )/4
          elem(ie)%state%dp3d(:,:,:,nm1)= (5*elem(ie)%state%dp3d(:,:,:,nm1) &
                  - elem(ie)%state%dp3d(:,:,:,n0) )/4
          elem(ie)%state%w_i(:,:,1:nlevp,nm1)= (5*elem(ie)%state%w_i(:,:,1:nlevp,nm1) &
                  - elem(ie)%state%w_i(:,:,1:nlevp,n0) )/4
          elem(ie)%state%phinh_i(:,:,1:nlev,nm1)= (5*elem(ie)%state%phinh_i(:,:,1:nlev,nm1) &
                  - elem(ie)%state%phinh_i(:,:,1:nlev,n0) )/4
       enddo
       ! u5 = (5*u1/4 - u0/4) + 3dt/4 RHS(u4)
       call compute_andor_apply_rhs(np1,nm1,np1,qn0,3*dt/4,elem,hvcoord,hybrid,&
            deriv,nets,nete,.false.,3*eta_ave_w/4,1.d0,1.d0,1.d0)
       ! final method is the same as:
       ! u5 = u0 +  dt/4 RHS(u0)) + 3dt/4 RHS(u4)
!=========================================================================================
    elseif (tstep_type == 6) then  ! IMEX-KG243

      a1 = 1./4.
      a2 = 1./3.
      a3 = 1./2.
      a4 = 1.0

      ahat4 = 1.
      ahat1 = 0.
      max_itercnt_perstep = 0
      max_itererr_perstep = 0.0
      ! IMEX-KGNO243
      dhat2 = (1.+sqrt(3.)/3.)/2.
      dhat3 = dhat2
      ahat3 = 1./2.-dhat3
      dhat1 = (ahat3-dhat2+dhat2*dhat3)/(1.-dhat2-dhat3)
      ahat2 = (dhat1-dhat1*dhat3-dhat1*dhat2+dhat1*dhat2*dhat3)/(1.-dhat3)

      call compute_andor_apply_rhs(np1,n0,n0,qn0,dt*a1,elem,hvcoord,hybrid,&
        deriv,nets,nete,compute_diagnostics,0d0,1d0,0d0,1d0)

      maxiter=10
      itertol=1e-12
      call compute_stage_value_dirk(np1,qn0,dhat1*dt,elem,hvcoord,hybrid,&
        deriv,nets,nete,maxiter,itertol)
#ifdef ARKODE
      if (calc_nonlinear_stats) then
        ie = maxiter ! using existing integer variable to store this value
      end if
#else
      max_itercnt_perstep        = max(maxiter,max_itercnt_perstep)
      max_itererr_perstep = max(itertol,max_itererr_perstep)
#endif

      call compute_andor_apply_rhs(np1,n0,np1,qn0,dt*a2,elem,hvcoord,hybrid,&
        deriv,nets,nete,compute_diagnostics,0d0,1d0,ahat2/a2,1d0)

      maxiter=10
      itertol=1e-12
      call compute_stage_value_dirk(np1,qn0,dhat2*dt,elem,hvcoord,hybrid,&
        deriv,nets,nete,maxiter,itertol)
#ifdef ARKODE
      if (calc_nonlinear_stats) then
        ie = ie + maxiter
      end if
#else
      max_itercnt_perstep        = max(maxiter,max_itercnt_perstep)
      max_itererr_perstep = max(itertol,max_itererr_perstep)
#endif
      call compute_andor_apply_rhs(np1,n0,np1,qn0,dt*a3,elem,hvcoord,hybrid,&
        deriv,nets,nete,compute_diagnostics,0d0,1d0,ahat3/a3,1d0)

      maxiter=10
      itertol=1e-12
      call compute_stage_value_dirk(np1,qn0,dhat3*dt,elem,hvcoord,hybrid,&
        deriv,nets,nete,maxiter,itertol)
#ifdef ARKODE
      if (calc_nonlinear_stats) then
        ie = ie + maxiter
      end if
#else
      max_itercnt_perstep        = max(maxiter,max_itercnt_perstep)
      max_itererr_perstep = max(itertol,max_itererr_perstep)
#endif

      call compute_andor_apply_rhs(np1,n0,np1,qn0,dt*a4,elem,hvcoord,hybrid,&
        deriv,nets,nete,compute_diagnostics,eta_ave_w,1d0,ahat4/a4,1d0)
#ifdef ARKODE
      if (calc_nonlinear_stats) then
        call update_nonlinear_stats(1, ie+maxiter)
      end if
#else
      avg_itercnt = ((nstep)*avg_itercnt + max_itercnt_perstep)/(nstep+1)
#endif

!==============================================================================================
    elseif (tstep_type == 7) then 

      max_itercnt_perstep = 0
      max_itererr_perstep = 0.0

      a1 = 1/4d0
      a2 = 1/6d0
      a3 = 3/8d0
      a4 = 1/2d0
      a5 = 1
      ahat1 = 0
      ahat5 = 1

#if 1
      ! IMEX-KGO254 most stable coefficients
      dhat2 = 1d0
      dhat3 = 1d0
      dhat4 = 1d0
      ahat4 = 1d0/2d0-dhat4
      dhat1= (ahat4*ahat5 - ahat5*dhat3 - ahat5*dhat2 + dhat3*dhat2+ dhat3*dhat4 + dhat2*dhat4)/&
        (ahat5-dhat3-dhat2-dhat4)
#endif

#if 0
      ! IMEX-KGO254c coefficients
<<<<<<< HEAD
      dhat2 = 5./6.
      dhat3 = 5./6.
      dhat4 = 2./3.
      ahat4 = 1./2.-dhat4
      dhat1= (ahat4*ahat5 - ahat5*dhat3 - ahat5*dhat2 + dhat3*dhat2+ dhat3*dhat4 + dhat2*dhat4)/&
        (ahat5-dhat3-dhat2-dhat4)
=======
      dhat2 = 5/6d0
      dhat3 = 5/6d0
      dhat4 = 2/3d0
      ahat4 = 1/2d0-dhat4
      dhat1= (ahat4*ahat5 - ahat5*dhat3 - ahat5*dhat2 + dhat3*dhat2+ dhat3*dhat4 + dhat2*dhat4)/&
           (ahat5-dhat3-dhat2-dhat4)
#endif
>>>>>>> b3a0e508

#if 0
      ! IMEX-KGO254b coefficients NOT GOOD
      dhat2 = 1./6.
      dhat3 = 1./6.
      dhat4 = 1./6.
      ahat4 = 1./2.-dhat4
      dhat1= (ahat4*ahat5 - ahat5*dhat3 - ahat5*dhat2 + dhat3*dhat2+ dhat3*dhat4 + dhat2*dhat4)/&
           (ahat5-dhat3-dhat2-dhat4)
#endif

      ! IMEX-KG254
      ahat3 = (- ahat4*ahat5*dhat1 - ahat4*ahat5*dhat2+ ahat5*dhat1*dhat2 + ahat5*dhat1*dhat3 +&
        ahat5*dhat2*dhat3- dhat1*dhat2*dhat3 - dhat1*dhat2*dhat4 - dhat1*dhat3*dhat4- &
        dhat2*dhat3*dhat4)/(-ahat4*ahat5)
      ahat2 = ( - ahat3*ahat4*ahat5*dhat1 + ahat4*ahat5*dhat1*dhat2 -&
        ahat5*dhat1*dhat2*dhat3 + dhat1*dhat2*dhat3*dhat4)/(-ahat3*ahat4*ahat5)

      call compute_andor_apply_rhs(np1,n0,n0,qn0,a1*dt,elem,hvcoord,hybrid,&
        deriv,nets,nete,compute_diagnostics,0d0,1d0,0d0,1d0)
      maxiter=10
      itertol=1e-12
      call compute_stage_value_dirk(np1,qn0,dhat1*dt,elem,hvcoord,hybrid,&
        deriv,nets,nete,maxiter,itertol)
#ifdef ARKODE
      if (calc_nonlinear_stats) then
        ie = maxiter
      end if
#else
      max_itercnt_perstep        = max(maxiter,max_itercnt_perstep)
      max_itererr_perstep = max(itertol,max_itererr_perstep)
#endif

      call compute_andor_apply_rhs(np1,n0,np1,qn0,a2*dt,elem,hvcoord,hybrid,&
        deriv,nets,nete,compute_diagnostics,0d0,1d0,ahat2/a2,1d0)
      maxiter=10
      itertol=1e-12
      call compute_stage_value_dirk(np1,qn0,dhat2*dt,elem,hvcoord,hybrid,&
        deriv,nets,nete,maxiter,itertol)
#ifdef ARKODE
      if (calc_nonlinear_stats) then
        ie = ie + maxiter
      end if
#else
      max_itercnt_perstep        = max(maxiter,max_itercnt_perstep)
      max_itererr_perstep = max(itertol,max_itererr_perstep)
#endif

      call compute_andor_apply_rhs(np1,n0,np1,qn0,a3*dt,elem,hvcoord,hybrid,&
        deriv,nets,nete,compute_diagnostics,0d0,1d0,ahat3/a3,1d0)
      maxiter=10
      itertol=1e-12
      call compute_stage_value_dirk(np1,qn0,dhat3*dt,elem,hvcoord,hybrid,&
        deriv,nets,nete,maxiter,itertol)
#ifdef ARKODE
      if (calc_nonlinear_stats) then
        ie = ie + maxiter
      end if
#else
      max_itercnt_perstep        = max(maxiter,max_itercnt_perstep)
      max_itererr_perstep = max(itertol,max_itererr_perstep)
#endif

      call compute_andor_apply_rhs(np1,n0,np1,qn0,a4*dt,elem,hvcoord,hybrid,&
        deriv,nets,nete,compute_diagnostics,0d0,1d0,ahat4/a4,1d0)
      maxiter=10
      itertol=1e-12
      call compute_stage_value_dirk(np1,qn0,dhat4*dt,elem,hvcoord,hybrid,&
        deriv,nets,nete,maxiter,itertol)
#ifdef ARKODE
      if (calc_nonlinear_stats) then
        ie = ie + maxiter
      end if
#else
      max_itercnt_perstep        = max(maxiter,max_itercnt_perstep)
      max_itererr_perstep = max(itertol,max_itererr_perstep)
#endif

      call compute_andor_apply_rhs(np1,n0,np1,qn0,a5*dt,elem,hvcoord,hybrid,&
        deriv,nets,nete,compute_diagnostics,eta_ave_w,1d0,ahat5/a5,1d0)

#ifdef ARKODE
      if (calc_nonlinear_stats) then
        call update_nonlinear_stats(1, ie+maxiter)
      end if
#else
      avg_itercnt = ((nstep)*avg_itercnt + max_itercnt_perstep)/(nstep+1)
#endif
!=========================================================================================
#ifdef ARKODE
    else if (tstep_type==20) then ! ARKode RK2
      call set_Butcher_tables(arkode_parameters, arkode_tables%RK2)

    else if (tstep_type==21) then ! ARKode Kinnmark, Gray, Ullrich 3rd-order, 5-stage
      call set_Butcher_tables(arkode_parameters, arkode_tables%KGU35)

    else if (tstep_type==22) then ! ARKode Ascher 2nd/2nd/2nd-order, 3-stage
      call set_Butcher_tables(arkode_parameters, arkode_tables%ARS232)

    else if (tstep_type==23) then ! ARKode Candidate ARK453 Method
      call set_Butcher_tables(arkode_parameters, arkode_tables%ARK453)

    else if (tstep_type==24) then ! ARKode Ascher 2nd/2nd/2nd-order, 3-stage
      call set_Butcher_tables(arkode_parameters, arkode_tables%ARS222)

    else if (tstep_type==25) then ! ARKode Ascher 3rd/4th/3rd-order, 3-stage
      call set_Butcher_tables(arkode_parameters, arkode_tables%ARS233)

    else if (tstep_type==26) then ! ARKode Ascher 3rd/3rd/3rd-order, 4-stage
      call set_Butcher_tables(arkode_parameters, arkode_tables%ARS343)

    else if (tstep_type==27) then ! ARKode Ascher 3rd/3rd/3rd-order, 5-stage
      call set_Butcher_tables(arkode_parameters, arkode_tables%ARS443)

    else if (tstep_type==28) then ! ARKode Kennedy 3rd/3rd/3rd-order, 4-stage
      call set_Butcher_tables(arkode_parameters, arkode_tables%ARK324)

    else if (tstep_type==29) then ! ARKode Kennedy 4th/4th/4th-order, 6-stage
      call set_Butcher_tables(arkode_parameters, arkode_tables%ARK436)

    else if (tstep_type==30) then ! ARKode Conde et al ssp3(3,3,3)a (renamed here)
      call set_Butcher_tables(arkode_parameters, arkode_tables%SSP3333B)

    else if (tstep_type==31) then ! ARKode Conde et al ssp3(3,3,3)b (renamed here)
      call set_Butcher_tables(arkode_parameters, arkode_tables%SSP3333C)

    else if (tstep_type==32) then ! ARKode KGS 2nd-order, 4 stage
      call set_Butcher_tables(arkode_parameters, arkode_tables%KGS232)

    else if (tstep_type==33) then ! ARKode KGS 2nd-order, 5 stage
      call set_Butcher_tables(arkode_parameters, arkode_tables%KGS242)

    else if (tstep_type==34) then ! ARKode KGS 2nd-order, 5 stage
      call set_Butcher_tables(arkode_parameters, arkode_tables%KGS243)

    else if (tstep_type==35) then ! ARKode KGS 2nd-order, 6 stage
      call set_Butcher_tables(arkode_parameters, arkode_tables%KGS252)

    else if (tstep_type==36) then ! ARKode KGS 2nd-order, 6 stage
      call set_Butcher_tables(arkode_parameters, arkode_tables%KGS254)
#endif
    else
       call abortmp('ERROR: bad choice of tstep_type')
    endif

#ifdef ARKODE
    ! Use ARKode to advance solution
    if (tstep_type >= 20) then

      ! If implicit solves are involved, set corresponding parameters
      if (arkode_parameters%imex /= 1) then
        ! linear solver parameters
        if (.not.use_column_solver) then
          arkode_parameters%precLR = 0 ! no preconditioning
          arkode_parameters%gstype = 1 ! classical Gram-Schmidt orthogonalization
          arkode_parameters%lintol = 0.05d0 ! multiplies NLCOV_COEF in linear conv. criteria
        end if
        ! Iteration tolerances (appear in WRMS array as rtol*|u_i| + atol_i)
        arkode_parameters%rtol = rel_tol
        if (abs_tol < 0.d0) then
          arkode_parameters%atol(1) = 1.d1*arkode_parameters%rtol ! assumes u ~ 1e1
          arkode_parameters%atol(2) = 1.d1*arkode_parameters%rtol ! assumes v ~ 1e1
          arkode_parameters%atol(3) = 1.d1*arkode_parameters%rtol ! assumes w_i ~ 1e1
          arkode_parameters%atol(4) = 1.d5*arkode_parameters%rtol ! assumes phinh_i ~ 1e5
          arkode_parameters%atol(5) = 1.d6*arkode_parameters%rtol ! assumes vtheta_dp ~ 1e6
          arkode_parameters%atol(6) = 1.d0*arkode_parameters%rtol ! assumes dp3d ~ 1e0
        else
          arkode_parameters%atol(:) = abs_tol
        end if
      end if

      ! update ARKode solver
      call update_arkode(elem, nets, nete, deriv, hvcoord, hybrid, &
                               dt, eta_ave_w, n0, qn0, arkode_parameters)

      ! call ARKode to perform a single step
      call get_solution_ptr(np1, ynp1)
      tout = dt
      itask = 2          ! use 'one-step' mode
      call farkode(tout, t, ynp1, itask, ierr)
      if (ierr /= 0) then
        call abortmp('farkode failed')
      endif
      if (calc_nonlinear_stats) then
        call update_nonlinear_stats()
      end if
    end if
#endif

    ! ==============================================
    ! Time-split Horizontal diffusion: nu.del^2 or nu.del^4
    ! U(*) = U(t+1)  + dt2 * HYPER_DIFF_TERM(t+1)
    ! ==============================================
    ! note:time step computes u(t+1)= u(t*) + RHS.
    ! for consistency, dt_vis = t-1 - t*, so this is timestep method dependent
    ! forward-in-time, hypervis applied to dp3d
    if (hypervis_order == 2 .and. nu>0) &
         call advance_hypervis(elem,hvcoord,hybrid,deriv,np1,nets,nete,dt_vis,eta_ave_w)




    ! warning: advance_physical_vis currently requires levels that are equally spaced in z
    if (dcmip16_mu>0) call advance_physical_vis(elem,hvcoord,hybrid,deriv,np1,nets,nete,dt,dcmip16_mu_s,dcmip16_mu)

    call t_stopf('prim_advance_exp')
  end subroutine prim_advance_exp




!placeholder
  subroutine applyCAMforcing_dp3d(elem,hvcoord,np1,dt,nets,nete)
  implicit none
  type (element_t),       intent(inout) :: elem(:)
  real (kind=real_kind),  intent(in)    :: dt
  type (hvcoord_t),       intent(in)    :: hvcoord
  integer,                intent(in)    :: np1,nets,nete
  end subroutine applyCAMforcing_dp3d


!renaming it just to build
!
  subroutine applyCAMforcing_ps(elem,hvcoord,np1,np1_qdp,dt,nets,nete)

  implicit none
  type (element_t),       intent(inout) :: elem(:)
  real (kind=real_kind),  intent(in)    :: dt
  type (hvcoord_t),       intent(in)    :: hvcoord
  integer,                intent(in)    :: np1,nets,nete,np1_qdp

  ! local
  integer :: i,j,k,ie,q
  real (kind=real_kind) :: v1
  real (kind=real_kind) :: temperature(np,np,nlev)
  real (kind=real_kind) :: Rstar(np,np,nlev)
  real (kind=real_kind) :: exner(np,np,nlev)
  real (kind=real_kind) :: dp(np,np,nlev)
  real (kind=real_kind) :: pnh(np,np,nlev)
  real (kind=real_kind) :: dpnh_dp_i(np,np,nlevp)

  do ie=nets,nete
     ! apply forcing to Qdp
     elem(ie)%derived%FQps(:,:)=0

     ! apply forcing to temperature
     call get_temperature(elem(ie),temperature,hvcoord,np1)
     do k=1,nlev
        temperature(:,:,k) = temperature(:,:,k) + dt*elem(ie)%derived%FT(:,:,k)
     enddo


<<<<<<< HEAD
#if (defined COLUMN_OPENMP)
!$omp parallel do private(q,k,i,j,v1)
#endif
=======
>>>>>>> b3a0e508
     do q=1,qsize
        do k=1,nlev
           do j=1,np
              do i=1,np
                 v1 = dt*elem(ie)%derived%FQ(i,j,k,q)
                 !if (elem(ie)%state%Qdp(i,j,k,q,np1) + v1 < 0 .and. v1<0) then
                 if (elem(ie)%state%Qdp(i,j,k,q,np1_qdp) + v1 < 0 .and. v1<0) then
                    !if (elem(ie)%state%Qdp(i,j,k,q,np1) < 0 ) then
                    if (elem(ie)%state%Qdp(i,j,k,q,np1_qdp) < 0 ) then
                       v1=0  ! Q already negative, dont make it more so
                    else
                       !v1 = -elem(ie)%state%Qdp(i,j,k,q,np1)
                       v1 = -elem(ie)%state%Qdp(i,j,k,q,np1_qdp)
                    endif
                 endif
                 !elem(ie)%state%Qdp(i,j,k,q,np1) = elem(ie)%state%Qdp(i,j,k,q,np1)+v1
                 elem(ie)%state%Qdp(i,j,k,q,np1_qdp) = elem(ie)%state%Qdp(i,j,k,q,np1_qdp)+v1
                 if (q==1) then
                    elem(ie)%derived%FQps(i,j)=elem(ie)%derived%FQps(i,j)+v1/dt
                 endif
              enddo
           enddo
        enddo
     enddo

     if (use_moisture) then
        ! to conserve dry mass in the precese of Q1 forcing:
        elem(ie)%state%ps_v(:,:,np1) = elem(ie)%state%ps_v(:,:,np1) + &
             dt*elem(ie)%derived%FQps(:,:)
     endif


     ! Qdp(np1) and ps_v(np1) were updated by forcing - update Q(np1)
     do k=1,nlev
        dp(:,:,k) = ( hvcoord%hyai(k+1) - hvcoord%hyai(k) )*hvcoord%ps0 + &
             ( hvcoord%hybi(k+1) - hvcoord%hybi(k) )*elem(ie)%state%ps_v(:,:,np1)
     enddo
     do q=1,qsize
        do k=1,nlev
           elem(ie)%state%Q(:,:,k,q) = elem(ie)%state%Qdp(:,:,k,q,np1_qdp)/dp(:,:,k)
        enddo
     enddo

     ! now that we have updated Qdp and dp, compute vtheta_dp from temperature
     call get_R_star(Rstar,elem(ie)%state%Q(:,:,:,1))
     call get_theta_from_T(hvcoord,Rstar,temperature,dp,&
          elem(ie)%state%phinh_i(:,:,:,np1),elem(ie)%state%vtheta_dp(:,:,:,np1))


  enddo
  call applyCAMforcing_dynamics(elem,hvcoord,np1,np1_qdp,dt,nets,nete)
  end subroutine applyCAMforcing_ps





  subroutine applyCAMforcing_dynamics(elem,hvcoord,np1,np1_qdp,dt,nets,nete)

  type (element_t)     ,  intent(inout) :: elem(:)
  real (kind=real_kind),  intent(in)    :: dt
  type (hvcoord_t),       intent(in)    :: hvcoord
  integer,                intent(in)    :: np1,nets,nete,np1_qdp

  integer :: k,ie
  do ie=nets,nete
     elem(ie)%state%v(:,:,:,:,np1) = elem(ie)%state%v(:,:,:,:,np1) + dt*elem(ie)%derived%FM(:,:,1:2,:)
     elem(ie)%state%w_i(:,:,1:nlev,np1) = elem(ie)%state%w_i(:,:,1:nlev,np1) + dt*elem(ie)%derived%FM(:,:,3,:)

     ! finally update w at the surface:
     elem(ie)%state%w_i(:,:,nlevp,np1) = (elem(ie)%state%v(:,:,1,nlev,np1)*elem(ie)%derived%gradphis(:,:,1) + &
          elem(ie)%state%v(:,:,2,nlev,np1)*elem(ie)%derived%gradphis(:,:,2))/g
  enddo

  end subroutine applyCAMforcing_dynamics





  subroutine advance_hypervis(elem,hvcoord,hybrid,deriv,nt,nets,nete,dt2,eta_ave_w)
  !
  !  take one timestep of:
  !          u(:,:,:,np) = u(:,:,:,np) +  dt2*nu*laplacian**order ( u )
  !          T(:,:,:,np) = T(:,:,:,np) +  dt2*nu_s*laplacian**order ( T )
  !
  !
  !  For correct scaling, dt2 should be the same 'dt2' used in the leapfrog advace
  !
  !

  type (hybrid_t)      , intent(in) :: hybrid
  type (element_t)     , intent(inout), target :: elem(:)
  type (derivative_t)  , intent(in) :: deriv
  type (hvcoord_t), intent(in)      :: hvcoord

  real (kind=real_kind) :: dt2
  integer :: nets,nete

  ! local
  real (kind=real_kind) :: eta_ave_w  ! weighting for mean flux terms
  integer :: k2,k,kptr,i,j,ie,ic,nt,nlyr_tot,ssize
  real (kind=real_kind), dimension(np,np,2,nlev,nets:nete)      :: vtens
  real (kind=real_kind), dimension(np,np,nlev,4,nets:nete)      :: stens  ! dp3d,theta,w,phi


! NOTE: PGI compiler bug: when using spheremp, rspheremp and ps as pointers to elem(ie)% members,
  !       data is incorrect (offset by a few numbers actually)
  !       removed for now.
  !       real (kind=real_kind), dimension(:,:), pointer :: spheremp,rspheremp
  !       real (kind=real_kind), dimension(:,:,:), pointer   :: ps

  real (kind=real_kind), dimension(np,np,4) :: lap_s  ! dp3d,theta,w,phi
  real (kind=real_kind), dimension(np,np,2) :: lap_v
  real (kind=real_kind) :: exner0(nlev)
  real (kind=real_kind) :: heating(np,np,nlev)
  real (kind=real_kind) :: exner(np,np,nlev)
  real (kind=real_kind) :: p_i(np,np,nlevp)    ! pressure on interfaces
  real (kind=real_kind) :: dt
  real (kind=real_kind) :: ps_ref(np,np)

  real (kind=real_kind) :: theta_ref(np,np,nlev,nets:nete)
  real (kind=real_kind) :: phi_ref(np,np,nlevp,nets:nete)
  real (kind=real_kind) :: dp_ref(np,np,nlev,nets:nete)

  call t_startf('advance_hypervis')

  dt=dt2/hypervis_subcycle

  if (theta_hydrostatic_mode) then
     nlyr_tot=4*nlev        ! dont bother to dss w_i and phinh_i
     ssize=2*nlev
  else
     nlyr_tot=6*nlev  ! total amount of data for DSS
     ssize=4*nlev
  endif
  
  do k=1,nlev
     exner0(k) = (hvcoord%etam(k)*hvcoord%ps0/p0 )**kappa
  enddo


!!!!!!!!!!!!!!!!!!!!!!!!!!!!!!!!!!!!!!!!!!!!!!!!!!!!!!!!!!!!!!!!!!!!!!!!!!!!!!!!!!!
! NOTE1:  Diffusion works best when applied to theta.
! It creates some TOM noise when applied to vtheta_dp in DCMIP 2.0 test
! so we convert from vtheta_dp->theta, and then convert back at the end of diffusion
! 
!!!!!!!!!!!!!!!!!!!!!!!!!!!!!!!!!!!!!!!!!!!!!!!!!!!!!!!!!!!!!!!!!!!!!!!!!!!!!!!!!!!

!!!!!!!!!!!!!!!!!!!!!!!!!!!!!!!!!!!!!!!!!!!!!!!!!!!!!!!!!!!!!!!!!!!!!!!!!!!!!!!!
! compute reference states
!!!!!!!!!!!!!!!!!!!!!!!!!!!!!!!!!!!!!!!!!!!!!!!!!!!!!!!!!!!!!!!!!!!!!!!!!!!!!!!!
  do ie=nets,nete
     ps_ref(:,:) = hvcoord%hyai(1)*hvcoord%ps0 + sum(elem(ie)%state%dp3d(:,:,:,nt),3)
     do k=1,nlev
        dp_ref(:,:,k,ie) = ( hvcoord%hyai(k+1) - hvcoord%hyai(k) )*hvcoord%ps0 + &
             (hvcoord%hybi(k+1)-hvcoord%hybi(k))*ps_ref(:,:)
     enddo


#if 0
     ! phi_ref,theta_ref depend only on ps:
     call set_theta_ref(hvcoord,dp_ref(:,:,:,ie),theta_ref(:,:,:,ie))
     exner(:,:,:)=theta_ref(:,:,:,ie)*dp_ref(:,:,:,ie) ! use as temp array
     call get_phinh(hvcoord,elem(ie)%state%phis,&
          exner(:,:,:),dp_ref(:,:,:,ie),phi_ref(:,:,:,ie))
#endif
#if 1
     ! phi_ref depends only on ps, theta_ref depends on dp3d
     call set_theta_ref(hvcoord,dp_ref(:,:,:,ie),theta_ref(:,:,:,ie))
     exner(:,:,:)=theta_ref(:,:,:,ie)*dp_ref(:,:,:,ie) ! use as temp array
     call get_phinh(hvcoord,elem(ie)%state%phis,&
          exner(:,:,:),dp_ref(:,:,:,ie),phi_ref(:,:,:,ie))

     call set_theta_ref(hvcoord,elem(ie)%state%dp3d(:,:,:,nt),theta_ref(:,:,:,ie))
#endif
#if 0
     ! no reference state, for testing
     theta_ref(:,:,:,ie)=0
     phi_ref(:,:,:,ie)=0
     dp_ref(:,:,:,ie)=0
#endif


     ! convert vtheta_dp -> theta
     do k=1,nlev
        elem(ie)%state%vtheta_dp(:,:,k,nt)=&
             elem(ie)%state%vtheta_dp(:,:,k,nt)/elem(ie)%state%dp3d(:,:,k,nt)
     enddo
  enddo


!!!!!!!!!!!!!!!!!!!!!!!!!!!!!!!!!!!!!!!!!!!!!!!!!!!!!!!!!!!!!!!!!!!!!!!!!!!!!!!!
  !  hyper viscosity
!!!!!!!!!!!!!!!!!!!!!!!!!!!!!!!!!!!!!!!!!!!!!!!!!!!!!!!!!!!!!!!!!!!!!!!!!!!!!!!!
  do ic=1,hypervis_subcycle
     do ie=nets,nete

#if (defined COLUMN_OPENMP)
!$omp parallel do private(k)
#endif
        do k=1,nlev
           elem(ie)%state%vtheta_dp(:,:,k,nt)=elem(ie)%state%vtheta_dp(:,:,k,nt)-&
                theta_ref(:,:,k,ie)
           elem(ie)%state%phinh_i(:,:,k,nt)=elem(ie)%state%phinh_i(:,:,k,nt)-&
                phi_ref(:,:,k,ie)
           elem(ie)%state%dp3d(:,:,k,nt)=elem(ie)%state%dp3d(:,:,k,nt)-&
                dp_ref(:,:,k,ie)
        enddo
     enddo
     
     call biharmonic_wk_theta(elem,stens,vtens,deriv,edge_g,hybrid,nt,nets,nete)
     
     do ie=nets,nete

        ! comptue mean flux
        if (nu_p>0) then
           elem(ie)%derived%dpdiss_ave(:,:,:)=elem(ie)%derived%dpdiss_ave(:,:,:)+&
                (eta_ave_w*elem(ie)%state%dp3d(:,:,:,nt)+dp_ref(:,:,:,ie))/hypervis_subcycle
           elem(ie)%derived%dpdiss_biharmonic(:,:,:)=elem(ie)%derived%dpdiss_biharmonic(:,:,:)+&
                eta_ave_w*stens(:,:,:,1,ie)/hypervis_subcycle
        endif
           do k=1,nlev
              ! advace in time.
              ! note: DSS commutes with time stepping, so we can time advance and then DSS.
              ! note: weak operators alreayd have mass matrix "included"

              ! biharmonic terms need a negative sign:
              if (nu_top>0 .and. nu_scale_top(k)>1) then
                 ! add regular diffusion near top
                 lap_s(:,:,1)=laplace_sphere_wk(elem(ie)%state%dp3d       (:,:,k,nt),deriv,elem(ie),var_coef=.false.)
                 lap_s(:,:,2)=laplace_sphere_wk(elem(ie)%state%vtheta_dp  (:,:,k,nt),deriv,elem(ie),var_coef=.false.)
                 lap_s(:,:,3)=laplace_sphere_wk(elem(ie)%state%w_i        (:,:,k,nt),deriv,elem(ie),var_coef=.false.)
                 lap_s(:,:,4)=laplace_sphere_wk(elem(ie)%state%phinh_i    (:,:,k,nt),deriv,elem(ie),var_coef=.false.)
                 lap_v=vlaplace_sphere_wk(elem(ie)%state%v(:,:,:,k,nt),deriv,elem(ie),var_coef=.false.)

                 vtens(:,:,:,k,ie)=(  -nu*vtens(:,:,:,k,ie) + nu_scale_top(k)*nu_top*lap_v(:,:,:)) ! u and v
                 stens(:,:,k,1,ie)=(-nu_p*stens(:,:,k,1,ie) + nu_scale_top(k)*nu_top*lap_s(:,:,1)) ! dp3d
                 stens(:,:,k,2,ie)=(  -nu*stens(:,:,k,2,ie) + nu_scale_top(k)*nu_top*lap_s(:,:,2)) ! theta
                 stens(:,:,k,3,ie)=(  -nu*stens(:,:,k,3,ie) + nu_scale_top(k)*nu_top*lap_s(:,:,3)) ! w
                 stens(:,:,k,4,ie)=(-nu_s*stens(:,:,k,4,ie) + nu_scale_top(k)*nu_top*lap_s(:,:,4)) ! phi
              else
                 vtens(:,:,:,k,ie)=-nu  *vtens(:,:,:,k,ie) ! u,v
                 stens(:,:,k,1,ie)=-nu_p*stens(:,:,k,1,ie) ! dp3d
                 stens(:,:,k,2,ie)=-nu  *stens(:,:,k,2,ie) ! theta
                 stens(:,:,k,3,ie)=-nu  *stens(:,:,k,3,ie) ! w
                 stens(:,:,k,4,ie)=-nu_s*stens(:,:,k,4,ie) ! phi
              endif

           enddo

           kptr=0;      call edgeVpack_nlyr(edge_g,elem(ie)%desc,vtens(:,:,:,:,ie),2*nlev,kptr,nlyr_tot)
           kptr=2*nlev; call edgeVpack_nlyr(edge_g,elem(ie)%desc,stens(:,:,:,:,ie),ssize,kptr,nlyr_tot)

        enddo

        call t_startf('ahdp_bexchV2')
        call bndry_exchangeV(hybrid,edge_g)
        call t_stopf('ahdp_bexchV2')

        do ie=nets,nete

           kptr=0
           call edgeVunpack_nlyr(edge_g,elem(ie)%desc,vtens(:,:,:,:,ie),2*nlev,kptr,nlyr_tot)
           kptr=2*nlev
           call edgeVunpack_nlyr(edge_g,elem(ie)%desc,stens(:,:,:,:,ie),ssize,kptr,nlyr_tot)


           ! apply inverse mass matrix, accumulate tendencies
#if (defined COLUMN_OPENMP)
!$omp parallel do private(k)
#endif
           do k=1,nlev
              vtens(:,:,1,k,ie)=dt*vtens(:,:,1,k,ie)*elem(ie)%rspheremp(:,:)  ! u
              vtens(:,:,2,k,ie)=dt*vtens(:,:,2,k,ie)*elem(ie)%rspheremp(:,:)  ! v
              stens(:,:,k,1,ie)=dt*stens(:,:,k,1,ie)*elem(ie)%rspheremp(:,:)  ! dp3d
              stens(:,:,k,2,ie)=dt*stens(:,:,k,2,ie)*elem(ie)%rspheremp(:,:)  ! theta
              stens(:,:,k,3,ie)=dt*stens(:,:,k,3,ie)*elem(ie)%rspheremp(:,:)  ! w
              stens(:,:,k,4,ie)=dt*stens(:,:,k,4,ie)*elem(ie)%rspheremp(:,:)  ! phi

              !add ref state back
              elem(ie)%state%vtheta_dp(:,:,k,nt)=elem(ie)%state%vtheta_dp(:,:,k,nt)+&
                   theta_ref(:,:,k,ie)
              elem(ie)%state%phinh_i(:,:,k,nt)=elem(ie)%state%phinh_i(:,:,k,nt)+&
                   phi_ref(:,:,k,ie)
              elem(ie)%state%dp3d(:,:,k,nt)=elem(ie)%state%dp3d(:,:,k,nt)+&
                   dp_ref(:,:,k,ie)

           enddo



#if (defined COLUMN_OPENMP)
!$omp parallel do private(k)
#endif
        do k=1,nlev
           elem(ie)%state%v(:,:,:,k,nt)=elem(ie)%state%v(:,:,:,k,nt) + &
                vtens(:,:,:,k,ie)
           elem(ie)%state%w_i(:,:,k,nt)=elem(ie)%state%w_i(:,:,k,nt) &
                +stens(:,:,k,3,ie)

           elem(ie)%state%dp3d(:,:,k,nt)=elem(ie)%state%dp3d(:,:,k,nt) &
                +stens(:,:,k,1,ie)

           elem(ie)%state%phinh_i(:,:,k,nt)=elem(ie)%state%phinh_i(:,:,k,nt) &
                +stens(:,:,k,4,ie)
        enddo


        ! apply heating after updating sate.  using updated v gives better results in PREQX model
        !
        ! d(IE)/dt =  exner * d(Theta)/dt + phi d(dp3d)/dt   (Theta = dp3d*cp*theta)
        !   Our eqation:  d(theta)/dt = diss(theta) + heating
        !   Assuming no diffusion on dp3d, we can approximate by:
        !   d(IE)/dt = exner*cp*dp3d * diss(theta)  -   exner*cp*dp3d*heating
        !
        ! KE dissipaiton will be given by:
        !   d(KE)/dt = dp3d*U dot diss(U)
        ! we want exner*cp*dp3d*heating = dp3d*U dot diss(U)
        ! and thus heating =  U dot diss(U) / exner*cp
<<<<<<< HEAD
        !
        ! PE dissipation
        ! d(PE)/dt = dp3d diss(phi)
        !     we want dp3d diss(phi) = exner*cp*dp3d*heating
        !     heating = diss(phi) / exner*cp
        !
=======
        ! 
>>>>>>> b3a0e508
        ! use hydrostatic pressure for simplicity
        p_i(:,:,1)=hvcoord%hyai(1)*hvcoord%ps0
        do k=1,nlev
           p_i(:,:,k+1)=p_i(:,:,k) + elem(ie)%state%dp3d(:,:,k,nt)
        enddo
        !call get_pnh_and_exner(hvcoord,elem(ie)%state%vtheta_dp(:,:,:,nt),&
        !     elem(ie)%state%dp3d(:,:,:,nt),elem(ie)%state%phinh_i(:,:,:,nt),&
        !     pnh,exner,dpnh_dp_i)

        do k=1,nlev
           ! for w averaging, we didn't compute dissipation at surface, so just use one level
           k2=max(k,nlev)
           ! p(:,:,k) = (p_i(:,:,k) + elem(ie)%state%dp3d(:,:,k,nt)/2)
           exner(:,:,k)  = ( (p_i(:,:,k) + elem(ie)%state%dp3d(:,:,k,nt)/2) /p0)**kappa
           if (theta_hydrostatic_mode) then
              heating(:,:,k)= (elem(ie)%state%v(:,:,1,k,nt)*vtens(:,:,1,k,ie) + &
                   elem(ie)%state%v(:,:,2,k,nt)*vtens(:,:,2,k,ie) ) / &
                   (exner(:,:,k)*Cp)

           else
              heating(:,:,k)= (elem(ie)%state%v(:,:,1,k,nt)*vtens(:,:,1,k,ie) + &
                   elem(ie)%state%v(:,:,2,k,nt)*vtens(:,:,2,k,ie)  +&
                   (elem(ie)%state%w_i(:,:,k,nt)*stens(:,:,k,3,ie)  +&
<<<<<<< HEAD
                     elem(ie)%state%w_i(:,:,k2,nt)*stens(:,:,k2,3,ie))/2  +&
                   stens(:,:,k,4,ie) ) / &
                   (exner(:,:,k)*Cp)
=======
                     elem(ie)%state%w_i(:,:,k2,nt)*stens(:,:,k2,3,ie))/2 ) /  +&
                   (exner(:,:,k)*Cp)  
>>>>>>> b3a0e508
           endif

           elem(ie)%state%vtheta_dp(:,:,k,nt)=elem(ie)%state%vtheta_dp(:,:,k,nt) &
                +stens(:,:,k,2,ie)*hvcoord%dp0(k)*exner0(k)/(exner(:,:,k)*elem(ie)%state%dp3d(:,:,k,nt)&
                ) ! -heating(:,:,k)
        enddo

     enddo
  enddo

! convert vtheta_dp -> theta
  do ie=nets,nete            
     elem(ie)%state%vtheta_dp(:,:,:,nt)=&
          elem(ie)%state%vtheta_dp(:,:,:,nt)*elem(ie)%state%dp3d(:,:,:,nt)
     
     ! finally update w at the surface: 
     elem(ie)%state%w_i(:,:,nlevp,nt) = (elem(ie)%state%v(:,:,1,nlev,nt)*elem(ie)%derived%gradphis(:,:,1) + &
          elem(ie)%state%v(:,:,2,nlev,nt)*elem(ie)%derived%gradphis(:,:,2))/g
  enddo


  call t_stopf('advance_hypervis')

  end subroutine advance_hypervis





  subroutine advance_physical_vis(elem,hvcoord,hybrid,deriv,nt,nets,nete,dt,mu_s,mu)
  !
  !  take one timestep of of physical viscosity (single laplace operator) for
  !  all state variables in both horizontal and vertical
  !
  !  as of 2017/5, used only for the supercell test case
  !  so for now:
  !     dont bother to optimize
  !     apply only to perturbation from background state (supercell initial condition)
  !     uniform spacing in z with delz = 20km/nlev
  !
  !

  type (hybrid_t)      , intent(in) :: hybrid
  type (element_t)     , intent(inout), target :: elem(:)
  type (derivative_t)  , intent(in) :: deriv
  type (hvcoord_t), intent(in)      :: hvcoord

  real (kind=real_kind) :: dt, mu_s, mu
  integer :: nt,nets,nete

  ! local
  integer :: k,kptr,ie
  real (kind=real_kind), dimension(np,np,2,nlev,nets:nete)      :: vtens
  real (kind=real_kind), dimension(np,np,nlev,4,nets:nete)      :: stens  ! dp3d,theta,w,phi
  real (kind=real_kind), dimension(np,np,nlevp,2,nets:nete)     :: stens_i


  real (kind=real_kind), dimension(np,np,2) :: lap_v
  real (kind=real_kind) :: delz,delz_i

  real (kind=real_kind) :: theta_ref(np,np,nlev)

  real (kind=real_kind) :: theta_prime(np,np,nlev)
  real (kind=real_kind) :: phi_prime(np,np,nlevp)
  real (kind=real_kind) :: dp_prime(np,np,nlev)
  real (kind=real_kind) :: w_prime(np,np,nlevp)
  real (kind=real_kind) :: u_prime(np,np,2,nlev)

  !if(test_case .ne. 'dcmip2016_test3') call abortmp("dcmip16_mu is currently limited to dcmip16 test 3")

  call t_startf('advance_physical_vis')
  delz = 20d3/nlev
  delz_i = 20d3/nlevp

!!!!!!!!!!!!!!!!!!!!!!!!!!!!!!!!!!!!!!!!!!!!!!!!!!!!!!!!!!!!!!!!!!!!!!!!!!!!!!!!
! compute reference states
!!!!!!!!!!!!!!!!!!!!!!!!!!!!!!!!!!!!!!!!!!!!!!!!!!!!!!!!!!!!!!!!!!!!!!!!!!!!!!!!
  do ie=nets,nete

     theta_ref(:,:,:) = state0(ie)%vtheta_dp(:,:,:,1)/state0(ie)%dp3d(:,:,:,1)
     elem(ie)%state%vtheta_dp(:,:,:,nt)=&
             elem(ie)%state%vtheta_dp(:,:,:,nt)/elem(ie)%state%dp3d(:,:,:,nt)

     ! perturbation variables
     u_prime(:,:,:,:)  = elem(ie)%state%v(:,:,:,:,nt)          -state0(ie)%v(:,:,:,:,1)
     w_prime(:,:,:)    = elem(ie)%state%w_i(:,:,:,nt)     -state0(ie)%w_i(:,:,:,1)
     dp_prime(:,:,:)   = elem(ie)%state%dp3d(:,:,:,nt)         -state0(ie)%dp3d(:,:,:,1)
     phi_prime(:,:,:)  = elem(ie)%state%phinh_i(:,:,:,nt) -state0(ie)%phinh_i(:,:,:,1)
     theta_prime(:,:,:)= elem(ie)%state%vtheta_dp(:,:,:,nt)-theta_ref(:,:,:)

     ! vertical viscosity
     call laplace_z(u_prime,    vtens(:,:,:,:,ie),2,nlev,delz)
     call laplace_z(dp_prime,   stens(:,:,:,1,ie),1,nlev,delz)
     call laplace_z(theta_prime,stens(:,:,:,2,ie),1,nlev,delz)
     call laplace_z(w_prime,    stens_i(:,:,:,1,ie),1,nlevp,delz_i)
     call laplace_z(phi_prime,  stens_i(:,:,:,2,ie),1,nlevp,delz_i)

     ! add in horizontal viscosity
     ! multiply by mass matrix for DSS
     ! horiz viscosity already has mass matrix built in
     ! for interface quantities, only use 1:nlev (dont apply at surface)
     do k=1,nlev
        lap_v = vlaplace_sphere_wk(elem(ie)%state%v(:,:,:,k,nt),deriv,elem(ie),var_coef=.false.)

        vtens(:,:,1,k,ie) = (vtens(:,:,1,k,ie)*elem(ie)%spheremp(:,:) + lap_v(:,:,1))
        vtens(:,:,2,k,ie) = (vtens(:,:,2,k,ie)*elem(ie)%spheremp(:,:) + lap_v(:,:,2))

        stens(:,:,k,1,ie) = (stens(:,:,k,1,ie)*elem(ie)%spheremp(:,:) + &
             laplace_sphere_wk(elem(ie)%state%dp3d(:,:,k,nt),deriv,elem(ie),var_coef=.false.)  )

        stens(:,:,k,2,ie) = (stens(:,:,k,2,ie)*elem(ie)%spheremp(:,:) + &
             laplace_sphere_wk(elem(ie)%state%vtheta_dp(:,:,k,nt),deriv,elem(ie),var_coef=.false.)  )

        stens(:,:,k,3,ie) = (stens_i(:,:,k,1,ie)*elem(ie)%spheremp(:,:) + &
             laplace_sphere_wk(elem(ie)%state%w_i(:,:,k,nt),deriv,elem(ie),var_coef=.false.) )

        stens(:,:,k,4,ie) = (stens_i(:,:,k,2,ie)*elem(ie)%spheremp(:,:) + &
             laplace_sphere_wk(elem(ie)%state%phinh_i(:,:,k,nt),deriv,elem(ie),var_coef=.false.) )

     enddo

     kptr=0
     call edgeVpack_nlyr(edge_g,elem(ie)%desc,vtens(:,:,:,:,ie),2*nlev,kptr,6*nlev)
     kptr=2*nlev
     call edgeVpack_nlyr(edge_g,elem(ie)%desc,stens(:,:,:,:,ie),4*nlev,kptr,6*nlev)
     
  enddo

  call bndry_exchangeV(hybrid,edge_g)
  
  do ie=nets,nete

     kptr=0
     call edgeVunpack_nlyr(edge_g,elem(ie)%desc,vtens(:,:,:,:,ie),2*nlev,kptr,6*nlev)
     kptr=2*nlev
     call edgeVunpack_nlyr(edge_g,elem(ie)%desc,stens(:,:,:,:,ie),4*nlev,kptr,6*nlev)
     
     ! apply inverse mass matrix, accumulate tendencies
     do k=1,nlev
        elem(ie)%state%v(:,:,1,k,nt)=elem(ie)%state%v(:,:,1,k,nt) + &
             mu*dt*vtens(:,:,1,k,ie)*elem(ie)%rspheremp(:,:)

        elem(ie)%state%v(:,:,2,k,nt)=elem(ie)%state%v(:,:,2,k,nt) + &
             mu*dt*vtens(:,:,2,k,ie)*elem(ie)%rspheremp(:,:)

        elem(ie)%state%dp3d(:,:,k,nt)=elem(ie)%state%dp3d(:,:,k,nt) &
             +mu_s*dt*stens(:,:,k,1,ie)*elem(ie)%rspheremp(:,:)
        
        elem(ie)%state%vtheta_dp(:,:,k,nt)=elem(ie)%state%vtheta_dp(:,:,k,nt) &
             +mu_s*dt*stens(:,:,k,2,ie)*elem(ie)%rspheremp(:,:)

        elem(ie)%state%w_i(:,:,k,nt)=elem(ie)%state%w_i(:,:,k,nt) &
             +mu_s*dt*stens(:,:,k,3,ie)*elem(ie)%rspheremp(:,:)

        elem(ie)%state%phinh_i(:,:,k,nt)=elem(ie)%state%phinh_i(:,:,k,nt) &
             +mu_s*dt*stens(:,:,k,4,ie)*elem(ie)%rspheremp(:,:)

     enddo
  enddo


  ! convert vtheta_dp -> theta
  do ie=nets,nete            
     do k=1,nlev
        elem(ie)%state%vtheta_dp(:,:,k,nt)=&
             elem(ie)%state%vtheta_dp(:,:,k,nt)*elem(ie)%state%dp3d(:,:,k,nt)
     enddo

     ! finally update w at the surface:
     elem(ie)%state%w_i(:,:,nlevp,nt) = (elem(ie)%state%v(:,:,1,nlev,nt)*elem(ie)%derived%gradphis(:,:,1) + &
          elem(ie)%state%v(:,:,2,nlev,nt)*elem(ie)%derived%gradphis(:,:,2))/g
  enddo


  call t_stopf('advance_physical_vis')

  end subroutine advance_physical_vis





!============================ stiff and or non-stiff ============================================

 subroutine compute_andor_apply_rhs(np1,nm1,n0,qn0,dt2,elem,hvcoord,hybrid,&
       deriv,nets,nete,compute_diagnostics,eta_ave_w,scale1,scale2,scale3)
  ! ===================================
  ! compute the RHS, accumulate into u(np1) and apply DSS
  !
  !   u(np1) = scale3*u(nm1) + dt2*DSS[ nonstiffRHS(u(n0))*scale1 + stiffRHS(un0)*scale2 ]
  !
  ! This subroutine was orgininally called to compute a leapfrog timestep
  ! but by adjusting np1,nm1,n0 and dt2, many other timesteps can be
  ! accomodated.  For example, setting nm1=np1=n0 this routine will
  ! take a forward euler step, overwriting the input with the output.
  !
  !    qn0 = timelevel used to access Qdp() in order to compute virtual Temperature
  !
  ! ===================================

  integer,              intent(in) :: np1,nm1,n0,qn0,nets,nete
  real*8,               intent(in) :: dt2
  logical,              intent(in) :: compute_diagnostics
  type (hvcoord_t),     intent(in) :: hvcoord
  type (hybrid_t),      intent(in) :: hybrid
  type (element_t),     intent(inout), target :: elem(:)
  type (derivative_t),  intent(in) :: deriv

  real (kind=real_kind) :: eta_ave_w,scale1,scale2,scale3  ! weighting for eta_dot_dpdn mean flux, scale of unm1

  ! local
  real (kind=real_kind), pointer, dimension(:,:,:) :: phi_i
  real (kind=real_kind), pointer, dimension(:,:,:) :: dp3d
  real (kind=real_kind), pointer, dimension(:,:,:) :: vtheta_dp
   
  real (kind=real_kind) :: vtheta(np,np,nlev)
  real (kind=real_kind) :: vtheta_i(np,np,nlevp)
  real (kind=real_kind) :: omega_i(np,np,nlevp)
  real (kind=real_kind) :: omega(np,np,nlev)
  real (kind=real_kind) :: vort(np,np,nlev)           ! vorticity
  real (kind=real_kind) :: divdp(np,np,nlev)
  real (kind=real_kind) :: phi(np,np,nlev)
  real (kind=real_kind) :: pnh(np,np,nlev)               ! nh (nonydro) pressure
  real (kind=real_kind) :: dp3d_i(np,np,nlevp)
  real (kind=real_kind) :: exner(np,np,nlev)         ! exner nh pressure
  real (kind=real_kind) :: dpnh_dp_i(np,np,nlevp)    ! dpnh / dp3d at interfaces
  real (kind=real_kind) :: eta_dot_dpdn(np,np,nlevp)  ! vertical velocity at interfaces
  real (kind=real_kind) :: KE(np,np,nlev)             ! Kinetic energy
  real (kind=real_kind) :: gradexner(np,np,2,nlev)    ! grad(p^kappa)
  real (kind=real_kind) :: gradphinh_i(np,np,2,nlevp) ! gradphi at interfaces
  real (kind=real_kind) :: mgrad(np,np,2,nlev)        ! gradphi metric term at cell centers
  real (kind=real_kind) :: gradKE(np,np,2,nlev)       ! grad(0.5 u^T u )
  real (kind=real_kind) :: wvor(np,np,2,nlev)         ! w vorticity term

  real (kind=real_kind) :: gradw_i(np,np,2,nlevp)
  real (kind=real_kind) :: v_gradw_i(np,np,nlevp)
  real (kind=real_kind) :: v_gradtheta(np,np,nlev)
  real (kind=real_kind) :: v_theta(np,np,2,nlev)
  real (kind=real_kind) :: div_v_theta(np,np,nlev)
  real (kind=real_kind) :: v_gradphinh_i(np,np,nlevp) ! v*gradphi at interfaces
  real (kind=real_kind) :: v_i(np,np,2,nlevp)

  real (kind=real_kind) :: v_vadv(np,np,2,nlev)     ! velocity vertical advection
  real (kind=real_kind) :: theta_vadv(np,np,nlev)   ! w,phi, theta  vertical advection term
  real (kind=real_kind) :: w_vadv_i(np,np,nlevp)      ! w,phi, theta  vertical advection term
  real (kind=real_kind) :: phi_vadv_i(np,np,nlevp)    ! w,phi, theta  vertical advection term

  real (kind=real_kind) :: vtens1(np,np,nlev)
  real (kind=real_kind) :: vtens2(np,np,nlev)
  real (kind=real_kind) :: stens(np,np,nlev,3) ! tendencies w,phi,theta
                                               ! w,phi tendencies not computed at nlevp
  real (kind=real_kind) :: w_tens(np,np,nlevp)  ! need to update w at surface as well
  real (kind=real_kind) :: theta_tens(np,np,nlev)
  real (kind=real_kind) :: phi_tens(np,np,nlevp)


  real (kind=real_kind) :: pi(np,np,nlev)                ! hydrostatic pressure
  real (kind=real_kind) :: pi_i(np,np,nlevp)             ! hydrostatic pressure interfaces
  real (kind=real_kind), dimension(np,np,nlev) :: vgrad_p

  real (kind=real_kind) ::  temp(np,np,nlev)
  real (kind=real_kind) ::  vtemp(np,np,2,nlev)       ! generic gradient storage
  real (kind=real_kind), dimension(np,np) :: sdot_sum ! temporary field
  real (kind=real_kind) ::  v1,v2,w,d_eta_dot_dpdn_dn
  integer :: i,j,k,kptr,ie, nlyr_tot


  call t_startf('compute_andor_apply_rhs')

  if (theta_hydrostatic_mode) then
     nlyr_tot=4*nlev        ! dont bother to dss w_i and phinh_i
  else
     nlyr_tot=5*nlev+nlevp  ! total amount of data for DSS
  endif
     

  do ie=nets,nete
<<<<<<< HEAD
    ! check boundary condition if using nonhydrostatic mode
=======
#if 0
>>>>>>> b3a0e508
     if (.not. theta_hydrostatic_mode) then
        temp(:,:,1) =  (elem(ie)%state%v(:,:,1,nlev,n0)*elem(ie)%derived%gradphis(:,:,1) + &
             elem(ie)%state%v(:,:,2,nlev,n0)*elem(ie)%derived%gradphis(:,:,2))/g
        if ( maxval(abs(temp(:,:,1)-elem(ie)%state%w_i(:,:,nlevp,n0))) >1e-10) then
           write(iulog,*) 'WARNING: w(n0) does not satisfy b.c.'
           write(iulog,*) 'val1 = ',temp(:,:,1)
           write(iulog,*) 'val2 = ',elem(ie)%state%w_i(:,:,nlevp,n0)
           write(iulog,*) 'diff: ',temp(:,:,1)-elem(ie)%state%w_i(:,:,nlevp,n0)
        endif
     endif
#endif
     dp3d  => elem(ie)%state%dp3d(:,:,:,n0)
     vtheta_dp  => elem(ie)%state%vtheta_dp(:,:,:,n0)
     vtheta(:,:,:) = vtheta_dp(:,:,:)/dp3d(:,:,:)
     phi_i => elem(ie)%state%phinh_i(:,:,:,n0)

     call get_pnh_and_exner(hvcoord,vtheta_dp,dp3d,phi_i,pnh,exner,dpnh_dp_i)

     dp3d_i(:,:,1) = dp3d(:,:,1)
     dp3d_i(:,:,nlevp) = dp3d(:,:,nlev)
     do k=2,nlev
        dp3d_i(:,:,k)=(dp3d(:,:,k)+dp3d(:,:,k-1))/2
     end do

     ! special averaging for velocity for energy conservation
     v_i(:,:,1:2,1) = elem(ie)%state%v(:,:,1:2,1,n0)
     v_i(:,:,1:2,nlevp) = elem(ie)%state%v(:,:,1:2,nlev,n0)
     do k=2,nlev
        v_i(:,:,1,k) = (dp3d(:,:,k)*elem(ie)%state%v(:,:,1,k,n0) + &
             dp3d(:,:,k-1)*elem(ie)%state%v(:,:,1,k-1,n0) ) / (2*dp3d_i(:,:,k))
        v_i(:,:,2,k) = (dp3d(:,:,k)*elem(ie)%state%v(:,:,2,k,n0) + &
             dp3d(:,:,k-1)*elem(ie)%state%v(:,:,2,k-1,n0) ) / (2*dp3d_i(:,:,k))
     end do

     if (theta_hydrostatic_mode) then
        do k=nlev,1,-1          ! traditional Hydrostatic integral
           phi_i(:,:,k)=phi_i(:,:,k+1)+&
                Rgas*vtheta_dp(:,:,k)*exner(:,:,k)/pnh(:,:,k)
        enddo
        ! in H mode, ignore w contibutions to KE term
        ! set to zero so H and NH can share code and reduce if statements
        elem(ie)%state%w_i(:,:,:,n0)=0   
     endif

     do k=1,nlev
        phi(:,:,k) = (phi_i(:,:,k)+phi_i(:,:,k+1))/2  ! for diagnostics

        ! ================================
        ! Accumulate mean Vel_rho flux in vn0
        ! ================================
        vtemp(:,:,1,k) = elem(ie)%state%v(:,:,1,k,n0)*dp3d(:,:,k)
        vtemp(:,:,2,k) = elem(ie)%state%v(:,:,2,k,n0)*dp3d(:,:,k)
        elem(ie)%derived%vn0(:,:,:,k)=elem(ie)%derived%vn0(:,:,:,k)+eta_ave_w*vtemp(:,:,:,k)

        divdp(:,:,k)=divergence_sphere(vtemp(:,:,:,k),deriv,elem(ie))
        vort(:,:,k)=vorticity_sphere(elem(ie)%state%v(:,:,:,k,n0),deriv,elem(ie))
     enddo

     ! Compute omega =  Dpi/Dt   Used only as a DIAGNOSTIC
     ! for historical reasons, we actually compute w/pi
     pi_i(:,:,1)=hvcoord%hyai(1)*hvcoord%ps0
     omega_i(:,:,1)=0
     do k=1,nlev
        pi_i(:,:,k+1)=pi_i(:,:,k) + dp3d(:,:,k)
        omega_i(:,:,k+1)=omega_i(:,:,k)+divdp(:,:,k)
     enddo
     do k=1,nlev
        pi(:,:,k)=pi_i(:,:,k) + dp3d(:,:,k)/2
        vtemp(:,:,:,k) = gradient_sphere( pi(:,:,k), deriv, elem(ie)%Dinv);
        vgrad_p(:,:,k) = elem(ie)%state%v(:,:,1,k,n0)*vtemp(:,:,1,k)+&
             elem(ie)%state%v(:,:,2,k,n0)*vtemp(:,:,2,k)
<<<<<<< HEAD
     enddo
     call preq_omega_ps(omega_p,hvcoord,pi,vgrad_p,divdp)

=======
        omega(:,:,k) = (vgrad_p(:,:,k) - ( omega_i(:,:,k)+omega_i(:,:,k+1))/2) 
     enddo        
>>>>>>> b3a0e508

     ! ==================================================
     ! Compute eta_dot_dpdn
     ! save sdot_sum as this is the -RHS of ps_v equation
     ! ==================================================
     if (rsplit>0) then
        ! VERTICALLY LAGRANGIAN:   no vertical motion
        eta_dot_dpdn=0
        w_vadv_i=0
        phi_vadv_i=0
        theta_vadv=0
        v_vadv=0
     else
        sdot_sum=0
        do k=1,nlev
           ! ==================================================
           ! add this term to PS equation so we exactly conserve dry mass
           ! ==================================================
           sdot_sum(:,:) = sdot_sum(:,:) + divdp(:,:,k)
           eta_dot_dpdn(:,:,k+1) = sdot_sum(:,:)
        end do


        ! ===========================================================
        ! at this point, eta_dot_dpdn contains integral_etatop^eta[ divdp ]
        ! compute at interfaces:
        !    eta_dot_dpdn = -dp/dt - integral_etatop^eta[ divdp ]
        ! for reference: at mid layers we have:
        !    omega = v grad p  - integral_etatop^eta[ divdp ]
        ! ===========================================================
        do k=1,nlev-1
           eta_dot_dpdn(:,:,k+1) = hvcoord%hybi(k+1)*sdot_sum(:,:) - eta_dot_dpdn(:,:,k+1)
        end do

        eta_dot_dpdn(:,:,1     ) = 0
        eta_dot_dpdn(:,:,nlevp)  = 0
        vtheta_i(:,:,1) =       0
        vtheta_i(:,:,nlevp) =   0


        ! ===========================================================
        ! Compute vertical advection of v from eq. CCM2 (3.b.1)
        ! ==============================================
        call preq_vertadv_v1(elem(ie)%state%v(:,:,:,:,n0),eta_dot_dpdn,dp3d,v_vadv)

        ! compute (cp*theta) at interfaces
        ! for energy conservation, use averaging consistent with EOS
        ! dont bother to compute at surface and top since it will be multiplied by eta-dot
#if 0
           do k=2,nlev  ! simple averaging
              vtheta_i(:,:,k) = (vtheta(:,:,k)+vtheta(:,:,k-1))/2
           enddo
#else
           ! E conserving average, but much more dissipative
           do k=2,nlev
              vtheta_i(:,:,k) = -dpnh_dp_i(:,:,k)*(phi(:,:,k)-phi(:,:,k-1))/&
                   (exner(:,:,k)-exner(:,:,k-1)) / Cp
           enddo
#endif



        do k=1,nlev
           ! average interface quantity to midpoints:
           temp(:,:,k) = (( eta_dot_dpdn(:,:,k)+eta_dot_dpdn(:,:,k+1))/2)*&
                (elem(ie)%state%w_i(:,:,k+1,n0)-elem(ie)%state%w_i(:,:,k,n0))

           ! theta vadv term at midoints
           theta_vadv(:,:,k)= eta_dot_dpdn(:,:,k+1)*vtheta_i(:,:,k+1) - &
                eta_dot_dpdn(:,:,k)*vtheta_i(:,:,k)
        enddo
        ! compute ave( ave(etadot) d/dx )
        do k=2,nlev
           w_vadv_i(:,:,k)  =(temp(:,:,k-1)+temp(:,:,k))/2
           phi_vadv_i(:,:,k)=eta_dot_dpdn(:,:,k)*(phi(:,:,k)-phi(:,:,k-1))
        end do
        w_vadv_i(:,:,1) = temp(:,:,1)
        w_vadv_i(:,:,nlevp) = temp(:,:,nlev)
        phi_vadv_i(:,:,1) = 0
        phi_vadv_i(:,:,nlevp) = 0

        ! final form of SB81 vertical advection operator:
        w_vadv_i=w_vadv_i/dp3d_i
        phi_vadv_i=phi_vadv_i/dp3d_i
     endif


     ! ================================
     ! accumulate mean vertical flux:
     ! ================================
#if (defined COLUMN_OPENMP)
     !$omp parallel do private(k)
#endif
     do k=1,nlev  !  Loop index added (AAM)
        elem(ie)%derived%eta_dot_dpdn(:,:,k) = &
             elem(ie)%derived%eta_dot_dpdn(:,:,k) + eta_ave_w*eta_dot_dpdn(:,:,k)
        elem(ie)%derived%omega_p(:,:,k) = &
             elem(ie)%derived%omega_p(:,:,k) + eta_ave_w*omega(:,:,k)
     enddo
     elem(ie)%derived%eta_dot_dpdn(:,:,nlev+1) = &
             elem(ie)%derived%eta_dot_dpdn(:,:,nlev+1) + eta_ave_w*eta_dot_dpdn(:,:,nlev+1)

#if (defined COLUMN_OPENMP)
 !$omp parallel do private(k)
#endif
     ! ================================================
     ! w,phi tendencies including surface
     ! ================================================
     do k=1,nlev
        ! compute gradphi at interfaces and then average to levels
        gradphinh_i(:,:,:,k)   = gradient_sphere(phi_i(:,:,k),deriv,elem(ie)%Dinv)

        gradw_i(:,:,:,k)   = gradient_sphere(elem(ie)%state%w_i(:,:,k,n0),deriv,elem(ie)%Dinv)
        v_gradw_i(:,:,k) = v_i(:,:,1,k)*gradw_i(:,:,1,k) + v_i(:,:,2,k)*gradw_i(:,:,2,k)
        ! w - tendency on interfaces
        w_tens(:,:,k) = (-w_vadv_i(:,:,k) - v_gradw_i(:,:,k))*scale1 - scale2*g*(1-dpnh_dp_i(:,:,k) )

        ! phi - tendency on interfaces
        v_gradphinh_i(:,:,k) = v_i(:,:,1,k)*gradphinh_i(:,:,1,k) &
             +v_i(:,:,2,k)*gradphinh_i(:,:,2,k)
        phi_tens(:,:,k) =  (-phi_vadv_i(:,:,k) - v_gradphinh_i(:,:,k))*scale1 &
          + scale2*g*elem(ie)%state%w_i(:,:,k,n0)
     end do

     ! k =nlevp case, all terms in the imex methods are treated explicitly at the boundary
     k =nlevp
    ! compute gradphi at interfaces and then average to levels
    gradphinh_i(:,:,:,k)   = gradient_sphere(phi_i(:,:,k),deriv,elem(ie)%Dinv)
    gradw_i(:,:,:,k)   = gradient_sphere(elem(ie)%state%w_i(:,:,k,n0),deriv,elem(ie)%Dinv)
    v_gradw_i(:,:,k) = v_i(:,:,1,k)*gradw_i(:,:,1,k) + v_i(:,:,2,k)*gradw_i(:,:,2,k)
    ! w - tendency on interfaces
    w_tens(:,:,k) = (-w_vadv_i(:,:,k) - v_gradw_i(:,:,k))*scale1 - scale1*g*(1-dpnh_dp_i(:,:,k) )

    ! phi - tendency on interfaces
    v_gradphinh_i(:,:,k) = v_i(:,:,1,k)*gradphinh_i(:,:,1,k) &
     +v_i(:,:,2,k)*gradphinh_i(:,:,2,k)
    phi_tens(:,:,k) =  (-phi_vadv_i(:,:,k) - v_gradphinh_i(:,:,k))*scale1 &
    + scale1*g*elem(ie)%state%w_i(:,:,k,n0)





#if (defined COLUMN_OPENMP)
 !$omp parallel do private(k,i,j,v1,v2)
#endif
     ! ================================================
     ! v1,v2 tendencies:
     ! ================================================
     do k=1,nlev
        ! theta - tendency on levels
        v_theta(:,:,1,k)=elem(ie)%state%v(:,:,1,k,n0)*vtheta_dp(:,:,k)
        v_theta(:,:,2,k)=elem(ie)%state%v(:,:,2,k,n0)*vtheta_dp(:,:,k)
        div_v_theta(:,:,k)=divergence_sphere(v_theta(:,:,:,k),deriv,elem(ie))
        theta_tens(:,:,k)=(-theta_vadv(:,:,k)-div_v_theta(:,:,k))*scale1

        ! w vorticity correction term
        temp(:,:,k) = (elem(ie)%state%w_i(:,:,k,n0)**2 + &
             elem(ie)%state%w_i(:,:,k+1,n0)**2)/4
        wvor(:,:,:,k) = gradient_sphere(temp(:,:,k),deriv,elem(ie)%Dinv)
        wvor(:,:,1,k) = wvor(:,:,1,k) - (elem(ie)%state%w_i(:,:,k,n0)*gradw_i(:,:,1,k) +&
             elem(ie)%state%w_i(:,:,k+1,n0)*gradw_i(:,:,1,k+1))/2
        wvor(:,:,2,k) = wvor(:,:,2,k) - (elem(ie)%state%w_i(:,:,k,n0)*gradw_i(:,:,2,k) +&
             elem(ie)%state%w_i(:,:,k+1,n0)*gradw_i(:,:,2,k+1))/2

        KE(:,:,k) = ( elem(ie)%state%v(:,:,1,k,n0)**2 + elem(ie)%state%v(:,:,2,k,n0)**2)/2
        gradKE(:,:,:,k) = gradient_sphere(KE(:,:,k),deriv,elem(ie)%Dinv)
        gradexner(:,:,:,k) = gradient_sphere(exner(:,:,k),deriv,elem(ie)%Dinv)

        ! special averaging of dpnh/dpi grad(phi) for E conservation
        mgrad(:,:,1,k) = (dpnh_dp_i(:,:,k)*gradphinh_i(:,:,1,k)+ &
              dpnh_dp_i(:,:,k+1)*gradphinh_i(:,:,1,k+1))/2
        mgrad(:,:,2,k) = (dpnh_dp_i(:,:,k)*gradphinh_i(:,:,2,k)+ &
              dpnh_dp_i(:,:,k+1)*gradphinh_i(:,:,2,k+1))/2


        do j=1,np
           do i=1,np
              v1     = elem(ie)%state%v(i,j,1,k,n0)
              v2     = elem(ie)%state%v(i,j,2,k,n0)

              vtens1(i,j,k) = (-v_vadv(i,j,1,k) &
                   + v2*(elem(ie)%fcor(i,j) + vort(i,j,k))        &
                   - gradKE(i,j,1,k) - mgrad(i,j,1,k) &
                  -Cp*vtheta(i,j,k)*gradexner(i,j,1,k)&
                  -wvor(i,j,1,k) )*scale1


              vtens2(i,j,k) = (-v_vadv(i,j,2,k) &
                   - v1*(elem(ie)%fcor(i,j) + vort(i,j,k)) &
                   - gradKE(i,j,2,k) - mgrad(i,j,2,k) &
                  -Cp*vtheta(i,j,k)*gradexner(i,j,2,k) &
                  -wvor(i,j,2,k) )*scale1
           end do
        end do
     end do




#ifdef ENERGY_DIAGNOSTICS
     ! =========================================================
     ! diagnostics. not performance critical, dont thread
     ! =========================================================
     if (compute_diagnostics) then
        elem(ie)%accum%KEu_horiz1=0
        elem(ie)%accum%KEu_horiz2=0
        elem(ie)%accum%KEu_vert1=0
        elem(ie)%accum%KEu_vert2=0
        elem(ie)%accum%KEw_horiz1=0
        elem(ie)%accum%KEw_horiz2=0
        elem(ie)%accum%KEw_horiz3=0
        elem(ie)%accum%KEw_vert1=0
        elem(ie)%accum%KEw_vert2=0

        elem(ie)%accum%PEhoriz1=0
        elem(ie)%accum%PEhoriz2=0
        elem(ie)%accum%IEvert1=0
        elem(ie)%accum%IEvert2=0
        elem(ie)%accum%PEvert1=0
        elem(ie)%accum%PEvert2=0
        elem(ie)%accum%T01=0
        elem(ie)%accum%T2=0
        elem(ie)%accum%S1=0
        elem(ie)%accum%S2=0
        elem(ie)%accum%P1=0
        elem(ie)%accum%P2=0

        do k =1,nlev
          do j=1,np
            do i=1,np
               d_eta_dot_dpdn_dn=(eta_dot_dpdn(i,j,k+1)-eta_dot_dpdn(i,j,k))
               !  Form horiz advection of KE-u
               elem(ie)%accum%KEu_horiz1(i,j)=elem(ie)%accum%KEu_horiz1(i,j) &
                    -dp3d(i,j,k)*( &
                    elem(ie)%state%v(i,j,1,k,n0)*gradKE(i,j,1,k) + &
                    elem(ie)%state%v(i,j,2,k,n0)*gradKE(i,j,2,k) )
               elem(ie)%accum%KEu_horiz2(i,j)=elem(ie)%accum%KEu_horiz2(i,j)              &
                    -KE(i,j,k)*divdp(i,j,k)
               !  Form horiz advection of KE-w
               elem(ie)%accum%KEw_horiz1(i,j)=elem(ie)%accum%KEw_horiz1(i,j)-   &
                    dp3d(i,j,k) * (&
                    elem(ie)%state%w_i(i,j,k,n0) * v_gradw_i(i,j,k)    + &
                    elem(ie)%state%w_i(i,j,k+1,n0) * v_gradw_i(i,j,k+1) )/2
               elem(ie)%accum%KEw_horiz2(i,j)=elem(ie)%accum%KEw_horiz2(i,j)-   &
                    divdp(i,j,k)*(elem(ie)%state%w_i(i,j,k,n0)**2 + &
                    elem(ie)%state%w_i(i,j,k+1,n0)**2 ) /4
               elem(ie)%accum%KEw_horiz3(i,j)=elem(ie)%accum%KEw_horiz3(i,j)   &
                    -dp3d(i,j,k) * (elem(ie)%state%v(i,j,1,k,n0) * wvor(i,j,1,k) +  &
                    elem(ie)%state%v(i,j,2,k,n0) * wvor(i,j,2,k))
               !  Form vertical advection of KE-u
               elem(ie)%accum%KEu_vert1(i,j)=elem(ie)%accum%KEu_vert1(i,j)- &
                    (elem(ie)%state%v(i,j,1,k,n0) * v_vadv(i,j,1,k) +            &
                    elem(ie)%state%v(i,j,2,k,n0) *v_vadv(i,j,2,k))*dp3d(i,j,k)
               elem(ie)%accum%KEu_vert2(i,j)=elem(ie)%accum%KEu_vert2(i,j)- &
                    0.5*((elem(ie)%state%v(i,j,1,k,n0))**2 +                     &
                    (elem(ie)%state%v(i,j,2,k,n0))**2)*d_eta_dot_dpdn_dn
               !  Form vertical advection of KE-w
               elem(ie)%accum%KEw_vert1(i,j)=elem(ie)%accum%KEw_vert1(i,j) - &
                    dp3d(i,j,k) * &
                    (w_vadv_i(i,j,k)*elem(ie)%state%w_i(i,j,k,n0)+ &
                    w_vadv_i(i,j,k+1)*elem(ie)%state%w_i(i,j,k+1,n0))/2

               elem(ie)%accum%KEw_vert2(i,j)=elem(ie)%accum%KEw_vert2(i,j)      &
                    -d_eta_dot_dpdn_dn* &
                    (.5*elem(ie)%state%w_i(i,j,k,n0)**2 +&
                    .5*elem(ie)%state%w_i(i,j,k+1,n0)**2)/2

               !  Form IEvert1
               elem(ie)%accum%IEvert1(i,j)=elem(ie)%accum%IEvert1(i,j)      &
                    -exner(i,j,k)*theta_vadv(i,j,k)
               ! Form IEvert2
               ! here use of dpnh_dp_i on boundry (with incorrect data)
               ! is harmess becuase eta_dot_dpdn=0
               elem(ie)%accum%IEvert2(i,j)=elem(ie)%accum%IEvert2(i,j)      &
                    + ( dpnh_dp_i(i,j,k)*eta_dot_dpdn(i,j,k)+ &
                        dpnh_dp_i(i,j,k+1)*eta_dot_dpdn(i,j,k+1)) &
                    *(phi_i(i,j,k+1)-phi_i(i,j,k))/2

               !  Form PEhoriz1
               elem(ie)%accum%PEhoriz1(i,j)=(elem(ie)%accum%PEhoriz1(i,j))  &
                    -phi(i,j,k)*divdp(i,j,k)
               !  Form PEhoriz2
               elem(ie)%accum%PEhoriz2(i,j)=elem(ie)%accum%PEhoriz2(i,j)    &
                    -dp3d(i,j,k)* &
                    (elem(ie)%state%v(i,j,1,k,n0)*                          &
                    (gradphinh_i(i,j,1,k)+gradphinh_i(i,j,1,k+1))/2  +      &
                    elem(ie)%state%v(i,j,2,k,n0)*                           &
                    (gradphinh_i(i,j,2,k)+gradphinh_i(i,j,2,k+1))/2  )

               !  Form PEvert1
               elem(ie)%accum%PEvert1(i,j) = elem(ie)%accum%PEvert1(i,j)    &
                    -phi(i,j,k)*d_eta_dot_dpdn_dn
               elem(ie)%accum%PEvert2(i,j) = elem(ie)%accum%PEvert2(i,j)     &
                    -dp3d(i,j,k)*(phi_vadv_i(i,j,k)+phi_vadv_i(i,j,k+1))/2

               !  Form T01
               elem(ie)%accum%T01(i,j)=elem(ie)%accum%T01(i,j)               &
                    -(Cp*elem(ie)%state%vtheta_dp(i,j,k,n0))                       &
                    *(gradexner(i,j,1,k)*elem(ie)%state%v(i,j,1,k,n0) +           &
                    gradexner(i,j,2,k)*elem(ie)%state%v(i,j,2,k,n0))
               !  Form S1
               elem(ie)%accum%S1(i,j)=elem(ie)%accum%S1(i,j)                 &
                    -Cp*exner(i,j,k)*div_v_theta(i,j,k)

               !  Form P1  = -P2  (no reason to compute P2?)
               elem(ie)%accum%P1(i,j)=elem(ie)%accum%P1(i,j) -g*dp3d(i,j,k)* &
                    ( elem(ie)%state%w_i(i,j,k,n0) + &
                    elem(ie)%state%w_i(i,j,k+1,n0) )/2
               !  Form P2
               elem(ie)%accum%P2(i,j)=elem(ie)%accum%P2(i,j) + g*dp3d(i,j,k)*&
                    ( elem(ie)%state%w_i(i,j,k,n0) + &
                    elem(ie)%state%w_i(i,j,k+1,n0) )/2
            enddo
         enddo
      enddo

      ! these terms are better easier to compute by summing interfaces
      do k=2,nlev
         elem(ie)%accum%T2(:,:)=elem(ie)%accum%T2(:,:)+                &
              (g*elem(ie)%state%w_i(:,:,k,n0)-v_gradphinh_i(:,:,k)) &
               * dpnh_dp_i(:,:,k)*dp3d_i(:,:,k)
      enddo
      ! boundary terms
      do k=1,nlevp,nlev
         elem(ie)%accum%T2(:,:)=elem(ie)%accum%T2(:,:)+                &
           (g*elem(ie)%state%w_i(:,:,k,n0)-v_gradphinh_i(:,:,k)) &
           * dpnh_dp_i(:,:,k)*dp3d_i(:,:,k)/2
      enddo
      ! boundary term is incorrect.  save the term so we can correct it
      ! once we have coorect value of dpnh_dp_i:
      elem(ie)%accum%T2_nlevp_term(:,:)=&
           (g*elem(ie)%state%w_i(:,:,nlevp,n0)-v_gradphinh_i(:,:,nlevp)) &
           * dp3d_i(:,:,nlevp)/2

   endif
#endif


#if (defined COLUMN_OPENMP)
!$omp parallel do private(k)
#endif
     do k=1,nlev
        elem(ie)%state%v(:,:,1,k,np1) = elem(ie)%spheremp(:,:)*(scale3 * elem(ie)%state%v(:,:,1,k,nm1) &
          + dt2*vtens1(:,:,k) )
        elem(ie)%state%v(:,:,2,k,np1) = elem(ie)%spheremp(:,:)*(scale3 * elem(ie)%state%v(:,:,2,k,nm1) &
          +  dt2*vtens2(:,:,k) )
        elem(ie)%state%w_i(:,:,k,np1)    = elem(ie)%spheremp(:,:)*(scale3 * elem(ie)%state%w_i(:,:,k,nm1)   &
          + dt2*w_tens(:,:,k))
        elem(ie)%state%vtheta_dp(:,:,k,np1) = elem(ie)%spheremp(:,:)*(scale3 * elem(ie)%state%vtheta_dp(:,:,k,nm1) &
          + dt2*theta_tens(:,:,k))
        elem(ie)%state%phinh_i(:,:,k,np1)   = elem(ie)%spheremp(:,:)*(scale3 * elem(ie)%state%phinh_i(:,:,k,nm1) &
          + dt2*phi_tens(:,:,k))

        elem(ie)%state%dp3d(:,:,k,np1) = &
             elem(ie)%spheremp(:,:) * (scale3 * elem(ie)%state%dp3d(:,:,k,nm1) - &
             scale1*dt2 * (divdp(:,:,k) + eta_dot_dpdn(:,:,k+1)-eta_dot_dpdn(:,:,k)))
     enddo
     k=nlevp
     elem(ie)%state%w_i(:,:,k,np1)    = elem(ie)%spheremp(:,:)*(scale3 * elem(ie)%state%w_i(:,:,k,nm1)   &
          + dt2*w_tens(:,:,k))


     kptr=0
     call edgeVpack_nlyr(edge_g,elem(ie)%desc,elem(ie)%state%v(:,:,:,:,np1),2*nlev,kptr,nlyr_tot)
     kptr=kptr+2*nlev
     call edgeVpack_nlyr(edge_g,elem(ie)%desc,elem(ie)%state%dp3d(:,:,:,np1),nlev,kptr, nlyr_tot)
     kptr=kptr+nlev
     call edgeVpack_nlyr(edge_g,elem(ie)%desc,elem(ie)%state%vtheta_dp(:,:,:,np1),nlev,kptr,nlyr_tot)
     if (.not. theta_hydrostatic_mode) then
        kptr=kptr+nlev
        call edgeVpack_nlyr(edge_g,elem(ie)%desc,elem(ie)%state%w_i(:,:,:,np1),nlevp,kptr,nlyr_tot)
        kptr=kptr+nlevp
        call edgeVpack_nlyr(edge_g,elem(ie)%desc,elem(ie)%state%phinh_i(:,:,:,np1),nlev,kptr,nlyr_tot)
     endif

   end do ! end do for the ie=nets,nete loop

  call t_startf('caar_bexchV')
  call bndry_exchangeV(hybrid,edge_g)
  call t_stopf('caar_bexchV')

  do ie=nets,nete
     kptr=0
     call edgeVunpack_nlyr(edge_g,elem(ie)%desc,elem(ie)%state%v(:,:,:,:,np1),2*nlev,kptr,nlyr_tot)
     kptr=kptr+2*nlev
     call edgeVunpack_nlyr(edge_g,elem(ie)%desc,elem(ie)%state%dp3d(:,:,:,np1),nlev,kptr,nlyr_tot)
     kptr=kptr+nlev
     call edgeVunpack_nlyr(edge_g,elem(ie)%desc,elem(ie)%state%vtheta_dp(:,:,:,np1),nlev,kptr,nlyr_tot)
     if (.not. theta_hydrostatic_mode) then
        kptr=kptr+nlev
        call edgeVunpack_nlyr(edge_g,elem(ie)%desc,elem(ie)%state%w_i(:,:,:,np1),nlevp,kptr,nlyr_tot)
        kptr=kptr+nlevp
        call edgeVunpack_nlyr(edge_g,elem(ie)%desc,elem(ie)%state%phinh_i(:,:,:,np1),nlev,kptr,nlyr_tot)
     endif
      
     ! ====================================================
     ! Scale tendencies by inverse mass matrix
     ! ====================================================
#if (defined COLUMN_OPENMP)
!$omp parallel do private(k)
#endif
     do k=1,nlev
        elem(ie)%state%dp3d(:,:,k,np1) =elem(ie)%rspheremp(:,:)*elem(ie)%state%dp3d(:,:,k,np1)
        elem(ie)%state%vtheta_dp(:,:,k,np1)=elem(ie)%rspheremp(:,:)*elem(ie)%state%vtheta_dp(:,:,k,np1)
        elem(ie)%state%w_i(:,:,k,np1)    =elem(ie)%rspheremp(:,:)*elem(ie)%state%w_i(:,:,k,np1)
        elem(ie)%state%phinh_i(:,:,k,np1)=elem(ie)%rspheremp(:,:)*elem(ie)%state%phinh_i(:,:,k,np1)
        elem(ie)%state%v(:,:,1,k,np1)  =elem(ie)%rspheremp(:,:)*elem(ie)%state%v(:,:,1,k,np1)
        elem(ie)%state%v(:,:,2,k,np1)  =elem(ie)%rspheremp(:,:)*elem(ie)%state%v(:,:,2,k,np1)
     end do
     k=nlevp
     elem(ie)%state%w_i(:,:,k,np1)    =elem(ie)%rspheremp(:,:)*elem(ie)%state%w_i(:,:,k,np1)


     ! now we can compute the correct dphn_dp_i() at the surface:
     if (.not. theta_hydrostatic_mode) then
        ! solve for (dpnh_dp_i-1)
        dpnh_dp_i(:,:,nlevp) = 1 + &
             ((elem(ie)%state%v(:,:,1,nlev,np1)*elem(ie)%derived%gradphis(:,:,1) + &
             elem(ie)%state%v(:,:,2,nlev,np1)*elem(ie)%derived%gradphis(:,:,2))/g - &
             elem(ie)%state%w_i(:,:,nlevp,np1)) / &
             (g + ( elem(ie)%derived%gradphis(:,:,1)**2 + &
             elem(ie)%derived%gradphis(:,:,2)**2)/(2*g))

        ! update solution with new dpnh_dp_i value:
        elem(ie)%state%w_i(:,:,nlevp,np1) = elem(ie)%state%w_i(:,:,nlevp,np1) +&
             scale1*g*(dpnh_dp_i(:,:,nlevp)-1)
        elem(ie)%state%v(:,:,1,nlev,np1) =  elem(ie)%state%v(:,:,1,nlev,np1) -&
             scale1*(dpnh_dp_i(:,:,nlevp)-1)*elem(ie)%derived%gradphis(:,:,1)/2
        elem(ie)%state%v(:,:,2,nlev,np1) =  elem(ie)%state%v(:,:,2,nlev,np1) -&
             scale1*(dpnh_dp_i(:,:,nlevp)-1)*elem(ie)%derived%gradphis(:,:,2)/2


#ifdef ENERGY_DIAGNOSTICS
        ! add in boundary term to T2 and S2 diagnostics:
        if (compute_diagnostics) then
           elem(ie)%accum%T2(:,:)=elem(ie)%accum%T2(:,:)+                &
                elem(ie)%accum%T2_nlevp_term(:,:)*(dpnh_dp_i(:,:,nlevp)-1)
           elem(ie)%accum%S2(:,:)=-elem(ie)%accum%T2(:,:)
        endif
#endif

        temp(:,:,1) =  (elem(ie)%state%v(:,:,1,nlev,np1)*elem(ie)%derived%gradphis(:,:,1) + &
             elem(ie)%state%v(:,:,2,nlev,np1)*elem(ie)%derived%gradphis(:,:,2))/g
        if ( maxval(abs(temp(:,:,1)-elem(ie)%state%w_i(:,:,nlevp,np1))) >1e-10) then
           write(iulog,*) 'WARNING: w(np1) surface b.c. violated'
           write(iulog,*) 'val1 = ',temp(:,:,1)
           write(iulog,*) 'val2 = ',elem(ie)%state%w_i(:,:,nlevp,np1)
           write(iulog,*) 'diff: ',temp(:,:,1)-elem(ie)%state%w_i(:,:,nlevp,np1)
        endif
     endif
  end do
  call t_stopf('compute_andor_apply_rhs')

  end subroutine compute_andor_apply_rhs





!===========================================================================================================
!===========================================================================================================
!===========================================================================================================
!===========================================================================================================
!===========================================================================================================
  subroutine compute_stage_value_dirk(np1,qn0,dt2,elem,hvcoord,hybrid,&
       deriv,nets,nete,maxiter,itertol)
  !===================================================================================
  ! this subroutine solves a stage value equation for a DIRK method which takes the form
  !
  ! gi = un0 + dt* sum(1:i-1)(aij n(gj)+a2ij s(gj)) + dt *a2ii s(gi) := y + dt a2ii s(gi)
  !
  ! It is assumed that un0 has the value of y and the computed value of gi is stored at
  ! unp1
  !===================================================================================
  integer, intent(in) :: np1,qn0,nets,nete
  real*8, intent(in) :: dt2
  integer :: maxiter
  real*8 :: itertol

  type (hvcoord_t)     , intent(in) :: hvcoord
  type (hybrid_t)      , intent(in) :: hybrid
  type (element_t)     , intent(inout), target :: elem(:)
  type (derivative_t)  , intent(in) :: deriv

  ! local
  real (kind=real_kind), pointer, dimension(:,:,:)   :: phi_np1

  real (kind=real_kind), pointer, dimension(:,:,:)   :: dp3d
  real (kind=real_kind), pointer, dimension(:,:,:)   :: vtheta_dp
  real (kind=real_kind), pointer, dimension(:,:)   :: phis
  real (kind=real_kind) :: JacD(nlev,np,np)  , JacL(nlev-1,np,np)
  real (kind=real_kind) :: JacU(nlev-1,np,np), JacU2(nlev-2,np,np)
  real (kind=real_kind) :: pnh(np,np,nlev)     ! nh (nonydro) pressure
  real (kind=real_kind) :: dp3d_i(np,np,nlevp)
  real (kind=real_kind) :: dpnh_dp_i(np,np,nlevp)
  real (kind=real_kind) :: exner(np,np,nlev)     ! exner nh pressure
  real (kind=real_kind) :: w_n0(np,np,nlevp)
  real (kind=real_kind) :: phi_n0(np,np,nlevp)
  real (kind=real_kind) :: Ipiv(nlev,np,np)
  real (kind=real_kind) :: Fn(np,np,nlev),x(nlev,np,np)
  real (kind=real_kind) :: itererr,itererrtemp(np,np)
  real (kind=real_kind) :: itercountmax,itererrmax
  real (kind=real_kind) :: norminfr0(np,np),norminfJ0(np,np)
  real (kind=real_kind) :: maxnorminfJ0r0
  real (kind=real_kind) :: alpha1(np,np),alpha2(np,np)

  real (kind=real_kind) :: Jac2D(nlev,np,np)  , Jac2L(nlev-1,np,np)
  real (kind=real_kind) :: Jac2U(nlev-1,np,np)



  integer :: i,j,k,l,ie,itercount,info(np,np)
  itercountmax=0
  itererrmax=0.d0

  call t_startf('compute_stage_value_dirk')
  do ie=nets,nete
    w_n0 = elem(ie)%state%w_i(:,:,:,np1)
    phi_n0 = elem(ie)%state%phinh_i(:,:,:,np1)
    itercount=0

    ! approximate the initial error of f(x) \approx 0
    dp3d  => elem(ie)%state%dp3d(:,:,:,np1)
    vtheta_dp  => elem(ie)%state%vtheta_dp(:,:,:,np1)
    phi_np1 => elem(ie)%state%phinh_i(:,:,:,np1)
    phis => elem(ie)%state%phis(:,:)

    call get_pnh_and_exner(hvcoord,vtheta_dp,dp3d,phi_np1,pnh,exner,dpnh_dp_i)

    dp3d_i(:,:,1) = dp3d(:,:,1)
    dp3d_i(:,:,nlevp) = dp3d(:,:,nlev)
    do k=2,nlev
       dp3d_i(:,:,k)=(dp3d(:,:,k)+dp3d(:,:,k-1))/2
    end do

   ! we first compute the initial Jacobian J0 and residual r0 and their infinity norms
     Fn(:,:,1:nlev) = phi_np1(:,:,1:nlev)-phi_n0(:,:,1:nlev) &
       - dt2*g*w_n0(:,:,1:nlev) + (dt2*g)**2 * (1.0-dpnh_dp_i(:,:,1:nlev))

     norminfr0=0.d0
     norminfJ0=0.d0
      ! Here's how to call inexact Jacobian
!     call get_dirk_jacobian(Jac2L,Jac2D,Jac2U,dt2,dp3d,phi_np1,pnh,0,&
!       1d-6,hvcoord,dpnh_dp_i,vtheta_dp)
      ! here's the call to the exact Jacobian
     call get_dirk_jacobian(JacL,JacD,JacU,dt2,dp3d,phi_np1,pnh,1)

    ! compute dp3d-weighted infinity norms of the initial Jacobian and residual
#if (defined COLUMN_OPENMP)
!$omp parallel do private(i,j) collapse(2)
#endif
     do i=1,np
     do j=1,np
       itererrtemp(i,j)=0
       do k=1,nlev
        norminfr0(i,j)=max(norminfr0(i,j),abs(Fn(i,j,k)) *dp3d_i(i,j,k))
        if (k.eq.1) then
          norminfJ0(i,j) = max(norminfJ0(i,j),(dp3d_i(i,j,k)*abs(JacD(k,i,j))+dp3d_i(i,j,k+1))*abs(JacU(k,i,j)))
        elseif (k.eq.nlev) then
          norminfJ0(i,j) = max(norminfJ0(i,j),(dp3d_i(i,j,k-1)*abs(JacL(k,i,j))+abs(JacD(k,i,j))*dp3d(i,j,k)))
        else
          norminfJ0(i,j) = max(norminfJ0(i,j),(dp3d_i(i,j,k-1)*abs(JacL(k,i,j))+dp3d_i(i,j,k)*abs(JacD(k,i,j))+ &
            dp3d_i(i,j,k+1)*abs(JacU(k,i,j))))
        end if
        itererrtemp(i,j)=itererrtemp(i,j)+Fn(i,j,k)**2.d0 *dp3d_i(i,j,k)
      end do
      itererrtemp(i,j)=sqrt(itererrtemp(i,j))
    end do
    end do

    maxnorminfJ0r0=max(maxval(norminfJ0(:,:)),maxval(norminfr0(:,:)))
    itererr=maxval(itererrtemp(:,:))/maxnorminfJ0r0


    do while ((itercount < maxiter).and.(itererr > itertol))

      info(:,:) = 0
      ! Here's how to call inexact Jacobian
!      call get_dirk_jacobian(JacL,JacD,JacU,dt2,dp3d,phi_np1,pnh,0,&
!       1d-4,hvcoord,dpnh_dp_i,vtheta_dp)
      ! here's the call to the exact Jacobian
       call get_dirk_jacobian(JacL,JacD,JacU,dt2,dp3d,phi_np1,pnh,1)


#if (defined COLUMN_OPENMP)
!$omp parallel do private(i,j) collapse(2)
#endif
      do i=1,np
      do j=1,np
        x(1:nlev,i,j) = -Fn(i,j,1:nlev)  !+Fn(i,j,nlev+1:2*nlev,1)/(g*dt2))
        call DGTTRF(nlev, JacL(:,i,j), JacD(:,i,j),JacU(:,i,j),JacU2(:,i,j), Ipiv(:,i,j), info(i,j) )
        ! Tridiagonal solve
        call DGTTRS( 'N', nlev,1, JacL(:,i,j), JacD(:,i,j), JacU(:,i,j), JacU2(:,i,j), Ipiv(:,i,j),x(:,i,j), nlev, info(i,j) )
        ! update approximate solution of phi
        phi_np1(i,j,1:nlev) = phi_np1(i,j,1:nlev) + x(1:nlev,i,j)
      end do
      end do

      call get_pnh_and_exner(hvcoord,vtheta_dp,dp3d,phi_np1,pnh,exner,dpnh_dp_i)

      ! update approximate solution of w
      elem(ie)%state%w_i(:,:,1:nlev,np1) = w_n0(:,:,1:nlev) - g*dt2 * &
        (1.0-dpnh_dp_i(:,:,1:nlev))
      ! update right-hand side of phi
      Fn(:,:,1:nlev) = phi_np1(:,:,1:nlev)-phi_n0(:,:,1:nlev) &
        - dt2*g*w_n0(:,:,1:nlev) + (dt2*g)**2 * (1.0-dpnh_dp_i(:,:,1:nlev))

      ! compute relative errors
      itererrtemp=0.d0
#if (defined COLUMN_OPENMP)
!$omp parallel do private(i,j) collapse(2)
#endif
      do i=1,np
      do j=1,np
        do k=1,nlev
          itererrtemp(i,j)=itererrtemp(i,j)+Fn(i,j,k)**2.d0 *dp3d_i(i,j,k)
        end do
        itererrtemp(i,j)=sqrt(itererrtemp(i,j))
      end do
      end do
      itererr=maxval(itererrtemp(:,:))/maxnorminfJ0r0

      ! update iteration count and error measure
      itercount=itercount+1
    end do ! end do for the do while loop

    if (itercount >= maxiter) then
      call abortmp('Error: nonlinear solver failed b/c max iteration count was met')
    end if
!  the following two if-statements are for debugging/testing purposes to track the number of iterations and error attained
!  by the Newton iteration
    if (itercount > itercountmax) then
      itercountmax=itercount
    end if
!      if (itererr > itererrmax) then
!        itererrmax = itererr
!      end if
  end do ! end do for the ie=nets,nete loop
#ifdef ARKODE
  maxiter=itercountmax
#else
  ! TODO: note this is not grabbing the maximum iteration count but instead the
  ! iteration count from the last column attached to this MPI rank
  maxiter=itercount
#endif
  ! TODO: note this is not grabbing the maximum final-residual but instead the
  ! final-residual from the last column attached to this MPI rank
  itertol=itererr
!  print *, 'max itercount', itercountmax, 'maxitererr ', itererrmax
  call t_stopf('compute_stage_value_dirk')

  end subroutine compute_stage_value_dirk




end module prim_advance_mod<|MERGE_RESOLUTION|>--- conflicted
+++ resolved
@@ -47,14 +47,7 @@
   save
   public :: prim_advance_exp, prim_advance_init1, &
        applycamforcing_ps, applycamforcing_dp3d, &
-<<<<<<< HEAD
-       applyCAMforcing_dynamics, vertical_mesh_init2, &
-       compute_andor_apply_rhs
-=======
-       applyCAMforcing_dynamics
-
->>>>>>> b3a0e508
-
+       applyCAMforcing_dynamics, compute_andor_apply_rhs
 
 contains
 
@@ -318,14 +311,6 @@
 
 #if 0
       ! IMEX-KGO254c coefficients
-<<<<<<< HEAD
-      dhat2 = 5./6.
-      dhat3 = 5./6.
-      dhat4 = 2./3.
-      ahat4 = 1./2.-dhat4
-      dhat1= (ahat4*ahat5 - ahat5*dhat3 - ahat5*dhat2 + dhat3*dhat2+ dhat3*dhat4 + dhat2*dhat4)/&
-        (ahat5-dhat3-dhat2-dhat4)
-=======
       dhat2 = 5/6d0
       dhat3 = 5/6d0
       dhat4 = 2/3d0
@@ -333,7 +318,6 @@
       dhat1= (ahat4*ahat5 - ahat5*dhat3 - ahat5*dhat2 + dhat3*dhat2+ dhat3*dhat4 + dhat2*dhat4)/&
            (ahat5-dhat3-dhat2-dhat4)
 #endif
->>>>>>> b3a0e508
 
 #if 0
       ! IMEX-KGO254b coefficients NOT GOOD
@@ -586,12 +570,6 @@
      enddo
 
 
-<<<<<<< HEAD
-#if (defined COLUMN_OPENMP)
-!$omp parallel do private(q,k,i,j,v1)
-#endif
-=======
->>>>>>> b3a0e508
      do q=1,qsize
         do k=1,nlev
            do j=1,np
@@ -912,16 +890,7 @@
         !   d(KE)/dt = dp3d*U dot diss(U)
         ! we want exner*cp*dp3d*heating = dp3d*U dot diss(U)
         ! and thus heating =  U dot diss(U) / exner*cp
-<<<<<<< HEAD
-        !
-        ! PE dissipation
-        ! d(PE)/dt = dp3d diss(phi)
-        !     we want dp3d diss(phi) = exner*cp*dp3d*heating
-        !     heating = diss(phi) / exner*cp
-        !
-=======
         ! 
->>>>>>> b3a0e508
         ! use hydrostatic pressure for simplicity
         p_i(:,:,1)=hvcoord%hyai(1)*hvcoord%ps0
         do k=1,nlev
@@ -945,14 +914,8 @@
               heating(:,:,k)= (elem(ie)%state%v(:,:,1,k,nt)*vtens(:,:,1,k,ie) + &
                    elem(ie)%state%v(:,:,2,k,nt)*vtens(:,:,2,k,ie)  +&
                    (elem(ie)%state%w_i(:,:,k,nt)*stens(:,:,k,3,ie)  +&
-<<<<<<< HEAD
-                     elem(ie)%state%w_i(:,:,k2,nt)*stens(:,:,k2,3,ie))/2  +&
-                   stens(:,:,k,4,ie) ) / &
-                   (exner(:,:,k)*Cp)
-=======
                      elem(ie)%state%w_i(:,:,k2,nt)*stens(:,:,k2,3,ie))/2 ) /  +&
                    (exner(:,:,k)*Cp)  
->>>>>>> b3a0e508
            endif
 
            elem(ie)%state%vtheta_dp(:,:,k,nt)=elem(ie)%state%vtheta_dp(:,:,k,nt) &
@@ -1230,11 +1193,7 @@
      
 
   do ie=nets,nete
-<<<<<<< HEAD
-    ! check boundary condition if using nonhydrostatic mode
-=======
 #if 0
->>>>>>> b3a0e508
      if (.not. theta_hydrostatic_mode) then
         temp(:,:,1) =  (elem(ie)%state%v(:,:,1,nlev,n0)*elem(ie)%derived%gradphis(:,:,1) + &
              elem(ie)%state%v(:,:,2,nlev,n0)*elem(ie)%derived%gradphis(:,:,2))/g
@@ -1306,14 +1265,8 @@
         vtemp(:,:,:,k) = gradient_sphere( pi(:,:,k), deriv, elem(ie)%Dinv);
         vgrad_p(:,:,k) = elem(ie)%state%v(:,:,1,k,n0)*vtemp(:,:,1,k)+&
              elem(ie)%state%v(:,:,2,k,n0)*vtemp(:,:,2,k)
-<<<<<<< HEAD
-     enddo
-     call preq_omega_ps(omega_p,hvcoord,pi,vgrad_p,divdp)
-
-=======
         omega(:,:,k) = (vgrad_p(:,:,k) - ( omega_i(:,:,k)+omega_i(:,:,k+1))/2) 
      enddo        
->>>>>>> b3a0e508
 
      ! ==================================================
      ! Compute eta_dot_dpdn
