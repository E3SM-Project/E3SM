#ifdef HAVE_CONFIG_H
#include "config.h"
#endif
!
!
!  Man dynamics routines for "theta" nonhydrostatic model
!  Original version: Mark Taylor 2017/1
!
module prim_advance_mod

  use bndry_mod,          only: bndry_exchangev
  use control_mod,        only: dcmip16_mu, dcmip16_mu_s, hypervis_order, hypervis_subcycle,&
    integration, nu, nu_div, nu_p, nu_s, nu_top, prescribed_wind, qsplit, rsplit, test_case,&
    theta_hydrostatic_mode, tstep_type, use_moisture, use_cpstar
  use derivative_mod,     only: derivative_t, divergence_sphere, gradient_sphere, laplace_sphere_wk,&
    laplace_z, vorticity_sphere, vlaplace_sphere_wk
  use derivative_mod,     only: subcell_div_fluxes, subcell_dss_fluxes
  use dimensions_mod,     only: max_corner_elem, nelemd, nlev, nlevp, np, qsize
  use edge_mod,           only: edgeDGVunpack, edgevpack, edgevunpack, initEdgeBuffer
  use edgetype_mod,       only: EdgeBuffer_t,  EdgeDescriptor_t, edgedescriptor_t
  use element_mod,        only: element_t
  use element_state,      only: max_itercnt_perstep,avg_itercnt,max_itererr_perstep
  use element_ops,        only: get_cp_star, get_kappa_star, &
    get_temperature, set_theta_ref, state0
  use eos,                only: get_pnh_and_exner,get_dry_phinh,get_dirk_jacobian
  use hybrid_mod,         only: hybrid_t
  use hybvcoord_mod,      only: hvcoord_t
  use kinds,              only: iulog, real_kind
  use perf_mod,           only: t_adj_detailf, t_barrierf, t_startf, t_stopf ! _EXTERNAL
  use parallel_mod,       only: abortmp, global_shared_buf, global_shared_sum, iam, parallel_t
  use physical_constants, only: Cp, cp, cpwater_vapor, g, kappa, Rgas, Rwater_vapor, p0
  use physics_mod,        only: virtual_specific_heat, virtual_temperature
  use prim_si_mod,        only: preq_vertadv_v1, preq_omega_ps
  use reduction_mod,      only: parallelmax, reductionbuffer_ordered_1d_t
  use time_mod,           only: timelevel_qdp, timelevel_t
  use test_mod,           only: set_prescribed_wind
  use viscosity_theta,    only: biharmonic_wk_theta

#ifdef TRILINOS
    use prim_derived_type_mod ,only : derived_type, initialize
    use, intrinsic :: iso_c_binding
#endif

  implicit none
  private
  save
  public :: prim_advance_exp, prim_advance_init1, &
       applyCAMforcing_dynamics, applyCAMforcing, vertical_mesh_init2, &
       compute_andor_apply_rhs

!  type (EdgeBuffer_t) :: edge5
  type (EdgeBuffer_t) :: edge6
  real (kind=real_kind), allocatable :: ur_weights(:)

contains





  subroutine prim_advance_init1(par, elem,integration)

    type (parallel_t) :: par
    type (element_t), intent(inout), target   :: elem(:)
    character(len=*)    , intent(in) :: integration
    integer :: i
    integer :: ie

!    call initEdgeBuffer(par,edge5,elem,5*nlev)
    call initEdgeBuffer(par,edge6,elem,6*nlev+1)

    ! compute averaging weights for RK+LF (tstep_type=1) timestepping:
    allocate(ur_weights(qsplit))
    ur_weights(:)=0.0d0

    if(mod(qsplit,2).NE.0)then
       ur_weights(1)=1.0d0/qsplit
       do i=3,qsplit,2
        ur_weights(i)=2.0d0/qsplit
       enddo
    else
       do i=2,qsplit,2
         ur_weights(i)=2.0d0/qsplit
       enddo
    endif

  end subroutine prim_advance_init1





  subroutine vertical_mesh_init2(elem, nets, nete, hybrid, hvcoord)

    ! additional solver specific initializations (called from prim_init2)

    type (element_t),			intent(inout), target :: elem(:)! array of element_t structures
    integer,				intent(in) :: nets,nete		! start and end element indices
    type (hybrid_t),			intent(in) :: hybrid		! mpi/omp data struct
    type (hvcoord_t),			intent(inout)	:: hvcoord	! hybrid vertical coord data struct

  end subroutine vertical_mesh_init2




  !_____________________________________________________________________
  subroutine prim_advance_exp(elem, deriv, hvcoord, hybrid,dt, tl,  nets, nete, compute_diagnostics)

    use arkode_mod,     only: parameter_list, update_arkode, get_solution_ptr, &
                              table_list, set_Butcher_tables, &
                              calc_nonlinear_stats, update_nonlinear_stats, &
                              rel_tol, abs_tol
    use iso_c_binding

    type (element_t),      intent(inout), target :: elem(:)
    type (derivative_t),   intent(in)            :: deriv
    type (hvcoord_t)                             :: hvcoord
    type (hybrid_t),       intent(in)            :: hybrid
    real (kind=real_kind), intent(in)            :: dt
    type (TimeLevel_t)   , intent(in)            :: tl
    integer              , intent(in)            :: nets
    integer              , intent(in)            :: nete
    logical,               intent(in)            :: compute_diagnostics

    real (kind=real_kind) :: dt2, time, dt_vis, x, eta_ave_w
    real (kind=real_kind) :: itertol,a1,a2,a3,a4,a5,a6,ahat1,ahat2
    real (kind=real_kind) :: ahat3,ahat4,ahat5,ahat6,dhat1,dhat2,dhat3,dhat4
    real (kind=real_kind) :: statesave(nets:nete,np,np,nlevp,6)
    real (kind=real_kind) :: statesave0(nets:nete,np,np,nlevp,6)
    real (kind=real_kind) :: statesave2(nets:nete,np,np,nlevp,6)
    real (kind=real_kind) :: statesave3(nets:nete,np,np,nlevp,6)

    real (kind=real_kind) ::  gamma,delta

    integer :: ie,nm1,n0,np1,nstep,qsplit_stage,k, qn0
    integer :: n,i,j,maxiter

    ! ARKode variables
    type(parameter_list) :: arkode_parameters
    type(table_list) :: arkode_tables
    type(c_ptr) :: ynp1
    real(real_kind) :: tout, t
    integer(C_INT) :: ierr, itask

    call t_startf('prim_advance_exp')
    nm1   = tl%nm1
    n0    = tl%n0
    np1   = tl%np1
    nstep = tl%nstep

    ! get timelevel for accessing tracer mass Qdp() to compute virtual temperature
    call TimeLevel_Qdp(tl, qsplit, qn0)  ! compute current Qdp() timelevel

! integration = "explicit"
!
!   tstep_type=1  RK2 followed by qsplit-1 leapfrog steps        CFL=close to qsplit
!                    typically requires qsplit=4 or 5
!
!   tstep_type=5  Kinnmark&Gray RK3 5 stage 3rd order            CFL=3.87  (sqrt(15))
!                 From Paul Ullrich.  3rd order for nonlinear terms also
!                 K&G method is only 3rd order for linear
!                 optimal: for windspeeds ~120m/s,gravity: 340m/2
!                 run with qsplit=1
!                 (K&G 2nd order method has CFL=4. tiny CFL improvement not worth 2nd order)
<<<<<<< HEAD
!   tstep_type=6  KG with BW Euler implicit step, usful as a debug
!   tstep_type=7  ARS232 ARK-IMEX method with 3 explicit stages and 2 implicit stages, 2nd order
!                 accurate with stage order 1
!
=======
!   tstep_type=6  IMEX-KG243 
!   tstep_type=7  IMEX-KG254
!   
>>>>>>> e4b42d39

! default weights for computing mean dynamics fluxes
    eta_ave_w = 1d0/qsplit

!   this should not be needed, but in case physics update u without updating w b.c.:
    do ie=nets,nete
       elem(ie)%state%w_i(:,:,nlevp,n0) = (elem(ie)%state%v(:,:,1,nlev,n0)*elem(ie)%derived%gradphis(:,:,1) + &
            elem(ie)%state%v(:,:,2,nlev,n0)*elem(ie)%derived%gradphis(:,:,2))/g
    enddo

#ifndef CAM
    ! if "prescribed wind" set dynamics explicitly and skip time-integration
    if (prescribed_wind ==1 ) then
       call set_prescribed_wind(elem,deriv,hybrid,hvcoord,dt,tl,nets,nete,eta_ave_w)
       call t_stopf('prim_advance_exp')
       return
    endif
#endif

    ! ==================================
    ! Take timestep
    ! ==================================
    dt_vis = dt
    if (tstep_type==1) then
       ! RK2
       ! forward euler to u(dt/2) = u(0) + (dt/2) RHS(0)  (store in u(np1))
       call t_startf("RK2_timestep")
       call compute_andor_apply_rhs(np1,n0,n0,qn0,dt/2,elem,hvcoord,hybrid,&
            deriv,nets,nete,compute_diagnostics,0d0,1.d0,1.d0,1.d0)
       ! leapfrog:  u(dt) = u(0) + dt RHS(dt/2)     (store in u(np1))
       call compute_andor_apply_rhs(np1,n0,np1,qn0,dt,elem,hvcoord,hybrid,&
            deriv,nets,nete,.false.,eta_ave_w,1.d0,1.d0,1.d0)
       call t_stopf("RK2_timestep")
    else if (tstep_type==5) then
       ! Ullrich 3nd order 5 stage:   CFL=sqrt( 4^2 -1) = 3.87
       ! u1 = u0 + dt/5 RHS(u0)  (save u1 in timelevel nm1)
       call t_startf("U3-5stage_timestep")
       call compute_andor_apply_rhs(nm1,n0,n0,qn0,dt/5,elem,hvcoord,hybrid,&
            deriv,nets,nete,compute_diagnostics,eta_ave_w/4,1.d0,1.d0,1.d0)
       ! u2 = u0 + dt/5 RHS(u1)
       call compute_andor_apply_rhs(np1,n0,nm1,qn0,dt/5,elem,hvcoord,hybrid,&
            deriv,nets,nete,.false.,0d0,1.d0,1.d0,1.d0)
       ! u3 = u0 + dt/3 RHS(u2)
       call compute_andor_apply_rhs(np1,n0,np1,qn0,dt/3,elem,hvcoord,hybrid,&
            deriv,nets,nete,.false.,0d0,1.d0,1.d0,1.d0)
       ! u4 = u0 + 2dt/3 RHS(u3)
       call compute_andor_apply_rhs(np1,n0,np1,qn0,2*dt/3,elem,hvcoord,hybrid,&
            deriv,nets,nete,.false.,0d0,1.d0,1.d0,1.d0)
       ! compute (5*u1/4 - u0/4) in timelevel nm1:
       do ie=nets,nete
          elem(ie)%state%v(:,:,:,:,nm1)= (5*elem(ie)%state%v(:,:,:,:,nm1) &
               - elem(ie)%state%v(:,:,:,:,n0) ) /4
          elem(ie)%state%theta_dp_cp(:,:,:,nm1)= (5*elem(ie)%state%theta_dp_cp(:,:,:,nm1) &
               - elem(ie)%state%theta_dp_cp(:,:,:,n0) )/4
          elem(ie)%state%dp3d(:,:,:,nm1)= (5*elem(ie)%state%dp3d(:,:,:,nm1) &
                  - elem(ie)%state%dp3d(:,:,:,n0) )/4
          elem(ie)%state%w_i(:,:,1:nlevp,nm1)= (5*elem(ie)%state%w_i(:,:,1:nlevp,nm1) &
                  - elem(ie)%state%w_i(:,:,1:nlevp,n0) )/4
          elem(ie)%state%phinh_i(:,:,1:nlev,nm1)= (5*elem(ie)%state%phinh_i(:,:,1:nlev,nm1) &
                  - elem(ie)%state%phinh_i(:,:,1:nlev,n0) )/4
       enddo
       ! u5 = (5*u1/4 - u0/4) + 3dt/4 RHS(u4)
       call compute_andor_apply_rhs(np1,nm1,np1,qn0,3*dt/4,elem,hvcoord,hybrid,&
            deriv,nets,nete,.false.,3*eta_ave_w/4,1.d0,1.d0,1.d0)
       ! final method is the same as:
       ! u5 = u0 +  dt/4 RHS(u0)) + 3dt/4 RHS(u4)
<<<<<<< HEAD
       call t_stopf("U3-5stage_timestep")
 ! ==============================================================================
    else if (tstep_type==6) then ! Imex hevi, implicit euler after the full explicit time-step
    ! it seems to run with ne=16, nlev=26, dt=200 for JW Baro up to 18.8 days at least
    ! Ullrich 3nd order 5 stage:   CFL=sqrt( 4^2 -1) = 3.87
       ! u1 = u0 + dt/5 RHS(u0)  (save u1 in timelevel nm1)
       call t_startf("U3-5stage_timestep")
       call compute_andor_apply_rhs(nm1,n0,n0,qn0,dt/5,elem,hvcoord,hybrid,&
            deriv,nets,nete,compute_diagnostics,eta_ave_w/4,1.d0,0.d0,1.d0)
       ! u2 = u0 + dt/5 RHS(u1)

      maxiter=10
      itertol=1e-12
      call compute_stage_value_dirk(nm1,qn0,dt,elem,hvcoord,hybrid,&
       deriv,nets,nete,maxiter,itertol)
       call compute_andor_apply_rhs(np1,n0,nm1,qn0,dt/5,elem,hvcoord,hybrid,&
            deriv,nets,nete,.false.,0d0,1.d0,0.d0,1.d0)
       ! u3 = u0 + dt/3 RHS(u2)

      maxiter=10
      itertol=1e-12
      call compute_stage_value_dirk(np1,qn0,dt,elem,hvcoord,hybrid,&
       deriv,nets,nete,maxiter,itertol)

       call compute_andor_apply_rhs(np1,n0,np1,qn0,dt/3,elem,hvcoord,hybrid,&
            deriv,nets,nete,.false.,0d0,1.d0,0.d0,1.d0)
       ! u4 = u0 + 2dt/3 RHS(u3)

      maxiter=10
      itertol=1e-12
      call compute_stage_value_dirk(np1,qn0,dt,elem,hvcoord,hybrid,&
       deriv,nets,nete,maxiter,itertol)

       call compute_andor_apply_rhs(np1,n0,np1,qn0,2*dt/3,elem,hvcoord,hybrid,&
            deriv,nets,nete,.false.,0d0,1.d0,0.d0,1.d0)

      maxiter=10
      itertol=1e-12
      call compute_stage_value_dirk(np1,qn0,dt,elem,hvcoord,hybrid,&
       deriv,nets,nete,maxiter,itertol)

       ! compute (5*u1/4 - u0/4) in timelevel nm1:
       do ie=nets,nete
          elem(ie)%state%v(:,:,:,:,nm1)= (5*elem(ie)%state%v(:,:,:,:,nm1) &
               - elem(ie)%state%v(:,:,:,:,n0) ) /4
          elem(ie)%state%theta_dp_cp(:,:,:,nm1)= (5*elem(ie)%state%theta_dp_cp(:,:,:,nm1) &
               - elem(ie)%state%theta_dp_cp(:,:,:,n0) )/4
          elem(ie)%state%dp3d(:,:,:,nm1)= (5*elem(ie)%state%dp3d(:,:,:,nm1) &
                  - elem(ie)%state%dp3d(:,:,:,n0) )/4
          elem(ie)%state%w_i(:,:,:,nm1)= (5*elem(ie)%state%w_i(:,:,:,nm1) &
                  - elem(ie)%state%w_i(:,:,:,n0) )/4
          elem(ie)%state%phinh_i(:,:,:,nm1)= (5*elem(ie)%state%phinh_i(:,:,:,nm1) &
                  - elem(ie)%state%phinh_i(:,:,:,n0) )/4
       enddo

       ! u5 = (5*u1/4 - u0/4) + 3dt/4 RHS(u4)
       call compute_andor_apply_rhs(np1,nm1,np1,qn0,3*dt/4,elem,hvcoord,hybrid,&
            deriv,nets,nete,.false.,3*eta_ave_w/4,1.d0,0.d0,1.d0)

      maxiter=10
      itertol=1e-12
      call compute_stage_value_dirk(nm1,qn0,dt,elem,hvcoord,hybrid,&
       deriv,nets,nete,maxiter,itertol)
       call t_stopf("U3-5stage_timestep")
!============================================================================================
    else if (tstep_type==7) then ! ARS232 from (Ascher et al., 1997), nh-imex
      ! ARS232 is 2nd order, stage order 1, DIRK scheme is A-stable and L-stable
      ! 2 implicit solves and 3 stages total
      call t_startf("ARS232_timestep")
      delta = -2.d0*sqrt(2.d0)/3.d0
      gamma = 1.d0 - 1.d0/sqrt(2.d0)

      ! save un0 as statesave
      call state_save(elem,statesave,n0,nets,nete)

      ! compute dt*n(un0)=dt*n(g1) and save at np1
      call compute_andor_apply_rhs(np1,n0,n0,qn0,dt,elem,hvcoord,hybrid,&
        deriv,nets,nete,compute_diagnostics,0.d0,1.d0,0.d0,0.d0)

      ! form un0+dt*gamma*n(g1) and store at n0
      call elemstate_add(elem,statesave,nets,nete,1,n0,np1,n0,gamma,1.d0,0.d0)

      maxiter=10
      itertol=1e-12
      ! solve g2 = un0 + dt*gamma*n(g1)+dt*gamma*s(g2) for g2 and save at nm1
      call elemstate_add(elem,statesave,nets,nete,1,nm1,n0,n0,1d0,0.d0,0.d0)
      call compute_stage_value_dirk(nm1,qn0,gamma*dt,elem,hvcoord,hybrid,&
        deriv,nets,nete,maxiter,itertol)
      if (calc_nonlinear_stats) then
        ie = maxiter ! using existing integer variable to store this value
      end if

!=== End of Phase 1 ====
! at this point, g2 is at nm1, un0+dt*gamma*n(g1) is at n0, and dt*n(g1) is at np1

      ! Form dt*n(g2) and store at np1
      call compute_andor_apply_rhs(np1,nm1,nm1,qn0,dt,elem,hvcoord,hybrid,&
        deriv,nets,nete,.false.,(1-gamma)*eta_ave_w,1.d0,0.d0,0.d0)

      ! solve g2 = un0 + dt*gamma*n(g1) + dt*gamma*s(g2) for dt*s(g2) and
      ! store at nm1
      call elemstate_add(elem,statesave,nets,nete,1,nm1,nm1,n0,1.d0/gamma,-1.d0/gamma,0.d0)

      ! Form dt*gamma*n(g1) and store at n0
      call elemstate_add(elem,statesave,nets,nete,2,n0,n0,n0,1.d0,1.d0,-1.d0)

      ! Form un0+dt*delta*n(g1) and store at n0
      call elemstate_add(elem,statesave,nets,nete,2,n0,n0,n0,delta/gamma,1.d0,1.d0)

      ! Form un0+dt*delta*n(g1)+dt*(1-delta)*n(g2)+dt*(1-gamma)*n(g3)
      call elemstate_add(elem,statesave,nets,nete,4,n0,np1,nm1,1.d0-delta,1.d0-gamma,0.d0)

      ! form un0+dt*(1-gamma)*(n(g2)+s(g2)) at nm1
      call elemstate_add(elem,statesave,nets,nete,3,nm1,np1,nm1,1.d0-gamma,1.d0-gamma,1.d0)

      maxiter=10
      itertol=1e-12
      !	solve g3 = (un0+dt*delta*n(g1))+dt*(1-delta)*n(g2)+dt*(1-gamma)*s(g2)+dt*gamma*s(g3)
      ! for g3 using (un0+dt*delta*n(g1))+dt*(1-delta)*n(g2)+dt*(1-gamma)*s(g2) as initial guess
      ! and save at np1
      call elemstate_add(elem,statesave,nets,nete,1,np1,n0,n0,1d0,0d0,0d0)
      call compute_stage_value_dirk(np1,qn0,gamma*dt,elem,hvcoord,hybrid,&
        deriv,nets,nete,maxiter,itertol)
!=== End of Phase 2 ===
! at this point, un0+dt*(1-gamma)*(n(g2)+s(g2)) is at nm1, g3 is at np1, and n0 is free

     ! form unp1 = un0+dt*(1-gamma)*(n(g2)+s(g2))+dt*gamma*(n(g3)+s(g3))
      call compute_andor_apply_rhs(np1,nm1,np1,qn0,gamma*dt,elem,hvcoord,hybrid,&
        deriv,nets,nete,.false.,gamma*eta_ave_w,1.d0,1.d0,1.d0)

      call state_read(elem,statesave,n0,nets,nete)
      call t_stopf("ARS232_timestep")

      if (calc_nonlinear_stats) then
        call update_nonlinear_stats(1, ie+maxiter)
      end if
!======================================================================================================
    elseif (tstep_type==8) then ! kgs242
      call t_startf("KGS242_timestep")
      ! denote the stages as k1,...,k4 and note that k1 = un0
      a1 = 0.5
      a2 = 0.5
      a3 = 1.0
      dhat2 = 2.25
      dhat1 = (0.5-dhat2)/(1.0-dhat2)
      ahat2 = 0.5-dhat2
      ahat3 = 1.0

      ! compute un0 + dt*a1*n(k1=u(n0))+dt*ahat1*s(k1) and store at np1
      call compute_andor_apply_rhs(np1,n0,n0,qn0,a1*dt,elem,hvcoord,hybrid,&
        deriv,nets,nete,compute_diagnostics,eta_ave_w*a1,1d0,0d0,1d0)

      maxiter=10
      itertol=1e-12
      ! solve k2 = u(n) + dt*a1*n(k1) + dt*dhat1*s(k2) and store solution at np1
      call compute_stage_value_dirk(np1,qn0,dhat1*dt,elem,hvcoord,hybrid,&
        deriv,nets,nete,maxiter,itertol)
!================= end of phase 1 =========================================

     ! compute u(n)+dt*a2*n(k2) and store at np1
      call compute_andor_apply_rhs(np1,n0,np1,qn0,a2*dt,elem,hvcoord,hybrid,&
        deriv,nets,nete,.false.,eta_ave_w/2,1d0,ahat2/a2,1d0)

      maxiter=10
      itertol=1e-12
      ! solve k3 = u(n) + dt*a2*n(k2) + dt*ahat2*s(k2) + dt*dhat2*s(k3) and store solution at np1
      call compute_stage_value_dirk(np1,qn0,dhat2*dt,elem,hvcoord,hybrid,&
        deriv,nets,nete,maxiter,itertol)

! ================ end of phase 2 ========================================

     ! compute u(n+1) = k4 =  u(n)+dt*(a3*n(k3)+ahat3*s(k3)) and store at np1
      call compute_andor_apply_rhs(np1,n0,np1,qn0,a3*dt,elem,hvcoord,hybrid,&
        deriv,nets,nete,.false.,eta_ave_w,1d0,ahat3/a3,1d0)

      call t_stopf("KGS242_timestep")
!===========================================================================================
    elseif (tstep_type==9) then ! kgs252
      call t_startf("KGS252_timestep")
      ! denote the stages as k1,...,k4 and note that k1 = un0
      a1 = 0.25
      a2 = 1d0/3d0
      a3 = 0.5
      a4 = 1.0
      dhat2 = 2.25
      dhat1 = (0.5-dhat2)/(1.0-dhat2)
      ahat3= 0.5-dhat2
      ahat4 = 1.0

     ! ============ first stage is pure explicit =======================

     ! compute k2 = u(n)+dt*a1*n(k1=u(n)) and store at np1
     call compute_andor_apply_rhs(np1,n0,n0,qn0,dt*a1,elem,hvcoord,hybrid,&
        deriv,nets,nete,compute_diagnostics,eta_ave_w*a1,1d0,0d0,1d0)

     ! compute u(n)+dt*a2*n(k2) and store at np1
     call compute_andor_apply_rhs(np1,n0,np1,qn0,dt*a2,elem,hvcoord,hybrid,&
        deriv,nets,nete,.false.,eta_ave_w*a2,1d0,0d0,1d0)

      ! solve k3 = u(n)+dt*a2*n(k2)+dt*dhat1*s(k3) and store at np1
      maxiter=10
      itertol=1e-12
      call compute_stage_value_dirk(np1,qn0,dhat1*dt,elem,hvcoord,hybrid,&
        deriv,nets,nete,maxiter,itertol)
 !     print *, maxiter
 !     print *, itertol

     !  ============== end of stage 3 =============================

     ! compute u(n)+dt*a3*n(k3)+dt*ahat3*s(k3) and store at np1
     call compute_andor_apply_rhs(np1,n0,np1,qn0,dt*a3,elem,hvcoord,hybrid,&
     deriv,nets,nete,.false.,eta_ave_w*a3,1d0,ahat3/a3,1d0)

      ! solve k4 = u(n)+dt*a3*n(k3)+dt*ahat3*s(k3)+dt*dhat2*s(k4) and store at np1
      maxiter=10
      itertol=1e-12
      call compute_stage_value_dirk(np1,qn0,dhat2*dt,elem,hvcoord,hybrid,&
        deriv,nets,nete,maxiter,itertol)
 !     print *, maxiter
 !     print *, itertol

      ! ============= end of stage 4 =================================

     ! compute u(n+1) = k5 = u(n)+dt*a4*n(k4)+dt*ahat4*s(k4) and store at np1
     call compute_andor_apply_rhs(np1,n0,np1,qn0,dt*a4,elem,hvcoord,hybrid,&
     deriv,nets,nete,.false.,eta_ave_w*a4,1d0,ahat4/a4,1d0)

      call t_stopf("KGS252_timestep")
!===========================================================================================
    elseif (tstep_type==10)  then ! kgs 262
      call t_startf("KGS262_timestep")

     a1 = .25
     a2 = 1.0/6.0
     a3 = 3.0/8.0
     a4 = .5
     a5 = 1.0
     dhat2 = 2.25
     ahat4 = 0.5-dhat2
     dhat1 = (0.5-dhat2)/(1-dhat2)

    ! ======== first two stages are pure explicit  =============
     call compute_andor_apply_rhs(np1,n0,n0,qn0,dt*a1,elem,hvcoord,hybrid,&
        deriv,nets,nete,compute_diagnostics,eta_ave_w*a1,1d0,0d0,1d0)

     call compute_andor_apply_rhs(np1,n0,np1,qn0,dt*a2,elem,hvcoord,hybrid,&
        deriv,nets,nete,.false.,eta_ave_w*a2,1d0,0d0,1d0)

    ! at this stage k2 is at np1, u(n) is at n0

    ! compute u(n)+dt*a3*n(k2) and store at np1
     call compute_andor_apply_rhs(np1,n0,np1,qn0,dt*a3,elem,hvcoord,hybrid,&
        deriv,nets,nete,.false.,eta_ave_w*a3,1d0,0d0,1d0)

      ! solve k3 = u(n)+dt*a3*n(k2)+dt*dhat1*s(k3) and store at np1
      maxiter=10
      itertol=1e-12
      call compute_stage_value_dirk(np1,qn0,dhat1*dt,elem,hvcoord,hybrid,&
        deriv,nets,nete,maxiter,itertol)
 !     print *, maxiter
 !     print *, itertol
    ! ========== end of stage 3 =================================

    ! compute u(n)+dt*a4*n(k3) and store at np1
     call compute_andor_apply_rhs(np1,n0,np1,qn0,dt*a4,elem,hvcoord,hybrid,&
        deriv,nets,nete,.false.,eta_ave_w*a4,1d0,ahat4/a4,1d0)

     ! solve k4 = u(n)+dt*a4*n(k2)+dt*ahat4*s(k3)+dt*dhat2*s(k4) and store at np1
      maxiter=10
      itertol=1e-12
      call compute_stage_value_dirk(np1,qn0,dhat2*dt,elem,hvcoord,hybrid,&
        deriv,nets,nete,maxiter,itertol)
!      print *, maxiter
!      print *, itertol

    ! ============ end of stage 4 ==================================

    ! compute u(n+1) = k5 = u(n)+dt*a5*n(k4), final stage is the solution update
     call compute_andor_apply_rhs(np1,n0,np1,qn0,dt*a5,elem,hvcoord,hybrid,&
       deriv,nets,nete,.false.,eta_ave_w*a5,1d0,1d0,1d0)

      call t_stopf("KGS262_timestep")
!=========================================================================================
    elseif (tstep_type == 11 ) then
      call t_startf("KGS272_timestep")
     a1 = 1./6.
     a2 = 2./15.
     a3 = 1./4.
     a4 = 1./3.
     a5 = .5
     a6 = 1.0
     dhat2 = 2.25
     ahat5 = 0.5-dhat2
     ahat6 = 1.
     dhat1 = (0.5-dhat2)/(1-dhat2)
=======
       call t_stopf("U3-5stage_timestep")  
!=========================================================================================
    elseif (tstep_type == 6) then  ! IMEX-KG243
      call t_startf("IMEX-KG243_timestep")
>>>>>>> e4b42d39

    ! ======== first two stages are pure explicit  =============
     call compute_andor_apply_rhs(np1,n0,n0,qn0,dt*a1,elem,hvcoord,hybrid,&
        deriv,nets,nete,compute_diagnostics,eta_ave_w*a1,1d0,0d0,1d0)
     call compute_andor_apply_rhs(np1,n0,np1,qn0,dt*a2,elem,hvcoord,hybrid,&
        deriv,nets,nete,.false.,eta_ave_w*a2,1d0,0d0,1d0)
     call compute_andor_apply_rhs(np1,n0,np1,qn0,dt*a3,elem,hvcoord,hybrid,&
        deriv,nets,nete,.false.,eta_ave_w*a3,1d0,0d0,1d0)
     call compute_andor_apply_rhs(np1,n0,np1,qn0,dt*a4,elem,hvcoord,hybrid,&
        deriv,nets,nete,.false.,eta_ave_w*a4,1d0,0d0,1d0)

<<<<<<< HEAD
      ! solve k3 = u(n)+dt*a3*n(k2)+dt*dhat1*s(k3) and store at np1
      maxiter=10
      itertol=1e-12
      call compute_stage_value_dirk(np1,qn0,dhat1*dt,elem,hvcoord,hybrid,&
        deriv,nets,nete,maxiter,itertol)
 !     print *, maxiter
 !     print *, itertol

     call compute_andor_apply_rhs(np1,n0,np1,qn0,dt*a5,elem,hvcoord,hybrid,&
        deriv,nets,nete,.false.,eta_ave_w*a5,1d0,ahat5/a5,1d0)
      maxiter=10
      itertol=1e-12
      call compute_stage_value_dirk(np1,qn0,dhat2*dt,elem,hvcoord,hybrid,&
        deriv,nets,nete,maxiter,itertol)
!      print *, maxiter
!      print *, itertol

     call compute_andor_apply_rhs(np1,n0,np1,qn0,dt*a6,elem,hvcoord,hybrid,&
       deriv,nets,nete,.false.,eta_ave_w*a6,1d0,1d0,1d0)

      call t_stopf("KGS272_timestep")
!==============================================================================================
    elseif (tstep_type == 12) then
      call t_startf("KGS242-3_timestep")
      dhat1 = 1.
      dhat2 = 1.
      ahat2 = 2.
      dhat3 = (ahat2/2. + dhat2 - 1.0)/(ahat2-dhat1**2)
      ahat3 = 0.5-dhat3
      ahat4 = 1.
      a4 = 1.
      a3 = 1./2.
      a2 = 1./3.
      a1 = 1./4.
=======
      ahat4 = 1.
      ahat1 = 0.
      max_itercnt_perstep = 0
      max_itererr_perstep = 0.0  
      ! IMEX-KGNO243
      dhat2 = (1.+sqrt(3.)/3.)/2.
      dhat3 = dhat2
      ahat3 = 1./2.-dhat3
      dhat1 = (ahat3-dhat2+dhat2*dhat3)/(1.-dhat2-dhat3)
      ahat2 = (dhat1-dhat1*dhat3-dhat1*dhat2+dhat1*dhat2*dhat3)/(1.-dhat3)
>>>>>>> e4b42d39

      call compute_andor_apply_rhs(np1,n0,n0,qn0,dt*a1,elem,hvcoord,hybrid,&
        deriv,nets,nete,compute_diagnostics,0d0,1d0,0d0,1d0)
  

      maxiter=10
      itertol=1e-12
      call compute_stage_value_dirk(np1,qn0,dhat1*dt,elem,hvcoord,hybrid,&
        deriv,nets,nete,maxiter,itertol)
      max_itercnt_perstep        = max(maxiter,max_itercnt_perstep)
      max_itererr_perstep = max(itertol,max_itererr_perstep)
 
      call compute_andor_apply_rhs(np1,n0,np1,qn0,dt*a2,elem,hvcoord,hybrid,&
        deriv,nets,nete,compute_diagnostics,0d0,1d0,ahat2/a2,1d0)

      maxiter=10
      itertol=1e-12
      call compute_stage_value_dirk(np1,qn0,dhat2*dt,elem,hvcoord,hybrid,&
        deriv,nets,nete,maxiter,itertol) 
      max_itercnt_perstep        = max(maxiter,max_itercnt_perstep)
      max_itererr_perstep = max(itertol,max_itererr_perstep)


      call compute_andor_apply_rhs(np1,n0,np1,qn0,dt*a3,elem,hvcoord,hybrid,&
        deriv,nets,nete,compute_diagnostics,0d0,1d0,ahat3/a3,1d0)

      maxiter=10
      itertol=1e-12
      call compute_stage_value_dirk(np1,qn0,dhat3*dt,elem,hvcoord,hybrid,&
        deriv,nets,nete,maxiter,itertol)
      max_itercnt_perstep        = max(maxiter,max_itercnt_perstep)
      max_itererr_perstep = max(itertol,max_itererr_perstep)

      call compute_andor_apply_rhs(np1,n0,np1,qn0,dt*a4,elem,hvcoord,hybrid,&
        deriv,nets,nete,compute_diagnostics,eta_ave_w,1d0,ahat4/a4,1d0)

      avg_itercnt = ((nstep)*avg_itercnt + max_itercnt_perstep)/(nstep+1)

      call t_stopf("KGS242-3_timestep")
!==============================================================================================
<<<<<<< HEAD
    elseif (tstep_type == 13) then
      call t_startf("KGS252-3_timestep")
     a1 = .25
     a2 = 1.0/6.0
     a3 = 3.0/8.0
     a4 = .5
     a5 = 1.0
     dhat1 = 1.
     dhat2 = 1.
     ahat3 = 2.
     dhat3 = (ahat3/2. + dhat2 - 1.0)/(ahat3-dhat1**2)
     ahat4 = 0.5-dhat3
     ahat5 = 1.

    ! ======== first two stages are pure explicit  =============
     call compute_andor_apply_rhs(np1,n0,n0,qn0,dt*a1,elem,hvcoord,hybrid,&
        deriv,nets,nete,compute_diagnostics,eta_ave_w*a1,1d0,0d0,1d0)
     call compute_andor_apply_rhs(np1,n0,np1,qn0,dt*a2,elem,hvcoord,hybrid,&
        deriv,nets,nete,.false.,eta_ave_w*a2,1d0,0d0,1d0)

      maxiter=10
      itertol=1e-12
      call compute_stage_value_dirk(np1,qn0,dhat1*dt,elem,hvcoord,hybrid,&
        deriv,nets,nete,maxiter,itertol)
 !     print *, maxiter
 !     print *, itertol

    ! compute u(n)+dt*a4*n(k3) and store at np1
     call compute_andor_apply_rhs(np1,n0,np1,qn0,dt*a3,elem,hvcoord,hybrid,&
        deriv,nets,nete,.false.,eta_ave_w*a3,1d0,ahat3/a3,1d0)

      maxiter=10
      itertol=1e-12
      call compute_stage_value_dirk(np1,qn0,dhat2*dt,elem,hvcoord,hybrid,&
        deriv,nets,nete,maxiter,itertol)
!      print *, maxiter
!      print *, itertol

     call compute_andor_apply_rhs(np1,n0,np1,qn0,dt*a4,elem,hvcoord,hybrid,&
       deriv,nets,nete,.false.,eta_ave_w*a4,1d0,ahat4/a4,1d0)

      maxiter=10
      itertol=1e-12
      call compute_stage_value_dirk(np1,qn0,dhat3*dt,elem,hvcoord,hybrid,&
        deriv,nets,nete,maxiter,itertol)
!      print *, maxiter
!      print *, itertol
=======
    elseif (tstep_type == 7) then 
      call t_startf("IMEX-KG254_timestep")
>>>>>>> e4b42d39

      max_itercnt_perstep = 0
      max_itererr_perstep = 0.0

<<<<<<< HEAD
      call t_stopf("KGS252-3_timestep")
!==============================================================================================
    elseif (tstep_type == 14) then
      call t_startf("KGS252-4_timestep")
      a1 = .25
      a2 = 1.0/6.0
      a3 = 3.0/8.0
      a4 = .5
      a5 = 1.0
      dhat1 = 2./3.
      dhat2 = 2./3.
      dhat3 = 2./3.
      dhat4 = (dhat1+dhat2+dhat3+dhat1*dhat2+dhat1*dhat3+dhat2*dhat3-.5)/&
        (dhat1+dhat2+dhat3-1.)
      ahat4 = 0.5-dhat4
      ahat3 = (ahat4*dhat1+ahat4*dhat2-dhat2*dhat2-dhat1*dhat3-dhat2*dhat3+&
        dhat1*dhat2*dhat3+dhat1*dhat2*dhat4+dhat1*dhat3*dhat4+dhat2*dhat3*dhat4)/ahat4
      ahat2 = (ahat3*ahat4-ahat4*dhat1*dhat2+dhat1*dhat2*dhat3-dhat1*dhat2*dhat3*dhat4)&
        /(ahat3*ahat4)
      ahat5 = 1.0
=======
      a1 = 1./4.
      a2 = 1./6.
      a3 = 3./8.
      a4 = 1./2.
      a5 = 1
      ahat1 = 0.
      ahat5 = 1.

      ! IMEX-KGO254c coefficients
      dhat2 = 5./6.
      dhat3 = 5./6.
      dhat4 = 2./3.
      ahat4 = 1./2.-dhat4
       dhat1= (ahat4*ahat5 - ahat5*dhat3 - ahat5*dhat2 + dhat3*dhat2+ dhat3*dhat4 + dhat2*dhat4)/&
        (ahat5-dhat3-dhat2-dhat4)

      ! IMEX-KGO254b coefficients NOT GOOD
!      dhat2 = 1./6.
!      dhat3 = 1./6.
!      dhat4 = 1./6.
!      ahat4 = 1./2.-dhat4
!!      dhat1= (ahat4*ahat5 - ahat5*dhat3 - ahat5*dhat2 + dhat3*dhat2+ dhat3*dhat4 + dhat2*dhat4)/&
!       (ahat5-dhat3-dhat2-dhat4)


      ! IMEX-KG254
      ahat3 = (- ahat4*ahat5*dhat1 - ahat4*ahat5*dhat2+ ahat5*dhat1*dhat2 + ahat5*dhat1*dhat3 +&
        ahat5*dhat2*dhat3- dhat1*dhat2*dhat3 - dhat1*dhat2*dhat4 - dhat1*dhat3*dhat4- &
        dhat2*dhat3*dhat4)/(-ahat4*ahat5)
      ahat2 = ( - ahat3*ahat4*ahat5*dhat1 + ahat4*ahat5*dhat1*dhat2 -&
        ahat5*dhat1*dhat2*dhat3 + dhat1*dhat2*dhat3*dhat4)/(-ahat3*ahat4*ahat5)

>>>>>>> e4b42d39

      call compute_andor_apply_rhs(np1,n0,n0,qn0,a1*dt,elem,hvcoord,hybrid,&
        deriv,nets,nete,compute_diagnostics,0d0,1d0,0d0,1d0)
      maxiter=10
      itertol=1e-12
      call compute_stage_value_dirk(np1,qn0,dhat1*dt,elem,hvcoord,hybrid,&
        deriv,nets,nete,maxiter,itertol)
      max_itercnt_perstep        = max(maxiter,max_itercnt_perstep)
      max_itererr_perstep = max(itertol,max_itererr_perstep)

      call compute_andor_apply_rhs(np1,n0,np1,qn0,a2*dt,elem,hvcoord,hybrid,&
        deriv,nets,nete,compute_diagnostics,0d0,1d0,ahat2/a2,1d0)
      maxiter=10
      itertol=1e-12
      call compute_stage_value_dirk(np1,qn0,dhat2*dt,elem,hvcoord,hybrid,&
        deriv,nets,nete,maxiter,itertol)
      max_itercnt_perstep        = max(maxiter,max_itercnt_perstep)
      max_itererr_perstep = max(itertol,max_itererr_perstep)

      call compute_andor_apply_rhs(np1,n0,np1,qn0,a3*dt,elem,hvcoord,hybrid,&
        deriv,nets,nete,compute_diagnostics,0d0,1d0,ahat3/a3,1d0)
      maxiter=10
      itertol=1e-12
      call compute_stage_value_dirk(np1,qn0,dhat3*dt,elem,hvcoord,hybrid,&
        deriv,nets,nete,maxiter,itertol)
      max_itercnt_perstep        = max(maxiter,max_itercnt_perstep)
      max_itererr_perstep = max(itertol,max_itererr_perstep)

      call compute_andor_apply_rhs(np1,n0,np1,qn0,a4*dt,elem,hvcoord,hybrid,&
        deriv,nets,nete,compute_diagnostics,0d0,1d0,ahat4/a4,1d0)
      maxiter=10
      itertol=1e-12
      call compute_stage_value_dirk(np1,qn0,dhat4*dt,elem,hvcoord,hybrid,&
        deriv,nets,nete,maxiter,itertol)
      max_itercnt_perstep        = max(maxiter,max_itercnt_perstep)
      max_itererr_perstep = max(itertol,max_itererr_perstep)

      call compute_andor_apply_rhs(np1,n0,np1,qn0,a5*dt,elem,hvcoord,hybrid,&
        deriv,nets,nete,compute_diagnostics,eta_ave_w,1d0,ahat5/a5,1d0)

      avg_itercnt = ((nstep)*avg_itercnt + max_itercnt_perstep)/(nstep+1)

<<<<<<< HEAD
      call t_stopf("KGS252-4_timestep")
!==============================================================================================
    elseif (tstep_type == 15) then
      call t_startf("KGS242_explicit_timestep")
      a1 = 0.5
      a2 = 0.5
      a3 = 1.0
      call compute_andor_apply_rhs(np1,n0,n0,qn0,a1*dt,elem,hvcoord,hybrid,&
        deriv,nets,nete,compute_diagnostics,eta_ave_w*a1,1d0,1d0,1d0)
      call compute_andor_apply_rhs(np1,n0,np1,qn0,a2*dt,elem,hvcoord,hybrid,&
        deriv,nets,nete,.false.,eta_ave_w*a2,1d0,1d0,1d0)
      call compute_andor_apply_rhs(np1,n0,np1,qn0,a3*dt,elem,hvcoord,hybrid,&
        deriv,nets,nete,.false.,eta_ave_w*a3,1d0,1d0,1d0)
      call t_stopf("KGS242_explicit_timestep")
!===============================================================================================
    elseif (tstep_type == 16) then
      call t_startf("KGS252_explicit_timestep")
     ! denote the stages as k1,...,k4 and note that k1 = un0
      a1 = 0.25
      a2 = 1d0/3d0
      a3 = 0.5
      a4 = 1.0
     call compute_andor_apply_rhs(np1,n0,n0,qn0,dt*a1,elem,hvcoord,hybrid,&
        deriv,nets,nete,compute_diagnostics,eta_ave_w*a1,1d0,1d0,1d0)
     call compute_andor_apply_rhs(np1,n0,np1,qn0,dt*a2,elem,hvcoord,hybrid,&
        deriv,nets,nete,.false.,eta_ave_w*a2,1d0,1d0,1d0)
     call compute_andor_apply_rhs(np1,n0,np1,qn0,dt*a3,elem,hvcoord,hybrid,&
     deriv,nets,nete,.false.,eta_ave_w*a3,1d0,1d0,1d0)
     call compute_andor_apply_rhs(np1,n0,np1,qn0,dt*a4,elem,hvcoord,hybrid,&
     deriv,nets,nete,.false.,eta_ave_w*a4,1d0,1d0,1d0)
      call t_stopf("KGS252_explicit_timestep")
!=================================================================================================
    elseif (tstep_type == 17) then
      call t_startf("KGS262_explicit_timestep")
     a1 = 1./4.
     a2 = 1.0/6.0
     a3 = 3.0/8.0
     a4 = .5
     a5 = 1.0
     call compute_andor_apply_rhs(np1,n0,n0,qn0,dt*a1,elem,hvcoord,hybrid,&
        deriv,nets,nete,compute_diagnostics,eta_ave_w*a1,1d0,1d0,1d0)
     call compute_andor_apply_rhs(np1,n0,np1,qn0,dt*a2,elem,hvcoord,hybrid,&
        deriv,nets,nete,.false.,eta_ave_w*a2,1d0,1d0,1d0)
     call compute_andor_apply_rhs(np1,n0,np1,qn0,dt*a3,elem,hvcoord,hybrid,&
        deriv,nets,nete,.false.,eta_ave_w*a3,1d0,1d0,1d0)
     call compute_andor_apply_rhs(np1,n0,np1,qn0,dt*a4,elem,hvcoord,hybrid,&
        deriv,nets,nete,.false.,eta_ave_w*a4,1d0,1d0,1d0)
     call compute_andor_apply_rhs(np1,n0,np1,qn0,dt*a5,elem,hvcoord,hybrid,&
       deriv,nets,nete,.false.,eta_ave_w*a5,1d0,1d0,1d0)
      call t_stopf("KGS262_explicit_timestep")
!=================================================================================================
    elseif (tstep_type == 18) then
     call t_startf("KGS272_explicit_timestep")
     a1 = 1./6.
     a2 = 2./15.
     a3 = 1./4.
     a4 = 1./3.
     a5 = .5
     a6 = 1.0
    ! ======== first two stages are pure explicit  =============
     call compute_andor_apply_rhs(np1,n0,n0,qn0,dt*a1,elem,hvcoord,hybrid,&
        deriv,nets,nete,compute_diagnostics,eta_ave_w*a1,1d0,1d0,1d0)
     call compute_andor_apply_rhs(np1,n0,np1,qn0,dt*a2,elem,hvcoord,hybrid,&
        deriv,nets,nete,.false.,eta_ave_w*a2,1d0,1d0,1d0)
     call compute_andor_apply_rhs(np1,n0,np1,qn0,dt*a3,elem,hvcoord,hybrid,&
        deriv,nets,nete,.false.,eta_ave_w*a3,1d0,1d0,1d0)
     call compute_andor_apply_rhs(np1,n0,np1,qn0,dt*a4,elem,hvcoord,hybrid,&
        deriv,nets,nete,.false.,eta_ave_w*a4,1d0,1d0,1d0)
     call compute_andor_apply_rhs(np1,n0,np1,qn0,dt*a5,elem,hvcoord,hybrid,&
        deriv,nets,nete,.false.,eta_ave_w*a4,1d0,1d0,1d0)
     call compute_andor_apply_rhs(np1,n0,np1,qn0,dt*a6,elem,hvcoord,hybrid,&
        deriv,nets,nete,.false.,eta_ave_w*a6,1d0,1d0,1d0)
      call t_stopf("KGS272_explicit_timestep")
!=========================================================================================
    else if (tstep_type==20) then ! ARKode RK2
      call set_Butcher_tables(arkode_parameters, arkode_tables%RK2)

    else if (tstep_type==21) then ! ARKode Kinnmark, Gray, Ullrich 3rd-order, 5-stage
      call set_Butcher_tables(arkode_parameters, arkode_tables%KGU35)

    else if (tstep_type==22) then ! ARKode Ascher 2nd/2nd/2nd-order, 3-stage
      call set_Butcher_tables(arkode_parameters, arkode_tables%ARS232)

    else if (tstep_type==23) then ! ARKode Candidate ARK453 Method
      call set_Butcher_tables(arkode_parameters, arkode_tables%ARK453)

    else if (tstep_type==24) then ! ARKode Ascher 2nd/2nd/2nd-order, 3-stage
      call set_Butcher_tables(arkode_parameters, arkode_tables%ARS222)

    else if (tstep_type==25) then ! ARKode Ascher 3rd/4th/3rd-order, 3-stage
      call set_Butcher_tables(arkode_parameters, arkode_tables%ARS233)

    else if (tstep_type==26) then ! ARKode Ascher 3rd/3rd/3rd-order, 4-stage
      call set_Butcher_tables(arkode_parameters, arkode_tables%ARS343)

    else if (tstep_type==27) then ! ARKode Ascher 3rd/3rd/3rd-order, 5-stage
      call set_Butcher_tables(arkode_parameters, arkode_tables%ARS443)

    else if (tstep_type==28) then ! ARKode Kennedy 3rd/3rd/3rd-order, 4-stage
      call set_Butcher_tables(arkode_parameters, arkode_tables%ARK324)

    else if (tstep_type==29) then ! ARKode Kennedy 4th/4th/4th-order, 6-stage
      call set_Butcher_tables(arkode_parameters, arkode_tables%ARK436)

    else if (tstep_type==30) then ! ARKode Conde et al ssp3(3,3,3)a (renamed here)
      call set_Butcher_tables(arkode_parameters, arkode_tables%SSP3333B)

    else if (tstep_type==31) then ! ARKode Conde et al ssp3(3,3,3)b (renamed here)
      call set_Butcher_tables(arkode_parameters, arkode_tables%SSP3333C)

    else if (tstep_type==32) then ! ARKode KGS 2nd-order, 4 stage
      call set_Butcher_tables(arkode_parameters, arkode_tables%KGS232)

    else if (tstep_type==33) then ! ARKode KGS 2nd-order, 5 stage
      call set_Butcher_tables(arkode_parameters, arkode_tables%KGS242)

    else if (tstep_type==34) then ! ARKode KGS 2nd-order, 5 stage
      call set_Butcher_tables(arkode_parameters, arkode_tables%KGS243)

    else if (tstep_type==35) then ! ARKode KGS 2nd-order, 6 stage
      call set_Butcher_tables(arkode_parameters, arkode_tables%KGS252)

    else if (tstep_type==36) then ! ARKode KGS 2nd-order, 6 stage
      call set_Butcher_tables(arkode_parameters, arkode_tables%KGS254)

=======
      call t_stopf("IMEX-KG254_timestep")
>>>>>>> e4b42d39
    else
       call abortmp('ERROR: bad choice of tstep_type')
    endif

    ! Use ARKode to advance solution
    if (tstep_type >= 20) then

      ! If implicit solves are involved, set corresponding parameters
      if (arkode_parameters%imex /= 1) then
        ! linear solver parameters
        arkode_parameters%useColumnSolver = .true. ! use GMRES (optimally, this could be changed at runtime)
        ! TODO: put a conditional statement in here that only sets these if
        !       not using the column solver
        arkode_parameters%precLR = 0 ! no preconditioning
        arkode_parameters%gstype = 1 ! classical Gram-Schmidt orthogonalization
        arkode_parameters%lintol = 0.05d0 ! multiplies NLCOV_COEF in linear conv. criteria
        ! Iteration tolerances (appear in WRMS array as rtol*|u_i| + atol_i)
        arkode_parameters%rtol = rel_tol
        if (abs_tol < 0.d0) then
          arkode_parameters%atol(1) = 1.d1*arkode_parameters%rtol ! assumes u ~ 1e1
          arkode_parameters%atol(2) = 1.d1*arkode_parameters%rtol ! assumes v ~ 1e1
          arkode_parameters%atol(3) = 1.d1*arkode_parameters%rtol ! assumes w_i ~ 1e1
          arkode_parameters%atol(4) = 1.d5*arkode_parameters%rtol ! assumes phinh_i ~ 1e5
          arkode_parameters%atol(5) = 1.d8*arkode_parameters%rtol ! assumes theta_dp_cp ~ 1e8
          arkode_parameters%atol(6) = 1.d0*arkode_parameters%rtol ! assumes dp3d ~ 1e0
        else
          arkode_parameters%atol(:) = abs_tol
        end if
      end if

      ! update ARKode solver
      call update_arkode(elem, nets, nete, deriv, hvcoord, hybrid, &
                               dt, eta_ave_w, n0, qn0, arkode_parameters)

      ! call ARKode to perform a single step
      call get_solution_ptr(np1, ynp1)
      tout = dt
      itask = 2          ! use 'one-step' mode
      call farkode(tout, t, ynp1, itask, ierr)
      if (ierr /= 0) then
        call abortmp('farkode failed')
      endif
      if (calc_nonlinear_stats) then
        call update_nonlinear_stats()
      end if
    end if


    ! ==============================================
    ! Time-split Horizontal diffusion: nu.del^2 or nu.del^4
    ! U(*) = U(t+1)  + dt2 * HYPER_DIFF_TERM(t+1)
    ! ==============================================
    ! note:time step computes u(t+1)= u(t*) + RHS.
    ! for consistency, dt_vis = t-1 - t*, so this is timestep method dependent
    ! forward-in-time, hypervis applied to dp3d
    if (hypervis_order == 2 .and. nu>0) &
         call advance_hypervis(edge6,elem,hvcoord,hybrid,deriv,np1,nets,nete,dt_vis,eta_ave_w)


    ! warning: advance_physical_vis currently requires levels that are equally spaced in z
    if (dcmip16_mu>0) call advance_physical_vis(edge6,elem,hvcoord,hybrid,deriv,np1,nets,nete,dt,dcmip16_mu_s,dcmip16_mu)

    call t_stopf('prim_advance_exp')
  end subroutine prim_advance_exp





  subroutine applyCAMforcing(elem,hvcoord,np1,np1_qdp,dt,nets,nete)

  implicit none
  type (element_t),       intent(inout) :: elem(:)
  real (kind=real_kind),  intent(in)    :: dt
  type (hvcoord_t),       intent(in)    :: hvcoord
  integer,                intent(in)    :: np1,nets,nete,np1_qdp

  ! local
  integer :: i,j,k,ie,q
  real (kind=real_kind) :: v1
  real (kind=real_kind) :: temperature(np,np,nlev)
  real (kind=real_kind) :: kappa_star(np,np,nlev)
  real (kind=real_kind) :: cp_star(np,np,nlev)
  real (kind=real_kind) :: exner(np,np,nlev)
  real (kind=real_kind) :: dp(np,np,nlev)
  real (kind=real_kind) :: pnh(np,np,nlev)
  real (kind=real_kind) :: dpnh_dp_i(np,np,nlevp)

  do ie=nets,nete
     ! apply forcing to Qdp
     elem(ie)%derived%FQps(:,:)=0

     ! apply forcing to temperature
     call get_temperature(elem(ie),temperature,hvcoord,np1)
#if (defined COLUMN_OPENMP)
!$omp parallel do private(k)
#endif
     do k=1,nlev
        temperature(:,:,k) = temperature(:,:,k) + dt*elem(ie)%derived%FT(:,:,k)
     enddo


#if (defined COLUMN_OPENMP)
!$omp parallel do private(q,k,i,j,v1)
#endif
     do q=1,qsize
        do k=1,nlev
           do j=1,np
              do i=1,np
                 v1 = dt*elem(ie)%derived%FQ(i,j,k,q)
                 !if (elem(ie)%state%Qdp(i,j,k,q,np1) + v1 < 0 .and. v1<0) then
                 if (elem(ie)%state%Qdp(i,j,k,q,np1_qdp) + v1 < 0 .and. v1<0) then
                    !if (elem(ie)%state%Qdp(i,j,k,q,np1) < 0 ) then
                    if (elem(ie)%state%Qdp(i,j,k,q,np1_qdp) < 0 ) then
                       v1=0  ! Q already negative, dont make it more so
                    else
                       !v1 = -elem(ie)%state%Qdp(i,j,k,q,np1)
                       v1 = -elem(ie)%state%Qdp(i,j,k,q,np1_qdp)
                    endif
                 endif
                 !elem(ie)%state%Qdp(i,j,k,q,np1) = elem(ie)%state%Qdp(i,j,k,q,np1)+v1
                 elem(ie)%state%Qdp(i,j,k,q,np1_qdp) = elem(ie)%state%Qdp(i,j,k,q,np1_qdp)+v1
                 if (q==1) then
                    elem(ie)%derived%FQps(i,j)=elem(ie)%derived%FQps(i,j)+v1/dt
                 endif
              enddo
           enddo
        enddo
     enddo

     if (use_moisture) then
        ! to conserve dry mass in the precese of Q1 forcing:
        elem(ie)%state%ps_v(:,:,np1) = elem(ie)%state%ps_v(:,:,np1) + &
             dt*elem(ie)%derived%FQps(:,:)
     endif


     ! Qdp(np1) and ps_v(np1) were updated by forcing - update Q(np1)
#if (defined COLUMN_OPENMP)
!$omp parallel do private(q,k)
#endif
     do k=1,nlev
        dp(:,:,k) = ( hvcoord%hyai(k+1) - hvcoord%hyai(k) )*hvcoord%ps0 + &
             ( hvcoord%hybi(k+1) - hvcoord%hybi(k) )*elem(ie)%state%ps_v(:,:,np1)
     enddo
#if (defined COLUMN_OPENMP)
!$omp parallel do private(q,k)
#endif
     do q=1,qsize
        do k=1,nlev
           elem(ie)%state%Q(:,:,k,q) = elem(ie)%state%Qdp(:,:,k,q,np1_qdp)/dp(:,:,k)
        enddo
     enddo

     ! now that we have updated Qdp and dp, compute theta_dp_cp from temperature
     call get_kappa_star(kappa_star,elem(ie)%state%Q(:,:,:,1))
     call get_cp_star(cp_star,elem(ie)%state%Q(:,:,:,1))
     call get_pnh_and_exner(hvcoord,elem(ie)%state%theta_dp_cp(:,:,:,np1),dp,&
         elem(ie)%state%phinh_i(:,:,:,np1),kappa_star,pnh,exner,dpnh_dp_i)

     elem(ie)%state%theta_dp_cp(:,:,:,np1) = temperature(:,:,:)*cp_star(:,:,:)&
          *dp(:,:,:)/exner(:,:,:)

    enddo
    call applyCAMforcing_dynamics(elem,hvcoord,np1,np1_qdp,dt,nets,nete)
  end subroutine applyCAMforcing





  subroutine applyCAMforcing_dynamics(elem,hvcoord,np1,np1_qdp,dt,nets,nete)

  type (element_t)     ,  intent(inout) :: elem(:)
  real (kind=real_kind),  intent(in)    :: dt
  type (hvcoord_t),       intent(in)    :: hvcoord
  integer,                intent(in)    :: np1,nets,nete,np1_qdp

  integer :: k,ie
  do ie=nets,nete
     elem(ie)%state%v(:,:,:,:,np1) = elem(ie)%state%v(:,:,:,:,np1) + dt*elem(ie)%derived%FM(:,:,1:2,:)
     elem(ie)%state%w_i(:,:,1:nlev,np1) = elem(ie)%state%w_i(:,:,1:nlev,np1) + dt*elem(ie)%derived%FM(:,:,3,:)

     ! finally update w at the surface:
     elem(ie)%state%w_i(:,:,nlevp,np1) = (elem(ie)%state%v(:,:,1,nlev,np1)*elem(ie)%derived%gradphis(:,:,1) + &
          elem(ie)%state%v(:,:,2,nlev,np1)*elem(ie)%derived%gradphis(:,:,2))/g
  enddo

  end subroutine applyCAMforcing_dynamics





  subroutine advance_hypervis(edgebuf,elem,hvcoord,hybrid,deriv,nt,nets,nete,dt2,eta_ave_w)
  !
  !  take one timestep of:
  !          u(:,:,:,np) = u(:,:,:,np) +  dt2*nu*laplacian**order ( u )
  !          T(:,:,:,np) = T(:,:,:,np) +  dt2*nu_s*laplacian**order ( T )
  !
  !
  !  For correct scaling, dt2 should be the same 'dt2' used in the leapfrog advace
  !
  !

  type (hybrid_t)      , intent(in) :: hybrid
  type (element_t)     , intent(inout), target :: elem(:)
  type (EdgeBuffer_t)  , intent(inout) :: edgebuf
  type (derivative_t)  , intent(in) :: deriv
  type (hvcoord_t), intent(in)      :: hvcoord

  real (kind=real_kind) :: dt2
  integer :: nets,nete

  ! local
  real (kind=real_kind) :: eta_ave_w  ! weighting for mean flux terms
  real (kind=real_kind) :: nu_scale_top
  integer :: k2,k,kptr,i,j,ie,ic,nt
  real (kind=real_kind), dimension(np,np,2,nlev,nets:nete)      :: vtens
  real (kind=real_kind), dimension(np,np,nlev,4,nets:nete)      :: stens  ! dp3d,theta,w,phi


! NOTE: PGI compiler bug: when using spheremp, rspheremp and ps as pointers to elem(ie)% members,
  !       data is incorrect (offset by a few numbers actually)
  !       removed for now.
  !       real (kind=real_kind), dimension(:,:), pointer :: spheremp,rspheremp
  !       real (kind=real_kind), dimension(:,:,:), pointer   :: ps

  real (kind=real_kind), dimension(np,np,4) :: lap_s  ! dp3d,theta,w,phi
  real (kind=real_kind), dimension(np,np,2) :: lap_v
  real (kind=real_kind) :: exner0(nlev)
  real (kind=real_kind) :: heating(np,np,nlev)
  real (kind=real_kind) :: exner(np,np,nlev)
  real (kind=real_kind) :: p_i(np,np,nlevp)    ! pressure on interfaces
  real (kind=real_kind) :: dt
  real (kind=real_kind) :: ps_ref(np,np)

  real (kind=real_kind) :: theta_ref(np,np,nlev,nets:nete)
  real (kind=real_kind) :: phi_ref(np,np,nlevp,nets:nete)
  real (kind=real_kind) :: dp_ref(np,np,nlev,nets:nete)

  call t_startf('advance_hypervis')


  dt=dt2/hypervis_subcycle

  do k=1,nlev
     exner0(k) = (hvcoord%etam(k)*hvcoord%ps0/p0 )**kappa
  enddo


!!!!!!!!!!!!!!!!!!!!!!!!!!!!!!!!!!!!!!!!!!!!!!!!!!!!!!!!!!!!!!!!!!!!!!!!!!!!!!!!!!!
! NOTE1:  Diffusion works best when applied to theta.
! It creates some TOM noise when applied to theta_dp_cp in DCMIP 2.0 test
! so we convert from theta_dp_cp->theta, and then convert back at the end of diffusion
!
!!!!!!!!!!!!!!!!!!!!!!!!!!!!!!!!!!!!!!!!!!!!!!!!!!!!!!!!!!!!!!!!!!!!!!!!!!!!!!!!!!!

!!!!!!!!!!!!!!!!!!!!!!!!!!!!!!!!!!!!!!!!!!!!!!!!!!!!!!!!!!!!!!!!!!!!!!!!!!!!!!!!
! compute reference states
!!!!!!!!!!!!!!!!!!!!!!!!!!!!!!!!!!!!!!!!!!!!!!!!!!!!!!!!!!!!!!!!!!!!!!!!!!!!!!!!
  do ie=nets,nete
     ps_ref(:,:) = hvcoord%hyai(1)*hvcoord%ps0 + sum(elem(ie)%state%dp3d(:,:,:,nt),3)
     do k=1,nlev
        dp_ref(:,:,k,ie) = ( hvcoord%hyai(k+1) - hvcoord%hyai(k) )*hvcoord%ps0 + &
             (hvcoord%hybi(k+1)-hvcoord%hybi(k))*ps_ref(:,:)
     enddo

     call get_dry_phinh(hvcoord,elem(ie)%state%phis,&
          elem(ie)%state%theta_dp_cp(:,:,:,nt),elem(ie)%state%dp3d(:,:,:,nt),&
          phi_ref(:,:,:,ie))

     do k=1,nlev
        ! convert theta_dp_cp -> theta
        elem(ie)%state%theta_dp_cp(:,:,k,nt)=&
             elem(ie)%state%theta_dp_cp(:,:,k,nt)/(Cp*elem(ie)%state%dp3d(:,:,k,nt))
     enddo

     call set_theta_ref(hvcoord,elem(ie)%state%dp3d(:,:,:,nt),theta_ref(:,:,:,ie))
#if 0
     theta_ref(:,:,:,ie)=0
     phi_ref(:,:,:,ie)=0
     dp_ref(:,:,:,ie)=0
#endif
  enddo


!!!!!!!!!!!!!!!!!!!!!!!!!!!!!!!!!!!!!!!!!!!!!!!!!!!!!!!!!!!!!!!!!!!!!!!!!!!!!!!!
  !  hyper viscosity
!!!!!!!!!!!!!!!!!!!!!!!!!!!!!!!!!!!!!!!!!!!!!!!!!!!!!!!!!!!!!!!!!!!!!!!!!!!!!!!!
  do ic=1,hypervis_subcycle
     do ie=nets,nete

#if (defined COLUMN_OPENMP)
!$omp parallel do private(k)
#endif
        do k=1,nlev
           elem(ie)%state%theta_dp_cp(:,:,k,nt)=elem(ie)%state%theta_dp_cp(:,:,k,nt)-&
                theta_ref(:,:,k,ie)
           elem(ie)%state%phinh_i(:,:,k,nt)=elem(ie)%state%phinh_i(:,:,k,nt)-&
                phi_ref(:,:,k,ie)
           elem(ie)%state%dp3d(:,:,k,nt)=elem(ie)%state%dp3d(:,:,k,nt)-&
                dp_ref(:,:,k,ie)
        enddo
     enddo

     call biharmonic_wk_theta(elem,stens,vtens,deriv,edge6,hybrid,nt,nets,nete)

     do ie=nets,nete

        ! comptue mean flux
        if (nu_p>0) then
           elem(ie)%derived%dpdiss_ave(:,:,:)=elem(ie)%derived%dpdiss_ave(:,:,:)+&
                (eta_ave_w*elem(ie)%state%dp3d(:,:,:,nt)+dp_ref(:,:,:,ie))/hypervis_subcycle
           elem(ie)%derived%dpdiss_biharmonic(:,:,:)=elem(ie)%derived%dpdiss_biharmonic(:,:,:)+&
                eta_ave_w*stens(:,:,:,1,ie)/hypervis_subcycle
        endif
#if (defined COLUMN_OPENMP)
!$omp parallel do private(k,lap_s,lap_v,nu_scale_top)
#endif
           do k=1,nlev
              ! advace in time.
              ! note: DSS commutes with time stepping, so we can time advance and then DSS.
              ! note: weak operators alreayd have mass matrix "included"

              ! add regular diffusion in top 3 layers:
              if (nu_top>0 .and. k<=3) then
                 lap_s(:,:,1)=laplace_sphere_wk(elem(ie)%state%dp3d       (:,:,k,nt),deriv,elem(ie),var_coef=.false.)
                 lap_s(:,:,2)=laplace_sphere_wk(elem(ie)%state%theta_dp_cp(:,:,k,nt),deriv,elem(ie),var_coef=.false.)
                 lap_s(:,:,3)=laplace_sphere_wk(elem(ie)%state%w_i        (:,:,k,nt),deriv,elem(ie),var_coef=.false.)
                 lap_s(:,:,4)=laplace_sphere_wk(elem(ie)%state%phinh_i    (:,:,k,nt),deriv,elem(ie),var_coef=.false.)
                 lap_v=vlaplace_sphere_wk(elem(ie)%state%v(:,:,:,k,nt),deriv,elem(ie),var_coef=.false.)
              endif

              nu_scale_top = 1
              if (k==1) nu_scale_top=4
              if (k==2) nu_scale_top=2

              ! biharmonic terms need a negative sign:
              if (nu_top>0 .and. k<=3) then
                 vtens(:,:,:,k,ie)=(  -nu*vtens(:,:,:,k,ie) + nu_scale_top*nu_top*lap_v(:,:,:)) ! u and v
                 stens(:,:,k,1,ie)=(-nu_p*stens(:,:,k,1,ie) + nu_scale_top*nu_top*lap_s(:,:,1)) ! dp3d
                 stens(:,:,k,2,ie)=(  -nu*stens(:,:,k,2,ie) + nu_scale_top*nu_top*lap_s(:,:,2)) ! theta
                 stens(:,:,k,3,ie)=(  -nu*stens(:,:,k,3,ie) + nu_scale_top*nu_top*lap_s(:,:,3)) ! w
                 stens(:,:,k,4,ie)=(-nu_s*stens(:,:,k,4,ie) + nu_scale_top*nu_top*lap_s(:,:,4)) ! phi
              else
                 vtens(:,:,:,k,ie)=-nu  *vtens(:,:,:,k,ie) ! u,v
                 stens(:,:,k,1,ie)=-nu_p*stens(:,:,k,1,ie) ! dp3d
                 stens(:,:,k,2,ie)=-nu  *stens(:,:,k,2,ie) ! theta
                 stens(:,:,k,3,ie)=-nu  *stens(:,:,k,3,ie) ! w
                 stens(:,:,k,4,ie)=-nu_s*stens(:,:,k,4,ie) ! phi
              endif

           enddo

           kptr=0;      call edgeVpack(edgebuf,vtens(:,:,:,:,ie),2*nlev,kptr,ie)
           kptr=2*nlev; call edgeVpack(edgebuf,stens(:,:,:,:,ie),4*nlev,kptr,ie)

        enddo

        call t_startf('ahdp_bexchV2')
        call bndry_exchangeV(hybrid,edgebuf)
        call t_stopf('ahdp_bexchV2')

        do ie=nets,nete

           kptr=0
           call edgeVunpack(edgebuf, vtens(:,:,:,:,ie), 2*nlev, kptr, ie)
           kptr=2*nlev
           call edgeVunpack(edgebuf, stens(:,:,:,:,ie), 4*nlev, kptr, ie)


           ! apply inverse mass matrix, accumulate tendencies
#if (defined COLUMN_OPENMP)
!$omp parallel do private(k)
#endif
           do k=1,nlev
              vtens(:,:,1,k,ie)=dt*vtens(:,:,1,k,ie)*elem(ie)%rspheremp(:,:)  ! u
              vtens(:,:,2,k,ie)=dt*vtens(:,:,2,k,ie)*elem(ie)%rspheremp(:,:)  ! v
              stens(:,:,k,1,ie)=dt*stens(:,:,k,1,ie)*elem(ie)%rspheremp(:,:)  ! dp3d
              stens(:,:,k,2,ie)=dt*stens(:,:,k,2,ie)*elem(ie)%rspheremp(:,:)  ! theta
              stens(:,:,k,3,ie)=dt*stens(:,:,k,3,ie)*elem(ie)%rspheremp(:,:)  ! w
              stens(:,:,k,4,ie)=dt*stens(:,:,k,4,ie)*elem(ie)%rspheremp(:,:)  ! phi

              !add ref state back
              elem(ie)%state%theta_dp_cp(:,:,k,nt)=elem(ie)%state%theta_dp_cp(:,:,k,nt)+&
                   theta_ref(:,:,k,ie)
              elem(ie)%state%phinh_i(:,:,k,nt)=elem(ie)%state%phinh_i(:,:,k,nt)+&
                   phi_ref(:,:,k,ie)
              elem(ie)%state%dp3d(:,:,k,nt)=elem(ie)%state%dp3d(:,:,k,nt)+&
                   dp_ref(:,:,k,ie)

           enddo



#if (defined COLUMN_OPENMP)
!$omp parallel do private(k)
#endif
        do k=1,nlev
           elem(ie)%state%v(:,:,:,k,nt)=elem(ie)%state%v(:,:,:,k,nt) + &
                vtens(:,:,:,k,ie)
           elem(ie)%state%w_i(:,:,k,nt)=elem(ie)%state%w_i(:,:,k,nt) &
                +stens(:,:,k,3,ie)

           elem(ie)%state%dp3d(:,:,k,nt)=elem(ie)%state%dp3d(:,:,k,nt) &
                +stens(:,:,k,1,ie)

           elem(ie)%state%phinh_i(:,:,k,nt)=elem(ie)%state%phinh_i(:,:,k,nt) &
                +stens(:,:,k,4,ie)
        enddo


        ! apply heating after updating sate.  using updated v gives better results in PREQX model
        !
        ! d(IE)/dt =  exner * d(Theta)/dt + phi d(dp3d)/dt   (Theta = dp3d*cp*theta)
        !   Our eqation:  d(theta)/dt = diss(theta) + heating
        !   Assuming no diffusion on dp3d, we can approximate by:
        !   d(IE)/dt = exner*cp*dp3d * diss(theta)  -   exner*cp*dp3d*heating
        !
        ! KE dissipaiton will be given by:
        !   d(KE)/dt = dp3d*U dot diss(U)
        ! we want exner*cp*dp3d*heating = dp3d*U dot diss(U)
        ! and thus heating =  U dot diss(U) / exner*cp
        !
        ! PE dissipation
        ! d(PE)/dt = dp3d diss(phi)
        !     we want dp3d diss(phi) = exner*cp*dp3d*heating
        !     heating = diss(phi) / exner*cp
        !
        ! use hydrostatic pressure for simplicity
        p_i(:,:,1)=hvcoord%hyai(1)*hvcoord%ps0
        do k=1,nlev
           p_i(:,:,k+1)=p_i(:,:,k) + elem(ie)%state%dp3d(:,:,k,nt)
        enddo
#if (defined COLUMN_OPENMP)
!$omp parallel do default(shared), private(k,k2)
#endif
        do k=1,nlev
           ! for w averaging, we didn't compute dissipation at surface, so just use one level
           k2=max(k,nlev)
           ! p(:,:,k) = (p_i(:,:,k) + elem(ie)%state%dp3d(:,:,k,nt)/2)
           exner(:,:,k)  = ( (p_i(:,:,k) + elem(ie)%state%dp3d(:,:,k,nt)/2) /p0)**kappa
           if (theta_hydrostatic_mode) then
              heating(:,:,k)= (elem(ie)%state%v(:,:,1,k,nt)*vtens(:,:,1,k,ie) + &
                   elem(ie)%state%v(:,:,2,k,nt)*vtens(:,:,2,k,ie) ) / &
                   (exner(:,:,k)*Cp)

           else
              heating(:,:,k)= (elem(ie)%state%v(:,:,1,k,nt)*vtens(:,:,1,k,ie) + &
                   elem(ie)%state%v(:,:,2,k,nt)*vtens(:,:,2,k,ie)  +&
                   (elem(ie)%state%w_i(:,:,k,nt)*stens(:,:,k,3,ie)  +&
                     elem(ie)%state%w_i(:,:,k2,nt)*stens(:,:,k2,3,ie))/2  +&
                   stens(:,:,k,4,ie) ) / &
                   (exner(:,:,k)*Cp)
           endif

           elem(ie)%state%theta_dp_cp(:,:,k,nt)=elem(ie)%state%theta_dp_cp(:,:,k,nt) &
                +stens(:,:,k,2,ie)*hvcoord%dp0(k)*exner0(k)/(exner(:,:,k)*elem(ie)%state%dp3d(:,:,k,nt))&
                -heating(:,:,k)
        enddo

     enddo
  enddo

! convert theta_dp_cp -> theta
  do ie=nets,nete
     elem(ie)%state%theta_dp_cp(:,:,:,nt)=&
          elem(ie)%state%theta_dp_cp(:,:,:,nt)*Cp*elem(ie)%state%dp3d(:,:,:,nt)

     ! finally update w at the surface:
     elem(ie)%state%w_i(:,:,nlevp,nt) = (elem(ie)%state%v(:,:,1,nlev,nt)*elem(ie)%derived%gradphis(:,:,1) + &
          elem(ie)%state%v(:,:,2,nlev,nt)*elem(ie)%derived%gradphis(:,:,2))/g
  enddo


  call t_stopf('advance_hypervis')

  end subroutine advance_hypervis





  subroutine advance_physical_vis(edgebuf,elem,hvcoord,hybrid,deriv,nt,nets,nete,dt,mu_s,mu)
  !
  !  take one timestep of of physical viscosity (single laplace operator) for
  !  all state variables in both horizontal and vertical
  !
  !  as of 2017/5, used only for the supercell test case
  !  so for now:
  !     dont bother to optimize
  !     apply only to perturbation from background state (supercell initial condition)
  !     uniform spacing in z with delz = 20km/nlev
  !
  !

  type (hybrid_t)      , intent(in) :: hybrid
  type (element_t)     , intent(inout), target :: elem(:)
  type (EdgeBuffer_t)  , intent(inout) :: edgebuf
  type (derivative_t)  , intent(in) :: deriv
  type (hvcoord_t), intent(in)      :: hvcoord

  real (kind=real_kind) :: dt, mu_s, mu
  integer :: nt,nets,nete

  ! local
  integer :: k,kptr,ie
  real (kind=real_kind), dimension(np,np,2,nlev,nets:nete)      :: vtens
  real (kind=real_kind), dimension(np,np,nlev,4,nets:nete)      :: stens  ! dp3d,theta,w,phi
  real (kind=real_kind), dimension(np,np,nlevp,2,nets:nete)     :: stens_i


  real (kind=real_kind), dimension(np,np,2) :: lap_v
  real (kind=real_kind) :: delz,delz_i

  real (kind=real_kind) :: theta_ref(np,np,nlev)

  real (kind=real_kind) :: theta_prime(np,np,nlev)
  real (kind=real_kind) :: phi_prime(np,np,nlevp)
  real (kind=real_kind) :: dp_prime(np,np,nlev)
  real (kind=real_kind) :: w_prime(np,np,nlevp)
  real (kind=real_kind) :: u_prime(np,np,2,nlev)

  !if(test_case .ne. 'dcmip2016_test3') call abortmp("dcmip16_mu is currently limited to dcmip16 test 3")

  call t_startf('advance_physical_vis')
  delz = 20d3/nlev
  delz_i = 20d3/nlevp

!!!!!!!!!!!!!!!!!!!!!!!!!!!!!!!!!!!!!!!!!!!!!!!!!!!!!!!!!!!!!!!!!!!!!!!!!!!!!!!!
! compute reference states
!!!!!!!!!!!!!!!!!!!!!!!!!!!!!!!!!!!!!!!!!!!!!!!!!!!!!!!!!!!!!!!!!!!!!!!!!!!!!!!!
  do ie=nets,nete

     theta_ref(:,:,:) = state0(ie)%theta_dp_cp(:,:,:,1)/(cp*state0(ie)%dp3d(:,:,:,1))
     elem(ie)%state%theta_dp_cp(:,:,:,nt)=&
             elem(ie)%state%theta_dp_cp(:,:,:,nt)/(Cp*elem(ie)%state%dp3d(:,:,:,nt))

     ! perturbation variables
     u_prime(:,:,:,:)  = elem(ie)%state%v(:,:,:,:,nt)          -state0(ie)%v(:,:,:,:,1)
     w_prime(:,:,:)    = elem(ie)%state%w_i(:,:,:,nt)     -state0(ie)%w_i(:,:,:,1)
     dp_prime(:,:,:)   = elem(ie)%state%dp3d(:,:,:,nt)         -state0(ie)%dp3d(:,:,:,1)
     phi_prime(:,:,:)  = elem(ie)%state%phinh_i(:,:,:,nt) -state0(ie)%phinh_i(:,:,:,1)
     theta_prime(:,:,:)= elem(ie)%state%theta_dp_cp(:,:,:,nt)-theta_ref(:,:,:)

     ! vertical viscosity
     call laplace_z(u_prime,    vtens(:,:,:,:,ie),2,nlev,delz)
     call laplace_z(dp_prime,   stens(:,:,:,1,ie),1,nlev,delz)
     call laplace_z(theta_prime,stens(:,:,:,2,ie),1,nlev,delz)
     call laplace_z(w_prime,    stens_i(:,:,:,1,ie),1,nlevp,delz_i)
     call laplace_z(phi_prime,  stens_i(:,:,:,2,ie),1,nlevp,delz_i)

     ! add in horizontal viscosity
     ! multiply by mass matrix for DSS
     ! horiz viscosity already has mass matrix built in
     ! for interface quantities, only use 1:nlev (dont apply at surface)
     do k=1,nlev
        lap_v = vlaplace_sphere_wk(elem(ie)%state%v(:,:,:,k,nt),deriv,elem(ie),var_coef=.false.)

        vtens(:,:,1,k,ie) = (vtens(:,:,1,k,ie)*elem(ie)%spheremp(:,:) + lap_v(:,:,1))
        vtens(:,:,2,k,ie) = (vtens(:,:,2,k,ie)*elem(ie)%spheremp(:,:) + lap_v(:,:,2))

        stens(:,:,k,1,ie) = (stens(:,:,k,1,ie)*elem(ie)%spheremp(:,:) + &
             laplace_sphere_wk(elem(ie)%state%dp3d(:,:,k,nt),deriv,elem(ie),var_coef=.false.)  )

        stens(:,:,k,2,ie) = (stens(:,:,k,2,ie)*elem(ie)%spheremp(:,:) + &
             laplace_sphere_wk(elem(ie)%state%theta_dp_cp(:,:,k,nt),deriv,elem(ie),var_coef=.false.)  )

        stens(:,:,k,3,ie) = (stens_i(:,:,k,1,ie)*elem(ie)%spheremp(:,:) + &
             laplace_sphere_wk(elem(ie)%state%w_i(:,:,k,nt),deriv,elem(ie),var_coef=.false.) )

        stens(:,:,k,4,ie) = (stens_i(:,:,k,2,ie)*elem(ie)%spheremp(:,:) + &
             laplace_sphere_wk(elem(ie)%state%phinh_i(:,:,k,nt),deriv,elem(ie),var_coef=.false.) )

     enddo

     kptr=0
     call edgeVpack(edgebuf,vtens(:,:,:,:,ie),2*nlev,kptr,ie)
     kptr=2*nlev
     call edgeVpack(edgebuf,stens(:,:,:,:,ie),4*nlev,kptr,ie)

  enddo

  call bndry_exchangeV(hybrid,edgebuf)

  do ie=nets,nete

     kptr=0
     call edgeVunpack(edgebuf, vtens(:,:,:,:,ie), 2*nlev, kptr, ie)
     kptr=2*nlev
     call edgeVunpack(edgebuf, stens(:,:,:,:,ie), 4*nlev, kptr, ie)

     ! apply inverse mass matrix, accumulate tendencies
     do k=1,nlev
        elem(ie)%state%v(:,:,1,k,nt)=elem(ie)%state%v(:,:,1,k,nt) + &
             mu*dt*vtens(:,:,1,k,ie)*elem(ie)%rspheremp(:,:)

        elem(ie)%state%v(:,:,2,k,nt)=elem(ie)%state%v(:,:,2,k,nt) + &
             mu*dt*vtens(:,:,2,k,ie)*elem(ie)%rspheremp(:,:)

        elem(ie)%state%dp3d(:,:,k,nt)=elem(ie)%state%dp3d(:,:,k,nt) &
             +mu_s*dt*stens(:,:,k,1,ie)*elem(ie)%rspheremp(:,:)

        elem(ie)%state%theta_dp_cp(:,:,k,nt)=elem(ie)%state%theta_dp_cp(:,:,k,nt) &
             +mu_s*dt*stens(:,:,k,2,ie)*elem(ie)%rspheremp(:,:)

        elem(ie)%state%w_i(:,:,k,nt)=elem(ie)%state%w_i(:,:,k,nt) &
             +mu_s*dt*stens(:,:,k,3,ie)*elem(ie)%rspheremp(:,:)

        elem(ie)%state%phinh_i(:,:,k,nt)=elem(ie)%state%phinh_i(:,:,k,nt) &
             +mu_s*dt*stens(:,:,k,4,ie)*elem(ie)%rspheremp(:,:)

     enddo
  enddo


  ! convert theta_dp_cp -> theta
  do ie=nets,nete
     do k=1,nlev
        elem(ie)%state%theta_dp_cp(:,:,k,nt)=&
             elem(ie)%state%theta_dp_cp(:,:,k,nt)*Cp*elem(ie)%state%dp3d(:,:,k,nt)
     enddo

     ! finally update w at the surface:
     elem(ie)%state%w_i(:,:,nlevp,nt) = (elem(ie)%state%v(:,:,1,nlev,nt)*elem(ie)%derived%gradphis(:,:,1) + &
          elem(ie)%state%v(:,:,2,nlev,nt)*elem(ie)%derived%gradphis(:,:,2))/g
  enddo


  call t_stopf('advance_physical_vis')

  end subroutine advance_physical_vis





!============================ stiff and or non-stiff ============================================

 subroutine compute_andor_apply_rhs(np1,nm1,n0,qn0,dt2,elem,hvcoord,hybrid,&
       deriv,nets,nete,compute_diagnostics,eta_ave_w,scale1,scale2,scale3)
  ! ===================================
  ! compute the RHS, accumulate into u(np1) and apply DSS
  !
  !   u(np1) = scale3*u(nm1) + dt2*DSS[ nonstiffRHS(u(n0))*scale1 + stiffRHS(un0)*scale2 ]
  !
  ! This subroutine was orgininally called to compute a leapfrog timestep
  ! but by adjusting np1,nm1,n0 and dt2, many other timesteps can be
  ! accomodated.  For example, setting nm1=np1=n0 this routine will
  ! take a forward euler step, overwriting the input with the output.
  !
  !    qn0 = timelevel used to access Qdp() in order to compute virtual Temperature
  !
  ! ===================================

  integer,              intent(in) :: np1,nm1,n0,qn0,nets,nete
  real*8,               intent(in) :: dt2
  logical,              intent(in) :: compute_diagnostics
  type (hvcoord_t),     intent(in) :: hvcoord
  type (hybrid_t),      intent(in) :: hybrid
  type (element_t),     intent(inout), target :: elem(:)
  type (derivative_t),  intent(in) :: deriv

  real (kind=real_kind) :: eta_ave_w,scale1,scale2,scale3  ! weighting for eta_dot_dpdn mean flux, scale of unm1

  ! local
  real (kind=real_kind), pointer, dimension(:,:,:) :: phi_i
  real (kind=real_kind), pointer, dimension(:,:,:) :: dp3d
  real (kind=real_kind), pointer, dimension(:,:,:) :: theta_dp_cp

  real (kind=real_kind) :: kappa_star(np,np,nlev)
  real (kind=real_kind) :: theta_cp(np,np,nlev)
  real (kind=real_kind) :: theta_i(np,np,nlevp)
  real (kind=real_kind) :: omega_p(np,np,nlev)
  real (kind=real_kind) :: vort(np,np,nlev)           ! vorticity
  real (kind=real_kind) :: divdp(np,np,nlev)
  real (kind=real_kind) :: phi(np,np,nlev)
  real (kind=real_kind) :: pnh(np,np,nlev)               ! nh (nonydro) pressure
  real (kind=real_kind) :: dp3d_i(np,np,nlevp)
  real (kind=real_kind) :: exner(np,np,nlev)         ! exner nh pressure
  real (kind=real_kind) :: dpnh_dp_i(np,np,nlevp)    ! dpnh / dp3d at interfaces
  real (kind=real_kind) :: eta_dot_dpdn(np,np,nlevp)  ! vertical velocity at interfaces
  real (kind=real_kind) :: KE(np,np,nlev)             ! Kinetic energy
  real (kind=real_kind) :: gradexner(np,np,2,nlev)    ! grad(p^kappa)
  real (kind=real_kind) :: gradphinh_i(np,np,2,nlevp) ! gradphi at interfaces
  real (kind=real_kind) :: mgrad(np,np,2,nlev)        ! gradphi metric term at cell centers
  real (kind=real_kind) :: gradKE(np,np,2,nlev)       ! grad(0.5 u^T u )
  real (kind=real_kind) :: wvor(np,np,2,nlev)         ! w vorticity term

  real (kind=real_kind) :: grad_kappastar(np,np,2,nlev)

  real (kind=real_kind) :: gradw_i(np,np,2,nlevp)
  real (kind=real_kind) :: v_gradw_i(np,np,nlevp)
  real (kind=real_kind) :: v_gradtheta(np,np,nlev)
  real (kind=real_kind) :: v_theta(np,np,2,nlev)
  real (kind=real_kind) :: div_v_theta(np,np,nlev)
  real (kind=real_kind) :: v_gradphinh_i(np,np,nlevp) ! v*gradphi at interfaces
  real (kind=real_kind) :: v_i(np,np,2,nlevp)

  real (kind=real_kind) :: v_vadv(np,np,2,nlev)     ! velocity vertical advection
  real (kind=real_kind) :: theta_vadv(np,np,nlev)   ! w,phi, theta  vertical advection term
  real (kind=real_kind) :: w_vadv_i(np,np,nlevp)      ! w,phi, theta  vertical advection term
  real (kind=real_kind) :: phi_vadv_i(np,np,nlevp)    ! w,phi, theta  vertical advection term

  real (kind=real_kind) :: vtens1(np,np,nlev)
  real (kind=real_kind) :: vtens2(np,np,nlev)
  real (kind=real_kind) :: stens(np,np,nlev,3) ! tendencies w,phi,theta
                                               ! w,phi tendencies not computed at nlevp
  real (kind=real_kind) :: w_tens(np,np,nlevp)  ! need to update w at surface as well
  real (kind=real_kind) :: theta_tens(np,np,nlev)
  real (kind=real_kind) :: phi_tens(np,np,nlevp)


  real (kind=real_kind) :: pi(np,np,nlev)                ! hydrostatic pressure
  real (kind=real_kind) :: pi_i(np,np,nlevp)             ! hydrostatic pressure interfaces
  real (kind=real_kind), dimension(np,np,nlev) :: vgrad_p

  real (kind=real_kind) ::  temp(np,np,nlev)
  real (kind=real_kind) ::  vtemp(np,np,2,nlev)       ! generic gradient storage
  real (kind=real_kind), dimension(np,np) :: sdot_sum ! temporary field
  real (kind=real_kind) ::  v1,v2,w,d_eta_dot_dpdn_dn
  integer :: i,j,k,kptr,ie


  real (kind=real_kind) ::  wtemp(np,np,nelemd)

  call t_startf('compute_andor_apply_rhs')

  do ie=nets,nete
    ! check boundary condition if using nonhydrostatic mode
     if (.not. theta_hydrostatic_mode) then
        temp(:,:,1) =  (elem(ie)%state%v(:,:,1,nlev,n0)*elem(ie)%derived%gradphis(:,:,1) + &
             elem(ie)%state%v(:,:,2,nlev,n0)*elem(ie)%derived%gradphis(:,:,2))/g
        if ( maxval(abs(temp(:,:,1)-elem(ie)%state%w_i(:,:,nlevp,n0))) >1e-10) then
           write(iulog,*) 'WARNING: w(n0) does not satisfy b.c.'
           write(iulog,*) 'val1 = ',temp(:,:,1)
           write(iulog,*) 'val2 = ',elem(ie)%state%w_i(:,:,nlevp,n0)
           write(iulog,*) 'diff: ',temp(:,:,1)-elem(ie)%state%w_i(:,:,nlevp,n0)
        endif
     endif

     dp3d  => elem(ie)%state%dp3d(:,:,:,n0)
     theta_dp_cp  => elem(ie)%state%theta_dp_cp(:,:,:,n0)
     theta_cp(:,:,:) = theta_dp_cp(:,:,:)/dp3d(:,:,:)
     phi_i => elem(ie)%state%phinh_i(:,:,:,n0)

     call get_kappa_star(kappa_star,elem(ie)%state%Q(:,:,:,1))
     call get_pnh_and_exner(hvcoord,theta_dp_cp,dp3d,phi_i,&
             kappa_star,pnh,exner,dpnh_dp_i)

     dp3d_i(:,:,1) = dp3d(:,:,1)
     dp3d_i(:,:,nlevp) = dp3d(:,:,nlev)
     do k=2,nlev
        dp3d_i(:,:,k)=(dp3d(:,:,k)+dp3d(:,:,k-1))/2
     end do

     ! special averaging for velocity for energy conservation
     v_i(:,:,1:2,1) = elem(ie)%state%v(:,:,1:2,1,n0)
     v_i(:,:,1:2,nlevp) = elem(ie)%state%v(:,:,1:2,nlev,n0)
     do k=2,nlev
        v_i(:,:,1,k) = (dp3d(:,:,k)*elem(ie)%state%v(:,:,1,k,n0) + &
             dp3d(:,:,k-1)*elem(ie)%state%v(:,:,1,k-1,n0) ) / (2*dp3d_i(:,:,k))
        v_i(:,:,2,k) = (dp3d(:,:,k)*elem(ie)%state%v(:,:,2,k,n0) + &
             dp3d(:,:,k-1)*elem(ie)%state%v(:,:,2,k-1,n0) ) / (2*dp3d_i(:,:,k))
     end do

     if (theta_hydrostatic_mode) then
        do k=nlev,1,-1          ! traditional Hydrostatic integral
           phi_i(:,:,k)=phi_i(:,:,k+1)+&
                kappa_star(:,:,k)*theta_dp_cp(:,:,k)*exner(:,:,k)/pnh(:,:,k)
        enddo
     endif

     do k=1,nlev
        phi(:,:,k) = (phi_i(:,:,k)+phi_i(:,:,k+1))/2  ! for diagnostics

        ! ================================
        ! Accumulate mean Vel_rho flux in vn0
        ! ================================
        vtemp(:,:,1,k) = elem(ie)%state%v(:,:,1,k,n0)*dp3d(:,:,k)
        vtemp(:,:,2,k) = elem(ie)%state%v(:,:,2,k,n0)*dp3d(:,:,k)
        elem(ie)%derived%vn0(:,:,:,k)=elem(ie)%derived%vn0(:,:,:,k)+eta_ave_w*vtemp(:,:,:,k)

        divdp(:,:,k)=divergence_sphere(vtemp(:,:,:,k),deriv,elem(ie))
        vort(:,:,k)=vorticity_sphere(elem(ie)%state%v(:,:,:,k,n0),deriv,elem(ie))
     enddo

     ! Compute omega_p = 1/pi Dpi/Dt
     ! first compute hydrostatic pressure
     pi_i(:,:,1)=hvcoord%hyai(1)*hvcoord%ps0
     do k=1,nlev
        pi_i(:,:,k+1)=pi_i(:,:,k) + dp3d(:,:,k)
     enddo
     do k=1,nlev
        pi(:,:,k)=pi_i(:,:,k) + dp3d(:,:,k)/2
     enddo
     do k=1,nlev
        ! get hydrostatic pressure flux to compute omega=dp/dt
        vtemp(:,:,:,k) = gradient_sphere( pi(:,:,k), deriv, elem(ie)%Dinv);
        vgrad_p(:,:,k) = elem(ie)%state%v(:,:,1,k,n0)*vtemp(:,:,1,k)+&
             elem(ie)%state%v(:,:,2,k,n0)*vtemp(:,:,2,k)
     enddo
     call preq_omega_ps(omega_p,hvcoord,pi,vgrad_p,divdp)


     ! ==================================================
     ! Compute eta_dot_dpdn
     ! save sdot_sum as this is the -RHS of ps_v equation
     ! ==================================================
     if (rsplit>0) then
        ! VERTICALLY LAGRANGIAN:   no vertical motion
        eta_dot_dpdn=0
        w_vadv_i=0
        phi_vadv_i=0
        theta_vadv=0
        v_vadv=0
     else
        sdot_sum=0
        do k=1,nlev
           ! ==================================================
           ! add this term to PS equation so we exactly conserve dry mass
           ! ==================================================
           sdot_sum(:,:) = sdot_sum(:,:) + divdp(:,:,k)
           eta_dot_dpdn(:,:,k+1) = sdot_sum(:,:)
        end do


        ! ===========================================================
        ! at this point, eta_dot_dpdn contains integral_etatop^eta[ divdp ]
        ! compute at interfaces:
        !    eta_dot_dpdn = -dp/dt - integral_etatop^eta[ divdp ]
        ! for reference: at mid layers we have:
        !    omega = v grad p  - integral_etatop^eta[ divdp ]
        ! ===========================================================
        do k=1,nlev-1
           eta_dot_dpdn(:,:,k+1) = hvcoord%hybi(k+1)*sdot_sum(:,:) - eta_dot_dpdn(:,:,k+1)
        end do

        eta_dot_dpdn(:,:,1     ) = 0
        eta_dot_dpdn(:,:,nlevp)  = 0
        theta_i(:,:,1) =       0
        theta_i(:,:,nlevp) =   0


        ! ===========================================================
        ! Compute vertical advection of v from eq. CCM2 (3.b.1)
        ! ==============================================
        call preq_vertadv_v1(elem(ie)%state%v(:,:,:,:,n0),eta_dot_dpdn,dp3d,v_vadv)

        ! compute (cp*theta) at interfaces
        ! for energy conservation, use averaging consistent with EOS
        ! dont bother to compute at surface and top since it will be multiplied by eta-dot
#if 0
           do k=2,nlev  ! simple averaging
              theta_i(:,:,k) = (theta_cp(:,:,k)+theta_cp(:,:,k-1))/2
           enddo
#else
           ! E conserving average, but much more dissipative
           do k=2,nlev
              theta_i(:,:,k) = -dpnh_dp_i(:,:,k)*(phi(:,:,k)-phi(:,:,k-1))/&
                   (exner(:,:,k)-exner(:,:,k-1))
           enddo
#endif



        do k=1,nlev
           ! average interface quantity to midpoints:
           temp(:,:,k) = (( eta_dot_dpdn(:,:,k)+eta_dot_dpdn(:,:,k+1))/2)*&
                (elem(ie)%state%w_i(:,:,k+1,n0)-elem(ie)%state%w_i(:,:,k,n0))

           ! theta vadv term at midoints
           theta_vadv(:,:,k)= eta_dot_dpdn(:,:,k+1)*theta_i(:,:,k+1) - &
                eta_dot_dpdn(:,:,k)*theta_i(:,:,k)
        enddo
        ! compute ave( ave(etadot) d/dx )
        do k=2,nlev
           w_vadv_i(:,:,k)  =(temp(:,:,k-1)+temp(:,:,k))/2
           phi_vadv_i(:,:,k)=eta_dot_dpdn(:,:,k)*(phi(:,:,k)-phi(:,:,k-1))
        end do
        w_vadv_i(:,:,1) = temp(:,:,1)
        w_vadv_i(:,:,nlevp) = temp(:,:,nlev)
        phi_vadv_i(:,:,1) = 0
        phi_vadv_i(:,:,nlevp) = 0

        ! final form of SB81 vertical advection operator:
        w_vadv_i=w_vadv_i/dp3d_i
        phi_vadv_i=phi_vadv_i/dp3d_i
     endif


     ! ================================
     ! accumulate mean vertical flux:
     ! ================================
#if (defined COLUMN_OPENMP)
     !$omp parallel do private(k)
#endif
     do k=1,nlev  !  Loop index added (AAM)
        elem(ie)%derived%eta_dot_dpdn(:,:,k) = &
             elem(ie)%derived%eta_dot_dpdn(:,:,k) + eta_ave_w*eta_dot_dpdn(:,:,k)
        elem(ie)%derived%omega_p(:,:,k) = &
             elem(ie)%derived%omega_p(:,:,k) + eta_ave_w*omega_p(:,:,k)
     enddo
     elem(ie)%derived%eta_dot_dpdn(:,:,nlev+1) = &
             elem(ie)%derived%eta_dot_dpdn(:,:,nlev+1) + eta_ave_w*eta_dot_dpdn(:,:,nlev+1)

#if (defined COLUMN_OPENMP)
 !$omp parallel do private(k)
#endif
     ! ================================================
     ! w,phi tendencies including surface
     ! ================================================
     do k=1,nlev
        ! compute gradphi at interfaces and then average to levels
        gradphinh_i(:,:,:,k)   = gradient_sphere(phi_i(:,:,k),deriv,elem(ie)%Dinv)

        gradw_i(:,:,:,k)   = gradient_sphere(elem(ie)%state%w_i(:,:,k,n0),deriv,elem(ie)%Dinv)
        v_gradw_i(:,:,k) = v_i(:,:,1,k)*gradw_i(:,:,1,k) + v_i(:,:,2,k)*gradw_i(:,:,2,k)
        ! w - tendency on interfaces
        w_tens(:,:,k) = (-w_vadv_i(:,:,k) - v_gradw_i(:,:,k))*scale1 - scale2*g*(1-dpnh_dp_i(:,:,k) )

        ! phi - tendency on interfaces
        v_gradphinh_i(:,:,k) = v_i(:,:,1,k)*gradphinh_i(:,:,1,k) &
             +v_i(:,:,2,k)*gradphinh_i(:,:,2,k)
        phi_tens(:,:,k) =  (-phi_vadv_i(:,:,k) - v_gradphinh_i(:,:,k))*scale1 &
          + scale2*g*elem(ie)%state%w_i(:,:,k,n0)
     end do

     ! k =nlevp case, all terms in the imex methods are treated explicitly at the boundary
     k =nlevp
    ! compute gradphi at interfaces and then average to levels
    gradphinh_i(:,:,:,k)   = gradient_sphere(phi_i(:,:,k),deriv,elem(ie)%Dinv)
    gradw_i(:,:,:,k)   = gradient_sphere(elem(ie)%state%w_i(:,:,k,n0),deriv,elem(ie)%Dinv)
    v_gradw_i(:,:,k) = v_i(:,:,1,k)*gradw_i(:,:,1,k) + v_i(:,:,2,k)*gradw_i(:,:,2,k)
    ! w - tendency on interfaces
    w_tens(:,:,k) = (-w_vadv_i(:,:,k) - v_gradw_i(:,:,k))*scale1 - scale1*g*(1-dpnh_dp_i(:,:,k) )

    ! phi - tendency on interfaces
    v_gradphinh_i(:,:,k) = v_i(:,:,1,k)*gradphinh_i(:,:,1,k) &
     +v_i(:,:,2,k)*gradphinh_i(:,:,2,k)
    phi_tens(:,:,k) =  (-phi_vadv_i(:,:,k) - v_gradphinh_i(:,:,k))*scale1 &
    + scale1*g*elem(ie)%state%w_i(:,:,k,n0)





#if (defined COLUMN_OPENMP)
 !$omp parallel do private(k,i,j,v1,v2)
#endif
     ! ================================================
     ! v1,v2 tendencies:
     ! ================================================
     do k=1,nlev
        ! theta - tendency on levels
        v_theta(:,:,1,k)=elem(ie)%state%v(:,:,1,k,n0)*theta_dp_cp(:,:,k)
        v_theta(:,:,2,k)=elem(ie)%state%v(:,:,2,k,n0)*theta_dp_cp(:,:,k)
        div_v_theta(:,:,k)=divergence_sphere(v_theta(:,:,:,k),deriv,elem(ie))
        theta_tens(:,:,k)=(-theta_vadv(:,:,k)-div_v_theta(:,:,k))*scale1

        ! w vorticity correction term
        temp(:,:,k) = (elem(ie)%state%w_i(:,:,k,n0)**2 + &
             elem(ie)%state%w_i(:,:,k+1,n0)**2)/4
        wvor(:,:,:,k) = gradient_sphere(temp(:,:,k),deriv,elem(ie)%Dinv)
        wvor(:,:,1,k) = wvor(:,:,1,k) - (elem(ie)%state%w_i(:,:,k,n0)*gradw_i(:,:,1,k) +&
             elem(ie)%state%w_i(:,:,k+1,n0)*gradw_i(:,:,1,k+1))/2
        wvor(:,:,2,k) = wvor(:,:,2,k) - (elem(ie)%state%w_i(:,:,k,n0)*gradw_i(:,:,2,k) +&
             elem(ie)%state%w_i(:,:,k+1,n0)*gradw_i(:,:,2,k+1))/2

        KE(:,:,k) = ( elem(ie)%state%v(:,:,1,k,n0)**2 + elem(ie)%state%v(:,:,2,k,n0)**2)/2
        gradKE(:,:,:,k) = gradient_sphere(KE(:,:,k),deriv,elem(ie)%Dinv)
        gradexner(:,:,:,k) = gradient_sphere(exner(:,:,k),deriv,elem(ie)%Dinv)

        grad_kappastar(:,:,:,k) = gradient_sphere(kappa_star(:,:,k),deriv,elem(ie)%Dinv)

        ! special averaging of dpnh/dpi grad(phi) for E conservation
        mgrad(:,:,1,k) = (dpnh_dp_i(:,:,k)*gradphinh_i(:,:,1,k)+ &
              dpnh_dp_i(:,:,k+1)*gradphinh_i(:,:,1,k+1))/2
        mgrad(:,:,2,k) = (dpnh_dp_i(:,:,k)*gradphinh_i(:,:,2,k)+ &
              dpnh_dp_i(:,:,k+1)*gradphinh_i(:,:,2,k+1))/2


        do j=1,np
           do i=1,np
              v1     = elem(ie)%state%v(i,j,1,k,n0)
              v2     = elem(ie)%state%v(i,j,2,k,n0)

              vtens1(i,j,k) = (-v_vadv(i,j,1,k) &
                   + v2*(elem(ie)%fcor(i,j) + vort(i,j,k))        &
                   - gradKE(i,j,1,k) - mgrad(i,j,1,k) &
                  -theta_cp(i,j,k)*gradexner(i,j,1,k)&
                  +theta_cp(i,j,k)*grad_kappastar(i,j,1,k)*exner(i,j,k)*log(pnh(i,j,k)/p0)&
                  -wvor(i,j,1,k) )*scale1


              vtens2(i,j,k) = (-v_vadv(i,j,2,k) &
                   - v1*(elem(ie)%fcor(i,j) + vort(i,j,k)) &
                   - gradKE(i,j,2,k) - mgrad(i,j,2,k) &
                  -theta_cp(i,j,k)*gradexner(i,j,2,k) &
                  +theta_cp(i,j,k)*grad_kappastar(i,j,2,k)*exner(i,j,k)*log(pnh(i,j,k)/p0) &
                  -wvor(i,j,2,k) )*scale1
           end do
        end do
     end do




#ifdef ENERGY_DIAGNOSTICS
     ! =========================================================
     ! diagnostics. not performance critical, dont thread
     ! =========================================================
     if (compute_diagnostics) then
        elem(ie)%accum%KEu_horiz1=0
        elem(ie)%accum%KEu_horiz2=0
        elem(ie)%accum%KEu_vert1=0
        elem(ie)%accum%KEu_vert2=0
        elem(ie)%accum%KEw_horiz1=0
        elem(ie)%accum%KEw_horiz2=0
        elem(ie)%accum%KEw_horiz3=0
        elem(ie)%accum%KEw_vert1=0
        elem(ie)%accum%KEw_vert2=0

        elem(ie)%accum%PEhoriz1=0
        elem(ie)%accum%PEhoriz2=0
        elem(ie)%accum%IEvert1=0
        elem(ie)%accum%IEvert2=0
        elem(ie)%accum%PEvert1=0
        elem(ie)%accum%PEvert2=0
        elem(ie)%accum%T01=0
        elem(ie)%accum%T2=0
        elem(ie)%accum%S1=0
        elem(ie)%accum%S2=0
        elem(ie)%accum%P1=0
        elem(ie)%accum%P2=0

        do k =1,nlev
          do j=1,np
            do i=1,np
               d_eta_dot_dpdn_dn=(eta_dot_dpdn(i,j,k+1)-eta_dot_dpdn(i,j,k))
               !  Form horiz advection of KE-u
               elem(ie)%accum%KEu_horiz1(i,j)=elem(ie)%accum%KEu_horiz1(i,j) &
                    -dp3d(i,j,k)*( &
                    elem(ie)%state%v(i,j,1,k,n0)*gradKE(i,j,1,k) + &
                    elem(ie)%state%v(i,j,2,k,n0)*gradKE(i,j,2,k) )
               elem(ie)%accum%KEu_horiz2(i,j)=elem(ie)%accum%KEu_horiz2(i,j)              &
                    -KE(i,j,k)*divdp(i,j,k)
               !  Form horiz advection of KE-w
               elem(ie)%accum%KEw_horiz1(i,j)=elem(ie)%accum%KEw_horiz1(i,j)-   &
                    dp3d(i,j,k) * (&
                    elem(ie)%state%w_i(i,j,k,n0) * v_gradw_i(i,j,k)    + &
                    elem(ie)%state%w_i(i,j,k+1,n0) * v_gradw_i(i,j,k+1) )/2
               elem(ie)%accum%KEw_horiz2(i,j)=elem(ie)%accum%KEw_horiz2(i,j)-   &
                    divdp(i,j,k)*(elem(ie)%state%w_i(i,j,k,n0)**2 + &
                    elem(ie)%state%w_i(i,j,k+1,n0)**2 ) /4
               elem(ie)%accum%KEw_horiz3(i,j)=elem(ie)%accum%KEw_horiz3(i,j)   &
                    -dp3d(i,j,k) * (elem(ie)%state%v(i,j,1,k,n0) * wvor(i,j,1,k) +  &
                    elem(ie)%state%v(i,j,2,k,n0) * wvor(i,j,2,k))
               !  Form vertical advection of KE-u
               elem(ie)%accum%KEu_vert1(i,j)=elem(ie)%accum%KEu_vert1(i,j)- &
                    (elem(ie)%state%v(i,j,1,k,n0) * v_vadv(i,j,1,k) +            &
                    elem(ie)%state%v(i,j,2,k,n0) *v_vadv(i,j,2,k))*dp3d(i,j,k)
               elem(ie)%accum%KEu_vert2(i,j)=elem(ie)%accum%KEu_vert2(i,j)- &
                    0.5*((elem(ie)%state%v(i,j,1,k,n0))**2 +                     &
                    (elem(ie)%state%v(i,j,2,k,n0))**2)*d_eta_dot_dpdn_dn
               !  Form vertical advection of KE-w
               elem(ie)%accum%KEw_vert1(i,j)=elem(ie)%accum%KEw_vert1(i,j) - &
                    dp3d(i,j,k) * &
                    (w_vadv_i(i,j,k)*elem(ie)%state%w_i(i,j,k,n0)+ &
                    w_vadv_i(i,j,k+1)*elem(ie)%state%w_i(i,j,k+1,n0))/2

               elem(ie)%accum%KEw_vert2(i,j)=elem(ie)%accum%KEw_vert2(i,j)      &
                    -d_eta_dot_dpdn_dn* &
                    (.5*elem(ie)%state%w_i(i,j,k,n0)**2 +&
                    .5*elem(ie)%state%w_i(i,j,k+1,n0)**2)/2

               !  Form IEvert1
               elem(ie)%accum%IEvert1(i,j)=elem(ie)%accum%IEvert1(i,j)      &
                    -exner(i,j,k)*theta_vadv(i,j,k)
               ! Form IEvert2
               ! here use of dpnh_dp_i on boundry (with incorrect data)
               ! is harmess becuase eta_dot_dpdn=0
               elem(ie)%accum%IEvert2(i,j)=elem(ie)%accum%IEvert2(i,j)      &
                    + ( dpnh_dp_i(i,j,k)*eta_dot_dpdn(i,j,k)+ &
                        dpnh_dp_i(i,j,k+1)*eta_dot_dpdn(i,j,k+1)) &
                    *(phi_i(i,j,k+1)-phi_i(i,j,k))/2

               !  Form PEhoriz1
               elem(ie)%accum%PEhoriz1(i,j)=(elem(ie)%accum%PEhoriz1(i,j))  &
                    -phi(i,j,k)*divdp(i,j,k)
               !  Form PEhoriz2
               elem(ie)%accum%PEhoriz2(i,j)=elem(ie)%accum%PEhoriz2(i,j)    &
                    -dp3d(i,j,k)* &
                    (elem(ie)%state%v(i,j,1,k,n0)*                          &
                    (gradphinh_i(i,j,1,k)+gradphinh_i(i,j,1,k+1))/2  +      &
                    elem(ie)%state%v(i,j,2,k,n0)*                           &
                    (gradphinh_i(i,j,2,k)+gradphinh_i(i,j,2,k+1))/2  )

               !  Form PEvert1
               elem(ie)%accum%PEvert1(i,j) = elem(ie)%accum%PEvert1(i,j)    &
                    -phi(i,j,k)*d_eta_dot_dpdn_dn
               elem(ie)%accum%PEvert2(i,j) = elem(ie)%accum%PEvert2(i,j)     &
                    -dp3d(i,j,k)*(phi_vadv_i(i,j,k)+phi_vadv_i(i,j,k+1))/2

               !  Form T01
               elem(ie)%accum%T01(i,j)=elem(ie)%accum%T01(i,j)               &
                    -(elem(ie)%state%theta_dp_cp(i,j,k,n0))                       &
                    *(gradexner(i,j,1,k)*elem(ie)%state%v(i,j,1,k,n0) +           &
                    gradexner(i,j,2,k)*elem(ie)%state%v(i,j,2,k,n0))
               !  Form S1
               elem(ie)%accum%S1(i,j)=elem(ie)%accum%S1(i,j)                 &
                    -exner(i,j,k)*div_v_theta(i,j,k)

               !  Form P1  = -P2  (no reason to compute P2?)
               elem(ie)%accum%P1(i,j)=elem(ie)%accum%P1(i,j) -g*dp3d(i,j,k)* &
                    ( elem(ie)%state%w_i(i,j,k,n0) + &
                    elem(ie)%state%w_i(i,j,k+1,n0) )/2
               !  Form P2
               elem(ie)%accum%P2(i,j)=elem(ie)%accum%P2(i,j) + g*dp3d(i,j,k)*&
                    ( elem(ie)%state%w_i(i,j,k,n0) + &
                    elem(ie)%state%w_i(i,j,k+1,n0) )/2
            enddo
         enddo
      enddo

      ! these terms are better easier to compute by summing interfaces
      do k=2,nlev
         elem(ie)%accum%T2(:,:)=elem(ie)%accum%T2(:,:)+                &
              (g*elem(ie)%state%w_i(:,:,k,n0)-v_gradphinh_i(:,:,k)) &
               * dpnh_dp_i(:,:,k)*dp3d_i(:,:,k)
      enddo
      ! boundary terms
      do k=1,nlevp,nlev
         elem(ie)%accum%T2(:,:)=elem(ie)%accum%T2(:,:)+                &
           (g*elem(ie)%state%w_i(:,:,k,n0)-v_gradphinh_i(:,:,k)) &
           * dpnh_dp_i(:,:,k)*dp3d_i(:,:,k)/2
      enddo
      ! boundary term is incorrect.  save the term so we can correct it
      ! once we have coorect value of dpnh_dp_i:
      elem(ie)%accum%T2_nlevp_term(:,:)=&
           (g*elem(ie)%state%w_i(:,:,nlevp,n0)-v_gradphinh_i(:,:,nlevp)) &
           * dp3d_i(:,:,nlevp)/2

   endif
#endif


#if (defined COLUMN_OPENMP)
!$omp parallel do private(k)
#endif
     do k=1,nlev
        elem(ie)%state%v(:,:,1,k,np1) = elem(ie)%spheremp(:,:)*(scale3 * elem(ie)%state%v(:,:,1,k,nm1) &
          + dt2*vtens1(:,:,k) )
        elem(ie)%state%v(:,:,2,k,np1) = elem(ie)%spheremp(:,:)*(scale3 * elem(ie)%state%v(:,:,2,k,nm1) &
          +  dt2*vtens2(:,:,k) )
        elem(ie)%state%w_i(:,:,k,np1)    = elem(ie)%spheremp(:,:)*(scale3 * elem(ie)%state%w_i(:,:,k,nm1)   &
          + dt2*w_tens(:,:,k))
        elem(ie)%state%theta_dp_cp(:,:,k,np1) = elem(ie)%spheremp(:,:)*(scale3 * elem(ie)%state%theta_dp_cp(:,:,k,nm1) &
          + dt2*theta_tens(:,:,k))
        elem(ie)%state%phinh_i(:,:,k,np1)   = elem(ie)%spheremp(:,:)*(scale3 * elem(ie)%state%phinh_i(:,:,k,nm1) &
          + dt2*phi_tens(:,:,k))

        elem(ie)%state%dp3d(:,:,k,np1) = &
             elem(ie)%spheremp(:,:) * (scale3 * elem(ie)%state%dp3d(:,:,k,nm1) - &
             scale1*dt2 * (divdp(:,:,k) + eta_dot_dpdn(:,:,k+1)-eta_dot_dpdn(:,:,k)))
     enddo
     k=nlevp
     elem(ie)%state%w_i(:,:,k,np1)    = elem(ie)%spheremp(:,:)*(scale3 * elem(ie)%state%w_i(:,:,k,nm1)   &
          + dt2*w_tens(:,:,k))


     kptr=0
     call edgeVpack(edge6, elem(ie)%state%dp3d(:,:,:,np1),nlev,kptr, ie)
     kptr=kptr+nlev
     call edgeVpack(edge6, elem(ie)%state%theta_dp_cp(:,:,:,np1),nlev,kptr,ie)
     kptr=kptr+nlev
     call edgeVpack(edge6, elem(ie)%state%w_i(:,:,:,np1),nlevp,kptr,ie)
     kptr=kptr+nlevp
     call edgeVpack(edge6, elem(ie)%state%phinh_i(:,:,:,np1),nlev,kptr,ie)
     kptr=kptr+nlev
     call edgeVpack(edge6, elem(ie)%state%v(:,:,:,:,np1),2*nlev,kptr,ie)
   end do ! end do for the ie=nets,nete loop

  call t_startf('caar_bexchV')
  call bndry_exchangeV(hybrid,edge6)
  call t_stopf('caar_bexchV')

  do ie=nets,nete
     kptr=0
     call edgeVunpack(edge6, elem(ie)%state%dp3d(:,:,:,np1), nlev, kptr, ie)
     kptr=kptr+nlev
     call edgeVunpack(edge6, elem(ie)%state%theta_dp_cp(:,:,:,np1), nlev, kptr, ie)
     kptr=kptr+nlev
     call edgeVunpack(edge6, elem(ie)%state%w_i(:,:,:,np1), nlevp, kptr, ie)
     kptr=kptr+nlevp
     call edgeVunpack(edge6, elem(ie)%state%phinh_i(:,:,:,np1), nlev, kptr, ie)
     kptr=kptr+nlev
     call edgeVunpack(edge6, elem(ie)%state%v(:,:,:,:,np1), 2*nlev, kptr, ie)


     ! ====================================================
     ! Scale tendencies by inverse mass matrix
     ! ====================================================
#if (defined COLUMN_OPENMP)
!$omp parallel do private(k)
#endif
     do k=1,nlev
        elem(ie)%state%dp3d(:,:,k,np1) =elem(ie)%rspheremp(:,:)*elem(ie)%state%dp3d(:,:,k,np1)
        elem(ie)%state%theta_dp_cp(:,:,k,np1)=elem(ie)%rspheremp(:,:)*elem(ie)%state%theta_dp_cp(:,:,k,np1)
        elem(ie)%state%w_i(:,:,k,np1)    =elem(ie)%rspheremp(:,:)*elem(ie)%state%w_i(:,:,k,np1)
        elem(ie)%state%phinh_i(:,:,k,np1)=elem(ie)%rspheremp(:,:)*elem(ie)%state%phinh_i(:,:,k,np1)
        elem(ie)%state%v(:,:,1,k,np1)  =elem(ie)%rspheremp(:,:)*elem(ie)%state%v(:,:,1,k,np1)
        elem(ie)%state%v(:,:,2,k,np1)  =elem(ie)%rspheremp(:,:)*elem(ie)%state%v(:,:,2,k,np1)
     end do
     k=nlevp
     elem(ie)%state%w_i(:,:,k,np1)    =elem(ie)%rspheremp(:,:)*elem(ie)%state%w_i(:,:,k,np1)


     ! now we can compute the correct dphn_dp_i() at the surface:
     if (.not. theta_hydrostatic_mode) then
        ! solve for (dpnh_dp_i-1)
        dpnh_dp_i(:,:,nlevp) = 1 + &
             ((elem(ie)%state%v(:,:,1,nlev,np1)*elem(ie)%derived%gradphis(:,:,1) + &
             elem(ie)%state%v(:,:,2,nlev,np1)*elem(ie)%derived%gradphis(:,:,2))/g - &
             elem(ie)%state%w_i(:,:,nlevp,np1)) / &
             (g + ( elem(ie)%derived%gradphis(:,:,1)**2 + &
             elem(ie)%derived%gradphis(:,:,2)**2)/(2*g))

        ! update solution with new dpnh_dp_i value:
        elem(ie)%state%w_i(:,:,nlevp,np1) = elem(ie)%state%w_i(:,:,nlevp,np1) +&
             scale1*g*(dpnh_dp_i(:,:,nlevp)-1)
        elem(ie)%state%v(:,:,1,nlev,np1) =  elem(ie)%state%v(:,:,1,nlev,np1) -&
             scale1*(dpnh_dp_i(:,:,nlevp)-1)*elem(ie)%derived%gradphis(:,:,1)/2
        elem(ie)%state%v(:,:,2,nlev,np1) =  elem(ie)%state%v(:,:,2,nlev,np1) -&
             scale1*(dpnh_dp_i(:,:,nlevp)-1)*elem(ie)%derived%gradphis(:,:,2)/2


#ifdef ENERGY_DIAGNOSTICS
        ! add in boundary term to T2 and S2 diagnostics:
        if (compute_diagnostics) then
           elem(ie)%accum%T2(:,:)=elem(ie)%accum%T2(:,:)+                &
                elem(ie)%accum%T2_nlevp_term(:,:)*(dpnh_dp_i(:,:,nlevp)-1)
           elem(ie)%accum%S2(:,:)=-elem(ie)%accum%T2(:,:)
        endif
#endif

        temp(:,:,1) =  (elem(ie)%state%v(:,:,1,nlev,np1)*elem(ie)%derived%gradphis(:,:,1) + &
             elem(ie)%state%v(:,:,2,nlev,np1)*elem(ie)%derived%gradphis(:,:,2))/g
        if ( maxval(abs(temp(:,:,1)-elem(ie)%state%w_i(:,:,nlevp,np1))) >1e-10) then
           write(iulog,*) 'WARNING: w(np1) surface b.c. violated'
           write(iulog,*) 'val1 = ',temp(:,:,1)
           write(iulog,*) 'val2 = ',elem(ie)%state%w_i(:,:,nlevp,np1)
           write(iulog,*) 'diff: ',temp(:,:,1)-elem(ie)%state%w_i(:,:,nlevp,np1)
        endif
     endif
  end do
  call t_stopf('compute_andor_apply_rhs')

  end subroutine compute_andor_apply_rhs





!===========================================================================================================
!===========================================================================================================
!===========================================================================================================
!===========================================================================================================
!===========================================================================================================
  subroutine compute_stage_value_dirk(np1,qn0,dt2,elem,hvcoord,hybrid,&
       deriv,nets,nete,maxiter,itertol)
  !===================================================================================
  ! this subroutine solves a stage value equation for a DIRK method which takes the form
  !
  ! gi = un0 + dt* sum(1:i-1)(aij n(gj)+a2ij s(gj)) + dt *a2ii s(gi) := y + dt a2ii s(gi)
  !
  ! It is assumed that un0 has the value of y and the computed value of gi is stored at
  ! unp1
  !===================================================================================
  integer, intent(in) :: np1,qn0,nets,nete
  real*8, intent(in) :: dt2
  integer :: maxiter
  real*8 :: itertol

  type (hvcoord_t)     , intent(in) :: hvcoord
  type (hybrid_t)      , intent(in) :: hybrid
  type (element_t)     , intent(inout), target :: elem(:)
  type (derivative_t)  , intent(in) :: deriv


  ! local
  real (kind=real_kind), pointer, dimension(:,:,:)   :: phi_np1
  real (kind=real_kind), pointer, dimension(:,:,:)   :: dp3d
  real (kind=real_kind), pointer, dimension(:,:,:)   :: theta_dp_cp
  real (kind=real_kind), pointer, dimension(:,:)   :: phis
  real (kind=real_kind) :: JacD(nlev,np,np)  , JacL(nlev-1,np,np)
  real (kind=real_kind) :: JacU(nlev-1,np,np), JacU2(nlev-2,np,np)
  real (kind=real_kind) :: kappa_star(np,np,nlev),kappa_star_i(np,np,nlevp)
  real (kind=real_kind) :: pnh(np,np,nlev)     ! nh (nonydro) pressure
  real (kind=real_kind) :: dp3d_i(np,np,nlevp)
  real (kind=real_kind) :: dpnh_dp_i(np,np,nlevp)
  real (kind=real_kind) :: exner(np,np,nlev)     ! exner nh pressure
  real (kind=real_kind) :: w_n0(np,np,nlevp)
  real (kind=real_kind) :: phi_n0(np,np,nlevp)
  real (kind=real_kind) :: Ipiv(nlev,np,np)
  real (kind=real_kind) :: Fn(np,np,nlev),x(nlev,np,np)
  real (kind=real_kind) :: pnh_i(np,np,nlevp)
  real (kind=real_kind) :: itererr,itererrtemp(np,np)
  real (kind=real_kind) :: itercountmax,itererrmax
  real (kind=real_kind) :: norminfr0(np,np),norminfJ0(np,np)
  real (kind=real_kind) :: maxnorminfJ0r0
  real (kind=real_kind) :: alpha1(np,np),alpha2(np,np)

  real (kind=real_kind) :: Jac2D(nlev,np,np)  , Jac2L(nlev-1,np,np)
  real (kind=real_kind) :: Jac2U(nlev-1,np,np)



  integer :: i,j,k,l,ie,itercount,info(np,np)
  itercountmax=0
  itererrmax=0.d0

  call t_startf('compute_stage_value_dirk')
  do ie=nets,nete
    w_n0 = elem(ie)%state%w_i(:,:,:,np1)
    phi_n0 = elem(ie)%state%phinh_i(:,:,:,np1)
    itercount=0

    ! approximate the initial error of f(x) \approx 0
    dp3d  => elem(ie)%state%dp3d(:,:,:,np1)
    theta_dp_cp  => elem(ie)%state%theta_dp_cp(:,:,:,np1)
    phi_np1 => elem(ie)%state%phinh_i(:,:,:,np1)
    phis => elem(ie)%state%phis(:,:)

    call get_kappa_star(kappa_star,elem(ie)%state%Q(:,:,:,1))
    call get_pnh_and_exner(hvcoord,theta_dp_cp,dp3d,phi_np1,&
         kappa_star,pnh,exner,dpnh_dp_i,pnh_i_out=pnh_i)

    dp3d_i(:,:,1) = dp3d(:,:,1)
    dp3d_i(:,:,nlevp) = dp3d(:,:,nlev)
    do k=2,nlev
       dp3d_i(:,:,k)=(dp3d(:,:,k)+dp3d(:,:,k-1))/2
    end do

#if (defined COLUMN_OPENMP)
!$omp parallel do private(k)
#endif
    do k=1,nlev-1
      kappa_star_i(:,:,k+1) = 0.5D0* (kappa_star(:,:,k+1)+kappa_star(:,:,k))
    end do
    kappa_star_i(:,:,1) = kappa_star(:,:,1)
    kappa_star_i(:,:,nlev+1) = kappa_star(:,:,nlev)

   ! we first compute the initial Jacobian J0 and residual r0 and their infinity norms
     Fn(:,:,1:nlev) = phi_np1(:,:,1:nlev)-phi_n0(:,:,1:nlev) &
       - dt2*g*w_n0(:,:,1:nlev) + (dt2*g)**2 * (1.0-dpnh_dp_i(:,:,1:nlev))

     norminfr0=0.d0
     norminfJ0=0.d0
      ! Here's how to call inexact Jacobian
!     call get_dirk_jacobian(Jac2L,Jac2D,Jac2U,dt2,dp3d,phi_np1,phis,kappa_star_i,pnh_i,0,&
!       1d-6,hvcoord=hvcoord,dpnh_dp_i=dpnh_dp_i,theta_dp_cp=theta_dp_cp,kappa_star=kappa_star,pnh=pnh,exner=exner)
      ! here's the call to the exact Jacobian
     call get_dirk_jacobian(JacL,JacD,JacU,dt2,dp3d,phi_np1,phis,kappa_star_i,pnh_i,1,pnh=pnh)

    ! compute dp3d-weighted infinity norms of the initial Jacobian and residual
#if (defined COLUMN_OPENMP)
!$omp parallel do private(i,j) collapse(2)
#endif
     do i=1,np
     do j=1,np
       itererrtemp(i,j)=0
       do k=1,nlev
        norminfr0(i,j)=max(norminfr0(i,j),abs(Fn(i,j,k)) *dp3d_i(i,j,k))
        if (k.eq.1) then
          norminfJ0(i,j) = max(norminfJ0(i,j),(dp3d_i(i,j,k)*abs(JacD(k,i,j))+dp3d_i(i,j,k+1))*abs(JacU(k,i,j)))
        elseif (k.eq.nlev) then
          norminfJ0(i,j) = max(norminfJ0(i,j),(dp3d_i(i,j,k-1)*abs(JacL(k,i,j))+abs(JacD(k,i,j))*dp3d(i,j,k)))
        else
          norminfJ0(i,j) = max(norminfJ0(i,j),(dp3d_i(i,j,k-1)*abs(JacL(k,i,j))+dp3d_i(i,j,k)*abs(JacD(k,i,j))+ &
            dp3d_i(i,j,k+1)*abs(JacU(k,i,j))))
        end if
        itererrtemp(i,j)=itererrtemp(i,j)+Fn(i,j,k)**2.d0 *dp3d_i(i,j,k)
      end do
      itererrtemp(i,j)=sqrt(itererrtemp(i,j))
    end do
    end do

    maxnorminfJ0r0=max(maxval(norminfJ0(:,:)),maxval(norminfr0(:,:)))
    itererr=maxval(itererrtemp(:,:))/maxnorminfJ0r0

    do while ((itercount < maxiter).and.(itererr > itertol))

      info(:,:) = 0
      ! Here's how to call inexact Jacobian
!      call get_dirk_jacobian(JacL,JacD,JacU,dt2,dp3d,phi_np1,phis,kappa_star_i,pnh_i,0,&
!       1d-4,hvcoord=hvcoord,dpnh_dp_i=dpnh_dp_i,theta_dp_cp=theta_dp_cp,kappa_star=kappa_star,pnh=pnh,exner=exner)
      ! here's the call to the exact Jacobian
       call get_dirk_jacobian(JacL,JacD,JacU,dt2,dp3d,phi_np1,phis,kappa_star_i,pnh_i,1,pnh=pnh)


#if (defined COLUMN_OPENMP)
!$omp parallel do private(i,j) collapse(2)
#endif
      do i=1,np
      do j=1,np
        x(1:nlev,i,j) = -Fn(i,j,1:nlev)  !+Fn(i,j,nlev+1:2*nlev,1)/(g*dt2))
        call DGTTRF(nlev, JacL(:,i,j), JacD(:,i,j),JacU(:,i,j),JacU2(:,i,j), Ipiv(:,i,j), info(i,j) )
        ! Tridiagonal solve
        call DGTTRS( 'N', nlev,1, JacL(:,i,j), JacD(:,i,j), JacU(:,i,j), JacU2(:,i,j), Ipiv(:,i,j),x(:,i,j), nlev, info(i,j) )
        ! update approximate solution of phi
        phi_np1(i,j,1:nlev) = phi_np1(i,j,1:nlev) + x(1:nlev,i,j)
      end do
      end do

      call get_pnh_and_exner(hvcoord,theta_dp_cp,dp3d,phi_np1,&
        kappa_star,pnh,exner,dpnh_dp_i,pnh_i_out=pnh_i)

      ! update approximate solution of w
      elem(ie)%state%w_i(:,:,1:nlev,np1) = w_n0(:,:,1:nlev) - g*dt2 * &
        (1.0-dpnh_dp_i(:,:,1:nlev))
      ! update right-hand side of phi
      Fn(:,:,1:nlev) = phi_np1(:,:,1:nlev)-phi_n0(:,:,1:nlev) &
        - dt2*g*w_n0(:,:,1:nlev) + (dt2*g)**2 * (1.0-dpnh_dp_i(:,:,1:nlev))

      ! compute relative errors
      itererrtemp=0.d0
#if (defined COLUMN_OPENMP)
!$omp parallel do private(i,j) collapse(2)
#endif
      do i=1,np
      do j=1,np
        do k=1,nlev
          itererrtemp(i,j)=itererrtemp(i,j)+Fn(i,j,k)**2.d0 *dp3d_i(i,j,k)
        end do
        itererrtemp(i,j)=sqrt(itererrtemp(i,j))
      end do
      end do
      itererr=maxval(itererrtemp(:,:))/maxnorminfJ0r0

      ! update iteration count and error measure
      itercount=itercount+1
    end do ! end do for the do while loop

    if (itercount >= maxiter) then
      call abortmp('Error: nonlinear solver failed b/c max iteration count was met')
    end if
!  the following two if-statements are for debugging/testing purposes to track the number of iterations and error attained
!  by the Newton iteration
    if (itercount > itercountmax) then
      itercountmax=itercount
    end if
!      if (itererr > itererrmax) then
!        itererrmax = itererr
!      end if
  end do ! end do for the ie=nets,nete loop
<<<<<<< HEAD
  maxiter=itercountmax
!  itertol=itererrmax
=======
  maxiter=itercount
  itertol=itererr
>>>>>>> e4b42d39
!  print *, 'max itercount', itercountmax, 'maxitererr ', itererrmax

  call t_stopf('compute_stage_value_dirk')

  end subroutine compute_stage_value_dirk




end module prim_advance_mod<|MERGE_RESOLUTION|>--- conflicted
+++ resolved
@@ -163,16 +163,9 @@
 !                 optimal: for windspeeds ~120m/s,gravity: 340m/2
 !                 run with qsplit=1
 !                 (K&G 2nd order method has CFL=4. tiny CFL improvement not worth 2nd order)
-<<<<<<< HEAD
-!   tstep_type=6  KG with BW Euler implicit step, usful as a debug
-!   tstep_type=7  ARS232 ARK-IMEX method with 3 explicit stages and 2 implicit stages, 2nd order
-!                 accurate with stage order 1
+!   tstep_type=6  IMEX-KG243
+!   tstep_type=7  IMEX-KG254
 !
-=======
-!   tstep_type=6  IMEX-KG243 
-!   tstep_type=7  IMEX-KG254
-!   
->>>>>>> e4b42d39
 
 ! default weights for computing mean dynamics fluxes
     eta_ave_w = 1d0/qsplit
@@ -239,308 +232,10 @@
             deriv,nets,nete,.false.,3*eta_ave_w/4,1.d0,1.d0,1.d0)
        ! final method is the same as:
        ! u5 = u0 +  dt/4 RHS(u0)) + 3dt/4 RHS(u4)
-<<<<<<< HEAD
        call t_stopf("U3-5stage_timestep")
- ! ==============================================================================
-    else if (tstep_type==6) then ! Imex hevi, implicit euler after the full explicit time-step
-    ! it seems to run with ne=16, nlev=26, dt=200 for JW Baro up to 18.8 days at least
-    ! Ullrich 3nd order 5 stage:   CFL=sqrt( 4^2 -1) = 3.87
-       ! u1 = u0 + dt/5 RHS(u0)  (save u1 in timelevel nm1)
-       call t_startf("U3-5stage_timestep")
-       call compute_andor_apply_rhs(nm1,n0,n0,qn0,dt/5,elem,hvcoord,hybrid,&
-            deriv,nets,nete,compute_diagnostics,eta_ave_w/4,1.d0,0.d0,1.d0)
-       ! u2 = u0 + dt/5 RHS(u1)
-
-      maxiter=10
-      itertol=1e-12
-      call compute_stage_value_dirk(nm1,qn0,dt,elem,hvcoord,hybrid,&
-       deriv,nets,nete,maxiter,itertol)
-       call compute_andor_apply_rhs(np1,n0,nm1,qn0,dt/5,elem,hvcoord,hybrid,&
-            deriv,nets,nete,.false.,0d0,1.d0,0.d0,1.d0)
-       ! u3 = u0 + dt/3 RHS(u2)
-
-      maxiter=10
-      itertol=1e-12
-      call compute_stage_value_dirk(np1,qn0,dt,elem,hvcoord,hybrid,&
-       deriv,nets,nete,maxiter,itertol)
-
-       call compute_andor_apply_rhs(np1,n0,np1,qn0,dt/3,elem,hvcoord,hybrid,&
-            deriv,nets,nete,.false.,0d0,1.d0,0.d0,1.d0)
-       ! u4 = u0 + 2dt/3 RHS(u3)
-
-      maxiter=10
-      itertol=1e-12
-      call compute_stage_value_dirk(np1,qn0,dt,elem,hvcoord,hybrid,&
-       deriv,nets,nete,maxiter,itertol)
-
-       call compute_andor_apply_rhs(np1,n0,np1,qn0,2*dt/3,elem,hvcoord,hybrid,&
-            deriv,nets,nete,.false.,0d0,1.d0,0.d0,1.d0)
-
-      maxiter=10
-      itertol=1e-12
-      call compute_stage_value_dirk(np1,qn0,dt,elem,hvcoord,hybrid,&
-       deriv,nets,nete,maxiter,itertol)
-
-       ! compute (5*u1/4 - u0/4) in timelevel nm1:
-       do ie=nets,nete
-          elem(ie)%state%v(:,:,:,:,nm1)= (5*elem(ie)%state%v(:,:,:,:,nm1) &
-               - elem(ie)%state%v(:,:,:,:,n0) ) /4
-          elem(ie)%state%theta_dp_cp(:,:,:,nm1)= (5*elem(ie)%state%theta_dp_cp(:,:,:,nm1) &
-               - elem(ie)%state%theta_dp_cp(:,:,:,n0) )/4
-          elem(ie)%state%dp3d(:,:,:,nm1)= (5*elem(ie)%state%dp3d(:,:,:,nm1) &
-                  - elem(ie)%state%dp3d(:,:,:,n0) )/4
-          elem(ie)%state%w_i(:,:,:,nm1)= (5*elem(ie)%state%w_i(:,:,:,nm1) &
-                  - elem(ie)%state%w_i(:,:,:,n0) )/4
-          elem(ie)%state%phinh_i(:,:,:,nm1)= (5*elem(ie)%state%phinh_i(:,:,:,nm1) &
-                  - elem(ie)%state%phinh_i(:,:,:,n0) )/4
-       enddo
-
-       ! u5 = (5*u1/4 - u0/4) + 3dt/4 RHS(u4)
-       call compute_andor_apply_rhs(np1,nm1,np1,qn0,3*dt/4,elem,hvcoord,hybrid,&
-            deriv,nets,nete,.false.,3*eta_ave_w/4,1.d0,0.d0,1.d0)
-
-      maxiter=10
-      itertol=1e-12
-      call compute_stage_value_dirk(nm1,qn0,dt,elem,hvcoord,hybrid,&
-       deriv,nets,nete,maxiter,itertol)
-       call t_stopf("U3-5stage_timestep")
-!============================================================================================
-    else if (tstep_type==7) then ! ARS232 from (Ascher et al., 1997), nh-imex
-      ! ARS232 is 2nd order, stage order 1, DIRK scheme is A-stable and L-stable
-      ! 2 implicit solves and 3 stages total
-      call t_startf("ARS232_timestep")
-      delta = -2.d0*sqrt(2.d0)/3.d0
-      gamma = 1.d0 - 1.d0/sqrt(2.d0)
-
-      ! save un0 as statesave
-      call state_save(elem,statesave,n0,nets,nete)
-
-      ! compute dt*n(un0)=dt*n(g1) and save at np1
-      call compute_andor_apply_rhs(np1,n0,n0,qn0,dt,elem,hvcoord,hybrid,&
-        deriv,nets,nete,compute_diagnostics,0.d0,1.d0,0.d0,0.d0)
-
-      ! form un0+dt*gamma*n(g1) and store at n0
-      call elemstate_add(elem,statesave,nets,nete,1,n0,np1,n0,gamma,1.d0,0.d0)
-
-      maxiter=10
-      itertol=1e-12
-      ! solve g2 = un0 + dt*gamma*n(g1)+dt*gamma*s(g2) for g2 and save at nm1
-      call elemstate_add(elem,statesave,nets,nete,1,nm1,n0,n0,1d0,0.d0,0.d0)
-      call compute_stage_value_dirk(nm1,qn0,gamma*dt,elem,hvcoord,hybrid,&
-        deriv,nets,nete,maxiter,itertol)
-      if (calc_nonlinear_stats) then
-        ie = maxiter ! using existing integer variable to store this value
-      end if
-
-!=== End of Phase 1 ====
-! at this point, g2 is at nm1, un0+dt*gamma*n(g1) is at n0, and dt*n(g1) is at np1
-
-      ! Form dt*n(g2) and store at np1
-      call compute_andor_apply_rhs(np1,nm1,nm1,qn0,dt,elem,hvcoord,hybrid,&
-        deriv,nets,nete,.false.,(1-gamma)*eta_ave_w,1.d0,0.d0,0.d0)
-
-      ! solve g2 = un0 + dt*gamma*n(g1) + dt*gamma*s(g2) for dt*s(g2) and
-      ! store at nm1
-      call elemstate_add(elem,statesave,nets,nete,1,nm1,nm1,n0,1.d0/gamma,-1.d0/gamma,0.d0)
-
-      ! Form dt*gamma*n(g1) and store at n0
-      call elemstate_add(elem,statesave,nets,nete,2,n0,n0,n0,1.d0,1.d0,-1.d0)
-
-      ! Form un0+dt*delta*n(g1) and store at n0
-      call elemstate_add(elem,statesave,nets,nete,2,n0,n0,n0,delta/gamma,1.d0,1.d0)
-
-      ! Form un0+dt*delta*n(g1)+dt*(1-delta)*n(g2)+dt*(1-gamma)*n(g3)
-      call elemstate_add(elem,statesave,nets,nete,4,n0,np1,nm1,1.d0-delta,1.d0-gamma,0.d0)
-
-      ! form un0+dt*(1-gamma)*(n(g2)+s(g2)) at nm1
-      call elemstate_add(elem,statesave,nets,nete,3,nm1,np1,nm1,1.d0-gamma,1.d0-gamma,1.d0)
-
-      maxiter=10
-      itertol=1e-12
-      !	solve g3 = (un0+dt*delta*n(g1))+dt*(1-delta)*n(g2)+dt*(1-gamma)*s(g2)+dt*gamma*s(g3)
-      ! for g3 using (un0+dt*delta*n(g1))+dt*(1-delta)*n(g2)+dt*(1-gamma)*s(g2) as initial guess
-      ! and save at np1
-      call elemstate_add(elem,statesave,nets,nete,1,np1,n0,n0,1d0,0d0,0d0)
-      call compute_stage_value_dirk(np1,qn0,gamma*dt,elem,hvcoord,hybrid,&
-        deriv,nets,nete,maxiter,itertol)
-!=== End of Phase 2 ===
-! at this point, un0+dt*(1-gamma)*(n(g2)+s(g2)) is at nm1, g3 is at np1, and n0 is free
-
-     ! form unp1 = un0+dt*(1-gamma)*(n(g2)+s(g2))+dt*gamma*(n(g3)+s(g3))
-      call compute_andor_apply_rhs(np1,nm1,np1,qn0,gamma*dt,elem,hvcoord,hybrid,&
-        deriv,nets,nete,.false.,gamma*eta_ave_w,1.d0,1.d0,1.d0)
-
-      call state_read(elem,statesave,n0,nets,nete)
-      call t_stopf("ARS232_timestep")
-
-      if (calc_nonlinear_stats) then
-        call update_nonlinear_stats(1, ie+maxiter)
-      end if
-!======================================================================================================
-    elseif (tstep_type==8) then ! kgs242
-      call t_startf("KGS242_timestep")
-      ! denote the stages as k1,...,k4 and note that k1 = un0
-      a1 = 0.5
-      a2 = 0.5
-      a3 = 1.0
-      dhat2 = 2.25
-      dhat1 = (0.5-dhat2)/(1.0-dhat2)
-      ahat2 = 0.5-dhat2
-      ahat3 = 1.0
-
-      ! compute un0 + dt*a1*n(k1=u(n0))+dt*ahat1*s(k1) and store at np1
-      call compute_andor_apply_rhs(np1,n0,n0,qn0,a1*dt,elem,hvcoord,hybrid,&
-        deriv,nets,nete,compute_diagnostics,eta_ave_w*a1,1d0,0d0,1d0)
-
-      maxiter=10
-      itertol=1e-12
-      ! solve k2 = u(n) + dt*a1*n(k1) + dt*dhat1*s(k2) and store solution at np1
-      call compute_stage_value_dirk(np1,qn0,dhat1*dt,elem,hvcoord,hybrid,&
-        deriv,nets,nete,maxiter,itertol)
-!================= end of phase 1 =========================================
-
-     ! compute u(n)+dt*a2*n(k2) and store at np1
-      call compute_andor_apply_rhs(np1,n0,np1,qn0,a2*dt,elem,hvcoord,hybrid,&
-        deriv,nets,nete,.false.,eta_ave_w/2,1d0,ahat2/a2,1d0)
-
-      maxiter=10
-      itertol=1e-12
-      ! solve k3 = u(n) + dt*a2*n(k2) + dt*ahat2*s(k2) + dt*dhat2*s(k3) and store solution at np1
-      call compute_stage_value_dirk(np1,qn0,dhat2*dt,elem,hvcoord,hybrid,&
-        deriv,nets,nete,maxiter,itertol)
-
-! ================ end of phase 2 ========================================
-
-     ! compute u(n+1) = k4 =  u(n)+dt*(a3*n(k3)+ahat3*s(k3)) and store at np1
-      call compute_andor_apply_rhs(np1,n0,np1,qn0,a3*dt,elem,hvcoord,hybrid,&
-        deriv,nets,nete,.false.,eta_ave_w,1d0,ahat3/a3,1d0)
-
-      call t_stopf("KGS242_timestep")
-!===========================================================================================
-    elseif (tstep_type==9) then ! kgs252
-      call t_startf("KGS252_timestep")
-      ! denote the stages as k1,...,k4 and note that k1 = un0
-      a1 = 0.25
-      a2 = 1d0/3d0
-      a3 = 0.5
-      a4 = 1.0
-      dhat2 = 2.25
-      dhat1 = (0.5-dhat2)/(1.0-dhat2)
-      ahat3= 0.5-dhat2
-      ahat4 = 1.0
-
-     ! ============ first stage is pure explicit =======================
-
-     ! compute k2 = u(n)+dt*a1*n(k1=u(n)) and store at np1
-     call compute_andor_apply_rhs(np1,n0,n0,qn0,dt*a1,elem,hvcoord,hybrid,&
-        deriv,nets,nete,compute_diagnostics,eta_ave_w*a1,1d0,0d0,1d0)
-
-     ! compute u(n)+dt*a2*n(k2) and store at np1
-     call compute_andor_apply_rhs(np1,n0,np1,qn0,dt*a2,elem,hvcoord,hybrid,&
-        deriv,nets,nete,.false.,eta_ave_w*a2,1d0,0d0,1d0)
-
-      ! solve k3 = u(n)+dt*a2*n(k2)+dt*dhat1*s(k3) and store at np1
-      maxiter=10
-      itertol=1e-12
-      call compute_stage_value_dirk(np1,qn0,dhat1*dt,elem,hvcoord,hybrid,&
-        deriv,nets,nete,maxiter,itertol)
- !     print *, maxiter
- !     print *, itertol
-
-     !  ============== end of stage 3 =============================
-
-     ! compute u(n)+dt*a3*n(k3)+dt*ahat3*s(k3) and store at np1
-     call compute_andor_apply_rhs(np1,n0,np1,qn0,dt*a3,elem,hvcoord,hybrid,&
-     deriv,nets,nete,.false.,eta_ave_w*a3,1d0,ahat3/a3,1d0)
-
-      ! solve k4 = u(n)+dt*a3*n(k3)+dt*ahat3*s(k3)+dt*dhat2*s(k4) and store at np1
-      maxiter=10
-      itertol=1e-12
-      call compute_stage_value_dirk(np1,qn0,dhat2*dt,elem,hvcoord,hybrid,&
-        deriv,nets,nete,maxiter,itertol)
- !     print *, maxiter
- !     print *, itertol
-
-      ! ============= end of stage 4 =================================
-
-     ! compute u(n+1) = k5 = u(n)+dt*a4*n(k4)+dt*ahat4*s(k4) and store at np1
-     call compute_andor_apply_rhs(np1,n0,np1,qn0,dt*a4,elem,hvcoord,hybrid,&
-     deriv,nets,nete,.false.,eta_ave_w*a4,1d0,ahat4/a4,1d0)
-
-      call t_stopf("KGS252_timestep")
-!===========================================================================================
-    elseif (tstep_type==10)  then ! kgs 262
-      call t_startf("KGS262_timestep")
-
-     a1 = .25
-     a2 = 1.0/6.0
-     a3 = 3.0/8.0
-     a4 = .5
-     a5 = 1.0
-     dhat2 = 2.25
-     ahat4 = 0.5-dhat2
-     dhat1 = (0.5-dhat2)/(1-dhat2)
-
-    ! ======== first two stages are pure explicit  =============
-     call compute_andor_apply_rhs(np1,n0,n0,qn0,dt*a1,elem,hvcoord,hybrid,&
-        deriv,nets,nete,compute_diagnostics,eta_ave_w*a1,1d0,0d0,1d0)
-
-     call compute_andor_apply_rhs(np1,n0,np1,qn0,dt*a2,elem,hvcoord,hybrid,&
-        deriv,nets,nete,.false.,eta_ave_w*a2,1d0,0d0,1d0)
-
-    ! at this stage k2 is at np1, u(n) is at n0
-
-    ! compute u(n)+dt*a3*n(k2) and store at np1
-     call compute_andor_apply_rhs(np1,n0,np1,qn0,dt*a3,elem,hvcoord,hybrid,&
-        deriv,nets,nete,.false.,eta_ave_w*a3,1d0,0d0,1d0)
-
-      ! solve k3 = u(n)+dt*a3*n(k2)+dt*dhat1*s(k3) and store at np1
-      maxiter=10
-      itertol=1e-12
-      call compute_stage_value_dirk(np1,qn0,dhat1*dt,elem,hvcoord,hybrid,&
-        deriv,nets,nete,maxiter,itertol)
- !     print *, maxiter
- !     print *, itertol
-    ! ========== end of stage 3 =================================
-
-    ! compute u(n)+dt*a4*n(k3) and store at np1
-     call compute_andor_apply_rhs(np1,n0,np1,qn0,dt*a4,elem,hvcoord,hybrid,&
-        deriv,nets,nete,.false.,eta_ave_w*a4,1d0,ahat4/a4,1d0)
-
-     ! solve k4 = u(n)+dt*a4*n(k2)+dt*ahat4*s(k3)+dt*dhat2*s(k4) and store at np1
-      maxiter=10
-      itertol=1e-12
-      call compute_stage_value_dirk(np1,qn0,dhat2*dt,elem,hvcoord,hybrid,&
-        deriv,nets,nete,maxiter,itertol)
-!      print *, maxiter
-!      print *, itertol
-
-    ! ============ end of stage 4 ==================================
-
-    ! compute u(n+1) = k5 = u(n)+dt*a5*n(k4), final stage is the solution update
-     call compute_andor_apply_rhs(np1,n0,np1,qn0,dt*a5,elem,hvcoord,hybrid,&
-       deriv,nets,nete,.false.,eta_ave_w*a5,1d0,1d0,1d0)
-
-      call t_stopf("KGS262_timestep")
-!=========================================================================================
-    elseif (tstep_type == 11 ) then
-      call t_startf("KGS272_timestep")
-     a1 = 1./6.
-     a2 = 2./15.
-     a3 = 1./4.
-     a4 = 1./3.
-     a5 = .5
-     a6 = 1.0
-     dhat2 = 2.25
-     ahat5 = 0.5-dhat2
-     ahat6 = 1.
-     dhat1 = (0.5-dhat2)/(1-dhat2)
-=======
-       call t_stopf("U3-5stage_timestep")  
 !=========================================================================================
     elseif (tstep_type == 6) then  ! IMEX-KG243
       call t_startf("IMEX-KG243_timestep")
->>>>>>> e4b42d39
 
     ! ======== first two stages are pure explicit  =============
      call compute_andor_apply_rhs(np1,n0,n0,qn0,dt*a1,elem,hvcoord,hybrid,&
@@ -552,57 +247,20 @@
      call compute_andor_apply_rhs(np1,n0,np1,qn0,dt*a4,elem,hvcoord,hybrid,&
         deriv,nets,nete,.false.,eta_ave_w*a4,1d0,0d0,1d0)
 
-<<<<<<< HEAD
-      ! solve k3 = u(n)+dt*a3*n(k2)+dt*dhat1*s(k3) and store at np1
-      maxiter=10
-      itertol=1e-12
-      call compute_stage_value_dirk(np1,qn0,dhat1*dt,elem,hvcoord,hybrid,&
-        deriv,nets,nete,maxiter,itertol)
- !     print *, maxiter
- !     print *, itertol
-
-     call compute_andor_apply_rhs(np1,n0,np1,qn0,dt*a5,elem,hvcoord,hybrid,&
-        deriv,nets,nete,.false.,eta_ave_w*a5,1d0,ahat5/a5,1d0)
-      maxiter=10
-      itertol=1e-12
-      call compute_stage_value_dirk(np1,qn0,dhat2*dt,elem,hvcoord,hybrid,&
-        deriv,nets,nete,maxiter,itertol)
-!      print *, maxiter
-!      print *, itertol
-
-     call compute_andor_apply_rhs(np1,n0,np1,qn0,dt*a6,elem,hvcoord,hybrid,&
-       deriv,nets,nete,.false.,eta_ave_w*a6,1d0,1d0,1d0)
-
-      call t_stopf("KGS272_timestep")
-!==============================================================================================
-    elseif (tstep_type == 12) then
-      call t_startf("KGS242-3_timestep")
-      dhat1 = 1.
-      dhat2 = 1.
-      ahat2 = 2.
-      dhat3 = (ahat2/2. + dhat2 - 1.0)/(ahat2-dhat1**2)
-      ahat3 = 0.5-dhat3
-      ahat4 = 1.
-      a4 = 1.
-      a3 = 1./2.
-      a2 = 1./3.
-      a1 = 1./4.
-=======
       ahat4 = 1.
       ahat1 = 0.
       max_itercnt_perstep = 0
-      max_itererr_perstep = 0.0  
+      max_itererr_perstep = 0.0
       ! IMEX-KGNO243
       dhat2 = (1.+sqrt(3.)/3.)/2.
       dhat3 = dhat2
       ahat3 = 1./2.-dhat3
       dhat1 = (ahat3-dhat2+dhat2*dhat3)/(1.-dhat2-dhat3)
       ahat2 = (dhat1-dhat1*dhat3-dhat1*dhat2+dhat1*dhat2*dhat3)/(1.-dhat3)
->>>>>>> e4b42d39
 
       call compute_andor_apply_rhs(np1,n0,n0,qn0,dt*a1,elem,hvcoord,hybrid,&
         deriv,nets,nete,compute_diagnostics,0d0,1d0,0d0,1d0)
-  
+
 
       maxiter=10
       itertol=1e-12
@@ -610,14 +268,14 @@
         deriv,nets,nete,maxiter,itertol)
       max_itercnt_perstep        = max(maxiter,max_itercnt_perstep)
       max_itererr_perstep = max(itertol,max_itererr_perstep)
- 
+
       call compute_andor_apply_rhs(np1,n0,np1,qn0,dt*a2,elem,hvcoord,hybrid,&
         deriv,nets,nete,compute_diagnostics,0d0,1d0,ahat2/a2,1d0)
 
       maxiter=10
       itertol=1e-12
       call compute_stage_value_dirk(np1,qn0,dhat2*dt,elem,hvcoord,hybrid,&
-        deriv,nets,nete,maxiter,itertol) 
+        deriv,nets,nete,maxiter,itertol)
       max_itercnt_perstep        = max(maxiter,max_itercnt_perstep)
       max_itererr_perstep = max(itertol,max_itererr_perstep)
 
@@ -639,84 +297,12 @@
 
       call t_stopf("KGS242-3_timestep")
 !==============================================================================================
-<<<<<<< HEAD
-    elseif (tstep_type == 13) then
-      call t_startf("KGS252-3_timestep")
-     a1 = .25
-     a2 = 1.0/6.0
-     a3 = 3.0/8.0
-     a4 = .5
-     a5 = 1.0
-     dhat1 = 1.
-     dhat2 = 1.
-     ahat3 = 2.
-     dhat3 = (ahat3/2. + dhat2 - 1.0)/(ahat3-dhat1**2)
-     ahat4 = 0.5-dhat3
-     ahat5 = 1.
-
-    ! ======== first two stages are pure explicit  =============
-     call compute_andor_apply_rhs(np1,n0,n0,qn0,dt*a1,elem,hvcoord,hybrid,&
-        deriv,nets,nete,compute_diagnostics,eta_ave_w*a1,1d0,0d0,1d0)
-     call compute_andor_apply_rhs(np1,n0,np1,qn0,dt*a2,elem,hvcoord,hybrid,&
-        deriv,nets,nete,.false.,eta_ave_w*a2,1d0,0d0,1d0)
-
-      maxiter=10
-      itertol=1e-12
-      call compute_stage_value_dirk(np1,qn0,dhat1*dt,elem,hvcoord,hybrid,&
-        deriv,nets,nete,maxiter,itertol)
- !     print *, maxiter
- !     print *, itertol
-
-    ! compute u(n)+dt*a4*n(k3) and store at np1
-     call compute_andor_apply_rhs(np1,n0,np1,qn0,dt*a3,elem,hvcoord,hybrid,&
-        deriv,nets,nete,.false.,eta_ave_w*a3,1d0,ahat3/a3,1d0)
-
-      maxiter=10
-      itertol=1e-12
-      call compute_stage_value_dirk(np1,qn0,dhat2*dt,elem,hvcoord,hybrid,&
-        deriv,nets,nete,maxiter,itertol)
-!      print *, maxiter
-!      print *, itertol
-
-     call compute_andor_apply_rhs(np1,n0,np1,qn0,dt*a4,elem,hvcoord,hybrid,&
-       deriv,nets,nete,.false.,eta_ave_w*a4,1d0,ahat4/a4,1d0)
-
-      maxiter=10
-      itertol=1e-12
-      call compute_stage_value_dirk(np1,qn0,dhat3*dt,elem,hvcoord,hybrid,&
-        deriv,nets,nete,maxiter,itertol)
-!      print *, maxiter
-!      print *, itertol
-=======
-    elseif (tstep_type == 7) then 
+    elseif (tstep_type == 7) then
       call t_startf("IMEX-KG254_timestep")
->>>>>>> e4b42d39
 
       max_itercnt_perstep = 0
       max_itererr_perstep = 0.0
 
-<<<<<<< HEAD
-      call t_stopf("KGS252-3_timestep")
-!==============================================================================================
-    elseif (tstep_type == 14) then
-      call t_startf("KGS252-4_timestep")
-      a1 = .25
-      a2 = 1.0/6.0
-      a3 = 3.0/8.0
-      a4 = .5
-      a5 = 1.0
-      dhat1 = 2./3.
-      dhat2 = 2./3.
-      dhat3 = 2./3.
-      dhat4 = (dhat1+dhat2+dhat3+dhat1*dhat2+dhat1*dhat3+dhat2*dhat3-.5)/&
-        (dhat1+dhat2+dhat3-1.)
-      ahat4 = 0.5-dhat4
-      ahat3 = (ahat4*dhat1+ahat4*dhat2-dhat2*dhat2-dhat1*dhat3-dhat2*dhat3+&
-        dhat1*dhat2*dhat3+dhat1*dhat2*dhat4+dhat1*dhat3*dhat4+dhat2*dhat3*dhat4)/ahat4
-      ahat2 = (ahat3*ahat4-ahat4*dhat1*dhat2+dhat1*dhat2*dhat3-dhat1*dhat2*dhat3*dhat4)&
-        /(ahat3*ahat4)
-      ahat5 = 1.0
-=======
       a1 = 1./4.
       a2 = 1./6.
       a3 = 3./8.
@@ -749,7 +335,6 @@
       ahat2 = ( - ahat3*ahat4*ahat5*dhat1 + ahat4*ahat5*dhat1*dhat2 -&
         ahat5*dhat1*dhat2*dhat3 + dhat1*dhat2*dhat3*dhat4)/(-ahat3*ahat4*ahat5)
 
->>>>>>> e4b42d39
 
       call compute_andor_apply_rhs(np1,n0,n0,qn0,a1*dt,elem,hvcoord,hybrid,&
         deriv,nets,nete,compute_diagnostics,0d0,1d0,0d0,1d0)
@@ -791,82 +376,8 @@
         deriv,nets,nete,compute_diagnostics,eta_ave_w,1d0,ahat5/a5,1d0)
 
       avg_itercnt = ((nstep)*avg_itercnt + max_itercnt_perstep)/(nstep+1)
-
-<<<<<<< HEAD
       call t_stopf("KGS252-4_timestep")
-!==============================================================================================
-    elseif (tstep_type == 15) then
-      call t_startf("KGS242_explicit_timestep")
-      a1 = 0.5
-      a2 = 0.5
-      a3 = 1.0
-      call compute_andor_apply_rhs(np1,n0,n0,qn0,a1*dt,elem,hvcoord,hybrid,&
-        deriv,nets,nete,compute_diagnostics,eta_ave_w*a1,1d0,1d0,1d0)
-      call compute_andor_apply_rhs(np1,n0,np1,qn0,a2*dt,elem,hvcoord,hybrid,&
-        deriv,nets,nete,.false.,eta_ave_w*a2,1d0,1d0,1d0)
-      call compute_andor_apply_rhs(np1,n0,np1,qn0,a3*dt,elem,hvcoord,hybrid,&
-        deriv,nets,nete,.false.,eta_ave_w*a3,1d0,1d0,1d0)
-      call t_stopf("KGS242_explicit_timestep")
-!===============================================================================================
-    elseif (tstep_type == 16) then
-      call t_startf("KGS252_explicit_timestep")
-     ! denote the stages as k1,...,k4 and note that k1 = un0
-      a1 = 0.25
-      a2 = 1d0/3d0
-      a3 = 0.5
-      a4 = 1.0
-     call compute_andor_apply_rhs(np1,n0,n0,qn0,dt*a1,elem,hvcoord,hybrid,&
-        deriv,nets,nete,compute_diagnostics,eta_ave_w*a1,1d0,1d0,1d0)
-     call compute_andor_apply_rhs(np1,n0,np1,qn0,dt*a2,elem,hvcoord,hybrid,&
-        deriv,nets,nete,.false.,eta_ave_w*a2,1d0,1d0,1d0)
-     call compute_andor_apply_rhs(np1,n0,np1,qn0,dt*a3,elem,hvcoord,hybrid,&
-     deriv,nets,nete,.false.,eta_ave_w*a3,1d0,1d0,1d0)
-     call compute_andor_apply_rhs(np1,n0,np1,qn0,dt*a4,elem,hvcoord,hybrid,&
-     deriv,nets,nete,.false.,eta_ave_w*a4,1d0,1d0,1d0)
-      call t_stopf("KGS252_explicit_timestep")
-!=================================================================================================
-    elseif (tstep_type == 17) then
-      call t_startf("KGS262_explicit_timestep")
-     a1 = 1./4.
-     a2 = 1.0/6.0
-     a3 = 3.0/8.0
-     a4 = .5
-     a5 = 1.0
-     call compute_andor_apply_rhs(np1,n0,n0,qn0,dt*a1,elem,hvcoord,hybrid,&
-        deriv,nets,nete,compute_diagnostics,eta_ave_w*a1,1d0,1d0,1d0)
-     call compute_andor_apply_rhs(np1,n0,np1,qn0,dt*a2,elem,hvcoord,hybrid,&
-        deriv,nets,nete,.false.,eta_ave_w*a2,1d0,1d0,1d0)
-     call compute_andor_apply_rhs(np1,n0,np1,qn0,dt*a3,elem,hvcoord,hybrid,&
-        deriv,nets,nete,.false.,eta_ave_w*a3,1d0,1d0,1d0)
-     call compute_andor_apply_rhs(np1,n0,np1,qn0,dt*a4,elem,hvcoord,hybrid,&
-        deriv,nets,nete,.false.,eta_ave_w*a4,1d0,1d0,1d0)
-     call compute_andor_apply_rhs(np1,n0,np1,qn0,dt*a5,elem,hvcoord,hybrid,&
-       deriv,nets,nete,.false.,eta_ave_w*a5,1d0,1d0,1d0)
-      call t_stopf("KGS262_explicit_timestep")
-!=================================================================================================
-    elseif (tstep_type == 18) then
-     call t_startf("KGS272_explicit_timestep")
-     a1 = 1./6.
-     a2 = 2./15.
-     a3 = 1./4.
-     a4 = 1./3.
-     a5 = .5
-     a6 = 1.0
-    ! ======== first two stages are pure explicit  =============
-     call compute_andor_apply_rhs(np1,n0,n0,qn0,dt*a1,elem,hvcoord,hybrid,&
-        deriv,nets,nete,compute_diagnostics,eta_ave_w*a1,1d0,1d0,1d0)
-     call compute_andor_apply_rhs(np1,n0,np1,qn0,dt*a2,elem,hvcoord,hybrid,&
-        deriv,nets,nete,.false.,eta_ave_w*a2,1d0,1d0,1d0)
-     call compute_andor_apply_rhs(np1,n0,np1,qn0,dt*a3,elem,hvcoord,hybrid,&
-        deriv,nets,nete,.false.,eta_ave_w*a3,1d0,1d0,1d0)
-     call compute_andor_apply_rhs(np1,n0,np1,qn0,dt*a4,elem,hvcoord,hybrid,&
-        deriv,nets,nete,.false.,eta_ave_w*a4,1d0,1d0,1d0)
-     call compute_andor_apply_rhs(np1,n0,np1,qn0,dt*a5,elem,hvcoord,hybrid,&
-        deriv,nets,nete,.false.,eta_ave_w*a4,1d0,1d0,1d0)
-     call compute_andor_apply_rhs(np1,n0,np1,qn0,dt*a6,elem,hvcoord,hybrid,&
-        deriv,nets,nete,.false.,eta_ave_w*a6,1d0,1d0,1d0)
-      call t_stopf("KGS272_explicit_timestep")
-!=========================================================================================
+
     else if (tstep_type==20) then ! ARKode RK2
       call set_Butcher_tables(arkode_parameters, arkode_tables%RK2)
 
@@ -918,9 +429,6 @@
     else if (tstep_type==36) then ! ARKode KGS 2nd-order, 6 stage
       call set_Butcher_tables(arkode_parameters, arkode_tables%KGS254)
 
-=======
-      call t_stopf("IMEX-KG254_timestep")
->>>>>>> e4b42d39
     else
        call abortmp('ERROR: bad choice of tstep_type')
     endif
@@ -2378,13 +1886,8 @@
 !        itererrmax = itererr
 !      end if
   end do ! end do for the ie=nets,nete loop
-<<<<<<< HEAD
-  maxiter=itercountmax
-!  itertol=itererrmax
-=======
   maxiter=itercount
   itertol=itererr
->>>>>>> e4b42d39
 !  print *, 'max itercount', itercountmax, 'maxitererr ', itererrmax
 
   call t_stopf('compute_stage_value_dirk')
