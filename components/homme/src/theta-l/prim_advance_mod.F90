--- conflicted
+++ resolved
@@ -395,16 +395,7 @@
   real(kind=real_kind)                  :: qn1(np,np,nlev), tn1(np,np,nlev), v1
   real(kind=real_kind)                  :: psn1(np,np)
 
-<<<<<<< HEAD
-
-#if 0
-
-  do ie=nets,nete
-     ! apply forcing to Qdp
-     elem(ie)%derived%FQps(:,:)=0
-=======
   real(kind=real_kind)                  :: gp(np)
->>>>>>> b90720bc
 
 
 !new forcing
@@ -447,16 +438,8 @@
 
      call get_R_star(rstarn1,qn1)
 
-<<<<<<< HEAD
-  enddo
-  call applyCAMforcing_dynamics(elem,hvcoord,np1,np1_qdp,dt,nets,nete)
-
-#endif
-  end subroutine applyCAMforcing_ps
-=======
      call get_theta_from_T(hvcoord,rstarn1,tn1,dp,&
           elem(ie)%state%phinh_i(:,:,:,n0),vthn1)
->>>>>>> b90720bc
 
      !finally, compute difference for FT
      ! this method is using new dp, new exner, new-new r*, new t
