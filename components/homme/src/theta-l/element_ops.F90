#ifdef HAVE_CONFIG_H
#include "config.h"
#endif
!
!  getter and setter functions that must be provided by each model
!  
!  !!IMPORTANT NOTE!!:  These routines assume we are on REFERENCE levels
!  For vertically lagrangian models, they should only be used outside the dynamics
!  timestep after the vertical remap.  

! ROUTINES REQUIRED FOR ALL MODELS:
!  get_field() 
!     returns temperature, potential temperature, phi, etc..
!  copy_state()
!     copy state variables from one timelevel to another timelevel 
!  set_thermostate()    
!     initial condition interface used by DCMIP 2008 tests, old HOMME tests
!  set_state(), set_state_i()
!     initial condition interface used by DCMIP 2012 tests
!  set_elem_state()
!     initial condition interface used by DCMIP 2016 tests
!  get_state()
!     return state variables used by some DCMIP forcing functions
!  save_initial_state()
!     save t=0 in "state0", used by some DCMIP forcing functions       
!  set_forcing_rayleigh_friction()
!     used by dcmip2012 test cases
!  tests_finalize()
!     initialize geopotential to be in hydrostatic balance
!     used by DCMIP2012, 2016 tests
!  set_forcing_rayleigh_friction()
!     apply rayleigh friction to prognostic variables, used by some DCMIP2016 tests
!
!  Accessory routines used by the above:
!  get_pottemp()
!  get_temperature()
!  get_dpnh_dp()
!  get_nonhydro_pressure()
!
!
!  Additional routines that work for both reference levels and Lagrangian levels:
!  (because they accept dp as an input argument)
!  get_cp_star()
!  get_R_star()
!  set_theta_ref()
!  
!
module element_ops

  use dimensions_mod, only: np, nlev, nlevp, nelemd
  use element_mod,    only: element_t
  use element_state,  only: elem_state_t, timelevels
  use hybvcoord_mod,  only: hvcoord_t
  use kinds,          only: real_kind, iulog
  use perf_mod,       only: t_startf, t_stopf, t_barrierf, t_adj_detailf ! _EXTERNAL
  use parallel_mod,   only: abortmp
  use physical_constants, only : p0, Cp, Rgas, Rwater_vapor, Cpwater_vapor, kappa, g, dd_pi
  use control_mod,    only: use_moisture, theta_hydrostatic_mode
  use eos,            only: get_pnh_and_exner, get_phinh
  implicit none
  private

  type(elem_state_t), dimension(:), allocatable :: state0 ! storage for save_initial_state routine

  public get_field, get_state
  public get_temperature, get_phi, get_R_star
  public set_thermostate, set_state, set_state_i, set_elem_state
  public set_forcing_rayleigh_friction, set_theta_ref
  public copy_state, tests_finalize
  public state0
  public set_thermostate_from_derived_T 
 
contains

  recursive subroutine get_field(elem,name,field,hvcoord,nt,ntQ)
  implicit none
  type (element_t),       intent(in) :: elem
  character(len=*),       intent(in) :: name
  real (kind=real_kind),  intent(out):: field(np,np,nlev)
  type (hvcoord_t),       intent(in) :: hvcoord
  integer,                intent(in) :: nt
  integer,                intent(in) :: ntQ

  integer :: k
  real(kind=real_kind), dimension(np,np,nlev) :: tmp, p, pnh, dp, omega, rho, T, cp_star, Rstar
  real(kind=real_kind), dimension(np,np,nlevp) :: phi_i
  

  select case(name)
    case ('temperature','T'); call get_temperature(elem,field,hvcoord,nt)
    case ('pottemp','Th');    call get_pottemp(elem,field,hvcoord,nt,ntQ)
    case ('phi','geo');       call get_phi(elem,field,phi_i,hvcoord,nt,ntQ)
    case ('dpnh_dp');         call get_dpnh_dp(elem,field,hvcoord,nt,ntQ)
    case ('pnh');             call get_nonhydro_pressure(elem,field,tmp  ,hvcoord,nt,ntQ)
    case ('exner');           call get_nonhydro_pressure(elem,tmp  ,field,hvcoord,nt,ntQ)

    case ('p');
      do k=1,nlev
        field(:,:,k) = hvcoord%hyam(k)*hvcoord%ps0 + hvcoord%hybm(k)*elem%state%ps_v(:,:,nt)
      enddo

    case ('dp');
      do k=1,nlev
        field(:,:,k)=(hvcoord%hyai(k+1)-hvcoord%hyai(k))*hvcoord%ps0 +(hvcoord%hybi(k+1)-hvcoord%hybi(k))*elem%state%ps_v(:,:,nt)
      enddo

    case ('omega');
      field = elem%derived%omega_p

    case('rho')
       
      call get_nonhydro_pressure(elem,pnh,tmp,hvcoord,nt,ntQ)
      call get_R_star(Rstar,elem%state%Q(:,:,:,1))
      call get_temperature(elem,T,hvcoord,nt)
      field = pnh/(Rstar*T)

    case ('w');

      if(theta_hydrostatic_mode) then
        call get_field(elem,'omega',omega,hvcoord,nt,ntQ)
        call get_field(elem,'rho'  ,rho  ,hvcoord,nt,ntQ)
        field = -omega/(rho *g)

      else
        field =elem%state%w_i(:,:,1:nlev,nt)
      endif

    case default
       print *,'name = ',trim(name)
       call abortmp('ERROR: get_field name not supported in this model')

  end select

  end subroutine

  !_____________________________________________________________________
  subroutine get_pottemp(elem,pottemp,hvcoord,nt,ntQ)
  !
  ! Should only be called outside timestep loop, state variables on reference levels
  !
  implicit none
    
  type (element_t), intent(in)        :: elem
  real (kind=real_kind), intent(out)  :: pottemp(np,np,nlev)
  type (hvcoord_t),     intent(in)    :: hvcoord                      ! hybrid vertical coordinate struct
  integer, intent(in) :: nt
  integer, intent(in) :: ntQ
  
  !   local
  real (kind=real_kind) :: dp(np,np,nlev)
  real (kind=real_kind) :: Rstar(np,np,nlev)
  integer :: k

  do k=1,nlev
     dp(:,:,k) = ( hvcoord%hyai(k+1) - hvcoord%hyai(k) )*hvcoord%ps0 + &
          ( hvcoord%hybi(k+1) - hvcoord%hybi(k) )*elem%state%ps_v(:,:,nt)
  enddo
  call get_R_star(Rstar,elem%state%Q(:,:,:,1))

  pottemp(:,:,:) = Rgas*elem%state%vtheta_dp(:,:,:,nt)/(Rstar(:,:,:)*dp(:,:,:))
  
  end subroutine get_pottemp
  

  !_____________________________________________________________________
  subroutine get_temperature(elem,temperature,hvcoord,nt)
  !
  ! Should only be called outside timestep loop, state variables on reference levels
  !
  implicit none
  
  type (element_t), intent(in)        :: elem
  real (kind=real_kind), intent(out)  :: temperature(np,np,nlev)
  type (hvcoord_t),     intent(in)    :: hvcoord                      ! hybrid vertical coordinate struct
  integer, intent(in) :: nt
  
  !   local
  real (kind=real_kind) :: dp(np,np,nlev)
  real (kind=real_kind) :: Rstar(np,np,nlev)
  real (kind=real_kind) :: exner(np,np,nlev)
  real (kind=real_kind) :: pnh(np,np,nlev)
  real (kind=real_kind) :: dpnh_dp_i(np,np,nlevp)
  integer :: k
  
  
  do k=1,nlev
     dp(:,:,k) = ( hvcoord%hyai(k+1) - hvcoord%hyai(k) )*hvcoord%ps0 + &
          ( hvcoord%hybi(k+1) - hvcoord%hybi(k) )*elem%state%ps_v(:,:,nt)
  enddo
  call get_R_star(Rstar,elem%state%Q(:,:,:,1))

  call get_pnh_and_exner(hvcoord,elem%state%vtheta_dp(:,:,:,nt),&
          dp,elem%state%phinh_i(:,:,:,nt),pnh,exner,dpnh_dp_i)

  do k=1,nlev
     temperature(:,:,k)= Rgas*elem%state%vtheta_dp(:,:,k,nt)*exner(:,:,k)&
          /(Rstar(:,:,k)*dp(:,:,k))
  enddo

  end subroutine get_temperature


  !_____________________________________________________________________
  subroutine get_dpnh_dp(elem,dpnh_dp,hvcoord,nt,ntQ)
  implicit none
  
  type (element_t), intent(in)        :: elem
  real (kind=real_kind), intent(out)  :: dpnh_dp(np,np,nlev)
  type (hvcoord_t),     intent(in)    :: hvcoord                      ! hybrid vertical coordinate struct
  integer, intent(in) :: nt
  integer, intent(in) :: ntQ
  
  !   local
  real (kind=real_kind) :: dp(np,np,nlev)
  real (kind=real_kind) :: exner(np,np,nlev)
  real (kind=real_kind) :: pnh(np,np,nlev)
  real (kind=real_kind) :: dpnh_dp_i(np,np,nlevp)
  integer :: k
  
  
  do k=1,nlev
     dp(:,:,k) = ( hvcoord%hyai(k+1) - hvcoord%hyai(k) )*hvcoord%ps0 + &
          ( hvcoord%hybi(k+1) - hvcoord%hybi(k) )*elem%state%ps_v(:,:,nt)
  enddo

  call get_pnh_and_exner(hvcoord,elem%state%vtheta_dp(:,:,:,nt),&
       dp,elem%state%phinh_i(:,:,:,nt),pnh,exner,dpnh_dp_i)

  do k=1,nlev
     dpnh_dp(:,:,k)=(dpnh_dp_i(:,:,k)+dpnh_dp_i(:,:,k+1))/2
  enddo
  end subroutine 

  !_____________________________________________________________________
  subroutine get_nonhydro_pressure(elem,pnh,exner,hvcoord,nt,ntQ)
    implicit none
    
    type (element_t),       intent(in)  :: elem
    real (kind=real_kind),  intent(out) :: pnh(np,np,nlev)
    real (kind=real_kind),  intent(out) :: exner(np,np,nlev)
    type (hvcoord_t),       intent(in)  :: hvcoord
    integer,                intent(in)  :: nt
    integer,                intent(in)  :: ntQ
    
    real (kind=real_kind), dimension(np,np,nlev) :: dp
    real (kind=real_kind), dimension(np,np,nlevp) :: dpnh_dp_i
    integer :: k

    do k=1,nlev
      dp(:,:,k) = ( hvcoord%hyai(k+1) - hvcoord%hyai(k) )*hvcoord%ps0 + &
      (hvcoord%hybi(k+1)-hvcoord%hybi(k))*elem%state%ps_v(:,:,nt)
    enddo

    call get_pnh_and_exner(hvcoord,elem%state%vtheta_dp(:,:,:,nt),&
         dp,elem%state%phinh_i(:,:,:,nt),pnh,exner,dpnh_dp_i)

  end subroutine



  subroutine get_phi(elem,phi,phi_i,hvcoord,nt,ntQ)
    implicit none
    
    type (element_t),       intent(in)  :: elem
    type (hvcoord_t),       intent(in)  :: hvcoord
    real (kind=real_kind),  intent(out) :: phi(np,np,nlev)
    real (kind=real_kind),  intent(out) :: phi_i(np,np,nlevp)
    integer,                intent(in)  :: nt
    integer,                intent(in)  :: ntQ
    
    real (kind=real_kind), dimension(np,np,nlev) :: dp
    real (kind=real_kind) :: pnh(np,np,nlev)
    real (kind=real_kind) :: exner(np,np,nlev)
    real (kind=real_kind) :: temp(np,np,nlev)
    real (kind=real_kind) :: dpnh_dp_i(np,np,nlevp)
    integer :: k

    phi_i = elem%state%phinh_i(:,:,:,nt)

    if(theta_hydrostatic_mode) then
       do k=1,nlev
          dp(:,:,k) = ( hvcoord%hyai(k+1) - hvcoord%hyai(k) )*hvcoord%ps0 + &
               (hvcoord%hybi(k+1)-hvcoord%hybi(k))*elem%state%ps_v(:,:,nt)
       enddo
       
       call get_pnh_and_exner(hvcoord,elem%state%vtheta_dp(:,:,:,nt),&
            dp,elem%state%phinh_i(:,:,:,nt),pnh,exner,dpnh_dp_i)

       ! traditional Hydrostatic integral
       do k=nlev,1,-1
          temp(:,:,k) = Rgas*elem%state%vtheta_dp(:,:,k,nt)*exner(:,:,k)/pnh(:,:,k)
          phi_i(:,:,k)=phi_i(:,:,k+1)+temp(:,:,k)
       enddo
    endif

    do k=1,nlev
       phi(:,:,k) = (phi_i(:,:,k)+phi_i(:,:,k+1))/2
    end do
    
  end subroutine

       



  !_____________________________________________________________________
  subroutine copy_state(elem,nin,nout)
  implicit none
  
  type (element_t), intent(inout)   :: elem
  integer :: nin,nout

  elem%state%v(:,:,:,:,nout)         =elem%state%v(:,:,:,:,nin)
  elem%state%w_i(:,:,:,nout)         =elem%state%w_i(:,:,:,nin)
  elem%state%vtheta_dp(:,:,:,nout)   =elem%state%vtheta_dp(:,:,:,nin)
  elem%state%phinh_i(:,:,:,nout)     =elem%state%phinh_i(:,:,:,nin)
  elem%state%dp3d(:,:,:,nout)        =elem%state%dp3d(:,:,:,nin)
  elem%state%ps_v(:,:,nout)          =elem%state%ps_v(:,:,nin)
  end subroutine copy_state


  !_____________________________________________________________________
  subroutine set_thermostate(elem,temperature,hvcoord,nt)
  !
  ! Assuming a hydrostatic intital state and given surface pressure,
  ! and no moisture, compute theta and phi 
  !
  ! input:  ps_v, temperature
  ! ouput:  state variables:   vtheta_dp, phi
  !
  implicit none

  type (element_t), intent(inout)   :: elem
  real (kind=real_kind), intent(in) :: temperature(np,np,nlev)
  type (hvcoord_t),     intent(in)  :: hvcoord                      ! hybrid vertical coordinate struct
  integer, intent(in)               :: nt

  !   local
  real (kind=real_kind) :: p(np,np,nlev)
  real (kind=real_kind) :: dp(np,np,nlev)
  integer :: k

  do k=1,nlev
     p(:,:,k) = hvcoord%hyam(k)*hvcoord%ps0 + hvcoord%hybm(k)*elem%state%ps_v(:,:,nt)
     dp(:,:,k) = ( hvcoord%hyai(k+1) - hvcoord%hyai(k) )*hvcoord%ps0 + &
          ( hvcoord%hybi(k+1) - hvcoord%hybi(k) )*elem%state%ps_v(:,:,nt)
  enddo

  do k=1,nlev
     elem%state%vtheta_dp(:,:,k,nt)=dp(:,:,k)*temperature(:,:,k)* &
          (p(:,:,k)/p0)**(-kappa)
  enddo

!3 below is not used, interface needs to be sorted out
  call tests_finalize(elem,hvcoord,nt,3)

  end subroutine set_thermostate


!moist version of set_thermostate
!this routine does not need rstar for input
  !_____________________________________________________________________
  subroutine set_thermostate_from_derived_T(elem,hvcoord,nt)
  !
  ! Assuming a hydrostatic intital state and given surface pressure,
  ! and no moisture, compute theta and phi 
  !
  ! input:  ps_v, temperature
  ! ouput:  state variables:   vtheta_dp, phi
  !
  implicit none
  type (element_t), intent(inout)   :: elem
  type (hvcoord_t),     intent(in)  :: hvcoord                      ! hybrid vertical coordinate struct
  integer, intent(in)               :: nt
  !   local
  real (kind=real_kind) :: p(np,np,nlev), rstar(np,np,nlev)
  real (kind=real_kind) :: dp(np,np,nlev)
  integer :: k

  do k=1,nlev
     p(:,:,k) = hvcoord%hyam(k)*hvcoord%ps0 + hvcoord%hybm(k)*elem%state%ps_v(:,:,nt)
     dp(:,:,k) = ( hvcoord%hyai(k+1) - hvcoord%hyai(k) )*hvcoord%ps0 + &
          ( hvcoord%hybi(k+1) - hvcoord%hybi(k) )*elem%state%ps_v(:,:,nt)
  enddo
  call get_R_star(Rstar,elem%state%Q(:,:,:,1))
  do k=1,nlev
     elem%state%vtheta_dp(:,:,k,nt)=rstar(:,:,k)/Rgas*dp(:,:,k)* &
                                    elem%derived%T(:,:,k)*(p(:,:,k)/p0)**(-kappa)
  enddo
!computes and sets hydrostatic phi, copies state to all timelevels
!3 below is not used, interface needs to be sorted out
  call tests_finalize(elem,hvcoord,nt,3)
  end subroutine set_thermostate_from_derived_T



!zm,g is not used
  !_____________________________________________________________________
  subroutine set_state(u,v,w,T,ps,phis,p,dp,zm,g,i,j,k,elem,n0,n1)
  !
  ! set state variables at node(i,j,k) at layer midpoints
  ! used by idealized tests for dry initial conditions
  ! so we use constants cp, kappa  
  !
  real(real_kind),  intent(in)    :: u,v,w,T,ps,phis,p,dp,zm,g
  integer,          intent(in)    :: i,j,k,n0,n1
  type(element_t),  intent(inout) :: elem

  ! set prognostic state variables at level midpoints
  elem%state%v   (i,j,1,k,n0:n1)   = u
  elem%state%v   (i,j,2,k,n0:n1)   = v
  elem%state%dp3d(i,j,k,  n0:n1)   = dp
  elem%state%ps_v(i,j,    n0:n1)   = ps
  elem%state%phis(i,j)             = phis
  elem%state%vtheta_dp(i,j,k,n0:n1)=T*dp*((p/p0)**(-kappa))

  end subroutine set_state

<<<<<<< HEAD
!bunch of input not used
  subroutine set_state_i(u,v,w,T,ps,phis,p,dp,zm,g,i,j,k,elem,n0,n1)
=======

  subroutine set_state_i(u,v,w,T,ps,phis,p,zm,g,i,j,k,elem,n0,n1)
>>>>>>> 71f4e192
  !
  ! set state variables at node(i,j,k) at layer interfaces
  ! used by idealized tests for dry initial conditions
  ! so we use constants cp, kappa  
  !
  real(real_kind),  intent(in)    :: u,v,w,T,ps,phis,p,zm,g
  integer,          intent(in)    :: i,j,k,n0,n1
  type(element_t),  intent(inout) :: elem

  ! set prognostic state variables at level midpoints
  elem%state%w_i  (i,j,k,  n0:n1)  = w
  elem%state%phinh_i(i,j,k, n0:n1) = g*zm

  end subroutine set_state_i

  !_____________________________________________________________________
  subroutine set_elem_state(u,v,w,w_i,T,ps,phis,p,dp,zm,zi,g,elem,n0,n1,ntQ)
  !
  ! set element state variables
  ! works for both dry and moist initial conditions
  !
  !
  real(real_kind), dimension(np,np,nlev), intent(in):: u,v,w,T,p,dp,zm
  real(real_kind), dimension(np,np,nlevp), intent(in):: w_i,zi
  real(real_kind), dimension(np,np),      intent(in):: ps,phis
  real(real_kind),  intent(in)    :: g
  integer,          intent(in)    :: n0,n1,ntQ
  type(element_t),  intent(inout) :: elem
  integer :: n
  real(real_kind), dimension(np,np,nlev) :: Rstar

  ! get cp and kappa for dry or moist cases
  call get_R_star(Rstar,elem%state%Q(:,:,:,1))

  do n=n0,n1
    ! set prognostic state variables at level midpoints
    elem%state%v   (:,:,1,:,n)        = u
    elem%state%v   (:,:,2,:,n)        = v
    elem%state%dp3d(:,:,:,  n)        = dp
    elem%state%ps_v(:,:,    n)        = ps
    elem%state%phis(:,:)              = phis
    elem%state%vtheta_dp(:,:,:,n)   = (Rstar/Rgas)*T*dp*((p/p0)**(-kappa))

    elem%state%w_i (:,:,:,  n)   = w_i
    elem%state%phinh_i(:,:,:, n) = g*zi
  end do

  end subroutine set_elem_state

  !_____________________________________________________________________
  subroutine get_state(u,v,w,T,pnh,dp,ps,rho,zm,zi,g,elem,hvcoord,nt,ntQ)
    ! get state variables at layer midpoints
    ! used by idealized tests to compute idealized physics forcing terms
    ! currently all forcing is done on u,v and T/theta - no forcing
    ! is computed for interface variables.   This routine will have to be updated
    ! if we add a test case that computes forcing for interface variables

    real(real_kind), dimension(np,np,nlev), intent(inout) :: u,v,w,T,pnh,dp,zm,rho
    real(real_kind), dimension(np,np,nlevp), intent(inout) :: zi
    real(real_kind), dimension(np,np),      intent(inout) :: ps
    real(real_kind), intent(in)    :: g
    integer,         intent(in)    :: nt,ntQ
    type(element_t), intent(inout) :: elem
    type (hvcoord_t),intent(in)    :: hvcoord                      ! hybrid vertical coordinate struct

    real(real_kind) , dimension(np,np,nlev) :: Rstar,exner,temp
    real(real_kind) , dimension(np,np,nlevp):: dpnh_dp_i,phi_i

    integer :: k

    ! set prognostic state variables at level midpoints (and interfaces)????
    u   = elem%state%v   (:,:,1,:,nt)
    v   = elem%state%v   (:,:,2,:,nt)
    ps  = elem%state%ps_v(:,:,  nt)
    phi_i = elem%state%phinh_i(:,:,:,nt)

    do k=1,nlev
       dp(:,:,k)=(hvcoord%hyai(k+1)-hvcoord%hyai(k))*hvcoord%ps0 +(hvcoord%hybi(k+1)-hvcoord%hybi(k))*ps(:,:)
       w(:,:,k) = (elem%state%w_i(:,:,k,nt) + elem%state%w_i(:,:,k+1,nt))/2
    end do

    call get_R_star(Rstar,elem%state%Q(:,:,:,1))
    call get_pnh_and_exner(hvcoord,elem%state%vtheta_dp(:,:,:,nt),dp,phi_i,&
         pnh,exner,dpnh_dp_i)

    ! first compute virtual temperature Tv needed for rho
    T     = exner*elem%state%vtheta_dp(:,:,:,nt)/(dp)
    rho   = pnh/(Rgas*T)

    ! convert Tv->T   Tv = R* T / R
    T = Rgas*T/Rstar

    if(theta_hydrostatic_mode) then
       ! overwrite w and phi_i computed above
       w = -(elem%derived%omega_p)/(rho*g)
       
       do k=nlev,1,-1
          temp(:,:,k) = Rgas*elem%state%vtheta_dp(:,:,k,nt)*exner(:,:,k)/pnh(:,:,k)
          phi_i(:,:,k)=phi_i(:,:,k+1)+temp(:,:,k)
       enddo
    endif

    do k=1,nlev
       zm(:,:,k) = (phi_i(:,:,k)+phi_i(:,:,k+1))/(2*g)
    end do
    do k=1,nlevp
       zi(:,:,k) = phi_i(:,:,k)/g
    end do

  end subroutine get_state

  !_____________________________________________________________________
  subroutine save_initial_state(state,ie)

    ! save the state at time=0 for use with some dcmip tests

    type(elem_state_t), intent(inout):: state
    integer,            intent(in)   :: ie     ! element index

    if(.not. allocated(state0)) allocate( state0(nelemd) )
    state0(ie) = state

  end subroutine


  !_____________________________________________________________________
  subroutine set_forcing_rayleigh_friction(elem, zm, zi, ztop, zc, tau, u0,v0, n)
  !
  ! test cases which use rayleigh friciton will call this with the relaxation coefficient
  ! f_d, and the reference state u0,v0.  Currently assume w0 = 0
  !
  implicit none

  type(element_t), intent(inout):: elem
  real(real_kind), intent(in)   :: zm(np,np,nlev) ! height at layer midpoints
  real(real_kind), intent(in)   :: zi(np,np,nlevp) ! height at interfaces
  real(real_kind), intent(in)   :: ztop           ! top of atm height
  real(real_kind), intent(in)   :: zc             ! cutoff height
  real(real_kind), intent(in)   :: tau            ! damping timescale
  real(real_kind), intent(in)   :: u0(np,np,nlev) ! reference u
  real(real_kind), intent(in)   :: v0(np,np,nlev) ! reference v
  integer,         intent(in)   :: n              ! timestep
  real(real_kind):: f_d(np,np,nlev)
  integer :: k

  ! Compute damping as a function of layer-midpoint height
  f_d=0.0d0
  where(zm .ge. zc);   f_d = sin(dd_pi/2 *(zm - zc)/(ztop - zc))**2; end where
  where(zm .ge. ztop); f_d = 1.0d0; end where
  f_d = -f_d/tau

  elem%derived%FM(:,:,1,:) = f_d * ( elem%state%v(:,:,1,:,n) - u0 )
  elem%derived%FM(:,:,2,:) = f_d * ( elem%state%v(:,:,2,:,n) - v0)

  ! compute forcing for 1:nlev. w is determined by boundary condition at nlevp:
  f_d=0.0d0
  where(zi(:,:,1:nlev) .ge. zc);   f_d = sin(dd_pi/2 *(zm - zc)/(ztop - zc))**2; end where
  where(zi(:,:,1:nlev) .ge. ztop); f_d = 1.0d0; end where
  f_d = -f_d/tau
  elem%derived%FM(:,:,3,:) = f_d * ( elem%state%w_i(:,:,1:nlev,n)  )
  end subroutine 


!name?
  !_____________________________________________________________________
  subroutine tests_finalize(elem,hvcoord,ns,ne,ie)

  ! Now that all variables have been initialized, set phi to be in hydrostatic balance

  implicit none

  type(hvcoord_t),     intent(in)   :: hvcoord
  type(element_t),     intent(inout):: elem
  integer,             intent(in)   :: ns,ne
  integer, optional,   intent(in)   :: ie ! optional element index, to save initial state

  integer :: k,tl, ntQ
  real(real_kind), dimension(np,np,nlev) :: dp, pi

  real(real_kind), dimension(np,np,nlev) :: pnh,exner
  real(real_kind), dimension(np,np,nlevp) :: dpnh_dp_i,phi_i

  do k=1,nlev
    pi(:,:,k) = hvcoord%hyam(k)*hvcoord%ps0 + hvcoord%hybm(k)*elem%state%ps_v(:,:,ns)
    dp(:,:,k) = ( hvcoord%hyai(k+1) - hvcoord%hyai(k) )*hvcoord%ps0 + &
                ( hvcoord%hybi(k+1) - hvcoord%hybi(k))*elem%state%ps_v(:,:,ns)
  enddo

  ntQ=1
  call get_phinh(hvcoord,elem%state%phis,elem%state%vtheta_dp(:,:,:,ns),dp,&
       elem%state%phinh_i(:,:,:,ns))

  ! verify discrete hydrostatic balance
  call get_pnh_and_exner(hvcoord,elem%state%vtheta_dp(:,:,:,ns),dp,&
       elem%state%phinh_i(:,:,:,ns),pnh,exner,dpnh_dp_i)
  do k=1,nlev
     if (maxval(abs(1-dpnh_dp_i(:,:,k))) > 1e-10) then
        write(iulog,*)'WARNING: hydrostatic inverse FAILED!'
        write(iulog,*)k,minval(dpnh_dp_i(:,:,k)),maxval(dpnh_dp_i(:,:,k))
        write(iulog,*) 'pi,pnh',pi(1,1,k),pnh(1,1,k)
     endif
  enddo
  
  do tl = 1,timelevels
    if (ns .ne. tl) call copy_state(elem,ns,tl)
  enddo

!saves state in some structure state0 for stand-alone homme
  if(present(ie)) call save_initial_state(elem%state,ie)


  end subroutine tests_finalize



  !_____________________________________________________________________
  subroutine get_cp_star(cp_star,Q)
  !
  !
  implicit none
  real (kind=real_kind), intent(out):: cp_star(np,np,nlev)
  real (kind=real_kind), intent(in) :: Q(np,np,nlev)

  integer :: k
  if (use_moisture) then
#if (defined COLUMN_OPENMP)
  !$omp parallel do default(shared), private(k)
#endif
     do k=1,nlev
        cp_star(:,:,k) = (Cp + (Cpwater_vapor-Cp)*Q(:,:,k) )
     enddo
  else
     cp_star(:,:,:)=Cp
  endif
  end subroutine




  !_____________________________________________________________________
  subroutine get_R_star(R_star,Q)
  !
  implicit none
  real (kind=real_kind), intent(out):: R_star(np,np,nlev)
  real (kind=real_kind), intent(in) :: Q(np,np,nlev)

  integer :: k
  if (use_moisture) then
     do k=1,nlev
        R_star(:,:,k) =(Rgas + (Rwater_vapor - Rgas)*Q(:,:,k))
     enddo
  else
     R_star(:,:,:)=Rgas
  endif
  end subroutine




  !_____________________________________________________________________
  subroutine set_theta_ref(hvcoord,dp,theta_ref)
  !!!!!!!!!!!!!!!!!!!!!!!!!!!!!!!!!!!!!!!!!!!!!!!!!!!!!!!!!!!!!!!!!!!
  !
  ! a reference profile for theta = theta(exner)
  !
  !!!!!!!!!!!!!!!!!!!!!!!!!!!!!!!!!!!!!!!!!!!!!!!!!!!!!!!!!!!!!!!!!!!
  implicit none
  
  type (hvcoord_t),     intent(in)  :: hvcoord                      ! hybrid vertical coordinate struct
  real (kind=real_kind), intent(in) :: dp(np,np,nlev)
  real (kind=real_kind), intent(out) :: theta_ref(np,np,nlev)
  
  !   local
  real (kind=real_kind) :: p_i(np,np,nlevp)
  real (kind=real_kind) :: exner(np,np,nlev)
  real (kind=real_kind) :: T0,T1
  integer :: k

  ! reference T = 288K.  reference lapse rate = 6.5K/km   = .0065 K/m
  ! Tref = T0+T1*exner
  ! Thetaref = T0/exner + T1
  T1 = .0065*288d0*Cp/g ! = 191
  T0 = 288d0-T1         ! = 97

  p_i(:,:,1) =  hvcoord%hyai(1)*hvcoord%ps0   
  do k=1,nlev
     p_i(:,:,k+1) = p_i(:,:,k) + dp(:,:,k)
  enddo
#if (defined COLUMN_OPENMP)
  !$omp parallel do default(shared), private(k)
#endif
  do k=1,nlev
     exner(:,:,k) = ( (p_i(:,:,k) + p_i(:,:,k+1))/(2*p0)) **kappa
     !theta_ref(:,:,k,ie) = (T0/exner(:,:,k) + T1)*Cp*dp_ref(:,:,k,ie)
     theta_ref(:,:,k) = (T0/exner(:,:,k) + T1)
  enddo

  end subroutine




end module
<|MERGE_RESOLUTION|>--- conflicted
+++ resolved
@@ -416,13 +416,7 @@
 
   end subroutine set_state
 
-<<<<<<< HEAD
-!bunch of input not used
-  subroutine set_state_i(u,v,w,T,ps,phis,p,dp,zm,g,i,j,k,elem,n0,n1)
-=======
-
   subroutine set_state_i(u,v,w,T,ps,phis,p,zm,g,i,j,k,elem,n0,n1)
->>>>>>> 71f4e192
   !
   ! set state variables at node(i,j,k) at layer interfaces
   ! used by idealized tests for dry initial conditions
