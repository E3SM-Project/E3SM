--- conflicted
+++ resolved
@@ -572,22 +572,12 @@
                 ( hvcoord%hybi(k+1) - hvcoord%hybi(k))*elem%state%ps_v(:,:,tl)
   enddo
 
-<<<<<<< HEAD
-  call get_phinh(hvcoord,elem%state%phis,elem%state%vtheta_dp(:,:,:,tl),dp,&
-       elem%state%phinh_i(:,:,:,tl))
-
-  ! verify discrete hydrostatic balance
-  call get_pnh_and_exner(hvcoord,elem%state%vtheta_dp(:,:,:,tl),dp,&
-       elem%state%phinh_i(:,:,:,tl),pnh,exner,dpnh_dp_i)
-=======
-  ntQ=1
   call phi_from_eos(hvcoord,elem%state%phis,elem%state%vtheta_dp(:,:,:,ns),dp,&
        elem%state%phinh_i(:,:,:,ns))
 
   ! verify discrete hydrostatic balance
   call pnh_and_exner_from_eos(hvcoord,elem%state%vtheta_dp(:,:,:,ns),dp,&
        elem%state%phinh_i(:,:,:,ns),pnh,exner,dpnh_dp_i)
->>>>>>> 7df269e1
   do k=1,nlev
      if (maxval(abs(1-dpnh_dp_i(:,:,k))) > 1e-10) then
         write(iulog,*)'WARNING: hydrostatic inverse FAILED!'
