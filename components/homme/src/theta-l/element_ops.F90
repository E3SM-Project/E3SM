#ifdef HAVE_CONFIG_H
#include "config.h"
#endif
!
!  getter and setter functions that must be provided by each model
!  
!  !!IMPORTANT NOTE!!:  These routines assume we are on REFERENCE levels
!  For vertically lagrangian models, they should only be used outside the dynamics
!  timestep after the vertical remap.  

! ROUTINES REQUIRED FOR ALL MODELS:
!  get_field() 
!     returns temperature, potential temperature, phi, etc..
!  copy_state()
!     copy state variables from one timelevel to another timelevel 
!  set_thermostate()    
!     initial condition interface used by DCMIP 2008 tests, old HOMME tests
!  set_state(), set_state_i()
!     initial condition interface used by DCMIP 2012 tests
!  set_elem_state()
!     initial condition interface used by DCMIP 2016 tests
!  get_state()
!     return state variables used by some DCMIP forcing functions
!  save_initial_state()
!     save t=0 in "state0", used by some DCMIP forcing functions       
!  set_forcing_rayleigh_friction()
!     used by dcmip2012 test cases
!  tests_finalize()
!     initialize geopotential to be in hydrostatic balance
!     used by DCMIP2012, 2016 tests
!  set_forcing_rayleigh_friction()
!     apply rayleigh friction to prognostic variables, used by some DCMIP2016 tests
!
!  Accessory routines used by the above:
!  get_pottemp()
!  get_temperature()
!  get_dpnh_dp()
!  get_nonhydro_pressure()
!
!
!  Additional routines that work for both reference levels and Lagrangian levels:
!  (because they accept dp as an input argument)
!  get_cp_star()
!  get_R_star()
!  set_theta_ref()
!  
!
module element_ops

  use dimensions_mod, only: np, nlev, nlevp, nelemd
  use element_mod,    only: element_t
  use element_state,  only: elem_state_t, timelevels
  use hybvcoord_mod,  only: hvcoord_t
  use kinds,          only: real_kind, iulog
  use perf_mod,       only: t_startf, t_stopf, t_barrierf, t_adj_detailf ! _EXTERNAL
  use parallel_mod,   only: abortmp
  use physical_constants, only : p0, Cp, Rgas, Rwater_vapor, Cpwater_vapor, kappa, g, dd_pi
  use control_mod,    only: use_moisture, theta_hydrostatic_mode
  use eos,            only: pnh_and_exner_from_eos, phi_from_eos
  implicit none
  private

  type(elem_state_t), dimension(:), allocatable :: state0 ! storage for save_initial_state routine

  public get_field, get_state
  public get_temperature, get_phi, get_R_star
  public set_thermostate, set_state, set_state_i, set_elem_state
  public set_forcing_rayleigh_friction, set_theta_ref
  public copy_state, tests_finalize
  public state0
  
contains

  recursive subroutine get_field(elem,name,field,hvcoord,nt,ntQ)
  implicit none
  type (element_t),       intent(in) :: elem
  character(len=*),       intent(in) :: name
  real (kind=real_kind),  intent(out):: field(np,np,nlev)
  type (hvcoord_t),       intent(in) :: hvcoord
  integer,                intent(in) :: nt
  integer,                intent(in) :: ntQ

  integer :: k
  real(kind=real_kind), dimension(np,np,nlev) :: tmp, p, pnh, dp, omega, rho, T, cp_star, Rstar
  real(kind=real_kind), dimension(np,np,nlevp) :: phi_i
  

  select case(name)
    case ('temperature','T'); call get_temperature(elem,field,hvcoord,nt)
    case ('pottemp','Th');    call get_pottemp(elem,field,hvcoord,nt,ntQ)
    case ('phi','geo');       call get_phi(elem,field,phi_i,hvcoord,nt,ntQ)
    case ('dpnh_dp');         call get_dpnh_dp(elem,field,hvcoord,nt,ntQ)
    case ('pnh');             call get_nonhydro_pressure(elem,field,tmp  ,hvcoord,nt,ntQ)
    case ('exner');           call get_nonhydro_pressure(elem,tmp  ,field,hvcoord,nt,ntQ)

    case ('p');
      do k=1,nlev
        field(:,:,k) = hvcoord%hyam(k)*hvcoord%ps0 + hvcoord%hybm(k)*elem%state%ps_v(:,:,nt)
      enddo

    case ('dp');
      do k=1,nlev
        field(:,:,k)=(hvcoord%hyai(k+1)-hvcoord%hyai(k))*hvcoord%ps0 +(hvcoord%hybi(k+1)-hvcoord%hybi(k))*elem%state%ps_v(:,:,nt)
      enddo

    case ('omega');
      field = elem%derived%omega_p

    case('rho')
       
      call get_nonhydro_pressure(elem,pnh,tmp,hvcoord,nt,ntQ)
      call get_R_star(Rstar,elem%state%Q(:,:,:,1))
      call get_temperature(elem,T,hvcoord,nt)
      field = pnh/(Rstar*T)

    case ('w');

      if(theta_hydrostatic_mode) then
        call get_field(elem,'omega',omega,hvcoord,nt,ntQ)
        call get_field(elem,'rho'  ,rho  ,hvcoord,nt,ntQ)
        field = -omega/(rho *g)

      else
        field =elem%state%w_i(:,:,1:nlev,nt)
      endif

    case default
       print *,'name = ',trim(name)
       call abortmp('ERROR: get_field name not supported in this model')

  end select

  end subroutine

  !_____________________________________________________________________
  subroutine get_pottemp(elem,pottemp,hvcoord,nt,ntQ)
  !
  ! Should only be called outside timestep loop, state variables on reference levels
  !
  implicit none
    
  type (element_t), intent(in)        :: elem
  real (kind=real_kind), intent(out)  :: pottemp(np,np,nlev)
  type (hvcoord_t),     intent(in)    :: hvcoord                      ! hybrid vertical coordinate struct
  integer, intent(in) :: nt
  integer, intent(in) :: ntQ
  
  !   local
  real (kind=real_kind) :: dp(np,np,nlev)
  real (kind=real_kind) :: Rstar(np,np,nlev)
  integer :: k

  do k=1,nlev
     dp(:,:,k) = ( hvcoord%hyai(k+1) - hvcoord%hyai(k) )*hvcoord%ps0 + &
          ( hvcoord%hybi(k+1) - hvcoord%hybi(k) )*elem%state%ps_v(:,:,nt)
  enddo
  call get_R_star(Rstar,elem%state%Q(:,:,:,1))
  
  pottemp(:,:,:) = Rgas*elem%state%vtheta_dp(:,:,:,nt)/(Rstar(:,:,:)*dp(:,:,:))
  
  end subroutine get_pottemp
  

  !_____________________________________________________________________
  subroutine get_temperature(elem,temperature,hvcoord,nt)
  !
  ! Should only be called outside timestep loop, state variables on reference levels
  !
  implicit none
  
  type (element_t), intent(in)        :: elem
  real (kind=real_kind), intent(out)  :: temperature(np,np,nlev)
  type (hvcoord_t),     intent(in)    :: hvcoord                      ! hybrid vertical coordinate struct
  integer, intent(in) :: nt
  
  !   local
  real (kind=real_kind) :: dp(np,np,nlev)
  real (kind=real_kind) :: Rstar(np,np,nlev)
  real (kind=real_kind) :: exner(np,np,nlev)
  real (kind=real_kind) :: pnh(np,np,nlev)
  real (kind=real_kind) :: dpnh_dp_i(np,np,nlevp)
  integer :: k
  
  
  do k=1,nlev
     dp(:,:,k) = ( hvcoord%hyai(k+1) - hvcoord%hyai(k) )*hvcoord%ps0 + &
          ( hvcoord%hybi(k+1) - hvcoord%hybi(k) )*elem%state%ps_v(:,:,nt)
  enddo
  call get_R_star(Rstar,elem%state%Q(:,:,:,1))

  call pnh_and_exner_from_eos(hvcoord,elem%state%vtheta_dp(:,:,:,nt),&
          dp,elem%state%phinh_i(:,:,:,nt),pnh,exner,dpnh_dp_i)

  do k=1,nlev
     temperature(:,:,k)= Rgas*elem%state%vtheta_dp(:,:,k,nt)*exner(:,:,k)&
          /(Rstar(:,:,k)*dp(:,:,k))
  enddo

  end subroutine get_temperature


  !_____________________________________________________________________
  subroutine get_dpnh_dp(elem,dpnh_dp,hvcoord,nt,ntQ)
  implicit none
  
  type (element_t), intent(in)        :: elem
  real (kind=real_kind), intent(out)  :: dpnh_dp(np,np,nlev)
  type (hvcoord_t),     intent(in)    :: hvcoord                      ! hybrid vertical coordinate struct
  integer, intent(in) :: nt
  integer, intent(in) :: ntQ
  
  !   local
  real (kind=real_kind) :: dp(np,np,nlev)
  real (kind=real_kind) :: exner(np,np,nlev)
  real (kind=real_kind) :: pnh(np,np,nlev)
  real (kind=real_kind) :: dpnh_dp_i(np,np,nlevp)
  integer :: k
  
  
  do k=1,nlev
     dp(:,:,k) = ( hvcoord%hyai(k+1) - hvcoord%hyai(k) )*hvcoord%ps0 + &
          ( hvcoord%hybi(k+1) - hvcoord%hybi(k) )*elem%state%ps_v(:,:,nt)
  enddo

  call pnh_and_exner_from_eos(hvcoord,elem%state%vtheta_dp(:,:,:,nt),&
       dp,elem%state%phinh_i(:,:,:,nt),pnh,exner,dpnh_dp_i)

  do k=1,nlev
     dpnh_dp(:,:,k)=(dpnh_dp_i(:,:,k)+dpnh_dp_i(:,:,k+1))/2
  enddo
  end subroutine 

  !_____________________________________________________________________
  subroutine get_nonhydro_pressure(elem,pnh,exner,hvcoord,nt,ntQ)
    implicit none
    
    type (element_t),       intent(in)  :: elem
    real (kind=real_kind),  intent(out) :: pnh(np,np,nlev)
    real (kind=real_kind),  intent(out) :: exner(np,np,nlev)
    type (hvcoord_t),       intent(in)  :: hvcoord
    integer,                intent(in)  :: nt
    integer,                intent(in)  :: ntQ
    
    real (kind=real_kind), dimension(np,np,nlev) :: dp
    real (kind=real_kind), dimension(np,np,nlevp) :: dpnh_dp_i
    integer :: k

    do k=1,nlev
      dp(:,:,k) = ( hvcoord%hyai(k+1) - hvcoord%hyai(k) )*hvcoord%ps0 + &
      (hvcoord%hybi(k+1)-hvcoord%hybi(k))*elem%state%ps_v(:,:,nt)
    enddo

    call pnh_and_exner_from_eos(hvcoord,elem%state%vtheta_dp(:,:,:,nt),&
         dp,elem%state%phinh_i(:,:,:,nt),pnh,exner,dpnh_dp_i)

  end subroutine


!why is it called get, not set?
  subroutine get_phi(elem,phi,phi_i,hvcoord,nt,ntQ)
    implicit none
    
    type (element_t),       intent(in)  :: elem
    type (hvcoord_t),       intent(in)  :: hvcoord
    real (kind=real_kind),  intent(out) :: phi(np,np,nlev)
    real (kind=real_kind),  intent(out) :: phi_i(np,np,nlevp)
    integer,                intent(in)  :: nt
    integer,                intent(in)  :: ntQ
    
    real (kind=real_kind), dimension(np,np,nlev) :: dp
    real (kind=real_kind) :: pnh(np,np,nlev)
    real (kind=real_kind) :: exner(np,np,nlev)
    real (kind=real_kind) :: temp(np,np,nlev)
    real (kind=real_kind) :: dpnh_dp_i(np,np,nlevp)
    integer :: k


    if(theta_hydrostatic_mode) then
       do k=1,nlev
          dp(:,:,k) = ( hvcoord%hyai(k+1) - hvcoord%hyai(k) )*hvcoord%ps0 + &
               (hvcoord%hybi(k+1)-hvcoord%hybi(k))*elem%state%ps_v(:,:,nt)
       enddo
#if 0       
       call pnh_and_exner_from_eos(hvcoord,elem%state%vtheta_dp(:,:,:,nt),&
            dp,elem%state%phinh_i(:,:,:,nt),pnh,exner,dpnh_dp_i)

       ! traditional Hydrostatic integral
       do k=nlev,1,-1
          temp(:,:,k) = Rgas*elem%state%vtheta_dp(:,:,k,nt)*exner(:,:,k)/pnh(:,:,k)
          phi_i(:,:,k)=phi_i(:,:,k+1)+temp(:,:,k)
       enddo
#endif
       call phi_from_eos(hvcoord,elem%state%phis,elem%state%vtheta_dp,dp,phi_i)
    else
       phi_i = elem%state%phinh_i(:,:,:,nt)
    endif

    do k=1,nlev
       phi(:,:,k) = (phi_i(:,:,k)+phi_i(:,:,k+1))/2
    end do
    
  end subroutine

       



  !_____________________________________________________________________
  subroutine copy_state(elem,nin,nout)
  implicit none
  
  type (element_t), intent(inout)   :: elem
  integer :: nin,nout

  elem%state%v(:,:,:,:,nout)         =elem%state%v(:,:,:,:,nin)
  elem%state%w_i(:,:,:,nout)         =elem%state%w_i(:,:,:,nin)
  elem%state%vtheta_dp(:,:,:,nout)   =elem%state%vtheta_dp(:,:,:,nin)
  elem%state%phinh_i(:,:,:,nout)     =elem%state%phinh_i(:,:,:,nin)
  elem%state%dp3d(:,:,:,nout)        =elem%state%dp3d(:,:,:,nin)
  elem%state%ps_v(:,:,nout)          =elem%state%ps_v(:,:,nin)
  end subroutine copy_state


  !_____________________________________________________________________
  subroutine set_thermostate(elem,temperature,hvcoord)
  !
  ! Assuming a hydrostatic intital state and given surface pressure,
  ! and no moisture, compute theta and phi 
  !
  ! input:  ps_v, temperature
  ! ouput:  state variables:   vtheta_dp, phi
  !
  implicit none
  
  type (element_t), intent(inout)   :: elem
  real (kind=real_kind), intent(in) :: temperature(np,np,nlev)
  type (hvcoord_t),     intent(in)  :: hvcoord                      ! hybrid vertical coordinate struct
  
  !   local
  real (kind=real_kind) :: p(np,np,nlev)
  real (kind=real_kind) :: dp(np,np,nlev)
  integer :: k, nt

  nt = 1
  do k=1,nlev
     p(:,:,k) = hvcoord%hyam(k)*hvcoord%ps0 + hvcoord%hybm(k)*elem%state%ps_v(:,:,nt)
     dp(:,:,k) = ( hvcoord%hyai(k+1) - hvcoord%hyai(k) )*hvcoord%ps0 + &
          ( hvcoord%hybi(k+1) - hvcoord%hybi(k) )*elem%state%ps_v(:,:,nt)
  enddo

!set vtheta
  do k=1,nlev
     elem%state%vtheta_dp(:,:,k,nt)=dp(:,:,k)*temperature(:,:,k)* &
          (p(:,:,k)/p0)**(-kappa)
  enddo

!set phi, copy from 1st timelevel to all
  call tests_finalize(elem,hvcoord)

  end subroutine set_thermostate



  !_____________________________________________________________________
  subroutine set_state(u,v,w,T,ps,phis,p,dp,zm,g,i,j,k,elem,n0,n1)
  !
  ! set state variables at node(i,j,k) at layer midpoints
  ! used by idealized tests for dry initial conditions
  ! so we use constants cp, kappa  
  !
  real(real_kind),  intent(in)    :: u,v,w,T,ps,phis,p,dp,zm,g
  integer,          intent(in)    :: i,j,k,n0,n1
  type(element_t),  intent(inout) :: elem

  ! set prognostic state variables at level midpoints
  elem%state%v   (i,j,1,k,n0:n1)   = u
  elem%state%v   (i,j,2,k,n0:n1)   = v
  elem%state%dp3d(i,j,k,  n0:n1)   = dp
  elem%state%ps_v(i,j,    n0:n1)   = ps
  elem%state%phis(i,j)             = phis
  elem%state%vtheta_dp(i,j,k,n0:n1)=T*dp*((p/p0)**(-kappa))

  end subroutine set_state


  subroutine set_state_i(u,v,w,T,ps,phis,p,zm,g,i,j,k,elem,n0,n1)
  !
  ! set state variables at node(i,j,k) at layer interfaces
  ! used by idealized tests for dry initial conditions
  ! so we use constants cp, kappa  
  !
  real(real_kind),  intent(in)    :: u,v,w,T,ps,phis,p,zm,g
  integer,          intent(in)    :: i,j,k,n0,n1
  type(element_t),  intent(inout) :: elem

  ! set prognostic state variables at level midpoints
  elem%state%w_i  (i,j,k,  n0:n1)  = w
  elem%state%phinh_i(i,j,k, n0:n1) = g*zm

  end subroutine set_state_i

  !_____________________________________________________________________
  subroutine set_elem_state(u,v,w,w_i,T,ps,phis,p,dp,zm,zi,g,elem,n0,n1,ntQ)
  !
  ! set element state variables
  ! works for both dry and moist initial conditions
  !
  !
  real(real_kind), dimension(np,np,nlev), intent(in):: u,v,w,T,p,dp,zm
  real(real_kind), dimension(np,np,nlevp), intent(in):: w_i,zi
  real(real_kind), dimension(np,np),      intent(in):: ps,phis
  real(real_kind),  intent(in)    :: g
  integer,          intent(in)    :: n0,n1,ntQ
  type(element_t),  intent(inout) :: elem
  integer :: n
  real(real_kind), dimension(np,np,nlev) :: Rstar

  ! get cp and kappa for dry or moist cases
  call get_R_star(Rstar,elem%state%Q(:,:,:,1))

  do n=n0,n1
    ! set prognostic state variables at level midpoints
    elem%state%v   (:,:,1,:,n)        = u
    elem%state%v   (:,:,2,:,n)        = v
    elem%state%dp3d(:,:,:,  n)        = dp
    elem%state%ps_v(:,:,    n)        = ps
    elem%state%phis(:,:)              = phis
    elem%state%vtheta_dp(:,:,:,n)   = (Rstar/Rgas)*T*dp*((p/p0)**(-kappa))

    elem%state%w_i (:,:,:,  n)   = w_i
    elem%state%phinh_i(:,:,:, n) = g*zi
  end do

  end subroutine set_elem_state

  !_____________________________________________________________________
  subroutine get_state(u,v,w,T,pnh,dp,ps,rho,zm,zi,g,elem,hvcoord,nt,ntQ)
    ! get state variables at layer midpoints
    ! used by idealized tests to compute idealized physics forcing terms
    ! currently all forcing is done on u,v and T/theta - no forcing
    ! is computed for interface variables.   This routine will have to be updated
    ! if we add a test case that computes forcing for interface variables

    real(real_kind), dimension(np,np,nlev), intent(inout) :: u,v,w,T,pnh,dp,zm,rho
    real(real_kind), dimension(np,np,nlevp), intent(inout) :: zi
    real(real_kind), dimension(np,np),      intent(inout) :: ps
    real(real_kind), intent(in)    :: g
    integer,         intent(in)    :: nt,ntQ
    type(element_t), intent(inout) :: elem
    type (hvcoord_t),intent(in)    :: hvcoord                      ! hybrid vertical coordinate struct

    real(real_kind) , dimension(np,np,nlev) :: Rstar,exner,temp
    real(real_kind) , dimension(np,np,nlevp):: dpnh_dp_i,phi_i

    integer :: k

    ! set prognostic state variables at level midpoints (and interfaces)????
    u   = elem%state%v   (:,:,1,:,nt)
    v   = elem%state%v   (:,:,2,:,nt)
    ps  = elem%state%ps_v(:,:,  nt)
    phi_i = elem%state%phinh_i(:,:,:,nt)

    do k=1,nlev
       dp(:,:,k)=(hvcoord%hyai(k+1)-hvcoord%hyai(k))*hvcoord%ps0 +(hvcoord%hybi(k+1)-hvcoord%hybi(k))*ps(:,:)
       w(:,:,k) = (elem%state%w_i(:,:,k,nt) + elem%state%w_i(:,:,k+1,nt))/2
    end do

    call get_R_star(Rstar,elem%state%Q(:,:,:,1))
    call pnh_and_exner_from_eos(hvcoord,elem%state%vtheta_dp(:,:,:,nt),dp,phi_i,&
         pnh,exner,dpnh_dp_i)

    ! first compute virtual temperature Tv needed for rho
    T     = exner*elem%state%vtheta_dp(:,:,:,nt)/(dp)
    rho   = pnh/(Rgas*T)

    ! convert Tv->T   Tv = R* T / R
    T = Rgas*T/Rstar

    if(theta_hydrostatic_mode) then
       ! overwrite w and phi_i computed above
       w = -(elem%derived%omega_p)/(rho*g)
       
       do k=nlev,1,-1
          temp(:,:,k) = Rgas*elem%state%vtheta_dp(:,:,k,nt)*exner(:,:,k)/pnh(:,:,k)
          phi_i(:,:,k)=phi_i(:,:,k+1)+temp(:,:,k)
       enddo
    endif

    do k=1,nlev
       zm(:,:,k) = (phi_i(:,:,k)+phi_i(:,:,k+1))/(2*g)
    end do
    do k=1,nlevp
       zi(:,:,k) = phi_i(:,:,k)/g
    end do

  end subroutine get_state

  !_____________________________________________________________________
  subroutine save_initial_state(state,ie)

    ! save the state at time=0 for use with some dcmip tests

    type(elem_state_t), intent(inout):: state
    integer,            intent(in)   :: ie     ! element index

    if(.not. allocated(state0)) allocate( state0(nelemd) )
    state0(ie) = state

  end subroutine


  !_____________________________________________________________________
  subroutine set_forcing_rayleigh_friction(elem, zm, zi, ztop, zc, tau, u0,v0, n)
  !
  ! test cases which use rayleigh friciton will call this with the relaxation coefficient
  ! f_d, and the reference state u0,v0.  Currently assume w0 = 0
  !
  implicit none

  type(element_t), intent(inout):: elem
  real(real_kind), intent(in)   :: zm(np,np,nlev) ! height at layer midpoints
  real(real_kind), intent(in)   :: zi(np,np,nlevp) ! height at interfaces
  real(real_kind), intent(in)   :: ztop           ! top of atm height
  real(real_kind), intent(in)   :: zc             ! cutoff height
  real(real_kind), intent(in)   :: tau            ! damping timescale
  real(real_kind), intent(in)   :: u0(np,np,nlev) ! reference u
  real(real_kind), intent(in)   :: v0(np,np,nlev) ! reference v
  integer,         intent(in)   :: n              ! timestep

  real(real_kind):: f_d(np,np,nlev)
  integer :: k

  ! Compute damping as a function of layer-midpoint height
  f_d=0.0d0
  where(zm .ge. zc);   f_d = sin(dd_pi/2 *(zm - zc)/(ztop - zc))**2; end where
  where(zm .ge. ztop); f_d = 1.0d0; end where
  f_d = -f_d/tau

  elem%derived%FM(:,:,1,:) = f_d * ( elem%state%v(:,:,1,:,n) - u0 )
  elem%derived%FM(:,:,2,:) = f_d * ( elem%state%v(:,:,2,:,n) - v0)

  ! compute forcing for 1:nlev. w is determined by boundary condition at nlevp:
  f_d=0.0d0
  where(zi(:,:,1:nlev) .ge. zc);   f_d = sin(dd_pi/2 *(zm - zc)/(ztop - zc))**2; end where
  where(zi(:,:,1:nlev) .ge. ztop); f_d = 1.0d0; end where
  f_d = -f_d/tau
  elem%derived%FM(:,:,3,:) = f_d * ( elem%state%w_i(:,:,1:nlev,n)  )
  end subroutine 

  !_____________________________________________________________________
  subroutine tests_finalize(elem,hvcoord,ie)

  ! Now that all variables have been initialized, set phi to be in hydrostatic balance

  implicit none

  type(hvcoord_t),     intent(in)   :: hvcoord
  type(element_t),     intent(inout):: elem
  integer, optional,   intent(in)   :: ie ! optional element index, to save initial state

  integer :: k,tl
  real(real_kind), dimension(np,np,nlev) :: dp, pi

  real(real_kind), dimension(np,np,nlev) :: pnh,exner
  real(real_kind), dimension(np,np,nlevp) :: dpnh_dp_i,phi_i

<<<<<<< HEAD
  tl = 1

=======
  tl=1
>>>>>>> 3424e225
  do k=1,nlev
    pi(:,:,k) = hvcoord%hyam(k)*hvcoord%ps0 + hvcoord%hybm(k)*elem%state%ps_v(:,:,tl)
    dp(:,:,k) = ( hvcoord%hyai(k+1) - hvcoord%hyai(k) )*hvcoord%ps0 + &
                ( hvcoord%hybi(k+1) - hvcoord%hybi(k))*elem%state%ps_v(:,:,tl)
  enddo

<<<<<<< HEAD
  call phi_from_eos(hvcoord,elem%state%phis,elem%state%vtheta_dp(:,:,:,ns),dp,&
       elem%state%phinh_i(:,:,:,ns))
=======

  call phi_from_eos(hvcoord,elem%state%phis,elem%state%vtheta_dp(:,:,:,tl),dp,&
       elem%state%phinh_i(:,:,:,tl))
>>>>>>> 3424e225

  ! verify discrete hydrostatic balance
  call pnh_and_exner_from_eos(hvcoord,elem%state%vtheta_dp(:,:,:,tl),dp,&
       elem%state%phinh_i(:,:,:,tl),pnh,exner,dpnh_dp_i)
  do k=1,nlev
     if (maxval(abs(1-dpnh_dp_i(:,:,k))) > 1e-10) then
        write(iulog,*)'WARNING: hydrostatic inverse FAILED!'
        write(iulog,*)k,minval(dpnh_dp_i(:,:,k)),maxval(dpnh_dp_i(:,:,k))
        write(iulog,*) 'pi,pnh',pi(1,1,k),pnh(1,1,k)
     endif
  enddo
  
  do tl = 2,timelevels
    call copy_state(elem,1,tl)
  enddo

  if(present(ie)) call save_initial_state(elem%state,ie)


  end subroutine tests_finalize



  !_____________________________________________________________________
  subroutine get_cp_star(cp_star,Q)
  !
  !
  implicit none
  real (kind=real_kind), intent(out):: cp_star(np,np,nlev)
  real (kind=real_kind), intent(in) :: Q(np,np,nlev)

  integer :: k
  if (use_moisture) then
     do k=1,nlev
        cp_star(:,:,k) = (Cp + (Cpwater_vapor-Cp)*Q(:,:,k) )
     enddo
  else
     cp_star(:,:,:)=Cp
  endif
  end subroutine




  !_____________________________________________________________________
  subroutine get_R_star(R_star,Q)
  !
  implicit none
  real (kind=real_kind), intent(out):: R_star(np,np,nlev)
  real (kind=real_kind), intent(in) :: Q(np,np,nlev)

  integer :: k
  if (use_moisture) then
     do k=1,nlev
        R_star(:,:,k) =(Rgas + (Rwater_vapor - Rgas)*Q(:,:,k))
     enddo
  else
     R_star(:,:,:)=Rgas
  endif
  end subroutine




  !_____________________________________________________________________
  subroutine set_theta_ref(hvcoord,dp,theta_ref)
  !!!!!!!!!!!!!!!!!!!!!!!!!!!!!!!!!!!!!!!!!!!!!!!!!!!!!!!!!!!!!!!!!!!
  !
  ! a reference profile for theta = theta(exner)
  !
  !!!!!!!!!!!!!!!!!!!!!!!!!!!!!!!!!!!!!!!!!!!!!!!!!!!!!!!!!!!!!!!!!!!
  implicit none
  
  type (hvcoord_t),     intent(in)  :: hvcoord                      ! hybrid vertical coordinate struct
  real (kind=real_kind), intent(in) :: dp(np,np,nlev)
  real (kind=real_kind), intent(out) :: theta_ref(np,np,nlev)
  
  !   local
  real (kind=real_kind) :: p_i(np,np,nlevp)
  real (kind=real_kind) :: exner(np,np,nlev)
  real (kind=real_kind) :: T0,T1
  integer :: k

  ! reference T = 288K.  reference lapse rate = 6.5K/km   = .0065 K/m
  ! Tref = T0+T1*exner
  ! Thetaref = T0/exner + T1
  T1 = .0065*288d0*Cp/g ! = 191
  T0 = 288d0-T1         ! = 97

  p_i(:,:,1) =  hvcoord%hyai(1)*hvcoord%ps0   
  do k=1,nlev
     p_i(:,:,k+1) = p_i(:,:,k) + dp(:,:,k)
  enddo
  do k=1,nlev
     exner(:,:,k) = ( (p_i(:,:,k) + p_i(:,:,k+1))/(2*p0)) **kappa
     !theta_ref(:,:,k,ie) = (T0/exner(:,:,k) + T1)*Cp*dp_ref(:,:,k,ie)
     theta_ref(:,:,k) = (T0/exner(:,:,k) + T1)
  enddo

  end subroutine




end module
<|MERGE_RESOLUTION|>--- conflicted
+++ resolved
@@ -564,26 +564,16 @@
   real(real_kind), dimension(np,np,nlev) :: pnh,exner
   real(real_kind), dimension(np,np,nlevp) :: dpnh_dp_i,phi_i
 
-<<<<<<< HEAD
-  tl = 1
-
-=======
   tl=1
->>>>>>> 3424e225
   do k=1,nlev
     pi(:,:,k) = hvcoord%hyam(k)*hvcoord%ps0 + hvcoord%hybm(k)*elem%state%ps_v(:,:,tl)
     dp(:,:,k) = ( hvcoord%hyai(k+1) - hvcoord%hyai(k) )*hvcoord%ps0 + &
                 ( hvcoord%hybi(k+1) - hvcoord%hybi(k))*elem%state%ps_v(:,:,tl)
   enddo
 
-<<<<<<< HEAD
-  call phi_from_eos(hvcoord,elem%state%phis,elem%state%vtheta_dp(:,:,:,ns),dp,&
-       elem%state%phinh_i(:,:,:,ns))
-=======
 
   call phi_from_eos(hvcoord,elem%state%phis,elem%state%vtheta_dp(:,:,:,tl),dp,&
        elem%state%phinh_i(:,:,:,tl))
->>>>>>> 3424e225
 
   ! verify discrete hydrostatic balance
   call pnh_and_exner_from_eos(hvcoord,elem%state%vtheta_dp(:,:,:,tl),dp,&
