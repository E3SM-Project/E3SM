--- conflicted
+++ resolved
@@ -272,11 +272,9 @@
   
   sample_period = 1800.0 ! sec
 
-
-
 end subroutine
 
-<<<<<<< HEAD
+
 subroutine w_bw_topo_test(z_eta, u, w, deriv, elem)
    use physical_constants,   only: p0, rearth
    use derivative_mod, only: gradient_sphere
@@ -296,12 +294,8 @@
     
 end subroutine w_bw_topo_test
 
-  
-
-subroutine dcmip2016_test1_pg(elem,hybrid,hvcoord,nets,nete,nphys)
-=======
+
 subroutine dcmip2016_pg_init(elem,hybrid,hvcoord,nets,nete,nphys)
->>>>>>> 67ae4d5d
   use gllfvremap_mod, only: gfr_init
 
   type(element_t),    intent(inout), target :: elem(:)                  ! element array
