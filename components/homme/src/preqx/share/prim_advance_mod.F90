! 06/2018: O. Guba  code for new ftypes
#ifdef HAVE_CONFIG_H
#include "config.h"
#endif

!#define _DBG_ print *,"File:",__FILE__," at ",__LINE__
!#define _DBG_ !DBG
!
!
module prim_advance_mod

  use control_mod,    only: qsplit,rsplit, use_moisture
  use derivative_mod, only: derivative_t
  use dimensions_mod, only: np, nlev, nlevp, nelemd, qsize, max_corner_elem
  use edgetype_mod,   only: EdgeDescriptor_t, EdgeBuffer_t
  use edge_mod,       only: edge_g, edgevpack_nlyr, edgevunpack_nlyr
  use element_mod,    only: element_t
  use hybrid_mod,     only: hybrid_t
  use hybvcoord_mod,  only: hvcoord_t
  use kinds,          only: real_kind, iulog
  use perf_mod,       only: t_startf, t_stopf, t_barrierf, t_adj_detailf ! _EXTERNAL
  use parallel_mod,   only: abortmp, parallel_t, iam
  use time_mod,       only: timelevel_t

  implicit none
  private
  save
  public :: prim_advance_exp, prim_advance_init1, &
<<<<<<< HEAD
            applyCAMforcing_dynamics, applyCAMforcing_dynamics_dp, &
            convert_thermo_forcing, convert_thermo_forcing_eam
=======
            applyCAMforcing_dynamics, applyCAMforcing_dynamics_dp, convert_thermo_forcing
>>>>>>> b5e4789d

  real (kind=real_kind), allocatable :: ur_weights(:)

contains

  !_____________________________________________________________________
  subroutine prim_advance_init1(par, elem,integration)
    use edge_mod, only : initEdgeBuffer
    implicit none
    
    type (parallel_t) :: par
    type (element_t), intent(inout), target   :: elem(:)
    character(len=*), intent(in) :: integration
    integer :: i, ie

    ! compute averaging weights for RK+LF (tstep_type=1) timestepping:
    allocate(ur_weights(qsplit))
    ur_weights(:)=0.0d0

    if(mod(qsplit,2).NE.0)then
       ur_weights(1)=1.0d0/qsplit
       do i=3,qsplit,2
         ur_weights(i)=2.0d0/qsplit
       enddo
    else
       do i=2,qsplit,2
         ur_weights(i)=2.0d0/qsplit
       enddo
    endif

    end subroutine prim_advance_init1

#ifndef CAM
  !_____________________________________________________________________
  subroutine set_prescribed_wind(elem,deriv,hybrid,hv,dt,tl,nets,nete,eta_ave_w)

    use test_mod,  only: set_test_prescribed_wind

    type (element_t),      intent(inout), target  :: elem(:)
    type (derivative_t),   intent(in)             :: deriv
    type (hvcoord_t),      intent(inout)          :: hv
    type (hybrid_t),       intent(in)             :: hybrid
    real (kind=real_kind), intent(in)             :: dt
    type (TimeLevel_t)   , intent(in)             :: tl
    integer              , intent(in)             :: nets
    integer              , intent(in)             :: nete
    real (kind=real_kind), intent(in)             :: eta_ave_w

    real (kind=real_kind) :: dp(np,np)! pressure thickness, vflux
    real(kind=real_kind)  :: time
    real(kind=real_kind)  :: eta_dot_dpdn(np,np,nlevp)

    integer :: ie,k,n0,np1

    time  = tl%nstep*dt
    n0    = tl%n0
    np1   = tl%np1

    call set_test_prescribed_wind(elem,deriv,hybrid,hv,dt,tl,nets,nete)
    ! accumulate velocities and fluxes over timesteps
    ! test code only dont bother to openmp thread                                                    
    do ie = nets,nete
       eta_dot_dpdn(:,:,:)=elem(ie)%derived%eta_dot_dpdn_prescribed(:,:,:)
       ! accumulate mean fluxes for advection                                                        
       if (rsplit==0) then
          elem(ie)%derived%eta_dot_dpdn(:,:,:) = &
               elem(ie)%derived%eta_dot_dpdn(:,:,:) + eta_dot_dpdn(:,:,:)*eta_ave_w
       else
          ! lagrangian case.  mean vertical velocity = 0                                             
          elem(ie)%derived%eta_dot_dpdn(:,:,:) = 0
          ! update position of floating levels
          do k=1,nlev
             elem(ie)%state%dp3d(:,:,k,np1) = elem(ie)%state%dp3d(:,:,k,n0)  &
                  + dt*(eta_dot_dpdn(:,:,k+1) - eta_dot_dpdn(:,:,k))
          enddo
       end if
       ! accumulate U*dp 
       do k=1,nlev
          elem(ie)%derived%vn0(:,:,1,k)=elem(ie)%derived%vn0(:,:,1,k)+&
               eta_ave_w*elem(ie)%state%v(:,:,1,k,n0)*elem(ie)%state%dp3d(:,:,k,tl%n0)
          elem(ie)%derived%vn0(:,:,2,k)=elem(ie)%derived%vn0(:,:,2,k)+&
               eta_ave_w*elem(ie)%state%v(:,:,2,k,n0)*elem(ie)%state%dp3d(:,:,k,tl%n0)
       enddo

    enddo
  end subroutine
#endif     

  !_____________________________________________________________________
  subroutine prim_advance_exp(elem, deriv, hvcoord, hybrid,dt, tl,  nets, nete, compute_diagnostics)

    use bndry_mod,      only: bndry_exchangev
    use control_mod,    only: prescribed_wind, qsplit, tstep_type, rsplit, qsplit, integration
    use edgetype_mod,   only: EdgeBuffer_t
    use reduction_mod,  only: reductionbuffer_ordered_1d_t
    use time_mod,       only: timelevel_qdp

#ifdef TRILINOS
    use prim_derived_type_mod ,only : derived_type, initialize
    use, intrinsic :: iso_c_binding
#endif

    implicit none

    type (element_t),      intent(inout), target :: elem(:)
    type (derivative_t),   intent(in)            :: deriv
    type (hvcoord_t)                             :: hvcoord
    type (hybrid_t),       intent(in)            :: hybrid
    real (kind=real_kind), intent(in)            :: dt
    type (TimeLevel_t)   , intent(in)            :: tl
    integer              , intent(in)            :: nets
    integer              , intent(in)            :: nete
    logical,               intent(in)            :: compute_diagnostics

    real (kind=real_kind) ::  dt2, time, dt_vis, x, eta_ave_w

    integer :: ie,nm1,n0,np1,nstep,method,qsplit_stage,k, qn0
    integer :: n,i,j,lx,lenx

#ifdef TRILINOS
    real (c_double) ,allocatable, dimension(:) :: xstate(:)

    ! state_object is a derived data type passed thru noxinit as a pointer
    type(derived_type) ,target         :: state_object
    type(derived_type) ,pointer        :: fptr=>NULL()
    type(c_ptr)                        :: c_ptr_to_object
    type(derived_type) ,target         :: pre_object
    type(derived_type) ,pointer         :: pptr=>NULL()
    type(c_ptr)                        :: c_ptr_to_pre
    type(derived_type) ,target         :: jac_object
    type(derived_type) ,pointer         :: jptr=>NULL()
    type(c_ptr)                        :: c_ptr_to_jac

    integer(c_int) :: ierr = 0

  interface

   subroutine noxsolve(vectorSize,vector,v_container,p_container,j_container,ierr) &
     bind(C,name='noxsolve')
     use ,intrinsic :: iso_c_binding
       integer(c_int)                :: vectorSize
       real(c_double)  ,dimension(*) :: vector
       type(c_ptr)                   :: v_container
       type(c_ptr)                   :: p_container  !precon ptr
       type(c_ptr)                   :: j_container  !analytic jacobian ptr
       integer(c_int)                :: ierr         !error flag
    end subroutine noxsolve

  end interface
#endif

    call t_startf('prim_advance_exp')
    nm1   = tl%nm1
    n0    = tl%n0
    np1   = tl%np1
    nstep = tl%nstep

    ! get timelevel for accessing tracer mass Qdp() to compute virtual temperature
    call TimeLevel_Qdp(tl, qsplit, qn0)  ! compute current Qdp() timelevel

! integration = "explicit"
!
!   tstep_type=1  RK2 followed by qsplit-1 leapfrog steps        CFL=close to qsplit
!                    typically requires qsplit=4 or 5
!   tstep_type=2  RK2-SSP 3 stage (as used by tracers)           CFL=.58
!                    optimal in terms of SSP CFL, but not        CFLSSP=2
!                    optimal in terms of CFL
!                    typically requires qsplit=3
!                    but if windspeed > 340m/s, could use this
!                    with qsplit=1
!   tstep_type=3  classic RK3                                    CFL=1.73 (sqrt(3))
!
!   tstep_type=4  Kinnmark&Gray RK4 4 stage                      CFL=sqrt(8)=2.8
!                 should we replace by standard RK4 (CFL=sqrt(8))?
!                 (K&G 1st order method has CFL=3)
!   tstep_type=5  Kinnmark&Gray RK3 5 stage 3rd order            CFL=3.87  (sqrt(15))
!                 From Paul Ullrich.  3rd order for nonlinear terms also
!                 K&G method is only 3rd order for linear
!                 optimal: for windspeeds ~120m/s,gravity: 340m/2
!                 run with qsplit=1
!                 (K&G 2nd order method has CFL=4. tiny CFL improvement not worth 2nd order)
!
! integration = "full_imp"
!
!   tstep_type=1  Backward Euler or BDF2 implicit dynamics
!

! default weights for computing mean dynamics fluxes
    eta_ave_w = 1d0/qsplit

    if (tstep_type==1) then
       method=0                           ! LF
       qsplit_stage = mod(nstep,qsplit)
       if (qsplit_stage==0) method=1      ! RK2 on first of qsplit steps
       ! RK2 + LF scheme has tricky weights:
       eta_ave_w=ur_weights(qsplit_stage+1)
    else
       method = tstep_type                ! other RK variants
    endif

#ifndef CAM
    ! if "prescribed wind" set dynamics explicitly and skip time-integration
    if (prescribed_wind ==1 ) then
       call set_prescribed_wind(elem,deriv,hybrid,hvcoord,dt,tl,nets,nete,eta_ave_w)
       call t_stopf('prim_advance_exp')
       return
    endif
#endif

    ! ==================================
    ! Take timestep
    ! ==================================
    dt_vis = dt
    if (method==0) then
       ! regular LF step
       dt2 = 2*dt
       call t_startf("LF_timestep")
       call compute_and_apply_rhs(np1,nm1,n0,qn0,dt2,elem,hvcoord,hybrid,&
            deriv,nets,nete,compute_diagnostics,eta_ave_w)
       call t_stopf("LF_timestep")
       dt_vis = dt2  ! dt to use for time-split dissipation
    else if (method==1) then
       ! RK2
       ! forward euler to u(dt/2) = u(0) + (dt/2) RHS(0)  (store in u(np1))
       call t_startf("RK2_timestep")
       call compute_and_apply_rhs(np1,n0,n0,qn0,dt/2,elem,hvcoord,hybrid,&
            deriv,nets,nete,compute_diagnostics,0d0)
       ! leapfrog:  u(dt) = u(0) + dt RHS(dt/2)     (store in u(np1))
       call compute_and_apply_rhs(np1,n0,np1,qn0,dt,elem,hvcoord,hybrid,&
            deriv,nets,nete,.false.,eta_ave_w)
       call t_stopf("RK2_timestep")
    else if (method==2) then
       ! RK2-SSP 3 stage.  matches tracer scheme. optimal SSP CFL, but
       ! not optimal for regular CFL
       ! u1 = u0 + dt/2 RHS(u0)
       call t_startf("RK2-SSP3_timestep")
       call compute_and_apply_rhs(np1,n0,n0,qn0,dt/2,elem,hvcoord,hybrid,&
            deriv,nets,nete,compute_diagnostics,eta_ave_w/3)
       ! u2 = u1 + dt/2 RHS(u1)
       call compute_and_apply_rhs(np1,np1,np1,qn0,dt/2,elem,hvcoord,hybrid,&
            deriv,nets,nete,.false.,eta_ave_w/3)
       ! u3 = u2 + dt/2 RHS(u2)
       call compute_and_apply_rhs(np1,np1,np1,qn0,dt/2,elem,hvcoord,hybrid,&
            deriv,nets,nete,.false.,eta_ave_w/3)
       ! unew = u/3 +2*u3/3  = u + 1/3 (RHS(u) + RHS(u1) + RHS(u2))
       do ie=nets,nete
          elem(ie)%state%v(:,:,:,:,np1)= elem(ie)%state%v(:,:,:,:,n0)/3 &
               + 2*elem(ie)%state%v(:,:,:,:,np1)/3
          elem(ie)%state%T(:,:,:,np1)= elem(ie)%state%T(:,:,:,n0)/3 &
               + 2*elem(ie)%state%T(:,:,:,np1)/3
          elem(ie)%state%dp3d(:,:,:,np1)= elem(ie)%state%dp3d(:,:,:,n0)/3 &
               + 2*elem(ie)%state%dp3d(:,:,:,np1)/3
       enddo
       call t_stopf("RK2-SSP3_timestep")
    else if (method==3) then
       ! classic RK3  CFL=sqrt(3)
       ! u1 = u0 + dt/3 RHS(u0)
       call t_startf("RK3_timestep")
       call compute_and_apply_rhs(np1,n0,n0,qn0,dt/3,elem,hvcoord,hybrid,&
            deriv,nets,nete,compute_diagnostics,0d0)
       ! u2 = u0 + dt/2 RHS(u1)
       call compute_and_apply_rhs(np1,n0,np1,qn0,dt/2,elem,hvcoord,hybrid,&
            deriv,nets,nete,.false.,0d0)
       ! u3 = u0 + dt RHS(u2)
       call compute_and_apply_rhs(np1,n0,np1,qn0,dt,elem,hvcoord,hybrid,&
            deriv,nets,nete,.false.,eta_ave_w)
       call t_stopf("RK3_timestep")
    else if (method==4) then
       ! KG 4th order 4 stage:   CFL=sqrt(8)
       ! low storage version of classic RK4
       ! u1 = u0 + dt/4 RHS(u0)
       call t_startf("RK4_timestep")
       call compute_and_apply_rhs(np1,n0,n0,qn0,dt/4,elem,hvcoord,hybrid,&
            deriv,nets,nete,compute_diagnostics,0d0)
       ! u2 = u0 + dt/3 RHS(u1)
       call compute_and_apply_rhs(np1,n0,np1,qn0,dt/3,elem,hvcoord,hybrid,&
            deriv,nets,nete,.false.,0d0)
       ! u3 = u0 + dt/2 RHS(u2)
       call compute_and_apply_rhs(np1,n0,np1,qn0,dt/2,elem,hvcoord,hybrid,&
            deriv,nets,nete,.false.,0d0)
       ! u4 = u0 + dt RHS(u3)
       call compute_and_apply_rhs(np1,n0,np1,qn0,dt,elem,hvcoord,hybrid,&
            deriv,nets,nete,.false.,eta_ave_w)
       call t_stopf("RK4_timestep")
    else if (method==5) then
#if 0
       ! KG 3nd order 5 stage:   CFL=sqrt( 4^2 -1) = 3.87
       ! but nonlinearly only 2nd order
       ! u1 = u0 + dt/5 RHS(u0)
       call t_startf("KG3-5stage_timestep")
       call compute_and_apply_rhs(np1,n0,n0,qn0,dt/5,elem,hvcoord,hybrid,&
            deriv,nets,nete,compute_diagnostics,0d0)
       ! u2 = u0 + dt/5 RHS(u1)
       call compute_and_apply_rhs(np1,n0,np1,qn0,dt/5,elem,hvcoord,hybrid,&
            deriv,nets,nete,.false.,0d0)
       ! u3 = u0 + dt/3 RHS(u2)
       call compute_and_apply_rhs(np1,n0,np1,qn0,dt/3,elem,hvcoord,hybrid,&
            deriv,nets,nete,.false.,0d0)
       ! u4 = u0 + dt/2 RHS(u3)
       call compute_and_apply_rhs(np1,n0,np1,qn0,dt/2,elem,hvcoord,hybrid,&
            deriv,nets,nete,.false.,0d0)
       ! u5 = u0 + dt RHS(u4)
       call compute_and_apply_rhs(np1,n0,np1,qn0,dt,elem,hvcoord,hybrid,&
            deriv,nets,nete,.false.,eta_ave_w)
       call t_stopf("KG3-5stage_timestep")
#else
       ! Ullrich 3nd order 5 stage:   CFL=sqrt( 4^2 -1) = 3.87
       ! u1 = u0 + dt/5 RHS(u0)  (save u1 in timelevel nm1)
       call t_startf("U3-5stage_timestep")
       call compute_and_apply_rhs(nm1,n0,n0,qn0,dt/5,elem,hvcoord,hybrid,&
            deriv,nets,nete,compute_diagnostics,eta_ave_w/4)
       ! u2 = u0 + dt/5 RHS(u1)
       call compute_and_apply_rhs(np1,n0,nm1,qn0,dt/5,elem,hvcoord,hybrid,&
            deriv,nets,nete,.false.,0d0)
       ! u3 = u0 + dt/3 RHS(u2)
       call compute_and_apply_rhs(np1,n0,np1,qn0,dt/3,elem,hvcoord,hybrid,&
            deriv,nets,nete,.false.,0d0)
       ! u4 = u0 + 2dt/3 RHS(u3)
       call compute_and_apply_rhs(np1,n0,np1,qn0,2*dt/3,elem,hvcoord,hybrid,&
            deriv,nets,nete,.false.,0d0)

       ! compute (5*u1/4 - u0/4) in timelevel nm1:
       do ie=nets,nete
          elem(ie)%state%v(:,:,:,:,nm1)= (5*elem(ie)%state%v(:,:,:,:,nm1) &
               - elem(ie)%state%v(:,:,:,:,n0) ) /4
          elem(ie)%state%T(:,:,:,nm1)= (5*elem(ie)%state%T(:,:,:,nm1) &
               - elem(ie)%state%T(:,:,:,n0) )/4
          elem(ie)%state%dp3d(:,:,:,nm1)= (5*elem(ie)%state%dp3d(:,:,:,nm1) &
                  - elem(ie)%state%dp3d(:,:,:,n0) )/4
       enddo
       ! u5 = (5*u1/4 - u0/4) + 3dt/4 RHS(u4)
       call compute_and_apply_rhs(np1,nm1,np1,qn0,3*dt/4,elem,hvcoord,hybrid,&
            deriv,nets,nete,.false.,3*eta_ave_w/4)
       ! final method is the same as:
       ! u5 = u0 +  dt/4 RHS(u0)) + 3dt/4 RHS(u4)
       call t_stopf("U3-5stage_timestep")
#endif

    else if ((method==11).or.(method==12)) then
       ! Fully implicit JFNK method (vertically langragian not active yet)
       if (rsplit > 0) then
       call abortmp('ERROR: full_imp integration not yet coded for vert lagrangian adv option')
       end if
!      if (hybrid%masterthread) print*, "fully implicit integration is still under development"

#ifdef TRILINOS
      call t_startf("JFNK_imp_timestep")
      lenx=(np*np*nlev*3 + np*np*1)*(nete-nets+1)  ! 3 3d vars plus 1 2d vars
      allocate(xstate(lenx))
      xstate(:) = 0d0

      call initialize(state_object, method, elem, hvcoord, compute_diagnostics, &
        qn0, eta_ave_w, hybrid, deriv, dt, tl, nets, nete)

      call initialize(pre_object, method, elem, hvcoord, compute_diagnostics, &
        qn0, eta_ave_w, hybrid, deriv, dt, tl, nets, nete)

      call initialize(jac_object, method, elem, hvcoord, compute_diagnostics, &
        qn0, eta_ave_w, hybrid, deriv, dt, tl, nets, nete)

!      pc_elem = elem
!      jac_elem = elem

        fptr => state_object
        c_ptr_to_object =  c_loc(fptr)
        pptr => state_object
        c_ptr_to_pre =  c_loc(pptr)
        jptr => state_object
        c_ptr_to_jac =  c_loc(jptr)

! create flat state vector to pass through NOX
! use previous time step as the first guess for the new one (because with LF time level update n0=np1)

       np1 = n0

       lx = 1
	   do ie=nets,nete
		   do k=1,nlev
			   do j=1,np
				   do i=1,np
					   xstate(lx) = elem(ie)%state%v(i,j,1,k,n0)
					   lx = lx+1
				   end do
			   end do
		   end do
	   end do
	   do ie=nets,nete
		   do k=1,nlev
			   do j=1,np
				   do i=1,np
					   xstate(lx) = elem(ie)%state%v(i,j,2,k,n0)
					   lx = lx+1
				   end do
			   end do
		   end do
	   end do
	   do ie=nets,nete
		   do k=1,nlev
			   do j=1,np
				   do i=1,np
					   xstate(lx) = elem(ie)%state%T(i,j,k,n0)
					   lx = lx+1
				   end do
			   end do
		   end do
	   end do
	   do ie=nets,nete
		   do j=1,np
			   do i=1,np
				   xstate(lx) = elem(ie)%state%ps_v(i,j,n0)
				   lx = lx+1
			   end do
		   end do
	   end do
       
! activate these lines to test infrastructure and still solve with explicit code
!       ! RK2
!       ! forward euler to u(dt/2) = u(0) + (dt/2) RHS(0)  (store in u(np1))
!       call compute_and_apply_rhs(np1,n0,n0,qn0,dt/2,elem,hvcoord,hybrid,&
!            deriv,nets,nete,compute_diagnostics,0d0)
!       ! leapfrog:  u(dt) = u(0) + dt RHS(dt/2)     (store in u(np1))
!       call compute_and_apply_rhs(np1,n0,np1,qn0,dt,elem,hvcoord,hybrid,&
!            deriv,nets,nete,.false.,eta_ave_w)

! interface to use nox and loca solver libraries using JFNK, and returns xstate(n+1)
    call noxsolve(size(xstate), xstate, c_ptr_to_object, c_ptr_to_pre, c_ptr_to_jac, ierr)

    if (ierr /= 0) call abortmp('Error in noxsolve: Newton failed to converge')

      call c_f_pointer(c_ptr_to_object, fptr) ! convert C ptr to F ptr
      elem = fptr%base

	  lx = 1
	  do ie=nets,nete
		  do k=1,nlev
			  do j=1,np
				  do i=1,np
					  elem(ie)%state%v(i,j,1,k,np1) = xstate(lx)
					  lx = lx+1
				  end do
			  end do
		  end do
	  end do
	  do ie=nets,nete
		  do k=1,nlev
			  do j=1,np
				  do i=1,np
					  elem(ie)%state%v(i,j,2,k,np1) = xstate(lx) 
					  lx = lx+1
				  end do
			  end do
		  end do
	  end do
	  do ie=nets,nete
		  do k=1,nlev
			  do j=1,np
				  do i=1,np
					  elem(ie)%state%T(i,j,k,np1) = xstate(lx)
					  lx = lx+1
				  end do
			  end do
		  end do
	  end do
	  do ie=nets,nete
		  do j=1,np
			  do i=1,np
				  elem(ie)%state%ps_v(i,j,np1) = xstate(lx)
				  lx = lx+1
			  end do
		  end do
	  end do
      call t_stopf("JFNK_imp_timestep")
#endif

    else
       call abortmp('ERROR: bad choice of tstep_type')
    endif

!    call prim_printstate(elem,tl,hybrid,hvcoord,nets,nete)

    ! ==============================================
    ! Time-split Horizontal diffusion: nu.del^2 or nu.del^4
    ! U(*) = U(t+1)  + dt2 * HYPER_DIFF_TERM(t+1)
    ! ==============================================
#ifdef ENERGY_DIAGNOSTICS
    if (compute_diagnostics) then
       do ie = nets,nete
          elem(ie)%accum%DIFF(:,:,:,:)=elem(ie)%state%v(:,:,:,:,np1)
          elem(ie)%accum%DIFFT(:,:,:)=elem(ie)%state%T(:,:,:,np1)
       enddo
    endif
#endif

    ! note:time step computes u(t+1)= u(t*) + RHS.
    ! for consistency, dt_vis = t-1 - t*, so this is timestep method dependent
    if (method<=10) then ! not implicit
       ! forward-in-time, hypervis applied to dp3d
       call advance_hypervis_dp(elem,hvcoord,hybrid,deriv,np1,nets,nete,dt_vis,eta_ave_w)
    endif

#ifdef ENERGY_DIAGNOSTICS
    if (compute_diagnostics) then
       do ie = nets,nete
#if (defined COLUMN_OPENMP)
!$omp parallel do private(k)
#endif
         do k=1,nlev  !  Loop index added (AAM)
          elem(ie)%accum%DIFF(:,:,:,k)=( elem(ie)%state%v(:,:,:,k,np1) -&
               elem(ie)%accum%DIFF(:,:,:,k) ) / dt_vis
          elem(ie)%accum%DIFFT(:,:,k)=( elem(ie)%state%T(:,:,k,np1) -&
               elem(ie)%accum%DIFFT(:,:,k) ) / dt_vis
         enddo
       enddo
    endif
#endif

    call t_stopf('prim_advance_exp')
!pw call t_adj_detailf(-1)
  end subroutine prim_advance_exp

<<<<<<< HEAD
#if 0
!ftype logic
!should be called with dt_remap, on 'eulerian' levels, only before homme remap timestep
  subroutine applyCAMforcing_ps(elem,hvcoord,dyn_timelev,tr_timelev,dt_remap,nets,nete)
  use control_mod, only : ftype
  implicit none
  type (element_t),       intent(inout) :: elem(:)
  real (kind=real_kind),  intent(in)    :: dt_remap
  type (hvcoord_t),       intent(in)    :: hvcoord
  integer,                intent(in)    :: dyn_timelev,tr_timelev,nets,nete

  call t_startf("ApplyCAMForcing")
  if (ftype==0) then
    call applyCAMforcing_dynamics(elem,hvcoord,dyn_timelev,           dt_remap,nets,nete)
    call applyCAMforcing_tracers (elem,hvcoord,dyn_timelev,tr_timelev,dt_remap,nets,nete)
  elseif (ftype==2) then
    call ApplyCAMForcing_dynamics(elem,hvcoord,dyn_timelev,           dt_remap,nets,nete)
  endif
#ifndef CAM
  ! for standalone homme, we need tracer tendencies injected similarly to CAM
  ! for ftypes of interest, 2,3,4.
  ! standalone homme does not support ftype=1 (because in standalone version,
  ! it is identical to ftype=0).
  ! leaving option ftype=-1 for standalone homme when no forcing is applied ever
  if ((ftype /= 0 ).and.(ftype > 0)) then
    call ApplyCAMForcing_tracers (elem, hvcoord,dyn_timelev,tr_timelev,dt_remap,nets,nete)
  endif
#endif
  call t_stopf("ApplyCAMForcing")
  end subroutine applyCAMforcing_ps


!ftype logic
!should be called with dt_dynamics timestep. 
!if called on eulerian levels (like at the very beginning, in first of qsplit calls of
!prim_step), make sure that dp3d is updated before, based on ps_v.
!if called within lagrangian step, it uses lagrangian dp3d
  subroutine applyCAMforcing_dp3d(elem,hvcoord,dyn_timelev,dt_dyn,nets,nete)
  use control_mod, only : ftype
  implicit none
  type (element_t),       intent(inout) :: elem(:)
  real (kind=real_kind),  intent(in)    :: dt_dyn
  type (hvcoord_t),       intent(in)    :: hvcoord
  integer,                intent(in)    :: dyn_timelev,nets,nete

  call t_startf("ApplyCAMForcing")
  if (ftype == 3) then
    call ApplyCAMForcing_dynamics_dp(elem,hvcoord,dyn_timelev,dt_dyn,nets,nete)
  elseif (ftype == 4) then
    call ApplyCAMForcing_dynamics   (elem,hvcoord,dyn_timelev,dt_dyn,nets,nete)
  endif
  call t_stopf("ApplyCAMForcing")
  end subroutine applyCAMforcing_dp3d
#endif
=======
>>>>>>> b5e4789d

!applies tracer tendencies and adjusts ps depending on moisture
  subroutine applyCAMforcing_tracers(elem,hvcoord,np1,np1_qdp,dt,nets,nete)

  use physical_constants, only: Cp

  implicit none
  type (element_t),       intent(inout) :: elem(:)
  real (kind=real_kind),  intent(in)    :: dt
  type (hvcoord_t),       intent(in)    :: hvcoord
  integer,                intent(in)    :: np1,nets,nete,np1_qdp

  ! local
  integer :: i,j,k,ie,q
  real (kind=real_kind) :: v1,dp
<<<<<<< HEAD
!  real (kind=real_kind) :: beta(np,np),E0(np,np),ED(np,np),dp0m1(np,np),dpsum(np,np)
=======
>>>>>>> b5e4789d

  do ie=nets,nete
     ! apply forcing to Qdp
     elem(ie)%derived%FQps(:,:)=0
#if (defined COLUMN_OPENMP)
!$omp parallel do private(q,k,i,j,v1)
#endif
     do q=1,qsize
        do k=1,nlev
           do j=1,np
              do i=1,np
                 v1 = dt*elem(ie)%derived%FQ(i,j,k,q)
                 if (elem(ie)%state%Qdp(i,j,k,q,np1_qdp) + v1 < 0 .and. v1<0) then
                    if (elem(ie)%state%Qdp(i,j,k,q,np1_qdp) < 0 ) then
                       v1=0  ! Q already negative, dont make it more so
                    else
                       v1 = -elem(ie)%state%Qdp(i,j,k,q,np1_qdp)
                    endif
                 endif
                 elem(ie)%state%Qdp(i,j,k,q,np1_qdp) = elem(ie)%state%Qdp(i,j,k,q,np1_qdp)+v1
                 if (q==1) then
                    elem(ie)%derived%FQps(i,j)=elem(ie)%derived%FQps(i,j)+v1/dt
                 endif
              enddo
           enddo
        enddo
     enddo

     if (use_moisture) then
        ! to conserve dry mass in the precese of Q1 forcing:
        elem(ie)%state%ps_v(:,:,np1) = elem(ie)%state%ps_v(:,:,np1) + &
             dt*elem(ie)%derived%FQps(:,:)
     endif


     ! Qdp(np1) and ps_v(np1) were updated by forcing - update Q(np1)
#if (defined COLUMN_OPENMP)
!$omp parallel do private(q,k,i,j,dp)
#endif
     do q=1,qsize
        do k=1,nlev
           do j=1,np
              do i=1,np
                 dp = ( hvcoord%hyai(k+1) - hvcoord%hyai(k) )*hvcoord%ps0 + &
                      ( hvcoord%hybi(k+1) - hvcoord%hybi(k) )*elem(ie)%state%ps_v(i,j,np1)
                 elem(ie)%state%Q(i,j,k,q) = elem(ie)%state%Qdp(i,j,k,q,np1_qdp)/dp
              enddo
           enddo
        enddo
     enddo

  enddo
  end subroutine applyCAMforcing_tracers


!applies dynamic tendencies without dp adjustment
  subroutine applyCAMforcing_dynamics(elem,hvcoord,np1,dt,nets,nete)

  use hybvcoord_mod,  only: hvcoord_t

  implicit none
  type (element_t)     ,  intent(inout) :: elem(:)
  real (kind=real_kind),  intent(in)    :: dt
  type (hvcoord_t),       intent(in)    :: hvcoord
  integer,                intent(in)    :: np1,nets,nete

  integer :: i,j,k,ie,q
  real (kind=real_kind) :: v1,dp

!any reason to use omp parallel here for i,j, or k?
  do ie=nets,nete
     elem(ie)%state%T(:,:,:,np1)  = elem(ie)%state%T(:,:,:,np1)    + dt*elem(ie)%derived%FT(:,:,:)
     elem(ie)%state%v(:,:,:,:,np1) = elem(ie)%state%v(:,:,:,:,np1) + dt*elem(ie)%derived%FM(:,:,:,:)
  enddo
  end subroutine applyCAMforcing_dynamics


!applies dynamic tendencies for ftype3. in CAM, tendencies were scaled by dp_forcing 
!( at the end of physics/beginning of homme timestep) 
!and now need to be scaled back to the current dp3d.
  subroutine applyCAMforcing_dynamics_dp(elem,hvcoord,np1,dt,nets,nete)

  use hybvcoord_mod,  only: hvcoord_t

  implicit none
  type (element_t)     ,  intent(inout) :: elem(:)
  real (kind=real_kind),  intent(in)    :: dt
  type (hvcoord_t),       intent(in)    :: hvcoord
  integer,                intent(in)    :: np1,nets,nete

  integer :: i,j,k,ie,q
  real (kind=real_kind) :: v1,dp

  do ie=nets,nete
     elem(ie)%state%T(:,:,:,np1)  = elem(ie)%state%T(:,:,:,np1) + & 
                                    dt*elem(ie)%derived%FT(:,:,:)/elem(ie)%state%dp3d(:,:,:,np1)
     do k=1,nlev
       elem(ie)%state%v(:,:,1,k,np1) = elem(ie)%state%v(:,:,1,k,np1) + &
                                       dt*elem(ie)%derived%FM(:,:,1,k)/elem(ie)%state%dp3d(:,:,k,np1)
       elem(ie)%state%v(:,:,2,k,np1) = elem(ie)%state%v(:,:,2,k,np1) + &
                                       dt*elem(ie)%derived%FM(:,:,2,k)/elem(ie)%state%dp3d(:,:,k,np1)
     enddo
  enddo
  end subroutine applyCAMforcing_dynamics_dp


!for preqx model this routine does nothing
  subroutine convert_thermo_forcing(elem,hvcoord,n0,n0qdp,dt,nets,nete)
  implicit none
  type (element_t),       intent(inout) :: elem(:)
  type (hvcoord_t),       intent(in)    :: hvcoord
  integer,                intent(in)    :: nets,nete
  integer,                intent(in)    :: n0,n0qdp
  real (kind=real_kind),  intent(in)    :: dt
  end subroutine convert_thermo_forcing

<<<<<<< HEAD
!for preqx model this routine does nothing
  subroutine convert_thermo_forcing_eam(elem,hvcoord,n0,dt,nets,nete)
  implicit none
  type (element_t),       intent(inout) :: elem(:)
  type (hvcoord_t),       intent(in)    :: hvcoord
  integer,                intent(in)    :: nets,nete
  integer,                intent(in)    :: n0
  real (kind=real_kind),  intent(in)    :: dt
  end subroutine convert_thermo_forcing_eam
=======
>>>>>>> b5e4789d


  subroutine advance_hypervis_dp(elem,hvcoord,hybrid,deriv,nt,nets,nete,dt2,eta_ave_w)
  !
  !  take one timestep of:
  !          u(:,:,:,np) = u(:,:,:,np) +  dt2*nu*laplacian**order ( u )
  !          T(:,:,:,np) = T(:,:,:,np) +  dt2*nu_s*laplacian**order ( T )
  !
  !
  !  For correct scaling, dt2 should be the same 'dt2' used in the leapfrog advace
  !
  !
  use control_mod, only : nu, nu_div, nu_s, hypervis_order, hypervis_subcycle, nu_p, nu_top, psurf_vis, swest
  use hybvcoord_mod, only : hvcoord_t
  use derivative_mod, only : derivative_t, laplace_sphere_wk, vlaplace_sphere_wk
  use edgetype_mod, only : EdgeBuffer_t, EdgeDescriptor_t
  use bndry_mod, only : bndry_exchangev
  use viscosity_mod, only : biharmonic_wk_dp3d
  use physical_constants, only: Cp
  implicit none

  type (hybrid_t)      , intent(in) :: hybrid
  type (element_t)     , intent(inout), target :: elem(:)
  type (derivative_t)  , intent(in) :: deriv
  type (hvcoord_t), intent(in)      :: hvcoord

  real (kind=real_kind) :: dt2
  integer :: nets,nete

  ! local
  real (kind=real_kind) :: eta_ave_w  ! weighting for mean flux terms
  real (kind=real_kind) :: nu_scale_top
  integer :: k,kptr,i,j,ie,ic,nt
  real (kind=real_kind), dimension(np,np)      :: dpdn
  real (kind=real_kind), dimension(np,np,2,nlev,nets:nete)      :: vtens
  real (kind=real_kind), dimension(np,np,nlev,nets:nete)        :: ttens
  real (kind=real_kind), dimension(np,np,nlev,nets:nete)        :: dptens
  real (kind=real_kind), dimension(0:np+1,0:np+1,nlev)          :: corners
  real (kind=real_kind), dimension(2,2,2)                       :: cflux
  real (kind=real_kind), dimension(np,np,nlev) :: p
  type (EdgeDescriptor_t)                                       :: desc


! NOTE: PGI compiler bug: when using spheremp, rspheremp and ps as pointers to elem(ie)% members,
  !       data is incorrect (offset by a few numbers actually)
  !       removed for now.
  !       real (kind=real_kind), dimension(:,:), pointer :: spheremp,rspheremp
  !       real (kind=real_kind), dimension(:,:,:), pointer   :: ps

  real (kind=real_kind), dimension(np,np) :: lap_t,lap_dp
  real (kind=real_kind), dimension(np,np,2) :: lap_v
  real (kind=real_kind) :: v1,v2,dt,heating
  real (kind=real_kind) :: temp(np,np,nlev)



  if (nu_s == 0 .and. nu == 0 .and. nu_p==0 ) return;
!JMD  call t_barrierf('sync_advance_hypervis', hybrid%par%comm)
!pw   call t_adj_detailf(+1) 
  call t_startf('advance_hypervis_dp')


  dt=dt2/hypervis_subcycle
!!!!!!!!!!!!!!!!!!!!!!!!!!!!!!!!!!!!!!!!!!!!!!!!!!!!!!!!!!!!!!!!!!!!!!!!!!!!!!!!
  !  regular viscosity
!!!!!!!!!!!!!!!!!!!!!!!!!!!!!!!!!!!!!!!!!!!!!!!!!!!!!!!!!!!!!!!!!!!!!!!!!!!!!!!!
  if (hypervis_order == 1) then
     if (nu_p>0) call abortmp( 'ERROR: hypervis_order == 1 not coded for nu_p>0')
     do ic=1,hypervis_subcycle
        do ie=nets,nete

#if (defined COLUMN_OPENMP)
! Not sure about deriv here
!$omp parallel do private(k,lap_t,lap_v,i,j)
#endif
           do k=1,nlev
              lap_t=laplace_sphere_wk(elem(ie)%state%T(:,:,k,nt),deriv,elem(ie),var_coef=.false.)
              lap_v=vlaplace_sphere_wk(elem(ie)%state%v(:,:,:,k,nt),deriv,elem(ie),var_coef=.false.)
              ! advace in time.  (note: DSS commutes with time stepping, so we
              ! can time advance and then DSS.  this has the advantage of
              ! not letting any discontinuties accumulate in p,v via roundoff
              do j=1,np
                 do i=1,np
                    elem(ie)%state%T(i,j,k,nt)=elem(ie)%state%T(i,j,k,nt)*elem(ie)%spheremp(i,j)  +  dt*nu_s*lap_t(i,j)
                    elem(ie)%state%v(i,j,1,k,nt)=elem(ie)%state%v(i,j,1,k,nt)*elem(ie)%spheremp(i,j) + dt*nu*lap_v(i,j,1)
                    elem(ie)%state%v(i,j,2,k,nt)=elem(ie)%state%v(i,j,2,k,nt)*elem(ie)%spheremp(i,j) + dt*nu*lap_v(i,j,2)
                 enddo
              enddo
           enddo

           kptr=0
           call edgeVpack_nlyr(edge_g,elem(ie)%desc,elem(ie)%state%T(:,:,:,nt),nlev,kptr,3*nlev)
           kptr=nlev
           call edgeVpack_nlyr(edge_g,elem(ie)%desc,elem(ie)%state%v(:,:,:,:,nt),2*nlev,kptr,3*nlev)
        enddo

        call t_startf('ahdp_bexchV1')
        call bndry_exchangeV(hybrid,edge_g)
        call t_stopf('ahdp_bexchV1')

        do ie=nets,nete

           kptr=0
           call edgeVunpack_nlyr(edge_g,elem(ie)%desc,elem(ie)%state%T(:,:,:,nt), nlev, kptr, 3*nlev)
           kptr=nlev
           call edgeVunpack_nlyr(edge_g,elem(ie)%desc,elem(ie)%state%v(:,:,:,:,nt), 2*nlev, kptr, 3*nlev)

           ! apply inverse mass matrix
#if (defined COLUMN_OPENMP)
!$omp parallel do private(k,i,j)
#endif
           do k=1,nlev
              do j=1,np
                 do i=1,np
                    elem(ie)%state%T(i,j,k,nt)=elem(ie)%rspheremp(i,j)*elem(ie)%state%T(i,j,k,nt)
                    elem(ie)%state%v(i,j,1,k,nt)=elem(ie)%rspheremp(i,j)*elem(ie)%state%v(i,j,1,k,nt)
                    elem(ie)%state%v(i,j,2,k,nt)=elem(ie)%rspheremp(i,j)*elem(ie)%state%v(i,j,2,k,nt)
                 enddo
              enddo
           enddo
        enddo
#ifdef DEBUGOMP
#if (defined HORIZ_OPENMP)
!$OMP BARRIER
#endif
#endif
     enddo  ! subcycle
  endif


!!!!!!!!!!!!!!!!!!!!!!!!!!!!!!!!!!!!!!!!!!!!!!!!!!!!!!!!!!!!!!!!!!!!!!!!!!!!!!!!
  !  hyper viscosity
!!!!!!!!!!!!!!!!!!!!!!!!!!!!!!!!!!!!!!!!!!!!!!!!!!!!!!!!!!!!!!!!!!!!!!!!!!!!!!!!
! nu_p=0:
!   scale T dissipaton by dp  (conserve IE, dissipate T^2)
! nu_p>0
!   dont scale:  T equation IE dissipation matches (to truncation error)
!                IE dissipation from continuity equation
!                (1 deg: to about 0.1 W/m^2)
!
  if (hypervis_order == 2) then
     do ic=1,hypervis_subcycle
        call biharmonic_wk_dp3d(elem,dptens,ttens,vtens,deriv,edge_g,hybrid,nt,nets,nete)
        do ie=nets,nete

           ! comptue mean flux
           if (nu_p>0) then
              elem(ie)%derived%dpdiss_ave(:,:,:)=elem(ie)%derived%dpdiss_ave(:,:,:)+&
                   eta_ave_w*elem(ie)%state%dp3d(:,:,:,nt)/hypervis_subcycle
              elem(ie)%derived%dpdiss_biharmonic(:,:,:)=elem(ie)%derived%dpdiss_biharmonic(:,:,:)+&
                   eta_ave_w*dptens(:,:,:,ie)/hypervis_subcycle
           endif
#if (defined COLUMN_OPENMP)
!$omp parallel do private(k,lap_t,lap_dp,lap_v,nu_scale_top)
#endif
           do k=1,nlev
              ! advace in time.
              ! note: DSS commutes with time stepping, so we can time advance and then DSS.
              ! note: weak operators alreayd have mass matrix "included"

              ! add regular diffusion in top 3 layers:
              if (nu_top>0 .and. k<=3) then
                 lap_t=laplace_sphere_wk(elem(ie)%state%T(:,:,k,nt),deriv,elem(ie),var_coef=.false.)
                 lap_dp=laplace_sphere_wk(elem(ie)%state%dp3d(:,:,k,nt),deriv,elem(ie),var_coef=.false.)
                 lap_v=vlaplace_sphere_wk(elem(ie)%state%v(:,:,:,k,nt),deriv,elem(ie),var_coef=.false.)
              endif
              nu_scale_top = 1
              if (k==1) nu_scale_top=4
              if (k==2) nu_scale_top=2


              ! biharmonic terms need a negative sign:
              if (nu_top>0 .and. k<=3) then
                 vtens(:,:,:,k,ie)=(-nu*vtens(:,:,:,k,ie) + nu_scale_top*nu_top*lap_v(:,:,:))
                 ttens(:,:,k,ie)  =(-nu_s*ttens(:,:,k,ie) + nu_scale_top*nu_top*lap_t(:,:) )
                 dptens(:,:,k,ie) =(-nu_p*dptens(:,:,k,ie) + nu_scale_top*nu_top*lap_dp(:,:) )
              else
                 vtens(:,:,:,k,ie)=-nu*vtens(:,:,:,k,ie) 
                 ttens(:,:,k,ie)  =-nu_s*ttens(:,:,k,ie) 
                 dptens(:,:,k,ie) =-nu_p*dptens(:,:,k,ie) 
              endif

              if (nu_p==0) then
                 ! nu_p==0 is only for certain regression tests, so perfromance is not an issue
                 ! normalize so as to conserve IE
                 ! scale by 1/rho (normalized to be O(1))
                 ! dp/dn = O(ps0)*O(delta_eta) = O(ps0)/O(nlev)
                 dpdn(:,:) = ( hvcoord%hyai(k+1) - hvcoord%hyai(k) )*hvcoord%ps0 + &
                      ( hvcoord%hybi(k+1) - hvcoord%hybi(k) )*elem(ie)%state%ps_v(:,:,nt)
                 ttens(:,:,k,ie) = ttens(:,:,k,ie) * hvcoord%dp0(k)/dpdn(:,:)
                 dptens(:,:,k,ie) = 0
              endif
              
              ! NOTE: we will DSS all tendicies, EXCEPT for dp3d, where we DSS the new state
              elem(ie)%state%dp3d(:,:,k,nt) = elem(ie)%state%dp3d(:,:,k,nt)*elem(ie)%spheremp(:,:)&
                   + dt*dptens(:,:,k,ie)
              
           enddo


           kptr=0
           call edgeVpack_nlyr(edge_g, elem(ie)%desc,ttens(:,:,:,ie),nlev,kptr,4*nlev)
           kptr=nlev
           call edgeVpack_nlyr(edge_g, elem(ie)%desc,vtens(:,:,:,:,ie),2*nlev,kptr,4*nlev)
           kptr=3*nlev
           call edgeVpack_nlyr(edge_g, elem(ie)%desc,elem(ie)%state%dp3d(:,:,:,nt),nlev,kptr,4*nlev)

        enddo

        call t_startf('ahdp_bexchV2')
        call bndry_exchangeV(hybrid,edge_g)
        call t_stopf('ahdp_bexchV2')

        do ie=nets,nete

           kptr=0
           call edgeVunpack_nlyr(edge_g, elem(ie)%desc, ttens(:,:,:,ie), nlev, kptr, 4*nlev)
           kptr=nlev
           call edgeVunpack_nlyr(edge_g, elem(ie)%desc, vtens(:,:,:,:,ie), 2*nlev, kptr, 4*nlev)
           kptr=3*nlev
           call edgeVunpack_nlyr(edge_g, elem(ie)%desc, elem(ie)%state%dp3d(:,:,:,nt), nlev, kptr, 4*nlev)


           ! apply inverse mass matrix, accumulate tendencies
#if (defined COLUMN_OPENMP)
!$omp parallel do private(k)
#endif
           do k=1,nlev
              vtens(:,:,1,k,ie)=dt*vtens(:,:,1,k,ie)*elem(ie)%rspheremp(:,:)
              vtens(:,:,2,k,ie)=dt*vtens(:,:,2,k,ie)*elem(ie)%rspheremp(:,:)
              ttens(:,:,k,ie)=dt*ttens(:,:,k,ie)*elem(ie)%rspheremp(:,:)
              
              elem(ie)%state%dp3d(:,:,k,nt)=elem(ie)%state%dp3d(:,:,k,nt)*elem(ie)%rspheremp(:,:)
           enddo

           ! apply hypervis to u -> u+utens:
           ! E0 = dpdn * .5*u dot u + dpdn * T  + dpdn*PHIS
           ! E1 = dpdn * .5*(u+utens) dot (u+utens) + dpdn * (T-X) + dpdn*PHIS
           ! E1-E0:   dpdn (u dot utens) + dpdn .5 utens dot utens   - dpdn X
           !      X = (u dot utens) + .5 utens dot utens
           !  alt:  (u+utens) dot utens
#if (defined COLUMN_OPENMP)
!$omp parallel do private(k,i,j,v1,v2,heating)
#endif
           do k=1,nlev
              do j=1,np
                 do i=1,np
                    ! update v first (gives better results than updating v after heating)
                    ! intel/17 compiler bug on Edison produces incorrect results with this:
                    !elem(ie)%state%v(i,j,:,k,nt)=elem(ie)%state%v(i,j,:,k,nt) + &
                    !     vtens(i,j,:,k,ie)
                    elem(ie)%state%v(i,j,1,k,nt)=elem(ie)%state%v(i,j,1,k,nt) + &
                         vtens(i,j,1,k,ie)
                    elem(ie)%state%v(i,j,2,k,nt)=elem(ie)%state%v(i,j,2,k,nt) + &
                         vtens(i,j,2,k,ie)

                    v1=elem(ie)%state%v(i,j,1,k,nt)
                    v2=elem(ie)%state%v(i,j,2,k,nt)
                    heating = (vtens(i,j,1,k,ie)*v1  + vtens(i,j,2,k,ie)*v2 )
                    elem(ie)%state%T(i,j,k,nt)=elem(ie)%state%T(i,j,k,nt) &
                         +ttens(i,j,k,ie)-heating/cp
                    !elem(ie)%state%dp3d(i,j,k,nt)=elem(ie)%state%dp3d(i,j,k,nt) + &
                    !     dptens(i,j,k,ie)
                 enddo
              enddo
           enddo
        enddo
#ifdef DEBUGOMP
#if (defined HORIZ_OPENMP)
!$OMP BARRIER
#endif
#endif
     enddo
  endif

  call t_stopf('advance_hypervis_dp')
!pw  call t_adj_detailf(-1)

  end subroutine advance_hypervis_dp








  !
  ! phl notes: output is stored in first argument. Advances from 2nd argument using tendencies evaluated at 3rd rgument: 
  ! phl: for offline winds use time at 3rd argument (same as rhs currently)
  !
  subroutine compute_and_apply_rhs(np1,nm1,n0,qn0,dt2,elem,hvcoord,hybrid,&
       deriv,nets,nete,compute_diagnostics,eta_ave_w)
  ! ===================================
  ! compute the RHS, accumulate into u(np1) and apply DSS
  !
  !           u(np1) = u(nm1) + dt2*DSS[ RHS(u(n0)) ]
  !
  ! This subroutine is normally called to compute a leapfrog timestep
  ! but by adjusting np1,nm1,n0 and dt2, many other timesteps can be
  ! accomodated.  For example, setting nm1=np1=n0 this routine will
  ! take a forward euler step, overwriting the input with the output.
  !
  !    qn0 = timelevel used to access Qdp() in order to compute virtual Temperature
  !          qn0=-1 for the dry case
  !
  ! if  dt2<0, then the DSS'd RHS is returned in timelevel np1
  !
  ! Combining the RHS and DSS pack operation in one routine
  ! allows us to fuse these two loops for more cache reuse
  !
  ! Combining the dt advance and DSS unpack operation in one routine
  ! allows us to fuse these two loops for more cache reuse
  !
  ! note: for prescribed velocity case, velocity will be computed at
  ! "real_time", which should be the time of timelevel n0.
  !
  !
  ! ===================================
  use kinds,          only : real_kind
  use derivative_mod, only : derivative_t, divergence_sphere, gradient_sphere, vorticity_sphere
  use derivative_mod, only : subcell_div_fluxes, subcell_dss_fluxes
  use edgetype_mod,   only : edgedescriptor_t
  use bndry_mod,      only : bndry_exchangev
  use control_mod,    only : moisture, qsplit, use_cpstar, rsplit, swest
  use hybvcoord_mod,  only : hvcoord_t
  use physical_constants, only : cp, cpwater_vapor, Rgas, kappa
  use physics_mod,    only : virtual_specific_heat, virtual_temperature
  use prim_si_mod,    only : preq_vertadv, preq_omega_ps, preq_hydrostatic
  use viscosity_base, only: smooth_phis

  implicit none
  integer, intent(in) :: np1,nm1,n0,qn0,nets,nete
  real*8, intent(in) :: dt2
  logical, intent(in)  :: compute_diagnostics

  type (hvcoord_t)     , intent(in) :: hvcoord
  type (hybrid_t)      , intent(in) :: hybrid
  type (element_t)     , intent(inout), target :: elem(:)
  type (derivative_t)  , intent(in) :: deriv
  real (kind=real_kind) :: eta_ave_w  ! weighting for eta_dot_dpdn mean flux

  ! local
  !real (kind=real_kind), pointer, dimension(:,:,:)   :: phi
  real (kind=real_kind), pointer, dimension(:,:,:)   :: dp

  real (kind=real_kind), dimension(np,np,nlev)   :: phi
  real (kind=real_kind), dimension(np,np,nlev)   :: omega_p
  real (kind=real_kind), dimension(np,np,nlev)   :: T_v
  real (kind=real_kind), dimension(np,np,nlev)   :: divdp
  real (kind=real_kind), dimension(np,np,nlev+1)   :: eta_dot_dpdn  ! half level vertical velocity on p-grid
  real (kind=real_kind), dimension(np,np)      :: sdot_sum   ! temporary field
  real (kind=real_kind), dimension(np,np,2)    :: vtemp     ! generic gradient storage
  real (kind=real_kind), dimension(np,np,2,nlev):: vdp       !                            
  real (kind=real_kind), dimension(np,np,2     ):: v         !                            
  real (kind=real_kind), dimension(np,np)      :: vgrad_T    ! v.grad(T)
  real (kind=real_kind), dimension(np,np)      :: Ephi       ! kinetic energy + PHI term
  real (kind=real_kind), dimension(np,np,2,nlev) :: grad_p
  real (kind=real_kind), dimension(np,np,2,nlev) :: grad_p_m_pmet  ! gradient(p - p_met)
  real (kind=real_kind), dimension(np,np,nlev)   :: vort       ! vorticity
  real (kind=real_kind), dimension(np,np,nlev)   :: p          ! pressure
  real (kind=real_kind), dimension(np,np,nlev)   :: rdp        ! inverse of delta pressure
  real (kind=real_kind), dimension(np,np,nlev)   :: T_vadv     ! temperature vertical advection
  real (kind=real_kind), dimension(np,np,nlev)   :: vgrad_p    ! v.grad(p)
  real (kind=real_kind), dimension(np,np,nlev+1) :: ph               ! half level pressures on p-grid
  real (kind=real_kind), dimension(np,np,2,nlev) :: v_vadv   ! velocity vertical advection
  real (kind=real_kind), dimension(0:np+1,0:np+1,nlev)          :: corners
  real (kind=real_kind), dimension(2,2,2)                         :: cflux
  real (kind=real_kind) ::  kappa_star(np,np,nlev)
  real (kind=real_kind) ::  vtens1(np,np,nlev)
  real (kind=real_kind) ::  vtens2(np,np,nlev)
  real (kind=real_kind) ::  ttens(np,np,nlev)
  type (EdgeDescriptor_t)                                       :: desc


  real (kind=real_kind) ::  cp2,cp_ratio,E,de,Qt,v1,v2
  real (kind=real_kind) ::  glnps1,glnps2,gpterm
  integer :: i,j,k,kptr,ie

!JMD  call t_barrierf('sync_compute_and_apply_rhs', hybrid%par%comm)

!pw call t_adj_detailf(+1)
  call t_startf('compute_and_apply_rhs')
  do ie=nets,nete
     !ps => elem(ie)%state%ps_v(:,:,n0)
     !phi => elem(ie)%derived%phi(:,:,:)
     dp  => elem(ie)%state%dp3d(:,:,:,n0)

! dont thread this because of k-1 dependence:
     p(:,:,1)=hvcoord%hyai(1)*hvcoord%ps0 + dp(:,:,1)/2
     do k=2,nlev
        p(:,:,k)=p(:,:,k-1) + (dp(:,:,k-1) + dp(:,:,k))/2
     enddo

#if (defined COLUMN_OPENMP)
!$omp parallel do private(k,i,j,v1,v2,vtemp)
#endif
     do k=1,nlev
        grad_p(:,:,:,k) = gradient_sphere(p(:,:,k),deriv,elem(ie)%Dinv)
        rdp(:,:,k) = 1.0D0/dp(:,:,k)

        ! ============================
        ! compute vgrad_lnps
        ! ============================
        do j=1,np
           do i=1,np
              v1 = elem(ie)%state%v(i,j,1,k,n0)
              v2 = elem(ie)%state%v(i,j,2,k,n0)
              vgrad_p(i,j,k) = (v1*grad_p(i,j,1,k) + v2*grad_p(i,j,2,k))
              vdp(i,j,1,k) = v1*dp(i,j,k)
              vdp(i,j,2,k) = v2*dp(i,j,k)
           end do
        end do

        ! ================================
        ! Accumulate mean Vel_rho flux in vn0
        ! ================================
        elem(ie)%derived%vn0(:,:,:,k)=elem(ie)%derived%vn0(:,:,:,k)+eta_ave_w*vdp(:,:,:,k)


        ! =========================================
        !
        ! Compute relative vorticity and divergence
        !
        ! =========================================
        divdp(:,:,k)=divergence_sphere(vdp(:,:,:,k),deriv,elem(ie))
        vort(:,:,k)=vorticity_sphere(elem(ie)%state%v(:,:,:,k,n0),deriv,elem(ie))

     enddo

     ! compute T_v for timelevel n0
     !if ( moisture /= "dry") then
     if (.not. use_moisture ) then
#if (defined COLUMN_OPENMP)
!$omp parallel do private(k,i,j)
#endif
        do k=1,nlev
           do j=1,np
              do i=1,np
                 T_v(i,j,k) = elem(ie)%state%T(i,j,k,n0)
                 kappa_star(i,j,k) = kappa
              end do
           end do
        end do
     else
#if (defined COLUMN_OPENMP)
!$omp parallel do private(k,i,j,Qt)
#endif

        do k=1,nlev
           do j=1,np
              do i=1,np
                 ! Qt = elem(ie)%state%Q(i,j,k,1)
                 Qt = elem(ie)%state%Qdp(i,j,k,1,qn0)/dp(i,j,k)
                 T_v(i,j,k) = Virtual_Temperature(elem(ie)%state%T(i,j,k,n0),Qt)
                 if (use_cpstar==1) then
                    kappa_star(i,j,k) =  Rgas/Virtual_Specific_Heat(Qt)
                 else
                    kappa_star(i,j,k) = kappa
                 endif
              end do
           end do
        end do
     end if


     ! ====================================================
     ! Compute Hydrostatic equation, modeld after CCM-3
     ! ====================================================
     !call geopotential_t(p,dp,T_v,Rgas,phi)
     call preq_hydrostatic(phi,elem(ie)%state%phis,T_v,p,dp)

     ! ====================================================
     ! Compute omega_p according to CCM-3
     ! ====================================================
     call preq_omega_ps(omega_p,hvcoord,p,vgrad_p,divdp)


     ! ==================================================
     ! zero partial sum for accumulating sum
     !    (div(v_k) + v_k.grad(lnps))*dsigma_k = div( v dp )
     ! used by eta_dot_dpdn and lnps tendency
     ! ==================================================
     sdot_sum=0


     ! ==================================================
     ! Compute eta_dot_dpdn
     ! save sdot_sum as this is the -RHS of ps_v equation
     ! ==================================================
     if (rsplit>0) then
        ! VERTICALLY LAGRANGIAN:   no vertical motion
        eta_dot_dpdn=0
        T_vadv=0
        v_vadv=0
     else
        do k=1,nlev
           ! ==================================================
           ! add this term to PS equation so we exactly conserve dry mass
           ! ==================================================
           sdot_sum(:,:) = sdot_sum(:,:) + divdp(:,:,k)
           eta_dot_dpdn(:,:,k+1) = sdot_sum(:,:)
        end do


        ! ===========================================================
        ! at this point, eta_dot_dpdn contains integral_etatop^eta[ divdp ]
        ! compute at interfaces:
        !    eta_dot_dpdn = -dp/dt - integral_etatop^eta[ divdp ]
        ! for reference: at mid layers we have:
        !    omega = v grad p  - integral_etatop^eta[ divdp ]
        ! ===========================================================
        do k=1,nlev-1
           eta_dot_dpdn(:,:,k+1) = hvcoord%hybi(k+1)*sdot_sum(:,:) - eta_dot_dpdn(:,:,k+1)
        end do

        eta_dot_dpdn(:,:,1     ) = 0.0D0
        eta_dot_dpdn(:,:,nlev+1) = 0.0D0

        ! ===========================================================
        ! Compute vertical advection of T and v from eq. CCM2 (3.b.1)
        ! ==============================================
        call preq_vertadv(elem(ie)%state%T(:,:,:,n0),elem(ie)%state%v(:,:,:,:,n0), &
             eta_dot_dpdn,rdp,T_vadv,v_vadv)
     endif


     ! ================================
     ! accumulate mean vertical flux:
     ! ================================
#if (defined COLUMN_OPENMP)
     !$omp parallel do private(k)
#endif
     do k=1,nlev  !  Loop index added (AAM)
        elem(ie)%derived%eta_dot_dpdn(:,:,k) = &
             elem(ie)%derived%eta_dot_dpdn(:,:,k) + eta_ave_w*eta_dot_dpdn(:,:,k)
        elem(ie)%derived%omega_p(:,:,k) = &
             elem(ie)%derived%omega_p(:,:,k) + eta_ave_w*omega_p(:,:,k)
     enddo
     elem(ie)%derived%eta_dot_dpdn(:,:,nlev+1) = &
          elem(ie)%derived%eta_dot_dpdn(:,:,nlev+1) + eta_ave_w*eta_dot_dpdn(:,:,nlev+1)





     ! ==============================================
     ! Compute phi + kinetic energy term: 10*nv*nv Flops
     ! ==============================================
#if (defined COLUMN_OPENMP)
!$omp parallel do private(k,i,j,v1,v2,E,Ephi,vtemp,vgrad_T,gpterm,glnps1,glnps2)
#endif
     vertloop: do k=1,nlev
        do j=1,np
           do i=1,np
              v1     = elem(ie)%state%v(i,j,1,k,n0)
              v2     = elem(ie)%state%v(i,j,2,k,n0)
              E = 0.5D0*( v1*v1 + v2*v2 )
              Ephi(i,j)=E+phi(i,j,k)
           end do
        end do
        ! ================================================
        ! compute gradp term (ps/p)*(dp/dps)*T
        ! ================================================
        vtemp(:,:,:)   = gradient_sphere(elem(ie)%state%T(:,:,k,n0),deriv,elem(ie)%Dinv)
        do j=1,np
           do i=1,np
              v1     = elem(ie)%state%v(i,j,1,k,n0)
              v2     = elem(ie)%state%v(i,j,2,k,n0)
              vgrad_T(i,j) =  v1*vtemp(i,j,1) + v2*vtemp(i,j,2)
           end do
        end do


        ! vtemp = grad ( E + PHI )
        vtemp = gradient_sphere(Ephi(:,:),deriv,elem(ie)%Dinv)

        do j=1,np
           do i=1,np
              gpterm = T_v(i,j,k)/p(i,j,k)
              glnps1 = Rgas*gpterm*grad_p(i,j,1,k)
              glnps2 = Rgas*gpterm*grad_p(i,j,2,k)

              v1     = elem(ie)%state%v(i,j,1,k,n0)
              v2     = elem(ie)%state%v(i,j,2,k,n0)

              vtens1(i,j,k) =   - v_vadv(i,j,1,k)                           &
                   + v2*(elem(ie)%fcor(i,j) + vort(i,j,k))        &
                   - (vtemp(i,j,1) + glnps1)
              !
              ! phl: add forcing term to zonal wind u
              !
              vtens2(i,j,k) =   - v_vadv(i,j,2,k)                            &
                   - v1*(elem(ie)%fcor(i,j) + vort(i,j,k))        &
                   - (vtemp(i,j,2) + glnps2)
              !
              ! phl: add forcing term to meridional wind v
              !
              ttens(i,j,k)  = - T_vadv(i,j,k) - vgrad_T(i,j) + kappa_star(i,j,k)*T_v(i,j,k)*omega_p(i,j,k)
              !
              ! phl: add forcing term to T
              !

           end do
        end do

     end do vertloop

#ifdef ENERGY_DIAGNOSTICS
     ! =========================================================
     !
     ! diagnostics
     ! recomputes some gradients that were not saved above
     ! uses:  sdot_sum(), eta_dot_dpdn(), grad_ps()
     ! grad_phi(), dp(), p(), T_vadv(), v_vadv(), divdp()
     ! =========================================================

     ! =========================================================
     ! (AAM) - This section has accumulations over vertical levels.
     !   Be careful if implementing OpenMP
     ! =========================================================

     if (compute_diagnostics) then
        elem(ie)%accum%KEhorz1=0
        elem(ie)%accum%KEhorz2=0
        elem(ie)%accum%IEhorz1=0
        elem(ie)%accum%IEhorz2=0
        elem(ie)%accum%IEhorz1_wet=0
        elem(ie)%accum%IEhorz2_wet=0
        elem(ie)%accum%KEvert1=0
        elem(ie)%accum%KEvert2=0
        elem(ie)%accum%IEvert1=0
        elem(ie)%accum%IEvert2=0
        elem(ie)%accum%IEvert1_wet=0
        elem(ie)%accum%IEvert2_wet=0
        elem(ie)%accum%T1=0
        elem(ie)%accum%T2=0
        elem(ie)%accum%T2_s=0
        elem(ie)%accum%S1=0
        elem(ie)%accum%S1_wet=0
        elem(ie)%accum%S2=0

        do j=1,np
           do i=1,np
              elem(ie)%accum%S2(i,j) = elem(ie)%accum%S2(i,j) - &
                   sdot_sum(i,j)*elem(ie)%state%phis(i,j)
           enddo
        enddo

        do k=1,nlev
           ! vtemp = grad_E(:,:,k)
           do j=1,np
              do i=1,np
                 v1     = elem(ie)%state%v(i,j,1,k,n0)
                 v2     = elem(ie)%state%v(i,j,2,k,n0)
                 Ephi(i,j)=0.5D0*( v1*v1 + v2*v2 )
              enddo
           enddo
           vtemp = gradient_sphere(Ephi,deriv,elem(ie)%Dinv)
           do j=1,np
              do i=1,np
                 ! dp/dn u dot grad(E)
                 v1     = elem(ie)%state%v(i,j,1,k,n0)
                 v2     = elem(ie)%state%v(i,j,2,k,n0)
                 elem(ie)%accum%KEhorz2(i,j) = elem(ie)%accum%KEhorz2(i,j) + &
                      (v1*vtemp(i,j,1)  + v2*vtemp(i,j,2))*dp(i,j,k)
                 ! E div( u dp/dn )
                 elem(ie)%accum%KEhorz1(i,j) = elem(ie)%accum%KEhorz1(i,j) + Ephi(i,j)*divdp(i,j,k)

                 ! Cp T div( u dp/dn)   ! dry horizontal advection component
                 elem(ie)%accum%IEhorz1(i,j) = elem(ie)%accum%IEhorz1(i,j) + Cp*elem(ie)%state%T(i,j,k,n0)*divdp(i,j,k)


              enddo
           enddo


           ! vtemp = grad_phi(:,:,k)
           vtemp = gradient_sphere(phi(:,:,k),deriv,elem(ie)%Dinv)
           do j=1,np
              do i=1,np
                 v1     = elem(ie)%state%v(i,j,1,k,n0)
                 v2     = elem(ie)%state%v(i,j,2,k,n0)
                 E = 0.5D0*( v1*v1 + v2*v2 )
                 ! NOTE:  Cp_star = Cp + (Cpv-Cp)*q
                 ! advection terms can thus be broken into two components: dry and wet
                 ! dry components cancel exactly
                 ! wet components should cancel exactly
                 !
                 ! some diagnostics
                 ! e = eta_dot_dpdn()
                 de =  eta_dot_dpdn(i,j,k+1)-eta_dot_dpdn(i,j,k)
                 ! Cp T de/dn, integral dn:
                 elem(ie)%accum%IEvert1(i,j)=elem(ie)%accum%IEvert1(i,j) + Cp*elem(ie)%state%T(i,j,k,n0)*de
                 ! E de/dn
                 elem(ie)%accum%KEvert1(i,j)=elem(ie)%accum%KEvert1(i,j) + E*de
                 ! Cp T_vadv dp/dn
                 elem(ie)%accum%IEvert2(i,j)=elem(ie)%accum%IEvert2(i,j) + Cp*T_vadv(i,j,k)*dp(i,j,k)
                 ! dp/dn V dot V_vadv
                 elem(ie)%accum%KEvert2(i,j)=elem(ie)%accum%KEvert2(i,j) + (v1*v_vadv(i,j,1,k) + v2*v_vadv(i,j,2,k)) *dp(i,j,k)

                 ! IEvert1_wet():  (Cpv-Cp) T Qdp_vadv  (Q equation)
                 ! IEvert2_wet():  (Cpv-Cp) Qdp T_vadv   T equation
                 if (use_cpstar==1) then
                 elem(ie)%accum%IEvert2_wet(i,j)=elem(ie)%accum%IEvert2_wet(i,j) +&
                      (Cpwater_vapor-Cp)*elem(ie)%state%Q(i,j,k,1)*T_vadv(i,j,k)*dp(i,j,k)
                 endif

                 gpterm = T_v(i,j,k)/p(i,j,k)
                 elem(ie)%accum%T1(i,j) = elem(ie)%accum%T1(i,j) - &
                      Rgas*gpterm*(grad_p(i,j,1,k)*v1 + grad_p(i,j,2,k)*v2)*dp(i,j,k)

                 elem(ie)%accum%T2(i,j) = elem(ie)%accum%T2(i,j) - &
                      (vtemp(i,j,1)*v1 + vtemp(i,j,2)*v2)*dp(i,j,k)

                 ! S1 = < Cp_star dp/dn , RT omega_p/cp_star >
                 elem(ie)%accum%S1(i,j) = elem(ie)%accum%S1(i,j) + &
                      Rgas*T_v(i,j,k)*omega_p(i,j,k)*dp(i,j,k)

                 ! cp_star = cp + cp2
                 if (use_cpstar==1) then
                 cp2 = (Cpwater_vapor-Cp)*elem(ie)%state%Q(i,j,k,1)
                 cp_ratio = cp2/(cp+cp2)
                 elem(ie)%accum%S1_wet(i,j) = elem(ie)%accum%S1_wet(i,j) + &
                      cp_ratio*(Rgas*T_v(i,j,k)*omega_p(i,j,k)*dp(i,j,k))
                 endif

                 elem(ie)%accum%CONV(i,j,:,k)=-Rgas*gpterm*grad_p(i,j,:,k)-vtemp(i,j,:)
              enddo
           enddo

           vtemp(:,:,:) = gradient_sphere(elem(ie)%state%phis(:,:),deriv,elem(ie)%Dinv)
           do j=1,np
              do i=1,np
                 v1     = elem(ie)%state%v(i,j,1,k,n0)
                 v2     = elem(ie)%state%v(i,j,2,k,n0)
                 elem(ie)%accum%T2_s(i,j) = elem(ie)%accum%T2_s(i,j) - &
                      (vtemp(i,j,1)*v1 + vtemp(i,j,2)*v2)*dp(i,j,k)
              enddo
           enddo

           vtemp(:,:,:)   = gradient_sphere(elem(ie)%state%T(:,:,k,n0),deriv,elem(ie)%Dinv)
           do j=1,np
              do i=1,np
                 v1     = elem(ie)%state%v(i,j,1,k,n0)
                 v2     = elem(ie)%state%v(i,j,2,k,n0)

                 ! Cp dp/dn u dot gradT
                 elem(ie)%accum%IEhorz2(i,j) = elem(ie)%accum%IEhorz2(i,j) + &
                      Cp*(v1*vtemp(i,j,1) + v2*vtemp(i,j,2))*dp(i,j,k)

                 if (use_cpstar==1) then
                 elem(ie)%accum%IEhorz2_wet(i,j) = elem(ie)%accum%IEhorz2_wet(i,j) + &
                      (Cpwater_vapor-Cp)*elem(ie)%state%Q(i,j,k,1)*&
                      (v1*vtemp(i,j,1) + v2*vtemp(i,j,2))*dp(i,j,k)
                 endif

              enddo
           enddo

        enddo
     endif
#endif
     ! =========================================================
     ! local element timestep, store in np1.
     ! note that we allow np1=n0 or nm1
     ! apply mass matrix
     ! =========================================================
#if (defined COLUMN_OPENMP)
!$omp parallel do private(k)
#endif
     do k=1,nlev
        elem(ie)%state%v(:,:,1,k,np1) = elem(ie)%spheremp(:,:)*( elem(ie)%state%v(:,:,1,k,nm1) + dt2*vtens1(:,:,k) )
        elem(ie)%state%v(:,:,2,k,np1) = elem(ie)%spheremp(:,:)*( elem(ie)%state%v(:,:,2,k,nm1) + dt2*vtens2(:,:,k) )
        elem(ie)%state%T(:,:,k,np1) = elem(ie)%spheremp(:,:)*(elem(ie)%state%T(:,:,k,nm1) + dt2*ttens(:,:,k))
        elem(ie)%state%dp3d(:,:,k,np1) = &
             elem(ie)%spheremp(:,:) * (elem(ie)%state%dp3d(:,:,k,nm1) - &
             dt2 * (divdp(:,:,k) + eta_dot_dpdn(:,:,k+1)-eta_dot_dpdn(:,:,k)))
        
     enddo


     ! =========================================================
     !
     ! Pack ps(np1), T, and v tendencies into comm buffer
     !
     ! =========================================================
     kptr=0
     call edgeVpack_nlyr(edge_g,elem(ie)%desc,elem(ie)%state%T(:,:,:,np1),nlev,kptr,4*nlev)

     kptr=kptr+nlev
     call edgeVpack_nlyr(edge_g,elem(ie)%desc,elem(ie)%state%v(:,:,:,:,np1),2*nlev,kptr,4*nlev)

     kptr=kptr+2*nlev
     call edgeVpack_nlyr(edge_g,elem(ie)%desc,elem(ie)%state%dp3d(:,:,:,np1),nlev,kptr,4*nlev)
  end do

  ! =============================================================
    ! Insert communications here: for shared memory, just a single
  ! sync is required
  ! =============================================================

  call t_startf('caar_bexchV')
  call bndry_exchangeV(hybrid,edge_g)
  call t_stopf('caar_bexchV')

  do ie=nets,nete
     ! ===========================================================
     ! Unpack the edges for vgrad_T and v tendencies...
     ! ===========================================================
     kptr=0
     call edgeVunpack_nlyr(edge_g,elem(ie)%desc,elem(ie)%state%T(:,:,:,np1), nlev, kptr,4*nlev)

     kptr=kptr+nlev
     call edgeVunpack_nlyr(edge_g,elem(ie)%desc,elem(ie)%state%v(:,:,:,:,np1), 2*nlev, kptr,4*nlev)

     kptr=kptr+2*nlev
     call edgeVunpack_nlyr(edge_g,elem(ie)%desc,elem(ie)%state%dp3d(:,:,:,np1),nlev,kptr,4*nlev)
     
     ! ====================================================
     ! Scale tendencies by inverse mass matrix
     ! ====================================================

#if (defined COLUMN_OPENMP)
!$omp parallel do private(k)
#endif
     do k=1,nlev
        elem(ie)%state%T(:,:,k,np1)   = elem(ie)%rspheremp(:,:)*elem(ie)%state%T(:,:,k,np1)
        elem(ie)%state%v(:,:,1,k,np1) = elem(ie)%rspheremp(:,:)*elem(ie)%state%v(:,:,1,k,np1)
        elem(ie)%state%v(:,:,2,k,np1) = elem(ie)%rspheremp(:,:)*elem(ie)%state%v(:,:,2,k,np1)
     end do

     ! vertically lagrangian: complete dp3d timestep:
     do k=1,nlev
        elem(ie)%state%dp3d(:,:,k,np1)= elem(ie)%rspheremp(:,:)*elem(ie)%state%dp3d(:,:,k,np1)
     enddo
  end do

#ifdef DEBUGOMP
#if (defined HORIZ_OPENMP)
!$OMP BARRIER
#endif
#endif
  call t_stopf('compute_and_apply_rhs')
!pw  call t_adj_detailf(-1)

  end subroutine compute_and_apply_rhs


end module prim_advance_mod
<|MERGE_RESOLUTION|>--- conflicted
+++ resolved
@@ -26,12 +26,8 @@
   private
   save
   public :: prim_advance_exp, prim_advance_init1, &
-<<<<<<< HEAD
             applyCAMforcing_dynamics, applyCAMforcing_dynamics_dp, &
             convert_thermo_forcing, convert_thermo_forcing_eam
-=======
-            applyCAMforcing_dynamics, applyCAMforcing_dynamics_dp, convert_thermo_forcing
->>>>>>> b5e4789d
 
   real (kind=real_kind), allocatable :: ur_weights(:)
 
@@ -552,63 +548,6 @@
 !pw call t_adj_detailf(-1)
   end subroutine prim_advance_exp
 
-<<<<<<< HEAD
-#if 0
-!ftype logic
-!should be called with dt_remap, on 'eulerian' levels, only before homme remap timestep
-  subroutine applyCAMforcing_ps(elem,hvcoord,dyn_timelev,tr_timelev,dt_remap,nets,nete)
-  use control_mod, only : ftype
-  implicit none
-  type (element_t),       intent(inout) :: elem(:)
-  real (kind=real_kind),  intent(in)    :: dt_remap
-  type (hvcoord_t),       intent(in)    :: hvcoord
-  integer,                intent(in)    :: dyn_timelev,tr_timelev,nets,nete
-
-  call t_startf("ApplyCAMForcing")
-  if (ftype==0) then
-    call applyCAMforcing_dynamics(elem,hvcoord,dyn_timelev,           dt_remap,nets,nete)
-    call applyCAMforcing_tracers (elem,hvcoord,dyn_timelev,tr_timelev,dt_remap,nets,nete)
-  elseif (ftype==2) then
-    call ApplyCAMForcing_dynamics(elem,hvcoord,dyn_timelev,           dt_remap,nets,nete)
-  endif
-#ifndef CAM
-  ! for standalone homme, we need tracer tendencies injected similarly to CAM
-  ! for ftypes of interest, 2,3,4.
-  ! standalone homme does not support ftype=1 (because in standalone version,
-  ! it is identical to ftype=0).
-  ! leaving option ftype=-1 for standalone homme when no forcing is applied ever
-  if ((ftype /= 0 ).and.(ftype > 0)) then
-    call ApplyCAMForcing_tracers (elem, hvcoord,dyn_timelev,tr_timelev,dt_remap,nets,nete)
-  endif
-#endif
-  call t_stopf("ApplyCAMForcing")
-  end subroutine applyCAMforcing_ps
-
-
-!ftype logic
-!should be called with dt_dynamics timestep. 
-!if called on eulerian levels (like at the very beginning, in first of qsplit calls of
-!prim_step), make sure that dp3d is updated before, based on ps_v.
-!if called within lagrangian step, it uses lagrangian dp3d
-  subroutine applyCAMforcing_dp3d(elem,hvcoord,dyn_timelev,dt_dyn,nets,nete)
-  use control_mod, only : ftype
-  implicit none
-  type (element_t),       intent(inout) :: elem(:)
-  real (kind=real_kind),  intent(in)    :: dt_dyn
-  type (hvcoord_t),       intent(in)    :: hvcoord
-  integer,                intent(in)    :: dyn_timelev,nets,nete
-
-  call t_startf("ApplyCAMForcing")
-  if (ftype == 3) then
-    call ApplyCAMForcing_dynamics_dp(elem,hvcoord,dyn_timelev,dt_dyn,nets,nete)
-  elseif (ftype == 4) then
-    call ApplyCAMForcing_dynamics   (elem,hvcoord,dyn_timelev,dt_dyn,nets,nete)
-  endif
-  call t_stopf("ApplyCAMForcing")
-  end subroutine applyCAMforcing_dp3d
-#endif
-=======
->>>>>>> b5e4789d
 
 !applies tracer tendencies and adjusts ps depending on moisture
   subroutine applyCAMforcing_tracers(elem,hvcoord,np1,np1_qdp,dt,nets,nete)
@@ -624,10 +563,6 @@
   ! local
   integer :: i,j,k,ie,q
   real (kind=real_kind) :: v1,dp
-<<<<<<< HEAD
-!  real (kind=real_kind) :: beta(np,np),E0(np,np),ED(np,np),dp0m1(np,np),dpsum(np,np)
-=======
->>>>>>> b5e4789d
 
   do ie=nets,nete
      ! apply forcing to Qdp
@@ -744,7 +679,6 @@
   real (kind=real_kind),  intent(in)    :: dt
   end subroutine convert_thermo_forcing
 
-<<<<<<< HEAD
 !for preqx model this routine does nothing
   subroutine convert_thermo_forcing_eam(elem,hvcoord,n0,dt,nets,nete)
   implicit none
@@ -754,8 +688,6 @@
   integer,                intent(in)    :: n0
   real (kind=real_kind),  intent(in)    :: dt
   end subroutine convert_thermo_forcing_eam
-=======
->>>>>>> b5e4789d
 
 
   subroutine advance_hypervis_dp(elem,hvcoord,hybrid,deriv,nt,nets,nete,dt2,eta_ave_w)
