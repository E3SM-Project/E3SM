/********************************************************************************
 * HOMMEXX 1.0: Copyright of Sandia Corporation
 * This software is released under the BSD license
 * See the file 'COPYRIGHT' in the HOMMEXX/src/share/cxx directory
 *******************************************************************************/

#ifndef HOMMEXX_EXEC_SPACE_DEFS_HPP
#define HOMMEXX_EXEC_SPACE_DEFS_HPP

#include <cassert>
#ifdef HOMMEXX_BFB_TESTING
#include <tuple>
#endif

#include <Kokkos_Core.hpp>

#include "Config.hpp"
#include "Dimensions.hpp"
#include "vector/vector_pragmas.hpp"

namespace Homme
{

// Some in-house names for Kokkos exec spaces, which are
// always defined, possibly as alias of void

#ifdef HOMMEXX_ENABLE_GPU

#ifdef KOKKOS_ENABLE_CUDA
using HommexxGPU = Kokkos::Cuda;
#endif

#ifdef KOKKOS_ENABLE_HIP
using HommexxGPU = Kokkos::Experimental::HIP;
#endif

#else
using HommexxGPU = void;
#endif



#ifdef KOKKOS_ENABLE_OPENMP
using Hommexx_OpenMP = Kokkos::OpenMP;
#else
using Hommexx_OpenMP = void;
#endif

#ifdef KOKKOS_ENABLE_PTHREADS
using Hommexx_Threads = Kokkos::Threads;
#else
using Hommexx_Threads = void;
#endif

#ifdef KOKKOS_ENABLE_SERIAL
using Hommexx_Serial = Kokkos::Serial;
#else
using Hommexx_Serial = void;
#endif

#ifdef HOMMEXX_ENABLE_GPU
# define HOMMEXX_STATIC
#else
# define HOMMEXX_STATIC static
#endif

// Selecting the execution space. If no specific request, use Kokkos default
// exec space
#ifdef HOMMEXX_ENABLE_GPU
using ExecSpace = HommexxGPU;
#elif defined(HOMMEXX_OPENMP_SPACE)
using ExecSpace = Hommexx_OpenMP;
#elif defined(HOMMEXX_THREADS_SPACE)
using ExecSpace = Hommexx_Threads;
#elif defined(HOMMEXX_SERIAL_SPACE)
using ExecSpace = Hommexx_Serial;
#elif defined(HOMMEXX_DEFAULT_SPACE)
using ExecSpace = Kokkos::DefaultExecutionSpace::execution_space;
#else
#error "No valid execution space choice"
#endif // HOMMEXX_EXEC_SPACE

static_assert (!std::is_same<ExecSpace,void>::value,
               "Error! You are trying to use an ExecutionSpace not enabled in Kokkos.\n");

template <typename ExeSpace>
struct OnGpu { enum : bool { value = false }; };

template <>
struct OnGpu<HommexxGPU> { enum : bool { value = true }; };

// Call this instead of Kokkos::initialize.
void initialize_kokkos();

// What follows provides utilities to parameterize the parallel machine (CPU/KNL
// cores within a rank, GPU attached to a rank) optimally. The parameterization
// is a nontrivial function of available resources, number of parallel
// iterations to be performed, and kernel-specific preferences regarding team
// and vector dimensions of parallelization.
//   So far, we are able to hide the details inside a call like this:
//     Homme::get_default_team_policy<ExecSpace>(data.num_elems * data.qsize);
// thus, all that follows except the function get_default_team_policy may not
// need to be used except in the implementation of get_default_team_policy.
//   If that remains true forever, we can move all of this code to
// ExecSpaceDefs.cpp.

// Preferences to guide distribution of physical threads among team and vector
// dimensions. Default values are sensible.
struct ThreadPreferences {
  // Max number of threads a kernel can use. Default: NP*NP.
  int max_threads_usable;
  // Max number of vectors a kernel can use. Default: NUM_PHYSICAL_LEV.
  int max_vectors_usable;
  // Prefer threads to vectors? Default: true.
  bool prefer_threads;
  // Prefer larger teams even when league_size is large.
  bool prefer_larger_team;

  ThreadPreferences();
};

namespace Parallel {
// Determine (#threads, #vectors) as a function of a pool of threads provided to
// the process and the number of parallel iterations to perform.
std::pair<int, int>
team_num_threads_vectors_from_pool(
  const int pool_size, const int num_parallel_iterations,
  const ThreadPreferences tp = ThreadPreferences());

// Determine (#threads, #vectors) as a function of a pool of warps provided to
// the process, the number of threads per warp, the maximum number of warps a
// team can use, and the number of parallel iterations to perform.
std::pair<int, int>
team_num_threads_vectors_for_gpu(
  const int num_warps_total, const int num_threads_per_warp,
  const int min_num_warps, const int max_num_warps,
  const int num_parallel_iterations,
  const ThreadPreferences tp = ThreadPreferences());
} // namespace Parallel

// Device-dependent distribution of physical threads over teams and vectors. The
// general case is for a machine with a pool of threads, like KNL and CPU.
template <typename ExecSpaceType>
struct DefaultThreadsDistribution {
  static std::pair<int, int>
  team_num_threads_vectors(const int num_parallel_iterations,
                           const ThreadPreferences tp = ThreadPreferences()) {
    return Parallel::team_num_threads_vectors_from_pool(
      ExecSpaceType().impl_thread_pool_size()
      , num_parallel_iterations, tp);
  }
};

// Specialization for a GPU, where threads can't be viewed as existing simply in
// a pool.
template <>
struct DefaultThreadsDistribution<HommexxGPU> {
  static std::pair<int, int>
  team_num_threads_vectors(const int num_parallel_iterations,
                           const ThreadPreferences tp = ThreadPreferences());
};

// Return a TeamPolicy using defaults that, so far, have been good for all use
// cases. Use of this function means you don't have to use
// DefaultThreadsDistribution.
template <typename ExecSpace, typename... Tags>
Kokkos::TeamPolicy<ExecSpace, Tags...>
get_default_team_policy(const int num_parallel_iterations,
                        const ThreadPreferences tp = ThreadPreferences()) {
  const auto threads_vectors =
    DefaultThreadsDistribution<ExecSpace>::team_num_threads_vectors(
      num_parallel_iterations, tp);
  auto policy = Kokkos::TeamPolicy<ExecSpace, Tags...>(num_parallel_iterations,
                                                   threads_vectors.first,
                                                   threads_vectors.second);
  policy.set_chunk_size(1);
  return policy;
}

template<typename ExecSpaceType, typename... Tags>
static
typename std::enable_if<!OnGpu<ExecSpaceType>::value,int>::type
get_num_concurrent_teams (const Kokkos::TeamPolicy<ExecSpaceType,Tags...>& policy) {
  const int team_size = policy.team_size();
  const int concurrency = ExecSpaceType().concurrency();
  return (concurrency + team_size - 1) / team_size;
}

template<typename ExecSpaceType, typename... Tags>
static
typename std::enable_if<OnGpu<ExecSpaceType>::value,int>::type
get_num_concurrent_teams (const Kokkos::TeamPolicy<ExecSpaceType,Tags...>& policy) {
  return policy.league_size();
}

template <typename ExecSpace, typename... Tags>
static int get_num_concurrent_teams(const int num_parallel_iterations) {
  return get_num_concurrent_teams(
      get_default_team_policy<ExecSpace, Tags...>(num_parallel_iterations));
}

// A templated typedef for MD range policy (used in RK stages)
template<typename ExecutionSpace, int Rank>
using MDRangePolicy = Kokkos::MDRangePolicy
                          < ExecutionSpace,
                            Kokkos::Rank
                              < Rank,
                                Kokkos::Iterate::Right,
                                Kokkos::Iterate::Right
                              >,
                            Kokkos::IndexType<int>
                          >;

template <typename ExeSpace>
struct Memory {
  enum : bool { on_gpu = OnGpu<ExeSpace>::value };

  template <typename Scalar>
  KOKKOS_INLINE_FUNCTION static
  Scalar* get_shmem (const typename Kokkos::TeamPolicy<ExeSpace>::member_type&,
                     const size_t sz = 0) {
    return nullptr;
  }

  template <typename Scalar, int N>
  class AutoArray {
    Scalar data_[N];
  public:
    KOKKOS_INLINE_FUNCTION AutoArray (Scalar*) {}
    KOKKOS_INLINE_FUNCTION Scalar& operator[] (const int& i) {
      assert(i >= 0);
      assert(i < N);
      return data_[i];
    }
    KOKKOS_INLINE_FUNCTION Scalar* data () { return data_; }
  };
};

template <>
struct Memory<HommexxGPU> {
  enum : bool { on_gpu = OnGpu<HommexxGPU>::value };

  template <typename Scalar>
  KOKKOS_INLINE_FUNCTION static
  Scalar* get_shmem (const Kokkos::TeamPolicy<HommexxGPU>::member_type& team,
                     const size_t n = 0) {
    return static_cast<Scalar*>(team.team_shmem().get_shmem(n*sizeof(Scalar)));
  }

  template <typename Scalar, int N>
  class AutoArray {
    Scalar* data_;
  public:
    KOKKOS_INLINE_FUNCTION AutoArray (Scalar* data) : data_(data) {}
    KOKKOS_INLINE_FUNCTION Scalar& operator[] (const int& i) {
      assert(i >= 0);
      assert(i < N);
      return data_[i];
    }
    KOKKOS_INLINE_FUNCTION Scalar* data () { return data_; }
  };
};

// A templated namespace to hold variations on intra-team parallel
// dispatches.
template <typename ExeSpace=ExecSpace>
struct Dispatch {
  // Match the HOMMEXX_BFB_TESTING function in the Cuda
  // specialization.
  template<typename LoopBdyType, class Lambda, typename ValueType>
  static KOKKOS_FORCEINLINE_FUNCTION
  void parallel_reduce (
    const Kokkos::TeamPolicy<ExecSpace>::member_type& team,
    const LoopBdyType& loop_boundaries,
    const Lambda& lambda, ValueType& result)
  {
    Kokkos::parallel_reduce(loop_boundaries, lambda, result);
  }

  // Improve performance in two ways: NP*NP is a compile-time range
  // limit, and use pragma simd. This substantially speeds up the
  // limiters, for example.
  template<class Lambda>
  static KOKKOS_FORCEINLINE_FUNCTION
  void parallel_for_NP2 (
    const typename Kokkos::TeamPolicy<ExeSpace>::member_type& team,
    const Lambda& lambda)
  {
VECTOR_SIMD_LOOP
    for (int k = 0; k < NP*NP; ++k)
      lambda(k);
  }

  template<class Lambda, typename ValueType>
  static KOKKOS_FORCEINLINE_FUNCTION
  void parallel_reduce_NP2 (
    const typename Kokkos::TeamPolicy<ExeSpace>::member_type& team,
    const Lambda& lambda, ValueType& result)
  {
    result = Kokkos::reduction_identity<ValueType>::sum();
    for (int k = 0; k < NP*NP; ++k)
      lambda(k, result);
  }

  template<class Lambda>
  static KOKKOS_FORCEINLINE_FUNCTION
  void parallel_scan (
    const typename Kokkos::TeamPolicy<ExeSpace>::member_type& team,
    const int num_iters,
    const Lambda& lambda)
  {
    Kokkos::parallel_scan(Kokkos::ThreadVectorRange(team,num_iters), lambda);
  }
};

#ifdef HOMMEXX_ENABLE_GPU
template <>
struct Dispatch<HommexxGPU> {
  using ExeSpace = HommexxGPU;

  template<typename LoopBdyType, class Lambda, typename ValueType>
  KOKKOS_FORCEINLINE_FUNCTION
  static void parallel_reduce (
    const Kokkos::TeamPolicy<ExeSpace>::member_type& team,
    const LoopBdyType& loop_boundaries,
    const Lambda& lambda, ValueType& result)
  {
#ifdef HOMMEXX_BFB_TESTING
    // We want to get C++ on GPU to match F90 on CPU. Thus, need to
    // serialize parallel reductions.

    // All threads init result.
    // NOTE: we *need* an automatic temporary, since we do not know
    //       where 'result' comes from. If result itself is an automatic
    //       variable, using it would be fine (only one vector lane would
    //       actually have a nonzero value after the single). But if
    //       result is taken from a view, then all vector lanes would
    //       see the updated value before the vector_reduce call,
    //       which will cause the final answer to be multiplied by the
    //       size of the warp.
    auto local_tmp = Kokkos::reduction_identity<ValueType>::sum();
    // One thread sums.
    Kokkos::single(Kokkos::PerThread(team), [&] () {
        for (auto i = loop_boundaries.start; i < loop_boundaries.end; ++i)
          lambda(i, local_tmp);
      });
    // Broadcast result to all threads by doing sum of one thread's
    // non-0 value and the rest of the 0s.
    Kokkos::TeamPolicy<ExeSpace>::member_type::vector_reduce(
      Kokkos::Sum<ValueType>(local_tmp));
    result = local_tmp;
#else
    Kokkos::parallel_reduce(loop_boundaries, lambda, result);
#endif
  }

  // Match the performance-improving impls in the non-GPU impl.
  template<class Lambda>
  static KOKKOS_FORCEINLINE_FUNCTION
  void parallel_for_NP2 (
    const Kokkos::TeamPolicy<HommexxGPU>::member_type& team,
    const Lambda& lambda)
  {
    Kokkos::parallel_for(Kokkos::ThreadVectorRange(team, NP*NP), lambda);
  }

  template<class Lambda, typename ValueType>
  static KOKKOS_FORCEINLINE_FUNCTION
  void parallel_reduce_NP2 (
    const Kokkos::TeamPolicy<HommexxGPU>::member_type& team,
    const Lambda& lambda, ValueType& result)
  {
    parallel_reduce(team, Kokkos::ThreadVectorRange(team, NP*NP),
                    lambda, result);
  }

#ifdef HOMMEXX_BFB_TESTING
  // Template for getting the type of the second argument to a lambda
  private:
  template <typename T> struct arg2;

  template <typename F, typename... Args>
  struct arg2<void (F::*)(Args...) const>
  {
    using type = typename std::remove_reference<
      typename std::tuple_element<1,std::tuple<Args...>>::type
      >::type;
  };
  public:
#endif

  template<class Lambda>
  static KOKKOS_FORCEINLINE_FUNCTION
  void parallel_scan (
    const typename Kokkos::TeamPolicy<ExeSpace>::member_type& team,
    const int num_iters,
    const Lambda& lambda)
  {
#ifdef HOMMEXX_BFB_TESTING
    // We want to get C++ on GPU to match F90 on CPU. Thus, need to
    // serialize parallel scans.

    // Detect the value type
<<<<<<< HEAD
#ifdef HOMMEXX_ENABLE_GPU
    using value_type =
      typename Kokkos::Impl::FunctorAnalysis
        < Kokkos::Impl::FunctorPatternInterface::SCAN
        , void
        , Lambda, void >::value_type ;
#else
    using value_type =
      typename Kokkos::Impl::FunctorAnalysis
        < Kokkos::Impl::FunctorPatternInterface::SCAN
        , void
        , Lambda >::value_type ;
#endif
=======
    using value_type = typename arg2<decltype(&Lambda::operator())>::type;
>>>>>>> 54ab93c8

    // All threads init result.
    value_type accumulator = Kokkos::reduction_identity<value_type>::sum();
    // Only one thread does the work, i.e., only one sweeps (so last arg to lambda is true)
    Kokkos::single(Kokkos::PerThread(team), [&] () {
      for (int i = 0; i < num_iters; ++i) {
        lambda(i, accumulator, true);
      }
    });
#else
    Kokkos::parallel_scan(Kokkos::ThreadVectorRange(team,num_iters), lambda);
#endif
  }
};
#endif

#ifdef KOKKOS_ENABLE_CUDA
// Cuda-provided GPU-safe replacements for std functions.
using ::isnan;
#else
using std::isnan;
#endif

} // namespace Homme

#endif // HOMMEXX_EXEC_SPACE_DEFS_HPP<|MERGE_RESOLUTION|>--- conflicted
+++ resolved
@@ -401,23 +401,7 @@
     // serialize parallel scans.
 
     // Detect the value type
-<<<<<<< HEAD
-#ifdef HOMMEXX_ENABLE_GPU
-    using value_type =
-      typename Kokkos::Impl::FunctorAnalysis
-        < Kokkos::Impl::FunctorPatternInterface::SCAN
-        , void
-        , Lambda, void >::value_type ;
-#else
-    using value_type =
-      typename Kokkos::Impl::FunctorAnalysis
-        < Kokkos::Impl::FunctorPatternInterface::SCAN
-        , void
-        , Lambda >::value_type ;
-#endif
-=======
     using value_type = typename arg2<decltype(&Lambda::operator())>::type;
->>>>>>> 54ab93c8
 
     // All threads init result.
     value_type accumulator = Kokkos::reduction_identity<value_type>::sum();
