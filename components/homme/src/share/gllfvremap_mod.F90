#ifdef HAVE_CONFIG_H
#include "config.h"
#endif

module gllfvremap_mod
  ! High-order, mass-conserving, optionally shape-preserving
  !     FV physics <-> GLL dynamics
  ! remap.
  !
  ! This module implements algorithms to remap state variables and
  ! tendencies between the spectral element (SE) dynamics grid and the
  ! finite volume (FV) physics grid. The two grids are the same at the
  ! element level. The dynamics grid has np x np GLL grid points
  ! inside each element. The physics grid has nphys x nphys FV
  ! subcells inside each element. We frequently shorten nphys to nf or
  ! just N in the pgN physics grid specification. Thus, the dynamics
  ! grid specification may be written ne30np4 and the physics grid one
  ! as ne30pg2.
  !   The remap algorithms have the following properties:
  !     * Conserve mass.
  !     * Have order of accuracy (OOA) N for N in pgN without a limiter.
  !     * Optionally prevent new mixing ratio (Q) extrema by a
  !       nonlinear limiter. OOA is then min(N,2). The extrema are
  !       limited in the full state, not just the tendency, so Q state
  !       or tendency returned from the physics is assured to be
  !       physically valid.
  !     * pg1's OOA is boosted to ~1.6.
  !   This module works with cubed_sphere_map 0 and 2, but only 2 will
  ! work in the fully coupled E3SM.
  !   This module supports all ftype values 0 to 4, as the calculations
  ! in this module are independent of ftype.
  !   We find in practice that pg1 is too coarse. To see this, run the
  ! Homme-standalone test dcmip2016_test1_pg1 and compare results with
  ! dcmip2016_test1_pg2 and dcmip2016_test1 (np4). pg2 and np4 fields are
  ! nearly identical out to day 30, whereas pg1 fields differ visibly.
  !
  ! AMB 2019/07-2020/06 Initial

  use hybrid_mod, only: hybrid_t
  use kinds, only: real_kind
  use dimensions_mod, only: np, npsq, qsize, nelemd
  use element_mod, only: element_t
  use coordinate_systems_mod, only: cartesian3D_t
#ifdef HOMMEXX_BFB_TESTING
  use bfb_mod, only: bfb_pow
#endif

  implicit none

  private

  ! Main API.
  public :: &
       ! Initialize this module.
       gfr_init, &
       ! Clean up this module.
       gfr_finish, &
       ! Remap GLL state to FV grid.
       gfr_dyn_to_fv_phys, &
       ! Remap FV tendencies or state to GLL grid.
       gfr_fv_phys_to_dyn, &
       ! Remap phis.
       gfr_dyn_to_fv_phys_topo, &
       gfr_fv_phys_to_dyn_topo, &
       gfr_dyn_to_fv_phys_topo_data, &
       ! If nphys == 1, reconstruct the field to boost the OOA. If
       ! nphys > 1, returns immediately.
       gfr_pg1_reconstruct_topo, & ! call after the gfr_fv_phys_to_dyn_topo and the DSS
       gfr_pg1_reconstruct         ! call after gfr_fv_phys_to_dyn and the DSS

  integer, parameter :: nphys_max = np

  real(kind=real_kind), parameter :: &
       zero = 0.0_real_kind, half = 0.5_real_kind, &
       one = 1.0_real_kind, two = 2.0_real_kind, &
       four = 4.0_real_kind, eps = epsilon(1.0_real_kind)

  ! Type for special case of pg1.
  type, private :: Pg1SolverData_t
     real(kind=real_kind) :: Achol(np*np,np*np), B(4,np*np), s(np*np), sts
  end type Pg1SolverData_t

  ! Top-level data type and functions for high-order, shape-preserving FV <->
  ! GLL remap.
  type, private :: GllFvRemap_t
     integer :: nphys, npi, check
     logical :: have_fv_topo_file_phis, boost_pg1, check_ok
     real(kind=real_kind) :: tolfac ! for checking
     real(kind=real_kind) :: &
          ! Node or cell weights
          w_gg(np,np), &   ! GLL np
          w_ff(nphys_max*nphys_max), & ! FV nphys
          w_sgsg(np,np), & ! GLL npi
          ! Mixed mass matrices
          M_sgf(np,np,nphys_max,nphys_max), & ! GLL npi, FV nphys
          M_gf(np,np,nphys_max,nphys_max), &  ! GLL np,  FV nphys
          ! Interpolate from GLL npi to GLL np
          interp(np,np,np,np), &
          ! Remap FV nphys <-> GLL np
          g2f_remapd(np,np,nphys_max*nphys_max), &
          f2g_remapd(nphys_max*nphys_max,np,np)
     real(kind=real_kind), allocatable :: &
          ! FV subcell areas; FV analogue of GLL elem(ie)%metdet arrays
          fv_metdet(:,:), & ! (nphys*nphys,nelemd)
          ! Vector on ref elem -> vector on sphere
          D_f(:,:,:,:), & ! (nphys*nphys,2,2,nelemd)
          ! Inverse of D_f
          Dinv_f(:,:,:,:), &
          qmin(:,:,:), qmax(:,:,:), &
          phis(:,:), &
          ! For 'check', when it's on
          check_areas(:,:)
     type (cartesian3D_t), allocatable :: &
          center_f(:,:,:), & ! (nphys,nphys,nelemd)
          corners_f(:,:,:,:) ! (4,nphys,nphys,nelemd)
     type (Pg1SolverData_t) :: pg1sd
  end type GllFvRemap_t

  type (GllFvRemap_t), private :: gfr

  ! For testing in gllfvremap_util_mod and gllfvremap_ut.
  public :: &
       gfr_test, &
       gfr_g2f_scalar, gfr_f2g_scalar, gfr_g2f_vector, &
       gfr_f_get_area, gfr_f_get_latlon, gfr_f_get_corner_latlon, gfr_f_get_cartesian3d, &
       gfr_g_make_nonnegative, gfr_dyn_to_fv_phys_topo_elem, gfr_f2g_dss
  ! For testing in gllfvremap_ut.
  public :: &
       limiter1_clip_and_sum, calc_dp_fv, gfr_get_nphys
  ! For C++ dycore.
  public :: &
       gfr_init_hxx

  ! Interfaces to support calling inside or outside a horizontally
  ! threaded region.
  interface gfr_dyn_to_fv_phys
     module procedure gfr_dyn_to_fv_phys_hybrid
     module procedure gfr_dyn_to_fv_phys_dom_mt
  end interface gfr_dyn_to_fv_phys

  interface gfr_fv_phys_to_dyn
     module procedure gfr_fv_phys_to_dyn_hybrid
     module procedure gfr_fv_phys_to_dyn_dom_mt
  end interface gfr_fv_phys_to_dyn

  interface gfr_dyn_to_fv_phys_topo
     module procedure gfr_dyn_to_fv_phys_topo_hybrid
     module procedure gfr_dyn_to_fv_phys_topo_dom_mt
     module procedure gfr_dyn_to_fv_phys_topo_mpi_only
  end interface gfr_dyn_to_fv_phys_topo

  interface gfr_fv_phys_to_dyn_topo
     module procedure gfr_fv_phys_to_dyn_topo_hybrid
     module procedure gfr_fv_phys_to_dyn_topo_dom_mt
     module procedure gfr_fv_phys_to_dyn_topo_mpi_only
  end interface gfr_fv_phys_to_dyn_topo

  interface gfr_pg1_reconstruct
     module procedure gfr_pg1_reconstruct_hybrid
     module procedure gfr_pg1_reconstruct_dom_mt
  end interface gfr_pg1_reconstruct

  interface gfr_pg1_reconstruct_topo
     module procedure gfr_pg1_reconstruct_topo_hybrid
     module procedure gfr_pg1_reconstruct_topo_dom_mt
  end interface gfr_pg1_reconstruct_topo

contains

  ! ----------------------------------------------------------------------
  ! Public API.

  subroutine gfr_init(par, elem, nphys, check, boost_pg1)
    ! Initialize the gfr internal data structure.
    !   nphys is N in pgN.
    !   check is optional and defaults to 0, no checking. It will produce very
    ! verbose output if something goes wrong. It is also expensive. It is
    ! intended to be used in unit testing and (if ever needed) for
    ! debugging. There are three levels: 0, no checking; 1, global properties
    ! only; 2, also element-local properties.

    use kinds, only: iulog
    use dimensions_mod, only: nlev
    use parallel_mod, only: parallel_t, abortmp
    use quadrature_mod, only : gausslobatto, quadrature_t

    type (parallel_t), intent(in) :: par
    type (element_t), intent(in) :: elem(:)
    integer, intent(in) :: nphys
    integer, intent(in), optional :: check
    logical, intent(in), optional :: boost_pg1

    real(real_kind) :: R(npsq,nphys_max*nphys_max), tau(npsq)
    integer :: nphys2

    gfr%check = 0
    if (present(check)) gfr%check = check
    gfr%check_ok = .true.

    gfr%boost_pg1 = .false.
    if (nphys == 1 .and. present(boost_pg1)) gfr%boost_pg1 = boost_pg1    

    gfr%tolfac = one
    if (par%masterproc) then
       write(iulog,*) 'gfr> Running with dynamics and physics on separate grids (physgrid).'
       write(iulog, '(a,i3,a,i2,a,l2)') 'gfr> init nphys', nphys, ' check', gfr%check, &
            ' boost_pg1', gfr%boost_pg1
       if (nphys == 1) then
          ! Document state of pg1. dcmip2016_test1 shows it is too coarse. For
          ! boost_pg1 = true, stepon's DSS loop needs to be separated from its
          ! tendency application loop.
          write(iulog,*) 'gfr> Warning: pg1 is too coarse; see comments at top of gllfvremap_mod.F90'
          if (.not. gfr%boost_pg1) then
             write(iulog,*) 'gfr> Warning: If you want to try pg1, use the boosted-accuracy &
                  &boost_pg1 option and call gfr_pg1_reconstruct(_topo).'
          end if
       end if
    end if

    if (nphys > np) then
       ! The FV -> GLL map is defined only if nphys <= np. If we ever are
       ! interested in the case of nphys > np, we will need to write a different
       ! map. See "!assume" annotations for mathematical assumptions in
       ! particular routines.
       call abortmp('gllfvremap_mod: nphys must be <= np')
    end if
    if (qsize == 0) then
       call abortmp('gllfvremap_mod: qsize must be >= 1')
    end if

    gfr%have_fv_topo_file_phis = .false.
    gfr%nphys = nphys
    ! npi is the internal GLL np parameter. The high-order remap operator remaps
    ! from FV to npi-GLL grids, then interpolates from npi-GLL to np-GLL
    ! grids. In the case of nphys=1, npi must be 2 for GLL to make sense.
    gfr%npi = max(2, nphys)
    nphys2 = nphys*nphys

    call gfr_init_w_gg(np, gfr%w_gg)
    call gfr_init_w_gg(gfr%npi, gfr%w_sgsg)
    call gfr_init_w_ff(nphys, gfr%w_ff)
    call gfr_init_M_gf(np, nphys, gfr%M_gf, .true.)
    gfr%g2f_remapd(:,:,:nphys2) = reshape(gfr%M_gf(:,:,:nphys,:nphys), (/np,np,nphys2/))
    call gfr_init_M_gf(gfr%npi, nphys, gfr%M_sgf, .false.)
    call gfr_init_R(gfr%npi, nphys, gfr%w_sgsg, gfr%M_sgf, R, tau)
    call gfr_init_interp_matrix(gfr%npi, gfr%interp)
    call gfr_init_f2g_remapd(gfr, R, tau)

    allocate(gfr%fv_metdet(nphys2,nelemd), &
         gfr%D_f(nphys2,2,2,nelemd), gfr%Dinv_f(nphys2,2,2,nelemd), &
         gfr%qmin(nlev,max(1,qsize),nelemd), gfr%qmax(nlev,max(1,qsize),nelemd), &
         gfr%phis(nphys2,nelemd), gfr%center_f(nphys,nphys,nelemd), &
         gfr%corners_f(4,nphys,nphys,nelemd))
    call gfr_init_geometry(elem, gfr)
    call gfr_init_Dmap(elem, gfr)

    if (nphys == 1 .and. gfr%boost_pg1) call gfr_pg1_init(gfr)

    if (gfr%check > 0) call check_areas(par, gfr, elem, 1, nelemd)
  end subroutine gfr_init

  subroutine gfr_init_hxx() bind(c)
#if KOKKOS_TARGET
    use control_mod, only: theta_hydrostatic_mode
    use iso_c_binding, only: c_bool
    interface
       subroutine init_gllfvremap_c(nelemd, np, nf, nf_max, theta_hydrostatic_mode, &
            fv_metdet, g2f_remapd, f2g_remapd, D_f, Dinv_f) bind(c)
         use iso_c_binding, only: c_bool, c_int, c_double
         integer (c_int), value, intent(in) :: nelemd, np, nf, nf_max
         logical (c_bool), value, intent(in) :: theta_hydrostatic_mode
         real (c_double), dimension(nf*nf,nelemd), intent(in) :: fv_metdet
         real (c_double), dimension(np,np,nf_max*nf_max), intent(in) :: g2f_remapd
         real (c_double), dimension(nf_max*nf_max,np,np), intent(in) :: f2g_remapd
         real (c_double), dimension(nf*nf,2,2,nelemd), intent(in) :: D_f, Dinv_f
       end subroutine init_gllfvremap_c
    end interface
    logical (c_bool) :: thm
    thm = theta_hydrostatic_mode
    call init_gllfvremap_c(nelemd, np, gfr%nphys, nphys_max, thm, &
         gfr%fv_metdet, gfr%g2f_remapd, gfr%f2g_remapd, gfr%D_f, gfr%Dinv_f)
#endif
  end subroutine gfr_init_hxx

  function gfr_get_nphys() result(nf)
    integer :: nf
    nf = gfr%nphys
  end function gfr_get_nphys

  subroutine gfr_finish()
    ! Deallocate the internal gfr structure.

    if (.not. allocated(gfr%fv_metdet)) return
    deallocate(gfr%fv_metdet, gfr%D_f, gfr%Dinv_f, gfr%qmin, gfr%qmax, gfr%phis, &
         gfr%center_f, gfr%corners_f)
  end subroutine gfr_finish

  subroutine gfr_dyn_to_fv_phys_hybrid(hybrid, nt, hvcoord, elem, nets, nete, &
       ps, phis, T, uv, omega_p, q)
    ! Remap ps, phis, T, uv, omega_p, q from GLL to FV grids.

    use dimensions_mod, only: nlev
    use hybvcoord_mod, only: hvcoord_t
    use element_ops, only: get_temperature, get_field
    use physical_constants, only: p0, kappa

    type (hybrid_t), intent(in) :: hybrid
    integer, intent(in) :: nt
    type (hvcoord_t), intent(in) :: hvcoord
    type (element_t), intent(in) :: elem(:)
    integer, intent(in) :: nets, nete
    real(kind=real_kind), intent(out) :: ps(:,:), phis(:,:), T(:,:,:), &
         uv(:,:,:,:), omega_p(:,:,:), q(:,:,:,:)

    real(kind=real_kind), dimension(np,np,nlev) :: wg1, dp, p
    real(kind=real_kind), dimension(np*np,nlev) :: wf1, dp_fv, p_fv
    real(kind=real_kind) :: qmin, qmax, ones(np,np)
    integer :: ie, nf, nf2, qi, qsize, k, nerr

    ones = one
    nf = gfr%nphys
    nf2 = nf*nf

    qsize = size(q,3)

    do ie = nets,nete
       call gfr_g2f_scalar(ie, elem(ie)%metdet, elem(ie)%state%ps_v(:,:,nt:nt), wf1(:,:1))
       ps(:nf2,ie) = wf1(:nf2,1)
       dp = elem(ie)%state%dp3d(:,:,:,nt)
       call calc_dp_fv(nf, hvcoord, ps(:,ie), dp_fv)

       if (gfr%have_fv_topo_file_phis) then
          phis(:nf2,ie) = gfr%phis(:,ie)
       else
          call gfr_g2f_scalar_and_limit(gfr, ie, elem(ie)%metdet, elem(ie)%state%phis, &
               phis(:,ie))
       end if

       call get_temperature(elem(ie), wg1, hvcoord, nt)
       call get_field(elem(ie), 'p', p, hvcoord, nt, -1)
       call gfr_g2f_scalar(ie, elem(ie)%metdet, p, p_fv)
#ifndef HOMMEXX_BFB_TESTING
       wg1 = wg1*(p0/p)**kappa
       call gfr_g2f_scalar_dp(gfr, ie, elem(ie)%metdet, dp, dp_fv, wg1, wf1)
       T(:nf2,:,ie) = wf1(:nf2,:)*(p_fv(:nf2,:)/p0)**kappa
#else
       wg1 = wg1*bfb_pow(p0/p, kappa)
       call gfr_g2f_scalar_dp(gfr, ie, elem(ie)%metdet, dp, dp_fv, wg1, wf1)
       T(:nf2,:,ie) = wf1(:nf2,:)*bfb_pow(p_fv(:nf2,:)/p0, kappa)
#endif
       
       call gfr_g2f_vector(ie, elem, &
            elem(ie)%state%v(:,:,1,:,nt), elem(ie)%state%v(:,:,2,:,nt), &
            uv(:,1,:,ie), uv(:,2,:,ie))

       call get_field(elem(ie), 'omega', wg1, hvcoord, nt, -1)
       call gfr_g2f_scalar(ie, elem(ie)%metdet, wg1, wf1)
#ifdef MODEL_THETA_L
       omega_p(:nf2,:,ie) = wf1(:nf2,:)
#else
       ! for preqx, omega_p = omega/p
       omega_p(:nf2,:,ie) = wf1(:nf2,:)/p_fv(:nf2,:)
#endif

       do qi = 1,qsize
          call gfr_g2f_mixing_ratio(gfr, ie, elem(ie)%metdet, dp, dp_fv, &
               elem(ie)%state%Q(:,:,:,qi), wf1)
          q(:nf2,:,qi,ie) = wf1(:nf2,:)
          if (gfr%check > 1) then
             nerr = check_g2f_mixing_ratio(gfr, hybrid, ie, qi, elem, dp, dp_fv, &
                  elem(ie)%state%Q(:,:,:,qi), wf1)
             if (nerr > 0) gfr%check_ok = .false.
          end if
       end do
    end do

    if (gfr%check > 0) then
       nerr = check_global_properties(gfr, hybrid, hvcoord, elem, nt, nets, nete, .true., q)
       if (nerr > 0) gfr%check_ok = .false.
    end if
  end subroutine gfr_dyn_to_fv_phys_hybrid

  subroutine gfr_fv_phys_to_dyn_hybrid(hybrid, nt, hvcoord, elem, nets, nete, T, uv, q)
    ! Remap T, uv, and q tendencies and from FV to GLL grids.
    !   On input, T and uv are tendencies and q is state.
    !   On output, FM and FT are tendencies and FQ is state.

#ifdef __INTEL_COMPILER
# if __INTEL_COMPILER >= 1700 && __INTEL_COMPILER < 1800
    ! On Anvil with Intel 17, and reproduced on one other platform
    ! using specfically
    !   icpc version 17.0.0 (gcc version 4.7.4 compatibility)
    ! -O3 causes buggy code to be emitted for the limiter block near
    ! the end of this routine. Work around this by asking the compiler
    ! to compile this routine no higher than -O2.
    !DIR$ OPTIMIZE:2
# endif
#endif

    use element_ops, only: get_field
    use dimensions_mod, only: nlev
    use hybvcoord_mod, only: hvcoord_t
    use physical_constants, only: p0, kappa

    type (hybrid_t), intent(in) :: hybrid
    integer, intent(in) :: nt
    type (hvcoord_t), intent(in) :: hvcoord
    type (element_t), intent(inout) :: elem(:)
    integer, intent(in) :: nets, nete
    real(kind=real_kind), intent(in) :: T(:,:,:), uv(:,:,:,:), q(:,:,:,:)

    real(kind=real_kind), dimension(np,np,nlev) :: dp, wg1, p
    real(kind=real_kind), dimension(np*np,nlev) :: wf1, wf2, dp_fv, p_fv
    real(kind=real_kind) :: qmin, qmax
    integer :: ie, nf, nf2, k, qsize, qi, nerr

    nf = gfr%nphys
    nf2 = nf*nf
    qsize = size(q,3)

    do ie = nets,nete
       dp = elem(ie)%state%dp3d(:,:,:,nt)
       call gfr_g2f_scalar(ie, elem(ie)%metdet, elem(ie)%state%ps_v(:,:,nt:nt), wf1(:,:1))
       call calc_dp_fv(nf, hvcoord, wf1(:,1), dp_fv)

       call gfr_f2g_vector(gfr, ie, elem, &
            uv(:nf2,1,:,ie), uv(:nf2,2,:,ie), &
            elem(ie)%derived%FM(:,:,1,:), elem(ie)%derived%FM(:,:,2,:))

       call get_field(elem(ie), 'p', p, hvcoord, nt, -1)
       call gfr_g2f_scalar(ie, elem(ie)%metdet, p, p_fv)
#ifndef HOMMEXX_BFB_TESTING
       wf1(:nf2,:) = T(:nf2,:,ie)*(p0/p_fv(:nf2,:))**kappa
       call gfr_f2g_scalar_dp(gfr, ie, elem(ie)%metdet, dp_fv, dp, wf1, &
            elem(ie)%derived%FT)
       elem(ie)%derived%FT = elem(ie)%derived%FT*(p/p0)**kappa
#else
       wf1(:nf2,:) = T(:nf2,:,ie)*bfb_pow(p0/p_fv(:nf2,:), kappa)
       call gfr_f2g_scalar_dp(gfr, ie, elem(ie)%metdet, dp_fv, dp, wf1, &
            elem(ie)%derived%FT)
       elem(ie)%derived%FT = elem(ie)%derived%FT*bfb_pow(p/p0, kappa)
#endif

       do qi = 1,qsize
          ! FV Q_ten
          !   GLL Q0 -> FV Q0
          call gfr_g2f_mixing_ratio(gfr, ie, elem(ie)%metdet, dp, dp_fv, &
               elem(ie)%state%Q(:,:,:,qi), wf1)
          !   FV Q_ten = FV Q1 - FV Q0
          wf1(:nf2,:) = q(:nf2,:,qi,ie) - wf1(:nf2,:)
          if (nf > 1 .or. .not. gfr%boost_pg1) then
             ! GLL Q_ten
             call gfr_f2g_scalar_dp(gfr, ie, elem(ie)%metdet, dp_fv, dp, wf1, wg1)
             ! GLL Q1
             elem(ie)%derived%FQ(:,:,:,qi) = elem(ie)%state%Q(:,:,:,qi) + wg1
          else
             ! GLL Q_ten
             do k = 1,nlev
                elem(ie)%derived%FQ(:,:,k,qi) = wf1(1,k)
             end do
          end if
          ! Get limiter bounds.
          do k = 1,nlev
             gfr%qmin(k,qi,ie) = minval(q(:nf2,k,qi,ie))
             gfr%qmax(k,qi,ie) = maxval(q(:nf2,k,qi,ie))
          end do
       end do
    end do

    ! Halo exchange limiter bounds.
    call gfr_f2g_mixing_ratios_he(hybrid, nets, nete, gfr%qmin(:,:,nets:nete), &
         gfr%qmax(:,:,nets:nete))

    if (nf == 1 .and. gfr%boost_pg1) return

    do ie = nets,nete
       dp = elem(ie)%state%dp3d(:,:,:,nt)
       do qi = 1,qsize
          ! Limit GLL Q1.
          if (gfr%check > 1) wg1 = elem(ie)%derived%FQ(:,:,:,qi)
          do k = 1,nlev
             ! Augment bounds with GLL Q0 bounds. This assures that if
             ! the tendency is 0, GLL Q1 = GLL Q0.
             gfr%qmin(k,qi,ie) = min(minval(elem(ie)%state%Q(:,:,k,qi)), gfr%qmin(k,qi,ie))
             gfr%qmax(k,qi,ie) = max(maxval(elem(ie)%state%Q(:,:,k,qi)), gfr%qmax(k,qi,ie))
             ! Final GLL Q1, except for DSS, which is not done in this routine.
             call limiter_clip_and_sum(elem(ie)%spheremp, gfr%qmin(k,qi,ie), &
                  gfr%qmax(k,qi,ie), dp(:,:,k), elem(ie)%derived%FQ(:,:,k,qi))
          end do
          if (gfr%check > 1) then
             nerr = check_f2g_mixing_ratio(gfr, hybrid, ie, qi, elem, gfr%qmin(:,qi,ie), &
                  gfr%qmax(:,qi,ie), dp, wg1, elem(ie)%derived%FQ(:,:,:,qi))
             if (nerr > 0) gfr%check_ok = .false.
          end if
       end do
    end do

    if (gfr%check > 0) then
       nerr = check_global_properties(gfr, hybrid, hvcoord, elem, nt, nets, nete, .false., q)
       if (nerr > 0) gfr%check_ok = .false.
    end if
  end subroutine gfr_fv_phys_to_dyn_hybrid

  subroutine gfr_dyn_to_fv_phys_topo_hybrid(hybrid, elem, nets, nete, phis)
    ! If needed, remap topography data defined on the GLL grid to the
    ! FV grid. The intended EAM configuration is to use topography
    ! data on the FV grid, so this routine is unlikely to be used.

    type (hybrid_t), intent(in) :: hybrid
    type (element_t), intent(in) :: elem(:)
    integer, intent(in) :: nets, nete
    real(kind=real_kind), intent(out) :: phis(:,:)

    integer :: ie

    do ie = nets,nete
       call gfr_g2f_scalar_and_limit(gfr, ie, elem(ie)%metdet, elem(ie)%state%phis, phis(:,ie))
    end do
  end subroutine gfr_dyn_to_fv_phys_topo_hybrid

  subroutine gfr_dyn_to_fv_phys_topo_data(par, elem, nets, nete, g, gsz, p, psz, square, augment)
    ! Remap SGH, SGH30, phis, landm_coslat, landfrac from GLL to FV grids. For
    ! SGH* fields, square should be true. Then variance is remapped and so
    ! conserved. For SGH, but not SGH30, set augment to true to add the variance
    ! increases due to the additional smoothness of remapping from GLL to
    ! (first-order) FV bases. SGH30 does not require additional variance to be
    ! added since it's the variance due to truncation of wave numbers at a
    ! separation length scale; this is independent of grid.

    use parallel_mod, only: parallel_t, abortmp
    use hybrid_mod, only: hybrid_create

    type (parallel_t), intent(in) :: par
    type (element_t), intent(inout) :: elem(:)
    integer, intent(in) :: nets, nete, gsz, psz
    real(kind=real_kind), intent(in) :: g(gsz)
    real(kind=real_kind), intent(out) :: p(psz)
    logical, intent(in), optional :: square, augment

    type (hybrid_t) :: hybrid
    integer :: ie, nf2
    logical :: augment_in

    augment_in = .false.
    if (present(augment)) augment_in = augment

    nf2 = gfr%nphys*gfr%nphys

    do ie = nets,nete
       call gfr_dyn_to_fv_phys_topo_data_elem(ie, elem, square, augment_in, &
            g(npsq*(ie-nets)+1 : npsq*(ie-nets+1)), &
            p(nf2*(ie-nets)+1 : nf2*(ie-nets+1)))
    end do
  end subroutine gfr_dyn_to_fv_phys_topo_data

  subroutine gfr_dyn_to_fv_phys_topo_data_elem(ie, elem, square, augment_variance, g, p)
    ! Element-level impl of gfr_dyn_to_fv_phys_topo_data.

    use physical_constants, only: grav => g

    integer, intent(in) :: ie
    type (element_t), intent(in) :: elem(:)
    logical, intent(in) :: square, augment_variance
    real(kind=real_kind), intent(in) :: g(:)
    real(kind=real_kind), intent(out) :: p(:)

    real(kind=real_kind) :: wg(np,np,1), wf(np*np,2), ones(np,np), qmin, qmax, phispg(npsq)
    integer :: nf, nf2, i, j, k

    ones = one
    nf = gfr%nphys
    nf2 = nf*nf

    if (augment_variance) then
       ! Estimate additional variance due to remapping from GLL to FV
       ! bases.
       call gfr_g2f_scalar_and_limit(gfr, ie, elem(ie)%metdet, elem(ie)%state%phis, phispg)
       do k = 1,nf2
          ! Integrate (phis_gll - phis_fv)^2 over FV subcell (i,j). Do this
          ! using gfr_g2f_scalar; thus, only one entry out of nf^2 is used.
          wg(:,:,1) = ((elem(ie)%state%phis - phispg(k))/grav)**2
          call gfr_g2f_scalar(ie, elem(ie)%metdet, wg(:,:,:1), wf(:,1:1))
          ! Use just entry (i,j).
          wf(k,2) = max(zero, wf(k,1))
       end do

       ! Original SGH. augment_variance implies we need to square and sqrt
       ! quantities.
       wg(:,:,1) = reshape(g(:npsq)**2, (/np,np/))
       call gfr_g2f_scalar_and_limit(gfr, ie, elem(ie)%metdet, wg(:,:,1), p(:nf2))

       ! Combine the two sources of variance.
       p(:nf2) = sqrt(p(:nf2) + wf(:nf2,2))
    else
       wg(:,:,1) = reshape(g(:npsq), (/np,np/))
       if (square) wg(:,:,1) = wg(:,:,1)**2
       call gfr_g2f_scalar_and_limit(gfr, ie, elem(ie)%metdet, wg(:,:,1), p(:nf2))
       if (square) p(:nf2) = sqrt(p(:nf2))
    end if
  end subroutine gfr_dyn_to_fv_phys_topo_data_elem
  
  subroutine gfr_fv_phys_to_dyn_topo_hybrid(hybrid, elem, nets, nete, phis)
    ! Remap FV topography data to the GLL grid. Prevent new
    ! extrema. Conserve the integral of height.

    use kinds, only: iulog
    use edge_mod, only: edgeVpack_nlyr, edgeVunpack_nlyr, edge_g
    use bndry_mod, only: bndry_exchangeV

    type (hybrid_t), intent(in) :: hybrid
    type (element_t), intent(inout) :: elem(:)
    integer, intent(in) :: nets, nete
    real(kind=real_kind), intent(in) :: phis(:,:)

    real(kind=real_kind) :: wg(np,np,2), ones(np,np,1)
    integer :: ie, nf, nf2, nerr

    ones = one
    nf = gfr%nphys
    nf2 = nf*nf
    ! For now, map GLL topo back to FV, as ne30pg2 runs otherwise show grid
    ! imprint in the PHIS diagnostic. We may revise this choice later.
    !gfr%have_fv_topo_file_phis = .true.

    do ie = nets,nete
       gfr%phis(:nf2,ie) = phis(:nf2,ie)
       gfr%qmin(:,:,ie) = minval(phis(:nf2,ie))
       gfr%qmax(:,:,ie) = maxval(phis(:nf2,ie))
       if (nf > 1) then
          call gfr_f2g_scalar(ie, elem(ie)%metdet, phis(:nf2,ie:ie), wg(:,:,2:2))
          elem(ie)%state%phis = wg(:,:,2)
       else
          elem(ie)%state%phis = phis(1,ie)
       end if
    end do

    call gfr_f2g_mixing_ratios_he(hybrid, nets, nete, gfr%qmin(:,:,nets:nete), &
         gfr%qmax(:,:,nets:nete))

    if (nf > 1 .or. .not. gfr%boost_pg1) then
       do ie = nets,nete
          if (gfr%check > 1) wg(:,:,1) = elem(ie)%state%phis
          call limiter_clip_and_sum(elem(ie)%spheremp, gfr%qmin(1,1,ie), &
               gfr%qmax(1,1,ie), ones(:,:,1), elem(ie)%state%phis)
          if (gfr%check > 1) then
             if (gfr%qmin(1,1,ie) < zero) then
                write(iulog,*) 'gfr> topo min:', hybrid%par%rank, hybrid%ithr, ie, &
                     gfr%qmin(1,1,ie), 'ERROR'
                gfr%check_ok = .false.
             end if
             wg(:,:,2) = elem(ie)%state%phis
             nerr = check_f2g_mixing_ratio(gfr, hybrid, ie, 1, elem, gfr%qmin(:1,1,ie), &
                  gfr%qmax(:1,1,ie), ones, wg(:,:,:1), wg(:,:,2:))
             if (nerr > 0) gfr%check_ok = .false.
          end if
       end do
    end if

    do ie = nets,nete
       elem(ie)%state%phis = elem(ie)%state%phis*elem(ie)%spheremp*elem(ie)%rspheremp
    end do
  end subroutine gfr_fv_phys_to_dyn_topo_hybrid

  subroutine gfr_dyn_to_fv_phys_dom_mt(par, dom_mt, nt, hvcoord, elem, &
       ps, phis, T, uv, omega_p, q)
    ! Wrapper to the hybrid-threading main routine.
    
    use parallel_mod, only: parallel_t
    use domain_mod, only: domain1d_t
    use hybvcoord_mod, only: hvcoord_t
    use thread_mod, only: hthreads

    type (parallel_t), intent(in) :: par
    type (domain1d_t), intent(in) :: dom_mt(:)
    integer, intent(in) :: nt
    type (hvcoord_t), intent(in) :: hvcoord
    type (element_t), intent(in) :: elem(:)
    real(kind=real_kind), intent(out) :: ps(:,:), phis(:,:), T(:,:,:), &
         uv(:,:,:,:), omega_p(:,:,:), q(:,:,:,:)

    type (hybrid_t) :: hybrid
    integer :: nets, nete

    if (.not. par%dynproc) return
#ifdef HORIZ_OPENMP
    !$omp parallel num_threads(hthreads), default(shared), private(nets,nete,hybrid)
#endif
    call gfr_hybrid_create(par, dom_mt, hybrid, nets, nete)
    call gfr_dyn_to_fv_phys_hybrid(hybrid, nt, hvcoord, elem, nets, nete, &
         ps, phis, T, uv, omega_p, q)
#ifdef HORIZ_OPENMP
    !$omp end parallel
#endif
  end subroutine gfr_dyn_to_fv_phys_dom_mt

  subroutine gfr_fv_phys_to_dyn_dom_mt(par, dom_mt, nt, hvcoord, elem, T, uv, q)
    ! Wrapper to the hybrid-threading main routine.

    use parallel_mod, only: parallel_t
    use domain_mod, only: domain1d_t
    use hybvcoord_mod, only: hvcoord_t
    use thread_mod, only: hthreads

    type (parallel_t), intent(in) :: par
    type (domain1d_t), intent(in) :: dom_mt(:)
    integer, intent(in) :: nt
    type (hvcoord_t), intent(in) :: hvcoord
    type (element_t), intent(inout) :: elem(:)
    real(kind=real_kind), intent(inout) :: T(:,:,:), uv(:,:,:,:), q(:,:,:,:)

    type (hybrid_t) :: hybrid
    integer :: nets, nete

    if (.not. par%dynproc) return
#ifdef HORIZ_OPENMP
    !$omp parallel num_threads(hthreads), default(shared), private(nets,nete,hybrid)
#endif
    call gfr_hybrid_create(par, dom_mt, hybrid, nets, nete)
    call gfr_fv_phys_to_dyn_hybrid(hybrid, nt, hvcoord, elem, nets, nete, T, uv, q)
#ifdef HORIZ_OPENMP
    !$omp end parallel
#endif
  end subroutine gfr_fv_phys_to_dyn_dom_mt

  subroutine gfr_dyn_to_fv_phys_topo_dom_mt(par, dom_mt, elem, phis)
    ! Wrapper to the hybrid-threading main routine.

    use parallel_mod, only: parallel_t
    use domain_mod, only: domain1d_t
    use thread_mod, only: hthreads

    type (parallel_t), intent(in) :: par
    type (domain1d_t), intent(in) :: dom_mt(:)
    type (element_t), intent(in) :: elem(:)
    real(kind=real_kind), intent(out) :: phis(:,:)

    type (hybrid_t) :: hybrid
    integer :: nets, nete

    if (.not. par%dynproc) return
#ifdef HORIZ_OPENMP
    !$omp parallel num_threads(hthreads), default(shared), private(nets,nete,hybrid)
#endif
    call gfr_hybrid_create(par, dom_mt, hybrid, nets, nete)
    call gfr_dyn_to_fv_phys_topo_hybrid(hybrid, elem, nets, nete, phis)
#ifdef HORIZ_OPENMP
    !$omp end parallel
#endif
  end subroutine gfr_dyn_to_fv_phys_topo_dom_mt

  subroutine gfr_dyn_to_fv_phys_topo_mpi_only(par, elem, phis)
    ! Wrapper to the hybrid-threading main routine.

    use parallel_mod, only: parallel_t
    use domain_mod, only: domain1d_t
    use hybrid_mod, only: hybrid_create

    type (parallel_t), intent(in) :: par
    type (element_t), intent(in) :: elem(:)
    real(kind=real_kind), intent(out) :: phis(:,:)

    type (hybrid_t) :: hybrid
    integer :: nets, nete

    if (.not. par%dynproc) return
    hybrid = hybrid_create(par, 0, 1)
    call gfr_dyn_to_fv_phys_topo_hybrid(hybrid, elem, 1, nelemd, phis)
  end subroutine gfr_dyn_to_fv_phys_topo_mpi_only

  subroutine gfr_fv_phys_to_dyn_topo_dom_mt(par, dom_mt, elem, phis)
    ! Wrapper to the hybrid-threading main routine.

    use parallel_mod, only: parallel_t
    use domain_mod, only: domain1d_t
    use thread_mod, only: hthreads

    type (parallel_t), intent(in) :: par
    type (domain1d_t), intent(in) :: dom_mt(:)
    type (element_t), intent(inout) :: elem(:)
    real(kind=real_kind), intent(in) :: phis(:,:)

    type (hybrid_t) :: hybrid
    integer :: nets, nete

    if (.not. par%dynproc) return
#ifdef HORIZ_OPENMP
    !$omp parallel num_threads(hthreads), default(shared), private(nets,nete,hybrid)
#endif
    call gfr_hybrid_create(par, dom_mt, hybrid, nets, nete)
    call gfr_fv_phys_to_dyn_topo_hybrid(hybrid, elem, nets, nete, phis)
#ifdef HORIZ_OPENMP
    !$omp end parallel
#endif
  end subroutine gfr_fv_phys_to_dyn_topo_dom_mt

  subroutine gfr_fv_phys_to_dyn_topo_mpi_only(par, elem, phis)
    ! Wrapper to the hybrid-threading main routine.

    use parallel_mod, only: parallel_t
    use domain_mod, only: domain1d_t
    use hybrid_mod, only: hybrid_create

    type (parallel_t), intent(in) :: par
    type (element_t), intent(inout) :: elem(:)
    real(kind=real_kind), intent(in) :: phis(:,:)

    type (hybrid_t) :: hybrid
    integer :: nets, nete

    if (.not. par%dynproc) return
    hybrid = hybrid_create(par, 0, 1)
    call gfr_fv_phys_to_dyn_topo_hybrid(hybrid, elem, 1, nelemd, phis)
  end subroutine gfr_fv_phys_to_dyn_topo_mpi_only

  ! ----------------------------------------------------------------------
  ! Internal initialization routines.

  subroutine gfr_init_w_gg(np, w_gg)
    ! Init GLL w(i)*w(j) values on the reference element.

    use quadrature_mod, only : gausslobatto, quadrature_t
    
    integer, intent(in) :: np
    real(kind=real_kind), intent(out) :: w_gg(:,:)

    type (quadrature_t) :: gll
    integer :: i,j

    gll = gausslobatto(np)

    do j = 1,np
       do i = 1,np
          w_gg(i,j) = gll%weights(i)*gll%weights(j)
       end do
    end do
    
    call gll_cleanup(gll)
  end subroutine gfr_init_w_gg

  subroutine gfr_init_w_ff(nphys, w_ff)
    ! Init FV w(i)*w(j) values on the reference element.
    
    integer, intent(in) :: nphys
    real(kind=real_kind), intent(out) :: w_ff(:)

    w_ff(:nphys*nphys) = four/real(nphys*nphys, real_kind)
  end subroutine gfr_init_w_ff

  subroutine gll_cleanup(gll)
    ! Deallocate the GLL object's data.

    use quadrature_mod, only : quadrature_t

    type (quadrature_t), intent(inout) :: gll

    deallocate(gll%points, gll%weights)
  end subroutine gll_cleanup

  subroutine eval_lagrange_bases(gll, np, x, y)
    ! Evaluate the GLL basis functions at x in [-1,1], writing the
    ! values to y(1:np). This implements the Lagrange interpolant.

    use quadrature_mod, only : quadrature_t
    
    type (quadrature_t), intent(in) :: gll
    integer, intent(in) :: np
    real(kind=real_kind), intent(in) :: x ! in [-1,1]
    real(kind=real_kind), intent(out) :: y(:)

    integer :: i, j
    real(kind=real_kind) :: f

    do i = 1,np
       f = one
       do j = 1,np
          if (j /= i) then
             f = f*((x - gll%points(j))/(gll%points(i) - gll%points(j)))
          end if
       end do
       y(i) = f
    end do
  end subroutine eval_lagrange_bases

  subroutine gfr_init_M_gf(np, nphys, M_gf, scale)
    ! Compute the mixed mass matrix with range the FV subcells and
    ! domain the GLL nodes.

    use quadrature_mod, only : gausslobatto, quadrature_t

    integer, intent(in) :: np, nphys
    real(kind=real_kind), intent(out) :: M_gf(:,:,:,:)
    logical, intent(in) :: scale

    type (quadrature_t) :: gll
    integer :: gi, gj, fi, fj, qi, qj
    real(kind=real_kind) :: xs, xe, ys, ye, ref, bi(np), bj(np)

    gll = gausslobatto(np)

    M_gf = zero

    do fj = 1,nphys
       ! The subcell is [xs,xe]x[ys,ye].
       xs = two*real(fj-1, real_kind)/real(nphys, real_kind) - one
       xe = two*real(fj, real_kind)/real(nphys, real_kind) - one
       do fi = 1,nphys
          ys = two*real(fi-1, real_kind)/real(nphys, real_kind) - one
          ye = two*real(fi, real_kind)/real(nphys, real_kind) - one
          ! Use GLL quadrature within this subcell.
          do qj = 1,np
             ! (xref,yref) are w.r.t. the [-1,1]^2 reference domain mapped to
             ! the subcell.
             ref = xs + half*(xe - xs)*(one + gll%points(qj))
             call eval_lagrange_bases(gll, np, ref, bj)
             do qi = 1,np
                ref = ys + half*(ye - ys)*(one + gll%points(qi))
                call eval_lagrange_bases(gll, np, ref, bi)
                do gj = 1,np
                   do gi = 1,np
                      ! Accumulate each GLL basis's contribution to this
                      ! subcell.
                      M_gf(gi,gj,fi,fj) = M_gf(gi,gj,fi,fj) + &
                           gll%weights(qi)*gll%weights(qj)*bi(gi)*bj(gj)
                   end do
                end do
             end do
          end do
       end do
    end do

    M_gf = M_gf/real(nphys*nphys, real_kind)

    if (scale) then
       ! Scale so the sum over FV subcells gives the GLL weights to machine
       ! precision.
       do gj = 1,np
          do gi = 1,np
             M_gf(gi,gj,:nphys,:nphys) = M_gf(gi,gj,:nphys,:nphys)* &
                  ((gll%weights(gi)*gll%weights(gj))/ &
                  sum(M_gf(gi,gj,:nphys,:nphys)))
          end do
       end do
    end if

    call gll_cleanup(gll)
  end subroutine gfr_init_M_gf

  subroutine gfr_init_R(np, nphys, w_gg, M_gf, R, tau)
    ! We want to solve
    !     min_g 1/2 g'M_gg g - g' M_gf f
    !      st   M_gf' g = M_ff f,
    ! which gives
    !     [M_gg -M_gf] [g] = [M_gf f]
    !     [M_gf'  0  ] [y]   [M_ff f].
    ! Recall M_gg, M_ff are diag. Let
    !     S = M_gf' inv(M_gg) M_gf.
    ! Then
    !     g = inv(M_gg) M_gf inv(S) M_ff f.
    ! Compute the QR factorization sqrt(inv(M_gg)) M_gf = Q R so that S =
    ! R'R. In this module, we can take M_gg = diag(w_gg) and M_ff = diag(w_ff)
    ! with no loss of accuracy.
    !   If nphys = np, then the problem reduces to
    !     M_gf' g = M_ff f.
    ! M_gf is symmetric. We could use the same computations as above
    ! or, to gain a bit more accuracy, compute the simpler
    !     M_gf = Q R
    ! and later solve
    !     R'Q' g = M_ff f.
    !   In either case, all of this is one-time initialization; during
    ! time stepping, just a matvec is computed.
    !
    !assume nphys <= np

    integer, intent(in) :: np, nphys
    real(kind=real_kind), intent(in) :: w_gg(:,:), M_gf(:,:,:,:)
    real(kind=real_kind), intent(out) :: R(:,:), tau(:)

    real(kind=real_kind) :: wrk(np*np*nphys*nphys), v
    integer :: gi, gj, fi, fj, npsq, info

    do fj = 1,nphys
       do fi = 1,nphys
          do gi = 1,np
             do gj = 1,np
                v = M_gf(gi,gj,fi,fj)
                if (nphys < np) v = v/sqrt(w_gg(gi,gj))
                R(np*(gi-1) + gj, nphys*(fi-1) + fj) = v
             end do
          end do
       end do
    end do
!    call dgeqrf(np*np, nphys*nphys, R, size(R,1), tau, wrk, np*np*nphys*nphys, info)
  end subroutine gfr_init_R

  subroutine gfr_init_interp_matrix(npsrc, interp)
    ! Compute the matrix that interpolates from the npi-GLL nodes to
    ! the np-GLL nodes.

    use quadrature_mod, only : gausslobatto, quadrature_t

    integer, intent(in) :: npsrc
    real(kind=real_kind), intent(out) :: interp(:,:,:,:)

    type (quadrature_t) :: glls, gllt
    integer :: si, sj, ti, tj
    real(kind=real_kind) :: bi(npsrc), bj(npsrc)

    glls = gausslobatto(npsrc)
    gllt = gausslobatto(np)

    do tj = 1,np
       call eval_lagrange_bases(glls, npsrc, real(gllt%points(tj), real_kind), bj)
       do ti = 1,np
          call eval_lagrange_bases(glls, npsrc, real(gllt%points(ti), real_kind), bi)
          do sj = 1,npsrc
             do si = 1,npsrc
                interp(si,sj,ti,tj) = bi(si)*bj(sj)
             end do
          end do
       end do
    end do

    call gll_cleanup(glls)
    call gll_cleanup(gllt)
  end subroutine gfr_init_interp_matrix

  subroutine gfr_init_f2g_remapd(gfr, R, tau)
    ! Apply gfr_init_f2g_remapd_op to the Id matrix to get the remap operator's
    ! matrix representation.

    !assume nphys <= np

    type (GllFvRemap_t), intent(inout) :: gfr
    real(kind=real_kind), intent(in) :: R(:,:), tau(:)

    integer :: nf, fi, fj, gi, gj
    real(kind=real_kind) :: f(np,np), g(np,np)

    gfr%f2g_remapd = zero
    f = zero
    nf = gfr%nphys
    do fi = 1,nf
       do fj = 1,nf
          f(fi,fj) = one
          call gfr_f2g_remapd_op(gfr, R, tau, f, g)
          gfr%f2g_remapd(fi + (fj-1)*nf,:,:) = g
          f(fi,fj) = zero
       end do
    end do
  end subroutine gfr_init_f2g_remapd

  subroutine gfr_f2g_remapd_op(gfr, R, tau, f, g)
    ! This operator implements the linear operator that solves the
    ! problem described in gfr_init_R.

    !assume nphys <= np

    type (GllFvRemap_t), intent(in) :: gfr
    real(kind=real_kind), intent(in) :: R(:,:), tau(:), f(:,:)
    real(kind=real_kind), intent(out) :: g(:,:)

    integer :: nf, nf2, npi, np2, gi, gj, fi, fj, info
    real(kind=real_kind) :: accum, wrk(gfr%nphys,gfr%nphys), x(np,np), wr(np*np)

    nf = gfr%nphys
    nf2 = nf*nf
    npi = gfr%npi
    np2 = np*np

    ! Solve the constrained projection described in gfr_init_R:
    !     g = inv(M_sgsg) M_sgf inv(S) M_ff f
    wrk = reshape(gfr%w_ff(:nf2), (/nf,nf/))*f(:nf,:nf)
    if (nf == npi) then
<<<<<<< HEAD
!       call dtrsm('l', 'u', 't', 'n', nf2, 1, one, R, size(R,1), wrk, nf2)
!       call dormqr('l', 'n', nf2, 1, nf2, R, size(R,1), tau, wrk, nf2, wr, np2, info)
       g(:npi,:npi) =  wrk
    else
!       call dtrtrs('u', 't', 'n', nf2, 1, R, size(R,1), wrk, nf2, info)
!       call dtrtrs('u', 'n', 'n', nf2, 1, R, size(R,1), wrk, nf2, info)
=======
       call dtrsm('L', 'U', 'T', 'N', nf2, 1, one, R, size(R,1), wrk, nf2)
       call dormqr('L', 'N', nf2, 1, nf2, R, size(R,1), tau, wrk, nf2, wr, np2, info)
       g(:npi,:npi) =  wrk
    else
       call dtrtrs('U', 'T', 'N', nf2, 1, R, size(R,1), wrk, nf2, info)
       call dtrtrs('U', 'N', 'N', nf2, 1, R, size(R,1), wrk, nf2, info)
>>>>>>> 2f1fd8ba
       g(:npi,:npi) = zero
       do fj = 1,nf
          do fi = 1,nf
             do gj = 1,npi
                do gi = 1,npi
                   g(gi,gj) = g(gi,gj) + gfr%M_sgf(gi,gj,fi,fj)*wrk(fi,fj)
                end do
             end do
          end do
       end do
    end if
    if (npi < np) then
       if (nf == npi) then
          x(:nf,:nf) = g(:nf,:nf)
       else
          ! Finish the projection:
          !     wrk = inv(M_sgsg) g
          do gj = 1,npi
             do gi = 1,npi
                x(gi,gj) = g(gi,gj)/gfr%w_sgsg(gi,gj)
             end do
          end do
       end if
       ! Interpolate from npi to np; if npi = np, this is just the Id matrix.
       call apply_interp(gfr%interp, np, npi, x, g)
    elseif (nf < npi) then
       ! Finish the projection.
       do gj = 1,np
          do gi = 1,np
             g(gi,gj) = g(gi,gj)/gfr%w_gg(gi,gj)
          end do
       end do
    end if
  end subroutine gfr_f2g_remapd_op

  subroutine gfr_init_geometry(elem, gfr)
    use kinds, only: iulog
    use control_mod, only: cubed_sphere_map
    use coordinate_systems_mod, only: cartesian3D_t, spherical_polar_t, &
         sphere_tri_area, change_coordinates
    use cube_mod, only: ref2sphere

    type (element_t), intent(in) :: elem(:)
    type (GllFvRemap_t), intent(inout) :: gfr

    type (spherical_polar_t) :: p_sphere
    type (cartesian3D_t) :: fv_corners_xyz(2,2), ctr
    real(kind=real_kind) :: ones(np*np), ones2(np,np), ae(2), be(2), &
         spherical_area, tmp, ac, bc
    integer :: nf, nf2, ie, i, j, k, ai, bi, idx

    nf = gfr%nphys
    nf2 = nf*nf
    do ie = 1,nelemd
       do j = 1,nf
          call gfr_f_ref_edges(nf, j, be)
          call gfr_f_ref_center(nf, j, bc)
          do i = 1,nf
             call gfr_f_ref_edges(nf, i, ae)
             call gfr_f_ref_center(nf, i, ac)
             k = i+(j-1)*nf
             ctr%x = zero; ctr%y = zero; ctr%z = zero
             do bi = 1,2
                do ai = 1,2
                   if ( (i == 1  .and. ai == 1 .and. j == 1  .and. bi == 1) .or. &
                        (i == 1  .and. ai == 1 .and. j == nf .and. bi == 2) .or. &
                        (i == nf .and. ai == 2 .and. j == 1  .and. bi == 1) .or. &
                        (i == nf .and. ai == 2 .and. j == nf .and. bi == 2)) then
                      ! Use the element corner if we are at it.
                      idx = 2*(bi-1)
                      if (bi == 1) then
                         idx = idx + ai
                      else
                         idx = idx + 3 - ai
                      end if
                      fv_corners_xyz(ai,bi) = elem(ie)%corners3D(idx)
                   else
                      ! p_sphere is unused. fv_corners_xyz(ai,bi) contains
                      ! the cartesian point before it's converted to lat-lon.
                      p_sphere = ref2sphere(ae(ai), be(bi), elem(ie)%corners3D, &
                           cubed_sphere_map, elem(ie)%corners, elem(ie)%facenum, &
                           fv_corners_xyz(ai,bi))
                      if (cubed_sphere_map == 0) then
                         ! In this case, fv_corners_xyz above is not set.
                         fv_corners_xyz(ai,bi) = change_coordinates(p_sphere)
                      end if
                   end if
                   ctr%x = ctr%x + fv_corners_xyz(ai,bi)%x
                   ctr%y = ctr%y + fv_corners_xyz(ai,bi)%y
                   ctr%z = ctr%z + fv_corners_xyz(ai,bi)%z
                end do
             end do

             if (cubed_sphere_map == 2) then
                call sphere_tri_area(fv_corners_xyz(1,1), fv_corners_xyz(2,1), &
                     fv_corners_xyz(2,2), spherical_area)
                call sphere_tri_area(fv_corners_xyz(1,1), fv_corners_xyz(2,2), &
                     fv_corners_xyz(1,2), tmp)
                spherical_area = spherical_area + tmp
                gfr%fv_metdet(k,ie) = spherical_area/gfr%w_ff(k)

                ! Center is average of 4 corner points projected to sphere.
                ctr%x = ctr%x/four; ctr%y = ctr%y/four; ctr%z = ctr%z/four
                gfr%center_f(i,j,ie) = ctr
             end if

             do bi = 1,2
                do ai = 1,2
                   ! CCW with ai the fast direction.
                   idx = 2*(bi-1)
                   if (bi == 1) then
                      idx = idx + ai
                   else
                      idx = idx + 3 - ai
                   end if
                   gfr%corners_f(idx,i,j,ie) = fv_corners_xyz(ai,bi)
                end do
             end do
          end do
       end do
    end do

    if (cubed_sphere_map == 0) then
       ! For cubed_sphere_map == 0, we set the center so that it maps to the ref
       ! element center and set fv_metdet so that it corresponds to the integral
       ! of metdet over the FV subcell. TempestRemap establishes the
       ! cubed_sphere_map == 2 convention, but for cubed_sphere_map == 0 there
       ! is no external convention.
       ones = one
       ones2 = one
       do ie = 1,nelemd
          call gfr_g2f_remapd(gfr, elem(ie)%metdet, ones, ones2, gfr%fv_metdet(:nf2,ie))
          do j = 1,nf
             call gfr_f_ref_center(nf, j, bc)
             do i = 1,nf
                call gfr_f_ref_center(nf, i, ac)
                p_sphere = ref2sphere(ac, bc, elem(ie)%corners3D, cubed_sphere_map, &
                     elem(ie)%corners, elem(ie)%facenum)
                gfr%center_f(i,j,ie) = change_coordinates(p_sphere)
             end do
          end do
       end do
    end if

    ! Make the spherical area of the element according to FV and GLL agree to
    ! machine precision.
    if (gfr%check > 0) allocate(gfr%check_areas(1,nelemd))
    do ie = 1,nelemd
       if (gfr%check > 0) gfr%check_areas(1,ie) = sum(gfr%w_ff(:nf2)*gfr%fv_metdet(:nf2,ie))
       gfr%fv_metdet(:nf2,ie) = gfr%fv_metdet(:nf2,ie)* &
            (sum(elem(ie)%spheremp)/sum(gfr%w_ff(:nf2)*gfr%fv_metdet(:nf2,ie)))
    end do
  end subroutine gfr_init_geometry

  subroutine gfr_f_ref_center(nphys, i, a)
    ! FV subcell center in ref [-1,1]^2 coord.

    integer, intent(in) :: nphys, i
    real(kind=real_kind), intent(out) :: a

    a = two*((real(i-1, real_kind) + half)/real(nphys, real_kind)) - one
  end subroutine gfr_f_ref_center

  subroutine gfr_f_ref_edges(nphys, i_fv, a)
    ! FV subcell edges in ref [-1,1]^2 coord.

    integer, intent(in) :: nphys, i_fv
    real(kind=real_kind), intent(out) :: a(2)

    integer :: i

    do i = 0,1
       a(i+1) = two*(real(i_fv+i-1, real_kind)/real(nphys, real_kind)) - one
    end do
  end subroutine gfr_f_ref_edges

  subroutine gfr_init_Dmap(elem, gfr)
    use control_mod, only: cubed_sphere_map
    use cube_mod, only: Dmap, ref2sphere
    use coordinate_systems_mod, only: cartesian3D_t, change_coordinates

    type (element_t), intent(in) :: elem(:)
    type (GllFvRemap_t), intent(inout) :: gfr

    type (cartesian3D_t) :: sphere
    real(kind=real_kind) :: wrk(2,2), det, a, b
    integer :: ie, nf, nf2, i, j, k

    nf = gfr%nphys
    nf2 = nf*nf
    
    ! Jacobian matrices to map a vector between reference element and sphere.
    do ie = 1,nelemd
       do j = 1,nf
          do i = 1,nf
             if (cubed_sphere_map == 2) then
                call gfr_f_get_cartesian3d(ie, i, j, sphere)
                call sphere2ref(elem(ie)%corners3D, sphere, a, b)
             else
                call gfr_f_ref_center(nf, i, a)
                call gfr_f_ref_center(nf, j, b)
             end if

             call Dmap(wrk, a, b, elem(ie)%corners3D, cubed_sphere_map, elem(ie)%cartp, &
                  elem(ie)%facenum)

             det = wrk(1,1)*wrk(2,2) - wrk(1,2)*wrk(2,1)

             ! Make det(D) = fv_metdet. The two should be equal, and fv_metdet
             ! must be consistent with spherep. Thus, D must be adjusted by a
             ! scalar.
             k = i + (j-1)*nf
             wrk = wrk*sqrt(gfr%fv_metdet(k,ie)/abs(det))
             det = gfr%fv_metdet(k,ie)

             gfr%D_f(k,:,:,ie) = wrk

             gfr%Dinv_f(k,1,1,ie) =  wrk(2,2)/det
             gfr%Dinv_f(k,1,2,ie) = -wrk(1,2)/det
             gfr%Dinv_f(k,2,1,ie) = -wrk(2,1)/det
             gfr%Dinv_f(k,2,2,ie) =  wrk(1,1)/det
          end do
       end do
    end do
  end subroutine gfr_init_Dmap

  ! ----------------------------------------------------------------------
  ! Time stepping routines called by the GLL <-> FV remap API routines.

  ! GLL -> FV (g2f)

  subroutine gfr_g2f_remapd(gfr, gll_metdet, fv_metdet, g, f)
    ! Core remap operator. Conservative remap on the reference
    ! element.

    type (GllFvRemap_t), intent(in) :: gfr
    real(kind=real_kind), intent(in) :: gll_metdet(:,:), fv_metdet(:), g(:,:)
    real(kind=real_kind), intent(out) :: f(:)

    integer :: nf, nf2, gi, gj, k
    real(kind=real_kind) :: gw(np,np)

    nf = gfr%nphys
    nf2 = nf*nf
    gw = g*gll_metdet
    do k = 1,nf2
       f(k) = sum(gfr%g2f_remapd(:,:,k)*gw)/(gfr%w_ff(k)*fv_metdet(k))
    end do
  end subroutine gfr_g2f_remapd

  subroutine gfr_g2f_scalar(ie, gll_metdet, g, f) ! no gfr b/c public
    ! Wrapper to remapd, where g and f are densities.

    integer, intent(in) :: ie
    real(kind=real_kind), intent(in) :: gll_metdet(:,:), g(:,:,:)
    real(kind=real_kind), intent(out) :: f(:,:)

    integer :: nlev, k

    nlev = size(g,3)
    do k = 1, nlev
       call gfr_g2f_remapd(gfr, gll_metdet, gfr%fv_metdet(:,ie), g(:,:,k), f(:,k))
    end do
  end subroutine gfr_g2f_scalar

  subroutine gfr_g2f_scalar_dp(gfr, ie, gll_metdet, dp_g, dp_f, g, f)
    ! Wrapper to remapd, where g and f are mixing ratios.

    type (GllFvRemap_t), intent(in) :: gfr
    integer, intent(in) :: ie
    real(kind=real_kind), intent(in) :: gll_metdet(:,:), dp_g(:,:,:), dp_f(:,:), g(:,:,:)
    real(kind=real_kind), intent(out) :: f(:,:)

    integer :: nf2

    nf2 = gfr%nphys*gfr%nphys
    call gfr_g2f_scalar(ie, gll_metdet, dp_g*g, f)
    f(:nf2,:) = f(:nf2,:)/dp_f(:nf2,:)
  end subroutine gfr_g2f_scalar_dp

  subroutine gfr_g2f_vector(ie, elem, u_g, v_g, u_f, v_f) ! no gfr b/c public
    ! Remap a vector on the sphere by doing the actual remap on the
    ! reference element, thus avoiding steep gradients at the poles.

    integer, intent(in) :: ie
    type (element_t), intent(in) :: elem(:)
    real(kind=real_kind), intent(in) :: u_g(:,:,:), v_g(:,:,:)
    real(kind=real_kind), intent(out) :: u_f(:,:), v_f(:,:)

    real(kind=real_kind) :: wg(np,np,2), wf(np*np,2), ones(np*np), ones2(np,np)
    integer :: k, d, nf, nf2, nlev

    nf = gfr%nphys
    nf2 = nf*nf
    ones = one
    ones2 = one

    nlev = size(u_g,3)
    do k = 1, nlev
       ! sphere -> GLL ref
       do d = 1,2
          wg(:,:,d) = elem(ie)%Dinv(:,:,d,1)*u_g(:,:,k) + elem(ie)%Dinv(:,:,d,2)*v_g(:,:,k)
       end do
       do d = 1,2
          call gfr_g2f_remapd(gfr, ones2, ones, wg(:,:,d), wf(:,d))
       end do
       ! FV ref -> sphere
       u_f(:nf2,k) = gfr%D_f(:nf2,1,1,ie)*wf(:nf2,1) + gfr%D_f(:nf2,1,2,ie)*wf(:nf2,2)
       v_f(:nf2,k) = gfr%D_f(:nf2,2,1,ie)*wf(:nf2,1) + gfr%D_f(:nf2,2,2,ie)*wf(:nf2,2)
    end do
  end subroutine gfr_g2f_vector

  subroutine gfr_g2f_mixing_ratio(gfr, ie, gll_metdet, dp_g, dp_f, q_g, q_f)
    ! Remap a mixing ratio conservatively and preventing new extrema.

    type (GllFvRemap_t), intent(in) :: gfr
    integer, intent(in) :: ie
    real(kind=real_kind), intent(in) :: gll_metdet(:,:), dp_g(:,:,:), dp_f(:,:), q_g(:,:,:)
    real(kind=real_kind), intent(out) :: q_f(:,:)

    real(kind=real_kind) :: qmin, qmax, wg(np,np), wf1(np*np), wf2(np*np)
    integer :: q, k, nf, nf2, nlev

    nf = gfr%nphys
    nf2 = nf*nf
    nlev = size(q_g,3)
    do k = 1,nlev
       wg = q_g(:,:,k)
       qmin = minval(wg)
       qmax = maxval(wg)
       wg = dp_g(:,:,k)*wg
       call gfr_g2f_remapd(gfr, gll_metdet, gfr%fv_metdet(:,ie), wg, wf1)
       wf1(:nf2) = wf1(:nf2)/dp_f(:nf2,k)
       wf2(:nf2) = gfr%w_ff(:nf2)*gfr%fv_metdet(:nf2,ie)
       call limiter1_clip_and_sum(nf2, wf2, qmin, qmax, dp_f(:,k), wf1)
       q_f(:nf2,k) = wf1(:nf2)
    end do
  end subroutine gfr_g2f_mixing_ratio

  subroutine gfr_g2f_scalar_and_limit(gfr, ie, gll_metdet, g, f)
    ! After remap, limit using extremal values from g.

    type (GllFvRemap_t), intent(in) :: gfr
    integer, intent(in) :: ie
    real(kind=real_kind), intent(in) :: gll_metdet(:,:), g(:,:)
    real(kind=real_kind), intent(out) :: f(:)

    real(kind=real_kind) :: wg(np,np,1), wf(np*np,1), ones(np*np), qmin, qmax
    integer :: nf, nf2

    ones = one
    nf = gfr%nphys
    nf2 = nf*nf

    qmin = minval(g(:np,:np))
    qmax = maxval(g(:np,:np))
    wg(:np,:np,1) = g
    call gfr_g2f_scalar(ie, gll_metdet, wg(:,:,:1), wf(:,:1))
    f(:nf2) = wf(:nf2,1)
    wf(:nf2,1) = gfr%w_ff(:nf2)*gfr%fv_metdet(:nf2,ie)
    call limiter1_clip_and_sum(nf2, wf(:,1), qmin, qmax, ones, f)
  end subroutine gfr_g2f_scalar_and_limit

  ! FV -> GLL (f2g)

  subroutine gfr_f2g_scalar(ie, gll_metdet, f, g) ! no gfr b/c public for testing
    ! Wrapper to remapd, where g and f are densities.

    integer, intent(in) :: ie
    real(kind=real_kind), intent(in) :: gll_metdet(:,:), f(:,:)
    real(kind=real_kind), intent(out) :: g(:,:,:)

    integer :: k

    do k = 1, size(g,3)
       call gfr_f2g_remapd(gfr, gll_metdet, gfr%fv_metdet(:,ie), f(:,k), g(:,:,k))
    end do
  end subroutine gfr_f2g_scalar

  subroutine gfr_f2g_scalar_dp(gfr, ie, gll_metdet, dp_f, dp_g, f, g)
    ! Wrapper to remapd, where g and f are mixing ratios.

    type (GllFvRemap_t), intent(in) :: gfr
    integer, intent(in) :: ie
    real(kind=real_kind), intent(in) :: gll_metdet(:,:), dp_f(:,:), dp_g(:,:,:), f(:,:)
    real(kind=real_kind), intent(out) :: g(:,:,:)

    integer :: nf2

    nf2 = gfr%nphys*gfr%nphys
    call gfr_f2g_scalar(ie, gll_metdet, dp_f(:nf2,:)*f(:nf2,:), g)
    g = g/dp_g
  end subroutine gfr_f2g_scalar_dp

  subroutine gfr_f2g_vector(gfr, ie, elem, u_f, v_f, u_g, v_g)
    ! Remap a vector on the sphere by doing the actual remap on the
    ! reference element, thus avoiding steep gradients at the poles.

    type (GllFvRemap_t), intent(in) :: gfr
    integer, intent(in) :: ie
    type (element_t), intent(in) :: elem(:)
    real(kind=real_kind), intent(in) :: u_f(:,:), v_f(:,:)
    real(kind=real_kind), intent(out) :: u_g(:,:,:), v_g(:,:,:)

    real(kind=real_kind) :: wg(np,np,2), wf(np*np,2), ones(np*np), ones2(np,np)
    integer :: k, d, nf, nf2, nlev

    nf = gfr%nphys
    nf2 = nf*nf
    ones = one
    ones2 = one

    nlev = size(u_g,3)
    do k = 1, nlev
       ! sphere -> FV ref
       do d = 1,2
          wf(:nf2,d) = &
               gfr%Dinv_f(:nf2,d,1,ie)*u_f(:nf2,k) + &
               gfr%Dinv_f(:nf2,d,2,ie)*v_f(:nf2,k)
       end do
       do d = 1,2
          call gfr_f2g_remapd(gfr, ones2, ones, wf(:,d), wg(:,:,d))
       end do
       ! GLL ref -> sphere
       u_g(:,:,k) = elem(ie)%D(:,:,1,1)*wg(:,:,1) + elem(ie)%D(:,:,1,2)*wg(:,:,2)
       v_g(:,:,k) = elem(ie)%D(:,:,2,1)*wg(:,:,1) + elem(ie)%D(:,:,2,2)*wg(:,:,2)
    end do
  end subroutine gfr_f2g_vector

  subroutine gfr_f2g_mixing_ratios_he(hybrid, nets, nete, qmin, qmax)
    ! Exchange qmin/qmax among element neighbors.

    use viscosity_mod, only: neighbor_minmax
    use prim_advection_base, only: edgeAdvQminmax

    type (hybrid_t), intent(in) :: hybrid
    integer, intent(in) :: nets, nete
    real(kind=real_kind), intent(inout) :: qmin(:,:,:), qmax(:,:,:)

    if (hybrid%par%dynproc) call neighbor_minmax(hybrid, edgeAdvQminmax, nets, nete, qmin, qmax)
  end subroutine gfr_f2g_mixing_ratios_he

  subroutine gfr_f2g_dss(hybrid, elem, nets, nete)
    ! DSS FQ, FM, FT.

    use dimensions_mod, only: nlev, qsize
    use edge_mod, only: edgevpack_nlyr, edgevunpack_nlyr, edge_g
    use bndry_mod, only: bndry_exchangev

    type (hybrid_t), intent(in) :: hybrid
    type (element_t), intent(inout) :: elem(:)
    integer, intent(in) :: nets, nete

    real(kind=real_kind) :: tmp(np,np,nlev)
    integer :: ie, q, k, npack

    npack = (qsize + 3)*nlev
    do ie = nets, nete
       do q = 1,qsize
          do k = 1,nlev
             elem(ie)%derived%FQ(:,:,k,q) = elem(ie)%derived%FQ(:,:,k,q)*elem(ie)%spheremp(:,:)
          end do
       end do
       call edgeVpack_nlyr(edge_g, elem(ie)%desc, elem(ie)%derived%FQ, qsize*nlev, 0, npack)
       do q = 1,2
          do k = 1,nlev
             elem(ie)%derived%FM(:,:,q,k) = elem(ie)%derived%FM(:,:,q,k)*elem(ie)%spheremp(:,:)
          end do
       end do
       do q = 1,2
          tmp = elem(ie)%derived%FM(:,:,q,:)
          call edgeVpack_nlyr(edge_g, elem(ie)%desc, tmp, nlev, (qsize+q-1)*nlev, npack)
       end do
       do k = 1,nlev
          elem(ie)%derived%FT(:,:,k) = elem(ie)%derived%FT(:,:,k)*elem(ie)%spheremp(:,:)
       end do
       call edgeVpack_nlyr(edge_g, elem(ie)%desc, elem(ie)%derived%FT, nlev, (qsize+2)*nlev, npack)
    end do
    if (hybrid%par%dynproc) call bndry_exchangeV(hybrid, edge_g)
    do ie = nets, nete
       call edgeVunpack_nlyr(edge_g, elem(ie)%desc, elem(ie)%derived%FQ, qsize*nlev, 0, npack)
       do q = 1,qsize
          do k = 1,nlev
             elem(ie)%derived%FQ(:,:,k,q) = elem(ie)%derived%FQ(:,:,k,q)*elem(ie)%rspheremp(:,:)
          end do
       end do
       do q = 1,2
          tmp = elem(ie)%derived%FM(:,:,q,:)
          call edgeVunpack_nlyr(edge_g, elem(ie)%desc, tmp, nlev, (qsize+q-1)*nlev, npack)
          elem(ie)%derived%FM(:,:,q,:) = tmp
       end do
       do q = 1,2
          do k = 1,nlev
             elem(ie)%derived%FM(:,:,q,k) = elem(ie)%derived%FM(:,:,q,k)*elem(ie)%rspheremp(:,:)
          end do
       end do
       call edgeVunpack_nlyr(edge_g, elem(ie)%desc, elem(ie)%derived%FT, nlev, (qsize+2)*nlev, npack)
       do k = 1,nlev
          elem(ie)%derived%FT(:,:,k) = elem(ie)%derived%FT(:,:,k)*elem(ie)%rspheremp(:,:)
       end do
    end do
  end subroutine gfr_f2g_dss

  subroutine gfr_f2g_remapd(gfr, gll_metdet, fv_metdet, f, g)
    ! Core remap operator. Conservative remap on the reference
    ! element.

    type (GllFvRemap_t), intent(in) :: gfr
    real(kind=real_kind), intent(in) :: gll_metdet(:,:), fv_metdet(:), f(:)
    real(kind=real_kind), intent(out) :: g(:,:)

    integer :: nf, nf2, gi, gj, fi, fj
    real(kind=real_kind) :: wrk(np*np)

    nf = gfr%nphys
    nf2 = nf*nf
    wrk(:nf2) = f(:nf2)*fv_metdet(:nf2)
    do gj = 1,np
       do gi = 1,np
          g(gi,gj) = sum(gfr%f2g_remapd(:nf2,gi,gj)*wrk(:nf2))/ &
               gll_metdet(gi,gj)
       end do
    end do
  end subroutine gfr_f2g_remapd

  ! ----------------------------------------------------------------------
  ! All routines to boost pg1 OOA from 1 to ~1.6.

  subroutine gfr_pg1_init(gfr)
    ! Initializes pg1sd data structure; see gfr_pg1_solve doc for details.

    type (GllFvRemap_t), intent(inout) :: gfr

    real(kind=real_kind) :: Mnp2(np*np,4), wr(np*np)
    integer :: i, j, k, info, n

    if (gfr%nphys /= 1) return

    call make_mass_matrix_2d(np, np, gfr%pg1sd%Achol)
    call make_mass_matrix_2d(np, 2, Mnp2)

    n = np*np

<<<<<<< HEAD
!    call dpotrf('u', n, gfr%pg1sd%Achol, size(gfr%pg1sd%Achol,1), info)
=======
    call dpotrf('U', n, gfr%pg1sd%Achol, size(gfr%pg1sd%Achol,1), info)
>>>>>>> 2f1fd8ba
    if (info /= 0) print *, 'gfr ERROR> dpotrf returned', info

    do i = 1,n
       gfr%pg1sd%B(:,i) = Mnp2(i,:)
    end do

    ! Constraint vector c is just w_gg(gfr%pg1sd%inner), so don't store it explicitly.
    gfr%pg1sd%s = reshape(gfr%w_gg(:np,:np), (/np*np/))

    ! Form R's = c
<<<<<<< HEAD
!    call dtrtrs('u', 't', 'n', n, 1, gfr%pg1sd%Achol, size(gfr%pg1sd%Achol,1), &
!         gfr%pg1sd%s, np*np, info)
=======
    call dtrtrs('U', 'T', 'N', n, 1, gfr%pg1sd%Achol, size(gfr%pg1sd%Achol,1), &
         gfr%pg1sd%s, np*np, info)
>>>>>>> 2f1fd8ba
    if (info /= 0) print *, 'gfr ERROR> dtrtrs returned', info
    gfr%pg1sd%sts = sum(gfr%pg1sd%s*gfr%pg1sd%s)
  end subroutine gfr_pg1_init

  subroutine gfr_pg1_solve(gfr, s, g)
    ! Solve
    !   min_g* M44 g* = M42 g(corners)  ! project a bilinear function onto 4-GLL basis
    !    st   spheremp'g* = spheremp g  ! subject to conserving mass
    ! where g(corners) extracts the corner values from the 4-GLL
    ! coefficient vector g. (In this explantation, for concreteness I
    ! assume np=4, but it doesn't have to be.) This problem
    ! reconstructs the field in the element using just the corner
    ! values and while conserving mass. This boosts the OOA of pg1.

    type (GllFvRemap_t), intent(in) :: gfr
    type (Pg1SolverData_t), intent(in) :: s
    real(kind=real_kind), intent(inout) :: g(:,:)

    real(kind=real_kind) :: x(np*np), mass, wr(4)
    integer :: np2, i, n, info

    np2 = np*np
    n = np2

    ! Form RHS M42 g(corners).
    wr(1) = g(1,1); wr(2) = g(np,1); wr(3) = g(1,np); wr(4) = g(np,np)
    do i = 1,n
       x(i) = sum(s%B(:4,i)*wr(:4))
    end do
    mass = sum(gfr%w_gg*g)

    ! Solve R'z = b.
<<<<<<< HEAD
!    call dtrtrs('u', 't', 'n', n, 1, s%Achol, size(s%Achol,1), x, np*np, info)
    ! Assemble z + (d - s'z)/(s's) s.
    x(:n) = x(:n) + ((mass - sum(s%s(:n)*x(:n)))/s%sts)*s%s(:n)
    ! Solve R x = z + (d - s'z)/(s's) s.
!    call dtrtrs('u', 'n', 'n', n, 1, s%Achol, size(s%Achol,1), x, np*np, info)
=======
    call dtrtrs('U', 'T', 'N', n, 1, s%Achol, size(s%Achol,1), x, np*np, info)
    ! Assemble z + (d - s'z)/(s's) s.
    x(:n) = x(:n) + ((mass - sum(s%s(:n)*x(:n)))/s%sts)*s%s(:n)
    ! Solve R x = z + (d - s'z)/(s's) s.
    call dtrtrs('U', 'N', 'N', n, 1, s%Achol, size(s%Achol,1), x, np*np, info)
>>>>>>> 2f1fd8ba

    ! Extract g(I).
    g = reshape(x(:n), (/np,np/))
  end subroutine gfr_pg1_solve

  subroutine make_mass_matrix_2d(np1, np2, M, npq_in)
    ! Full mass matrix for a 2D element.

    use quadrature_mod, only : gausslobatto, quadrature_t

    integer, intent(in) :: np1, np2
    real(kind=real_kind), intent(out) :: M(:,:)
    integer, intent(in), optional :: npq_in

    type (quadrature_t) :: gll1, gll2, quad
    real(kind=real_kind) :: iv1(np1), jv1(np1), iv2(np2), jv2(np2), ir, jr
    integer :: np1sq, np2sq, npq, i1, j1, k1, i2, j2, k2, iq, jq

    npq = (np1 + np2 + 2)/2
    if (present(npq_in)) npq = npq_in

    np1sq = np1*np1
    np2sq = np2*np2

    gll1 = gausslobatto(np1)
    gll2 = gausslobatto(np2)
    quad = gausslobatto(npq)

    M(:np1sq,:np2sq) = zero

    do jq = 1,npq
       jr = quad%points(jq)
       call eval_lagrange_bases(gll1, np1, jr, jv1)
       call eval_lagrange_bases(gll2, np2, jr, jv2)
       do iq = 1,npq
          ir = quad%points(iq)
          call eval_lagrange_bases(gll1, np1, ir, iv1)
          call eval_lagrange_bases(gll2, np2, ir, iv2)
          do j2 = 1,np2
             do i2 = 1,np2
                k2 = (j2-1)*np2 + i2
                do j1 = 1,np1
                   do i1 = 1,np1
                      k1 = (j1-1)*np1 + i1
                      M(k1,k2) = M(k1,k2) + &
                           quad%weights(iq)*quad%weights(jq)* &
                           iv1(i1)*iv2(i2)*jv1(j1)*jv2(j2)
                   end do
                end do
             end do
          end do
       end do
    end do
    
    call gll_cleanup(quad)
    call gll_cleanup(gll2)
    call gll_cleanup(gll1)
  end subroutine make_mass_matrix_2d

  subroutine gfr_pg1_reconstruct_topo_hybrid(hybrid, elem, nets, nete)
    ! pg1 reconstruction routine for topography.

    use kinds, only: iulog
    use edge_mod, only: edgevpack_nlyr, edgevunpack_nlyr, edge_g
    use bndry_mod, only: bndry_exchangev

    type (hybrid_t), intent(in) :: hybrid
    type (element_t), intent(inout) :: elem(:)
    integer, intent(in) :: nets, nete

    real(kind=real_kind) :: wr(np,np,2), ones(np,np,1)
    integer :: ie, nf, nerr

    if (gfr%nphys /= 1 .or. .not. gfr%boost_pg1) return

    ones = one

    do ie = nets,nete
       wr(:,:,1) = elem(ie)%state%phis
       call gfr_pg1_g_reconstruct_scalar(gfr, ie, elem(ie)%metdet, wr(:,:,:1))
       elem(ie)%state%phis = wr(:,:,1)
       call limiter_clip_and_sum(elem(ie)%spheremp, gfr%qmin(1,1,ie), &
            gfr%qmax(1,1,ie), ones(:,:,1), elem(ie)%state%phis)
       if (gfr%check > 1) then
          if (gfr%qmin(1,1,ie) < zero) then
             write(iulog,*) 'gfr> topo min:', hybrid%par%rank, hybrid%ithr, ie, &
                  gfr%qmin(1,1,ie), 'ERROR'
             gfr%check_ok = .false.
          end if
          wr(:,:,2) = elem(ie)%state%phis
          nerr = check_f2g_mixing_ratio(gfr, hybrid, ie, 1, elem, gfr%qmin(:1,1,ie), &
               gfr%qmax(:1,1,ie), ones, wr(:,:,1:1), wr(:,:,2:2))
          if (nerr > 0) gfr%check_ok = .false.
       end if
    end do

    if (hybrid%par%dynproc) then
       do ie = nets, nete
          elem(ie)%state%phis = elem(ie)%state%phis*elem(ie)%spheremp(:,:)
          call edgeVpack_nlyr(edge_g, elem(ie)%desc, elem(ie)%state%phis, 1, 0, 1)
       end do
       call bndry_exchangeV(hybrid, edge_g)
       do ie = nets, nete
          call edgeVunpack_nlyr(edge_g, elem(ie)%desc, elem(ie)%state%phis, 1, 0, 1)
          elem(ie)%state%phis = elem(ie)%state%phis*elem(ie)%rspheremp(:,:)
       end do
    end if
  end subroutine gfr_pg1_reconstruct_topo_hybrid

  subroutine gfr_pg1_reconstruct_hybrid(hybrid, nt, hvcoord, elem, nets, nete)
    ! pg1 reconstruction routine for tendencies and states.

    use element_ops, only: get_field
    use dimensions_mod, only: nlev, qsize
    use hybvcoord_mod, only: hvcoord_t
    use physical_constants, only: p0, kappa

    type (hybrid_t), intent(in) :: hybrid
    integer, intent(in) :: nt
    type (hvcoord_t), intent(in) :: hvcoord
    type (element_t), intent(inout) :: elem(:)
    integer, intent(in) :: nets, nete

    real(kind=real_kind), dimension(np,np,nlev) :: dp, p, wr1
    real(kind=real_kind) :: qmin, qmax
    integer :: ie, k, qi, nerr

    if (gfr%nphys /= 1 .or. .not. gfr%boost_pg1) return

    do ie = nets,nete
       dp = elem(ie)%state%dp3d(:,:,:,nt)

       call get_field(elem(ie), 'p', p, hvcoord, nt, -1)
       wr1 = (p0/p)**kappa
       elem(ie)%derived%FT = elem(ie)%derived%FT*wr1
       call gfr_pg1_g_reconstruct_scalar_dp(gfr, ie, elem(ie)%metdet, dp, &
            elem(ie)%derived%FT)
       elem(ie)%derived%FT = elem(ie)%derived%FT/wr1

       call gfr_pg1_g_reconstruct_vector(gfr, ie, elem, elem(ie)%derived%FM)

       do qi = 1,qsize
          ! Reconstruct Q_ten.
          call gfr_pg1_g_reconstruct_scalar_dp(gfr, ie, elem(ie)%metdet, dp, &
               elem(ie)%derived%FQ(:,:,:,qi))
          ! GLL Q.
          elem(ie)%derived%FQ(:,:,:,qi) = elem(ie)%derived%FQ(:,:,:,qi) + &
               elem(ie)%state%Q(:,:,:,qi)
          if (gfr%check > 1) wr1 = elem(ie)%derived%FQ(:,:,:,qi)
          do k = 1,nlev
             ! Augment bounds with GLL Q0 bounds.
             gfr%qmin(k,qi,ie) = min(minval(elem(ie)%state%Q(:,:,k,qi)), gfr%qmin(k,qi,ie))
             gfr%qmax(k,qi,ie) = max(maxval(elem(ie)%state%Q(:,:,k,qi)), gfr%qmax(k,qi,ie))
             call limiter_clip_and_sum(elem(ie)%spheremp, gfr%qmin(k,qi,ie), &
                  gfr%qmax(k,qi,ie), dp(:,:,k), elem(ie)%derived%FQ(:,:,k,qi))
          end do
          if (gfr%check > 1) then
             nerr = check_f2g_mixing_ratio(gfr, hybrid, ie, qi, elem, gfr%qmin(:,qi,ie), &
                  gfr%qmax(:,qi,ie), dp, wr1, elem(ie)%derived%FQ(:,:,:,qi))
             if (nerr > 0) gfr%check_ok = .false.
          end if
       end do
    end do

    call gfr_f2g_dss(hybrid, elem, nets, nete)
  end subroutine gfr_pg1_reconstruct_hybrid

  subroutine gfr_pg1_g_reconstruct_scalar(gfr, ie, gll_metdet, g)
    ! Wrapper to core solve routine. g is a density.

    type (GllFvRemap_t), intent(in) :: gfr
    integer, intent(in) :: ie
    real(kind=real_kind), intent(in) :: gll_metdet(:,:)
    real(kind=real_kind), intent(inout) :: g(:,:,:)

    integer :: nlev, k

    nlev = size(g,3)
    do k = 1, nlev
       g(:,:,k) = g(:,:,k)*gll_metdet
       call gfr_pg1_solve(gfr, gfr%pg1sd, g(:,:,k))
       g(:,:,k) = g(:,:,k)/gll_metdet
    end do
  end subroutine gfr_pg1_g_reconstruct_scalar

  subroutine gfr_pg1_g_reconstruct_scalar_dp(gfr, ie, gll_metdet, dp, g)
    ! Wrapper to core solve routine. g is a mixing ratio.

    type (GllFvRemap_t), intent(in) :: gfr
    integer, intent(in) :: ie
    real(kind=real_kind), intent(in) :: gll_metdet(:,:), dp(:,:,:)
    real(kind=real_kind), intent(inout) :: g(:,:,:)

    real(kind=real_kind) wr(np*np)

    g = dp*g
    call gfr_pg1_g_reconstruct_scalar(gfr, ie, gll_metdet, g)
    g = g/dp
  end subroutine gfr_pg1_g_reconstruct_scalar_dp

  subroutine gfr_pg1_g_reconstruct_vector(gfr, ie, elem, v)
    ! Wrapper to core solve routine. v is a vector.

    type (GllFvRemap_t), intent(in) :: gfr
    integer, intent(in) :: ie
    type (element_t), intent(in) :: elem(:)
    real(kind=real_kind), intent(inout) :: v(:,:,:,:)

    real(kind=real_kind) :: wr(np,np,2)
    integer :: nlev, k, d

    nlev = size(v,4)
    do k = 1,nlev
       ! sphere -> ref
       do d = 1,2
          wr(:,:,d) = elem(ie)%Dinv(:,:,d,1)*v(:,:,1,k) + elem(ie)%Dinv(:,:,d,2)*v(:,:,2,k)
       end do
       do d = 1,2
          call gfr_pg1_g_reconstruct_scalar(gfr, ie, elem(ie)%metdet, wr(:,:,d:d))
       end do
       ! ref -> sphere
       do d = 1,2
          v(:,:,d,k) = elem(ie)%D(:,:,d,1)*wr(:,:,1) + elem(ie)%D(:,:,d,2)*wr(:,:,2)
       end do
    end do
  end subroutine gfr_pg1_g_reconstruct_vector

  subroutine gfr_pg1_reconstruct_dom_mt(par, dom_mt, nt, hvcoord, elem)
    ! Wrapper to the hybrid-threading main routine.

    use parallel_mod, only: parallel_t
    use domain_mod, only: domain1d_t
    use thread_mod, only: hthreads
    use hybvcoord_mod, only: hvcoord_t

    type (parallel_t), intent(in) :: par
    type (domain1d_t), intent(in) :: dom_mt(:)
    integer, intent(in) :: nt
    type (hvcoord_t), intent(in) :: hvcoord
    type (element_t), intent(inout) :: elem(:)

    type (hybrid_t) :: hybrid
    integer :: nets, nete
    
    if (.not. par%dynproc) return
#ifdef HORIZ_OPENMP
    !$omp parallel num_threads(hthreads), default(shared), private(nets,nete,hybrid)
#endif
    call gfr_hybrid_create(par, dom_mt, hybrid, nets, nete)
    call gfr_pg1_reconstruct_hybrid(hybrid, nt, hvcoord, elem, nets, nete)
#ifdef HORIZ_OPENMP
    !$omp end parallel
#endif
  end subroutine gfr_pg1_reconstruct_dom_mt

  subroutine gfr_pg1_reconstruct_topo_dom_mt(par, dom_mt, elem)
    ! Wrapper to the hybrid-threading main routine.

    use parallel_mod, only: parallel_t
    use domain_mod, only: domain1d_t
    use thread_mod, only: hthreads

    type (parallel_t), intent(in) :: par
    type (domain1d_t), intent(in) :: dom_mt(:)
    type (element_t), intent(inout) :: elem(:)

    type (hybrid_t) :: hybrid
    integer :: nets, nete
    
    if (.not. par%dynproc) return
#ifdef HORIZ_OPENMP
    !$omp parallel num_threads(hthreads), default(shared), private(nets,nete,hybrid)
#endif
    call gfr_hybrid_create(par, dom_mt, hybrid, nets, nete)
    call gfr_pg1_reconstruct_topo_hybrid(hybrid, elem, nets, nete)
#ifdef HORIZ_OPENMP
    !$omp end parallel
#endif
  end subroutine gfr_pg1_reconstruct_topo_dom_mt

  ! ----------------------------------------------------------------------
  ! Internal helpers.

  subroutine gfr_dyn_to_fv_phys_topo_elem(elem, ie, phis)
    ! Remap topo within an element.

    type (element_t), intent(in) :: elem(:)
    integer, intent(in) :: ie
    real(kind=real_kind), intent(out) :: phis(:)

    call gfr_g2f_scalar_and_limit(gfr, ie, elem(ie)%metdet, elem(ie)%state%phis, phis)
  end subroutine gfr_dyn_to_fv_phys_topo_elem

  subroutine gfr_hybrid_create(par, dom_mt, hybrid, nets, nete)
    ! Create a hybrid_t given a dom_mt.

    use parallel_mod, only: parallel_t
    use domain_mod, only: domain1d_t
    use hybrid_mod, only: hybrid_create
    use thread_mod, only: omp_get_thread_num, hthreads

    type (parallel_t), intent(in) :: par
    type (domain1d_t), intent(in) :: dom_mt(:)
    type (hybrid_t), intent(out) :: hybrid
    integer, intent(out) :: nets, nete

    integer :: ithr
    
    ithr = omp_get_thread_num()
    nets = dom_mt(ithr+1)%start
    nete = dom_mt(ithr+1)%end
    hybrid = hybrid_create(par, ithr, hthreads)
  end subroutine gfr_hybrid_create

  subroutine apply_interp(interp, np, npi, x, y)
    ! Apply the npi -> np interpolation matrix 'interp' to x to get y.

    real(kind=real_kind), intent(in) :: interp(:,:,:,:), x(:,:)
    integer, intent(in) :: np, npi
    real(kind=real_kind), intent(out) :: y(:,:)

    integer :: gi, gj, fi, fj, info
    real(kind=real_kind) :: accum

    do fj = 1,np
       do fi = 1,np
          accum = zero
          do gj = 1,npi
             do gi = 1,npi
                accum = accum + gfr%interp(gi,gj,fi,fj)*x(gi,gj)
             end do
          end do
          y(fi,fj) = accum
       end do
    end do
  end subroutine apply_interp

  subroutine gfr_g_make_nonnegative(gll_metdet, g)
    ! Move mass around as needed to make g nonnegative, where g is a
    ! density.

    real(kind=real_kind), intent(in) :: gll_metdet(:,:)
    real(kind=real_kind), intent(inout) :: g(:,:,:)

    integer :: k, i, j
    real(kind=real_kind) :: nmass, spheremp(np,np), w(np,np)

    spheremp = gfr%w_gg*gll_metdet
    do k = 1, size(g,3)
       nmass = zero
       do j = 1,np
          do i = 1,np
             if (g(i,j,k) < zero) then
                nmass = nmass + spheremp(i,j)*g(i,j,k)
                g(i,j,k) = zero
                w(i,j) = zero
             else
                w(i,j) = spheremp(i,j)*g(i,j,k)
             end if
          end do
       end do
       if (nmass == zero) cycle
       w = (w/sum(w))/spheremp
       g(:,:,k) = g(:,:,k) + w*nmass
    end do
  end subroutine gfr_g_make_nonnegative

  function gfr_f_get_area(ie, i, j) result(area)
    ! Get (lat,lon) of FV point i,j.

    integer, intent(in) :: ie, i, j
    real(kind=real_kind) :: area
    
    integer :: k

    k = gfr%nphys*(j-1) + i
    area = gfr%w_ff(k)*gfr%fv_metdet(k,ie)
  end function gfr_f_get_area

  subroutine gfr_f_get_latlon(ie, i, j, lat, lon)
    ! Get (lat,lon) of FV point i,j.

    use coordinate_systems_mod, only: spherical_polar_t, change_coordinates

    integer, intent(in) :: ie, i, j
    real(kind=real_kind), intent(out) :: lat, lon

    type (spherical_polar_t) :: p

    p = change_coordinates(gfr%center_f(i,j,ie))
    lat = p%lat
    lon = p%lon
  end subroutine gfr_f_get_latlon

  subroutine gfr_f_get_corner_latlon(ie, i, j, c, lat, lon)
    ! Get (lat,lon) of FV point i,j.

    use coordinate_systems_mod, only: spherical_polar_t, change_coordinates

    integer, intent(in) :: ie, i, j, c
    real(kind=real_kind), intent(out) :: lat, lon

    type (spherical_polar_t) :: p

    p = change_coordinates(gfr%corners_f(c,i,j,ie))
    lat = p%lat
    lon = p%lon
  end subroutine gfr_f_get_corner_latlon

  subroutine gfr_f_get_cartesian3d(ie, i, j, p)
    ! Get (x,y,z) of FV point i,j.

    integer, intent(in) :: ie, i, j
    type (cartesian3D_t), intent(out) :: p

    p = gfr%center_f(i,j,ie)
  end subroutine gfr_f_get_cartesian3d

  subroutine calc_dp_fv(nf, hvcoord, ps, dp_fv)
    ! Compute pressure level increments on the FV grid given ps on the FV
    ! grid. Directly projecting dp_gll to dp_fv disagrees numerically with the
    ! loop in this subroutine. This loop is essentially how CAM computes pdel,
    ! so we must use it, too.

    use hybvcoord_mod, only: hvcoord_t
    use dimensions_mod, only: nlev
    
    integer, intent(in) :: nf
    type (hvcoord_t), intent(in) :: hvcoord
    real (kind=real_kind), intent(in) :: ps(:)
    real (kind=real_kind), intent(out) :: dp_fv(:,:)

    integer :: k, nf2

    nf2 = nf*nf
    do k = 1,nlev
       dp_fv(:nf2,k) = (hvcoord%hyai(k+1) - hvcoord%hyai(k))*hvcoord%ps0 + &
                       (hvcoord%hybi(k+1) - hvcoord%hybi(k))*ps(:nf2)
    end do
  end subroutine calc_dp_fv

  subroutine limiter1_clip_and_sum(n, spheremp, qmin, qmax, dp, q)
    ! CAAS as described in Alg 3.1 of doi:10.1137/18M1165414. q is a
    ! mixing ratio. Solve
    !    min_q* norm(dp q - dp q*, 1)
    !     st    spheremp'(dp q*) = spheremp'(dp q)
    !           qmin < q* < qmax

    integer, intent(in) :: n
    real (kind=real_kind), intent(in) :: spheremp(n), dp(n)
    real (kind=real_kind), intent(inout) :: qmin, qmax, q(n)

    integer :: n2, k1, i, j
    logical :: modified
    real(kind=real_kind) :: addmass, mass, sumc, den
    real(kind=real_kind) :: x(n), c(n), v(n)

    x = q(:n)
    c = spheremp(:n)*dp(:n)

    sumc = sum(c)
    mass = sum(c*x)
    ! In the case of an infeasible problem, prefer to conserve mass
    ! and violate a bound.
    if (mass < qmin*sumc) qmin = mass / sumc
    if (mass > qmax*sumc) qmax = mass / sumc

    addmass = zero

    ! Clip.
    modified = .false.
    do k1 = 1, n
       if (x(k1) > qmax) then
          modified = .true.
          addmass = addmass + (x(k1) - qmax)*c(k1)
          x(k1) = qmax
       elseif (x(k1) < qmin) then
          modified = .true.
          addmass = addmass + (x(k1) - qmin)*c(k1)
          x(k1) = qmin
       end if
    end do
    if (.not. modified) return

    if (addmass /= zero) then
       ! Determine weights.
       if (addmass > zero) then
          v = qmax - x
       else
          v = x - qmin
       end if
       den = sum(v*c)
       if (den > zero) x = x + addmass*(v/den)
    end if

    q(:n) = x
  end subroutine limiter1_clip_and_sum

  subroutine limiter_clip_and_sum(spheremp, qmin, qmax, dp, q)
    real (kind=real_kind), intent(in) :: spheremp(np,np), dp(np,np)
    real (kind=real_kind), intent(inout) :: qmin, qmax, q(np,np)

    call limiter1_clip_and_sum(np*np, spheremp, qmin, qmax, dp, q)
  end subroutine limiter_clip_and_sum

  subroutine ref2spherea_deriv(c, a, b, s_ab, s)
    ! For cubed_sphere_map = 2.

    real(real_kind), intent(in) :: c(4,3), a, b
    real(real_kind), intent(out) :: s_ab(3,2), s(3)

    real(real_kind) :: q(4), q_ab(4,2), r2
    integer :: i, j

    q(1) = (1-a)*(1-b); q(2) = (1+a)*(1-b); q(3) = (1+a)*(1+b); q(4) = (1-a)*(1+b)
    q = q/four
    s = zero
    do i = 1,3
       s(i) = sum(c(:,i)*q)
    end do
    r2 = sum(s**2)
    q_ab(1,1) = -(1-b); q_ab(2,1) =  (1-b); q_ab(3,1) = (1+b); q_ab(4,1) = -(1+b)
    q_ab(1,2) = -(1-a); q_ab(2,2) = -(1+a); q_ab(3,2) = (1+a); q_ab(4,2) =  (1-a)
    q_ab = q_ab/four
    s_ab = zero
    do j = 1,2
       do i = 1,3
          s_ab(i,j) = sum(c(:,i)*q_ab(:,j))
       end do
       s_ab(:,j) = s_ab(:,j)/sqrt(r2) - (sum(s*s_ab(:,j))/sqrt(r2**3))*s
    end do
    s = s/sqrt(r2)
  end subroutine ref2spherea_deriv

  subroutine sphere2ref(corners, sphere, a, b, tol_in, maxit_in)
    ! For cubed_sphere_map = 2.

    use coordinate_systems_mod, only: cartesian3D_t

    type (cartesian3D_t), intent(in) :: corners(4), sphere
    real(real_kind), intent(out) :: a, b
    real(real_kind), intent(in), optional :: tol_in
    integer, intent(in), optional :: maxit_in

    real(real_kind) :: tol, c(4,3), s_in(3), s_ab(3,2), s(3), r(3), fac(3), x(2)
    integer :: maxit, i, it

    tol = eps
    maxit = 10
    if (present(tol_in)) tol = tol_in
    if (present(maxit_in)) maxit = maxit_in
    tol = tol**2

    do i = 1,4
       c(i,1) = corners(i)%x; c(i,2) = corners(i)%y; c(i,3) = corners(i)%z
    end do
    s_in(1) = sphere%x; s_in(2) = sphere%y; s_in(3) = sphere%z

    a = zero; b = zero
    do it = 1,maxit
       call ref2spherea_deriv(c, a, b, s_ab, s)
       r = s - s_in
       if (sum(r**2) <= tol) exit
       !! QR for s_ab d_ab = r
       ! Q
       fac(1) = sqrt(sum(s_ab(:,1)**2))
       s_ab(:,1) = s_ab(:,1)/fac(1)
       fac(2) = sum(s_ab(:,2)*s_ab(:,1))
       s_ab(:,2) = s_ab(:,2) - fac(2)*s_ab(:,1)
       fac(3) = sqrt(sum(s_ab(:,2)**2))
       s_ab(:,2) = s_ab(:,2)/fac(3)
       ! x = Q'r
       x(1) = sum(s_ab(:,1)*r)
       x(2) = sum(s_ab(:,2)*r)
       ! x = R \ x
       x(2) = x(2) / fac(3)
       x(1) = (x(1) - fac(2)*x(2)) / fac(1)
       !! Newton update
       a = a - x(1)
       b = b - x(2)
    end do
  end subroutine sphere2ref

  ! ----------------------------------------------------------------------
  ! Everything below is for internal unit testing of this module. For
  ! integration-level testing, see gllfvremap_util_mod and
  ! dcmip2016_test1_pg_forcing.

  subroutine set_ps_Q(elem, nets, nete, timeidx, qidx, nlev)
    ! Make up a test function for use in unit tests.

    use coordinate_systems_mod, only: cartesian3D_t, change_coordinates

    type (element_t), intent(inout) :: elem(:)
    integer, intent(in) :: nets, nete, timeidx, qidx, nlev

    integer :: ie, i, j, k
    type (cartesian3D_t) :: p
    real(kind=real_kind) :: q

    do ie = nets, nete
       do j = 1,np
          do i = 1,np
             p = change_coordinates(elem(ie)%spherep(i,j))
             elem(ie)%state%ps_v(i,j,timeidx) = &
                  1.0d3*(1 + 0.05*sin(2*p%x+0.5)*sin(p%y+1.5)*sin(3*p%z+2.5))
             q = 0.5*(1 + sin(3*p%x)*sin(3*p%y)*sin(4*p%z))
             do k = 1,nlev
                elem(ie)%state%Q(i,j,k,qidx) = q
             end do
          end do
       end do
    end do
  end subroutine set_ps_Q

  function check_global_properties(gfr, hybrid, hvcoord, elem, nt, nets, nete, &
       use_state_Q, q_f) result(nerr)

    ! Compare global mass on dynamics and physics grids.

    use parallel_mod, only: global_shared_buf, global_shared_sum, nrepro_vars
    use global_norms_mod, only: wrap_repro_sum
    use kinds, only: iulog
    use dimensions_mod, only: nlev, qsize_d, qsize
    use hybvcoord_mod, only: hvcoord_t

    type (GllFvRemap_t), intent(in) :: gfr
    type (hybrid_t), intent(in) :: hybrid
    type (hvcoord_t), intent(in) :: hvcoord
    type (element_t), intent(in) :: elem(:)
    integer, intent(in) :: nt, nets, nete
    logical, intent(in) :: use_state_Q
    real (kind=real_kind), intent(in) :: q_f(:,:,:,:)

    integer :: nf, nf2, ie, k, qi, ic, nchunk, qi0, nq, qic, b1, b2, cnt, nerr
    real (kind=real_kind) :: dp(np,np,nlev), dp_fv(np*np,nlev), wg(np,np), &
         wf(np*np,1), mass(2,qsize), tol

    nerr = 0
    nf = gfr%nphys
    nf2 = nf*nf
    nq = nrepro_vars/2
    nchunk = (qsize*2 + 2*nq - 1)/(2*nq)
    do ic = 1,nchunk
       qi0 = nq*(ic-1)
       do ie = nets,nete
          dp = elem(ie)%state%dp3d(:,:,:,nt)
          call gfr_g2f_scalar(ie, elem(ie)%metdet, elem(ie)%state%ps_v(:,:,nt:nt), &
               wf(:,:1))
          call calc_dp_fv(nf, hvcoord, wf(:,1), dp_fv)
          global_shared_buf(ie,:) = 0
          cnt = 0
          do qic = 1,nq
             qi = qi0 + qic
             if (qi > qsize) exit
             cnt = cnt + 2
             b1 = 2*(qic-1) + 1
             b2 = 2*(qic-1) + 2
             do k = 1,nlev
                if (use_state_Q) then
                   wg = elem(ie)%state%Q(:,:,k,qi)
                else
                   wg = elem(ie)%derived%FQ(:,:,k,qi)
                end if
                global_shared_buf(ie,b1) = global_shared_buf(ie,b1) + &
                     sum(elem(ie)%spheremp(:,:)*dp(:,:,k)*wg)
                global_shared_buf(ie,b2) = global_shared_buf(ie,b2) + &
                     sum(gfr%fv_metdet(:nf2,ie)*gfr%w_ff(:nf2)* &
                     dp_fv(:nf2,k)*q_f(:nf2,k,qi,ie))
             end do
          end do
       end do
       call wrap_repro_sum(nvars=cnt, comm=hybrid%par%comm)
       do qic = 1,nq
          qi = qi0 + qic
          if (qi > qsize) exit
          b1 = 2*(qic-1) + 1
          b2 = 2*(qic-1) + 2
          mass(1,qi) = global_shared_sum(b1)
          mass(2,qi) = global_shared_sum(b2)
       end do
    end do
    tol = 10*eps
    if (hybrid%masterthread) then
       do qi = 1,qsize
          if (abs(mass(2,qi) - mass(1,qi)) > tol*abs(mass(1,qi))) then
             nerr = nerr + 1
             write (iulog,'(a,l2,i3,es24.16,es12.4)') 'gfr> mass err', &
                  use_state_Q, qi, mass(1,qi), &
                  abs(mass(2,qi) - mass(1,qi))/maxval(abs(mass(1:2,qi)))
          end if
       end do
    end if
  end function check_global_properties

  function check_g2f_mixing_ratio(gfr, hybrid, ie, qi, elem, dp, dp_fv, q_g, q_f) result(nerr)
    ! Check that gfr_g2f_mixing_ratio found a property-preserving
    ! solution.

    use kinds, only: iulog

    type (GllFvRemap_t), intent(in) :: gfr
    type (hybrid_t), intent(in) :: hybrid
    integer, intent(in) :: ie, qi
    type (element_t), intent(in) :: elem(:)
    real(kind=real_kind), intent(in) :: dp(:,:,:), dp_fv(:,:), q_g(:,:,:), q_f(:,:)

    real(kind=real_kind) :: qmin_f, qmin_g, qmax_f, qmax_g, mass_f, mass_g, den
    integer :: q, k, nf, nf2, nerr

    nerr = 0
    nf = gfr%nphys
    nf2 = nf*nf
    do k = 1,size(dp,3)
       qmin_f = minval(q_f(:nf2,k))
       qmax_f = maxval(q_f(:nf2,k))
       qmin_g = minval(elem(ie)%state%Q(:,:,k,qi))
       qmax_g = maxval(elem(ie)%state%Q(:,:,k,qi))
       den = gfr%tolfac*max(1e-10_real_kind, maxval(abs(elem(ie)%state%Q(:,:,k,qi))))
       mass_f = sum((gfr%w_ff(:nf2)*gfr%fv_metdet(:nf2,ie))*dp_fv(:nf2,k)*q_f(:nf2,k))
       mass_g = sum(elem(ie)%spheremp*dp(:,:,k)*q_g(:,:,k))
       if (qmin_f < qmin_g - 10*eps*den .or. qmax_f > qmax_g + 10*eps*den) then
          write(iulog,*) 'gfr> g2f mixing ratio limits:', hybrid%par%rank, hybrid%ithr, ie, qi, k, &
               qmin_g, qmin_f-qmin_g, qmax_f-qmax_g, qmax_g, mass_f, mass_g, 'ERROR'
          nerr = nerr + 1
       end if
       if (abs(mass_f - mass_g) > gfr%tolfac*20*eps*max(mass_f, mass_g)) then
          write(iulog,*) 'gfr> g2f mixing ratio mass:', hybrid%par%rank, hybrid%ithr, ie, qi, k, &
               qmin_g, qmax_g, mass_f, mass_g, 'ERROR'
          nerr = nerr + 1
       end if
    end do
  end function check_g2f_mixing_ratio

  function check_f2g_mixing_ratio(gfr, hybrid, ie, qi, elem, qmin, qmax, dp, q0_g, q1_g) result(nerr)
    ! Check that a property-preserving solution was found in the FV ->
    ! GLL direction.

    use kinds, only: iulog

    type (GllFvRemap_t), intent(in) :: gfr
    type (hybrid_t), intent(in) :: hybrid
    integer, intent(in) :: ie, qi
    type (element_t), intent(in) :: elem(:)
    real(kind=real_kind), intent(in) :: qmin(:), qmax(:), dp(:,:,:), q0_g(:,:,:), q1_g(:,:,:)

    real(kind=real_kind) :: qmin_f, qmin_g, qmax_f, qmax_g, mass_f, mass0, mass1, den, &
         wr(np,np)
    integer :: q, k, nerr

    nerr = 0
    do k = 1,size(dp,3)
       qmin_f = qmin(k)
       qmax_f = qmax(k)
       qmin_g = minval(q1_g(:,:,k))
       qmax_g = maxval(q1_g(:,:,k))
       den = gfr%tolfac*max(1e-10_real_kind, maxval(abs(q0_g(:,:,k))))
       mass0 = sum(elem(ie)%spheremp*dp(:,:,k)*q0_g(:,:,k))
       mass1 = sum(elem(ie)%spheremp*dp(:,:,k)*q1_g(:,:,k))
       if (qmin_g < qmin_f - 50*eps*den .or. qmax_g > qmax_f + 50*eps*den) then
          write(iulog,*) 'gfr> f2g mixing ratio limits:', hybrid%par%rank, hybrid%ithr, ie, qi, k, &
               qmin_f, qmin_g-qmin_f, qmax_g-qmax_f, qmax_f, mass0, mass1, 'ERROR'
          nerr = nerr + 1
       end if
       den = sum(elem(ie)%spheremp*dp(:,:,k)*maxval(abs(q0_g(:,:,k))))
       if (abs(mass1 - mass0) > gfr%tolfac*20*eps*den) then
          write(iulog,*) 'gfr> f2g mixing ratio mass:', hybrid%par%rank, hybrid%ithr, ie, qi, k, &
               qmin_f, qmin_g, qmax_g, qmax_f, mass0, mass1, 'ERROR'
          nerr = nerr + 1
       end if
    end do
  end function check_f2g_mixing_ratio
  
  function check_nonnegative(elem, nets, nete) result(nerr)
    ! Check gfr_g_make_nonnegative.

    use kinds, only: iulog

    type (element_t), intent(inout) :: elem(:)
    integer, intent(in) :: nets, nete

    real(kind=real_kind) :: wrk3(np,np,1), mass0, mass1, rd
    integer :: ie, i, j, sign, nerr

    nerr = 0
    do ie = nets,nete
       sign = 1
       do j = 1,np
          do i = 1,np
             wrk3(i,j,1) = one + sign*(one + cos(real(i,real_kind)))*j
             sign = -sign
          end do
       end do
       mass0 = sum(elem(ie)%spheremp*wrk3(:,:,1))
       call gfr_g_make_nonnegative(elem(ie)%metdet, wrk3)
       mass1 = sum(elem(ie)%spheremp*wrk3(:,:,1))
       rd = (mass1 - mass0)/mass0
       if (rd /= rd .or. rd > 20*eps .or. any(wrk3(:,:,1) < zero)) then
          write(iulog,*) 'gfr> nonnegative', ie, rd, mass0, mass1, wrk3(:,:,1), 'ERROR'
          nerr = nerr + 1
       end if
    end do
  end function check_nonnegative

  subroutine check_areas(par, gfr, elem, nets, nete)
    ! Check global area

    use kinds, only: iulog
    use parallel_mod, only: parallel_t, global_shared_buf, global_shared_sum
    use physical_constants, only: dd_pi
    ! Can't use wrap_repro_sum because this routine needs to support
    ! unit testing in an already threaded region.
#ifdef CAM
    use shr_reprosum_mod, only: repro_sum => shr_reprosum_calc
#else
    use repro_sum_mod, only: repro_sum
#endif

    type (parallel_t), intent(in) :: par
    type (GllFvRemap_t), intent(inout) :: gfr
    type (element_t), intent(in) :: elem(:)
    integer, intent(in) :: nets, nete

    integer :: ie, i, j, nf
    real(kind=real_kind) :: area, sphere_area, re

    nf = gfr%nphys
    do ie = nets,nete
       global_shared_buf(ie,1) = gfr%check_areas(1,ie)
       area = zero
       do j = 1,nf
          do i = 1,nf
             area = area + gfr_f_get_area(ie, i, j)
          end do
       end do
       global_shared_buf(ie,2) = area
       global_shared_buf(ie,3) = sum(elem(ie)%spheremp)
    end do
    call repro_sum(global_shared_buf, global_shared_sum, nelemd, nelemd, 3, commid=par%comm)
    sphere_area = 4*dd_pi
    if (par%masterproc) then
       write(iulog,*) 'gfr> area fv raw', global_shared_sum(1), &
            abs(global_shared_sum(1) - sphere_area)/sphere_area
       ! fv vs gll
       re = abs(global_shared_sum(2) - global_shared_sum(3))/global_shared_sum(3)
       write(iulog,*) 'gfr> area fv adj', &
            abs(global_shared_sum(2) - sphere_area)/sphere_area, re
       if (re > 2*eps) then
          write(iulog,*) 'gfr> check_areas ERROR'
          gfr%check_ok = .false.
       end if
       write(iulog,*) 'gfr> area gll   ', &
            abs(global_shared_sum(3) - sphere_area)/sphere_area
    end if
    deallocate(gfr%check_areas)
  end subroutine check_areas

  function check(par, dom_mt, gfr, elem, verbose) result(nerr)
    ! Run a bunch of unit tests.

    use kinds, only: iulog
    use parallel_mod, only: parallel_t
    use dimensions_mod, only: nlev, qsize
    use domain_mod, only: domain1d_t
    use edge_mod, only: edge_g, edgevpack_nlyr, edgevunpack_nlyr
    use bndry_mod, only: bndry_exchangev
    use viscosity_mod, only: neighbor_minmax
    use parallel_mod, only: global_shared_buf, global_shared_sum
    use global_norms_mod, only: wrap_repro_sum
    use reduction_mod, only: ParallelMin, ParallelMax
    use prim_advection_base, only: edgeAdvQminmax

    type (parallel_t), intent(in) :: par
    type (domain1d_t), intent(in) :: dom_mt(:)
    type (GllFvRemap_t), intent(in) :: gfr
    type (element_t), intent(inout) :: elem(:)
    logical, intent(in) :: verbose

    real(kind=real_kind) :: a, b, rd, x, y, f0(np*np), f1(np*np), g(np,np), &
         wf(np*np), wg(np,np), qmin, qmax, qmin1, qmax1
    integer :: nf, nf2, ie, i, j, k, iremap, info, ilimit, it
    real(kind=real_kind), allocatable :: Qdp_fv(:,:), ps_v_fv(:,:), &
         qmins(:,:,:), qmaxs(:,:,:)
    logical :: limit
    character(32) :: msg

    ! Purposely construct our own hybrid object to test gfr_hybrid_create.
    type (hybrid_t) :: hybrid
    integer :: nets, nete, nerr, ic

    nerr = 0
    if (.not. par%dynproc) return

    nf = gfr%nphys
    nf2 = nf*nf

    call gfr_hybrid_create(par, dom_mt, hybrid, nets, nete)

    if (hybrid%masterthread) then
       write(iulog,  '(a,i3,a,i3)') 'gfr> npi', gfr%npi, ' nphys', nf
       if (verbose) then
          write(iulog,*) 'gfr> w_ff', nf, gfr%w_ff(:nf2)
          write(iulog,*) 'gfr> w_gg', np, gfr%w_gg(:np, :np)
          write(iulog,*) 'gfr> w_sgsg', gfr%npi, gfr%w_sgsg(:gfr%npi, :gfr%npi)
          write(iulog,*) 'gfr> M_gf', np, nf, gfr%M_gf(:np, :np, :nf, :nf)
          write(iulog,*) 'gfr> M_sgf', gfr%npi, nf, gfr%M_sgf(:gfr%npi, :gfr%npi, :nf, :nf)
          write(iulog,*) 'gfr> interp', gfr%npi, np, gfr%interp(:gfr%npi, :gfr%npi, :np, :np)
          write(iulog,*) 'gfr> f2g_remapd', np, nf, gfr%f2g_remapd(:nf*nf,:,:)
       end if
    end if

    ! Cell-local correctness checks
    do ie = nets, nete
       ! Check that areas match.
       a = sum(elem(ie)%metdet * gfr%w_gg)
       b = sum(gfr%fv_metdet(:nf2,ie) * gfr%w_ff(:nf2))
       rd = abs(b - a)/abs(a)
       if (rd /= rd .or. rd > 10*eps) then
          nerr = nerr + 1
          write(iulog,*) 'gfr> area', ie, a, b, rd
       end if

       ! Check FV geometry.
       f0(:nf2) = gfr%D_f(:,1,1,ie)*gfr%D_f(:,2,2,ie) - &
            gfr%D_f(:,1,2,ie)*gfr%D_f(:,2,1,ie)
       rd = maxval(abs(f0(:nf2)) - gfr%fv_metdet(:nf2,ie))/ &
            maxval(gfr%fv_metdet(:nf2,ie))
       if (rd > 10*eps) then
          nerr = nerr + 1
          write(iulog,*) 'gfr> D', ie, rd
       end if
       f0(:nf2) = gfr%Dinv_f(:,1,1,ie)*gfr%Dinv_f(:,2,2,ie) - &
            gfr%Dinv_f(:,1,2,ie)*gfr%Dinv_f(:,2,1,ie)
       rd = maxval(abs(f0(:nf2)) - one/gfr%fv_metdet(:nf2,ie))/ &
            maxval(one/gfr%fv_metdet(:nf2,ie))
       if (rd > 10*eps) then
          nerr = nerr + 1
          write(iulog,*) 'gfr> Dinv', ie, rd
       end if

       ! Check that FV -> GLL -> FV recovers the original FV values exactly
       ! (with no DSS and no limiter).
       do j = 1,nf
          x = real(j-1, real_kind)/real(nf, real_kind)
          do i = 1,nf
             y = real(i-1, real_kind)/real(nf, real_kind)
             k = i + (j-1)*nf
             f0(k) = real(ie)/nelemd + x*x + ie*x + cos(ie + 4.2*y)
          end do
       end do
       call gfr_f2g_remapd(gfr, elem(ie)%metdet, gfr%fv_metdet(:,ie), f0, g)
       call gfr_g2f_remapd(gfr, elem(ie)%metdet, gfr%fv_metdet(:,ie), g, f1)
       wf(:nf2) = gfr%w_ff(:nf2)*gfr%fv_metdet(:nf2,ie)
       a = sum(wf(:nf2)*abs(f1(:nf2) - f0(:nf2)))
       b = sum(wf(:nf2)*abs(f0(:nf2)))
       rd = a/b
       if (rd /= rd .or. rd > 10*eps) then
          nerr = nerr + 1
          write(iulog,*) 'gfr> recover', ie, a, b, rd, gfr%fv_metdet(:nf2,ie)
       end if
    end do
    nerr = nerr + check_nonnegative(elem, nets, nete)

    ! For convergence testing. Run this testing routine with a sequence of ne
    ! values and plot log l2 error vs log ne.
    allocate(Qdp_fv(nf2, nets:nete), ps_v_fv(nf2, nets:nete))
    allocate(qmins(nlev,qsize,nets:nete), qmaxs(nlev,qsize,nets:nete))
    do ilimit = 0,1
       limit = ilimit > 0
       ! 0. Create synthetic q and ps_v.
       call set_ps_Q(elem, nets, nete, 1, 1, nlev)
       call set_ps_Q(elem, nets, nete, 2, 2, nlev)
       do iremap = 1,1
          ! 1. GLL -> FV
          do ie = nets, nete
             call gfr_g2f_remapd(gfr, elem(ie)%metdet, gfr%fv_metdet(:,ie), &
                  elem(ie)%state%ps_v(:,:,1)*elem(ie)%state%Q(:,:,1,1), Qdp_fv(:,ie))
             call gfr_g2f_remapd(gfr, elem(ie)%metdet, gfr%fv_metdet(:,ie), &
                  elem(ie)%state%ps_v(:,:,1), ps_v_fv(:,ie))
             if (limit) then
                qmin = minval(elem(ie)%state%Q(:,:,1,1))
                qmax = maxval(elem(ie)%state%Q(:,:,1,1))
                wf(:nf2) = Qdp_fv(:nf2,ie)/ps_v_fv(:nf2,ie)
                f0(:nf2) = gfr%w_ff(:nf2)*gfr%fv_metdet(:nf2,ie)
                call limiter1_clip_and_sum(nf2, f0, qmin, qmax, ps_v_fv(:,ie), wf)
                Qdp_fv(:nf2,ie) = wf(:nf2)*ps_v_fv(:nf2,ie)
             end if
          end do
          ! 2. FV -> GLL
          if (limit) then
             ! 2a. Get q bounds
             do ie = nets, nete
                wf(:nf2) = Qdp_fv(:nf2,ie)/ps_v_fv(:nf2,ie)
                qmins(:,:,ie) = minval(wf(:nf2))
                qmaxs(:,:,ie) = maxval(wf(:nf2))
             end do
             ! 2b. Halo exchange q bounds.
             call neighbor_minmax(hybrid, edgeAdvQminmax, nets, nete, qmins, qmaxs)
             ! 2c. Augment bounds with current values.
             do ie = nets, nete
                wg = elem(ie)%state%Q(:,:,1,1)
                qmins(1,1,ie) = min(qmins(1,1,ie), minval(wg))
                qmaxs(1,1,ie) = max(qmaxs(1,1,ie), maxval(wg))                
             end do
          endif
          ! 2d. Remap
          if (nf == 1 .and. gfr%boost_pg1) then
             do ie = nets, nete
                elem(ie)%state%Q(:,:,1,1) = Qdp_fv(1,ie)/ps_v_fv(1,ie)
             end do
          else
             do ie = nets, nete
                call gfr_f2g_remapd(gfr, elem(ie)%metdet, gfr%fv_metdet(:,ie), &
                     Qdp_fv(:,ie), elem(ie)%state%Q(:,:,1,1))
                elem(ie)%state%Q(:,:,1,1) = elem(ie)%state%Q(:,:,1,1)/elem(ie)%state%ps_v(:,:,1)
                if (limit) then
                   call limiter_clip_and_sum(elem(ie)%spheremp, & ! same as w_gg*gll_metdet
                        qmins(1,1,ie), qmaxs(1,1,ie), elem(ie)%state%ps_v(:,:,1), &
                        elem(ie)%state%Q(:,:,1,1))
                end if
             end do
          end if
          do it = 1,2
             ! 3. DSS
             do ie = nets, nete
                elem(ie)%state%Q(:,:,1,1) = &
                     elem(ie)%state%ps_v(:,:,1)*elem(ie)%state%Q(:,:,1,1)*elem(ie)%spheremp(:,:)
                call edgeVpack_nlyr(edge_g, elem(ie)%desc, elem(ie)%state%Q(:,:,1,1), 1, 0, 1)
             end do
             call bndry_exchangeV(hybrid, edge_g)
             do ie = nets, nete
                call edgeVunpack_nlyr(edge_g, elem(ie)%desc, elem(ie)%state%Q(:,:,1,1), 1, 0, 1)
                elem(ie)%state%Q(:,:,1,1) = &
                     (elem(ie)%state%Q(:,:,1,1)*elem(ie)%rspheremp(:,:))/elem(ie)%state%ps_v(:,:,1)
             end do
             if (it == 2 .or. nf > 1) exit
             ! 4. pg1 OOA boost.
             if (nf == 1 .and. gfr%boost_pg1) then
                do ie = nets, nete
                   if (limit) then
                      qmins(1,1,ie) = min(minval(elem(ie)%state%Q(:,:,1,1)), qmins(1,1,ie))
                      qmaxs(1,1,ie) = max(maxval(elem(ie)%state%Q(:,:,1,1)), qmaxs(1,1,ie))
                   end if
                   call gfr_pg1_g_reconstruct_scalar_dp(gfr, ie, elem(ie)%metdet, &
                        elem(ie)%state%ps_v(:,:,:1), elem(ie)%state%Q(:,:,:1,1))
                   if (limit) then
                      call limiter_clip_and_sum(gfr%w_gg*elem(ie)%metdet, qmins(1,1,ie), &
                           qmaxs(1,1,ie), elem(ie)%state%ps_v(:,:,1), elem(ie)%state%Q(:,:,1,1))
                   end if
                end do
             end if
          end do
       end do
       ! 5. Compute error.
       qmin = two
       qmax = -two
       qmin1 = two
       qmax1 = -two
       ic = 2
       do ie = nets, nete
          wg = gfr%w_gg(:,:)*elem(ie)%metdet(:,:)
          ! L2 on q. Might switch to q*ps_v.
          global_shared_buf(ie,1) = &
               sum(wg*(elem(ie)%state%Q(:,:,1,1) - elem(ie)%state%Q(:,:,1,ic))**2)
          global_shared_buf(ie,2) = &
               sum(wg*elem(ie)%state%Q(:,:,1,ic)**2)
          ! Mass conservation.
          wg = wg*elem(ie)%state%ps_v(:,:,1)
          global_shared_buf(ie,3) = sum(wg*elem(ie)%state%Q(:,:,1,ic))
          global_shared_buf(ie,4) = sum(wg*elem(ie)%state%Q(:,:,1,1))
          qmin = min(qmin, minval(elem(ie) %state%Q(:,:,1,1)))
          qmin1 = min(qmin1, minval(elem(ie)%state%Q(:,:,1,ic)))
          qmax = max(qmax, maxval(elem(ie)%state%Q(:,:,1,1)))
          qmax1 = max(qmax1, maxval(elem(ie)%state%Q(:,:,1,ic)))
       end do
       call wrap_repro_sum(nvars=4, comm=hybrid%par%comm)
       qmin = ParallelMin(qmin, hybrid)
       qmax = ParallelMax(qmax, hybrid)
       qmin1 = ParallelMin(qmin1, hybrid)
       qmax1 = ParallelMax(qmax1, hybrid)
       if (hybrid%masterthread) then
          write(iulog, '(a,i3)') 'gfr> limiter', ilimit
          rd = sqrt(global_shared_sum(1)/global_shared_sum(2))
          write(iulog, '(a,es12.4)') 'gfr> l2  ', rd
          rd = abs(global_shared_sum(4) - global_shared_sum(3))/global_shared_sum(3)
          msg = ''
          if (rd > 10*eps) then
             nerr = nerr + 1
             msg = ' ERROR'
          end if
          write(iulog, '(a,es11.3,a8)') 'gfr> mass', rd, msg
          msg = ''
          if (limit .and. (qmin < qmin1 - 5*eps .or. qmax > qmax1 + 5*eps)) then
             nerr = nerr + 1
             msg = ' ERROR'
          end if
          write(iulog, '(a,es11.3,es11.3,a8)') 'gfr> limit', min(zero, qmin - qmin1), &
               max(zero, qmax - qmax1), msg
       end if
    end do
    deallocate(Qdp_fv, ps_v_fv, qmins, qmaxs)
    if (.not. gfr%check_ok) nerr = nerr + 1
  end function check

  function test_sphere2ref() result(nerr)
    use coordinate_systems_mod, only: cartesian3D_t
    use kinds, only: iulog

    type (cartesian3D_t) :: corners(4), sphere
    real (real_kind) :: refin(2), refout(2), err
    integer :: i, j, n, nerr

    nerr = 0

    corners(1)%x =  0.24; corners(1)%y = -0.7; corners(1)%z = 0.3; call normalizecart(corners(1))
    corners(2)%x =  0.44; corners(2)%y =  0.5; corners(2)%z = 0.4; call normalizecart(corners(2))
    corners(3)%x = -0.34; corners(3)%y =  0.6; corners(3)%z = 0.1; call normalizecart(corners(3))
    corners(4)%x = -0.14; corners(4)%y = -0.5; corners(4)%z = 0.2; call normalizecart(corners(4))

    n = 77
    nerr = 0
    do i = 1,n
       refin(1) = -1 + (1.0_real_kind/(n-1))*(i-1)
       do j = 1,n
          refin(2) = -1 + (1.0_real_kind/(n-1))*(j-1)
          call ref2sphere(corners, refin(1), refin(2), sphere)
          call sphere2ref(corners, sphere, refout(1), refout(2))
          err = abs(refin(1) - refout(1)) + abs(refin(2) - refout(2))
          if (err > 15*eps .or. &
               maxval(abs(refout)) > 1 + 5*eps .or. &
               any(refout /= refout)) then
             write(iulog,*) refin(1), refin(2)
             write(iulog,*) refout(1), refout(2)
             write(iulog,*) err
             nerr = nerr + 1
          end if
       end do
    end do
    if (nerr /= 0) write(iulog,*) 'test_sphere2ref FAILED'

  contains
    subroutine normalizecart(sphere)
      type (cartesian3D_t), intent(inout) :: sphere
      real(real_kind) :: r
      r = sqrt(sphere%x**2 + sphere%y**2 + sphere%z**2)
      sphere%x = sphere%x/r; sphere%y = sphere%y/r; sphere%z = sphere%z/r
    end subroutine normalizecart

    subroutine ref2sphere(corners, a, b, sphere)
      type (cartesian3D_t), intent(in) :: corners(4)
      real(real_kind), intent(in) :: a, b
      type (cartesian3D_t), intent(out) :: sphere

      real(real_kind) :: c(4,3), s(3)
      integer :: i

      do i = 1,4
         c(i,1) = corners(i)%x; c(i,2) = corners(i)%y; c(i,3) = corners(i)%z
      end do
      call ref2spherea(c, a, b, s)
      sphere%x = s(1); sphere%y = s(2); sphere%z = s(3)
    end subroutine ref2sphere

    subroutine ref2spherea(c, a, b, s)
      real(real_kind), intent(in) :: c(4,3), a, b
      real(real_kind), intent(out) :: s(3)

      real(real_kind) :: q(4)
      integer :: i

      q(1) = (1-a)*(1-b); q(2) = (1+a)*(1-b); q(3) = (1+a)*(1+b); q(4) = (1-a)*(1+b)
      q = q/four
      s = zero
      do i = 1,3
         s(i) = sum(c(:,i)*q)
      end do
      s = s/sqrt(sum(s**2))
    end subroutine ref2spherea
  end function test_sphere2ref

  function gfr_test(hybrid, dom_mt, hvcoord, deriv, elem) result(nerr)
    ! Driver for check subroutine.

    use domain_mod, only: domain1d_t
    use derivative_mod, only: derivative_t
    use hybvcoord_mod, only: hvcoord_t

    type (hybrid_t), intent(in) :: hybrid
    type (domain1d_t), intent(in) :: dom_mt(:)
    type (derivative_t), intent(in) :: deriv
    type (element_t), intent(inout) :: elem(:)
    type (hvcoord_t) , intent(in) :: hvcoord

    integer :: nphys, bi, nerr
    logical :: boost_pg1

    nerr = 0    
    if (hybrid%masterthread) nerr = nerr + test_sphere2ref()
    do nphys = 1, np
       do bi = 1,2
          if (nphys > 1 .and. bi > 1) exit
          boost_pg1 = bi == 2

          ! This is meant to be called before threading starts.
          if (hybrid%ithr == 0) call gfr_init(hybrid%par, elem, nphys, 2, boost_pg1)
          !$omp barrier

          nerr = nerr + check(hybrid%par, dom_mt, gfr, elem, .false.)

          ! This is meant to be called after threading ends.
          !$omp barrier
          if (hybrid%ithr == 0) call gfr_finish()
          !$omp barrier
       end do
    end do
  end function gfr_test
end module gllfvremap_mod<|MERGE_RESOLUTION|>--- conflicted
+++ resolved
@@ -1071,21 +1071,13 @@
     !     g = inv(M_sgsg) M_sgf inv(S) M_ff f
     wrk = reshape(gfr%w_ff(:nf2), (/nf,nf/))*f(:nf,:nf)
     if (nf == npi) then
-<<<<<<< HEAD
+
 !       call dtrsm('l', 'u', 't', 'n', nf2, 1, one, R, size(R,1), wrk, nf2)
 !       call dormqr('l', 'n', nf2, 1, nf2, R, size(R,1), tau, wrk, nf2, wr, np2, info)
        g(:npi,:npi) =  wrk
     else
 !       call dtrtrs('u', 't', 'n', nf2, 1, R, size(R,1), wrk, nf2, info)
 !       call dtrtrs('u', 'n', 'n', nf2, 1, R, size(R,1), wrk, nf2, info)
-=======
-       call dtrsm('L', 'U', 'T', 'N', nf2, 1, one, R, size(R,1), wrk, nf2)
-       call dormqr('L', 'N', nf2, 1, nf2, R, size(R,1), tau, wrk, nf2, wr, np2, info)
-       g(:npi,:npi) =  wrk
-    else
-       call dtrtrs('U', 'T', 'N', nf2, 1, R, size(R,1), wrk, nf2, info)
-       call dtrtrs('U', 'N', 'N', nf2, 1, R, size(R,1), wrk, nf2, info)
->>>>>>> 2f1fd8ba
        g(:npi,:npi) = zero
        do fj = 1,nf
           do fi = 1,nf
@@ -1629,11 +1621,7 @@
 
     n = np*np
 
-<<<<<<< HEAD
 !    call dpotrf('u', n, gfr%pg1sd%Achol, size(gfr%pg1sd%Achol,1), info)
-=======
-    call dpotrf('U', n, gfr%pg1sd%Achol, size(gfr%pg1sd%Achol,1), info)
->>>>>>> 2f1fd8ba
     if (info /= 0) print *, 'gfr ERROR> dpotrf returned', info
 
     do i = 1,n
@@ -1644,13 +1632,8 @@
     gfr%pg1sd%s = reshape(gfr%w_gg(:np,:np), (/np*np/))
 
     ! Form R's = c
-<<<<<<< HEAD
 !    call dtrtrs('u', 't', 'n', n, 1, gfr%pg1sd%Achol, size(gfr%pg1sd%Achol,1), &
 !         gfr%pg1sd%s, np*np, info)
-=======
-    call dtrtrs('U', 'T', 'N', n, 1, gfr%pg1sd%Achol, size(gfr%pg1sd%Achol,1), &
-         gfr%pg1sd%s, np*np, info)
->>>>>>> 2f1fd8ba
     if (info /= 0) print *, 'gfr ERROR> dtrtrs returned', info
     gfr%pg1sd%sts = sum(gfr%pg1sd%s*gfr%pg1sd%s)
   end subroutine gfr_pg1_init
@@ -1683,19 +1666,11 @@
     mass = sum(gfr%w_gg*g)
 
     ! Solve R'z = b.
-<<<<<<< HEAD
 !    call dtrtrs('u', 't', 'n', n, 1, s%Achol, size(s%Achol,1), x, np*np, info)
     ! Assemble z + (d - s'z)/(s's) s.
     x(:n) = x(:n) + ((mass - sum(s%s(:n)*x(:n)))/s%sts)*s%s(:n)
     ! Solve R x = z + (d - s'z)/(s's) s.
 !    call dtrtrs('u', 'n', 'n', n, 1, s%Achol, size(s%Achol,1), x, np*np, info)
-=======
-    call dtrtrs('U', 'T', 'N', n, 1, s%Achol, size(s%Achol,1), x, np*np, info)
-    ! Assemble z + (d - s'z)/(s's) s.
-    x(:n) = x(:n) + ((mass - sum(s%s(:n)*x(:n)))/s%sts)*s%s(:n)
-    ! Solve R x = z + (d - s'z)/(s's) s.
-    call dtrtrs('U', 'N', 'N', n, 1, s%Achol, size(s%Achol,1), x, np*np, info)
->>>>>>> 2f1fd8ba
 
     ! Extract g(I).
     g = reshape(x(:n), (/np,np/))
