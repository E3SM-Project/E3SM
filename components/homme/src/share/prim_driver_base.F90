! ------------------------------------------------------------------------------------------------
! prim_driver_mod:
!
! Revisions:
! 08/2016: O. Guba Inserting code for "espilon bubble" reference element map
! 03/2018: M. Taylor  fix memory leak
! 06/2018: O. Guba  code for new ftypes
! 06/2019: M. Taylor remove ps_v
!
#ifdef HAVE_CONFIG_H
#include "config.h"
#endif

module prim_driver_base

  use derivative_mod,   only: derivative_t, derivinit
  use dimensions_mod,   only: np, nlev, nlevp, nelem, nelemd, nelemdmax, GlobalUniqueCols, qsize
  use element_mod,      only: element_t, allocate_element_desc, setup_element_pointers
  use element_ops,      only: copy_state
  use gridgraph_mod,    only: GridVertex_t, GridEdge_t
  use hybrid_mod,       only: hybrid_t
  use kinds,            only: real_kind, iulog
  use metagraph_mod,    only: MetaVertex_t
  use perf_mod,         only: t_startf, t_stopf
  use quadrature_mod,   only: quadrature_t, gausslobatto
  use reduction_mod,    only: reductionbuffer_ordered_1d_t, red_min, red_max, red_max_int, &
                              red_sum, red_sum_int, red_flops, initreductionbuffer, &
                              red_max_index, red_min_index
#ifndef CAM
#ifndef SCREAM
  use prim_restart_mod, only : initrestartfile
  use restart_io_mod ,  only : readrestart
#endif
! For SCREAM, we might do unit tests, so enable setting of initial conditions
  use test_mod,         only: set_test_initial_conditions, compute_test_forcing
#endif

  implicit none

  private
  public :: prim_init1, prim_init2 , prim_run_subcycle, prim_finalize
  public :: prim_init1_geometry, prim_init1_elem_arrays, prim_init1_buffers, prim_init1_cleanup
#ifndef CAM
  public :: prim_init1_no_cam
#endif

  public :: smooth_topo_datasets, deriv1

  public :: applyCAMforcing_tracers

  ! Service variables used to partition the mesh.
  ! Note: GridEdge and MeshVertex are public, cause kokkos targets need to access them
  type (GridVertex_t), pointer :: GridVertex(:)
  type (GridEdge_t),   public, pointer :: GridEdge(:)
  type (MetaVertex_t), public :: MetaVertex
  logical :: can_scalably_init_grid

  type (quadrature_t)   :: gp                     ! element GLL points
  type (ReductionBuffer_ordered_1d_t), save :: red   ! reduction buffer               (shared)
  type (derivative_t)  :: deriv1

contains

  subroutine prim_init1(elem, par, dom_mt, Tl)
    use domain_mod,    only : domain1d_t
    use parallel_mod,  only : parallel_t
    use time_mod,      only : TimeLevel_t, TimeLevel_init
    !
    ! Inputs
    !
    type (element_t),   pointer     :: elem(:)
    type (parallel_t),  intent(in)  :: par
    type (domain1d_t),  pointer     :: dom_mt(:)
    type (timelevel_t), intent(out) :: Tl
    !
    ! Locals
    !

    ! Note: resist the temptation to collapse these routines into prim_init1!
    !       They have been split up to allow kokkos targets to work correctly.
    !       For instance, kokkos builds do not need to init communication buffers,
    !       since they have their own C++ based communication system. Also,
    !       the C++ communication graph is built from the Fortran one.
    !       So, the prim_init1 routine in the kokkos targets' prim_driver_mod
    !       will call *some* of the following pieces, but not all. Moreover,
    !       we pulled GridEdge and MetaVertex out of the prim_init1_geometry
    !       chunk, so that the kokkos targets can do the following:
    !         a) call prim_init1_geometry
    !         b) use the info in GridEdge and MetaVertex to build a C++
    !            communication structure
    !         c) call prim_init1_cleanup to deallocate GridEdge and MetaVertex
    !       The overall behavior is the same as it was before, when there was
    !       a single big prim_init1 subroutine. However, this split-up
    !       implementation allows kokkos targets to avoid unnecessary pieces,
    !       as well as to inject code in between pieces that is needed to
    !       properly setup the C++ structures.

#ifndef CAM
    ! Initialize a few things that CAM would take care of (e.g., parsing namelist)
    call prim_init1_no_cam (par)
#endif

    ! ==================================
    ! Initialize derivative structure
    ! ==================================
    call derivinit(deriv1)

    ! ==================================
    ! Initialize and partition the geometry
    ! ==================================
    call prim_init1_geometry(elem,par,dom_mt)

    ! ==================================
    ! Initialize element pointers (if any)
    ! ==================================
    ! TODO: this is for OPENACC only. preqx_acc should define its own prim_init1,
    !       which should do the same things as in this prim_init1, including
    !       the call to setup_element_pointers, which should be removed from
    !       the base version of prim_init1
    call setup_element_pointers(elem)

    ! ==================================
    ! Initialize element arrays (fluxes and state)
    ! ==================================
    call prim_init1_elem_arrays(elem,par)

    call prim_init1_compose(par,elem)

    ! Cleanup the tmp stuff used in prim_init1_geometry
    call prim_init1_cleanup()

    ! ==================================
    ! Initialize the buffers for exchanges
    ! ==================================
    call prim_init1_buffers(elem,par)

    ! Initialize the time levels
    call TimeLevel_init(tl)

    if(par%masterproc) write(iulog,*) 'end of prim_init1'
  end subroutine prim_init1


#ifndef CAM
  subroutine prim_init1_no_cam(par)
    use mesh_mod,       only : MeshUseMeshFile, MeshCubeElemCount
    use cube_mod,       only : CubeElemCount
    use planar_mod,     only : PlaneElemCount
    use parallel_mod,   only : parallel_t, abortmp
    use namelist_mod,   only : readnl
    use quadrature_mod, only : test_gauss, test_gausslobatto
    use repro_sum_mod,  only : repro_sum_defaultopts, repro_sum_setopts
    use time_mod,       only : nmax, time_at
    use control_mod, only : topology
#ifndef HOMME_WITHOUT_PIOLIBRARY
    use common_io_mod,  only : homme_pio_init
#endif
    !
    ! Inputs
    !
    type (parallel_t),  intent(in)  :: par
    !
    ! Locals
    !
    logical :: repro_sum_use_ddpdd, repro_sum_recompute
    real(kind=real_kind) :: repro_sum_rel_diff_max
    real(kind=real_kind) :: approx_elements_per_task
    integer :: total_nelem

    ! =====================================
    ! Read in model control information
    ! =====================================
    ! cam readnl is called in spmd_dyn (needed prior to mpi_init)
    call readnl(par)

    if (MeshUseMeshFile) then
       total_nelem      = MeshCubeElemCount()
    else
      if (topology=="cube") then
       total_nelem      = CubeElemCount()
     else if (topology=="plane") then
       total_nelem      = PlaneElemCount()
     end if
    end if

#ifndef HOMME_WITHOUT_PIOLIBRARY
    call homme_pio_init(par%rank,par%comm)
#endif

    approx_elements_per_task = dble(total_nelem)/dble(par%nprocs)
    if  (approx_elements_per_task < 1.0D0) then
       if(par%masterproc) print *,"number of elements=", total_nelem
       if(par%masterproc) print *,"number of procs=", par%nprocs
       call abortmp('There is not enough parallelism in the job, that is, there is less than one elements per task.')
    end if
    ! ====================================
    ! initialize reproducible sum module
    ! ====================================
    call repro_sum_defaultopts(                           &
       repro_sum_use_ddpdd_out=repro_sum_use_ddpdd,       &
       repro_sum_rel_diff_max_out=repro_sum_rel_diff_max, &
       repro_sum_recompute_out=repro_sum_recompute        )
    call repro_sum_setopts(                              &
       repro_sum_use_ddpdd_in=repro_sum_use_ddpdd,       &
       repro_sum_rel_diff_max_in=repro_sum_rel_diff_max, &
       repro_sum_recompute_in=repro_sum_recompute,       &
       repro_sum_master=par%masterproc,                      &
       repro_sum_logunit=6                           )
       if(par%masterproc) print *, "Initialized repro_sum"

    if (par%masterproc) then
       ! =============================================
       ! Compute total simulated time...
       ! =============================================
       write(iulog,*)""
       write(iulog,*)" total simulated time = ",Time_at(nmax)
       write(iulog,*)""
       ! =============================================
       ! Perform Gauss/Gauss Lobatto tests...
       ! =============================================
       call test_gauss(np)
       call test_gausslobatto(np)
    end if
  end subroutine prim_init1_no_cam
#endif

  subroutine prim_init1_geometry(elem, par, dom_mt)

    ! --------------------------------
    use thread_mod, only : nthreads, hthreads, vthreads
    ! --------------------------------
    use control_mod, only : topology, geometry, partmethod, z2_map_method, cubed_sphere_map
    ! --------------------------------
    use prim_state_mod, only : prim_printstate_init
    ! --------------------------------
    use mass_matrix_mod, only : mass_matrix
    ! --------------------------------
    use cube_mod,  only : cubeedgecount , cubeelemcount, cubetopology, cube_init_atomic, &
                          set_corner_coordinates
    ! --------------------------------
    use geometry_mod, only: set_area_correction_map0, set_area_correction_map2
    ! --------------------------------
    use mesh_mod, only : MeshSetCoordinates, MeshUseMeshFile, MeshCubeTopology, &
                         MeshCubeElemCount, MeshCubeEdgeCount, MeshCubeTopologyCoords
    ! --------------------------------
    use planar_mod,  only : PlaneEdgeCount , PlaneElemCount, PlaneTopology
    ! --------------------------------
    use planar_mesh_mod, only :   PlaneMeshSetCoordinates,      &
                          MeshPlaneTopology, MeshPlaneTopologyCoords
    ! --------------------------------
    use planar_mod, only : plane_init_atomic, plane_set_corner_coordinates
    ! --------------------------------
    use metagraph_mod, only : localelemcount, initmetagraph, printmetavertex
    ! --------------------------------
    use gridgraph_mod, only : allocate_gridvertex_nbrs
    ! --------------------------------
    use schedtype_mod, only : schedule
    ! --------------------------------
    use schedule_mod, only : genEdgeSched,  PrintSchedule
    ! --------------------------------
    use parallel_mod, only : iam, parallel_t, syncmp, abortmp, global_shared_buf, nrepro_vars
#ifdef _MPI
    use parallel_mod, only : mpiinteger_t, mpireal_t, mpi_max, mpi_sum, haltmp
#endif
    ! --------------------------------
    use metis_mod, only : genmetispart
    ! --------------------------------
    use spacecurve_mod, only : genspacepart
    ! --------------------------------
    use scalable_grid_init_mod, only : sgi_init_grid
    ! --------------------------------
    use dof_mod, only : global_dof, CreateUniqueIndex, SetElemOffset
    ! --------------------------------
    use params_mod, only : SFCURVE
    ! --------------------------------
    use zoltan_mod, only: genzoltanpart, getfixmeshcoordinates, printMetrics, is_zoltan_partition, is_zoltan_task_mapping
    ! --------------------------------
    use domain_mod, only : domain1d_t, decompose
    ! --------------------------------
    use physical_constants, only : dd_pi
    ! --------------------------------

    implicit none
    !
    ! Locals
    !

    type (element_t),   pointer     :: elem(:)
    type (parallel_t),  intent(in)  :: par
    type (domain1d_t),  pointer     :: dom_mt(:)

    integer :: ii,ie, ith
    integer :: nelem_edge,nedge
    integer :: nstep
    integer :: nlyr
    integer :: iMv
    integer :: err, ierr, l, j
    logical, parameter :: Debug = .FALSE.

    integer  :: i

    type (quadrature_t)   :: gp                     ! element GLL points


    real (kind=real_kind) ,  allocatable :: coord_dim1(:)
    real (kind=real_kind) ,  allocatable :: coord_dim2(:)
    real (kind=real_kind) ,  allocatable :: coord_dim3(:)
    integer :: coord_dimension = 3

    ! ===============================================================
    ! Allocate and initialize the graph (array of GridVertex_t types)
    ! ===============================================================

    if (MeshUseMeshFile) then
       nelem      = MeshCubeElemCount()
       nelem_edge = MeshCubeEdgeCount()
    else if (topology=="cube") then
       nelem      = CubeElemCount()
       nelem_edge = CubeEdgeCount()
     else if (topology=="plane") then
       nelem      = PlaneElemCount()
       nelem_edge = PlaneEdgeCount()
     end if

    ! we want to exit elegantly when we are using too many processors.
    if (nelem < par%nprocs) then
       call abortmp('Error: too many MPI tasks. set dyn_npes <= nelem')
    end if

    can_scalably_init_grid = &
         topology == "cube" .and. &
         .not. MeshUseMeshFile .and. &
         partmethod .eq. SFCURVE .and. &
         .not. (is_zoltan_partition(partmethod) .or. is_zoltan_task_mapping(z2_map_method))

    if (can_scalably_init_grid) then
       call sgi_init_grid(par, GridVertex, GridEdge, MetaVertex)
    end if

    if (.not. can_scalably_init_grid) then

       if (par%masterproc) then
          write(iulog,*)"creating topology..."
       end if

       allocate(GridVertex(nelem))
       allocate(GridEdge(nelem_edge))

       do j =1,nelem
          call allocate_gridvertex_nbrs(GridVertex(j))
       end do

       if (MeshUseMeshFile) then
           if (par%masterproc) then
               write(iulog,*) "Set up grid vertex from mesh..."
           end if
           if (topology=="cube") then
           call MeshCubeTopologyCoords(GridEdge, GridVertex, coord_dim1, coord_dim2, coord_dim3, coord_dimension)
           !MD:TODO: still need to do the coordinate transformation for this case.
         else if  (topology=="plane") then
           call MeshPlaneTopologyCoords(GridEdge,GridVertex, coord_dim1, coord_dim2, coord_dim3, coord_dimension)
         end if

       else
         if (topology=="cube") then
          call CubeTopology(GridEdge,GridVertex)
          if (is_zoltan_partition(partmethod) .or. is_zoltan_task_mapping(z2_map_method)) then
             call getfixmeshcoordinates(GridVertex, coord_dim1, coord_dim2, coord_dim3, coord_dimension)
          endif
        else if (topology=="plane") then
         call PlaneTopology(GridEdge,GridVertex)
       end if
        end if

       if(par%masterproc)       write(iulog,*)"...done."
    end if
    if(par%masterproc) write(iulog,*)"total number of elements nelem = ",nelem

    !DBG if(par%masterproc) call PrintGridVertex(GridVertex)

    call t_startf('PartitioningTime')

    if (.not. can_scalably_init_grid) then
       if(partmethod .eq. SFCURVE) then
          if(par%masterproc) write(iulog,*)"partitioning graph using SF Curve..."
          !if the partitioning method is space filling curves
          call genspacepart(GridEdge,GridVertex)
          if (is_zoltan_task_mapping(z2_map_method)) then
             if(par%masterproc) write(iulog,*)"mapping graph using zoltan2 task mapping on the result of SF Curve..."
             call genzoltanpart(GridEdge,GridVertex, par%comm, coord_dim1, coord_dim2, coord_dim3, coord_dimension)
          endif
          !if zoltan2 partitioning method is asked to run.
       elseif ( is_zoltan_partition(partmethod)) then
          if(par%masterproc) write(iulog,*)"partitioning graph using zoltan2 partitioning/task mapping..."
          call genzoltanpart(GridEdge,GridVertex, par%comm, coord_dim1, coord_dim2, coord_dim3, coord_dimension)
       else
          if(par%masterproc) write(iulog,*)"partitioning graph using Metis..."
          call genmetispart(GridEdge,GridVertex)
       endif
    endif ! .not. can_scalably_init_grid

    call t_stopf('PartitioningTime')

    !call t_startf('PrintMetricTime')
    !print partitioning and mapping metrics
    !call printMetrics(GridEdge,GridVertex, par%comm)
    !call t_stopf('PrintMetricTime')

    ! ===========================================================
    ! given partition, count number of local element descriptors
    ! ===========================================================
    allocate(Schedule(1))

    nelem_edge=SIZE(GridEdge)

    ! ====================================================
    !  Generate the communication graph
    ! ====================================================
    if (.not. can_scalably_init_grid) then
       call initMetaGraph(iam,MetaVertex,GridVertex,GridEdge)
    end if

    nelemd = LocalElemCount(MetaVertex)
    if(par%masterproc .and. Debug) then
        call PrintMetaVertex(MetaVertex)
    endif

    if(nelemd .le. 0) then
       call abortmp('Not yet ready to handle nelemd = 0 yet' )
       stop
    endif
#ifdef _MPI
    call mpi_allreduce(nelemd,nelemdmax,1,MPIinteger_t,MPI_MAX,par%comm,ierr)
#else
    nelemdmax=nelemd
#endif

    if (nelemd>0) then
       allocate(elem(nelemd))
       call allocate_element_desc(elem)
    endif

    ! ====================================================
    !  Generate the communication schedule
    ! ====================================================

    call genEdgeSched(elem,iam,Schedule(1),MetaVertex)


    allocate(global_shared_buf(nelemd,nrepro_vars))
    global_shared_buf=0.0_real_kind
    !  nlyr=edge3p1%nlyr
    !  call MessageStats(nlyr)
    !  call testchecksum(par,GridEdge)

    ! ========================================================
    ! load graph information into local element descriptors
    ! ========================================================

    !  do ii=1,nelemd
    !     elem(ii)%vertex = MetaVertex(iam)%members(ii)
    !  enddo

    call syncmp(par)

    ! =================================================================
    ! Set number of domains (for 'decompose') equal to number of threads
    !  for OpenMP across elements, equal to 1 for OpenMP within element
    ! =================================================================
    !
    ! At this point, we can assume:
    ! nthreads was set by CAM driver, or in namelist and error checked
    ! if CAM is running w/o threads, nthreads=0
    ! vthreads=1 or read from namelist and verified consistent with COLUMN_OPENMP
    !
    ! set hthreads, and check that vthreads was not set too large
    if (vthreads > max(nthreads,1) .or. vthreads < 1) &
         call abortmp('Error: vthreads<1 or vthreads > NTHRDS_ATM')
#if defined(HORIZ_OPENMP) && defined (COLUMN_OPENMP)
    if (vthreads>1) call omp_set_nested(.true.)
#endif
    hthreads = max(nthreads,1) / vthreads
    hthreads = min(max(nthreads,1),nelemd)
    if(par%masterproc) then
       write(iulog,*) "prim_init1: total threads: nthreads = ",nthreads
       write(iulog,*) "threads across elements    hthreads = ",hthreads
       write(iulog,*) "threading within elements  vthreads = ",vthreads
    endif

#ifndef COLUMN_OPENMP
    if (vthreads>1) call abortmp('Error: vthreads>1 requires -DCOLUMN_OPENMP')
#endif
#ifndef HORIZ_OPENMP
    if (hthreads>1) call abortmp('Error: hthreads>1 requires -DHORIZ_OPENMP')
#endif



    ! =================================================================
    ! Initialize shared boundary_exchange and reduction buffers
    ! =================================================================
    if(par%masterproc) write(iulog,*) 'init shared boundary_exchange buffers'
    call InitReductionBuffer(red,3*nlev,hthreads)
    call InitReductionBuffer(red_sum,5)
    call InitReductionBuffer(red_sum_int,1)
    call InitReductionBuffer(red_max,1)
    call InitReductionBuffer(red_max_int,1)
    call InitReductionBuffer(red_min,1)
    call initReductionBuffer(red_flops,1)
    call initReductionBuffer(red_min_index,2)
    call initReductionBuffer(red_max_index,2)

    gp=gausslobatto(np)  ! GLL points

    if(par%masterproc) write(6,*)"initializing elements..."

    if (MeshUseMeshFile) then
      if (geometry=="sphere") then
       call MeshSetCoordinates(elem)
     else if  (geometry=="plane") then
        call PlaneMeshSetCoordinates(elem)
        end if
    else
      if (geometry=="sphere") then
       do ie=1,nelemd
          call set_corner_coordinates(elem(ie))
       enddo
     else if (geometry=="plane") then
       do ie=1,nelemd
          call plane_set_corner_coordinates(elem(ie))
       enddo
      end if
       !call assign_node_numbers_to_elem(elem, GridVertex)
    endif

    if (geometry=="sphere") then
    do ie=1,nelemd
       call cube_init_atomic(elem(ie),gp%points)
    enddo
  else if (geometry=="plane") then
    do ie=1,nelemd
       call plane_init_atomic(elem(ie),gp%points)
    enddo
   end if

    ! =================================================================
    ! Initialize mass_matrix
    ! =================================================================
    if(par%masterproc) write(iulog,*) 'running mass_matrix'
    call mass_matrix(par,elem)

    ! global area correction (default for cubed-sphere meshes)
    if( cubed_sphere_map == 0 ) then
       call set_area_correction_map0(elem, nelemd, par, gp)
    endif

    ! Epsilon bubble correction (default for RRM meshes).
    if(( cubed_sphere_map == 2 ).AND.( np > 2 )) then
       call set_area_correction_map2(elem, nelemd, par, gp)
    endif

    deallocate(gp%points)
    deallocate(gp%weights)


    if(par%masterproc) write(iulog,*) 're-running mass_matrix'
    call mass_matrix(par,elem)

    ! =================================================================
    ! Determine the global degree of freedome for each gridpoint
    ! =================================================================
    if(par%masterproc) write(iulog,*) 'running global_dof'
    call global_dof(par,elem)

    ! =================================================================
    ! Create Unique Indices
    ! =================================================================

    do ie=1,nelemd
       call CreateUniqueIndex(elem(ie)%GlobalId,elem(ie)%gdofP,elem(ie)%idxP)
    enddo

    call SetElemOffset(par,elem, GlobalUniqueCols)

    allocate(dom_mt(0:hthreads-1))
    do ith=0,hthreads-1
       dom_mt(ith)=decompose(1,nelemd,hthreads,ith)
    end do

  end subroutine prim_init1_geometry

  subroutine prim_init1_elem_arrays (elem,par)
    ! --------------------------------
    use prim_state_mod, only : prim_printstate_init
    use parallel_mod,   only : parallel_t
    use control_mod,    only : runtype, restartfreq, transport_alg
    use bndry_mod,      only : sort_neighbor_buffer_mapping
#if !defined(CAM) && !defined(SCREAM)
    use restart_io_mod, only : RestFile,readrestart
#endif

    implicit none
    !
    ! Inputs
    !
    type (element_t),   pointer     :: elem(:)
    type (parallel_t),  intent(in)  :: par
    !
    ! Locals
    !
    integer :: ie

    ! Initialize output fields for plotting...
    call prim_printstate_init(par, elem)

    ! initialize flux terms to 0
    do ie=1,nelemd
       elem(ie)%derived%FM=0.0
       elem(ie)%derived%FQ=0.0
       elem(ie)%derived%FQps=0.0
       elem(ie)%derived%FT=0.0

       elem(ie)%derived%Omega_p=0
    enddo

    ! ==========================================================
    !  This routines initalizes a Restart file.  This involves:
    !      I)  Setting up the MPI datastructures
    ! ==========================================================
#if !defined(CAM) && !defined(SCREAM)
    if(restartfreq > 0 .or. runtype>=1)  then
       call initRestartFile(elem(1)%state,par,RestFile)
    endif
#endif

    if (transport_alg > 0) then
      call sort_neighbor_buffer_mapping(par, elem,1,nelemd)
    end if

  end subroutine prim_init1_elem_arrays

  subroutine prim_init1_compose(par, elem)
    use parallel_mod, only : parallel_t, abortmp
    use control_mod,  only : transport_alg, semi_lagrange_cdr_alg
#ifdef HOMME_ENABLE_COMPOSE
    use compose_mod,  only : kokkos_init, compose_init, cedr_set_ie2gci, cedr_unittest
#endif

    type (parallel_t), intent(in) :: par
    type (element_t), pointer, intent(in) :: elem(:)
    integer :: ie, ierr

    if (transport_alg > 0) then
#ifdef HOMME_ENABLE_COMPOSE
       call compose_init(par, elem, GridVertex)
       do ie = 1, nelemd
          call cedr_set_ie2gci(ie, elem(ie)%vertex%number)
       end do
#else
       call abortmp('COMPOSE SL transport was requested, but HOMME was built without COMPOSE.')
#endif
    end if
  end subroutine prim_init1_compose

  subroutine prim_init1_cleanup ()
    use gridgraph_mod, only : deallocate_gridvertex_nbrs
    use metagraph_mod, only : destroyMetaGraph
    use scalable_grid_init_mod, only : sgi_finalize

    integer :: j

    if (can_scalably_init_grid) then
       call sgi_finalize()
    else
       deallocate(GridEdge)
       call destroyMetaGraph(MetaVertex)
       do j =1,nelem
          call deallocate_gridvertex_nbrs(GridVertex(j))
       end do
       deallocate(GridVertex)
    end if

  end subroutine prim_init1_cleanup

  subroutine prim_init1_buffers (elem,par)
    use control_mod,        only : integration, transport_alg
    use edge_mod,           only : initedgebuffer, edge_g
    use parallel_mod,       only : parallel_t
    use prim_advance_mod,   only : prim_advance_init1
    use prim_advection_mod, only : prim_advec_init1
    use thread_mod,         only : hthreads
#ifdef TRILINOS
    use prim_implicit_mod,  only : prim_implicit_init
#endif
#ifdef HOMME_ENABLE_COMPOSE
    use dimensions_mod,     only : max_corner_elem
    use compose_mod,        only : compose_query_bufsz, compose_set_bufs
#endif
    !
    ! Inputs
    !
    type (element_t),   pointer     :: elem(:)
    type (parallel_t),  intent(in)  :: par

    integer :: edgesz, sendsz, recvsz, n, den

    call prim_advance_init1(par,elem,integration)
#ifdef TRILINOS
    call prim_implicit_init(par, elem)
#endif
    call Prim_Advec_Init1(par, elem)

    ! single global edge buffer for all models:
    ! hydrostatic 4*nlev      NH:  6*nlev+1
    ! SL tracers: (qsize+1)*nlev   e3sm:  (qsize+3)*nlev+2
    ! if this is too small, code will abort with an error message
    edgesz = max((qsize+3)*nlev+2,6*nlev+1)

#ifdef HOMME_ENABLE_COMPOSE
    if (transport_alg > 0) then
       ! slmm_init_impl has already run, called from compose_init. Now
       ! find out how much memory SLMM wants.
       call compose_query_bufsz(sendsz, recvsz)
       ! from initEdgeBuffer nbuf calc
       den = 4*(np+max_corner_elem)*nelemd
       n = (max(sendsz, recvsz) + den - 1)/den
       edgesz = max(edgesz, n)
    end if
#endif

    call initEdgeBuffer(par,edge_g,elem,edgesz)

#ifdef HOMME_ENABLE_COMPOSE
    if (transport_alg > 0) call compose_set_bufs(edge_g%buf, edge_g%receive)
#endif

  end subroutine prim_init1_buffers

  !_____________________________________________________________________
  subroutine prim_init2(elem, hybrid, nets, nete, tl, hvcoord)

    use control_mod,          only: runtype, test_case, &
                                    debug_level, vfile_int, vform, vfile_mid, &
                                    topology, dt_remap_factor, dt_tracer_factor,&
                                    sub_case, limiter_option, nu, nu_q, nu_div, tstep_type, hypervis_subcycle, &
                                    hypervis_subcycle_q, hypervis_subcycle_tom
    use global_norms_mod,     only: test_global_integral, print_cfl
    use hybvcoord_mod,        only: hvcoord_t
    use parallel_mod,         only: parallel_t, haltmp, syncmp, abortmp
    use prim_state_mod,       only: prim_printstate, prim_diag_scalars
    use prim_advection_mod,   only: prim_advec_init2
    use model_init_mod,       only: model_init2
    use time_mod,             only: timelevel_t, tstep, timelevel_init, nendstep, smooth, nsplit, TimeLevel_Qdp
    use control_mod,          only: smooth_phis_numcycle

#ifdef TRILINOS
    use prim_derived_type_mod ,only : derived_type, initialize
    use, intrinsic :: iso_c_binding
#endif

    type (element_t),   intent(inout) :: elem(:)
    type (hybrid_t),    intent(in)    :: hybrid
    type (TimeLevel_t), intent(inout) :: tl       ! time level struct
    type (hvcoord_t),   intent(inout) :: hvcoord  ! hybrid vertical coordinate struct
    integer,            intent(in)    :: nets     ! starting thread element number (private)
    integer,            intent(in)    :: nete     ! ending thread element number   (private)

    ! ==================================
    ! Local variables
    ! ==================================

    real (kind=real_kind) :: dt                 ! timestep

    ! variables used to calculate CFL
    real (kind=real_kind) :: dtnu               ! timestep*viscosity parameter
    real (kind=real_kind) :: dt_dyn_vis         ! viscosity timestep used in dynamics
    real (kind=real_kind) :: dt_tracer_vis      ! viscosity timestep used in tracers

    real (kind=real_kind) :: dp
    real (kind=real_kind) :: ps(np,np)          ! surface pressure

    character(len=80)     :: fname
    character(len=8)      :: njusn
    character(len=4)      :: charnum

    real (kind=real_kind) :: Tp(np)             ! transfer function

    integer :: simday
    integer :: i,j,k,ie,iptr,t,q
    integer :: ierr
    integer :: nfrc
    integer :: n0_qdp

#ifdef TRILINOS
     integer :: lenx
    real (c_double) ,allocatable, dimension(:) :: xstate(:)
    ! state_object is a derived data type passed thru noxinit as a pointer
    type(derived_type) ,target         :: state_object
    type(derived_type) ,pointer        :: fptr=>NULL()
    type(c_ptr)                        :: c_ptr_to_object

    type(derived_type) ,target         :: pre_object
    type(derived_type) ,pointer        :: pptr=>NULL()
    type(c_ptr)                        :: c_ptr_to_pre

    type(derived_type) ,target         :: jac_object
    type(derived_type) ,pointer        :: jptr=>NULL()
    type(c_ptr)                        :: c_ptr_to_jac

!    type(element_t)                    :: pc_elem(size(elem))
!    type(element_t)                    :: jac_elem(size(elem))

    logical :: compute_diagnostics
    integer :: qn0
    real (kind=real_kind) :: eta_ave_w

  interface
    subroutine noxinit(vectorSize,vector,comm,v_container,p_container,j_container) &
        bind(C,name='noxinit')
    use ,intrinsic :: iso_c_binding
      integer(c_int)                :: vectorSize,comm
      real(c_double)  ,dimension(*) :: vector
      type(c_ptr)                   :: v_container
      type(c_ptr)                   :: p_container  !precon ptr
      type(c_ptr)                   :: j_container  !analytic jacobian ptr
    end subroutine noxinit

  end interface
#endif

    if (topology == "cube" .OR. topology=='plane') then
       call test_global_integral(elem, hybrid,nets,nete)
    end if


    ! compute most restrictive dt*nu for use by variable res viscosity:
    ! compute timestep seen by viscosity operator:
    dt_dyn_vis = tstep
    if (dt_tracer_factor>1 .and. tstep_type == 1) then
       ! tstep_type==1: RK2 followed by LF.  internal LF stages apply viscosity at 2*dt
       dt_dyn_vis = 2*tstep
    endif
    dt_tracer_vis=tstep*dt_tracer_factor

    ! compute most restrictive condition:
    ! note: dtnu ignores subcycling
    dtnu=max(dt_dyn_vis*max(nu,nu_div), dt_tracer_vis*nu_q)
    ! compute actual viscosity timesteps with subcycling
    dt_tracer_vis = dt_tracer_vis/hypervis_subcycle_q
    dt_dyn_vis = dt_dyn_vis/hypervis_subcycle

#ifdef TRILINOS

      lenx=(np*np*nlev*3 + np*np*1)*(nete-nets+1)  ! 3 3d vars plus 1 2d vars
      allocate(xstate(lenx))
      xstate(:) = 0d0
      compute_diagnostics = .false.
      qn0 = -1 ! dry case for testing right now
      eta_ave_w = 1d0 ! divide by qsplit for mean flux interpolation

      call initialize(state_object, lenx, elem, hvcoord, compute_diagnostics, &
        qn0, eta_ave_w, hybrid, deriv1, tstep, tl, nets, nete)

      call initialize(pre_object, lenx, elem, hvcoord, compute_diagnostics, &
        qn0, eta_ave_w, hybrid, deriv1, tstep, tl, nets, nete)

      call initialize(jac_object, lenx, elem, hvcoord, .false., &
        qn0, eta_ave_w, hybrid, deriv1, tstep, tl, nets, nete)

!      pc_elem = elem
!      jac_elem = elem

      fptr => state_object
      c_ptr_to_object =  c_loc(fptr)
      pptr => state_object
      c_ptr_to_pre =  c_loc(pptr)
      jptr => state_object
      c_ptr_to_jac =  c_loc(jptr)

      call noxinit(size(xstate), xstate, 1, c_ptr_to_object, c_ptr_to_pre, c_ptr_to_jac)

#endif


#if (defined HORIZ_OPENMP)
    !$OMP BARRIER
#endif
    if (hybrid%ithr==0) then
       call syncmp(hybrid%par)
    end if
#if (defined HORIZ_OPENMP)
    !$OMP BARRIER
#endif

<<<<<<< HEAD
#ifndef CAM
=======
    if (topology /= "cube") then
       call abortmp('Error: only cube topology supported for primaitve equations')
    endif

#if !defined(CAM) && !defined(SCREAM)
>>>>>>> c0155f29

    ! =================================
    ! HOMME stand alone initialization
    ! =================================

    if(runtype >= 1) then

       ! ===========================================================
       ! runtype==1   Exact Restart
       ! runtype==2   Initial run, but take inital condition from Restart file
       ! ===========================================================

       if (hybrid%masterthread) then
          write(iulog,*) 'runtype: RESTART of primitive equations'
       end if

       call set_test_initial_conditions(elem,deriv1,hybrid,hvcoord,tl,nets,nete)

       call ReadRestart(elem,hybrid%ithr,nets,nete,tl)

       if (runtype==2) then
          do ie=nets,nete
             call copy_state(elem(ie),tl%n0,tl%nm1)
          enddo
       endif ! runtype==2

    else

      ! runtype=0: initial run
      if (hybrid%masterthread) write(iulog,*) ' runtype: initial run'
      call set_test_initial_conditions(elem,deriv1,hybrid,hvcoord,tl,nets,nete)
      if (hybrid%masterthread) write(iulog,*) '...done'

!      do ie=nets,nete
!        ! set perlim in ctl_nl namelist for temperature field initial perturbation
!        elem(ie)%state%T=elem(ie)%state%T * (1.0_real_kind + pertlim)
!      enddo

    endif !runtype

#endif
!$OMP MASTER
    if (runtype==2) then
       ! branch run
       ! reset time counters to zero since timestep may have changed
       nEndStep = nEndStep-tl%nstep ! used by standalone HOMME.  restart code set this to nmax + tl%nstep
       tl%nstep=0
    endif
    tl%nstep0=tl%nstep+1       ! compute diagnostics after 1st step
!$OMP END MASTER
!$OMP BARRIER

#ifdef CAM
    ! initialize dp3d from ps_v.  CAM IC/restart code reads ps_v, doesn't
    ! have access to hvcoord to compute dp3d:
    do ie=nets,nete
       do k=1,nlev
          elem(ie)%state%dp3d(:,:,k,tl%n0)=&
               ( hvcoord%hyai(k+1) - hvcoord%hyai(k) )*hvcoord%ps0 + &
               ( hvcoord%hybi(k+1) - hvcoord%hybi(k) )*elem(ie)%state%ps_v(:,:,tl%n0)
       enddo
    end do
#endif


    ! For new runs, and branch runs, convert state variable Q to (Qdp)
    ! because initial conditon reads in Q, not Qdp
    ! restart runs will read dpQ from restart file
    if (runtype==0 .or. runtype==2) then
       do ie=nets,nete
          elem(ie)%derived%omega_p(:,:,:) = 0D0
       end do
       do ie=nets,nete
          do q=1,qsize
             elem(ie)%state%Qdp(:,:,:,q,1)=elem(ie)%state%Q(:,:,:,q)*elem(ie)%state%dp3d(:,:,:,tl%n0)
             elem(ie)%state%Qdp(:,:,:,q,2)=elem(ie)%state%Q(:,:,:,q)*elem(ie)%state%dp3d(:,:,:,tl%n0)
          enddo
       enddo
    endif

    if (runtype==1) then
       call TimeLevel_Qdp( tl, dt_tracer_factor, n0_qdp)
       do ie=nets,nete
          do q=1,qsize
             elem(ie)%state%Q(:,:,:,q)=elem(ie)%state%Qdp(:,:,:,q,n0_qdp)/elem(ie)%state%dp3d(:,:,:,tl%n0)
          enddo
       enddo
    endif

    call model_init2(elem(:), hybrid,deriv1,hvcoord,tl,nets,nete)

    ! advective and viscious CFL estimates
    ! may also adjust tensor coefficients based on CFL
    call print_cfl(elem,hybrid,nets,nete,dtnu)

    if (hybrid%masterthread) then
       ! CAM has set tstep based on dtime before calling prim_init2(),
       ! so only now does HOMME learn the timstep.  print them out:
       write(iulog,'(a,2f9.2)') "dt_remap: (0=disabled)   ",tstep*dt_remap_factor
       if (qsize>0) then
          write(iulog,'(a,2f9.2)') "dt_tracer (SE), per RK stage: ", &
               tstep*dt_tracer_factor,(tstep*dt_tracer_factor)/2
       end if
       write(iulog,'(a,2f9.2)')    "dt_dyn:                  ",tstep
       write(iulog,'(a,2f9.2)')    "dt_dyn (viscosity):      ",dt_dyn_vis
       write(iulog,'(a,2f9.2)')    "dt_tracer (viscosity):   ",dt_tracer_vis
       if (hypervis_subcycle_tom==0) then
          ! applied with hyperviscosity
          write(iulog,'(a,2f9.2)') "dt_vis_TOM:  ",dt_dyn_vis
       else
          write(iulog,'(a,2f9.2)') "dt_vis_TOM:  ",tstep/hypervis_subcycle_tom
       endif


#ifdef CAM
       write(iulog,'(a,2f9.2)') "CAM dtime (dt_phys):         ",tstep*nsplit*max(dt_remap_factor, dt_tracer_factor)
#endif
    end if

    if (hybrid%masterthread) write(iulog,*) "initial state:"
    call prim_printstate(elem, tl, hybrid,hvcoord,nets,nete)
    call Prim_Advec_Init2(elem(:), hvcoord, hybrid)

  end subroutine prim_init2

!=======================================================================================================!



  subroutine prim_run_subcycle(elem, hybrid,nets,nete, dt, single_column, tl, hvcoord,nsubstep)

    !   advance dynamic variables and tracers (u,v,T,ps,Q,C) from time t to t + dt_q
    !
    !   input:
    !       tl%nm1   not used
    !       tl%n0    data at time t
    !       tl%np1   new values at t+dt_q
    !
    !   then we update timelevel pointers:
    !       tl%nm1 = tl%n0
    !       tl%n0  = tl%np1
    !   so that:
    !       tl%nm1   tracers:  t    dynamics:  t+(qsplit-1)*dt
    !       tl%n0    time t + dt_q

    use control_mod,        only: statefreq, qsplit, rsplit, disable_diagnostics, &
         dt_remap_factor, dt_tracer_factor, transport_alg
    use hybvcoord_mod,      only: hvcoord_t
    use parallel_mod,       only: abortmp
    use prim_state_mod,     only: prim_printstate
    use vertremap_mod,      only: vertical_remap
    use reduction_mod,      only: parallelmax
    use time_mod,           only: TimeLevel_t, timelevel_update, timelevel_qdp, nsplit, tstep
#if USE_OPENACC
    use openacc_utils_mod,  only: copy_qdp_h2d, copy_qdp_d2h
#endif

    implicit none

    type (element_t) ,    intent(inout) :: elem(:)
    type (hybrid_t),      intent(in)    :: hybrid                       ! distributed parallel structure (shared)
    type (hvcoord_t),     intent(in)    :: hvcoord                      ! hybrid vertical coordinate struct
    integer,              intent(in)    :: nets                         ! starting thread element number (private)
    integer,              intent(in)    :: nete                         ! ending thread element number   (private)
    real(kind=real_kind), intent(in)    :: dt                           ! "timestep dependent" timestep
    logical,              intent(in)    :: single_column
    type (TimeLevel_t),   intent(inout) :: tl
    integer,              intent(in)    :: nsubstep                     ! nsubstep = 1 .. nsplit

    real(kind=real_kind) :: dp, dt_q, dt_remap
    real(kind=real_kind) :: dp_np1(np,np)
    integer :: ie,i,j,k,n,q,t,scm_dum
    integer :: n0_qdp,np1_qdp,r,nstep_end,nets_in,nete_in,step_factor
    logical :: compute_diagnostics, independent_time_steps

    ! Use the flexible time stepper if dt_remap_factor == 0 (vertically Eulerian
    ! dynamics) or dt_remap < dt_tracer. This applies to SL transport only.
    independent_time_steps = transport_alg > 1 .and. dt_remap_factor < dt_tracer_factor

    ! compute timesteps for tracer transport and vertical remap
    dt_q = dt*dt_tracer_factor
    if (dt_remap_factor == 0) then
       dt_remap  = dt_q
       nstep_end = tl%nstep + dt_tracer_factor
    else
       ! dt_remap_factor = 0 means use eulerian code, not vert. lagrange
       dt_remap  = dt*dt_remap_factor
       step_factor = max(dt_remap_factor, dt_tracer_factor)
       nstep_end = tl%nstep + step_factor ! nstep at end of this routine
    endif

    ! activate diagnostics periodically for display to stdout and on first 2 timesteps
    compute_diagnostics   = .false.
    if (MODULO(nstep_end,statefreq)==0 .or. (tl%nstep <= tl%nstep0+(nstep_end-tl%nstep) )) then
       compute_diagnostics= .true.
    endif
    if(disable_diagnostics) compute_diagnostics= .false.

    ! compute scalar diagnostics if currently active
    if (compute_diagnostics) call run_diagnostics(elem,hvcoord,tl,3,.true.,nets,nete)

    if (.not. independent_time_steps) then
       call TimeLevel_Qdp(tl, dt_tracer_factor, n0_qdp, np1_qdp)

#ifndef CAM
       ! compute HOMME test case forcing
       ! by calling it here, it mimics eam forcings computations in standalone
       ! homme.
       call compute_test_forcing(elem,hybrid,hvcoord,tl%n0,n0_qdp,dt_remap,nets,nete,tl)
#endif

       call applyCAMforcing_remap(elem,hvcoord,tl%n0,n0_qdp,dt_remap,nets,nete)

       ! E(1) Energy after CAM forcing
       if (compute_diagnostics) call run_diagnostics(elem,hvcoord,tl,1,.true.,nets,nete)

#if (USE_OPENACC)
       !    call TimeLevel_Qdp( tl, qsplit, n0_qdp, np1_qdp)
       call t_startf("copy_qdp_h2d")
       call copy_qdp_h2d( elem , n0_qdp )
       call t_stopf("copy_qdp_h2d")
#endif

      if (.not. single_column) then

        ! Loop over rsplit vertically lagrangian timesiteps
        call prim_step(elem, hybrid, nets, nete, dt, tl, hvcoord, compute_diagnostics)

        do r=2,rsplit
          call TimeLevel_update(tl,"leapfrog")
          call prim_step(elem, hybrid, nets, nete, dt, tl, hvcoord, .false.)
        enddo

      else

        ! Single Column Case
        ! Loop over rsplit vertically lagrangian timesiteps
        call prim_step_scm(elem, nets, nete, dt, tl, hvcoord)
        do r=2,rsplit
          call TimeLevel_update(tl,"leapfrog")
          call prim_step_scm(elem, nets, nete, dt, tl, hvcoord)
        enddo

      endif

      ! defer final timelevel update until after remap and diagnostics
      !compute timelevels for tracers (no longer the same as dynamics)
      call TimeLevel_Qdp( tl, dt_tracer_factor, n0_qdp, np1_qdp)

#if (USE_OPENACC)
      call t_startf("copy_qdp_h2d")
      call copy_qdp_d2h( elem , np1_qdp )
      call t_stopf("copy_qdp_h2d")
#endif

      if (compute_diagnostics) call run_diagnostics(elem,hvcoord,tl,4,.false.,nets,nete)

      !!!!!!!!!!!!!!!!!!!!!!!!!!!!!!!!!!!!!!!!!!!!!!!!!!!!!!!!!!!!!!!!!!!!!!!
      !  apply vertical remap
      !  always for tracers
      !  if dt_remap_factor>0:  also remap dynamics back to reference levels.
      !!!!!!!!!!!!!!!!!!!!!!!!!!!!!!!!!!!!!!!!!!!!!!!!!!!!!!!!!!!!!!!!!!!!!!!
      if (single_column) then
        nets_in=1
        nete_in=1
      else
        nets_in=nets
        nete_in=nete
      endif

      call vertical_remap(hybrid,elem,hvcoord,dt_remap,tl%np1,np1_qdp,nets_in,nete_in)
    else
      ! This time stepping routine permits the vertical remap time
      ! step to be shorter than the tracer transport time step.
      call prim_step_flexible(hybrid, elem, nets, nete, dt, tl, hvcoord, compute_diagnostics)
    end if ! independent_time_steps

    !!!!!!!!!!!!!!!!!!!!!!!!!!!!!!!!!!!!!!!!!!!!!!!!!!!!!!!!!!!!!!!!!!!!!!!
    ! time step is complete.  update some diagnostic variables:
    ! Q    (mixing ratio)
    !!!!!!!!!!!!!!!!!!!!!!!!!!!!!!!!!!!!!!!!!!!!!!!!!!!!!!!!!!!!!!!!!!!!!!!
    ! now we have:
    !   u(nm1)   dynamics at  t+dt_remap - 2*dt
    !   u(n0)    dynamics at  t+dt_remap - dt
    !   u(np1)   dynamics at  t+dt_remap
    !
    !   Q(1)   Q at t+dt_remap
    if (compute_diagnostics) call run_diagnostics(elem,hvcoord,tl,2,.false.,nets,nete)

    ! =================================
    ! update dynamics time level pointers
    ! =================================
    call TimeLevel_update(tl,"leapfrog")
    ! now we have:
    !   u(nm1)   dynamics at  t+dt_remap - dt
    !   u(n0)    dynamics at  t+dt_remap
    !   u(np1)   undefined

    ! ============================================================
    ! Print some diagnostic information
    ! ============================================================
    if (compute_diagnostics) then
       call prim_printstate(elem, tl, hybrid,hvcoord,nets,nete)
    end if
  end subroutine prim_run_subcycle



  subroutine prim_step(elem, hybrid,nets,nete, dt, tl, hvcoord, compute_diagnostics)
  !
  !   Take qsplit dynamics steps and one tracer step
  !   for vertically lagrangian option, this subroutine does only the horizontal step
  !
  !   input:
  !       tl%nm1   not used
  !       tl%n0    data at time t
  !       tl%np1   new values at t+dt_q
  !
  !   then we update timelevel pointers:
  !       tl%nm1 = tl%n0
  !       tl%n0  = tl%np1
  !   so that:
  !       tl%nm1   tracers:  t    dynamics:  t+(qsplit-1)*dt
  !       tl%n0    time t + dt_q
  !
  !
    use control_mod,        only: statefreq, integration, ftype, nu_p, dt_tracer_factor, dt_remap_factor
    use control_mod,        only: transport_alg
    use hybvcoord_mod,      only: hvcoord_t
    use parallel_mod,       only: abortmp
    use prim_advance_mod,   only: prim_advance_exp, applycamforcing_dynamics
    use prim_advection_mod, only: prim_advec_tracers_remap
    use reduction_mod,      only: parallelmax
    use time_mod,           only: time_at,TimeLevel_t, timelevel_update, nsplit
    use prim_state_mod,     only: prim_printstate

    type(element_t),      intent(inout) :: elem(:)
    type(hybrid_t),       intent(in)    :: hybrid   ! distributed parallel structure (shared)
    type(hvcoord_t),      intent(in)    :: hvcoord  ! hybrid vertical coordinate struct
    integer,              intent(in)    :: nets     ! starting thread element number (private)
    integer,              intent(in)    :: nete     ! ending thread element number   (private)
    real(kind=real_kind), intent(in)    :: dt       ! "timestep dependent" timestep
    type(TimeLevel_t),    intent(inout) :: tl

    real(kind=real_kind) :: st, st1, dp, dt_q
    integer :: ie, t, q,k,i,j,n
    real (kind=real_kind)                          :: maxcflx, maxcfly
    real (kind=real_kind) :: dp_np1(np,np)
    logical :: compute_diagnostics

    dt_q = dt*dt_tracer_factor

    call set_tracer_transport_derived_values(elem, nets, nete, tl)

    ! ===============
    ! Dynamical Step
    ! for ftype==4, also apply dynamics tendencies from forcing
    ! for ftype==4, energy diagnostics will be incorrect
    ! ===============
    if (ftype==4) then
       call ApplyCAMforcing_dynamics(elem,hvcoord,tl%n0,dt,nets,nete)
       ! E(1) Energy after CAM forcing applied
       ! with ftype==4, need (E(1)-E(3))/dt_dyn instead (E(1)-E(3))/dt_tracer
       if (compute_diagnostics) call run_diagnostics(elem,hvcoord,tl,1,.true.,nets,nete)
    endif

    call prim_advance_exp(elem,deriv1,hvcoord,hybrid,dt,tl,nets,nete,compute_diagnostics)
    do n=2,dt_tracer_factor
       call TimeLevel_update(tl,"leapfrog")
       if (ftype==4) call ApplyCAMforcing_dynamics(elem,hvcoord,tl%n0,dt,nets,nete)
       call prim_advance_exp(elem, deriv1, hvcoord,hybrid, dt, tl, nets, nete, .false.)
       ! defer final timelevel update until after Q update.
    enddo


    ! current dynamics state variables:
    !    derived%dp              =  dp at start of timestep
    !    derived%vstar           =  velocity at start of tracer timestep
    !    derived%vn0             =  mean horiz. flux:   U*dp
    !    state%dp3d(:,:,:,np1)   = dp3d
    ! dt_remap_factor=0
    !        state%v(:,:,:,np1)      = velocity on reference levels
    ! dt_remap_factor>0
    !        state%v(:,:,:,np1)      = velocity on lagrangian levels
    !
    ! Tracer Advection.
    ! in addition, this routine will apply the DSS to:
    !        derived%eta_dot_dpdn    =  mean vertical velocity (used for remap below)
    !        derived%omega           =
    ! Tracers are always vertically lagrangian.
    ! For dt_remap_factor=0:
    !   if tracer scheme needs v on lagrangian levels it has to vertically interpolate

    call t_startf("prim_step_advec")
    if (qsize > 0) then
      call t_startf("PAT_remap")
      call Prim_Advec_Tracers_remap(elem, deriv1,hvcoord,hybrid,dt_q,tl,nets,nete)
      call t_stopf("PAT_remap")
    end if
    call t_stopf("prim_step_advec")

  end subroutine prim_step

  subroutine prim_step_flexible(hybrid, elem, nets, nete, dt, tl, hvcoord, compute_diagnostics)
    use control_mod,        only: ftype, nu_p, dt_tracer_factor, dt_remap_factor, prescribed_wind, transport_alg
    use hybvcoord_mod,      only: hvcoord_t
    use parallel_mod,       only: abortmp
    use prim_advance_mod,   only: prim_advance_exp, applycamforcing_dynamics
    use prim_advection_mod, only: prim_advec_tracers_remap
    use reduction_mod,      only: parallelmax
    use time_mod,           only: TimeLevel_t, timelevel_update, timelevel_qdp
    use prim_state_mod,     only: prim_printstate
    use vertremap_mod,      only: vertical_remap
    use sl_advection,       only: sl_vertically_remap_tracers

    type(element_t),      intent(inout) :: elem(:)
    type(hybrid_t),       intent(in)    :: hybrid   ! distributed parallel structure (shared)
    type(hvcoord_t),      intent(in)    :: hvcoord  ! hybrid vertical coordinate struct
    integer,              intent(in)    :: nets     ! starting thread element number (private)
    integer,              intent(in)    :: nete     ! ending thread element number   (private)
    real(kind=real_kind), intent(in)    :: dt       ! "timestep dependent" timestep
    type(TimeLevel_t),    intent(inout) :: tl
    logical,              intent(in)    :: compute_diagnostics

    real(kind=real_kind) :: dt_q, dt_remap, dp(np,np,nlev)
    integer :: ie, q, k, n, n0_qdp, np1_qdp
    logical :: compute_diagnostics_it, apply_forcing

    dt_q = dt*dt_tracer_factor
    if (dt_remap_factor == 0) then
       dt_remap = dt
    else
       dt_remap = dt*dt_remap_factor
    end if

    call TimeLevel_Qdp(tl, dt_tracer_factor, n0_qdp, np1_qdp)

#ifndef CAM
    ! Compute test forcing over tracer time step.
    call compute_test_forcing(elem,hybrid,hvcoord,tl%n0,n0_qdp,dt_q,nets,nete,tl)
#endif

#ifdef CAM
    apply_forcing = ftype == 0
#else
    apply_forcing = ftype == 0 .or. ftype == 2 .or. ftype == 4
#endif
    if (apply_forcing) then
       ! Apply tracer forcings over tracer time step.
       do ie = nets,nete
          call ApplyCAMForcing_tracers(elem(ie),hvcoord,tl%n0,n0_qdp,dt_q,.false.)
       enddo
    end if

    call set_tracer_transport_derived_values(elem, nets, nete, tl)

    call t_startf("prim_step_dyn")
    do n = 1, dt_tracer_factor
       compute_diagnostics_it = logical(compute_diagnostics .and. n == 1)

       if (n > 1) call TimeLevel_update(tl, "leapfrog")

       if (ftype == 4) then
          ! also apply dynamics tendencies from forcing; energy
          ! diagnostics will be incorrect
          call ApplyCAMforcing_dynamics(elem,hvcoord,tl%n0,dt,nets,nete)
          if (compute_diagnostics_it) call run_diagnostics(elem,hvcoord,tl,1,.true.,nets,nete)
       else if (ftype == 2 .or. ftype == 0) then
          ! Apply dynamics forcing over the dynamics (vertically Eulerian) or
          ! vertical remap time step if we're at reference levels.
          if (dt_remap_factor > 0) then
             apply_forcing = modulo(n-1, dt_remap_factor) == 0
          else
             apply_forcing = .true.
          end if
          if (apply_forcing) then
             call ApplyCAMforcing_dynamics(elem,hvcoord,tl%n0,dt_remap,nets,nete)
             if (compute_diagnostics_it) call run_diagnostics(elem,hvcoord,tl,1,.true.,nets,nete)
          end if
       end if

       call prim_advance_exp(elem, deriv1, hvcoord, hybrid, dt, tl, nets, nete, &
            compute_diagnostics_it)

       if (dt_remap_factor == 0) then
          ! Set np1_qdp to -1. Since dt_remap == 0, the only part of
          ! vertical_remap that is active is the updates to
          ! ps_v(:,:,np1) and dp3d(:,:,:,np1).
          call vertical_remap(hybrid, elem, hvcoord, dt_remap, tl%np1, -1, nets, nete)
       else
          if (modulo(n, dt_remap_factor) == 0) then
             if (compute_diagnostics) call run_diagnostics(elem,hvcoord,tl,4,.false.,nets,nete)
             if (prescribed_wind == 1) then
                ! Prescribed winds are evaluated on reference levels,
                ! not floating levels, so don't remap, just update dp3d.
                do ie = nets,nete
                   elem(ie)%state%ps_v(:,:,tl%np1) = hvcoord%hyai(1)*hvcoord%ps0 + &
                        sum(elem(ie)%state%dp3d(:,:,:,tl%np1),3)
                   do k=1,nlev
                      dp(:,:,k) = (hvcoord%hyai(k+1) - hvcoord%hyai(k))*hvcoord%ps0 + &
                                  (hvcoord%hybi(k+1) - hvcoord%hybi(k))*elem(ie)%state%ps_v(:,:,tl%np1)
                   end do
                   elem(ie)%state%dp3d(:,:,:,tl%np1) = dp
                end do
             else
                ! Set np1_qdp to -1 to remap dynamics variables but
                ! not tracers.
                call vertical_remap(hybrid, elem, hvcoord, dt_remap, tl%np1, -1, nets, nete)
             end if
          end if
       end if
       ! defer final timelevel update until after Q update.
    enddo
    call t_stopf("prim_step_dyn")

    if (qsize > 0) then
       call t_startf("PAT_remap")
       call Prim_Advec_Tracers_remap(elem, deriv1, hvcoord, hybrid, dt_q, tl, nets, nete)
       call t_stopf("PAT_remap")
    end if

    if (dt_remap_factor == 0 .and. compute_diagnostics) then
       call TimeLevel_Qdp(tl, dt_tracer_factor, n0_qdp, np1_qdp)
       call run_diagnostics(elem,hvcoord,tl,4,.false.,nets,nete)
    end if

    ! Remap tracers.
    if (qsize > 0) then
       call sl_vertically_remap_tracers(hybrid, elem, nets, nete, tl, dt_q)
    end if
  end subroutine prim_step_flexible

  subroutine run_diagnostics(elem, hvcoord, tl, n, t_before_advance, nets, nete)
    use time_mod,           only: TimeLevel_t
    use hybvcoord_mod,      only: hvcoord_t
    use prim_state_mod,     only: prim_diag_scalars, prim_energy_halftimes

    type(element_t),      intent(inout) :: elem(:)
    type(TimeLevel_t),    intent(in)    :: tl
    type (hvcoord_t),     intent(in)    :: hvcoord
    integer,              intent(in)    :: nets, nete, n
    logical,              intent(in)    :: t_before_advance

    call t_startf("prim_diag")
    call prim_diag_scalars(elem, hvcoord, tl, n, t_before_advance, nets, nete)
    call prim_energy_halftimes(elem, hvcoord, tl, n, t_before_advance, nets, nete)
    call t_stopf("prim_diag")
  end subroutine run_diagnostics

  subroutine set_tracer_transport_derived_values(elem, nets, nete, tl)
    use control_mod,        only: nu_p, transport_alg
    use time_mod,           only: TimeLevel_t

    type(element_t),      intent(inout) :: elem(:)
    integer,              intent(in)    :: nets, nete
    type(TimeLevel_t),    intent(in)    :: tl

    integer :: ie

    ! ===============
    ! initialize mean flux accumulation variables and save some variables at n0
    ! for use by advection
    ! ===============
    do ie = nets,nete
       elem(ie)%derived%eta_dot_dpdn = 0     ! mean vertical mass flux
       elem(ie)%derived%vn0 = 0              ! mean horizontal mass flux
       elem(ie)%derived%omega_p = 0
       if (nu_p > 0) then
          elem(ie)%derived%dpdiss_ave = 0
          elem(ie)%derived%dpdiss_biharmonic = 0
       endif
       if (transport_alg > 0) then
          elem(ie)%derived%vstar = elem(ie)%state%v(:,:,:,:,tl%n0)
       end if
       elem(ie)%derived%dp(:,:,:) = elem(ie)%state%dp3d(:,:,:,tl%n0)
    enddo
  end subroutine set_tracer_transport_derived_values

!---------------------------------------------------------------------------
!
! Apply all forcing terms that are applied with frequency dt_remap
!
! Note on ftypes:
!   ftype= 4: Q was adjusted by physics, dynamics tendencies applied elsewhere
!   ftype= 2: Q was adjusted by physics, but apply u,T forcing here
!   ftype= 1: forcing was applied time-split in CAM coupling layer
!   ftype= 0: apply all forcing here
!   ftype=-1: do not apply forcing
  subroutine applyCAMforcing_remap(elem,hvcoord,n0,n0qdp,dt_remap,nets,nete)
  use control_mod,        only : ftype
  use hybvcoord_mod,      only : hvcoord_t
  use prim_advance_mod,   only : applycamforcing_dynamics
  implicit none
  type (element_t),       intent(inout) :: elem(:)
  real (kind=real_kind),  intent(in)    :: dt_remap
  type (hvcoord_t),       intent(in)    :: hvcoord
  integer,                intent(in)    :: n0,n0qdp,nets,nete
  integer                               :: ie

  call t_startf("ApplyCAMForcing_remap")
  if (ftype==-1) then
    !do nothing
  elseif (ftype==0) then
    do ie = nets,nete
       call applyCAMforcing_tracers (elem(ie),hvcoord,n0,n0qdp,dt_remap,.false.)
    enddo
    call applyCAMforcing_dynamics(elem,hvcoord,n0,dt_remap,nets,nete)
  elseif (ftype==1) then
    !do nothing
  elseif (ftype==2) then
    ! with CAM physics, tracers were adjusted in dp coupling layer
#ifndef CAM
    do ie = nets,nete
       call ApplyCAMForcing_tracers (elem(ie),hvcoord,n0,n0qdp,dt_remap,.false.)
    enddo
#endif
    call ApplyCAMForcing_dynamics(elem,hvcoord,n0,dt_remap,nets,nete)
 elseif (ftype==4) then
    ! with CAM physics, tracers were adjusted in dp coupling layer
#ifndef CAM
    do ie = nets,nete
       call ApplyCAMForcing_tracers (elem(ie),hvcoord,n0,n0qdp,dt_remap,.false.)
    enddo
#endif
  endif

  call t_stopf("ApplyCAMForcing_remap")
  end subroutine applyCAMforcing_remap



  subroutine applyCAMforcing_tracers(elem,hvcoord,np1,np1_qdp,dt,adjustment)
  !
  ! Apply forcing to tracers
  !    adjustment=1:  apply forcing as hard adjustment, assume qneg check already done
  !    adjustment=0:  apply tracer tendency
  ! in both cases, update PS to conserve mass
  !
  ! For theta model, convert temperature tendency to theta/phi tendency
  ! this conversion is done assuming constant pressure except for changes to hydrostatic
  ! pressure from the water vapor tendencies. It is thus recomputed whenever
  ! water vapor tendency is applied
  !
  ! theta model hydrostatic requires this constant pressure assumption due to
  ! phi/density being diagnostic.  theta model NH could do the conversion constant
  ! density which would simplify this routine
  !
  ! NOTE about ps_v/dp3d
  ! init:
  !   (both ps_v and dp3d are valid)
  ! do:
  !    physics  (uses ps_v to compute pressure levels. doesn't change ps_v)
  !    applyCAMforcing_tracers  use ps_v for initial pressure.
  !                             may adjust dp3d for mass conservation (if adjust_ps=.false.)
  !                             ps_v no longer valid
  !    dynamics                 should only use dp3d
  !    remap                    remap back to ref levels.  ps_v now valid
  !    write restart files      ps_v ok for restart
  !
  use control_mod,        only : use_moisture, dt_remap_factor
  use hybvcoord_mod,      only : hvcoord_t
#ifdef MODEL_THETA_L
  use control_mod,        only : theta_hydrostatic_mode
  use physical_constants, only : cp, g, kappa, Rgas, p0
  use element_ops,        only : get_temperature, get_r_star, get_hydro_pressure
  use eos,                only : pnh_and_exner_from_eos
#ifdef HOMMEXX_BFB_TESTING
  use bfb_mod,            only : bfb_pow
#endif
#endif
  implicit none
  type (element_t),       intent(inout) :: elem
  real (kind=real_kind),  intent(in)    :: dt
  type (hvcoord_t),       intent(in)    :: hvcoord
  integer,                intent(in)    :: np1,np1_qdp
  logical,                intent(in)    :: adjustment

  ! local
  integer :: i,j,k,ie,q
  real (kind=real_kind)  :: fq
  real (kind=real_kind)  :: dp(np,np,nlev), ps(np,np), dp_adj(np,np,nlev)
  real (kind=real_kind)  :: phydro(np,np,nlev)  ! hydrostatic pressure
  logical :: adjust_ps   ! adjust PS or DP3D to conserve dry mass
#ifdef MODEL_THETA_L
  real (kind=real_kind)  :: pprime(np,np,nlev)
  real (kind=real_kind)  :: vthn1(np,np,nlev)
  real (kind=real_kind)  :: tn1(np,np,nlev)
  real (kind=real_kind)  :: pnh(np,np,nlev)
  real (kind=real_kind)  :: phi_n1(np,np,nlevp)
  real (kind=real_kind)  :: rstarn1(np,np,nlev)
  real (kind=real_kind)  :: exner(np,np,nlev)
  real (kind=real_kind)  :: dpnh_dp_i(np,np,nlevp)
#endif

#ifdef MODEL_THETA_L
  if (dt_remap_factor==0) then
     adjust_ps=.true.   ! stay on reference levels for Eulerian case
  else
     adjust_ps=.true.   ! Lagrangian case can support adjusting dp3d or ps
  endif
#else
  adjust_ps=.true.      ! preqx requires forcing to stay on reference levels
#endif

  dp=elem%state%dp3d(:,:,:,np1)
  dp_adj=dp
  ps=elem%state%ps_v(:,:,np1)
  !ps=hvcoord%hyai(1)*hvcoord%ps0 + sum(dp(:,:,:),3) ! introduces roundoff

  ! after calling this routine, ps_v may not be valid and should not be used
  elem%state%ps_v(:,:,np1)=0


#ifdef MODEL_THETA_L
   !compute temperatue and NH perturbation pressure before Q tendency
   do k=1,nlev
      phydro(:,:,k)=hvcoord%ps0*hvcoord%hyam(k) + ps(:,:)*hvcoord%hybm(k)
   enddo

   !one can set pprime=0 to hydro regime but it is not done in master
   !compute pnh, here only pnh is needed
   call pnh_and_exner_from_eos(hvcoord,elem%state%vtheta_dp(:,:,:,np1),dp,&
        elem%state%phinh_i(:,:,:,np1),pnh,exner,dpnh_dp_i)
   do k=1,nlev
      pprime(:,:,k) = pnh(:,:,k)-phydro(:,:,k)
   enddo
   call get_R_star(rstarn1,elem%state%Q(:,:,:,1))
   tn1=exner* elem%state%vtheta_dp(:,:,:,np1)*(Rgas/rstarn1) / dp
#endif

   if (adjustment) then
      ! hard adjust Q from physics.  negativity check done in physics
      do k=1,nlev
         do j=1,np
            do i=1,np
               do q=1,qsize
                  ! apply forcing to Qdp
                  ! dyn_in%elem(ie)%state%Qdp(i,j,k,q,tl_fQdp) = &
                  !        dyn_in%elem(ie)%state%Qdp(i,j,k,q,tl_fQdp) + fq
                  elem%state%Qdp(i,j,k,q,np1_qdp) = &
                       dp(i,j,k)*elem%derived%FQ(i,j,k,q)

                  if (q==1) then
                     fq = dp(i,j,k)*( elem%derived%FQ(i,j,k,q) -&
                          elem%state%Q(i,j,k,q))
                     ! force ps to conserve mass:
                     ps(i,j)=ps(i,j) + fq
                     dp_adj(i,j,k)=dp_adj(i,j,k) + fq   !  ps =  ps0+sum(dp(k))
                  endif
               enddo
            end do
         end do
      end do
   else ! end of adjustment
      ! apply forcing to Qdp
      elem%derived%FQps(:,:)=0
      do q=1,qsize
         do k=1,nlev
            do j=1,np
               do i=1,np
                  fq = dt*elem%derived%FQ(i,j,k,q)
                  if (elem%state%Qdp(i,j,k,q,np1_qdp) + fq < 0 .and. fq<0) then
                     if (elem%state%Qdp(i,j,k,q,np1_qdp) < 0 ) then
                        fq=0  ! Q already negative, dont make it more so
                     else
                        fq = -elem%state%Qdp(i,j,k,q,np1_qdp)
                     endif
                  endif
                  elem%state%Qdp(i,j,k,q,np1_qdp) = elem%state%Qdp(i,j,k,q,np1_qdp)+fq
                  if (q==1) then
                     elem%derived%FQps(i,j)=elem%derived%FQps(i,j)+fq/dt
                     dp_adj(i,j,k)=dp_adj(i,j,k) + fq
                  endif
               enddo
            enddo
         enddo
      enddo

      ! to conserve dry mass in the precese of Q1 forcing:
      ps(:,:) = ps(:,:) + dt*elem%derived%FQps(:,:)
   endif ! if adjustment


   if (use_moisture) then
      ! compute water vapor adjusted dp3d:
      if (adjust_ps) then
         ! compute new dp3d from adjusted ps()
         do k=1,nlev
            dp_adj(:,:,k) = ( hvcoord%hyai(k+1) - hvcoord%hyai(k) )*hvcoord%ps0 + &
                 ( hvcoord%hybi(k+1) - hvcoord%hybi(k))*ps(:,:)
         enddo
      endif
      elem%state%dp3d(:,:,:,np1)=dp_adj(:,:,:)
   endif

   ! Qdp(np1) was updated by forcing - update Q(np1)
   do q=1,qsize
      elem%state%Q(:,:,:,q) = elem%state%Qdp(:,:,:,q,np1_qdp)/elem%state%dp3d(:,:,:,np1)
   enddo


#ifdef MODEL_THETA_L
   if (use_moisture) then
      ! compute updated pnh and exner
      if (adjust_ps) then
         ! recompute hydrostatic pressure from ps
         do k=1,nlev
            phydro(:,:,k)=hvcoord%ps0*hvcoord%hyam(k) + ps(:,:)*hvcoord%hybm(k)
         enddo
      else
         ! recompute hydrostatic pressure from dp3d
         call get_hydro_pressure(phydro,elem%state%dp3d(:,:,:,np1),hvcoord)
      endif
      do k=1,nlev
         pnh(:,:,k)=phydro(:,:,k) + pprime(:,:,k)
#ifdef HOMMEXX_BFB_TESTING
         exner(:,:,k)=bfb_pow(pnh(:,:,k)/p0,Rgas/Cp)
#else
         exner(:,:,k)=(pnh(:,:,k)/p0)**(Rgas/Cp)
#endif
      enddo
   endif

   !update temperature
   call get_R_star(rstarn1,elem%state%Q(:,:,:,1))
   tn1(:,:,:) = tn1(:,:,:) + dt*elem%derived%FT(:,:,:)


   ! now we have tn1,dp,pnh - compute corresponding theta and phi:
   vthn1 =  (rstarn1(:,:,:)/Rgas)*tn1(:,:,:)*elem%state%dp3d(:,:,:,np1)/exner(:,:,:)

   phi_n1(:,:,nlevp)=elem%state%phinh_i(:,:,nlevp,np1)
   do k=nlev,1,-1
      phi_n1(:,:,k)=phi_n1(:,:,k+1) + Rgas*vthn1(:,:,k)*exner(:,:,k)/pnh(:,:,k)
   enddo

   !finally, compute difference for FVTheta
   ! this method is using new dp, new exner, new-new r*, new t
   elem%derived%FVTheta(:,:,:) = &
        (vthn1 - elem%state%vtheta_dp(:,:,:,np1))/dt

   elem%derived%FPHI(:,:,:) = &
        (phi_n1 - elem%state%phinh_i(:,:,:,np1))/dt

#endif
<<<<<<< HEAD


=======
>>>>>>> c0155f29

  end subroutine applyCAMforcing_tracers


  subroutine prim_step_scm(elem, nets,nete, dt, tl, hvcoord)
  !
  !   prim_step version for single column model (SCM)
  !   Here we simply want to compute the floating level tendency
  !    based on the prescribed large scale vertical velocity
  !   Take qsplit dynamics steps and one tracer step
  !   for vertically lagrangian option, this subroutine does only the horizontal step
  !
  !   input:
  !       tl%nm1   not used
  !       tl%n0    data at time t
  !       tl%np1   new values at t+dt_q
  !
  !   then we update timelevel pointers:
  !       tl%nm1 = tl%n0
  !       tl%n0  = tl%np1
  !   so that:
  !       tl%nm1   tracers:  t    dynamics:  t+(qsplit-1)*dt
  !       tl%n0    time t + dt_q
  !
  !
    use control_mod,        only: statefreq, integration, ftype, nu_p, dt_tracer_factor, dt_remap_factor
    use control_mod,        only: transport_alg
    use hybvcoord_mod,      only : hvcoord_t
    use parallel_mod,       only: abortmp
    use prim_advance_mod,   only: prim_advance_exp, applyCAMforcing_dynamics
    use reduction_mod,      only: parallelmax
    use time_mod,           only: time_at,TimeLevel_t, timelevel_update, timelevel_qdp, nsplit
    use prim_state_mod,     only: prim_printstate, prim_diag_scalars, prim_energy_halftimes

    type(element_t),      intent(inout) :: elem(:)
    type(hvcoord_t),      intent(in)    :: hvcoord  ! hybrid vertical coordinate struct
    integer,              intent(in)    :: nets     ! starting thread element number (private)
    integer,              intent(in)    :: nete     ! ending thread element number   (private)
    real(kind=real_kind), intent(in)    :: dt       ! "timestep dependent" timestep
    type(TimeLevel_t),    intent(inout) :: tl

    real(kind=real_kind) :: st, st1, dp, dt_q
    integer :: ie, t, q,k,i,j,n,qn0
    real (kind=real_kind)                          :: maxcflx, maxcfly
    real (kind=real_kind) :: dp_np1(np,np)

    dt_q = dt*dt_tracer_factor

    ! ===============
    ! initialize mean flux accumulation variables and save some variables at n0
    ! for use by advection
    ! ===============
    do ie=nets,nete
      elem(ie)%derived%eta_dot_dpdn=0     ! mean vertical mass flux
      elem(ie)%derived%vn0=0              ! mean horizontal mass flux
      if (nu_p>0) then
         elem(ie)%derived%dpdiss_ave=0
         elem(ie)%derived%dpdiss_biharmonic=0
      endif
      if (transport_alg > 0) then
        elem(ie)%derived%vstar=elem(ie)%state%v(:,:,:,:,tl%n0)
      end if
      elem(ie)%derived%dp(:,:,:)=elem(ie)%state%dp3d(:,:,:,tl%n0)
    enddo

    ! ===============
    ! Dynamical Step
    ! ===============

    call TimeLevel_Qdp(tl, dt_tracer_factor, qn0)  ! compute current Qdp() timelevel
    call set_prescribed_scm(elem,dt,tl)

    do n=2,dt_tracer_factor

      call TimeLevel_update(tl,"leapfrog")
      if (ftype==4) call ApplyCAMforcing_dynamics(elem,hvcoord,tl%n0,dt,nets,nete)

      ! get timelevel for accessing tracer mass Qdp() to compute virtual temperature
      call TimeLevel_Qdp(tl, dt_tracer_factor, qn0)  ! compute current Qdp() timelevel

      ! call the single column forcing
      call set_prescribed_scm(elem,dt,tl)

    enddo

  end subroutine prim_step_scm


!=======================================================================================================!


  subroutine prim_finalize()
#ifdef TRILINOS
  interface
    subroutine noxfinish() bind(C,name='noxfinish')
    use ,intrinsic :: iso_c_binding
    end subroutine noxfinish
  end interface
#endif

#ifdef HOMME_ENABLE_COMPOSE
    use compose_mod, only: compose_finalize
    use control_mod, only: transport_alg
#endif
    implicit none

#ifdef TRILINOS
    call noxfinish()
#endif

#ifdef HOMME_ENABLE_COMPOSE
    if (transport_alg > 0) call compose_finalize()
#endif

    ! ==========================
    ! end of the hybrid program
    ! ==========================
  end subroutine prim_finalize



    subroutine smooth_topo_datasets(elem,hybrid,nets,nete)
    use control_mod, only : smooth_phis_numcycle, smooth_phis_nudt
    use hybrid_mod, only : hybrid_t
    use bndry_mod, only : bndry_exchangev
    use derivative_mod, only : derivative_t , laplace_sphere_wk
    use viscosity_mod, only : smooth_phis
    implicit none

    integer , intent(in) :: nets,nete
    type (hybrid_t)      , intent(in) :: hybrid
    type (element_t)     , intent(inout), target :: elem(:)
    ! local
    integer :: ie
    real (kind=real_kind) :: minf
    real (kind=real_kind) :: phis(np,np,nets:nete)

    do ie=nets,nete
       phis(:,:,ie)=elem(ie)%state%phis(:,:)
    enddo

    minf=-9e9
    if (hybrid%masterthread) then
       write(iulog,*) "Applying hyperviscosity smoother to PHIS"
       write(iulog,'(a,i10)')  " smooth_phis_numcycle =",smooth_phis_numcycle
       write(iulog,'(a,e13.5)')" smooth_phis_nudt =",smooth_phis_nudt
    endif
    call smooth_phis(phis,elem,hybrid,deriv1,nets,nete,minf,smooth_phis_numcycle)


    do ie=nets,nete
       elem(ie)%state%phis(:,:)=phis(:,:,ie)
    enddo

    end subroutine smooth_topo_datasets

  !_____________________________________________________________________
  subroutine set_prescribed_scm(elem,dt,tl)

    ! Update the floating levels based on the prescribed
    !  large scale vertical velocity for single column model

    use dimensions_mod, only: qsize
    use time_mod, only: timelevel_qdp
    use control_mod, only: dt_tracer_factor
    use time_mod,       only: timelevel_t

    type (element_t),      intent(inout), target  :: elem(:)
    real (kind=real_kind), intent(in)             :: dt
    type (TimeLevel_t)   , intent(in)             :: tl

    real (kind=real_kind) :: dp(np,np)! pressure thickness, vflux
    real(kind=real_kind)  :: eta_dot_dpdn(np,np,nlevp)

    integer :: ie,k,p,n0,np1,n0_qdp,np1_qdp

    n0    = tl%n0
    np1   = tl%np1

    call TimeLevel_Qdp(tl, dt_tracer_factor, n0_qdp, np1_qdp)

    do k=1,nlev
      eta_dot_dpdn(:,:,k)=elem(1)%derived%omega_p(1,1,k)
    enddo
    eta_dot_dpdn(:,:,nlev+1) = eta_dot_dpdn(:,:,nlev)

    do k=1,nlev
      elem(1)%state%dp3d(:,:,k,np1) = elem(1)%state%dp3d(:,:,k,n0) &
        + dt*(eta_dot_dpdn(:,:,k+1) - eta_dot_dpdn(:,:,k))
    enddo

    do p=1,qsize
      do k=1,nlev
        elem(1)%state%Qdp(:,:,k,p,np1_qdp)=elem(1)%state%Q(:,:,k,p)*elem(1)%state%dp3d(:,:,k,np1)
      enddo
    enddo

  end subroutine set_prescribed_scm

end module prim_driver_base<|MERGE_RESOLUTION|>--- conflicted
+++ resolved
@@ -519,7 +519,7 @@
        call MeshSetCoordinates(elem)
      else if  (geometry=="plane") then
         call PlaneMeshSetCoordinates(elem)
-        end if
+      end if
     else
       if (geometry=="sphere") then
        do ie=1,nelemd
@@ -892,15 +892,7 @@
     !$OMP BARRIER
 #endif
 
-<<<<<<< HEAD
-#ifndef CAM
-=======
-    if (topology /= "cube") then
-       call abortmp('Error: only cube topology supported for primaitve equations')
-    endif
-
 #if !defined(CAM) && !defined(SCREAM)
->>>>>>> c0155f29
 
     ! =================================
     ! HOMME stand alone initialization
@@ -1746,11 +1738,6 @@
         (phi_n1 - elem%state%phinh_i(:,:,:,np1))/dt
 
 #endif
-<<<<<<< HEAD
-
-
-=======
->>>>>>> c0155f29
 
   end subroutine applyCAMforcing_tracers
 
