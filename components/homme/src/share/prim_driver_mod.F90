! ------------------------------------------------------------------------------------------------
! prim_driver_mod: 
!
! 08/2016: O. Guba Inserting code for area correction based on epsilon bubble:
! Numerical area of the domain (sphere) is sum of integration weights. The sum
! is not exactly equal geometric area (4\pi R). It is required that 
! numerical area = geometric area.  
! Previously, alpha correction was used. The alpha correction 'butters' 
! the difference between numerical and geometrical areas evenly among DOFs. Then
! geometric areas of individual elements do not equal their numerical areas,
! only whole domain's areas coinside.
! The 'epsilon bubble' approach modifies inner weights in each element so that
! geometic and numerical areas of each element match.


#ifdef HAVE_CONFIG_H
#include "config.h"
#endif

!#define _DBG_ print *,"file: ",__FILE__," line: ",__LINE__," ithr: ",hybrid%ithr
#define _DBG_
module prim_driver_mod

  use cg_mod,           only: cg_t
  use derivative_mod,   only: derivative_t
  use dimensions_mod,   only: np, nlev, nlevp, nelem, nelemd, nelemdmax, GlobalUniqueCols, ntrac, qsize, nc,nhc
  use element_mod,      only: element_t, timelevels,  allocate_element_desc
  use filter_mod,       only: filter_t
  use fvm_mod,          only: fvm_init1,fvm_init2, fvm_init3
  use fvm_control_volume_mod, only: fvm_struct
  use hybrid_mod,       only: hybrid_t
  use kinds,            only: real_kind, iulog, longdouble_kind
  use perf_mod,         only: t_startf, t_stopf
  use prim_si_ref_mod,  only: ref_state_t
  use quadrature_mod,   only: quadrature_t, test_gauss, test_gausslobatto, gausslobatto
  use reduction_mod,    only: reductionbuffer_ordered_1d_t, red_min, red_max, red_max_int, &
                              red_sum, red_sum_int, red_flops, initreductionbuffer
  use solver_mod,       only: blkjac_t
  use thread_mod,       only: nThreadsHoriz, omp_get_num_threads

#ifndef CAM
  use column_types_mod, only : ColumnModel_t
  use prim_restart_mod, only : initrestartfile
  use restart_io_mod ,  only : RestFile,readrestart
  use Manager
  use test_mod,         only: set_test_initial_conditions, apply_test_forcing
#endif

  implicit none

  private
  public :: prim_init1, prim_init2 , prim_run, prim_run_subcycle, prim_finalize, leapfrog_bootstrap
  public :: smooth_topo_datasets

  type (cg_t), allocatable  :: cg(:)              ! conjugate gradient struct (nthreads)
  
  real(kind=longdouble_kind)  :: fvm_corners(nc+1)     ! fvm cell corners on reference element
  real(kind=longdouble_kind)  :: fvm_points(nc)     ! fvm cell centers on reference element

#ifndef CAM
  type (ColumnModel_t), allocatable :: cm(:) ! (nthreads)
#endif
  type (ref_state_t)    :: refstate        ! semi-implicit vertical reference state
  type (blkjac_t),allocatable  :: blkjac(:)  ! (nets:nete)
  type (filter_t)       :: flt             ! Filter struct for v and p grid
  type (filter_t)       :: flt_advection   ! Filter struct for v grid for advection only
  real*8  :: tot_iter
  type (ReductionBuffer_ordered_1d_t), save :: red   ! reduction buffer               (shared)

contains

  subroutine prim_init1(elem, fvm, par, dom_mt, Tl)

<<<<<<< HEAD
    ! --------------------------------
    use thread_mod, only : nthreads, omp_get_thread_num, vert_num_threads
    ! --------------------------------
    use control_mod, only : runtype, restartfreq, filter_counter, integration, topology, &
         partmethod, while_iter, use_semi_lagrange_transport, cubed_sphere_map
    ! --------------------------------
    use prim_state_mod, only : prim_printstate_init
    ! --------------------------------
    use namelist_mod, only : readnl
    ! --------------------------------
    use mesh_mod, only : MeshUseMeshFile
    ! --------------------------------
    use time_mod, only : nmax, time_at, timelevel_init, timelevel_t
    ! --------------------------------
    use element_mod, only : setup_element_pointers
    ! --------------------------------
    use mass_matrix_mod, only : mass_matrix
    ! --------------------------------
    use cube_mod,  only : cubeedgecount , cubeelemcount, cubetopology
    ! --------------------------------
    use mesh_mod, only : MeshSetCoordinates, MeshUseMeshFile, MeshCubeTopology, &
         MeshCubeElemCount, MeshCubeEdgeCount
    ! --------------------------------
    use cube_mod, only : cube_init_atomic, set_corner_coordinates, assign_node_numbers_to_elem
    ! --------------------------------
    use metagraph_mod, only : metavertex_t, metaedge_t, localelemcount, initmetagraph, printmetavertex
    ! --------------------------------
    use derivative_mod, only : allocate_subcell_integration_matrix
    ! --------------------------------
    use gridgraph_mod, only : gridvertex_t, gridedge_t, allocate_gridvertex_nbrs, deallocate_gridvertex_nbrs
    ! --------------------------------
    use schedtype_mod, only : schedule
    ! --------------------------------
    use schedule_mod, only : genEdgeSched,  PrintSchedule
    ! --------------------------------
    use prim_advection_mod, only: prim_advec_init1
    ! --------------------------------
    use prim_advance_mod, only: prim_advance_init
    ! --------------------------------
#ifdef TRILINOS
    use prim_implicit_mod, only : prim_implicit_init
#endif
    ! --------------------------------
    use diffusion_mod, only      : diffusion_init
    ! --------------------------------
    use parallel_mod, only : iam, parallel_t, syncmp, abortmp, global_shared_buf, nrepro_vars
#ifdef _MPI
    use parallel_mod, only : mpiinteger_t, mpireal_t, mpi_max, mpi_sum, haltmp
#endif
    ! --------------------------------
    use metis_mod, only : genmetispart
    ! --------------------------------
    use spacecurve_mod, only : genspacepart
    ! --------------------------------
    use dof_mod, only : global_dof, CreateUniqueIndex, SetElemOffset
    ! --------------------------------
    use params_mod, only : SFCURVE
    ! --------------------------------
    use domain_mod, only : domain1d_t, decompose
    ! --------------------------------
    use physical_constants, only : dd_pi
    ! --------------------------------
    use bndry_mod, only : sort_neighbor_buffer_mapping
    ! --------------------------------
    use coordinate_systems_mod, only : sphere_tri_area
    ! --------------------------------
=======
    use bndry_mod,          only: sort_neighbor_buffer_mapping
    use control_mod,        only: runtype, restartfreq, filter_counter, integration, &
                                  topology, partmethod, while_iter, use_semi_lagrange_transport
    use cube_mod,           only: cubeedgecount , cubeelemcount, cubetopology, &
                                  cube_init_atomic, rotation_init_atomic,&
                                  set_corner_coordinates, assign_node_numbers_to_elem
    use derivative_mod,     only: allocate_subcell_integration_matrix
    use diffusion_mod,      only: diffusion_init
    use dof_mod,            only: global_dof, CreateUniqueIndex, SetElemOffset
    use domain_mod,         only: domain1d_t, decompose
    use element_mod,        only: setup_element_pointers
    use gridgraph_mod,      only: gridvertex_t, gridedge_t, allocate_gridvertex_nbrs, deallocate_gridvertex_nbrs
    use mass_matrix_mod,    only: mass_matrix
    use mesh_mod,           only: MeshSetCoordinates, MeshUseMeshFile, MeshCubeTopology, &
                                  MeshCubeElemCount, MeshCubeEdgeCount, MeshUseMeshFile
    use metagraph_mod,      only: metavertex_t, metaedge_t, localelemcount, initmetagraph, printmetavertex
    use metis_mod,          only: genmetispart
    use namelist_mod,       only: readnl
    use parallel_mod,       only: iam, parallel_t, syncmp, abortmp, global_shared_buf, nrepro_vars, &
                                  mpiinteger_t, mpireal_t, mpi_max, mpi_sum, haltmp
    use params_mod,         only: sfcurve
    use physical_constants, only: dd_pi
    use prim_advection_mod, only: prim_advec_init1
    use prim_advance_mod,   only: prim_advance_init
    use prim_state_mod,     only: prim_printstate_init
    use schedtype_mod,      only: schedule
    use schedule_mod,       only: genEdgeSched,  PrintSchedule
    use spacecurve_mod,     only: genspacepart
    use thread_mod,         only: nthreads, omp_get_thread_num, vert_num_threads
    use time_mod,           only: nmax, time_at, timelevel_init, timelevel_t

>>>>>>> 490e9395
#ifndef CAM
    use repro_sum_mod,      only: repro_sum, repro_sum_defaultopts, repro_sum_setopts
#else
    use infnan,             only: nan, assignment(=)
    use shr_reprosum_mod,   only: repro_sum => shr_reprosum_calc
#endif

#ifdef TRILINOS
    use prim_implicit_mod,  only : prim_implicit_init
#endif

    implicit none

    type (element_t),   pointer     :: elem(:)
    type (fvm_struct),  pointer     :: fvm(:)
    type (parallel_t),  intent(in)  :: par
    type (domain1d_t),  pointer     :: dom_mt(:)
    type (timelevel_t), intent(out) :: Tl

    type (GridVertex_t), target,allocatable :: GridVertex(:)
    type (GridEdge_t),   target,allocatable :: Gridedge(:)
    type (MetaVertex_t), target,allocatable :: MetaVertex(:)

    integer :: ii,ie, ith
    integer :: nets, nete
    integer :: nelem_edge,nedge
    integer :: nstep
    integer :: nlyr
    integer :: iMv
    integer :: err, ierr, l, j
    logical, parameter :: Debug = .FALSE.

    real(kind=real_kind), allocatable :: aratio(:,:)
    ! xtmp var is used only for fvm_...
    real(kind=real_kind) :: area(1), xtmp, area_sphere, area_num, area_dummy, sum_w, delta

    integer  :: i
    integer,allocatable :: TailPartition(:)
    integer,allocatable :: HeadPartition(:)

    integer total_nelem
    real(kind=real_kind) :: approx_elements_per_task
    integer :: n_domains

<<<<<<< HEAD
    type (quadrature_t)   :: gp

=======
>>>>>>> 490e9395
#ifndef CAM
    logical :: repro_sum_use_ddpdd, repro_sum_recompute
    real(kind=real_kind) :: repro_sum_rel_diff_max
#endif

    ! =====================================
    ! Read in model control information
    ! =====================================
    ! cam readnl is called in spmd_dyn (needed prior to mpi_init)
#ifndef CAM
    call readnl(par)
    if (MeshUseMeshFile) then
       total_nelem = MeshCubeElemCount()
    else
       total_nelem = CubeElemCount()
    end if

    approx_elements_per_task = dble(total_nelem)/dble(par%nprocs)
    if  (approx_elements_per_task < 1.0D0) then
       if(par%masterproc) print *,"number of elements=", total_nelem
       if(par%masterproc) print *,"number of procs=", par%nprocs
       call abortmp('There is not enough parallelism in the job, that is, there is less than one elements per task.')
    end if
    ! ====================================
    ! initialize reproducible sum module
    ! ====================================
    call repro_sum_defaultopts(                           &
       repro_sum_use_ddpdd_out=repro_sum_use_ddpdd,       &
       repro_sum_rel_diff_max_out=repro_sum_rel_diff_max, &
       repro_sum_recompute_out=repro_sum_recompute        )
    call repro_sum_setopts(                              &
       repro_sum_use_ddpdd_in=repro_sum_use_ddpdd,       &
       repro_sum_rel_diff_max_in=repro_sum_rel_diff_max, &
       repro_sum_recompute_in=repro_sum_recompute,       &
       repro_sum_master=par%masterproc,                      &
       repro_sum_logunit=6                           )
       if(par%masterproc) print *, "Initialized repro_sum"
#endif
    ! ====================================
    ! Set cube edge rotation type for model
    ! unnecessary complication here: all should
    ! be on the same footing. RDL
    ! =====================================
! OG Set but not used.
!    rot_type="contravariant"

#ifndef CAM
    if (par%masterproc) then
       ! =============================================
       ! Compute total simulated time...
       ! =============================================
       write(iulog,*)""
       write(iulog,*)" total simulated time = ",Time_at(nmax)
       write(iulog,*)""
       ! =============================================
       ! Perform Gauss/Gauss Lobatto tests...
       ! =============================================
       call test_gauss(np)
       call test_gausslobatto(np)
    end if
#endif

    ! ===============================================================
    ! Allocate and initialize the graph (array of GridVertex_t types)
    ! ===============================================================

    if (topology=="cube") then

       if (par%masterproc) then
          write(iulog,*)"creating cube topology..."
       end if

       if (MeshUseMeshFile) then
           nelem = MeshCubeElemCount()
           nelem_edge = MeshCubeEdgeCount()
       else
           nelem      = CubeElemCount()
           nelem_edge = CubeEdgeCount()
       end if

       allocate(GridVertex(nelem))
       allocate(GridEdge(nelem_edge))

       do j =1,nelem
          call allocate_gridvertex_nbrs(GridVertex(j))
       end do

       if (MeshUseMeshFile) then
           if (par%masterproc) then
               write(iulog,*) "Set up grid vertex from mesh..."
           end if
           call MeshCubeTopology(GridEdge, GridVertex)
       else
           call CubeTopology(GridEdge,GridVertex)
        end if

       if(par%masterproc)       write(iulog,*)"...done."
    end if
    if(par%masterproc) write(iulog,*)"total number of elements nelem = ",nelem

    !DBG if(par%masterproc) call PrintGridVertex(GridVertex)

    if(partmethod .eq. SFCURVE) then
       if(par%masterproc) write(iulog,*)"partitioning graph using SF Curve..."
       call genspacepart(GridEdge,GridVertex)
    else
        if(par%masterproc) write(iulog,*)"partitioning graph using Metis..."
       call genmetispart(GridEdge,GridVertex)
    endif

    ! ===========================================================
    ! given partition, count number of local element descriptors
    ! ===========================================================
    allocate(MetaVertex(1))
    allocate(Schedule(1))

    nelem_edge=SIZE(GridEdge)

    allocate(TailPartition(nelem_edge))
    allocate(HeadPartition(nelem_edge))
    do i=1,nelem_edge
       TailPartition(i)=GridEdge(i)%tail%processor_number
       HeadPartition(i)=GridEdge(i)%head%processor_number
    enddo

    ! ====================================================
    !  Generate the communication graph
    ! ====================================================
    call initMetaGraph(iam,MetaVertex(1),GridVertex,GridEdge)

    nelemd = LocalElemCount(MetaVertex(1))
    if(par%masterproc .and. Debug) then 
        call PrintMetaVertex(MetaVertex(1))
    endif

    if(nelemd .le. 0) then
       call abortmp('Not yet ready to handle nelemd = 0 yet' )
       stop
    endif
#ifdef _MPI
    call mpi_allreduce(nelemd,nelemdmax,1,MPIinteger_t,MPI_MAX,par%comm,ierr)
#else
    nelemdmax=nelemd
#endif

    if (nelemd>0) then
       allocate(elem(nelemd))
       call setup_element_pointers(elem)
       call allocate_element_desc(elem)
#ifndef CAM
       call ManagerInit()
#endif
    endif

    if (ntrac>0) then
       allocate(fvm(nelemd))
    else
       ! Even if fvm not needed, still desirable to allocate it as empty
       ! so it can be passed as a (size zero) array rather than pointer.
       allocate(fvm(0))
    end if

    ! ====================================================
    !  Generate the communication schedule
    ! ====================================================

    call genEdgeSched(elem,iam,Schedule(1),MetaVertex(1))

    allocate(global_shared_buf(nelemd,nrepro_vars))
    global_shared_buf=0.0_real_kind
    !  nlyr=edge3p1%nlyr
    !  call MessageStats(nlyr)
    !  call testchecksum(par,GridEdge)

    ! ========================================================
    ! load graph information into local element descriptors
    ! ========================================================

    !  do ii=1,nelemd
    !     elem(ii)%vertex = MetaVertex(iam)%members(ii)
    !  enddo

    call syncmp(par)

    ! =================================================================
    ! Set number of domains (for 'decompose') equal to number of threads
    !  for OpenMP across elements, equal to 1 for OpenMP within element
    ! =================================================================
    n_domains = min(Nthreads,nelemd)

    ! =================================================================
    ! Initialize shared boundary_exchange and reduction buffers
    ! =================================================================
    if(par%masterproc) write(iulog,*) 'init shared boundary_exchange buffers'
    call InitReductionBuffer(red,3*nlev,n_domains)
    call InitReductionBuffer(red_sum,5)
    call InitReductionBuffer(red_sum_int,1)
    call InitReductionBuffer(red_max,1)
    call InitReductionBuffer(red_max_int,1)
    call InitReductionBuffer(red_min,1)
    call initReductionBuffer(red_flops,1)

    gp=gausslobatto(np)  ! GLL points

    ! fvm nodes are equally spaced in alpha/beta
    ! HOMME with equ-angular gnomonic projection maps alpha/beta space
    ! to the reference element via simple scale + translation
    ! thus, fvm nodes in reference element [-1,1] are a tensor product of
    ! array 'fvm_corners(:)' computed below:
    xtmp=nc
    do i=1,nc+1
       fvm_corners(i)= 2*(i-1)/xtmp - 1  ! [-1,1] including end points
    end do
    do i=1,nc
       fvm_points(i)= ( fvm_corners(i)+fvm_corners(i+1) ) /2
    end do

    if (topology=="cube") then
       if(par%masterproc) write(iulog,*) "initializing cube elements..."
       if (MeshUseMeshFile) then
           call MeshSetCoordinates(elem)
       else
           do ie=1,nelemd
               call set_corner_coordinates(elem(ie))
           end do
           call assign_node_numbers_to_elem(elem, GridVertex)
       end if

       do ie=1,nelemd
          call cube_init_atomic(elem(ie),gp%points)
       enddo
    end if

    ! =================================================================
    ! Initialize mass_matrix
    ! =================================================================
    
    if(par%masterproc) write(iulog,*) 'running mass_matrix'
    ! Running this line is 2 communications worth. Below is code that can
    ! replace this call, but it introduces non-BFB changes in tests.
    call mass_matrix(par,elem)
    allocate(aratio(nelemd,1))

    if ( topology == "cube" ) then 
       ! Alpha correction of area, works with uniform meshes.
       if( cubed_sphere_map == 0 ) then
          area = 0
          do ie=1,nelemd
             ! Code that is bound with mass_matrix() call above
             aratio(ie,1) = sum(elem(ie)%mp(:,:)*elem(ie)%metdet(:,:))
             ! New code that can replace mass_matrix call and the line above.
             !aratio(ie,1) = 0.0d0
             !do j = 1,np
             !   do i = 1,np
             !      aratio(ie,1) = aratio(ie,1) + gp%weights(i)*gp%weights(j)*elem(ie)%metdet(i,j)
             !   enddo
             !enddo
          enddo
          call repro_sum(aratio, area, nelemd, nelemd, 1, commid=par%comm)
          area(1) = 4*dd_pi/area(1)  ! ratio correction
          if (par%masterproc) &
            write(iulog,'(a,f20.17)') " re-initializing cube elements: area correction=",area(1)

          do ie=1,nelemd
             call cube_init_atomic(elem(ie),gp%points,area(1))
             !call rotation_init_atomic(elem(ie),rot_type) 
          enddo
       ! Epsilon bubble correction for RRM meshes.
       ! Note that this code is identical to the one in init_mod for SW
       ! equations. 
       elseif(( cubed_sphere_map == 2 ).AND.( np > 2 )) then
          do ie=1,nelemd
             ! Obtain area of element = sum of areas of 2 triangles.
             call sphere_tri_area(elem(ie)%corners3D(1), elem(ie)%corners3D(2), &
                                  elem(ie)%corners3D(3), area_sphere)
             call sphere_tri_area(elem(ie)%corners3D(1), elem(ie)%corners3D(3), &
                                  elem(ie)%corners3D(4), area_dummy)
             ! Store element's area in area_sphere.
             area_sphere = area_sphere + area_dummy

             ! Compute 'numerical area' of the element as sum of integration
             ! weights.
             area_num = 0.0
             do i = 1,np
                do j = 1,np          
                   area_num = area_num + gp%weights(i)*gp%weights(j)*elem(ie)%metdet(i,j)
                enddo
             enddo

<<<<<<< HEAD
             ! Compute sum of inner integration weights for correction.
             sum_w = 0 ! or sum_w = sum(elem(ie)%mp(2:np-1,2:np-1)*elem(ie)%metdet(2:np-1,2:np-1))
             do j = 2, np-1
                do i = 2, np-1
                   sum_w = sum_w + gp%weights(i)*gp%weights(j)*elem(ie)%metdet(i,j)
                enddo
             enddo
             ! Which tol is to use here?
             if ( sum_w > 1e-15 ) then
                delta = (area_sphere - area_num)/sum_w
                call cube_init_atomic(elem(ie),gp%points,1.0 + delta)
             else
                ! Abort since the denominator in correction is too small.
                call abortmp('Area correction based on eps. bubble cannot be done, sum_w is too small.') 
             endif
             !call rotation_init_atomic(elem(ie),rot_type)
          enddo ! loop over elements

          ! Temporary code for verification.
          area = 0
          do ie = 1,nelemd
             aratio(ie,1) = 0.0
             do j = 1,np
                do i = 1,np
                   aratio(ie,1) = aratio(ie,1) + gp%weights(i)*gp%weights(j)*elem(ie)%metdet(i,j)
                enddo
             enddo
          enddo

          call repro_sum(aratio, area, nelemd, nelemd, 1, commid=par%comm)
          if (par%masterproc) &
             write(iulog,'(a,f20.17)') "Epsilon bubble correction: Corrected area - 4\pi ",area(1) - 4.0d0*dd_pi

       endif ! end of cubed_sphere_map==0 or (..._map=2 and np > 2)
    endif ! end of topology == 'cube'

    deallocate(aratio)

    deallocate(gp%points)
    deallocate(gp%weights)

    if(par%masterproc) write(iulog,*) 'Running mass_matrix after area corrections.'
=======
    if(par%masterproc) write(iulog,*) 're-running mass_matrix'
>>>>>>> 490e9395
    call mass_matrix(par,elem)

    ! =================================================================
    ! Determine the global degree of freedome for each gridpoint
    ! =================================================================
    if(par%masterproc) write(iulog,*) 'running global_dof'
    call global_dof(par,elem)

    ! =================================================================
    ! Create Unique Indices
    ! =================================================================

    do ie=1,nelemd
       call CreateUniqueIndex(elem(ie)%GlobalId,elem(ie)%gdofP,elem(ie)%idxP)
    enddo

    call SetElemOffset(par,elem, GlobalUniqueCols)

    do ie=1,nelemd
       elem(ie)%idxV=>elem(ie)%idxP
    end do

    !JMD call PrintDofP(elem)
    !JMD call PrintDofV(elem)

    call prim_printstate_init(par)
    ! Initialize output fields for plotting...

    while_iter = 0
    filter_counter = 0

    ! initialize flux terms to 0

    do ie=1,nelemd
       elem(ie)%derived%FM=0.0
       elem(ie)%derived%FQ=0.0
       elem(ie)%derived%FQps=0.0
       elem(ie)%derived%FT=0.0
       elem(ie)%derived%pecnd=0.0

       elem(ie)%accum%Qvar=0
       elem(ie)%accum%Qmass=0
       elem(ie)%accum%Q1mass=0

       elem(ie)%derived%Omega_p=0
       elem(ie)%state%dp3d=0

#ifdef CAM
       elem(ie)%derived%etadot_prescribed = nan
       elem(ie)%derived%u_met = nan
       elem(ie)%derived%v_met = nan
       elem(ie)%derived%dudt_met = nan
       elem(ie)%derived%dvdt_met = nan
       elem(ie)%derived%T_met = nan
       elem(ie)%derived%dTdt_met = nan
       elem(ie)%derived%ps_met = nan
       elem(ie)%derived%dpsdt_met = nan
       elem(ie)%derived%nudge_factor = nan

       elem(ie)%derived%Utnd=0.D0
       elem(ie)%derived%Vtnd=0.D0
       elem(ie)%derived%Ttnd=0.D0
#endif
    enddo

    ! ==========================================================
    !  This routines initalizes a Restart file.  This involves:
    !      I)  Setting up the MPI datastructures
    ! ==========================================================
#ifndef CAM
    if(restartfreq > 0 .or. runtype>=1)  then
       call initRestartFile(elem(1)%state,par,RestFile)
    endif
#endif
    !DBG  write(iulog,*) 'prim_init: after call to initRestartFile'

    deallocate(GridEdge)
    do j =1,nelem
       call deallocate_gridvertex_nbrs(GridVertex(j))
    end do
    deallocate(GridVertex)

    do j = 1, MetaVertex(1)%nmembers
       call deallocate_gridvertex_nbrs(MetaVertex(1)%members(j))
    end do
    deallocate(MetaVertex)
    deallocate(TailPartition)
    deallocate(HeadPartition)

    n_domains = min(Nthreads,nelemd)
    nthreads = n_domains

    ! =====================================
    ! Set number of threads...
    ! =====================================
    if(par%masterproc) then
       write(iulog,*) "Main:NThreads=",NThreads
       write(iulog,*) "Main:n_domains = ",n_domains
    endif

    allocate(dom_mt(0:n_domains-1))
    do ith=0,n_domains-1
       dom_mt(ith)=decompose(1,nelemd,n_domains,ith)
    end do
    ith=0
    nets=1
    nete=nelemd
    ! set the actual number of threads which will be used in the horizontal
    nThreadsHoriz = n_domains
#ifndef CAM
    allocate(cm(0:n_domains-1))
#endif
    allocate(cg(0:n_domains-1))
    call prim_advance_init(par,elem,integration)
#ifdef TRILINOS
    call prim_implicit_init(par, elem)
#endif
    call Prim_Advec_Init1(par, elem,n_domains)
    call diffusion_init(par,elem)
    if (ntrac>0) then
      call fvm_init1(par,elem)
    endif

    ! =======================================================
    ! Allocate memory for subcell flux calculations.
    ! =======================================================
    call allocate_subcell_integration_matrix(np, nc)

    if ( use_semi_lagrange_transport) then
      call sort_neighbor_buffer_mapping(par, elem,1,nelemd)
    end if

    call TimeLevel_init(tl)
    if(par%masterproc) write(iulog,*) 'end of prim_init'

  end subroutine prim_init1

  !_____________________________________________________________________
  subroutine prim_init2(elem, fvm, hybrid, nets, nete, tl, hvcoord)

    use control_mod,          only: runtype, integration, filter_mu, filter_mu_advection, test_case, &
                                    debug_level, vfile_int, filter_freq, filter_freq_advection,  transfer_type,&
                                    vform, vfile_mid, filter_type, kcut_fm, wght_fm, p_bv, s_bv, &
                                    topology,columnpackage, moisture, precon_method, rsplit, qsplit, rk_stage_user,&
                                    sub_case, limiter_option, nu, nu_q, nu_div, tstep_type, hypervis_subcycle, &
                                    hypervis_subcycle_q, tracer_transport_type
    use derivative_mod,       only: derivinit, interpolate_gll2fvm_points, v2pinit
    use filter_mod,           only: filter_t, fm_filter_create, taylor_filter_create, fm_transfer, bv_transfer
    use fvm_control_volume_mod, only: n0_fvm, np1_fvm,fvm_supercycling
    use global_norms_mod,     only: test_global_integral, print_cfl
    use hybvcoord_mod,        only: hvcoord_t
    use parallel_mod,         only: parallel_t, haltmp, syncmp, abortmp
    use prim_state_mod,       only: prim_printstate, prim_diag_scalars
    use prim_si_ref_mod,      only: prim_si_refstate_init, prim_set_mass
    use prim_advection_mod,   only: prim_advec_init2, prim_advec_init_deriv, deriv
    use solver_init_mod,      only: solver_init2
    use time_mod,             only: timelevel_t, tstep, phys_tscale, timelevel_init, nendstep, smooth, nsplit, TimeLevel_Qdp
    use thread_mod,           only: nthreads

#ifndef CAM
    use column_model_mod,     only: InitColumnModel
    use control_mod,          only: pertlim                     
#endif

#ifdef TRILINOS
    use prim_derived_type_mod ,only : derived_type, initialize
    use, intrinsic :: iso_c_binding
#endif

    type (element_t),   intent(inout) :: elem(:)
    type (fvm_struct),  intent(inout) :: fvm(:)
    type (hybrid_t),    intent(in)    :: hybrid
    type (TimeLevel_t), intent(inout) :: tl       ! time level struct
    type (hvcoord_t),   intent(inout) :: hvcoord  ! hybrid vertical coordinate struct
    integer,            intent(in)    :: nets     ! starting thread element number (private)
    integer,            intent(in)    :: nete     ! ending thread element number   (private)

    ! ==================================
    ! Local variables
    ! ==================================

    real (kind=real_kind) :: dt                 ! timestep

    ! variables used to calculate CFL
    real (kind=real_kind) :: dtnu               ! timestep*viscosity parameter
    real (kind=real_kind) :: dt_dyn_vis         ! viscosity timestep used in dynamics
    real (kind=real_kind) :: dt_tracer_vis      ! viscosity timestep used in tracers

    real (kind=real_kind) :: dp
    real (kind=real_kind) :: ps(np,np)          ! surface pressure

    character(len=80)     :: fname
    character(len=8)      :: njusn
    character(len=4)      :: charnum

    real (kind=real_kind) :: Tp(np)             ! transfer function

    integer :: simday
    integer :: i,j,k,ie,iptr,t,q
    integer :: ierr
    integer :: nfrc
    integer :: n0_qdp

#ifdef TRILINOS
     integer :: lenx
    real (c_double) ,allocatable, dimension(:) :: xstate(:)
    ! state_object is a derived data type passed thru noxinit as a pointer
    type(derived_type) ,target         :: state_object
    type(derived_type) ,pointer        :: fptr=>NULL()
    type(c_ptr)                        :: c_ptr_to_object

    type(derived_type) ,target         :: pre_object
    type(derived_type) ,pointer        :: pptr=>NULL()
    type(c_ptr)                        :: c_ptr_to_pre

    type(derived_type) ,target         :: jac_object
    type(derived_type) ,pointer        :: jptr=>NULL()
    type(c_ptr)                        :: c_ptr_to_jac

!    type(element_t)                    :: pc_elem(size(elem))
!    type(element_t)                    :: jac_elem(size(elem))

    logical :: compute_diagnostics
    integer :: qn0
    real (kind=real_kind) :: eta_ave_w

  interface
    subroutine noxinit(vectorSize,vector,comm,v_container,p_container,j_container) &
        bind(C,name='noxinit')
    use ,intrinsic :: iso_c_binding
      integer(c_int)                :: vectorSize,comm
      real(c_double)  ,dimension(*) :: vector
      type(c_ptr)                   :: v_container
      type(c_ptr)                   :: p_container  !precon ptr
      type(c_ptr)                   :: j_container  !analytic jacobian ptr
    end subroutine noxinit

  end interface
#endif

    if (topology == "cube") then
       call test_global_integral(elem, hybrid,nets,nete)
    end if

    ! compute most restrictive dt*nu for use by variable res viscosity:
    if (tstep_type == 0) then
       ! LF case: no tracers, timestep seen by viscosity is 2*tstep
       dt_tracer_vis = 0
       dt_dyn_vis = 2*tstep
       dtnu = 2.0d0*tstep*max(nu,nu_div)
    else
       ! compute timestep seen by viscosity operator:
       dt_dyn_vis = tstep
       if (qsplit>1 .and. tstep_type == 1) then
          ! tstep_type==1: RK2 followed by LF.  internal LF stages apply viscosity at 2*dt
          dt_dyn_vis = 2*tstep
       endif
       dt_tracer_vis=tstep*qsplit

       ! compute most restrictive condition:
       ! note: dtnu ignores subcycling
       dtnu=max(dt_dyn_vis*max(nu,nu_div), dt_tracer_vis*nu_q)
       ! compute actual viscosity timesteps with subcycling
       dt_tracer_vis = dt_tracer_vis/hypervis_subcycle_q
       dt_dyn_vis = dt_dyn_vis/hypervis_subcycle
    endif

#ifdef TRILINOS

      lenx=(np*np*nlev*3 + np*np*1)*(nete-nets+1)  ! 3 3d vars plus 1 2d vars
      allocate(xstate(lenx))
      xstate(:) = 0d0
      compute_diagnostics = .false.
      qn0 = -1 ! dry case for testing right now
      eta_ave_w = 1d0 ! divide by qsplit for mean flux interpolation

      call initialize(state_object, lenx, elem, hvcoord, compute_diagnostics, &
        qn0, eta_ave_w, hybrid, deriv(hybrid%ithr), tstep, tl, nets, nete)

      call initialize(pre_object, lenx, elem, hvcoord, compute_diagnostics, &
        qn0, eta_ave_w, hybrid, deriv(hybrid%ithr), tstep, tl, nets, nete)

      call initialize(jac_object, lenx, elem, hvcoord, .false., &
        qn0, eta_ave_w, hybrid, deriv(hybrid%ithr), tstep, tl, nets, nete)

!      pc_elem = elem
!      jac_elem = elem

      fptr => state_object
      c_ptr_to_object =  c_loc(fptr)
      pptr => state_object
      c_ptr_to_pre =  c_loc(pptr)
      jptr => state_object
      c_ptr_to_jac =  c_loc(jptr)

      call noxinit(size(xstate), xstate, 1, c_ptr_to_object, c_ptr_to_pre, c_ptr_to_jac)

#endif

    ! ==================================
    ! Initialize derivative structure
    ! ==================================
    call Prim_Advec_Init_deriv(hybrid, fvm_corners, fvm_points)

    ! ================================================
    ! fvm initialization
    ! ================================================
    if (ntrac>0) then
      call fvm_init2(elem,fvm,hybrid,nets,nete,tl)
    endif
    ! ====================================
    ! In the semi-implicit case:
    ! initialize vertical structure and
    ! related matrices..
    ! ====================================
#if (defined HORIZ_OPENMP)
!$OMP MASTER
#endif
    if (integration == "semi_imp") then
       refstate = prim_si_refstate_init(.false.,hybrid%masterthread,hvcoord)
    endif
#if (defined HORIZ_OPENMP)
!$OMP END MASTER
#endif
    ! ==========================================
    ! Initialize pressure and velocity grid
    ! filter matrix...
    ! ==========================================
    if (transfer_type == "bv") then
       Tp    = bv_transfer(p_bv,s_bv,np)
    else if (transfer_type == "fm") then
       Tp    = fm_transfer(kcut_fm,wght_fm,np)
    end if
    !if (filter_type == "taylor") then
    !   flt           = taylor_filter_create(Tp, filter_mu,gp)
    !   flt_advection = taylor_filter_create(Tp, filter_mu_advection,gp)
    !else if (filter_type == "fischer") then
    !   flt           = fm_filter_create(Tp, filter_mu, gp)
    !   flt_advection = fm_filter_create(Tp, filter_mu_advection, gp)
    !end if

    if (hybrid%masterthread) then
       if (filter_freq>0 .or. filter_freq_advection>0) then
          write(iulog,*) "transfer function type in preq=",transfer_type
          write(iulog,*) "filter type            in preq=",filter_type
          write(*,'(a,99f10.6)') "dynamics: I-mu + mu*Tp(:) = ",&
               (1-filter_mu)+filter_mu*Tp(:)
          write(*,'(a,99f10.6)') "advection: I-mu + mu*Tp(:) = ",&
               (1-filter_mu_advection)+filter_mu_advection*Tp(:)
       endif
    endif

#if (defined HORIZ_OPENMP)
    !$OMP BARRIER
#endif
    if (hybrid%ithr==0) then
       call syncmp(hybrid%par)
    end if
#if (defined HORIZ_OPENMP)
    !$OMP BARRIER
#endif

    if (topology /= "cube") then
       call abortmp('Error: only cube topology supported for primaitve equations')
    endif

#ifndef CAM

    ! =================================
    ! HOMME stand alone initialization
    ! =================================

    call InitColumnModel(elem, cm(hybrid%ithr), hvcoord, hybrid, tl,nets,nete,runtype)

    if(runtype >= 1) then

       ! ===========================================================
       ! runtype==1   Exact Restart
       ! runtype==2   Initial run, but take inital condition from Restart file
       ! ===========================================================

       if (hybrid%masterthread) then
          write(iulog,*) 'runtype: RESTART of primitive equations'
       end if

       call ReadRestart(elem,hybrid%ithr,nets,nete,tl)

       ! scale PS to achieve prescribed dry mass
       if (runtype /= 1) call prim_set_mass(elem, tl,hybrid,hvcoord,nets,nete)

       if (runtype==2) then
          ! copy prognostic variables: tl%n0 into tl%nm1
          do ie=nets,nete
             elem(ie)%state%v(:,:,:,:,tl%nm1) = elem(ie)%state%v(:,:,:,:,tl%n0)
             elem(ie)%state%T(:,:,:,tl%nm1)   = elem(ie)%state%T(:,:,:,tl%n0)
             elem(ie)%state%ps_v(:,:,tl%nm1)  = elem(ie)%state%ps_v(:,:,tl%n0)
             elem(ie)%state%lnps(:,:,tl%nm1)  = elem(ie)%state%lnps(:,:,tl%n0)
          enddo
       endif ! runtype==2

    else

      ! runtype=0: initial run
      if (hybrid%masterthread) write(iulog,*) ' runtype: initial run'
      call set_test_initial_conditions(elem,deriv(hybrid%ithr),hybrid,hvcoord,tl,nets,nete,fvm)
      if (hybrid%masterthread) write(iulog,*) '...done'

      ! scale PS to achieve prescribed dry mass
      call prim_set_mass(elem, tl,hybrid,hvcoord,nets,nete)

      do ie=nets,nete
        ! set perlim in ctl_nl namelist for temperature field initial perturbation
        elem(ie)%state%T=elem(ie)%state%T * (1.0_real_kind + pertlim)
      enddo

    endif !runtype

#endif
!$OMP MASTER
    tl%nstep0=2                   ! compute diagnostics starting with step 2 if LEAPFROG
    if (tstep_type>0) tl%nstep0=1 ! compute diagnostics starting with step 1 if RK
    if (runtype==1) then
       tl%nstep0=tl%nstep+1       ! compute diagnostics after 1st step, leapfrog or RK
    endif
    if (runtype==2) then
       ! branch run
       ! reset time counters to zero since timestep may have changed
       nEndStep = nEndStep-tl%nstep ! used by standalone HOMME.  restart code set this to nmax + tl%nstep
       tl%nstep=0
    endif
!$OMP END MASTER
!$OMP BARRIER


    ! For new runs, and branch runs, convert state variable to (Qdp)
    ! because initial conditon reads in Q, not Qdp
    ! restart runs will read dpQ from restart file
    ! need to check what CAM does on a branch run
    if (runtype==0 .or. runtype==2) then
       do ie=nets,nete
          elem(ie)%derived%omega_p(:,:,:) = 0D0
       end do
       do ie=nets,nete
#if (defined COLUMN_OPENMP)
!$omp parallel do default(shared), private(k, t, q, i, j, dp)
#endif
          do k=1,nlev    !  Loop inversion (AAM)
             do q=1,qsize
                do i=1,np
                   do j=1,np
                      dp = ( hvcoord%hyai(k+1) - hvcoord%hyai(k) )*hvcoord%ps0 + &
                           ( hvcoord%hybi(k+1) - hvcoord%hybi(k) )*elem(ie)%state%ps_v(i,j,tl%n0)
                      
                      elem(ie)%state%Qdp(i,j,k,q,1)=elem(ie)%state%Q(i,j,k,q)*dp
                      elem(ie)%state%Qdp(i,j,k,q,2)=elem(ie)%state%Q(i,j,k,q)*dp
                      
                   enddo
                enddo
             enddo
          enddo
       enddo
    endif

    if (ntrac>0) then

      ! do it only for FVM tracers, dp_fvm field will be the AIR DENSITY
      ! should be optimize and combined with the above caculation
      do ie=nets,nete
        do k=1,nlev
	    do i=1,np
	      do j=1,np
		  elem(ie)%derived%dp(i,j,k)=( hvcoord%hyai(k+1) - hvcoord%hyai(k) )*hvcoord%ps0 + &
		       ( hvcoord%hybi(k+1) - hvcoord%hybi(k) )*elem(ie)%state%ps_v(i,j,tl%n0)
	      enddo
	    enddo
          !write air density in dp_fvm field of FVM
          fvm(ie)%dp_fvm(1:nc,1:nc,k,n0_fvm)=interpolate_gll2fvm_points(elem(ie)%derived%dp(:,:,k),deriv(hybrid%ithr))
        enddo
      enddo
      call fvm_init3(elem,fvm,hybrid,nets,nete,n0_fvm) !boundary exchange
      do ie=nets,nete
	    do i=1-nhc,nc+nhc
	      do j=1-nhc,nc+nhc
          !phl is it necessary to compute psc here?
	        fvm(ie)%psc(i,j) = sum(fvm(ie)%dp_fvm(i,j,:,n0_fvm)) +  hvcoord%hyai(1)*hvcoord%ps0
	      enddo
	    enddo
      enddo
      if (hybrid%masterthread) then
         write(iulog,*) 'FVM tracers initialized.'
      end if
    endif

    ! for restart runs, we read in Qdp for exact restart, and rederive Q
    if (runtype==1) then
       call TimeLevel_Qdp( tl, qsplit, n0_qdp)
       do ie=nets,nete
#if (defined COLUMN_OPENMP)
!$omp parallel do default(shared), private(k, t, q, i, j, dp)
#endif
          do k=1,nlev    !  Loop inversion (AAM)
             do t=tl%n0,tl%n0
                do q=1,qsize
                   do i=1,np
                      do j=1,np
                         dp = ( hvcoord%hyai(k+1) - hvcoord%hyai(k) )*hvcoord%ps0 + &
                              ( hvcoord%hybi(k+1) - hvcoord%hybi(k) )*elem(ie)%state%ps_v(i,j,t)
                         elem(ie)%state%Q(i,j,k,q)=elem(ie)%state%Qdp(i,j,k,q, n0_qdp)/dp
                      enddo
                   enddo
                enddo
             enddo
          enddo
       enddo
    endif


    ! timesteps to use for advective stability:  tstep*qsplit and tstep
    call print_cfl(elem,hybrid,nets,nete,dtnu)

    if (hybrid%masterthread) then
       ! CAM has set tstep based on dtime before calling prim_init2(),
       ! so only now does HOMME learn the timstep.  print them out:
       write(iulog,'(a,2f9.2)') "dt_remap: (0=disabled)   ",tstep*qsplit*rsplit

       if (ntrac>0) then
          write(iulog,'(a,2f9.2)') "dt_tracer (fvm)          ",tstep*qsplit*fvm_supercycling
       end if
       if (qsize>0) then
          write(iulog,'(a,2f9.2)') "dt_tracer (SE), per RK stage: ",tstep*qsplit,(tstep*qsplit)/(rk_stage_user-1)
       end if
       write(iulog,'(a,2f9.2)')    "dt_dyn:                  ",tstep
       write(iulog,'(a,2f9.2)')    "dt_dyn (viscosity):      ",dt_dyn_vis
       write(iulog,'(a,2f9.2)')    "dt_tracer (viscosity):   ",dt_tracer_vis


#ifdef CAM
       if (phys_tscale/=0) then
          write(iulog,'(a,2f9.2)') "CAM physics timescale:       ",phys_tscale
       endif
       write(iulog,'(a,2f9.2)') "CAM dtime (dt_phys):         ",tstep*nsplit*qsplit*max(rsplit,1)
#endif
    end if


    if (hybrid%masterthread) write(iulog,*) "initial state:"
    call prim_printstate(elem, tl, hybrid,hvcoord,nets,nete, fvm)

    call solver_init2(elem(:), deriv(hybrid%ithr))
    call Prim_Advec_Init2(elem(:), hvcoord, hybrid)

  end subroutine prim_init2

!=======================================================================================================!



  subroutine leapfrog_bootstrap(elem, hybrid,nets,nete,tstep,tl,hvcoord)

  !
  ! leapfrog bootstrap code.
  !
  ! take the equivilent of one timestep, but do it with a
  ! dt/2 euler and a dt/2 leapfrog step
  !
  use hybvcoord_mod, only : hvcoord_t
  use time_mod, only : TimeLevel_t

  type (element_t) , intent(inout)        :: elem(:)
  type (hybrid_t), intent(in)           :: hybrid  ! distributed parallel structure (shared)
  type (hvcoord_t), intent(in)      :: hvcoord         ! hybrid vertical coordinate struct
  integer, intent(in)                     :: nets  ! starting thread element number (private)
  integer, intent(in)                     :: nete  ! ending thread element number   (private)
  real(kind=real_kind), intent(in)        :: tstep          ! "timestep dependent" timestep
  type (TimeLevel_t), intent(inout)       :: tl


  ! local
  real(kind=real_kind) :: tstep_tmp,tstep_dyn
  integer :: i,ie


  tstep_dyn = tstep
  ! forward euler to get to tstep_dyn/2 (keep t=0 in nm1 timelevel)
  ! (note: leapfrog tstep_dyn/4 with nm1=n0 is Euler with tstep_dyn/2 )
  tstep_tmp=tstep_dyn/4

  call prim_run(elem, hybrid,nets,nete, tstep_tmp, tl, hvcoord, "forward")

  ! leapfrog with tstep_dyn/2 to get to tstep_dyn (keep t=0 in nm1 timelevel)
  tstep_tmp=tstep_dyn/2
  call prim_run(elem, hybrid,nets,nete, tstep_tmp, tl, hvcoord, "forward")


  tl%nstep=tl%nstep-1        ! count all of that as 1 timestep

  end subroutine leapfrog_bootstrap


!=======================================================================================================!


  subroutine prim_run(elem, hybrid,nets,nete, dt, tl, hvcoord, advance_name)
    use hybvcoord_mod, only : hvcoord_t
    use time_mod, only : TimeLevel_t, timelevel_update, smooth
    use control_mod, only: statefreq, integration, ftype, qsplit, disable_diagnostics
    use prim_advance_mod, only : prim_advance_exp, prim_advance_si, preq_robert3
    use prim_state_mod, only : prim_printstate, prim_diag_scalars, prim_energy_halftimes
    use prim_advection_mod, only: deriv
    use parallel_mod, only : abortmp
#ifndef CAM
    use column_model_mod, only : ApplyColumnModel
#endif

    type (element_t) , intent(inout)        :: elem(:)
    type (hybrid_t), intent(in)           :: hybrid  ! distributed parallel structure (shared)

    type (hvcoord_t), intent(in)      :: hvcoord         ! hybrid vertical coordinate struct

    integer, intent(in)                     :: nets  ! starting thread element number (private)
    integer, intent(in)                     :: nete  ! ending thread element number   (private)
    real(kind=real_kind), intent(in)        :: dt              ! "timestep dependent" timestep
    type (TimeLevel_t), intent(inout)       :: tl
    character(len=*), intent(in) :: advance_name
    real(kind=real_kind) :: st, st1, dp
    integer :: ie, t, q,k,i,j


    logical :: compute_diagnostics

    ! ===================================
    ! Main timestepping loop
    ! ===================================

    ! compute diagnostics and energy for STDOUT
    ! compute energy if we are using an energy fixer

    if (MODULO(tl%nstep+1,statefreq)==0 .or. tl%nstep+1==tl%nstep0) then
       compute_diagnostics=.true.
    else
       compute_diagnostics=.false.
    endif

    if(disable_diagnostics) compute_diagnostics=.false.

    tot_iter=0.0


    ! Forcing options for testing CAM-HOMME energy balance:
    if (ftype == -1) then
       ! disable all forcing, but allow moisture:
       do ie=nets,nete
          elem(ie)%derived%FQ = 0
          elem(ie)%derived%FM = 0
          elem(ie)%derived%FT = 0
       enddo
    endif
    if (ftype == -2) then
       ! disable moisture, but allow dynamics forcing
       do ie=nets,nete
          elem(ie)%state%Q = 0
          elem(ie)%state%Qdp = 0
          elem(ie)%derived%FQ = 0
       enddo
    endif
    if (ftype == -3) then
       ! disable forcing & moisture
       do ie=nets,nete
          elem(ie)%state%Q = 0
          elem(ie)%state%Qdp = 0
          elem(ie)%derived%FQ = 0
          elem(ie)%derived%FM = 0
          elem(ie)%derived%FT = 0
       enddo
    endif

    ! =================================
    ! energy, dissipation rate diagnostics.  Uses data at t-1,t
    ! to compute diagnostics at t - 0.5.
    ! small error in the t+.5 terms because at this
    ! point only state variables at t-1 has been Robert filtered.
    ! =================================
    if (compute_diagnostics) then
       call prim_energy_halftimes(elem,hvcoord,tl,1,.true.,nets,nete)
       call prim_diag_scalars(elem,hvcoord,tl,1,.true.,nets,nete)
    endif

    ! ===============
    ! initialize mean flux accumulation variables
    ! ===============
    do ie=nets,nete
       elem(ie)%derived%eta_dot_dpdn=0
       elem(ie)%derived%omega_p=0
    enddo

    ! ===============
    ! Dynamical Step  uses Q at tl%n0
    ! ===============
#if (defined HORIZ_OPENMP)
!$OMP BARRIER
#endif
    if (integration == "semi_imp") then
       call prim_advance_si(elem, nets, nete, cg(hybrid%ithr), blkjac, red, &
            refstate, hvcoord, deriv(hybrid%ithr), flt, hybrid, tl, dt)
       tot_iter=tot_iter+cg(hybrid%ithr)%iter
    else if (integration == "full_imp") then
       call abortmp('full_imp integration requires tstep_type > 0')
    else
       call prim_advance_exp(elem, deriv(hybrid%ithr), hvcoord,   &
            hybrid, dt, tl, nets, nete, compute_diagnostics)

       ! keep lnps up to date (we should get rid of this requirement)
       do ie=nets,nete
          elem(ie)%state%lnps(:,:,tl%np1)= LOG(elem(ie)%state%ps_v(:,:,tl%np1))
       enddo
    end if

    ! =================================
    ! energy, dissipation rate diagnostics.  Uses data at t and t+1
    ! to compute diagnostics at t + 0.5.
    ! =================================
    if (compute_diagnostics) then
       call prim_energy_halftimes(elem,hvcoord,tl,2,.false.,nets,nete)
       call prim_diag_scalars(elem,hvcoord,tl,2,.false.,nets,nete)
    endif

    ! ===================================
    ! Compute Forcing Tendencies from nm1 data (for PROCESS SPLIT)
    ! or np1 data (for TIMESPLIT) and add tendencies into soluiton at timelevel np1
    ! ===================================
#ifdef CAM
    call abortmp('CAM-HOMME-SE requires RK timestepping option turned on')
#else
    call ApplyColumnModel(elem, hybrid, hvcoord, cm(hybrid%ithr),dt)
#endif
    ! measure the effects of forcing
    if (compute_diagnostics) then
       call prim_energy_halftimes(elem,hvcoord,tl,3,.false.,nets,nete)
       call prim_diag_scalars(elem,hvcoord,tl,3,.false.,nets,nete)
    endif


    ! =================================
    ! timestep is complete.
    ! =================================


    !Now apply robert filter to all prognostic variables
    if (smooth/=0) &
       call preq_robert3(tl%nm1,tl%n0,tl%np1,elem,hvcoord,nets,nete)
    ! measure the effects of Robert filter
    if (compute_diagnostics) then
       call prim_energy_halftimes(elem,hvcoord,tl,4,.false.,nets,nete)
       call prim_diag_scalars(elem,hvcoord,tl,4,.false.,nets,nete)
    endif


    ! =================================
    ! update dynamics time level pointers
    ! =================================
    call TimeLevel_update(tl,advance_name)

  ! ============================================================
    ! Print some diagnostic information
    ! ============================================================

    if (compute_diagnostics) then
       if (hybrid%masterthread) then
          if (integration == "semi_imp") write(iulog,*) "cg its=",cg(0)%iter
       end if
       call prim_printstate(elem, tl, hybrid,hvcoord,nets,nete)
    end if
  end subroutine prim_run

!=======================================================================================================!

  subroutine prim_run_subcycle(elem, fvm, hybrid,nets,nete, dt, tl, hvcoord,nsubstep)

    !   advance dynamic variables and tracers (u,v,T,ps,Q,C) from time t to t + dt_q
    !
    !   input:
    !       tl%nm1   not used
    !       tl%n0    data at time t
    !       tl%np1   new values at t+dt_q
    !
    !   then we update timelevel pointers:
    !       tl%nm1 = tl%n0
    !       tl%n0  = tl%np1
    !   so that:
    !       tl%nm1   tracers:  t    dynamics:  t+(qsplit-1)*dt
    !       tl%n0    time t + dt_q

    use control_mod,        only: statefreq, energy_fixer, ftype, qsplit, rsplit, test_cfldep, disable_diagnostics
    use fvm_control_volume_mod, only: n0_fvm
    use hybvcoord_mod,      only: hvcoord_t
    use parallel_mod,       only: abortmp
    use prim_advance_mod,   only: applycamforcing, applycamforcing_dynamics
    use prim_state_mod,     only: prim_printstate, prim_diag_scalars, prim_energy_halftimes
    use prim_advection_mod, only: vertical_remap
    use reduction_mod,      only: parallelmax
    use time_mod,           only: TimeLevel_t, timelevel_update, timelevel_qdp, nsplit

#if USE_OPENACC
    use openacc_utils_mod,  only: copy_qdp_h2d, copy_qdp_d2h
#endif

    type (element_t) ,    intent(inout) :: elem(:)
    type (fvm_struct),    intent(inout) :: fvm(:)
    type (hybrid_t),      intent(in)    :: hybrid                       ! distributed parallel structure (shared)
    type (hvcoord_t),     intent(in)    :: hvcoord                      ! hybrid vertical coordinate struct
    integer,              intent(in)    :: nets                         ! starting thread element number (private)
    integer,              intent(in)    :: nete                         ! ending thread element number   (private)
    real(kind=real_kind), intent(in)    :: dt                           ! "timestep dependent" timestep
    type (TimeLevel_t),   intent(inout) :: tl
    integer,              intent(in)    :: nsubstep                     ! nsubstep = 1 .. nsplit

    real(kind=real_kind) :: dp, dt_q, dt_remap
    real(kind=real_kind) :: dp_np1(np,np)
    integer :: ie,i,j,k,n,q,t
    integer :: n0_qdp,np1_qdp,r,nstep_end
    logical :: compute_diagnostics, compute_energy

    ! compute timesteps for tracer transport and vertical remap

    dt_q      = dt*qsplit
    dt_remap  = dt_q
    nstep_end = tl%nstep + qsplit
    if (rsplit>0) then
       dt_remap  = dt_q*rsplit   ! rsplit=0 means use eulerian code, not vert. lagrange
       nstep_end = tl%nstep + qsplit*rsplit  ! nstep at end of this routine
    endif

    ! activate energy diagnostics if using an energy fixer
    compute_energy = energy_fixer > 0

    ! activate diagnostics periodically for display to stdout
    compute_diagnostics   = .false.
    if (MODULO(nstep_end,statefreq)==0 .or. nstep_end==tl%nstep0) then
       compute_diagnostics= .true.
       compute_energy     = .true.
    endif
    if(disable_diagnostics) compute_diagnostics= .false.

    ! compute scalar diagnostics if currently active
    if (compute_diagnostics) then
      call t_startf("prim_diag_scalars")
      call prim_diag_scalars(elem,hvcoord,tl,4,.true.,nets,nete)
      call t_stopf("prim_diag_scalars")
    endif

#ifdef CAM

    ! Apply CAM Physics forcing

    !   ftype= 2: Q was adjusted by physics, but apply u,T forcing here
    !   ftype= 1: forcing was applied time-split in CAM coupling layer
    !   ftype= 0: apply all forcing here
    !   ftype=-1: do not apply forcing

    call TimeLevel_Qdp(tl, qsplit, n0_qdp)

    if (ftype==0) then
      call t_startf("ApplyCAMForcing")
      call ApplyCAMForcing(elem, fvm, hvcoord,tl%n0,n0_qdp, dt_remap,nets,nete)
      call t_stopf("ApplyCAMForcing")

    elseif (ftype==2) then
      call t_startf("ApplyCAMForcing_dynamics")
      call ApplyCAMForcing_dynamics(elem, hvcoord,tl%n0,dt_remap,nets,nete)
      call t_stopf("ApplyCAMForcing_dynamics")
    endif
#else
    ! Apply HOMME test case forcing
    call apply_test_forcing(elem,fvm,hybrid,hvcoord,tl%n0,n0_qdp,dt_remap,nets,nete)

#endif

    ! E(1) Energy after CAM forcing
    if (compute_energy) then
      call t_startf("prim_energy_halftimes")
      call prim_energy_halftimes(elem,hvcoord,tl,1,.true.,nets,nete)
      call t_stopf("prim_energy_halftimes")
    endif

    ! qmass and variance, using Q(n0),Qdp(n0)
    if (compute_diagnostics) then
      call t_startf("prim_diag_scalars")
      call prim_diag_scalars(elem,hvcoord,tl,1,.true.,nets,nete)
      call t_stopf("prim_diag_scalars")
    endif

    ! initialize dp3d from ps
    if (rsplit>0) then
      call t_startf("init_dp3d_from_ps")
      do ie=nets,nete
         do k=1,nlev
            elem(ie)%state%dp3d(:,:,k,tl%n0)=&
                 ( hvcoord%hyai(k+1) - hvcoord%hyai(k) )*hvcoord%ps0 + &
                 ( hvcoord%hybi(k+1) - hvcoord%hybi(k) )*elem(ie)%state%ps_v(:,:,tl%n0)
         enddo
         ! DEBUGDP step: ps_v should not be used for rsplit>0 code during prim_step
         ! vertical_remap.  so to this for debugging:
         ! elem(ie)%state%ps_v(:,:,tl%n0)=-9e9 !outcommented so the pre_scribed winds work with rsplit>0
      enddo
      call t_stopf("init_dp3d_from_ps")
    endif

#if (USE_OPENACC)
    call TimeLevel_Qdp( tl, qsplit, n0_qdp, np1_qdp)
    call t_startf("copy_qdp_h2d")
    call copy_qdp_h2d( elem , n0_qdp )
    call t_stopf("copy_qdp_h2d")
#endif

    ! Loop over rsplit vertically lagrangian timesteps
    call t_startf("prim_step_rX")
    call prim_step(elem, fvm, hybrid,nets,nete, dt, tl, hvcoord,compute_diagnostics,1)
    call t_stopf("prim_step_rX")

    do r=2,rsplit
       call TimeLevel_update(tl,"leapfrog")
       call t_startf("prim_step_rX")
       call prim_step(elem, fvm, hybrid,nets,nete, dt, tl, hvcoord,.false.,r)
       call t_stopf("prim_step_rX")
    enddo
    ! defer final timelevel update until after remap and diagnostics

#if (USE_OPENACC)
    call TimeLevel_Qdp( tl, qsplit, n0_qdp, np1_qdp)
    call t_startf("copy_qdp_h2d")
    call copy_qdp_d2h( elem , np1_qdp )
    call t_stopf("copy_qdp_h2d")
#endif

    !!!!!!!!!!!!!!!!!!!!!!!!!!!!!!!!!!!!!!!!!!!!!!!!!!!!!!!!!!!!!!!!!!!!!!!
    !  apply vertical remap
    !  always for tracers
    !  if rsplit>0:  also remap dynamics and compute reference level ps_v
    !!!!!!!!!!!!!!!!!!!!!!!!!!!!!!!!!!!!!!!!!!!!!!!!!!!!!!!!!!!!!!!!!!!!!!!
    !compute timelevels for tracers (no longer the same as dynamics)
    ! note: time level update for fvm tracers takes place in fvm_mod
    call TimeLevel_Qdp( tl, qsplit, n0_qdp, np1_qdp)
    call vertical_remap(hybrid,elem,fvm,hvcoord,dt_remap,tl%np1,np1_qdp,n0_fvm,nets,nete)

    !!!!!!!!!!!!!!!!!!!!!!!!!!!!!!!!!!!!!!!!!!!!!!!!!!!!!!!!!!!!!!!!!!!!!!!
    ! time step is complete.  update some diagnostic variables:
    ! lnps (we should get rid of this)
    ! Q    (mixing ratio)
    !!!!!!!!!!!!!!!!!!!!!!!!!!!!!!!!!!!!!!!!!!!!!!!!!!!!!!!!!!!!!!!!!!!!!!!
    call t_startf("prim_run_subcyle_diags")
    do ie=nets,nete
       !dir$ simd
       elem(ie)%state%lnps(:,:,tl%np1)= LOG(elem(ie)%state%ps_v(:,:,tl%np1))
#if (defined COLUMN_OPENMP)
       !$omp parallel do default(shared), private(k,q,dp_np1)
#endif
       do k=1,nlev    !  Loop inversion (AAM)
          !dir$ simd
          dp_np1(:,:) = ( hvcoord%hyai(k+1) - hvcoord%hyai(k) )*hvcoord%ps0 + &
               ( hvcoord%hybi(k+1) - hvcoord%hybi(k) )*elem(ie)%state%ps_v(:,:,tl%np1)
          !dir$ simd
          do q=1,qsize
             elem(ie)%state%Q(:,:,k,q)=elem(ie)%state%Qdp(:,:,k,q,np1_qdp)/dp_np1(:,:)
          enddo
       enddo
    enddo
    call t_stopf("prim_run_subcyle_diags")

    ! now we have:
    !   u(nm1)   dynamics at  t+dt_remap - 2*dt
    !   u(n0)    dynamics at  t+dt_remap - dt
    !   u(np1)   dynamics at  t+dt_remap
    !
    !   Q(1)   Q at t+dt_remap
    if (compute_diagnostics) then
      call t_startf("prim_diag_scalars")
      call prim_diag_scalars(elem,hvcoord,tl,2,.false.,nets,nete)
      call t_stopf("prim_diag_scalars")
    endif
    if (compute_energy) then
      call t_startf("prim_energy_halftimes")
      call prim_energy_halftimes(elem,hvcoord,tl,2,.false.,nets,nete)
      call t_stopf("prim_energy_halftimes")
    endif

    if (energy_fixer > 0) then
      call t_startf("prim_energy_fixer")
      call prim_energy_fixer(elem,hvcoord,hybrid,tl,nets,nete,nsubstep)
      call t_stopf("prim_energy_fixer")
    endif

    if (compute_diagnostics) then
      call t_startf("prim_diag_scalars")
      call prim_diag_scalars(elem,hvcoord,tl,3,.false.,nets,nete)
      call t_stopf("prim_diag_scalars")

      call t_startf("prim_energy_halftimes")
      call prim_energy_halftimes(elem,hvcoord,tl,3,.false.,nets,nete)
      call t_stopf("prim_energy_halftimes")
    endif

    ! =================================
    ! update dynamics time level pointers
    ! =================================
    call TimeLevel_update(tl,"leapfrog")
    ! note: time level update for fvm tracers takes place in fvm_mod

    ! now we have:
    !   u(nm1)   dynamics at  t+dt_remap - dt       (Robert-filtered)
    !   u(n0)    dynamics at  t+dt_remap
    !   u(np1)   undefined

    ! ============================================================
    ! Print some diagnostic information
    ! ============================================================
    if (compute_diagnostics) then
       call prim_printstate(elem, tl, hybrid,hvcoord,nets,nete, fvm)
    end if
  end subroutine prim_run_subcycle



  subroutine prim_step(elem, fvm, hybrid,nets,nete, dt, tl, hvcoord, compute_diagnostics,rstep)
  !
  !   Take qsplit dynamics steps and one tracer step
  !   for vertically lagrangian option, this subroutine does only the horizontal step
  !
  !   input:
  !       tl%nm1   not used
  !       tl%n0    data at time t
  !       tl%np1   new values at t+dt_q
  !
  !   then we update timelevel pointers:
  !       tl%nm1 = tl%n0
  !       tl%n0  = tl%np1
  !   so that:
  !       tl%nm1   tracers:  t    dynamics:  t+(qsplit-1)*dt
  !       tl%n0    time t + dt_q
  !
  !
    use control_mod,        only: statefreq, integration, ftype, qsplit, nu_p, test_cfldep, rsplit
    use control_mod,        only: use_semi_lagrange_transport, tracer_transport_type
    use control_mod,        only: tracer_grid_type, TRACER_GRIDTYPE_GLL
    use derivative_mod,     only: subcell_integration
    use fvm_bsp_mod,        only: get_boomerang_velocities_gll, get_solidbody_velocities_gll
    use fvm_control_volume_mod, only : fvm_supercycling
    use fvm_mod,            only: fvm_ideal_test, IDEAL_TEST_OFF, IDEAL_TEST_ANALYTICAL_WINDS
    use fvm_mod,            only: fvm_test_type, IDEAL_TEST_BOOMERANG, IDEAL_TEST_SOLIDBODY
    use hybvcoord_mod,      only : hvcoord_t
    use parallel_mod,       only: abortmp
    use prim_advance_mod,   only: prim_advance_exp, overwrite_SEdensity
    use prim_advection_mod, only: prim_advec_tracers_fvm
    use prim_advection_mod, only: prim_advec_tracers_remap, deriv
    use reduction_mod,      only: parallelmax
    use time_mod,           only: time_at,TimeLevel_t, timelevel_update, nsplit

    type(element_t),      intent(inout) :: elem(:)
    type(fvm_struct),     intent(inout) :: fvm(:)
    type(hybrid_t),       intent(in)    :: hybrid   ! distributed parallel structure (shared)
    type(hvcoord_t),      intent(in)    :: hvcoord  ! hybrid vertical coordinate struct
    integer,              intent(in)    :: nets     ! starting thread element number (private)
    integer,              intent(in)    :: nete     ! ending thread element number   (private)
    real(kind=real_kind), intent(in)    :: dt       ! "timestep dependent" timestep
    type(TimeLevel_t),    intent(inout) :: tl
    integer,              intent(in)    :: rstep    ! vertical remap subcycling step

    real(kind=real_kind) :: st, st1, dp, dt_q
    integer :: ie, t, q,k,i,j,n, n_Q

    real (kind=real_kind)                          :: maxcflx, maxcfly

    real (kind=real_kind) ::  tempdp3d(np,np), x
    real (kind=real_kind) ::  tempmass(nc,nc)
    real (kind=real_kind) ::  tempflux(nc,nc,4)

    real (kind=real_kind) :: dp_np1(np,np)
    logical :: compute_diagnostics

    call t_startf("prim_step_init")
    dt_q = dt*qsplit
    if (ntrac>0.and.rstep==1) then
       !
       ! save velocity at time t for fvm trajectory algorithm
       !       
       do ie=nets,nete
          fvm(ie)%vn0=elem(ie)%state%v(:,:,:,:,tl%n0)
          elem(ie)%sub_elem_mass_flux=0
       end do
    end if
 
    ! ===============
    ! initialize mean flux accumulation variables and save some variables at n0
    ! for use by advection
    ! ===============
    do ie=nets,nete
      elem(ie)%derived%eta_dot_dpdn=0     ! mean vertical mass flux
      elem(ie)%derived%vn0=0              ! mean horizontal mass flux
      elem(ie)%derived%omega_p=0
      if (nu_p>0) then
         elem(ie)%derived%dpdiss_ave=0
         elem(ie)%derived%dpdiss_biharmonic=0
      endif
      ! save velocity at time t for seme-legrangian transport
      !
      ! this code is broken!
      !
      if (fvm_ideal_test == IDEAL_TEST_ANALYTICAL_WINDS) then
         stop
        do k = 1, nlev
          if (fvm_test_type == IDEAL_TEST_BOOMERANG) then
            elem(ie)%derived%vstar(:,:,:,k)=get_boomerang_velocities_gll(elem(ie), time_at(tl%n0))
            stop
          else if (fvm_test_type == IDEAL_TEST_SOLIDBODY) then
            elem(ie)%derived%vstar(:,:,:,k)=get_solidbody_velocities_gll(elem(ie), time_at(tl%n0))
            stop
          else
            call abortmp('Bad fvm_test_type in prim_step')
          end if
        end do
      else if (use_semi_lagrange_transport) then
        elem(ie)%derived%vstar=elem(ie)%state%v(:,:,:,:,tl%n0)
      end if

      if (rsplit==0) then
        ! save dp at time t for use in tracers
#if (defined COLUMN_OPENMP)
!$omp parallel do default(shared), private(k)
#endif
         do k=1,nlev
            elem(ie)%derived%dp(:,:,k)=&
                 ( hvcoord%hyai(k+1) - hvcoord%hyai(k) )*hvcoord%ps0 + &
                 ( hvcoord%hybi(k+1) - hvcoord%hybi(k) )*elem(ie)%state%ps_v(:,:,tl%n0)
         enddo
      else
         ! dp at time t:  use floating lagrangian levels:
         elem(ie)%derived%dp(:,:,:)=elem(ie)%state%dp3d(:,:,:,tl%n0)
      endif
    enddo
    call t_stopf("prim_step_init")

    ! ===============
    ! Dynamical Step
    ! ===============
    call t_startf("prim_step_dyn")
    n_Q = tl%n0  ! n_Q = timelevel of FV tracers at time t.  need to save this
                 ! FV tracers still carry 3 timelevels
                 ! SE tracers only carry 2 timelevels
    call prim_advance_exp(elem, deriv(hybrid%ithr), hvcoord,   &
         hybrid, dt, tl, nets, nete, compute_diagnostics)
    do n=2,qsplit
       call TimeLevel_update(tl,"leapfrog")
       call prim_advance_exp(elem, deriv(hybrid%ithr), hvcoord,   &
            hybrid, dt, tl, nets, nete, .false.)
       ! defer final timelevel update until after Q update.
    enddo
#ifdef HOMME_TEST_SUB_ELEMENT_MASS_FLUX
    if (0<ntrac.and.rstep==1) then
      do ie=nets,nete
      do k=1,nlev
        tempdp3d = elem(ie)%state%dp3d(:,:,k,tl%np1) - &
                   elem(ie)%derived%dp(:,:,k) 
        tempmass = subcell_integration(tempdp3d, np, nc, elem(ie)%metdet)
        tempflux = dt_q*elem(ie)%sub_elem_mass_flux(:,:,:,k)
        do i=1,nc
        do j=1,nc
          x = SUM(tempflux(i,j,:))
          if (ABS(tempmass(i,j)).lt.1e-11 .and. 1e-11.lt.ABS(x)) then
            print *,__FILE__,__LINE__,"**********",ie,k,i,j,tempmass(i,j),x
          elseif (1e-5.lt.ABS((tempmass(i,j)-x)/tempmass(i,j))) then
            print *,__FILE__,__LINE__,"**********",ie,k,i,j,tempmass(i,j),x,&
                   ABS((tempmass(i,j)-x)/tempmass(i,j))
          endif
        end do
        end do
      end do
      end do
    end if
#endif
    call t_stopf("prim_step_dyn")

    ! current dynamics state variables:
    !    derived%dp              =  dp at start of timestep
    !    derived%vstar           =  velocity at start of tracer timestep
    !    derived%vn0             =  mean horiz. flux:   U*dp
    ! rsplit=0
    !        state%v(:,:,:,np1)      = velocity on reference levels
    !        state%ps_v(:,:,:,np1)   = ps
    ! rsplit>0
    !        state%v(:,:,:,np1)      = velocity on lagrangian levels 
    !        state%dp3d(:,:,:,np1)   = dp3d
    !


    ! ===============
    ! Tracer Advection.  
    ! in addition, this routine will apply the DSS to:
    !        derived%eta_dot_dpdn    =  mean vertical velocity (used for remap below)
    !        derived%omega           =
    ! Tracers are always vertically lagrangian.  
    ! For rsplit=0: 
    !   if tracer scheme needs v on lagrangian levels it has to vertically interpolate
    !   if tracer scheme needs dp3d, it needs to derive it from ps_v
    ! ===============
    ! Advect tracers if their count is > 0.  
    ! special case in CAM: if CSLAM tracers are turned on , qsize=1 but this tracer should 
    ! not be advected.  This will be cleaned up when the physgrid is merged into CAM trunk
    ! Currently advecting all species
    call t_startf("prim_step_advec")
    if (qsize > 0) then
      call t_startf("PAT_remap")
      call Prim_Advec_Tracers_remap(elem, deriv(hybrid%ithr),hvcoord,flt_advection,hybrid,&
           dt_q,tl,nets,nete)
      call t_stopf("PAT_remap")
    end if
    !
    ! only run fvm transport every fvm_supercycling rstep
    !
    if ((ntrac > 0) .and. (mod(rstep,fvm_supercycling) == 0)) then
       !
       ! FVM transport
       !

      if ( n_Q /= tl%n0 ) then
        ! make sure tl%n0 contains tracers at start of timestep
        do ie=nets,nete
          fvm(ie)%c     (:,:,:,1:ntrac,tl%n0)  = fvm(ie)%c     (:,:,:,1:ntrac,n_Q)
          fvm(ie)%dp_fvm(:,:,:,        tl%n0)  = fvm(ie)%dp_fvm(:,:,:,        n_Q)
        end do
      end if
       call t_startf("PAT_fvm")
       call Prim_Advec_Tracers_fvm(elem, fvm, deriv(hybrid%ithr),hvcoord,hybrid,&
            dt_q,tl,nets,nete)
       call t_stopf("PAT_fvm")
       if (rstep.ne.rsplit) then
          !
          ! save velocity for fvm trajecotry algorithm for next fvm time-level update
          !
          do ie=nets,nete
             fvm(ie)%vn0=elem(ie)%state%v(:,:,:,:,tl%np1)
          end do
       end if





       if(test_cfldep) then
         maxcflx=0.0D0
         maxcfly=0.0D0
         do k=1, nlev

!            maxcflx = parallelmax(fvm(:)%maxcfl(1,k),hybrid)
!            maxcfly = parallelmax(fvm(:)%maxcfl(2,k),hybrid)
           maxcflx = max(maxcflx,parallelmax(fvm(:)%maxcfl(1,k),hybrid))
           maxcfly = max(maxcfly,parallelmax(fvm(:)%maxcfl(2,k),hybrid))
          end do

           if(hybrid%masterthread) then
             write(*,*) "nstep",tl%nstep,"dt_fvm=", dt_q*fvm_supercycling, "maximum over all Level"
             write(*,*) "CFL: maxcflx=", maxcflx, "maxcfly=", maxcfly
             print *
           endif
       endif
       !overwrite SE density by fvm(ie)%psc
!        call overwrite_SEdensity(elem,fvm,dt_q,hybrid,nets,nete,tl%np1)
    endif
    call t_stopf("prim_step_advec")

  end subroutine prim_step


!=======================================================================================================!


  subroutine prim_finalize()

#ifdef TRILINOS
  interface
    subroutine noxfinish() bind(C,name='noxfinish')
    use ,intrinsic :: iso_c_binding
    end subroutine noxfinish
  end interface

  call noxfinish()

#endif

    ! ==========================
    ! end of the hybrid program
    ! ==========================
  end subroutine prim_finalize



!=======================================================================================================!
  subroutine prim_energy_fixer(elem,hvcoord,hybrid,tl,nets,nete,nsubstep)
!
! non-subcycle code:
!  Solution is given at times u(t-1),u(t),u(t+1)
!  E(n=1) = energy before dynamics
!  E(n=2) = energy after dynamics
!
!  fixer will add a constant to the temperature so E(n=2) = E(n=1)
!
    use parallel_mod, only: global_shared_buf, global_shared_sum
    use kinds, only : real_kind
    use hybvcoord_mod, only : hvcoord_t
    use physical_constants, only : Cp
    use time_mod, only : timelevel_t
    use control_mod, only : use_cpstar, energy_fixer
    use hybvcoord_mod, only : hvcoord_t
    use global_norms_mod, only: wrap_repro_sum
    use parallel_mod, only : abortmp
    type (hybrid_t), intent(in)           :: hybrid  ! distributed parallel structure (shared)
    integer :: t2,n,nets,nete
    type (element_t)     , intent(inout), target :: elem(:)
    type (hvcoord_t)                  :: hvcoord
    type (TimeLevel_t), intent(inout)       :: tl
    integer, intent(in)                    :: nsubstep

    integer :: ie,k,i,j,nmax
    real (kind=real_kind), dimension(np,np,nlev)  :: dp   ! delta pressure
    real (kind=real_kind), dimension(np,np,nlev)  :: sumlk
    real (kind=real_kind), pointer  :: PEner(:,:,:)
    real (kind=real_kind), dimension(np,np)  :: suml
    real (kind=real_kind) :: psum(nets:nete,4),psum_g(4),beta

    ! when forcing is applied during dynamics timstep, actual forcing is
    ! slightly different (about 0.1 W/m^2) then expected by the physics
    ! since u & T are changing while FU and FT are held constant.
    ! to correct for this, save compute de_from_forcing at step 1
    ! and then adjust by:  de_from_forcing_step1 - de_from_forcing_stepN
    real (kind=real_kind),save :: de_from_forcing_step1
    real (kind=real_kind)      :: de_from_forcing

    t2=tl%np1    ! timelevel for T
    if (use_cpstar /= 0 ) then
       call abortmp('Energy fixer requires use_cpstar=0')
    endif


    psum = 0
    do ie=nets,nete

#if (defined COLUMN_OPENMP)
!$omp parallel do default(shared), private(k,dp)
#endif
       do k=1,nlev
          dp(:,:,k) = ( hvcoord%hyai(k+1) - hvcoord%hyai(k) )*hvcoord%ps0 + &
               ( hvcoord%hybi(k+1) - hvcoord%hybi(k) )*elem(ie)%state%ps_v(:,:,t2)
       enddo
       suml=0
#if (defined COLUMN_OPENMP)
!$omp parallel do default(shared), private(k, i, j)
#endif
       do k=1,nlev
          do i=1,np
          do j=1,np
                sumlk(i,j,k) = cp*dp(i,j,k)
          enddo
          enddo
       enddo
       suml=0
       do k=1,nlev
          do i=1,np
          do j=1,np
             suml(i,j) = suml(i,j) + sumlk(i,j,k)
          enddo
          enddo
       enddo
       PEner => elem(ie)%accum%PEner(:,:,:)

       ! psum(:,4) = energy before forcing
       ! psum(:,1) = energy after forcing, before dynamics
       ! psum(:,2) = energy after dynamics
       ! psum(:,3) = cp*dp (internal energy added is beta*psum(:,3))
       psum(ie,3) = psum(ie,3) + SUM(suml(:,:)*elem(ie)%spheremp(:,:))
       do n=1,2
          psum(ie,n) = psum(ie,n) + SUM(  elem(ie)%spheremp(:,:)*&
               (PEner(:,:,n) + &
               elem(ie)%accum%IEner(:,:,n) + &
               elem(ie)%accum%KEner(:,:,n) ) )
       enddo
    enddo

    nmax=3

    do ie=nets,nete
       do n=1,nmax
          global_shared_buf(ie,n) = psum(ie,n)
       enddo
    enddo
    call wrap_repro_sum(nvars=nmax, comm=hybrid%par%comm)
    do n=1,nmax
       psum_g(n) = global_shared_sum(n)
    enddo

    beta = ( psum_g(1)-psum_g(2) )/psum_g(3)

    ! apply fixer
    do ie=nets,nete
       elem(ie)%state%T(:,:,:,t2) =  elem(ie)%state%T(:,:,:,t2) + beta
    enddo
    end subroutine prim_energy_fixer
!=======================================================================================================!



    subroutine smooth_topo_datasets(phis,sghdyn,sgh30dyn,elem,hybrid,nets,nete)
    use control_mod, only : smooth_phis_numcycle,smooth_sgh_numcycle
    use hybrid_mod, only : hybrid_t
    use bndry_mod, only : bndry_exchangev
    use derivative_mod, only : derivative_t , laplace_sphere_wk
    use viscosity_mod, only : biharmonic_wk
    use prim_advance_mod, only : smooth_phis
    use prim_advection_mod, only: deriv
    implicit none

    integer , intent(in) :: nets,nete
    real (kind=real_kind), intent(inout)   :: phis(np,np,nets:nete)
    real (kind=real_kind), intent(inout)   :: sghdyn(np,np,nets:nete)
    real (kind=real_kind), intent(inout)   :: sgh30dyn(np,np,nets:nete)
    type (hybrid_t)      , intent(in) :: hybrid
    type (element_t)     , intent(inout), target :: elem(:)
    ! local
    integer :: ie
    real (kind=real_kind) :: minf

    minf=-9e9
    if (hybrid%masterthread) &
       write(iulog,*) "Applying hyperviscosity smoother to PHIS"
    call smooth_phis(phis,elem,hybrid,deriv(hybrid%ithr),nets,nete,minf,smooth_phis_numcycle)

    minf=0
    if (hybrid%masterthread) &
       write(iulog,*) "Applying hyperviscosity smoother to SGH"
    call smooth_phis(sghdyn,elem,hybrid,deriv(hybrid%ithr),nets,nete,minf,smooth_sgh_numcycle)
    if (hybrid%masterthread) &
       write(iulog,*) "Applying hyperviscosity smoother to SGH30"
    call smooth_phis(sgh30dyn,elem,hybrid,deriv(hybrid%ithr),nets,nete,minf,smooth_sgh_numcycle)

    end subroutine smooth_topo_datasets

end module prim_driver_mod


<|MERGE_RESOLUTION|>--- conflicted
+++ resolved
@@ -71,79 +71,12 @@
 
   subroutine prim_init1(elem, fvm, par, dom_mt, Tl)
 
-<<<<<<< HEAD
-    ! --------------------------------
-    use thread_mod, only : nthreads, omp_get_thread_num, vert_num_threads
-    ! --------------------------------
-    use control_mod, only : runtype, restartfreq, filter_counter, integration, topology, &
-         partmethod, while_iter, use_semi_lagrange_transport, cubed_sphere_map
-    ! --------------------------------
-    use prim_state_mod, only : prim_printstate_init
-    ! --------------------------------
-    use namelist_mod, only : readnl
-    ! --------------------------------
-    use mesh_mod, only : MeshUseMeshFile
-    ! --------------------------------
-    use time_mod, only : nmax, time_at, timelevel_init, timelevel_t
-    ! --------------------------------
-    use element_mod, only : setup_element_pointers
-    ! --------------------------------
-    use mass_matrix_mod, only : mass_matrix
-    ! --------------------------------
-    use cube_mod,  only : cubeedgecount , cubeelemcount, cubetopology
-    ! --------------------------------
-    use mesh_mod, only : MeshSetCoordinates, MeshUseMeshFile, MeshCubeTopology, &
-         MeshCubeElemCount, MeshCubeEdgeCount
-    ! --------------------------------
-    use cube_mod, only : cube_init_atomic, set_corner_coordinates, assign_node_numbers_to_elem
-    ! --------------------------------
-    use metagraph_mod, only : metavertex_t, metaedge_t, localelemcount, initmetagraph, printmetavertex
-    ! --------------------------------
-    use derivative_mod, only : allocate_subcell_integration_matrix
-    ! --------------------------------
-    use gridgraph_mod, only : gridvertex_t, gridedge_t, allocate_gridvertex_nbrs, deallocate_gridvertex_nbrs
-    ! --------------------------------
-    use schedtype_mod, only : schedule
-    ! --------------------------------
-    use schedule_mod, only : genEdgeSched,  PrintSchedule
-    ! --------------------------------
-    use prim_advection_mod, only: prim_advec_init1
-    ! --------------------------------
-    use prim_advance_mod, only: prim_advance_init
-    ! --------------------------------
-#ifdef TRILINOS
-    use prim_implicit_mod, only : prim_implicit_init
-#endif
-    ! --------------------------------
-    use diffusion_mod, only      : diffusion_init
-    ! --------------------------------
-    use parallel_mod, only : iam, parallel_t, syncmp, abortmp, global_shared_buf, nrepro_vars
-#ifdef _MPI
-    use parallel_mod, only : mpiinteger_t, mpireal_t, mpi_max, mpi_sum, haltmp
-#endif
-    ! --------------------------------
-    use metis_mod, only : genmetispart
-    ! --------------------------------
-    use spacecurve_mod, only : genspacepart
-    ! --------------------------------
-    use dof_mod, only : global_dof, CreateUniqueIndex, SetElemOffset
-    ! --------------------------------
-    use params_mod, only : SFCURVE
-    ! --------------------------------
-    use domain_mod, only : domain1d_t, decompose
-    ! --------------------------------
-    use physical_constants, only : dd_pi
-    ! --------------------------------
-    use bndry_mod, only : sort_neighbor_buffer_mapping
-    ! --------------------------------
-    use coordinate_systems_mod, only : sphere_tri_area
-    ! --------------------------------
-=======
     use bndry_mod,          only: sort_neighbor_buffer_mapping
     use control_mod,        only: runtype, restartfreq, filter_counter, integration, &
                                   topology, partmethod, while_iter, use_semi_lagrange_transport
+    use coordinate_systems_mod, only : sphere_tri_area
     use cube_mod,           only: cubeedgecount , cubeelemcount, cubetopology, &
-                                  cube_init_atomic, rotation_init_atomic,&
+                                  cube_init_atomic, &
                                   set_corner_coordinates, assign_node_numbers_to_elem
     use derivative_mod,     only: allocate_subcell_integration_matrix
     use diffusion_mod,      only: diffusion_init
@@ -170,7 +103,6 @@
     use thread_mod,         only: nthreads, omp_get_thread_num, vert_num_threads
     use time_mod,           only: nmax, time_at, timelevel_init, timelevel_t
 
->>>>>>> 490e9395
 #ifndef CAM
     use repro_sum_mod,      only: repro_sum, repro_sum_defaultopts, repro_sum_setopts
 #else
@@ -215,11 +147,8 @@
     real(kind=real_kind) :: approx_elements_per_task
     integer :: n_domains
 
-<<<<<<< HEAD
     type (quadrature_t)   :: gp
 
-=======
->>>>>>> 490e9395
 #ifndef CAM
     logical :: repro_sum_use_ddpdd, repro_sum_recompute
     real(kind=real_kind) :: repro_sum_rel_diff_max
@@ -509,7 +438,6 @@
                 enddo
              enddo
 
-<<<<<<< HEAD
              ! Compute sum of inner integration weights for correction.
              sum_w = 0 ! or sum_w = sum(elem(ie)%mp(2:np-1,2:np-1)*elem(ie)%metdet(2:np-1,2:np-1))
              do j = 2, np-1
@@ -552,9 +480,6 @@
     deallocate(gp%weights)
 
     if(par%masterproc) write(iulog,*) 'Running mass_matrix after area corrections.'
-=======
-    if(par%masterproc) write(iulog,*) 're-running mass_matrix'
->>>>>>> 490e9395
     call mass_matrix(par,elem)
 
     ! =================================================================
