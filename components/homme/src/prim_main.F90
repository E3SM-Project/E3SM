#ifdef HAVE_CONFIG_H
#include "config.h"
#endif

program prim_main
#ifdef _PRIM
  use prim_driver_mod, only : prim_init1, prim_init2, prim_finalize, prim_run_subcycle
  use hybvcoord_mod, only : hvcoord_t, hvcoord_init
#endif

  use parallel_mod,     only: parallel_t, initmp, syncmp, haltmp, abortmp
  use hybrid_mod,       only: hybrid_t
  use thread_mod,       only: nthreads, hthreads, vthreads, omp_get_thread_num, &
                              omp_set_num_threads, omp_get_nested, &
                              omp_get_num_threads, omp_get_max_threads
  use time_mod,         only: tstep, nendstep, timelevel_t, TimeLevel_init, nstep=>nextOutputStep
  use dimensions_mod,   only: nelemd, qsize
  use control_mod,      only: restartfreq, vfile_mid, vfile_int, runtype, integration, statefreq, tstep_type
  use domain_mod,       only: domain1d_t, decompose
  use element_mod,      only: element_t
  use common_io_mod,    only: output_dir
  use common_movie_mod, only: nextoutputstep
  use perf_mod,         only: t_initf, t_prf, t_finalizef, t_startf, t_stopf ! _EXTERNAL
  use restart_io_mod ,  only: restartheader_t, writerestart
  use hybrid_mod,       only: hybrid_create
#if (defined MODEL_THETA_L && defined ARKODE)
  use arkode_mod,       only: calc_nonlinear_stats, finalize_nonlinear_stats
#endif

#ifdef VERTICAL_INTERPOLATION
  use netcdf_interp_mod, only: netcdf_interp_init, netcdf_interp_write, netcdf_interp_finish
#endif

#ifdef PIO_INTERP
  use interp_movie_mod, only : interp_movie_output, interp_movie_finish, interp_movie_init
  use interpolate_driver_mod, only : interpolate_driver
#else
  use prim_movie_mod,   only : prim_movie_output, prim_movie_finish,prim_movie_init
#endif

  implicit none

  type (element_t),  pointer  :: elem(:)
  type (hybrid_t)             :: hybrid         ! parallel structure for shared memory/distributed memory
  type (parallel_t)           :: par            ! parallel structure for distributed memory programming
  type (domain1d_t), pointer  :: dom_mt(:)
  type (RestartHeader_t)      :: RestartHeader
  type (TimeLevel_t)          :: tl             ! Main time level struct
  type (hvcoord_t)            :: hvcoord        ! hybrid vertical coordinate struct

  real*8 timeit, et, st
  integer nets,nete
  integer ithr
  integer ierr
<<<<<<< HEAD
  integer nstep

=======
  
>>>>>>> b3a0e508
  character (len=20) :: numproc_char
  character (len=20) :: numtrac_char

  logical :: dir_e ! boolean existence of directory where output netcdf goes

  ! =====================================================
  ! Begin executable code set distributed memory world...
  ! =====================================================
  par=initmp()

  ! =====================================
  ! Set number of threads...
  ! =====================================
  if(par%masterproc) print *,"Primitive Equation Init1..."
  call t_initf('input.nl',LogPrint=par%masterproc, &
               Mpicom=par%comm, MasterTask=par%masterproc)
  call t_startf('Total')
  call t_startf('prim_init1')
  call prim_init1(elem,  par,dom_mt,tl)
  call t_stopf('prim_init1')

  ! =====================================
  ! Begin threaded region so each thread can print info
  ! =====================================
#if (defined HORIZ_OPENMP && defined COLUMN_OPENMP)
#ifndef __bg__
   if (vthreads>1 .and. (.not. omp_get_nested())) then
     call haltmp("Nested threading required but not available. Set OMP_NESTED=true")
   endif
#endif
#endif

  ! =====================================
  ! Begin threaded region so each thread can print info
  ! =====================================
#if (defined HORIZ_OPENMP)
  !$OMP PARALLEL NUM_THREADS(hthreads), DEFAULT(SHARED), PRIVATE(ithr,nets,nete,hybrid)
  call omp_set_num_threads(vthreads)
#endif
  ithr=omp_get_thread_num()
  nets=dom_mt(ithr)%start
  nete=dom_mt(ithr)%end
  ! ================================================
  ! Initialize thread decomposition
  ! Note: The OMP Critical is required for threading since the Fortran
  !   standard prohibits multiple I/O operations on the same unit.
  ! ================================================
#if (defined HORIZ_OPENMP)
  !$OMP CRITICAL
#endif
  if (par%rank<100) then
     write(6,9) par%rank,ithr,omp_get_max_threads(),nets,nete
  endif
9 format("process: ",i2,1x,"horiz thread id: ",i2,1x,"# vert threads: ",i2,1x,&
       "element limits: ",i5,"-",i5)
#if (defined HORIZ_OPENMP)
  !$OMP END CRITICAL
  !$OMP END PARALLEL
#endif

  ! setup fake threading so we can call routines that require 'hybrid'
  ithr=omp_get_thread_num()
  hybrid = hybrid_create(par,ithr,1)
  nets=1
  nete=nelemd


  ! ==================================
  ! Initialize the vertical coordinate  (cam initializes hvcoord externally)
  ! ==================================
  hvcoord = hvcoord_init(vfile_mid, vfile_int, .true., hybrid%masterthread, ierr)
  if (ierr /= 0) then
     call haltmp("error in hvcoord_init")
  end if



#ifdef PIO_INTERP
  if(runtype<0) then
     ! Interpolate a netcdf file from one grid to another
     call interpolate_driver(elem, hybrid)
     call haltmp('interpolation complete')
  end if
#endif

  if(par%masterproc) print *,"Primitive Equation Initialization..."
#if (defined HORIZ_OPENMP)
  !$OMP PARALLEL NUM_THREADS(hthreads), DEFAULT(SHARED), PRIVATE(ithr,nets,nete,hybrid)
  call omp_set_num_threads(vthreads)
#endif
  ithr=omp_get_thread_num()
  hybrid = hybrid_create(par,ithr,hthreads)
  nets=dom_mt(ithr)%start
  nete=dom_mt(ithr)%end

  if(hybrid%masterthread) print *,"Primitive Equation Init2..."
  call t_startf('prim_init2')
  call prim_init2(elem, hybrid,nets,nete,tl, hvcoord)
  call t_stopf('prim_init2')
#if (defined HORIZ_OPENMP)
  !$OMP END PARALLEL
#endif


  ! Here we get sure the directory specified
  ! in the input namelist file in the
  ! variable 'output_dir' does exist.
  ! this avoids a abort deep within the PIO
  ! library (SIGABRT:signal 6) which in most
  ! architectures produces a core dump.
  if (par%masterproc) then
     open(unit=447,file=trim(output_dir) // "/output_dir_test",iostat=ierr)
     if ( ierr==0 ) then
        print *,'Directory ',trim(output_dir), ' does exist: initialing IO'
        close(447)
     else
        print *,'Error creating file in directory ',trim(output_dir)
        call abortmp("Please be sure the directory exist or specify 'output_dir' in the namelist.")
     end if
  endif
#if 0
  this ALWAYS fails on lustre filesystems.  replaced with the check above
  inquire( file=output_dir, exist=dir_e )
  if ( dir_e ) then
     if(par%masterproc) print *,'Directory ',output_dir, ' does exist: initialing IO'
  else
     if(par%masterproc) print *,'Directory ',output_dir, ' does not exist: stopping'
     call abortmp("Please get sure the directory exist or specify one via output_dir in the namelist file.")
  end if
#endif

  if(par%masterproc) print *,"I/O init..."
! initialize history files.  filename constructed with restart time
! so we have to do this after ReadRestart in prim_init2 above
#ifdef VERTICAL_INTERPOLATION
  call netcdf_interp_init(elem, hybrid, hvcoord)
#elif defined PIO_INTERP
  call interp_movie_init( elem, par,  hvcoord, tl )
#else
  call prim_movie_init( elem, par, hvcoord, tl )
#endif

  ! output initial state for NEW runs (not restarts or branch runs)
  if (runtype == 0 ) then
     if(par%masterproc) print *,"Output of initial state..."
#ifdef VERTICAL_INTERPOLATION
    call netcdf_interp_write(elem, tl, hybrid, hvcoord)
#elif defined PIO_INTERP
     call interp_movie_output(elem, tl, par, 0d0, hvcoord=hvcoord)
#else
     call prim_movie_output(elem, tl, hvcoord, par)
#endif
  endif


  if(par%masterproc) print *,"Entering main timestepping loop"
  call t_startf('prim_main_loop')
  do while(tl%nstep < nEndStep)
#if (defined HORIZ_OPENMP)
     !$OMP PARALLEL NUM_THREADS(hthreads), DEFAULT(SHARED), PRIVATE(ithr,nets,nete,hybrid)
     call omp_set_num_threads(vthreads)
#endif
     ithr=omp_get_thread_num()
     hybrid = hybrid_create(par,ithr,hthreads)
     nets=dom_mt(ithr)%start
     nete=dom_mt(ithr)%end

     nstep = nextoutputstep(tl)
     do while(tl%nstep<nstep)
        call t_startf('prim_run')
        call prim_run_subcycle(elem, hybrid,nets,nete, tstep, .false., tl, hvcoord,1)
        call t_stopf('prim_run')
     end do
#if (defined HORIZ_OPENMP)
     !$OMP END PARALLEL
#endif

#ifdef VERTICAL_INTERPOLATION
     call netcdf_interp_write(elem, tl, hybrid, hvcoord)
#elif defined PIO_INTERP
     call interp_movie_output(elem, tl, par, 0d0,hvcoord=hvcoord)
#else
     call prim_movie_output(elem, tl, hvcoord, par)
#endif

     ! ============================================================
     ! Write restart files if required
     ! ============================================================
     if((restartfreq > 0) .and. (MODULO(tl%nstep,restartfreq) ==0)) then
        call WriteRestart(elem, ithr,1,nelemd,tl)
     endif
  end do !end of while tl%nstep < nEndStep
  call t_stopf('prim_main_loop')

  if(par%masterproc) print *,"Finished main timestepping loop",tl%nstep
  call prim_finalize()
  if(par%masterproc) print *,"closing history files"

#ifdef VERTICAL_INTERPOLATION
  call netcdf_interp_finish
#elif defined PIO_INTERP
  call interp_movie_finish
#else
  call prim_movie_finish
#endif

#if (defined MODEL_THETA_L && defined ARKODE)
  if (calc_nonlinear_stats) then
    call finalize_nonlinear_stats(par%comm, par%rank, par%root, par%nprocs)
  endif
#endif

  call t_stopf('Total')
  if(par%masterproc) print *,"writing timing data"
  call t_prf('HommeTime', par%comm)
  if(par%masterproc) print *,"calling t_finalizef"
  call t_finalizef()
  call haltmp("exiting program...")
end program prim_main<|MERGE_RESOLUTION|>--- conflicted
+++ resolved
@@ -52,12 +52,7 @@
   integer nets,nete
   integer ithr
   integer ierr
-<<<<<<< HEAD
-  integer nstep
-
-=======
-  
->>>>>>> b3a0e508
+
   character (len=20) :: numproc_char
   character (len=20) :: numtrac_char
 
