#ifdef HAVE_CONFIG_H
#include "config.h"
#endif

!#define _DBG_ print *,"File:",__FILE__," at ",__LINE__
!#define _DBG_ !DBG
!
!
module prim_advance_mod

  use control_mod,    only: qsplit,rsplit, use_moisture, theta_hydrostatic_mode
  use derivative_mod, only: derivative_t
  use dimensions_mod, only: np, nlev, nlevp, nelemd, qsize, max_corner_elem
  use edgetype_mod,   only: EdgeDescriptor_t, EdgeBuffer_t
  use element_mod,    only: element_t
  use element_ops,    only: get_pnh_and_exner, set_hydrostatic_phi, get_kappa_star,&
       get_cp_star, get_temperature, set_theta_ref, copy_state
  use hybrid_mod,     only: hybrid_t
  use hybvcoord_mod,  only: hvcoord_t
  use kinds,          only: real_kind, iulog
  use perf_mod,       only: t_startf, t_stopf, t_barrierf, t_adj_detailf ! _EXTERNAL
  use parallel_mod,   only: abortmp, parallel_t, iam
  use time_mod,       only: timelevel_t
  use test_mod,       only: set_prescribed_wind
  use hevi_mod,       only: state_save,state_read,backsubstitution,mgs,elemstate_add

  implicit none
  private
  save
  public :: prim_advance_exp, prim_advance_init1, &
       applyCAMforcing_dynamics, applyCAMforcing, vertical_mesh_init2

!  type (EdgeBuffer_t) :: edge5
  type (EdgeBuffer_t) :: edge6
  real (kind=real_kind), allocatable :: ur_weights(:)

contains

  subroutine prim_advance_init1(par, elem,integration)
    use edge_mod, only : initEdgeBuffer
    implicit none
    
    type (parallel_t) :: par
    type (element_t), intent(inout), target   :: elem(:)
    character(len=*)    , intent(in) :: integration
    integer :: i
    integer :: ie

!    call initEdgeBuffer(par,edge5,elem,5*nlev)
    call initEdgeBuffer(par,edge6,elem,6*nlev)

    ! compute averaging weights for RK+LF (tstep_type=1) timestepping:
    allocate(ur_weights(qsplit))
    ur_weights(:)=0.0d0

    if(mod(qsplit,2).NE.0)then
       ur_weights(1)=1.0d0/qsplit
       do i=3,qsplit,2
         ur_weights(i)=2.0d0/qsplit
       enddo
    else
       do i=2,qsplit,2
         ur_weights(i)=2.0d0/qsplit
       enddo
    endif

  end subroutine prim_advance_init1


  subroutine vertical_mesh_init2(elem, nets, nete, hybrid, hvcoord)

    ! additional solver specific initializations (called from prim_init2)

    type (element_t),			intent(inout), target :: elem(:)! array of element_t structures
    integer,				intent(in) :: nets,nete		! start and end element indices
    type (hybrid_t),			intent(in) :: hybrid		! mpi/omp data struct
    type (hvcoord_t),			intent(inout)	:: hvcoord	! hybrid vertical coord data struct

  end subroutine vertical_mesh_init2


  !_____________________________________________________________________
  subroutine prim_advance_exp(elem, deriv, hvcoord, hybrid,dt, tl,  nets, nete, compute_diagnostics)

    use bndry_mod,      only: bndry_exchangev
    use control_mod,    only: prescribed_wind, qsplit, tstep_type, rsplit, qsplit, integration, hypervis_order, nu
    use edge_mod,       only: edgevpack, edgevunpack, initEdgeBuffer
    use edgetype_mod,   only: EdgeBuffer_t
    use reduction_mod,  only: reductionbuffer_ordered_1d_t, parallelmax
    use time_mod,       only: timelevel_qdp

#ifdef TRILINOS
    use prim_derived_type_mod ,only : derived_type, initialize
    use, intrinsic :: iso_c_binding
#endif

    implicit none

    type (element_t),      intent(inout), target :: elem(:)
    type (derivative_t),   intent(in)            :: deriv
    type (hvcoord_t)                             :: hvcoord
    type (hybrid_t),       intent(in)            :: hybrid
    real (kind=real_kind), intent(in)            :: dt
    type (TimeLevel_t)   , intent(in)            :: tl
    integer              , intent(in)            :: nets
    integer              , intent(in)            :: nete
    logical,               intent(in)            :: compute_diagnostics

    real (kind=real_kind) ::  dt2, time, dt_vis, x, eta_ave_w
    real (kind=real_kind) ::  itertol,statesave(nets:nete,np,np,nlev,6)
    real (kind=real_kind) ::  gamma,delta

    integer :: ie,nm1,n0,np1,nstep,qsplit_stage,k, qn0
    integer :: n,i,j,maxiter

    call t_startf('prim_advance_exp')
    nm1   = tl%nm1
    n0    = tl%n0
    np1   = tl%np1
    nstep = tl%nstep

    ! get timelevel for accessing tracer mass Qdp() to compute virtual temperature
    call TimeLevel_Qdp(tl, qsplit, qn0)  ! compute current Qdp() timelevel
 
! integration = "explicit"
!
!   tstep_type=1  RK2 followed by qsplit-1 leapfrog steps        CFL=close to qsplit
!                    typically requires qsplit=4 or 5
!
!   tstep_type=5  Kinnmark&Gray RK3 5 stage 3rd order            CFL=3.87  (sqrt(15))
!                 From Paul Ullrich.  3rd order for nonlinear terms also
!                 K&G method is only 3rd order for linear
!                 optimal: for windspeeds ~120m/s,gravity: 340m/2
!                 run with qsplit=1
!                 (K&G 2nd order method has CFL=4. tiny CFL improvement not worth 2nd order)
!   tstep_type=6  KG with BW Euler implicit step, usful as a debug
!   tstep_type=7  ARS232 ARK-IMEX method with 3 explicit stages and 2 implicit stages, 2nd order 
!                 accurate with stage order 1
!   

! default weights for computing mean dynamics fluxes
    eta_ave_w = 1d0/qsplit
 
#ifndef CAM
    ! if "prescribed wind" set dynamics explicitly and skip time-integration
    if (prescribed_wind ==1 ) then
       call set_prescribed_wind(elem,deriv,hybrid,hvcoord,dt,tl,nets,nete,eta_ave_w)
       call t_stopf('prim_advance_exp')
       return
    endif
#endif

    ! ==================================
    ! Take timestep
    ! ==================================
    dt_vis = dt
    if (tstep_type==1) then 
       ! RK2                                                                                                              
       ! forward euler to u(dt/2) = u(0) + (dt/2) RHS(0)  (store in u(np1))                                               
       call t_startf("RK2_timestep")                                                                                      
       call compute_andor_apply_rhs(np1,n0,n0,qn0,dt/2,elem,hvcoord,hybrid,&                                              
            deriv,nets,nete,compute_diagnostics,0d0,1.d0,1.d0,1.d0)                                                      
       ! leapfrog:  u(dt) = u(0) + dt RHS(dt/2)     (store in u(np1))                                                     
       call compute_andor_apply_rhs(np1,n0,np1,qn0,dt,elem,hvcoord,hybrid,&                                               
            deriv,nets,nete,.false.,eta_ave_w,1.d0,1.d0,1.d0)                                                             
       call t_stopf("RK2_timestep")   
    else if (tstep_type==5) then
       ! Ullrich 3nd order 5 stage:   CFL=sqrt( 4^2 -1) = 3.87
       ! u1 = u0 + dt/5 RHS(u0)  (save u1 in timelevel nm1)
       call t_startf("U3-5stage_timestep")
       call compute_andor_apply_rhs(nm1,n0,n0,qn0,dt/5,elem,hvcoord,hybrid,&
            deriv,nets,nete,compute_diagnostics,eta_ave_w/4,1.d0,1.d0,1.d0)
       ! u2 = u0 + dt/5 RHS(u1)
       call compute_andor_apply_rhs(np1,n0,nm1,qn0,dt/5,elem,hvcoord,hybrid,&
            deriv,nets,nete,.false.,0d0,1.d0,1.d0,1.d0)
       ! u3 = u0 + dt/3 RHS(u2)
       call compute_andor_apply_rhs(np1,n0,np1,qn0,dt/3,elem,hvcoord,hybrid,&
            deriv,nets,nete,.false.,0d0,1.d0,1.d0,1.d0)
       ! u4 = u0 + 2dt/3 RHS(u3)
       call compute_andor_apply_rhs(np1,n0,np1,qn0,2*dt/3,elem,hvcoord,hybrid,&
            deriv,nets,nete,.false.,0d0,1.d0,1.d0,1.d0)
       ! compute (5*u1/4 - u0/4) in timelevel nm1:
       do ie=nets,nete
          elem(ie)%state%v(:,:,:,:,nm1)= (5*elem(ie)%state%v(:,:,:,:,nm1) &
               - elem(ie)%state%v(:,:,:,:,n0) ) /4
          elem(ie)%state%theta_dp_cp(:,:,:,nm1)= (5*elem(ie)%state%theta_dp_cp(:,:,:,nm1) &
               - elem(ie)%state%theta_dp_cp(:,:,:,n0) )/4
          elem(ie)%state%dp3d(:,:,:,nm1)= (5*elem(ie)%state%dp3d(:,:,:,nm1) &
                  - elem(ie)%state%dp3d(:,:,:,n0) )/4
          elem(ie)%state%w(:,:,:,nm1)= (5*elem(ie)%state%w(:,:,:,nm1) &
                  - elem(ie)%state%w(:,:,:,n0) )/4
          elem(ie)%state%phi(:,:,:,nm1)= (5*elem(ie)%state%phi(:,:,:,nm1) &
                  - elem(ie)%state%phi(:,:,:,n0) )/4
       enddo
       ! u5 = (5*u1/4 - u0/4) + 3dt/4 RHS(u4)
       call compute_andor_apply_rhs(np1,nm1,np1,qn0,3*dt/4,elem,hvcoord,hybrid,&
            deriv,nets,nete,.false.,3*eta_ave_w/4,1.d0,1.d0,1.d0)
       ! final method is the same as:
       ! u5 = u0 +  dt/4 RHS(u0)) + 3dt/4 RHS(u4)
       call t_stopf("U3-5stage_timestep")  
 ! ==============================================================================
    else if (tstep_type==6) then ! Imex hevi, implicit euler after the full explicit time-step
    ! it seems to run with ne=16, nlev=26, dt=200 for JW Baro up to 18.8 days at least
    ! Ullrich 3nd order 5 stage:   CFL=sqrt( 4^2 -1) = 3.87
       ! u1 = u0 + dt/5 RHS(u0)  (save u1 in timelevel nm1)
       call t_startf("U3-5stage_timestep")
       call compute_andor_apply_rhs(nm1,n0,n0,qn0,dt/5,elem,hvcoord,hybrid,&
            deriv,nets,nete,compute_diagnostics,eta_ave_w/4,1.d0,0.d0,1.d0)
       ! u2 = u0 + dt/5 RHS(u1)
       call compute_andor_apply_rhs(np1,n0,nm1,qn0,dt/5,elem,hvcoord,hybrid,&
            deriv,nets,nete,.false.,0d0,1.d0,0.d0,1.d0)
       ! u3 = u0 + dt/3 RHS(u2)
       call compute_andor_apply_rhs(np1,n0,np1,qn0,dt/3,elem,hvcoord,hybrid,&
            deriv,nets,nete,.false.,0d0,1.d0,0.d0,1.d0)
       ! u4 = u0 + 2dt/3 RHS(u3)
       call compute_andor_apply_rhs(np1,n0,np1,qn0,2*dt/3,elem,hvcoord,hybrid,&
            deriv,nets,nete,.false.,0d0,1.d0,0.d0,1.d0)
       ! compute (5*u1/4 - u0/4) in timelevel nm1:
       do ie=nets,nete
          elem(ie)%state%v(:,:,:,:,nm1)= (5*elem(ie)%state%v(:,:,:,:,nm1) &
               - elem(ie)%state%v(:,:,:,:,n0) ) /4
          elem(ie)%state%theta_dp_cp(:,:,:,nm1)= (5*elem(ie)%state%theta_dp_cp(:,:,:,nm1) &
               - elem(ie)%state%theta_dp_cp(:,:,:,n0) )/4
          elem(ie)%state%dp3d(:,:,:,nm1)= (5*elem(ie)%state%dp3d(:,:,:,nm1) &
                  - elem(ie)%state%dp3d(:,:,:,n0) )/4
          elem(ie)%state%w(:,:,:,nm1)= (5*elem(ie)%state%w(:,:,:,nm1) &
                  - elem(ie)%state%w(:,:,:,n0) )/4
          elem(ie)%state%phi(:,:,:,nm1)= (5*elem(ie)%state%phi(:,:,:,nm1) &
                  - elem(ie)%state%phi(:,:,:,n0) )/4
       enddo
       ! u5 = (5*u1/4 - u0/4) + 3dt/4 RHS(u4)
       call compute_andor_apply_rhs(np1,nm1,np1,qn0,3*dt/4,elem,hvcoord,hybrid,&
            deriv,nets,nete,.false.,3*eta_ave_w/4,1.d0,0.d0,1.d0)
 
      maxiter=1000
      itertol=1e-8
      call compute_stage_value_dirk(np1,n0,qn0,dt,elem,hvcoord,hybrid,&
       deriv,nets,nete,maxiter,itertol)
       call t_stopf("U3-5stage_timestep")
!============================================================================================
    else if (tstep_type==7) then ! ARS232 from (Ascher et al., 1997), nh-imex
      ! ARS232 is 2nd order, stage order 1, DIRK scheme is A-stable and L-stable
      ! 2 implicit solves and 3 stages total
      call t_startf("ARS232_timestep")
      delta = -2.d0*sqrt(2.d0)/3.d0
      gamma = 1.d0 - 1.d0/sqrt(2.d0)

      ! save un0 as statesave
      call state_save(elem,statesave,n0,nets,nete)
                               
      ! compute dt*n(un0)=dt*n(g1) and save at np1
      call compute_andor_apply_rhs(np1,n0,n0,qn0,dt,elem,hvcoord,hybrid,&
        deriv,nets,nete,compute_diagnostics,0.d0,1.d0,0.d0,0.d0)      

      ! form un0+dt*gamma*n(g1) and store at n0
      call elemstate_add(elem,statesave,nets,nete,1,n0,np1,n0,gamma,1.d0,0.d0)
                             
      maxiter=1000
      itertol=1e-9
      ! solve g2 = un0 + dt*gamma*n(g1)+dt*gamma*s(g2) for g2 and save at nm1
      call compute_stage_value_dirk(nm1,n0,qn0,gamma*dt,elem,hvcoord,hybrid,&
       deriv,nets,nete,maxiter,itertol)
!=== End of Phase 1 ====
! at this point, g2 is at nm1, un0+dt*gamma*n(g1) is at n0, and dt*n(g1) is at np1
                
      ! Form dt*n(g2) and store at np1
      call compute_andor_apply_rhs(np1,nm1,nm1,qn0,dt,elem,hvcoord,hybrid,&
        deriv,nets,nete,.false.,gamma,1.d0,0.d0,0.d0)

      ! solve g2 = un0 + dt*gamma*n(g1) + dt*gamma*s(g2) for dt*s(g2) and 
      ! store at nm1
      call elemstate_add(elem,statesave,nets,nete,1,nm1,nm1,n0,1.d0/gamma,-1.d0/gamma,0.d0)

      ! Form dt*gamma*n(g1) and store at n0
      call elemstate_add(elem,statesave,nets,nete,2,n0,n0,n0,1.d0,1.d0,-1.d0)                  

      ! Form un0+dt*delta*n(g1) and store at n0
      call elemstate_add(elem,statesave,nets,nete,2,n0,n0,n0,delta/gamma,1.d0,1.d0)                  

      ! Form un0+dt*delta*n(g1)+dt*(1-delta)*n(g2)+dt*(1-gamma)*n(g3)
      call elemstate_add(elem,statesave,nets,nete,4,n0,np1,nm1,1.d0-delta,1.d0-gamma,0.d0)
      
      ! form un0+dt*(1-gamma)*(n(g2)+s(g2)) at nm1
      call elemstate_add(elem,statesave,nets,nete,3,nm1,np1,nm1,1.d0-gamma,1.d0-gamma,1.d0)
                       
      maxiter=1000
      itertol=1e-9
      !	solve g3 = (un0+dt*delta*n(g1))+dt*(1-delta)*n(g2)+dt*(1-gamma)*s(g2)+dt*gamma*s(g3)
      ! for g3 using (un0+dt*delta*n(g1))+dt*(1-delta)*n(g2)+dt*(1-gamma)*s(g2) as initial guess
      ! and save at np1
      call compute_stage_value_dirk(np1,n0,qn0,gamma*dt,elem,hvcoord,hybrid,&
       deriv,nets,nete,maxiter,itertol)
!=== End of Phase 2 ===
! at this point, un0+dt*(1-gamma)*(n(g2)+s(g2)) is at nm1, g3 is at np1, and n0 is free
       
     ! form unp1 = un0+dt*(1-gamma)*(n(g2)+s(g2))+dt*gamma*(n(g3)+s(g3))
      call compute_andor_apply_rhs(np1,nm1,np1,qn0,gamma*dt,elem,hvcoord,hybrid,&
        deriv,nets,nete,.false.,1.d0,1.d0,1.d0,1.d0)     
            
      call state_read(elem,statesave,n0,nets,nete)

      call t_stopf("ARS232_timestep")
!=========================================================================================
    else
       call abortmp('ERROR: bad choice of tstep_type')
    endif


    ! ==============================================
    ! Time-split Horizontal diffusion: nu.del^2 or nu.del^4
    ! U(*) = U(t+1)  + dt2 * HYPER_DIFF_TERM(t+1)
    ! ==============================================
<<<<<<< HEAD
#ifdef ENERGY_DIAGNOSTICS
    if (compute_diagnostics) then
       do ie = nets,nete
          elem(ie)%accum%DIFF(:,:,:,:)=elem(ie)%state%v(:,:,:,:,np1)
          elem(ie)%accum%DIFFTHETA(:,:,:)=elem(ie)%state%theta_dp_cp(:,:,:,np1)
       enddo
    endif
#endif
=======
>>>>>>> d3964756
    ! note:time step computes u(t+1)= u(t*) + RHS.
    ! for consistency, dt_vis = t-1 - t*, so this is timestep method dependent
    ! forward-in-time, hypervis applied to dp3d
    if (hypervis_order == 2 .and. nu>0) &
         call advance_hypervis(edge6,elem,hvcoord,hybrid,deriv,np1,nets,nete,dt_vis,eta_ave_w)

!    if (dcmip2016_mu>0) &
!      advance_physical_vis(edge6,elem,hvcoord,hybrid,deriv,np1,nets,nete,dt,mu,mu_v)

    call t_stopf('prim_advance_exp')
    end subroutine prim_advance_exp




  subroutine applyCAMforcing(elem,hvcoord,np1,np1_qdp,dt,nets,nete)

  implicit none
  type (element_t),       intent(inout) :: elem(:)
  real (kind=real_kind),  intent(in)    :: dt
  type (hvcoord_t),       intent(in)    :: hvcoord
  integer,                intent(in)    :: np1,nets,nete,np1_qdp

  ! local
  integer :: i,j,k,ie,q
  real (kind=real_kind) :: v1
  real (kind=real_kind) :: temperature(np,np,nlev)
  real (kind=real_kind) :: kappa_star(np,np,nlev)
  real (kind=real_kind) :: cp_star(np,np,nlev)
  real (kind=real_kind) :: exner(np,np,nlev)
  real (kind=real_kind) :: dp(np,np,nlev)
  real (kind=real_kind) :: pnh(np,np,nlev)
  real (kind=real_kind) :: dpnh(np,np,nlev)

  do ie=nets,nete
     ! apply forcing to Qdp
     elem(ie)%derived%FQps(:,:)=0

     ! apply forcing to temperature
     call get_temperature(elem(ie),temperature,hvcoord,np1,np1_qdp)
#if (defined COLUMN_OPENMP)
!$omp parallel do private(k)
#endif
     do k=1,nlev
        temperature(:,:,k) = temperature(:,:,k) + dt*elem(ie)%derived%FT(:,:,k)
     enddo

     
#if (defined COLUMN_OPENMP)
!$omp parallel do private(q,k,i,j,v1)
#endif
     do q=1,qsize
        do k=1,nlev
           do j=1,np
              do i=1,np
                 v1 = dt*elem(ie)%derived%FQ(i,j,k,q)
                 !if (elem(ie)%state%Qdp(i,j,k,q,np1) + v1 < 0 .and. v1<0) then
                 if (elem(ie)%state%Qdp(i,j,k,q,np1_qdp) + v1 < 0 .and. v1<0) then
                    !if (elem(ie)%state%Qdp(i,j,k,q,np1) < 0 ) then
                    if (elem(ie)%state%Qdp(i,j,k,q,np1_qdp) < 0 ) then
                       v1=0  ! Q already negative, dont make it more so
                    else
                       !v1 = -elem(ie)%state%Qdp(i,j,k,q,np1)
                       v1 = -elem(ie)%state%Qdp(i,j,k,q,np1_qdp)
                    endif
                 endif
                 !elem(ie)%state%Qdp(i,j,k,q,np1) = elem(ie)%state%Qdp(i,j,k,q,np1)+v1
                 elem(ie)%state%Qdp(i,j,k,q,np1_qdp) = elem(ie)%state%Qdp(i,j,k,q,np1_qdp)+v1
                 if (q==1) then
                    elem(ie)%derived%FQps(i,j)=elem(ie)%derived%FQps(i,j)+v1/dt
                 endif
              enddo
           enddo
        enddo
     enddo

     if (use_moisture) then
        ! to conserve dry mass in the precese of Q1 forcing:
        elem(ie)%state%ps_v(:,:,np1) = elem(ie)%state%ps_v(:,:,np1) + &
             dt*elem(ie)%derived%FQps(:,:)
     endif


     ! Qdp(np1) and ps_v(np1) were updated by forcing - update Q(np1)
#if (defined COLUMN_OPENMP)
!$omp parallel do private(q,k)
#endif
     do k=1,nlev
        dp(:,:,k) = ( hvcoord%hyai(k+1) - hvcoord%hyai(k) )*hvcoord%ps0 + &
             ( hvcoord%hybi(k+1) - hvcoord%hybi(k) )*elem(ie)%state%ps_v(:,:,np1)
     enddo
#if (defined COLUMN_OPENMP)
!$omp parallel do private(q,k)
#endif
     do q=1,qsize
        do k=1,nlev
           elem(ie)%state%Q(:,:,k,q) = elem(ie)%state%Qdp(:,:,k,q,np1_qdp)/dp(:,:,k)
        enddo
     enddo

     ! now that we have updated Qdp and dp, compute theta_dp_cp from temperature
     call get_kappa_star(kappa_star,elem(ie)%state%Qdp(:,:,:,1,np1_qdp),dp)
     call get_cp_star(cp_star,elem(ie)%state%Qdp(:,:,:,1,np1_qdp),dp)
     call get_pnh_and_exner(hvcoord,elem(ie)%state%theta_dp_cp(:,:,:,np1),dp,&
          elem(ie)%state%phi(:,:,:,np1),elem(ie)%state%phis(:,:),kappa_star,&
          pnh,dpnh,exner)

     elem(ie)%state%theta_dp_cp(:,:,:,np1) = temperature(:,:,:)*cp_star(:,:,:)&
          *dp(:,:,:)/exner(:,:,:)

  enddo
  call applyCAMforcing_dynamics(elem,hvcoord,np1,np1_qdp,dt,nets,nete)
  end subroutine applyCAMforcing



  subroutine applyCAMforcing_dynamics(elem,hvcoord,np1,np1_qdp,dt,nets,nete)
  use physical_constants, only: Cp
  use hybvcoord_mod,  only: hvcoord_t

  implicit none
  type (element_t)     ,  intent(inout) :: elem(:)
  real (kind=real_kind),  intent(in)    :: dt
  type (hvcoord_t),       intent(in)    :: hvcoord
  integer,                intent(in)    :: np1,nets,nete,np1_qdp

  integer :: k,ie

  do ie=nets,nete
     elem(ie)%state%v(:,:,:,:,np1) = elem(ie)%state%v(:,:,:,:,np1) + dt*elem(ie)%derived%FM(:,:,1:2,:)
     elem(ie)%state%w(:,:,:,np1) = elem(ie)%state%w(:,:,:,np1) + dt*elem(ie)%derived%FM(:,:,3,:)
  enddo
  end subroutine applyCAMforcing_dynamics



  subroutine advance_hypervis(edgebuf,elem,hvcoord,hybrid,deriv,nt,nets,nete,dt2,eta_ave_w)
  !
  !  take one timestep of:
  !          u(:,:,:,np) = u(:,:,:,np) +  dt2*nu*laplacian**order ( u )
  !          T(:,:,:,np) = T(:,:,:,np) +  dt2*nu_s*laplacian**order ( T )
  !
  !
  !  For correct scaling, dt2 should be the same 'dt2' used in the leapfrog advace
  !
  !
<<<<<<< HEAD
  use control_mod, only : nu, nu_div, hypervis_order, hypervis_subcycle, nu_s, nu_p, nu_top, psurf_vis, swest, dcmip16_mu,dcmip16_mu_s
=======
  use control_mod, only : nu, nu_div, hypervis_subcycle, nu_s, nu_p, nu_top, psurf_vis, swest
>>>>>>> d3964756
  use hybvcoord_mod, only : hvcoord_t
  use derivative_mod, only : derivative_t, laplace_sphere_wk, vlaplace_sphere_wk
  use edge_mod, only : edgevpack, edgevunpack, edgeDGVunpack
  use edgetype_mod, only : EdgeBuffer_t, EdgeDescriptor_t
  use bndry_mod, only : bndry_exchangev
  use viscosity_theta, only : biharmonic_wk_theta
  use physical_constants, only: Cp,p0,kappa,g
  implicit none

  type (hybrid_t)      , intent(in) :: hybrid
  type (element_t)     , intent(inout), target :: elem(:)
  type (EdgeBuffer_t)  , intent(inout) :: edgebuf
  type (derivative_t)  , intent(in) :: deriv
  type (hvcoord_t), intent(in)      :: hvcoord

  real (kind=real_kind) :: dt2
  integer :: nets,nete

  ! local
  real (kind=real_kind) :: eta_ave_w  ! weighting for mean flux terms
  real (kind=real_kind) :: nu_scale_top
  integer :: k,kptr,i,j,ie,ic,nt
  real (kind=real_kind), dimension(np,np,2,nlev,nets:nete)      :: vtens
  real (kind=real_kind), dimension(np,np,nlev,4,nets:nete)      :: stens  ! dp3d,theta,w,phi


! NOTE: PGI compiler bug: when using spheremp, rspheremp and ps as pointers to elem(ie)% members,
  !       data is incorrect (offset by a few numbers actually)
  !       removed for now.
  !       real (kind=real_kind), dimension(:,:), pointer :: spheremp,rspheremp
  !       real (kind=real_kind), dimension(:,:,:), pointer   :: ps

  real (kind=real_kind), dimension(np,np,4) :: lap_s  ! dp3d,theta,w,phi
  real (kind=real_kind), dimension(np,np,2) :: lap_v
  real (kind=real_kind) :: exner0(nlev),dpdn0(nlev)
  real (kind=real_kind) :: heating(np,np,nlev)
  real (kind=real_kind) :: exner(np,np,nlev)
  real (kind=real_kind) :: p_i(np,np,nlevp)    ! pressure on interfaces
  real (kind=real_kind) :: dt
  real (kind=real_kind) :: ps_ref(np,np)

  real (kind=real_kind) :: theta_ref(np,np,nlev,nets:nete)
  real (kind=real_kind) :: phi_ref(np,np,nlev,nets:nete)
  real (kind=real_kind) :: dp_ref(np,np,nlev,nets:nete)

<<<<<<< HEAD
  if (nu == 0 .and. nu_p==0 .and. dcmip16_mu==0 .and. dcmip16_mu_s==0 ) return;
=======
>>>>>>> d3964756
  call t_startf('advance_hypervis')


  dt=dt2/hypervis_subcycle

!!!!!!!!!!!!!!!!!!!!!!!!!!!!!!!!!!!!!!!!!!!!!!!!!!!!!!!!!!!!!!!!!!!!!!!!!!!!!!!!!!!
! NOTE1:  Diffusion works best when applied to theta.
! It creates some TOM noise when applied to theta_dp_cp in DCMIP 2.0 test
! so we convert from theta_dp_cp->theta, and then convert back at the end of diffusion
! 
!!!!!!!!!!!!!!!!!!!!!!!!!!!!!!!!!!!!!!!!!!!!!!!!!!!!!!!!!!!!!!!!!!!!!!!!!!!!!!!!!!!

!!!!!!!!!!!!!!!!!!!!!!!!!!!!!!!!!!!!!!!!!!!!!!!!!!!!!!!!!!!!!!!!!!!!!!!!!!!!!!!!
! compute reference states
!!!!!!!!!!!!!!!!!!!!!!!!!!!!!!!!!!!!!!!!!!!!!!!!!!!!!!!!!!!!!!!!!!!!!!!!!!!!!!!!
  do ie=nets,nete
     ps_ref(:,:) = sum(elem(ie)%state%dp3d(:,:,:,nt),3)
     do k=1,nlev
        dp_ref(:,:,k,ie) = ( hvcoord%hyai(k+1) - hvcoord%hyai(k) )*hvcoord%ps0 + &
             (hvcoord%hybi(k+1)-hvcoord%hybi(k))*ps_ref(:,:)
     enddo

     call set_hydrostatic_phi(hvcoord,elem(ie)%state%phis,&
          elem(ie)%state%theta_dp_cp(:,:,:,nt),elem(ie)%state%dp3d(:,:,:,nt),&
          phi_ref(:,:,:,ie))

     do k=1,nlev
        ! convert theta_dp_cp -> theta
        elem(ie)%state%theta_dp_cp(:,:,k,nt)=&
             elem(ie)%state%theta_dp_cp(:,:,k,nt)/(Cp*elem(ie)%state%dp3d(:,:,k,nt))
     enddo

     call set_theta_ref(hvcoord,elem(ie)%state%dp3d(:,:,:,nt),theta_ref(:,:,:,ie))
!#if 0
     theta_ref(:,:,:,ie)=0
     phi_ref(:,:,:,ie)=0
     dp_ref(:,:,:,ie)=0
!#endif              
  enddo


!!!!!!!!!!!!!!!!!!!!!!!!!!!!!!!!!!!!!!!!!!!!!!!!!!!!!!!!!!!!!!!!!!!!!!!!!!!!!!!!
  !  hyper viscosity
!!!!!!!!!!!!!!!!!!!!!!!!!!!!!!!!!!!!!!!!!!!!!!!!!!!!!!!!!!!!!!!!!!!!!!!!!!!!!!!!
  do ic=1,hypervis_subcycle
     do ie=nets,nete

#if (defined COLUMN_OPENMP)
!$omp parallel do private(k)
#endif
        do k=1,nlev
           elem(ie)%state%theta_dp_cp(:,:,k,nt)=elem(ie)%state%theta_dp_cp(:,:,k,nt)-&
                theta_ref(:,:,k,ie)
           elem(ie)%state%phi(:,:,k,nt)=elem(ie)%state%phi(:,:,k,nt)-&
                phi_ref(:,:,k,ie)
           elem(ie)%state%dp3d(:,:,k,nt)=elem(ie)%state%dp3d(:,:,k,nt)-&
                dp_ref(:,:,k,ie)
        enddo
     enddo
     
     call biharmonic_wk_theta(elem,stens,vtens,deriv,edge6,hybrid,nt,nets,nete)
     
     do ie=nets,nete
        
        ! comptue mean flux
        if (nu_p>0) then
           elem(ie)%derived%dpdiss_ave(:,:,:)=elem(ie)%derived%dpdiss_ave(:,:,:)+&
                eta_ave_w*elem(ie)%state%dp3d(:,:,:,nt)/hypervis_subcycle
           elem(ie)%derived%dpdiss_biharmonic(:,:,:)=elem(ie)%derived%dpdiss_biharmonic(:,:,:)+&
                eta_ave_w*stens(:,:,:,1,ie)/hypervis_subcycle
        endif
#if (defined COLUMN_OPENMP)
!$omp parallel do private(k,lap_s,lap_v,nu_scale_top)
#endif
<<<<<<< HEAD
           do k=1,nlev
              ! advace in time.
              ! note: DSS commutes with time stepping, so we can time advance and then DSS.
              ! note: weak operators alreayd have mass matrix "included"

              ! add regular diffusion in top 3 layers:
              if (dcmip16_mu>0 .or. dcmip16_mu_s>0 .or. (nu_top>0 .and. k<=3) ) then
                 lap_s(:,:,1)=laplace_sphere_wk(elem(ie)%state%dp3d       (:,:,k,nt),deriv,elem(ie),var_coef=.false.)
                 lap_s(:,:,2)=laplace_sphere_wk(elem(ie)%state%theta_dp_cp(:,:,k,nt),deriv,elem(ie),var_coef=.false.)
                 lap_s(:,:,3)=laplace_sphere_wk(elem(ie)%state%w          (:,:,k,nt),deriv,elem(ie),var_coef=.false.)
                 lap_s(:,:,4)=laplace_sphere_wk(elem(ie)%state%phi        (:,:,k,nt),deriv,elem(ie),var_coef=.false.)
                 lap_v=vlaplace_sphere_wk(elem(ie)%state%v(:,:,:,k,nt),deriv,elem(ie),var_coef=.false.)
              endif

              nu_scale_top = 1
              if (k==1) nu_scale_top=4
              if (k==2) nu_scale_top=2

              ! biharmonic terms need a negative sign:
              if (nu_top>0 .and. k<=3) then
                 vtens(:,:,:,k,ie)=(  -nu*vtens(:,:,:,k,ie) + nu_scale_top*nu_top*lap_v(:,:,:)) ! u and v
                 stens(:,:,k,1,ie)=(-nu_p*stens(:,:,k,1,ie) + nu_scale_top*nu_top*lap_s(:,:,1)) ! dp3d
                 stens(:,:,k,2,ie)=(  -nu*stens(:,:,k,2,ie) + nu_scale_top*nu_top*lap_s(:,:,2)) ! theta
                 stens(:,:,k,3,ie)=(  -nu*stens(:,:,k,3,ie) + nu_scale_top*nu_top*lap_s(:,:,3)) ! w
                 stens(:,:,k,4,ie)=(-nu_s*stens(:,:,k,4,ie) + nu_scale_top*nu_top*lap_s(:,:,4)) ! phi
              else
                 vtens(:,:,:,k,ie)=-nu  *vtens(:,:,:,k,ie) ! u,v
                 stens(:,:,k,1,ie)=-nu_p*stens(:,:,k,1,ie) ! dp3d
                 stens(:,:,k,2,ie)=-nu  *stens(:,:,k,2,ie) ! theta
                 stens(:,:,k,3,ie)=-nu  *stens(:,:,k,3,ie) ! w
                 stens(:,:,k,4,ie)=-nu_s*stens(:,:,k,4,ie) ! phi
              endif

              ! add uniform viscosity dcmip16_mu in addition to hyperviscosity nu
              if(dcmip16_mu>0) then
                vtens(:,:,:,k,ie)=vtens(:,:,:,k,ie) + dcmip16_mu  *lap_v(:,:,:) ! u and v
                stens(:,:,k,1,ie)=stens(:,:,k,1,ie) + dcmip16_mu_s*lap_s(:,:,1) ! dp3d
                stens(:,:,k,2,ie)=stens(:,:,k,2,ie) + dcmip16_mu_s*lap_s(:,:,2) ! therta
                stens(:,:,k,3,ie)=stens(:,:,k,3,ie) + dcmip16_mu_s*lap_s(:,:,3) ! w
                stens(:,:,k,4,ie)=stens(:,:,k,4,ie) + dcmip16_mu_s*lap_s(:,:,4) ! phi
              endif

           enddo
=======
        do k=1,nlev
           ! advace in time.
           ! note: DSS commutes with time stepping, so we can time advance and then DSS.
           ! note: weak operators alreayd have mass matrix "included"
           
           ! add regular diffusion in top 3 layers:
           if (nu_top>0 .and. k<=3) then
              lap_s(:,:,1)=laplace_sphere_wk(elem(ie)%state%dp3d(:,:,k,nt),deriv,elem(ie),var_coef=.false.)
              lap_s(:,:,2)=laplace_sphere_wk(elem(ie)%state%theta_dp_cp(:,:,k,nt),deriv,elem(ie),var_coef=.false.)
              lap_s(:,:,3)=laplace_sphere_wk(elem(ie)%state%w(:,:,k,nt),deriv,elem(ie),var_coef=.false.)
              lap_s(:,:,4)=laplace_sphere_wk(elem(ie)%state%phi(:,:,k,nt),deriv,elem(ie),var_coef=.false.)
              lap_v=vlaplace_sphere_wk(elem(ie)%state%v(:,:,:,k,nt),deriv,elem(ie),var_coef=.false.)
           endif
           nu_scale_top = 1
           if (k==1) nu_scale_top=4
           if (k==2) nu_scale_top=2
           
           
           ! biharmonic terms need a negative sign:
           if (nu_top>0 .and. k<=3) then
              vtens(:,:,:,k,ie)=(  -nu*vtens(:,:,:,k,ie) + nu_scale_top*nu_top*lap_v(:,:,:))
              stens(:,:,k,1,ie)=(-nu_p*stens(:,:,k,1,ie) + nu_scale_top*nu_top*lap_s(:,:,1)) ! dp3d
              stens(:,:,k,2,ie)=(  -nu*stens(:,:,k,2,ie) + nu_scale_top*nu_top*lap_s(:,:,2)) ! theta
              stens(:,:,k,3,ie)=(  -nu*stens(:,:,k,3,ie) + nu_scale_top*nu_top*lap_s(:,:,3)) ! w
              stens(:,:,k,4,ie)=(-nu_s*stens(:,:,k,4,ie) + nu_scale_top*nu_top*lap_s(:,:,4)) ! w
           else
              vtens(:,:,:,k,ie)=  -nu*vtens(:,:,:,k,ie)
              stens(:,:,k,1,ie)=-nu_p*stens(:,:,k,1,ie)
              stens(:,:,k,2,ie)=  -nu*stens(:,:,k,2,ie)
              stens(:,:,k,3,ie)=  -nu*stens(:,:,k,3,ie)
              stens(:,:,k,4,ie)=-nu_s*stens(:,:,k,4,ie)
           endif
        enddo
        
        
        kptr=0
        call edgeVpack(edgebuf,vtens(:,:,:,:,ie),2*nlev,kptr,ie)
        kptr=2*nlev
        call edgeVpack(edgebuf,stens(:,:,:,:,ie),4*nlev,kptr,ie)
     enddo
     
     call t_startf('ahdp_bexchV2')
     call bndry_exchangeV(hybrid,edgebuf)
     call t_stopf('ahdp_bexchV2')
     
     do ie=nets,nete
        
        kptr=0
        call edgeVunpack(edgebuf, vtens(:,:,:,:,ie), 2*nlev, kptr, ie)
        kptr=2*nlev
        call edgeVunpack(edgebuf, stens(:,:,:,:,ie), 4*nlev, kptr, ie)
        
        
        ! apply inverse mass matrix, accumulate tendencies
#if (defined COLUMN_OPENMP)
!$omp parallel do private(k)
#endif
        do k=1,nlev
           vtens(:,:,1,k,ie)=dt*vtens(:,:,1,k,ie)*elem(ie)%rspheremp(:,:)
           vtens(:,:,2,k,ie)=dt*vtens(:,:,2,k,ie)*elem(ie)%rspheremp(:,:)
           stens(:,:,k,1,ie)=dt*stens(:,:,k,1,ie)*elem(ie)%rspheremp(:,:)  ! dp3d
           stens(:,:,k,2,ie)=dt*stens(:,:,k,2,ie)*elem(ie)%rspheremp(:,:)  ! theta
           stens(:,:,k,3,ie)=dt*stens(:,:,k,3,ie)*elem(ie)%rspheremp(:,:)  ! w
           stens(:,:,k,4,ie)=dt*stens(:,:,k,4,ie)*elem(ie)%rspheremp(:,:)  ! phi
           
           !add ref state back
           elem(ie)%state%theta_dp_cp(:,:,k,nt)=elem(ie)%state%theta_dp_cp(:,:,k,nt)+&
                theta_ref(:,:,k,ie)
           elem(ie)%state%phi(:,:,k,nt)=elem(ie)%state%phi(:,:,k,nt)+&
                phi_ref(:,:,k,ie)
           elem(ie)%state%dp3d(:,:,k,nt)=elem(ie)%state%dp3d(:,:,k,nt)+&
                dp_ref(:,:,k,ie)
           
        enddo
        
        
        
#if (defined COLUMN_OPENMP)
!$omp parallel do private(k)
#endif
        do k=1,nlev
           elem(ie)%state%v(:,:,:,k,nt)=elem(ie)%state%v(:,:,:,k,nt) + &
                vtens(:,:,:,k,ie)
           elem(ie)%state%w(:,:,k,nt)=elem(ie)%state%w(:,:,k,nt) &
                +stens(:,:,k,3,ie)
           
           elem(ie)%state%dp3d(:,:,k,nt)=elem(ie)%state%dp3d(:,:,k,nt) &
                +stens(:,:,k,1,ie)
           
           elem(ie)%state%w(:,:,k,nt)=elem(ie)%state%w(:,:,k,nt) &
                +stens(:,:,k,3,ie)
           
           elem(ie)%state%phi(:,:,k,nt)=elem(ie)%state%phi(:,:,k,nt) &
                +stens(:,:,k,4,ie)
        enddo
        
        ! apply heating after updating sate.  using updated v gives better results in PREQX model
        !
        ! d(IE)/dt =  exner * d(Theta)/dt + phi d(dp3d)/dt   (Theta = dp3d*cp*theta)
        !   Our eqation:  d(theta)/dt = diss(theta) + heating
        !   Assuming no diffusion on dp3d, we can approximate by:
        !   d(IE)/dt = exner*cp*dp3d * diss(theta)  -   exner*cp*dp3d*heating               
        !
        ! KE dissipaiton will be given by:
        !   d(KE)/dt = dp3d*U dot diss(U)
        ! we want exner*cp*dp3d*heating = dp3d*U dot diss(U)
        ! and thus heating =  U dot diss(U) / exner*cp
        ! 
        ! PE dissipation
        ! d(PE)/dt = dp3d diss(phi) 
        !     we want dp3d diss(phi) = exner*cp*dp3d*heating
        !     heating = diss(phi) / exner*cp
        !
        ! use hydrostatic pressure for simplicity
        p_i(:,:,1)=hvcoord%hyai(1)*hvcoord%ps0
        do k=1,nlev
           p_i(:,:,k+1)=p_i(:,:,k) + elem(ie)%state%dp3d(:,:,k,nt)
        enddo
#if (defined COLUMN_OPENMP)
!$omp parallel do default(shared), private(k)
#endif
        do k=1,nlev
           dpdn0(k) = ( hvcoord%hyai(k+1) - hvcoord%hyai(k) )*hvcoord%ps0 + &
                ( hvcoord%hybi(k+1) - hvcoord%hybi(k) )*hvcoord%ps0
           exner0(k) = (( hvcoord%hyam(k) + hvcoord%hybm(k) )*hvcoord%ps0/p0 )**kappa
           
           ! p(:,:,k) = (p_i(:,:,k) + elem(ie)%state%dp3d(:,:,k,nt)/2)
           exner(:,:,k)  = ( (p_i(:,:,k) + elem(ie)%state%dp3d(:,:,k,nt)/2) /p0)**kappa
           if (theta_hydrostatic_mode) then
              heating(:,:,k)= (elem(ie)%state%v(:,:,1,k,nt)*vtens(:,:,1,k,ie) + &
                   elem(ie)%state%v(:,:,2,k,nt)*vtens(:,:,2,k,ie) ) / &
                   (exner(:,:,k)*Cp)  
           else
              heating(:,:,k)= (elem(ie)%state%v(:,:,1,k,nt)*vtens(:,:,1,k,ie) + &
                   elem(ie)%state%v(:,:,2,k,nt)*vtens(:,:,2,k,ie)  +&
                   elem(ie)%state%w(:,:,k,nt)*stens(:,:,k,3,ie)  +&
                   stens(:,:,k,4,ie) ) / &
                   (exner(:,:,k)*Cp)  
           endif
           
           elem(ie)%state%theta_dp_cp(:,:,k,nt)=elem(ie)%state%theta_dp_cp(:,:,k,nt) &
                +stens(:,:,k,2,ie)*dpdn0(k)*exner0(k)/(exner(:,:,k)*elem(ie)%state%dp3d(:,:,k,nt))&
                -heating(:,:,k)
        enddo
        
     enddo
  enddo

! convert theta_dp_cp -> theta
  do ie=nets,nete            
#if (defined COLUMN_OPENMP)
!$omp parallel do private(k)
#endif
     do k=1,nlev
        elem(ie)%state%theta_dp_cp(:,:,k,nt)=&
             elem(ie)%state%theta_dp_cp(:,:,k,nt)*Cp*elem(ie)%state%dp3d(:,:,k,nt)
     enddo
  enddo
>>>>>>> d3964756

           kptr=0;      call edgeVpack(edgebuf,vtens(:,:,:,:,ie),2*nlev,kptr,ie)
           kptr=2*nlev; call edgeVpack(edgebuf,stens(:,:,:,:,ie),4*nlev,kptr,ie)

<<<<<<< HEAD
        enddo
=======
  call t_stopf('advance_hypervis')
>>>>>>> d3964756

  end subroutine advance_hypervis




<<<<<<< HEAD
           ! apply inverse mass matrix, accumulate tendencies
#if (defined COLUMN_OPENMP)
!$omp parallel do private(k)
#endif
           do k=1,nlev
              vtens(:,:,1,k,ie)=dt*vtens(:,:,1,k,ie)*elem(ie)%rspheremp(:,:)  ! u
              vtens(:,:,2,k,ie)=dt*vtens(:,:,2,k,ie)*elem(ie)%rspheremp(:,:)  ! v
              stens(:,:,k,1,ie)=dt*stens(:,:,k,1,ie)*elem(ie)%rspheremp(:,:)  ! dp3d
              stens(:,:,k,2,ie)=dt*stens(:,:,k,2,ie)*elem(ie)%rspheremp(:,:)  ! theta
              stens(:,:,k,3,ie)=dt*stens(:,:,k,3,ie)*elem(ie)%rspheremp(:,:)  ! w
              stens(:,:,k,4,ie)=dt*stens(:,:,k,4,ie)*elem(ie)%rspheremp(:,:)  ! phi

              !add ref state back
              elem(ie)%state%theta_dp_cp(:,:,k,nt)=elem(ie)%state%theta_dp_cp(:,:,k,nt)+&
                   theta_ref(:,:,k,ie)
              elem(ie)%state%phi(:,:,k,nt)=elem(ie)%state%phi(:,:,k,nt)+&
                   phi_ref(:,:,k,ie)
              elem(ie)%state%dp3d(:,:,k,nt)=elem(ie)%state%dp3d(:,:,k,nt)+&
                   dp_ref(:,:,k,ie)
=======
>>>>>>> d3964756






  subroutine advance_physical_vis(edgebuf,elem,hvcoord,hybrid,deriv,nt,nets,nete,dt,mu,mu_v)
  !
  !  take one timestep of of physical viscosity (single laplace operator) for
  !  all state variables in both horizontal and vertical
  !  
  !  as of 2017/5, used only for the supercell test case
  !  so for now:
  !     dont bother to optimize
  !     apply only to perturbation from background state (supercell initial condition)
  !     uniform spacing in z with delz = 20km/nlev
  !
  !
!  use control_mod, only : 
  use hybvcoord_mod, only : hvcoord_t
  use derivative_mod, only : derivative_t, laplace_sphere_wk, vlaplace_sphere_wk, laplace_z
  use edge_mod, only : edgevpack, edgevunpack, edgeDGVunpack
  use edgetype_mod, only : EdgeBuffer_t, EdgeDescriptor_t
  use bndry_mod, only : bndry_exchangev
  use viscosity_theta, only : biharmonic_wk_theta
  use physical_constants, only: Cp,p0,kappa,g
  implicit none

  type (hybrid_t)      , intent(in) :: hybrid
  type (element_t)     , intent(inout), target :: elem(:)
  type (EdgeBuffer_t)  , intent(inout) :: edgebuf
  type (derivative_t)  , intent(in) :: deriv
  type (hvcoord_t), intent(in)      :: hvcoord

  real (kind=real_kind) :: dt, mu, mu_v
  integer :: nt,nets,nete

  ! local
  integer :: k,kptr,ie
  real (kind=real_kind), dimension(np,np,2,nlev,nets:nete)      :: vtens
  real (kind=real_kind), dimension(np,np,nlev,4,nets:nete)      :: stens  ! dp3d,theta,w,phi


  real (kind=real_kind), dimension(np,np,2) :: lap_v
  real (kind=real_kind) :: delz

  real (kind=real_kind) :: ps_ref(np,np)
  real (kind=real_kind) :: theta_ref(np,np,nlev,nets:nete)
  real (kind=real_kind) :: phi_ref(np,np,nlev,nets:nete)
  real (kind=real_kind) :: dp_ref(np,np,nlev,nets:nete)
  real (kind=real_kind) :: w_ref(np,np,nlev,nets:nete)
  real (kind=real_kind) :: u_ref(np,np,2,nlev,nets:nete)

  real (kind=real_kind) :: theta_prime(np,np,nlev)
  real (kind=real_kind) :: phi_prime(np,np,nlev)
  real (kind=real_kind) :: dp_prime(np,np,nlev)
  real (kind=real_kind) :: w_prime(np,np,nlev)
  real (kind=real_kind) :: u_prime(np,np,2,nlev)


  call t_startf('advance_physical_vis')
  delz = 20000/nlev

!!!!!!!!!!!!!!!!!!!!!!!!!!!!!!!!!!!!!!!!!!!!!!!!!!!!!!!!!!!!!!!!!!!!!!!!!!!!!!!!
! compute reference states
!!!!!!!!!!!!!!!!!!!!!!!!!!!!!!!!!!!!!!!!!!!!!!!!!!!!!!!!!!!!!!!!!!!!!!!!!!!!!!!!
  do ie=nets,nete
     ps_ref(:,:) = sum(elem(ie)%state%dp3d(:,:,:,nt),3)
     do k=1,nlev
        dp_ref(:,:,k,ie) = ( hvcoord%hyai(k+1) - hvcoord%hyai(k) )*hvcoord%ps0 + &
             (hvcoord%hybi(k+1)-hvcoord%hybi(k))*ps_ref(:,:)
     enddo

     call set_hydrostatic_phi(hvcoord,elem(ie)%state%phis,&
          elem(ie)%state%theta_dp_cp(:,:,:,nt),elem(ie)%state%dp3d(:,:,:,nt),&
          phi_ref(:,:,:,ie))

     w_ref(:,:,:,ie)=0
     u_ref(:,:,:,:,ie)=0
     theta_ref(:,:,:,:)=0

     do k=1,nlev
        ! convert theta_dp_cp -> theta
        elem(ie)%state%theta_dp_cp(:,:,k,nt)=&
             elem(ie)%state%theta_dp_cp(:,:,k,nt)/(Cp*elem(ie)%state%dp3d(:,:,k,nt))
     enddo

     ! perturbation variables
     u_prime(:,:,:,:)  = elem(ie)%state%v(:,:,:,:,nt)        -u_ref(:,:,:,:,ie)
     w_prime(:,:,:)    = elem(ie)%state%w(:,:,:,nt)          -w_ref(:,:,:,ie)
     dp_prime(:,:,:)   = elem(ie)%state%dp3d(:,:,:,nt)       -dp_ref(:,:,:,ie)
     phi_prime(:,:,:)  = elem(ie)%state%phi(:,:,:,nt)        -phi_ref(:,:,:,ie)
     theta_prime(:,:,:)= elem(ie)%state%theta_dp_cp(:,:,:,nt)-theta_ref(:,:,:,ie)


     ! vertical viscosity
     call laplace_z(u_prime(:,:,:,:),vtens(:,:,:,:,ie),2,delz)
     call laplace_z(dp_prime,stens(:,:,:,1,ie),1,delz)     
     call laplace_z(theta_prime,stens(:,:,:,2,ie),1,delz)  
     call laplace_z(w_prime,stens(:,:,:,3,ie),1,delz)  
     call laplace_z(phi_prime,stens(:,:,:,4,ie),1,delz) 

     ! add in horizontal viscosity
     ! multiply by mass matrix for DSS
     ! horiz viscosity already has mass matrix built in
     do k=1,nlev
        lap_v = vlaplace_sphere_wk(u_prime(:,:,:,k),deriv,elem(ie),var_coef=.false.)
        vtens(:,:,1,k,ie) = (vtens(:,:,1,k,ie)*elem(ie)%spheremp(:,:) + &
              lap_v(:,:,1)) 

        vtens(:,:,2,k,ie) = (vtens(:,:,2,k,ie)*elem(ie)%spheremp(:,:) + &
             lap_v(:,:,2))

        stens(:,:,k,1,ie) = (stens(:,:,k,1,ie)*elem(ie)%spheremp(:,:) + &
             laplace_sphere_wk(dp_prime,deriv,elem(ie),var_coef=.false.)  )

        stens(:,:,k,2,ie) = (stens(:,:,k,2,ie)*elem(ie)%spheremp(:,:) + &
             laplace_sphere_wk(theta_prime,deriv,elem(ie),var_coef=.false.)  )

        stens(:,:,k,3,ie) = (stens(:,:,k,3,ie)*elem(ie)%spheremp(:,:) + &
             laplace_sphere_wk(w_prime,deriv,elem(ie),var_coef=.false.) )

        stens(:,:,k,4,ie) = (stens(:,:,k,4,ie)*elem(ie)%spheremp(:,:) + &
             laplace_sphere_wk(phi_prime,deriv,elem(ie),var_coef=.false.) ) 

     enddo

     kptr=0
     call edgeVpack(edgebuf,vtens(:,:,:,:,ie),2*nlev,kptr,ie)
     kptr=2*nlev
     call edgeVpack(edgebuf,stens(:,:,:,:,ie),4*nlev,kptr,ie)
     
  enddo

  call bndry_exchangeV(hybrid,edgebuf)
  
  do ie=nets,nete
     
     kptr=0
     call edgeVunpack(edgebuf, vtens(:,:,:,:,ie), 2*nlev, kptr, ie)
     kptr=2*nlev
     call edgeVunpack(edgebuf, stens(:,:,:,:,ie), 4*nlev, kptr, ie)
     
     ! apply inverse mass matrix, accumulate tendencies
     do k=1,nlev
        elem(ie)%state%v(:,:,1,k,nt)=elem(ie)%state%v(:,:,1,k,nt) + &
             mu_v*dt*vtens(:,:,1,k,ie)*elem(ie)%rspheremp(:,:)
        elem(ie)%state%v(:,:,2,k,nt)=elem(ie)%state%v(:,:,2,k,nt) + &
             mu_v*dt*vtens(:,:,2,k,ie)*elem(ie)%rspheremp(:,:)
        
        elem(ie)%state%w(:,:,k,nt)=elem(ie)%state%w(:,:,k,nt) &
             +mu*dt*stens(:,:,k,3,ie)*elem(ie)%rspheremp(:,:)
        
        elem(ie)%state%dp3d(:,:,k,nt)=elem(ie)%state%dp3d(:,:,k,nt) &
             +mu*dt*stens(:,:,k,1,ie)*elem(ie)%rspheremp(:,:)
        
        elem(ie)%state%w(:,:,k,nt)=elem(ie)%state%w(:,:,k,nt) &
             +mu*dt*stens(:,:,k,3,ie)*elem(ie)%rspheremp(:,:)
        
        elem(ie)%state%phi(:,:,k,nt)=elem(ie)%state%phi(:,:,k,nt) &
             +mu*dt*stens(:,:,k,4,ie)*elem(ie)%rspheremp(:,:)
        
        elem(ie)%state%theta_dp_cp(:,:,k,nt)=elem(ie)%state%theta_dp_cp(:,:,k,nt) &
             +mu*dt*stens(:,:,k,2,ie)*elem(ie)%rspheremp(:,:)
     enddo
  enddo


  ! convert theta_dp_cp -> theta
  do ie=nets,nete            
     do k=1,nlev
        elem(ie)%state%theta_dp_cp(:,:,k,nt)=&
             elem(ie)%state%theta_dp_cp(:,:,k,nt)*Cp*elem(ie)%state%dp3d(:,:,k,nt)
     enddo
  enddo


  call t_stopf('advance_physical_vis')

  end subroutine advance_physical_vis







!============================ stiff and or non-stiff ============================================

 subroutine compute_andor_apply_rhs(np1,nm1,n0,qn0,dt2,elem,hvcoord,hybrid,&
       deriv,nets,nete,compute_diagnostics,eta_ave_w,scale1,scale2,scale3)
  ! ===================================
  ! compute the RHS, accumulate into u(np1) and apply DSS
  !
  !   u(np1) = scale3*u(nm1) + dt2*DSS[ nonstiffRHS(u(n0))*scale1 + stiffRHS(un0)*scale2 ]
  !
  ! This subroutine was orgininally called to compute a leapfrog timestep
  ! but by adjusting np1,nm1,n0 and dt2, many other timesteps can be
  ! accomodated.  For example, setting nm1=np1=n0 this routine will
  ! take a forward euler step, overwriting the input with the output.
  !
  !    qn0 = timelevel used to access Qdp() in order to compute virtual Temperature
  !
  ! ===================================
  use kinds, only : real_kind
  use derivative_mod, only : derivative_t, divergence_sphere, gradient_sphere, vorticity_sphere
  use derivative_mod, only : subcell_div_fluxes, subcell_dss_fluxes
  use edge_mod, only : edgevpack, edgevunpack, edgeDGVunpack
  use edgetype_mod, only : edgedescriptor_t
  use bndry_mod, only : bndry_exchangev
  use control_mod, only : moisture, qsplit, use_cpstar, rsplit, swest
  use hybvcoord_mod, only : hvcoord_t

  use physical_constants, only : cp, cpwater_vapor, Rgas, kappa, Rwater_vapor,p0, g
  use physics_mod, only : virtual_specific_heat, virtual_temperature
  use prim_si_mod, only : preq_vertadv_v, preq_vertadv_upwind, preq_omega_ps, preq_hydrostatic_v2

  implicit none
  integer, intent(in) :: np1,nm1,n0,qn0,nets,nete
  real*8, intent(in) :: dt2
  logical, intent(in)  :: compute_diagnostics

  type (hvcoord_t)     , intent(in) :: hvcoord
  type (hybrid_t)      , intent(in) :: hybrid
  type (element_t)     , intent(inout), target :: elem(:)
  type (derivative_t)  , intent(in) :: deriv
  real (kind=real_kind) :: eta_ave_w,scale1,scale2,scale3  ! weighting for eta_dot_dpdn mean flux, scale of unm1

  ! local
  real (kind=real_kind), pointer, dimension(:,:,:)   :: phi
  real (kind=real_kind), pointer, dimension(:,:,:)   :: dp3d
  real (kind=real_kind), pointer, dimension(:,:,:)   :: theta_dp_cp
   
  real (kind=real_kind) :: kappa_star(np,np,nlev)
  real (kind=real_kind) :: theta_cp(np,np,nlev)
  real (kind=real_kind) :: theta_bar(np,np,nlevp)
  real (kind=real_kind) :: omega_p(np,np,nlev)
  real (kind=real_kind) :: vort(np,np,nlev)      ! vorticity
  real (kind=real_kind) :: divdp(np,np,nlev)     
  real (kind=real_kind) :: pnh(np,np,nlev)     ! nh (nonydro) pressure
  real (kind=real_kind) :: dpnh(np,np,nlev)    ! 
  real (kind=real_kind) :: exner(np,np,nlev)     ! exner nh pressure
  real (kind=real_kind) :: dpnh_dp(np,np,nlev)   ! dpnh / dp3d  
  real (kind=real_kind) :: eta_dot_dpdn(np,np,nlevp)  ! vertical velocity at interfaces
  real (kind=real_kind) :: KE(np,np,nlev)           ! Kinetic energy
  real (kind=real_kind) :: gradexner(np,np,2,nlev)  ! grad(p^kappa)   
  real (kind=real_kind) :: gradphi(np,np,2,nlev)     
  real (kind=real_kind) :: gradKE(np,np,2,nlev)  ! grad(0.5 u^T u )
  
  real (kind=real_kind) :: v_gradw(np,np,nlev)     
  real (kind=real_kind) :: v_gradtheta(np,np,nlev)     
  real (kind=real_kind) :: v_theta(np,np,2,nlev)
  real (kind=real_kind) :: div_v_theta(np,np,nlev)
  real (kind=real_kind) :: v_gradphi(np,np,nlev)
  real (kind=real_kind) :: v_gradKE(np,np,nlev)     
  real (kind=real_kind) :: vdp(np,np,2,nlev)

  real (kind=real_kind) :: vtens1(np,np,nlev)
  real (kind=real_kind) :: vtens2(np,np,nlev)
  real (kind=real_kind) :: v_vadv(np,np,2,nlev)   ! velocity vertical advection
  real (kind=real_kind) :: s_state(np,np,nlev,2)  ! scalars w,theta,phi
  real (kind=real_kind) :: s_vadv(np,np,nlev,3)   ! scalar vertical advection 
  real (kind=real_kind) :: s_theta_dp_cpadv(np,np,nlev)
  real (kind=real_kind) :: stens(np,np,nlev,3)    ! tendencies w,theta,phi

  real (kind=real_kind) ::  temp(np,np,nlev)
  real (kind=real_kind), dimension(np,np)      :: sdot_sum   ! temporary field
  real (kind=real_kind), dimension(np,np,2)    :: vtemp     ! generic gradient storage
  real (kind=real_kind) ::  v1,v2,w,d_eta_dot_dpdn_dn
  integer :: i,j,k,kptr,ie

  call t_startf('compute_andor_apply_rhs')
  do ie=nets,nete
     dp3d  => elem(ie)%state%dp3d(:,:,:,n0)
     theta_dp_cp  => elem(ie)%state%theta_dp_cp(:,:,:,n0)
     theta_cp(:,:,:) = theta_dp_cp(:,:,:)/dp3d(:,:,:)
     phi => elem(ie)%state%phi(:,:,:,n0)

     call get_kappa_star(kappa_star,elem(ie)%state%Qdp(:,:,:,1,qn0),dp3d)

     call get_pnh_and_exner(hvcoord,theta_dp_cp,dp3d,phi,elem(ie)%state%phis,&
             kappa_star,pnh,dpnh,exner)


     if (theta_hydrostatic_mode) then
        ! traditional Hydrostatic integral
        do k=1,nlev
           !temp(:,:,k) = theta_dp_cp(:,:,k)*(exner_i(:,:,k+1)-exner_i(:,:,k))/dp3d(:,:,k)           
           temp(:,:,k) = kappa_star(:,:,k)*theta_dp_cp(:,:,k)*exner(:,:,k)/pnh(:,:,k)
        enddo
        !call preq_hydrostatic(phi,elem(ie)%state%phis,T_v,p,dp)
        call preq_hydrostatic_v2(phi,elem(ie)%state%phis,temp)
        dpnh_dp(:,:,:) = 1
     else
        ! d(p-nh) / d(p-hyrdostatic)
        dpnh_dp(:,:,:) = dpnh(:,:,:)/dp3d(:,:,:)
     endif

#if (defined COLUMN_OPENMP)
!$omp parallel do private(k)
#endif
     do k=1,nlev
        vdp(:,:,1,k) = elem(ie)%state%v(:,:,1,k,n0)*dp3d(:,:,k)
        vdp(:,:,2,k) = elem(ie)%state%v(:,:,2,k,n0)*dp3d(:,:,k)

        ! ================================
        ! Accumulate mean Vel_rho flux in vn0
        ! ================================
        elem(ie)%derived%vn0(:,:,:,k)=elem(ie)%derived%vn0(:,:,:,k)+eta_ave_w*vdp(:,:,:,k)

        divdp(:,:,k)=divergence_sphere(vdp(:,:,:,k),deriv,elem(ie))
        vort(:,:,k)=vorticity_sphere(elem(ie)%state%v(:,:,:,k,n0),deriv,elem(ie))

     enddo


     ! Compute omega_p according to CCM-3
     !call preq_omega_ps(omega_p,hvcoord,p,vgrad_p,divdp)
     ! how will we compute this?  omega_p = 1/p Dp/Dt
     omega_p = 0


     ! ==================================================
     ! zero partial sum for accumulating sum
     !    (div(v_k) + v_k.grad(lnps))*dsigma_k = div( v dp )
     ! used by eta_dot_dpdn and lnps tendency
     ! ==================================================
     sdot_sum=0


     ! ==================================================
     ! Compute eta_dot_dpdn
     ! save sdot_sum as this is the -RHS of ps_v equation
     ! ==================================================
     if (rsplit>0) then
        ! VERTICALLY LAGRANGIAN:   no vertical motion
        eta_dot_dpdn=0
        s_vadv=0
        s_theta_dp_cpadv=0
        v_vadv=0
     else
        do k=1,nlev
           ! ==================================================
           ! add this term to PS equation so we exactly conserve dry mass
           ! ==================================================
           sdot_sum(:,:) = sdot_sum(:,:) + divdp(:,:,k)
           eta_dot_dpdn(:,:,k+1) = sdot_sum(:,:)
           
        end do


        ! ===========================================================
        ! at this point, eta_dot_dpdn contains integral_etatop^eta[ divdp ]
        ! compute at interfaces:
        !    eta_dot_dpdn = -dp/dt - integral_etatop^eta[ divdp ]
        ! for reference: at mid layers we have:
        !    omega = v grad p  - integral_etatop^eta[ divdp ]
        ! ===========================================================
        do k=1,nlev-1
           eta_dot_dpdn(:,:,k+1) = hvcoord%hybi(k+1)*sdot_sum(:,:) - eta_dot_dpdn(:,:,k+1)
        end do

        eta_dot_dpdn(:,:,1     ) = 0.0D0
        eta_dot_dpdn(:,:,nlev+1) = 0.0D0
        theta_bar(:,:,1     ) = 0.0D0
        theta_bar(:,:,nlev+1) = 0.0D0

        ! ===========================================================
        ! Compute vertical advection of T and v from eq. CCM2 (3.b.1)
        ! ==============================================
        ! TODO: remove theta from s_state and s_vadv
        s_state(:,:,:,1)=elem(ie)%state%w(:,:,:,n0)
        s_state(:,:,:,2)=elem(ie)%state%phi(:,:,:,n0)
        call preq_vertadv_v(elem(ie)%state%v(:,:,:,:,n0),s_state,2,eta_dot_dpdn,dp3d,v_vadv,s_vadv)
        !call preq_vertadv_v(elem(ie)%state%v(:,:,:,:,n0),s_state,3,eta_dot_dpdn,dp3d,v_vadv,s_vadv)
        !call preq_vertadv_upwind(elem(ie)%state%v(:,:,:,:,n0),s_state,3,eta_dot_dpdn,dp3d,v_vadv,s_vadv)

        !    this loop constructs d( eta-dot * theta_dp_cp)/deta
        !   d( eta_dot_dpdn * theta*cp)
        !  so we need to compute theta_cp form theta_dp_cp and average to interfaces
        if (theta_hydrostatic_mode) then
           do k=2,nlev   ! energy conserving formula in hydrostatic case:
              theta_bar(:,:,k) = - (phi(:,:,k)-phi(:,:,k-1))/(exner(:,:,k)-exner(:,:,k-1)) 
           enddo
        else
           do k=2,nlev  ! simple averaging
              theta_bar(:,:,k) = (theta_cp(:,:,k)+theta_cp(:,:,k-1))/2
           enddo
        endif


        do k=1,nlev
           s_theta_dp_cpadv(:,:,k)= &
              eta_dot_dpdn(:,:,k+1)* theta_bar(:,:,k+1)  - &
              eta_dot_dpdn(:,:,k)  * theta_bar(:,:,k)
        end do
     endif


     ! ================================
     ! accumulate mean vertical flux:
     ! ================================
#if (defined COLUMN_OPENMP)
     !$omp parallel do private(k)
#endif
     do k=1,nlev  !  Loop index added (AAM)
        elem(ie)%derived%eta_dot_dpdn(:,:,k) = &
             elem(ie)%derived%eta_dot_dpdn(:,:,k) + eta_ave_w*eta_dot_dpdn(:,:,k)
        elem(ie)%derived%omega_p(:,:,k) = &
             elem(ie)%derived%omega_p(:,:,k) + eta_ave_w*omega_p(:,:,k)
     enddo
     elem(ie)%derived%eta_dot_dpdn(:,:,nlev+1) = &
             elem(ie)%derived%eta_dot_dpdn(:,:,nlev+1) + eta_ave_w*eta_dot_dpdn(:,:,nlev+1)



     ! ==============================================
     ! Compute phi + kinetic energy term: 10*nv*nv Flops
     ! ==============================================
#if (defined COLUMN_OPENMP)
!$omp parallel do private(k,i,j,v1,v2,vtemp)
#endif

     vertloop: do k=1,nlev
                   
        ! ================================================
        ! w,theta,phi tendencies:
        ! ================================================
        vtemp(:,:,:)   = gradient_sphere(elem(ie)%state%w(:,:,k,n0),deriv,elem(ie)%Dinv)
        v_gradw(:,:,k) = elem(ie)%state%v(:,:,1,k,n0)*vtemp(:,:,1) &
             +elem(ie)%state%v(:,:,2,k,n0)*vtemp(:,:,2) 
        stens(:,:,k,1) = (-s_vadv(:,:,k,1) - v_gradw(:,:,k))*scale1 - scale2*g*(1-dpnh_dp(:,:,k) )
        v_theta(:,:,1,k) = elem(ie)%state%v(:,:,1,k,n0)*               &
          elem(ie)%state%theta_dp_cp(:,:,k,n0)
        v_theta(:,:,2,k) =                                             &
          elem(ie)%state%v(:,:,2,k,n0)                                 &
          *elem(ie)%state%theta_dp_cp(:,:,k,n0)
        div_v_theta(:,:,k)=divergence_sphere(v_theta(:,:,:,k),deriv,elem(ie))
        stens(:,:,k,2)=(-s_theta_dp_cpadv(:,:,k)-div_v_theta(:,:,k))*scale1

        gradphi(:,:,:,k) = gradient_sphere(phi(:,:,k),deriv,elem(ie)%Dinv)

        v_gradphi(:,:,k) = elem(ie)%state%v(:,:,1,k,n0)*gradphi(:,:,1,k) &
             +elem(ie)%state%v(:,:,2,k,n0)*gradphi(:,:,2,k) 
        ! use of s_vadv(:,:,k,2) here is correct since this corresponds to etadot d(phi)/deta
        stens(:,:,k,3) =  (-s_vadv(:,:,k,2) - v_gradphi(:,:,k))*scale1 + scale2*g*elem(ie)%state%w(:,:,k,n0)

        KE(:,:,k) = ( elem(ie)%state%v(:,:,1,k,n0)**2 + elem(ie)%state%v(:,:,2,k,n0)**2)/2
        gradKE(:,:,:,k) = gradient_sphere(KE(:,:,k),deriv,elem(ie)%Dinv)
        gradexner(:,:,:,k) = gradient_sphere(exner(:,:,k),deriv,elem(ie)%Dinv)        

        do j=1,np
           do i=1,np
              v1     = elem(ie)%state%v(i,j,1,k,n0)
              v2     = elem(ie)%state%v(i,j,2,k,n0)
              v_gradKE(i,j,k)=v1*gradKE(i,j,1,k)+v2*gradKE(i,j,2,k)

              vtens1(i,j,k) = (-v_vadv(i,j,1,k) &
                   + v2*(elem(ie)%fcor(i,j) + vort(i,j,k))        &
                   - gradKE(i,j,1,k) - gradphi(i,j,1,k)*dpnh_dp(i,j,k) &
                   -theta_cp(i,j,k)*gradexner(i,j,1,k))*scale1

              vtens2(i,j,k) = (-v_vadv(i,j,2,k) &
                   - v1*(elem(ie)%fcor(i,j) + vort(i,j,k)) &
                   - gradKE(i,j,2,k) - gradphi(i,j,2,k)*dpnh_dp(i,j,k) &
                   -theta_cp(i,j,k)*gradexner(i,j,2,k))*scale1
           end do
        end do     
     end do vertloop

     
#ifdef ENERGY_DIAGNOSTICS
     ! =========================================================
     !
     ! diagnostics
     ! recomputes some gradients that were not saved above
     ! uses:  sdot_sum(), eta_dot_dpdn(), grad_ps()
     ! grad_phi(), dp3d(), p(), theta_vadv(), v_vadv(), divdp()
     ! =========================================================
 
     ! =========================================================
     ! (AAM) - This section has accumulations over vertical levels.
     !   Be careful if implementing OpenMP
     ! =========================================================

     if (compute_diagnostics) then
        elem(ie)%accum%KEu_horiz1=0
        elem(ie)%accum%KEu_horiz2=0
        elem(ie)%accum%KEu_vert1=0
        elem(ie)%accum%KEu_vert2=0
        elem(ie)%accum%KEw_horiz1=0
        elem(ie)%accum%KEw_horiz2=0
        elem(ie)%accum%KEw_vert1=0
        elem(ie)%accum%KEw_vert2=0

        elem(ie)%accum%PEhoriz1=0
        elem(ie)%accum%PEhoriz2=0
        elem(ie)%accum%IEvert1=0
        elem(ie)%accum%IEvert2=0
        elem(ie)%accum%PEvert1=0
        elem(ie)%accum%PEvert2=0
        elem(ie)%accum%T01=0
        elem(ie)%accum%T2=0
        elem(ie)%accum%S1=0
        elem(ie)%accum%S2=0
        elem(ie)%accum%P1=0
        elem(ie)%accum%P2=0
        ! See element_state.F90 for an account of what these variables are defined as
#if (defined COLUMN_OPENMP)
!$omp parallel do private(k,i,j,d_eta_dot_dpdn_dn)
#endif
        do k =1,nlev
          do j=1,np
            do i=1,np                
                  d_eta_dot_dpdn_dn=(eta_dot_dpdn(i,j,k+1)-eta_dot_dpdn(i,j,k))
               !  Form horiz advection of KE-u
                  elem(ie)%accum%KEu_horiz1(i,j)=elem(ie)%accum%KEu_horiz1(i,j)              &
                  -v_gradKE(i,j,k)*dp3d(i,j,k) 
                  elem(ie)%accum%KEu_horiz2(i,j)=elem(ie)%accum%KEu_horiz2(i,j)              &
                  -KE(i,j,k)*divdp(i,j,k)
               !  Form horiz advection of KE-w
                  elem(ie)%accum%KEw_horiz1(i,j)=elem(ie)%accum%KEw_horiz1(i,j)-   &
                  dp3d(i,j,k) * elem(ie)%state%w(i,j,k,n0) * v_gradw(i,j,k)    
                  elem(ie)%accum%KEw_horiz2(i,j)=elem(ie)%accum%KEw_horiz2(i,j)-   &
                  0.5*(elem(ie)%state%w(i,j,k,n0))**2 * divdp(i,j,k) 
               !  Form vertical advection of KE-u 
                  elem(ie)%accum%KEu_vert1(i,j)=elem(ie)%accum%KEu_vert1(i,j)- &
                  (elem(ie)%state%v(i,j,1,k,n0) * v_vadv(i,j,1,k) +            &
                  elem(ie)%state%v(i,j,2,k,n0) *v_vadv(i,j,2,k))*dp3d(i,j,k)
                  elem(ie)%accum%KEu_vert2(i,j)=elem(ie)%accum%KEu_vert2(i,j)- &
                  0.5*((elem(ie)%state%v(i,j,1,k,n0))**2 +                     &
                       (elem(ie)%state%v(i,j,2,k,n0))**2)*d_eta_dot_dpdn_dn
               !  Form vertical advection of KE-w
                  elem(ie)%accum%KEw_vert1(i,j)=elem(ie)%accum%KEw_vert1(i,j)      &
                  -s_vadv(i,j,k,1)*elem(ie)%state%w(i,j,k,n0)*dp3d(i,j,k)    
                  elem(ie)%accum%KEw_vert2(i,j)=elem(ie)%accum%KEw_vert2(i,j)      &
                  -0.5*d_eta_dot_dpdn_dn*(elem(ie)%state%w(i,j,k,n0)**2)

               !  Form IEvert1
                  elem(ie)%accum%IEvert1(i,j)=elem(ie)%accum%IEvert1(i,j)      &
                  -exner(i,j,k)*s_theta_dp_cpadv(i,j,k)                        
               !  Form IEvert2
                  elem(ie)%accum%IEvert2(i,j)=elem(ie)%accum%IEvert2(i,j)      &
                  +dpnh(i,j,k)*s_vadv(i,j,k,2)
               !  Form PEhoriz1
                  elem(ie)%accum%PEhoriz1(i,j)=(elem(ie)%accum%PEhoriz1(i,j))  &
                  -phi(i,j,k)*divdp(i,j,k) 
               !  Form PEhoriz2                                                &
                  elem(ie)%accum%PEhoriz2(i,j)=elem(ie)%accum%PEhoriz2(i,j)    &
                  -dp3d(i,j,k)*v_gradphi(i,j,k)      
               !  Form PEvert1
                  elem(ie)%accum%PEvert1(i,j) = (elem(ie)%accum%PEvert1(i,j))   &
                  -phi(i,j,k)*d_eta_dot_dpdn_dn                                 
               !  Form PEvert2
                  elem(ie)%accum%PEvert2(i,j) = elem(ie)%accum%PEvert2(i,j)     &
                  -dp3d(i,j,k)*s_vadv(i,j,k,2)
               !  Form T01
                  elem(ie)%accum%T01(i,j)=elem(ie)%accum%T01(i,j)               &
                  -(elem(ie)%state%theta_dp_cp(i,j,k,n0))                       &
                  *(gradexner(i,j,1,k)*elem(ie)%state%v(i,j,1,k,n0) +           &
                  gradexner(i,j,2,k)*elem(ie)%state%v(i,j,2,k,n0))              
               !  Form S1 
                  elem(ie)%accum%S1(i,j)=elem(ie)%accum%S1(i,j)                 &
                  -exner(i,j,k)*div_v_theta(i,j,k)
               !  Form T2  = -S2 (no reason to compute S2?)
                  elem(ie)%accum%T2(i,j)=elem(ie)%accum%T2(i,j)+                & 
                  (g*elem(ie)%state%w(i,j,k,n0)-v_gradphi(i,j,k))               &
                  *dpnh(i,j,k)                                 
               !  Form S2
                  elem(ie)%accum%S2(i,j)=elem(ie)%accum%S2(i,j)                 &
                  +(v_gradphi(i,j,k)-g*elem(ie)%state%w(i,j,k,n0))              &
                  *dpnh(i,j,k)
               !  Form P1  = -P2  (no reason to compute P2?)
                  elem(ie)%accum%P1(i,j)=elem(ie)%accum%P1(i,j)                 &
                  -g*(elem(ie)%state%w(i,j,k,n0)) * dp3d(i,j,k)
               !  Form P2
                  elem(ie)%accum%P2(i,j)=elem(ie)%accum%P2(i,j)                 &
                  + g * (elem(ie)%state%w(i,j,k,n0)) * dp3d(i,j,k)
              enddo
            enddo
          enddo 
     endif
   
#endif
#if (defined COLUMN_OPENMP)
!$omp parallel do private(k)
#endif
     do k=1,nlev
        elem(ie)%state%v(:,:,1,k,np1) = elem(ie)%spheremp(:,:)*(scale3 * elem(ie)%state%v(:,:,1,k,nm1) &
          + dt2*vtens1(:,:,k) )
        elem(ie)%state%v(:,:,2,k,np1) = elem(ie)%spheremp(:,:)*(scale3 * elem(ie)%state%v(:,:,2,k,nm1) &
          +  dt2*vtens2(:,:,k) )
        elem(ie)%state%w(:,:,k,np1)    = elem(ie)%spheremp(:,:)*(scale3 * elem(ie)%state%w(:,:,k,nm1)   &
          + dt2*stens(:,:,k,1))
        elem(ie)%state%theta_dp_cp(:,:,k,np1) = elem(ie)%spheremp(:,:)*(scale3 * elem(ie)%state%theta_dp_cp(:,:,k,nm1) &
          + dt2*stens(:,:,k,2))
        elem(ie)%state%phi(:,:,k,np1)   = elem(ie)%spheremp(:,:)*(scale3 * elem(ie)%state%phi(:,:,k,nm1) & 
          + dt2*stens(:,:,k,3))

        elem(ie)%state%dp3d(:,:,k,np1) = &
             elem(ie)%spheremp(:,:) * (scale3 * elem(ie)%state%dp3d(:,:,k,nm1) - &
             scale1*dt2 * (divdp(:,:,k) + eta_dot_dpdn(:,:,k+1)-eta_dot_dpdn(:,:,k)))
        
     enddo

     kptr=0
     call edgeVpack(edge6, elem(ie)%state%dp3d(:,:,:,np1),nlev,kptr, ie)
     kptr=kptr+nlev
     call edgeVpack(edge6, elem(ie)%state%theta_dp_cp(:,:,:,np1),nlev,kptr,ie)
     kptr=kptr+nlev
     call edgeVpack(edge6, elem(ie)%state%w(:,:,:,np1),nlev,kptr,ie)
     kptr=kptr+nlev
     call edgeVpack(edge6, elem(ie)%state%phi(:,:,:,np1),nlev,kptr,ie)
     kptr=kptr+nlev
     call edgeVpack(edge6, elem(ie)%state%v(:,:,:,:,np1),2*nlev,kptr,ie)
   end do ! end do for the ie=nets,nete loop

  call t_startf('caar_bexchV')
  call bndry_exchangeV(hybrid,edge6)
  call t_stopf('caar_bexchV')

  do ie=nets,nete
     kptr=0
     call edgeVunpack(edge6, elem(ie)%state%dp3d(:,:,:,np1), nlev, kptr, ie)
     kptr=kptr+nlev
     call edgeVunpack(edge6, elem(ie)%state%theta_dp_cp(:,:,:,np1), nlev, kptr, ie)
     kptr=kptr+nlev
     call edgeVunpack(edge6, elem(ie)%state%w(:,:,:,np1), nlev, kptr, ie)
     kptr=kptr+nlev
     call edgeVunpack(edge6, elem(ie)%state%phi(:,:,:,np1), nlev, kptr, ie)
     kptr=kptr+nlev
     call edgeVunpack(edge6, elem(ie)%state%v(:,:,:,:,np1), 2*nlev, kptr, ie)

      
     ! ====================================================
     ! Scale tendencies by inverse mass matrix
     ! ====================================================
#if (defined COLUMN_OPENMP)
!$omp parallel do private(k)
#endif
     do k=1,nlev
        elem(ie)%state%dp3d(:,:,k,np1) =elem(ie)%rspheremp(:,:)*elem(ie)%state%dp3d(:,:,k,np1)
        elem(ie)%state%theta_dp_cp(:,:,k,np1)=elem(ie)%rspheremp(:,:)*elem(ie)%state%theta_dp_cp(:,:,k,np1)
        elem(ie)%state%w(:,:,k,np1)    =elem(ie)%rspheremp(:,:)*elem(ie)%state%w(:,:,k,np1)
        elem(ie)%state%phi(:,:,k,np1)  =elem(ie)%rspheremp(:,:)*elem(ie)%state%phi(:,:,k,np1)
        elem(ie)%state%v(:,:,1,k,np1)  =elem(ie)%rspheremp(:,:)*elem(ie)%state%v(:,:,1,k,np1)
        elem(ie)%state%v(:,:,2,k,np1)  =elem(ie)%rspheremp(:,:)*elem(ie)%state%v(:,:,2,k,np1)
     end do
  end do


  call t_stopf('compute_andor_apply_rhs')

  end subroutine compute_andor_apply_rhs
 
!===========================================================================================================
!===========================================================================================================
!===========================================================================================================
!===========================================================================================================
!===========================================================================================================

  subroutine compute_stage_value_dirk(np1,n0,qn0,dt2,elem,hvcoord,hybrid,&
       deriv,nets,nete,maxiter,itertol)
  !===================================================================================
  ! this subroutine solves a stage value equation for a DIRK method which takes the form 
  !
  ! gi = un0 + dt* sum(1:i-1)(aij n(gj)+a2ij s(gj)) + dt *a2ii s(gi) := y + dt a2ii s(gi)
  !
  ! It is assumed that un0 has the value of y and the computed value of gi is stored at 
  ! unp1
  !===================================================================================
  use kinds, only : real_kind
  use derivative_mod, only : derivative_t, divergence_sphere, gradient_sphere, vorticity_sphere
  use derivative_mod, only : subcell_div_fluxes, subcell_dss_fluxes
  use edge_mod, only : edgevpack, edgevunpack, edgeDGVunpack
  use edgetype_mod, only : edgedescriptor_t
  use bndry_mod, only : bndry_exchangev
  use control_mod, only : moisture, qsplit, use_cpstar, rsplit, swest
  use hybvcoord_mod, only : hvcoord_t

  use physical_constants, only : cp, cpwater_vapor, Rgas, kappa, Rwater_vapor,p0, g
  use physics_mod, only : virtual_specific_heat, virtual_temperature
  use prim_si_mod, only : preq_vertadv_v, preq_vertadv_upwind, preq_omega_ps, preq_hydrostatic_v2

  implicit none
  integer, intent(in) :: np1,n0,qn0,nets,nete
  real*8, intent(in) :: dt2
  integer :: maxiter
  real*8 :: itertol

  type (hvcoord_t)     , intent(in) :: hvcoord
  type (hybrid_t)      , intent(in) :: hybrid
  type (element_t)     , intent(inout), target :: elem(:)
  type (derivative_t)  , intent(in) :: deriv

  ! local
  real (kind=real_kind), pointer, dimension(:,:,:)   :: phi
  real (kind=real_kind), pointer, dimension(:,:,:)   :: dp3d
  real (kind=real_kind), pointer, dimension(:,:,:)   :: theta_dp_cp
   
  real (kind=real_kind) :: kappa_star(np,np,nlev)
  real (kind=real_kind) :: pnh(np,np,nlev)     ! nh (nonydro) pressure
  real (kind=real_kind) :: dpnh(np,np,nlev)
  real (kind=real_kind) :: exner(np,np,nlev)     ! exner nh pressure
  real (kind=real_kind) :: dpnh_dp(np,np,nlev),dpnh_dp2(np,np,nlev)    !    ! dpnh / dp3d  
  real (kind=real_kind) :: temp(np,np,nlev)
  real (kind=real_kind) :: Jac(np,np,2*nlev,2*nlev), Q(np,np,2*nlev,2*nlev)
  real (kind=real_kind) :: R(np,np,2*nlev,2*nlev), Qt(2*nlev,2*nlev)
  real (kind=real_kind) :: e(np,np,2*nlev)
  real (kind=real_kind) :: Fn(np,np,2*nlev,1),x(np,np,2*nlev,1),epsie
  real (kind=real_kind) :: dFn(np,np,2*nlev,1)
  real (kind=real_kind) :: QtFn(np,np,2*nlev,1), Fntemp(2*nlev,1)
  real (kind=real_kind) :: res(np,np,2*nlev),resnorm,resnormmax

  real (kind=real_kind) ::  itererr, itererrmax
  integer :: i,j,k,l,ie,itercount,itercountmax

  itercountmax=1
  itererrmax=0.d0
  resnormmax=0.d0

  epsie=1e-4
  call t_startf('compute_stage_value_dirk')

  do ie=nets,nete 
    elem(ie)%state%v(:,:,1,:,np1)         = elem(ie)%state%v(:,:,1,:,n0)  
    elem(ie)%state%v(:,:,2,:,np1)         = elem(ie)%state%v(:,:,2,:,n0)
    elem(ie)%state%w(:,:,:,np1)           = elem(ie)%state%w(:,:,:,n0)
    elem(ie)%state%phi(:,:,:,np1)         = elem(ie)%state%phi(:,:,:,n0) 
    elem(ie)%state%theta_dp_cp(:,:,:,np1) = elem(ie)%state%theta_dp_cp(:,:,:,n0)
    elem(ie)%state%dp3d(:,:,:,np1)        = elem(ie)%state%dp3d(:,:,:,n0)

    itercount=1
    itererr = 2.0*itertol      
    
    do while ((itercount < maxiter).and.((itererr > itertol).or.(resnorm > itertol*1.d2)) )
      
      dp3d  => elem(ie)%state%dp3d(:,:,:,np1)
      theta_dp_cp  => elem(ie)%state%theta_dp_cp(:,:,:,np1)
      phi => elem(ie)%state%phi(:,:,:,np1)
        
      if (theta_hydrostatic_mode) then
        dpnh_dp(:,:,:)=1.d0
      else   
        call get_kappa_star(kappa_star,elem(ie)%state%Qdp(:,:,:,1,qn0),dp3d)   
        call get_pnh_and_exner(hvcoord,theta_dp_cp,dp3d,phi,elem(ie)%state%phis,&
        kappa_star,pnh,dpnh,exner)   
        dpnh_dp(:,:,:) = dpnh(:,:,:)/dp3d(:,:,:)
      end if
                
      Fn(:,:,1:nlev,1) = elem(ie)%state%w(:,:,:,np1)-elem(ie)%state%w(:,:,:,n0) &
        +dt2*g*(1.0-dpnh_dp(:,:,:))
                
      Fn(:,:,nlev+1:2*nlev,1) = elem(ie)%state%phi(:,:,:,np1)-elem(ie)%state%phi(:,:,:,n0) &
        -dt2*g*elem(ie)%state%w(:,:,:,np1)      
  
#if (defined COLUMN_OPENMP)
!$omp parallel do private(k)
#endif
      do k=1,2*nlev
           
        e(:,:,:)=0.0   
        e(:,:,k)=1.0  
           
        if (theta_hydrostatic_mode) then
          dpnh_dp2(:,:,:)=1.d0
        else            
         ! compute the new dpnh_dp at the perturbed values
         ! use the pointers onl
          phi(:,:,:)=phi(:,:,:)+epsie*e(:,:,nlev+1:2*nlev)                  
          call get_pnh_and_exner(hvcoord,theta_dp_cp,dp3d,phi,elem(ie)%state%phis,&     
            kappa_star,pnh,dpnh,exner) 
          dpnh_dp2(:,:,:) = dpnh(:,:,:)/dp3d(:,:,:)
          phi(:,:,:)=phi(:,:,:)-epsie*e(:,:,nlev+1:2*nlev)
        end if    

       ! Form the approximate Jacobian
        Jac(:,:,1:nlev,k)=e(:,:,1:nlev)+dt2*g*(dpnh_dp(:,:,:)-dpnh_dp2(:,:,:))/epsie 
        Jac(:,:,nlev+1:2*nlev,k)=e(:,:,nlev+1:2*nlev)-dt2*g*e(:,:,1:nlev)
      end do
 
      call mgs(Jac,Q,R)
    
      do i=1,np
        do j=1,np
          Qt(:,:)=Q(i,j,:,:)
          Fntemp(:,1)=Fn(i,j,:,1)
          Qt=transpose(Qt)
          Fntemp=matmul(Qt,Fntemp)
          QtFn(i,j,:,1) = Fntemp(:,1)
        end do
      end do               
                        
      call backsubstitution(R,-QtFn,x)

      elem(ie)%state%w(:,:,:,np1)  = elem(ie)%state%w(:,:,:,np1) + x(:,:,1:nlev,1)                          
      elem(ie)%state%phi(:,:,:,np1) = elem(ie)%state%phi(:,:,:,np1) + x(:,:,nlev+1:2*nlev,1)                          
      itererr=norm2(x)
      resnorm=norm2(Fn)
      itercount=itercount+1
      if (itercount > itercountmax) then
        itercountmax=itercount
      endif
      if (itererr > itererrmax) then 
        itererrmax=itererr
      end if 
      if (resnorm > resnormmax) then 
        resnormmax = resnorm
      end if 
    end do ! end do for the do while loop
  end do ! end do for the ie=nets,nete loop
  maxiter=itercountmax
  if (itererrmax > resnormmax) then 
    itertol=itererrmax
  else
    itertol= resnormmax
  end if 
  
  call t_stopf('compute_stage_value_dirk')

  end subroutine compute_stage_value_dirk

end module prim_advance_mod
<|MERGE_RESOLUTION|>--- conflicted
+++ resolved
@@ -310,17 +310,6 @@
     ! Time-split Horizontal diffusion: nu.del^2 or nu.del^4
     ! U(*) = U(t+1)  + dt2 * HYPER_DIFF_TERM(t+1)
     ! ==============================================
-<<<<<<< HEAD
-#ifdef ENERGY_DIAGNOSTICS
-    if (compute_diagnostics) then
-       do ie = nets,nete
-          elem(ie)%accum%DIFF(:,:,:,:)=elem(ie)%state%v(:,:,:,:,np1)
-          elem(ie)%accum%DIFFTHETA(:,:,:)=elem(ie)%state%theta_dp_cp(:,:,:,np1)
-       enddo
-    endif
-#endif
-=======
->>>>>>> d3964756
     ! note:time step computes u(t+1)= u(t*) + RHS.
     ! for consistency, dt_vis = t-1 - t*, so this is timestep method dependent
     ! forward-in-time, hypervis applied to dp3d
@@ -467,11 +456,7 @@
   !  For correct scaling, dt2 should be the same 'dt2' used in the leapfrog advace
   !
   !
-<<<<<<< HEAD
-  use control_mod, only : nu, nu_div, hypervis_order, hypervis_subcycle, nu_s, nu_p, nu_top, psurf_vis, swest, dcmip16_mu,dcmip16_mu_s
-=======
-  use control_mod, only : nu, nu_div, hypervis_subcycle, nu_s, nu_p, nu_top, psurf_vis, swest
->>>>>>> d3964756
+  use control_mod, only : nu, nu_div, hypervis_subcycle, nu_s, nu_p, nu_top, psurf_vis, swest, dcmip16_mu,dcmip16_mu_s
   use hybvcoord_mod, only : hvcoord_t
   use derivative_mod, only : derivative_t, laplace_sphere_wk, vlaplace_sphere_wk
   use edge_mod, only : edgevpack, edgevunpack, edgeDGVunpack
@@ -517,10 +502,6 @@
   real (kind=real_kind) :: phi_ref(np,np,nlev,nets:nete)
   real (kind=real_kind) :: dp_ref(np,np,nlev,nets:nete)
 
-<<<<<<< HEAD
-  if (nu == 0 .and. nu_p==0 .and. dcmip16_mu==0 .and. dcmip16_mu_s==0 ) return;
-=======
->>>>>>> d3964756
   call t_startf('advance_hypervis')
 
 
@@ -595,7 +576,6 @@
 #if (defined COLUMN_OPENMP)
 !$omp parallel do private(k,lap_s,lap_v,nu_scale_top)
 #endif
-<<<<<<< HEAD
            do k=1,nlev
               ! advace in time.
               ! note: DSS commutes with time stepping, so we can time advance and then DSS.
@@ -639,84 +619,48 @@
               endif
 
            enddo
-=======
-        do k=1,nlev
-           ! advace in time.
-           ! note: DSS commutes with time stepping, so we can time advance and then DSS.
-           ! note: weak operators alreayd have mass matrix "included"
-           
-           ! add regular diffusion in top 3 layers:
-           if (nu_top>0 .and. k<=3) then
-              lap_s(:,:,1)=laplace_sphere_wk(elem(ie)%state%dp3d(:,:,k,nt),deriv,elem(ie),var_coef=.false.)
-              lap_s(:,:,2)=laplace_sphere_wk(elem(ie)%state%theta_dp_cp(:,:,k,nt),deriv,elem(ie),var_coef=.false.)
-              lap_s(:,:,3)=laplace_sphere_wk(elem(ie)%state%w(:,:,k,nt),deriv,elem(ie),var_coef=.false.)
-              lap_s(:,:,4)=laplace_sphere_wk(elem(ie)%state%phi(:,:,k,nt),deriv,elem(ie),var_coef=.false.)
-              lap_v=vlaplace_sphere_wk(elem(ie)%state%v(:,:,:,k,nt),deriv,elem(ie),var_coef=.false.)
-           endif
-           nu_scale_top = 1
-           if (k==1) nu_scale_top=4
-           if (k==2) nu_scale_top=2
-           
-           
-           ! biharmonic terms need a negative sign:
-           if (nu_top>0 .and. k<=3) then
-              vtens(:,:,:,k,ie)=(  -nu*vtens(:,:,:,k,ie) + nu_scale_top*nu_top*lap_v(:,:,:))
-              stens(:,:,k,1,ie)=(-nu_p*stens(:,:,k,1,ie) + nu_scale_top*nu_top*lap_s(:,:,1)) ! dp3d
-              stens(:,:,k,2,ie)=(  -nu*stens(:,:,k,2,ie) + nu_scale_top*nu_top*lap_s(:,:,2)) ! theta
-              stens(:,:,k,3,ie)=(  -nu*stens(:,:,k,3,ie) + nu_scale_top*nu_top*lap_s(:,:,3)) ! w
-              stens(:,:,k,4,ie)=(-nu_s*stens(:,:,k,4,ie) + nu_scale_top*nu_top*lap_s(:,:,4)) ! w
-           else
-              vtens(:,:,:,k,ie)=  -nu*vtens(:,:,:,k,ie)
-              stens(:,:,k,1,ie)=-nu_p*stens(:,:,k,1,ie)
-              stens(:,:,k,2,ie)=  -nu*stens(:,:,k,2,ie)
-              stens(:,:,k,3,ie)=  -nu*stens(:,:,k,3,ie)
-              stens(:,:,k,4,ie)=-nu_s*stens(:,:,k,4,ie)
-           endif
+
+           kptr=0;      call edgeVpack(edgebuf,vtens(:,:,:,:,ie),2*nlev,kptr,ie)
+           kptr=2*nlev; call edgeVpack(edgebuf,stens(:,:,:,:,ie),4*nlev,kptr,ie)
+
         enddo
-        
-        
-        kptr=0
-        call edgeVpack(edgebuf,vtens(:,:,:,:,ie),2*nlev,kptr,ie)
-        kptr=2*nlev
-        call edgeVpack(edgebuf,stens(:,:,:,:,ie),4*nlev,kptr,ie)
-     enddo
-     
-     call t_startf('ahdp_bexchV2')
-     call bndry_exchangeV(hybrid,edgebuf)
-     call t_stopf('ahdp_bexchV2')
-     
-     do ie=nets,nete
-        
-        kptr=0
-        call edgeVunpack(edgebuf, vtens(:,:,:,:,ie), 2*nlev, kptr, ie)
-        kptr=2*nlev
-        call edgeVunpack(edgebuf, stens(:,:,:,:,ie), 4*nlev, kptr, ie)
-        
-        
-        ! apply inverse mass matrix, accumulate tendencies
+
+        call t_startf('ahdp_bexchV2')
+        call bndry_exchangeV(hybrid,edgebuf)
+        call t_stopf('ahdp_bexchV2')
+
+        do ie=nets,nete
+
+           kptr=0
+           call edgeVunpack(edgebuf, vtens(:,:,:,:,ie), 2*nlev, kptr, ie)
+           kptr=2*nlev
+           call edgeVunpack(edgebuf, stens(:,:,:,:,ie), 4*nlev, kptr, ie)
+
+
+           ! apply inverse mass matrix, accumulate tendencies
 #if (defined COLUMN_OPENMP)
 !$omp parallel do private(k)
 #endif
-        do k=1,nlev
-           vtens(:,:,1,k,ie)=dt*vtens(:,:,1,k,ie)*elem(ie)%rspheremp(:,:)
-           vtens(:,:,2,k,ie)=dt*vtens(:,:,2,k,ie)*elem(ie)%rspheremp(:,:)
-           stens(:,:,k,1,ie)=dt*stens(:,:,k,1,ie)*elem(ie)%rspheremp(:,:)  ! dp3d
-           stens(:,:,k,2,ie)=dt*stens(:,:,k,2,ie)*elem(ie)%rspheremp(:,:)  ! theta
-           stens(:,:,k,3,ie)=dt*stens(:,:,k,3,ie)*elem(ie)%rspheremp(:,:)  ! w
-           stens(:,:,k,4,ie)=dt*stens(:,:,k,4,ie)*elem(ie)%rspheremp(:,:)  ! phi
-           
-           !add ref state back
-           elem(ie)%state%theta_dp_cp(:,:,k,nt)=elem(ie)%state%theta_dp_cp(:,:,k,nt)+&
-                theta_ref(:,:,k,ie)
-           elem(ie)%state%phi(:,:,k,nt)=elem(ie)%state%phi(:,:,k,nt)+&
-                phi_ref(:,:,k,ie)
-           elem(ie)%state%dp3d(:,:,k,nt)=elem(ie)%state%dp3d(:,:,k,nt)+&
-                dp_ref(:,:,k,ie)
-           
-        enddo
-        
-        
-        
+           do k=1,nlev
+              vtens(:,:,1,k,ie)=dt*vtens(:,:,1,k,ie)*elem(ie)%rspheremp(:,:)  ! u
+              vtens(:,:,2,k,ie)=dt*vtens(:,:,2,k,ie)*elem(ie)%rspheremp(:,:)  ! v
+              stens(:,:,k,1,ie)=dt*stens(:,:,k,1,ie)*elem(ie)%rspheremp(:,:)  ! dp3d
+              stens(:,:,k,2,ie)=dt*stens(:,:,k,2,ie)*elem(ie)%rspheremp(:,:)  ! theta
+              stens(:,:,k,3,ie)=dt*stens(:,:,k,3,ie)*elem(ie)%rspheremp(:,:)  ! w
+              stens(:,:,k,4,ie)=dt*stens(:,:,k,4,ie)*elem(ie)%rspheremp(:,:)  ! phi
+
+              !add ref state back
+              elem(ie)%state%theta_dp_cp(:,:,k,nt)=elem(ie)%state%theta_dp_cp(:,:,k,nt)+&
+                   theta_ref(:,:,k,ie)
+              elem(ie)%state%phi(:,:,k,nt)=elem(ie)%state%phi(:,:,k,nt)+&
+                   phi_ref(:,:,k,ie)
+              elem(ie)%state%dp3d(:,:,k,nt)=elem(ie)%state%dp3d(:,:,k,nt)+&
+                   dp_ref(:,:,k,ie)
+
+           enddo
+
+
+
 #if (defined COLUMN_OPENMP)
 !$omp parallel do private(k)
 #endif
@@ -798,44 +742,15 @@
              elem(ie)%state%theta_dp_cp(:,:,k,nt)*Cp*elem(ie)%state%dp3d(:,:,k,nt)
      enddo
   enddo
->>>>>>> d3964756
-
-           kptr=0;      call edgeVpack(edgebuf,vtens(:,:,:,:,ie),2*nlev,kptr,ie)
-           kptr=2*nlev; call edgeVpack(edgebuf,stens(:,:,:,:,ie),4*nlev,kptr,ie)
-
-<<<<<<< HEAD
-        enddo
-=======
+
+
   call t_stopf('advance_hypervis')
->>>>>>> d3964756
 
   end subroutine advance_hypervis
 
 
 
 
-<<<<<<< HEAD
-           ! apply inverse mass matrix, accumulate tendencies
-#if (defined COLUMN_OPENMP)
-!$omp parallel do private(k)
-#endif
-           do k=1,nlev
-              vtens(:,:,1,k,ie)=dt*vtens(:,:,1,k,ie)*elem(ie)%rspheremp(:,:)  ! u
-              vtens(:,:,2,k,ie)=dt*vtens(:,:,2,k,ie)*elem(ie)%rspheremp(:,:)  ! v
-              stens(:,:,k,1,ie)=dt*stens(:,:,k,1,ie)*elem(ie)%rspheremp(:,:)  ! dp3d
-              stens(:,:,k,2,ie)=dt*stens(:,:,k,2,ie)*elem(ie)%rspheremp(:,:)  ! theta
-              stens(:,:,k,3,ie)=dt*stens(:,:,k,3,ie)*elem(ie)%rspheremp(:,:)  ! w
-              stens(:,:,k,4,ie)=dt*stens(:,:,k,4,ie)*elem(ie)%rspheremp(:,:)  ! phi
-
-              !add ref state back
-              elem(ie)%state%theta_dp_cp(:,:,k,nt)=elem(ie)%state%theta_dp_cp(:,:,k,nt)+&
-                   theta_ref(:,:,k,ie)
-              elem(ie)%state%phi(:,:,k,nt)=elem(ie)%state%phi(:,:,k,nt)+&
-                   phi_ref(:,:,k,ie)
-              elem(ie)%state%dp3d(:,:,k,nt)=elem(ie)%state%dp3d(:,:,k,nt)+&
-                   dp_ref(:,:,k,ie)
-=======
->>>>>>> d3964756
 
 
 
