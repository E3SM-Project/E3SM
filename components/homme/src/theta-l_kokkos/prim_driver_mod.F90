--- conflicted
+++ resolved
@@ -366,22 +366,12 @@
   end subroutine prim_init_elements_views
 
   subroutine prim_init_kokkos_functors (allocate_buffer)
-<<<<<<< HEAD
     use iso_c_binding, only : c_int
-=======
-    !todo-repo-unification Remove the use of c_bool here. It's used in purely
-    ! F90 code.
-    use iso_c_binding, only : c_int, c_bool
->>>>>>> 11213620
     use theta_f2c_mod, only : init_functors_c, init_boundary_exchanges_c
     !
     ! Optional Input
     !
-<<<<<<< HEAD
     logical, intent(in), optional :: allocate_buffer  ! Whether functor memory buffer should be allocated internally
-=======
-    logical(kind=c_bool), intent(in), optional :: allocate_buffer  ! Whether functor memory buffer should be allocated internally
->>>>>>> 11213620
     integer(kind=c_int) :: ab
     ! Initialize the C++ functors in the C++ context
     ! If no argument allocate_buffer is present,
