--- conflicted
+++ resolved
@@ -8,13 +8,8 @@
 # Note: need CUDA_BUILD and HOMMEXX_BFB_TESTING here, since the share
 #       unit tests do not include a config.h file
 SET (COMMON_DEFINITIONS NP=4 NC=4)
-<<<<<<< HEAD
 IF (CUDA_BUILD OR HIP_BUILD OR SYCL_BUILD)
-	SET(COMMON_DEFINITIONS ${COMMON_DEFINITIONS} HOMMEXX_ENABLE_GPU)
-=======
-IF (CUDA_BUILD OR HIP_BUILD)
 	SET(COMMON_DEFINITIONS ${COMMON_DEFINITIONS} HOMMEXX_ENABLE_GPU_F90)
->>>>>>> ccbccc1b
 ENDIF()
 #IF (HOMMEXX_BFB_TESTING)
 #  SET(COMMON_DEFINITIONS ${COMMON_DEFINITIONS} HOMMEXX_BFB_TESTING)
