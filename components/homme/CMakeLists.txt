--- conflicted
+++ resolved
@@ -206,14 +206,10 @@
 
   STRING (TOUPPER ${HOMMEXX_EXEC_SPACE} HOMMEXX_EXEC_SPACE_UPPER)
 
-<<<<<<< HEAD
   #not user afaik
   IF (${HOMMEXX_EXEC_SPACE_UPPER} STREQUAL "SYCL")
     SET (HOMMEXX_SYCL_SPACE ON)
   ELSEIF (${HOMMEXX_EXEC_SPACE_UPPER} STREQUAL "HIP")
-=======
-  IF (HOMMEXX_EXEC_SPACE_UPPER STREQUAL "HIP")
->>>>>>> 2f1fd8ba
     SET (HOMMEXX_HIP_SPACE ON)
   ELSEIF (HOMMEXX_EXEC_SPACE_UPPER STREQUAL "CUDA")
     SET (HOMMEXX_CUDA_SPACE ON)
