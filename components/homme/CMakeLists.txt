--- conflicted
+++ resolved
@@ -118,13 +118,10 @@
     # We need to compare against F90 implementation, so turn this on
     SET (BUILD_HOMME_PREQX TRUE)
   ENDIF ()
-<<<<<<< HEAD
-=======
 ENDIF ()
 IF (${HOMME_ENABLE_COMPOSE})
   SET (HOMME_USE_CXX TRUE)
   SET (HOMME_USE_KOKKOS TRUE)
->>>>>>> a282f134
 ENDIF ()
 
 IF (${HOMME_USE_CXX})
@@ -336,13 +333,10 @@
   ADD_SUBDIRECTORY(utils/cime/tools/cprnc)
 ENDIF ()
 
-<<<<<<< HEAD
-=======
 IF (${HOMME_USE_KOKKOS})
   INCLUDE(Kokkos)
 ENDIF ()
 
->>>>>>> a282f134
 IF (${HOMME_USE_KOKKOS} AND ${HOMME_BUILD_EXECS})
   # Add unit tests for C++ code
   ADD_SUBDIRECTORY(test/unit_tests)
@@ -402,14 +396,10 @@
 ADD_CUSTOM_TARGET(clean-all
    COMMAND ${CMAKE_BUILD_TOOL} clean
    COMMAND ${CMAKE_COMMAND} -P "${CMAKE_CURRENT_SOURCE_DIR}/cmake/clean-cmake-files.cmake"
-<<<<<<< HEAD
-)
-=======
 )
 
 IF (${HOMME_USE_KOKKOS})
   # Put this last so that tribits.cmake's 'check' target doesn't conflict with
   # Homme's.
   install_kokkos_if_needed()
-ENDIF ()
->>>>>>> a282f134
+ENDIF ()