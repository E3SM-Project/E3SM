--- conflicted
+++ resolved
@@ -110,14 +110,13 @@
   ENABLE_LANGUAGE(CXX)
 ENDIF ()
 
-<<<<<<< HEAD
 # Option to use ARKode package from SUNDIALS
 OPTION(HOMME_USE_ARKODE "Use ARKode package from SUNDIALS" FALSE)
 IF (${HOMME_USE_ARKODE})
   MESSAGE(STATUS "Using ARKode, adding -DARKODE")
   ADD_DEFINITIONS(-DARKODE)
 ENDIF ()
-=======
+
 IF (${HOMME_USE_KOKKOS})
   ############################################
   # Selection of Kokkos execution space
@@ -147,7 +146,6 @@
   # An option to allow to use GPU pointers for MPI calls. The value of this option is irrelevant for CPU/KNL builds.
   OPTION (HOMMEXX_MPI_ON_DEVICE "Whether we want to use device pointers for MPI calls (relevant only for GPU builds)" ON)
 ENDIF()
->>>>>>> b3a0e508
 
 ##############################################################################
 # Compiler options set in cmake/SetCompiler.cmake
