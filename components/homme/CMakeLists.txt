--- conflicted
+++ resolved
@@ -104,11 +104,7 @@
 OPTION(BUILD_HOMME_PRIM  "Primitive equations implicit" OFF)
 OPTION(BUILD_HOMME_TOOL  "Offline tool" ON)
 OPTION(HOMME_ENABLE_COMPOSE "Build COMPOSE semi-Lagrangian tracer transport code" ON)
-<<<<<<< HEAD
-OPTION(HOMME_USE_SCORPIO  "Use Scorpio as the I/O library (the default I/O library used is \"Scorpio classic\")" OFF)
-=======
 OPTION(HOMME_USE_SCORPIO  "Use Scorpio as the I/O library (Disable to use Scorpio classic)" ON)
->>>>>>> 045cb66f
 
 #by default we don't need cxx
 SET(HOMME_USE_CXX FALSE)
