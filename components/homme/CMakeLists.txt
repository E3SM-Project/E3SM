--- conflicted
+++ resolved
@@ -570,16 +570,5 @@
 ADD_CUSTOM_TARGET(clean-all
    COMMAND ${CMAKE_BUILD_TOOL} clean
    COMMAND ${CMAKE_COMMAND} -P "${CMAKE_CURRENT_SOURCE_DIR}/cmake/clean-cmake-files.cmake"
-<<<<<<< HEAD
 )
 
-IF (${HOMME_USE_KOKKOS})
-  # Put this last so that tribits.cmake's 'check' target doesn't conflict with
-  # Homme's.
-  install_kokkos_if_needed()
-ENDIF ()
-
-
-=======
-)
->>>>>>> 67ae4d5d
