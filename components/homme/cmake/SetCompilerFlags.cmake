##############################################################################
# Compiler specific options
##############################################################################

SET(CMAKE_Fortran_FLAGS "")

MESSAGE(STATUS "CMAKE_Fortran_COMPILER_ID = ${CMAKE_Fortran_COMPILER_ID}")
# Need this for a fix in repro_sum_mod
IF (${CMAKE_Fortran_COMPILER_ID} STREQUAL XL)
  ADD_DEFINITIONS(-DnoI8)
ENDIF ()

IF (DEFINED BASE_FFLAGS)
  SET(CMAKE_Fortran_FLAGS "${CMAKE_Fortran_FLAGS} ${BASE_FFLAGS}")
ELSE ()
  IF (CMAKE_Fortran_COMPILER_ID STREQUAL GNU)
    if(CMAKE_Fortran_COMPILER_VERSION VERSION_LESS "10")
      SET(CMAKE_Fortran_FLAGS "${CMAKE_Fortran_FLAGS} -ffree-line-length-none")
    ELSE ()
      SET(CMAKE_Fortran_FLAGS "${CMAKE_Fortran_FLAGS} -w -fallow-argument-mismatch -ffree-line-length-none")
    endif()
    ADD_DEFINITIONS(-DCPRGNU)
  ELSEIF (CMAKE_Fortran_COMPILER_ID STREQUAL PGI)
    SET(CMAKE_Fortran_FLAGS "${CMAKE_Fortran_FLAGS} -Mextend -Mflushz")
    # Needed by csm_share
    ADD_DEFINITIONS(-DCPRPGI)
  ELSEIF (CMAKE_Fortran_COMPILER_ID STREQUAL PathScale)
    SET(CMAKE_Fortran_FLAGS "${CMAKE_Fortran_FLAGS} -extend-source")
  ELSEIF (CMAKE_Fortran_COMPILER_ID STREQUAL Intel)
    SET(CMAKE_Fortran_FLAGS "${CMAKE_Fortran_FLAGS} -assume byterecl")
    SET(CMAKE_Fortran_FLAGS "${CMAKE_Fortran_FLAGS} -fp-model fast -ftz")
    SET(CMAKE_C_FLAGS "${CMAKE_C_FLAGS} -fp-model fast -ftz")
    SET(CMAKE_CXX_FLAGS "${CMAKE_CXX_FLAGS} -fp-model fast -ftz")
    #SET(CMAKE_Fortran_FLAGS "${CMAKE_Fortran_FLAGS} -fp-model fast -qopt-report=5 -ftz")
    #SET(CMAKE_Fortran_FLAGS "${CMAKE_Fortran_FLAGS} -mP2OPT_hpo_matrix_opt_framework=0 -fp-model fast -qopt-report=5 -ftz")

    SET(CMAKE_Fortran_FLAGS "${CMAKE_Fortran_FLAGS} -diag-disable 8291")

    # remark #8291: Recommended relationship between field width 'W' and the number of fractional digits 'D' in this edit descriptor is 'W>=D+7'.

    # Needed by csm_share
    ADD_DEFINITIONS(-DCPRINTEL)
  ELSEIF (CMAKE_Fortran_COMPILER_ID STREQUAL XL)
    SET(CMAKE_Fortran_FLAGS "${CMAKE_Fortran_FLAGS} -WF,-C! -qstrict -qnosave")
    # Needed by csm_share
    ADD_DEFINITIONS(-DCPRIBM)
  ELSEIF (CMAKE_Fortran_COMPILER_ID STREQUAL NAG)
    SET(CMAKE_Fortran_FLAGS "${CMAKE_Fortran_FLAGS} -kind=byte -wmismatch=mpi_send,mpi_recv,mpi_bcast,mpi_allreduce,mpi_reduce,mpi_isend,mpi_irecv,mpi_irsend,mpi_rsend,mpi_gatherv,mpi_gather,mpi_scatterv,mpi_allgather,mpi_alltoallv,mpi_file_read_all,mpi_file_write_all,mpi_file_read_at")
#    SET(OPT_FFLAGS "${OPT_FFLAGS} -ieee=full -O2")
    SET(DEBUG_FFLAGS "${DEBUG_FFLAGS} -g -time -f2003 -ieee=stop")
    ADD_DEFINITIONS(-DHAVE_F2003_PTR_BND_REMAP)
    # Needed by both PIO and csm_share
    ADD_DEFINITIONS(-DCPRNAG)
  ELSEIF (CMAKE_Fortran_COMPILER_ID STREQUAL Cray)
    SET(CMAKE_Fortran_FLAGS "${CMAKE_Fortran_FLAGS} -DHAVE_F2003_PTR_BND_REMAP")
    # Needed by csm_share
    ADD_DEFINITIONS(-DCPRCRAY)
 ENDIF ()
ENDIF ()

IF (${HOMME_USE_CXX})
  IF (DEFINED BASE_CPPFLAGS)
    SET(CMAKE_CXX_FLAGS "${CMAKE_CXX_FLAGS} ${BASE_CPPFLAGS}")
  ENDIF ()

  # C++ Flags

  SET (CMAKE_CXX_FLAGS "${CMAKE_CXX_FLAGS} -g")

  INCLUDE(CheckCXXCompilerFlag)
<<<<<<< HEAD
  CHECK_CXX_COMPILER_FLAG("-cxxlib" CXXLIB_SUPPORTED)
  IF (CXXLIB_SUPPORTED)
    SET(CXXLIB_SUPPORTED_CACHE TRUE CACHE BOOL "")
  ELSE()
    SET(CXXLIB_SUPPORTED_CACHE FALSE CACHE BOOL "")
  ENDIF ()
=======
  # CHECK_CXX_COMPILER_FLAG("-cxxlib" CXXLIB_SUPPORTED)
  # IF (CXXLIB_SUPPORTED)
    # SET(CXXLIB_SUPPORTED_CACHE TRUE CACHE BOOL "")
  # ELSE()
    # SET(CXXLIB_SUPPORTED_CACHE FALSE CACHE BOOL "")
  # ENDIF ()
>>>>>>> 54ab93c8

  # Handle Cuda.
  FIND_PACKAGE(CUDA QUIET)
  IF (${CUDA_FOUND})
    EXECUTE_PROCESS(COMMAND ${CMAKE_CXX_COMPILER} --version
                    OUTPUT_VARIABLE CXX_COMPILER_VERSION_OUT)
    STRING (FIND "${CXX_COMPILER_VERSION_OUT}" "nvcc" pos)
    IF (${pos} GREATER -1)
      SET (CMAKE_CXX_FLAGS "${CMAKE_CXX_FLAGS} --expt-extended-lambda")
      SET (CUDA_BUILD TRUE)
      MESSAGE (STATUS "Found CUDA, with nvcc as C++ backend compiler. Great.")
    ELSE ()
      MESSAGE ("\n ********************************** WARNING ********************************** ")
      MESSAGE ("  Cuda was found, but the backend C++ compiler is not nvcc_wrapper.")
      MESSAGE ("  If you are using mpicxx from OpenMPI, you must set the OMPI_CXX")
      MESSAGE ("  env variable to point to the nvcc_wrapper in your kokkos installation.")
      MESSAGE ("  If you are using mpicxx from MPICH, you must set the MPICH_CXX")
      MESSAGE ("  env variable to point to the nvcc_wrapper in your kokkos installation.")
      MESSAGE ("  If you are building kokkos inside E3SM, that is:\n")
      MESSAGE ("${HOMME_SOURCE_DIR}/../../externals/kokkos/bin/nvcc_wrapper\n\n")
      MESSAGE ("  If you set HOMMEXX_EXEC_SPACE=Cuda, or if you are using Kokkos")
      MESSAGE ("  default device and that happens to be Cuda, this build may not compile,")
      MESSAGE ("  or give wrong results.")
      MESSAGE ("  For the record, this was the command used:\n")
      MESSAGE ("${CMAKE_CXX_COMPILER} --version\n")
      MESSAGE ("  And this was the output:\n")
      MESSAGE ("${CXX_COMPILER_VERSION_OUT}")
      MESSAGE (" ***************************************************************************** \n")
    ENDIF ()
  ENDIF ()
ENDIF()

##############################################################################
# Optimization flags
# 1) OPT_FLAGS if specified sets the Fortran,C, and CXX optimization flags
# 2) OPT_FFLAGS if specified sets the Fortran optimization flags
# 3) OPT_CFLAGS if specified sets the C optimization flags
# 4) OPT_CXXFLAGS if specified sets the CXX optimization flags
##############################################################################
IF (OPT_FLAGS)
  # Flags for Fortran C and CXX
  SET (CMAKE_Fortran_FLAGS "${CMAKE_Fortran_FLAGS} ${OPT_FLAGS}")
  SET (CMAKE_C_FLAGS "${CMAKE_C_FLAGS} ${OPT_FLAGS}")
  SET (CMAKE_CXX_FLAGS "${CMAKE_CXX_FLAGS} ${OPT_FLAGS}")
ELSE ()

  IF (OPT_FFLAGS)
    # User specified optimization flags
    SET (CMAKE_Fortran_FLAGS "${CMAKE_Fortran_FLAGS} ${OPT_FFLAGS}")
  ELSE ()
    # Defaults
    IF (CMAKE_Fortran_COMPILER_ID STREQUAL GNU)
      SET(CMAKE_Fortran_FLAGS "${CMAKE_Fortran_FLAGS} -O3")
    ELSEIF (CMAKE_Fortran_COMPILER_ID STREQUAL PGI)
      SET(CMAKE_Fortran_FLAGS "${CMAKE_Fortran_FLAGS} -O2")
    ELSEIF (CMAKE_Fortran_COMPILER_ID STREQUAL PathScale)
    ELSEIF (CMAKE_Fortran_COMPILER_ID STREQUAL Intel)
      SET(CMAKE_Fortran_FLAGS "${CMAKE_Fortran_FLAGS} -O3")
      #SET(CMAKE_Fortran_FLAGS "${CMAKE_Fortran_FLAGS} -mavx -DTEMP_INTEL_COMPILER_WORKAROUND_001")
    ELSEIF (CMAKE_Fortran_COMPILER_ID STREQUAL XL)
      SET(CMAKE_Fortran_FLAGS "${CMAKE_Fortran_FLAGS} -O2 -qmaxmem=-1")
    ELSEIF (CMAKE_Fortran_COMPILER_ID STREQUAL Cray)
      SET(CMAKE_Fortran_FLAGS "${CMAKE_Fortran_FLAGS} -O2")
    ENDIF ()
  ENDIF ()

  IF (OPT_CFLAGS)
    SET (CMAKE_C_FLAGS "${CMAKE_C_FLAGS} ${OPT_CFLAGS}")
  ELSE ()
    IF (CMAKE_C_COMPILER_ID STREQUAL GNU)
      SET(CMAKE_C_FLAGS "${CMAKE_C_FLAGS} -O2")
    ELSEIF (CMAKE_C_COMPILER_ID STREQUAL PGI)
    ELSEIF (CMAKE_C_COMPILER_ID STREQUAL PathScale)
    ELSEIF (CMAKE_C_COMPILER_ID STREQUAL Intel)
      SET(CMAKE_C_FLAGS "${CMAKE_C_FLAGS} -O3")
      #SET(CMAKE_C_FLAGS "${CMAKE_C_FLAGS} -mavx -DTEMP_INTEL_COMPILER_WORKAROUND_001")
    ELSEIF (CMAKE_C_COMPILER_ID STREQUAL XL)
      SET(CMAKE_C_FLAGS "${CMAKE_C_FLAGS} -O2 -qmaxmem=-1")
    ELSEIF (CMAKE_C_COMPILER_ID STREQUAL Cray)
      SET(CMAKE_C_FLAGS "${CMAKE_C_FLAGS} -O2")
    ENDIF ()
  ENDIF ()

  IF (OPT_CXXFLAGS)
    SET (CMAKE_CXX_FLAGS "${CMAKE_CXX_FLAGS} ${OPT_CXXFLAGS}")
  ELSE ()
    IF (CMAKE_CXX_COMPILER_ID STREQUAL GNU)
      SET(CMAKE_CXX_FLAGS "${CMAKE_CXX_FLAGS} -O3 -DNDEBUG")
    ELSEIF (CMAKE_CXX_COMPILER_ID STREQUAL PGI)
    ELSEIF (CMAKE_CXX_COMPILER_ID STREQUAL PathScale)
    ELSEIF (CMAKE_CXX_COMPILER_ID STREQUAL Intel)
      SET(CMAKE_CXX_FLAGS "${CMAKE_CXX_FLAGS} -O3 -DNDEBUG")
      #SET(CMAKE_CXX_FLAGS "${CMAKE_CXX_FLAGS} -mavx -DTEMP_INTEL_COMPILER_WORKAROUND_001")
    ELSEIF (CMAKE_CXX_COMPILER_ID STREQUAL XL)
      SET(CMAKE_CXX_FLAGS "${CMAKE_CXX_FLAGS} -O2 -DNDEBUG -qmaxmem=-1")
    ELSEIF (CMAKE_CXX_COMPILER_ID STREQUAL Cray)
      SET(CMAKE_CXX_FLAGS "${CMAKE_CXX_FLAGS} -O2 -DNDEBUG")
    ENDIF ()
  ENDIF ()

ENDIF ()

##############################################################################
# DEBUG flags
# 1) DEBUG_FLAGS if specified sets the Fortran,C, and CXX debug flags
# 2) DEBUG_FFLAGS if specified sets the Fortran debugflags
# 3) DEBUG_CFLAGS if specified sets the C debug flags
# 4) DEBUG_CXXFLAGS if specified sets the CXX debug flags
##############################################################################
IF (DEBUG_FLAGS)
  SET (CMAKE_Fortran_FLAGS "${CMAKE_Fortran_FLAGS} ${DEBUG_FLAGS}")
  SET (CMAKE_C_FLAGS "${CMAKE_C_FLAGS} ${DEBUG_FLAGS}")
  SET (CMAKE_CXX_FLAGS "${CMAKE_CXX_FLAGS} ${DEBUG_FLAGS}")
ELSE ()
  IF (DEBUG_FFLAGS)
    SET (CMAKE_Fortran_FLAGS "${CMAKE_Fortran_FLAGS} ${DEBUG_FFLAGS}")
  ELSE ()
    IF(${CMAKE_Fortran_COMPILER_ID} STREQUAL PGI)
      SET (CMAKE_Fortran_FLAGS "${CMAKE_Fortran_FLAGS} -gopt")
    ELSEIF(NOT ${CMAKE_Fortran_COMPILER_ID} STREQUAL Cray)
      SET (CMAKE_Fortran_FLAGS "${CMAKE_Fortran_FLAGS} -g")
    ENDIF ()
  ENDIF ()

  IF (DEBUG_CFLAGS)
    SET (CMAKE_C_FLAGS "${CMAKE_C_FLAGS} ${DEBUG_CFLAGS}")
  ELSE ()
    IF(${CMAKE_Fortran_COMPILER_ID} STREQUAL PGI)
      SET (CMAKE_Fortran_FLAGS "${CMAKE_Fortran_FLAGS} -gopt")
    ELSE()
      SET (CMAKE_C_FLAGS "${CMAKE_C_FLAGS} -g")
    ENDIF()
  ENDIF ()

  IF (DEBUG_CXXFLAGS)
    SET (CMAKE_CXX_FLAGS "${CMAKE_CXX_FLAGS} ${DEBUG_CXXFLAGS}")
  ELSE ()
    IF(${CMAKE_Fortran_COMPILER_ID} STREQUAL PGI)
      SET (CMAKE_Fortran_FLAGS "${CMAKE_Fortran_FLAGS} -gopt")
    ELSE()
      SET (CMAKE_CXX_FLAGS "${CMAKE_CXX_FLAGS} -g")
    ENDIF ()
  ENDIF ()

ENDIF ()

OPTION(DEBUG_TRACE "Enables TRACE level debugging checks. Very slow" FALSE)
IF (${DEBUG_TRACE})
  SET (CMAKE_CXX_FLAGS "${CMAKE_CXX_FLAGS} -DDEBUG_TRACE")
ENDIF ()

##############################################################################
# OpenMP
# Two flavors:
#   1) HORIZ_OPENMP OpenMP over elements (standard OPENMP)
#   2) COLUMN_OPENMP OpenMP within an element (previously called ELEMENT_OPENMP)
# COLUMN_OPENMP will be disabled by the openACC exectuables.
#
# Kokkos does not distinguish between the two because it does not use
# nested OpenMP. Nested OpenMP is the reason the two are distinguished in the
# Fortran code.
##############################################################################

OPTION(ENABLE_OPENMP "OpenMP across elements" TRUE)
OPTION(ENABLE_HORIZ_OPENMP "OpenMP across elements" TRUE)
OPTION(ENABLE_COLUMN_OPENMP "OpenMP within an element" FALSE)

# If OpenMP is turned off also turn off ENABLE_HORIZ_OPENMP
IF (NOT ${ENABLE_OPENMP})
  SET(ENABLE_HORIZ_OPENMP FALSE)
  SET(ENABLE_COLUMN_OPENMP FALSE)
ENDIF ()

##############################################################################
IF (ENABLE_HORIZ_OPENMP OR ENABLE_COLUMN_OPENMP)
  IF(NOT ${CMAKE_Fortran_COMPILER_ID} STREQUAL Cray)
    FIND_PACKAGE(OpenMP)
    IF(OPENMP_FOUND)
      MESSAGE(STATUS "Found OpenMP Flags")
      IF (CMAKE_Fortran_COMPILER_ID STREQUAL XL)
        SET(OpenMP_C_FLAGS "-qsmp=omp")
        IF (ENABLE_COLUMN_OPENMP)
          SET(OpenMP_C_FLAGS "-qsmp=omp:nested_par -qsuppress=1520-045:1506-793")
        ENDIF ()
      ENDIF ()
      MESSAGE(STATUS "OpenMP_Fortran_FLAGS: ${OpenMP_Fortran_FLAGS}")
      MESSAGE(STATUS "OpenMP_C_FLAGS: ${OpenMP_C_FLAGS}")
      MESSAGE(STATUS "OpenMP_CXX_FLAGS: ${OpenMP_CXX_FLAGS}")
      MESSAGE(STATUS "OpenMP_EXE_LINKER_FLAGS: ${OpenMP_EXE_LINKER_FLAGS}")
      SET(CMAKE_Fortran_FLAGS "${CMAKE_Fortran_FLAGS} ${OpenMP_Fortran_FLAGS}")
      SET(CMAKE_C_FLAGS "${CMAKE_C_FLAGS} ${OpenMP_C_FLAGS}")
      SET(CMAKE_CXX_FLAGS "${CMAKE_CXX_FLAGS} ${OpenMP_CXX_FLAGS}")
      SET(CMAKE_EXE_LINKER_FLAGS "${CMAKE_EXE_LINKER_FLAGS} ${OpenMP_EXE_LINKER_FLAGS}")
    ELSE ()
      MESSAGE(FATAL_ERROR "Unable to find OpenMP")
    ENDIF()
  ENDIF()
 IF (${ENABLE_HORIZ_OPENMP})
   # Set this as global so it can be picked up by all executables
#   SET(HORIZ_OPENMP TRUE CACHE BOOL "Threading in the horizontal direction")
   SET(HORIZ_OPENMP TRUE BOOL "Threading in the horizontal direction")
   MESSAGE(STATUS "  Using HORIZ_OPENMP")
 ENDIF ()

 IF (${ENABLE_COLUMN_OPENMP})
   # Set this as global so it can be picked up by all executables
#   SET(COLUMN_OPENMP TRUE CACHE BOOL "Threading in the horizontal direction")
   SET(COLUMN_OPENMP TRUE BOOL "Threading in the horizontal direction")
   MESSAGE(STATUS "  Using COLUMN_OPENMP")
 ENDIF ()
ENDIF ()
##############################################################################

##############################################################################
# Intel Phi (MIC) specific flags - only supporting the Intel compiler
##############################################################################
OPTION(ENABLE_INTEL_PHI "Whether to build with Intel Xeon Phi (MIC) support" FALSE)

IF (ENABLE_INTEL_PHI)
  IF (NOT ${CMAKE_Fortran_COMPILER_ID} STREQUAL Intel)
    MESSAGE(FATAL_ERROR "Intel Phi acceleration only supported through the Intel compiler")
  ELSE ()
    SET(INTEL_PHI_FLAGS "-mmic")
    # TODO: think about changing the line above with the following commented one
    # SET(INTEL_PHI_FLAGS "-xMIC-AVX512")
    SET(CMAKE_Fortran_FLAGS "${CMAKE_Fortran_FLAGS} ${INTEL_PHI_FLAGS}")
    SET(CMAKE_C_FLAGS "${CMAKE_C_FLAGS}  ${INTEL_PHI_FLAGS}")
    SET(CMAKE_CXX_FLAGS "${CMAKE_CXX_FLAGS} ${INTEL_PHI_FLAGS}")
    # CMake magic for cross-compilation
    SET(CMAKE_SYSTEM_NAME Linux)
    SET(CMAKE_SYSTEM_PROCESSOR k1om)
    SET(CMAKE_SYSTEM_VERSION 1)
    SET(_CMAKE_TOOLCHAIN_PREFIX  x86_64-k1om-linux-)
    # Specify the location of the target environment
    IF (TARGET_ROOT_PATH)
      SET(CMAKE_FIND_ROOT_PATH ${TARGET_ROOT_PATH})
    ELSE ()
      SET(CMAKE_FIND_ROOT_PATH /usr/linux-k1om-4.7)
    ENDIF ()
  ENDIF ()
ENDIF ()

##############################################################################
# Allow the option to add compiler flags to those provided
##############################################################################
SET(CMAKE_Fortran_FLAGS "${CMAKE_Fortran_FLAGS} ${ADD_Fortran_FLAGS}")
SET(CMAKE_C_FLAGS "${CMAKE_C_FLAGS} ${ADD_C_FLAGS}")
SET(CMAKE_CXX_FLAGS "${CMAKE_CXX_FLAGS} ${ADD_CXX_FLAGS}")
SET(CMAKE_EXE_LINKER_FLAGS "${CMAKE_EXE_LINKER_FLAGS} ${ADD_LINKER_FLAGS}")

##############################################################################
# Allow the option to override compiler flags
##############################################################################
IF (FORCE_Fortran_FLAGS)
  SET(CMAKE_Fortran_FLAGS ${FORCE_Fortran_FLAGS})
ENDIF ()
IF (FORCE_C_FLAGS)
  SET(CMAKE_C_FLAGS ${FORCE_C_FLAGS})
ENDIF ()
IF (FORCE_CXX_FLAGS)
  SET(CMAKE_CXX_FLAGS ${FORCE_CXX_FLAGS})
ENDIF ()
IF (FORCE_LINKER_FLAGS)
  SET(CMAKE_EXE_LINKER_FLAGS ${FORCE_LINKER_FLAGS})
ENDIF ()<|MERGE_RESOLUTION|>--- conflicted
+++ resolved
@@ -68,21 +68,12 @@
   SET (CMAKE_CXX_FLAGS "${CMAKE_CXX_FLAGS} -g")
 
   INCLUDE(CheckCXXCompilerFlag)
-<<<<<<< HEAD
   CHECK_CXX_COMPILER_FLAG("-cxxlib" CXXLIB_SUPPORTED)
   IF (CXXLIB_SUPPORTED)
     SET(CXXLIB_SUPPORTED_CACHE TRUE CACHE BOOL "")
   ELSE()
     SET(CXXLIB_SUPPORTED_CACHE FALSE CACHE BOOL "")
   ENDIF ()
-=======
-  # CHECK_CXX_COMPILER_FLAG("-cxxlib" CXXLIB_SUPPORTED)
-  # IF (CXXLIB_SUPPORTED)
-    # SET(CXXLIB_SUPPORTED_CACHE TRUE CACHE BOOL "")
-  # ELSE()
-    # SET(CXXLIB_SUPPORTED_CACHE FALSE CACHE BOOL "")
-  # ENDIF ()
->>>>>>> 54ab93c8
 
   # Handle Cuda.
   FIND_PACKAGE(CUDA QUIET)
