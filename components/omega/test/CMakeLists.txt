# Omega Unit Tests


#####################
# Omega Test Function
#####################

function(add_omega_test test_name exe_name source_files mpi_args)

  # Create the executable
  add_executable(${exe_name} ${source_files})

  # Link the library
  target_link_libraries(
    ${exe_name}
    PRIVATE
    ${OMEGA_LIB_NAME}
    OmegaLibFlags
  )

  set_target_properties(${exe_name} PROPERTIES LINKER_LANGUAGE C)

  # Add the test command
  if (mpi_args)
    add_test(
      NAME ${test_name}
      COMMAND ${OMEGA_MPI_EXEC} ${OMEGA_MPI_ARGS} ${mpi_args} -- ./${exe_name}
    )

  else()
    add_test(
      NAME ${test_name}
      COMMAND ./${exe_name}
    )
  endif()

endfunction()

##################
# Data type test
##################

add_omega_test(
    DATA_TYPES_TEST
    testDataTypes.exe
    base/DataTypesTest.cpp
    "-n;1"
)

##################
# Machine env test
##################

add_omega_test(
    MACHINE_ENV_TEST
    testMachEnv.exe
    base/MachEnvTest.cpp
    "-n;8"
)

##################
# Broadcast test
##################

add_omega_test(
    BROADCAST_TEST
    testBroadcast.exe
    base/BroadcastTest.cpp
    "-n;8"
)

##################
# Logging test
##################

add_omega_test(
    LOGGING_TEST
    testLogging.exe
    infra/LoggingTest.cpp
    "-n;8"
)

#############
# Decomp test
#############

add_omega_test(
    DECOMP_TEST
    testDecomp.exe
    base/DecompTest.cpp
    "-n;8"
)

##################
# Halo test
##################

add_omega_test(
    HALO_TEST
    testHalo.exe
    base/HaloTest.cpp
    "-n;8"
)

################
# HorzMesh test
################

add_omega_test(
    HORZMESH_TEST
    testHorzMesh.exe
    ocn/HorzMeshTest.cpp
    "-n;8"
)

#######################
# HorzOperators tests
#######################

add_omega_test(
    HORZOPERATORS_PLANE_TEST
    testHorzOperatorsPlane.exe
    ocn/HorzOperatorsTest.cpp
    "-n;8"
)
target_compile_definitions(
  testHorzOperatorsPlane.exe
  PRIVATE
  HORZOPERATORS_TEST_PLANE
)

add_omega_test(
  HORZOPERATORS_SPHERE_TEST
    testHorzOperatorsSphere.exe
    ocn/HorzOperatorsTest.cpp
    "-n;8"
)
target_compile_definitions(
  testHorzOperatorsSphere.exe
  PRIVATE
  HORZOPERATORS_TEST_SPHERE_1
)

#############
# IO test
#############

add_omega_test(
    IO_TEST
    testIO.exe
    base/IOTest.cpp
    "-n;8"
)

##################
# Config test
##################

add_omega_test(
    CONFIG_TEST
    testConfig.exe
    infra/ConfigTest.cpp
    "-n;8"
)

##################
# Metadata test
##################

add_omega_test(
    METADATA_TEST
    testMetadata.exe
    infra/MetadataTest.cpp
    ""
)

##################
# IOField test
##################

add_omega_test(
    IOFIELD_TEST
    testIOField.exe
    infra/IOFieldTest.cpp
    "-n;8"
)

##################
# Time Manager test
##################

add_omega_test(
    TIMEMGR_TEST
    testTimeMgr.exe
    infra/TimeMgrTest.cpp
    ""
)

##################
# Reductions test
##################

add_omega_test(
    REDUCTIONS_TEST
    testReductions.exe
    base/ReductionsTest.cpp
    "-n 2;--cpu-bind=cores"
)

##################
# Kokkos test
##################

add_omega_test(
    KOKKOS_TEST
    testKokkos.exe
    infra/OmegaKokkosTest.cpp
    ""
<<<<<<< HEAD
)

##################
# test properties
##################

set_tests_properties(
  DATA_TYPES_TEST
  MACHINE_ENV_TEST
  BROADCAST_TEST
  LOGGING_TEST
  CONFIG_TEST
  DECOMP_TEST
  HALO_TEST
  HORZMESH_TEST
  HORZOPERATORS_PLANE_TEST
  HORZOPERATORS_SPHERE_TEST
  IO_TEST
  METADATA_TEST
  TIMEMGR_TEST
  KOKKOS_TEST
  IOFIELD_TEST
  REDUCTIONS_TEST
  PROPERTIES FAIL_REGULAR_EXPRESSION "FAIL" PASS_REGULAR_EXPRESSION "PASS"
=======
>>>>>>> cf5fd404
)<|MERGE_RESOLUTION|>--- conflicted
+++ resolved
@@ -216,31 +216,4 @@
     testKokkos.exe
     infra/OmegaKokkosTest.cpp
     ""
-<<<<<<< HEAD
-)
-
-##################
-# test properties
-##################
-
-set_tests_properties(
-  DATA_TYPES_TEST
-  MACHINE_ENV_TEST
-  BROADCAST_TEST
-  LOGGING_TEST
-  CONFIG_TEST
-  DECOMP_TEST
-  HALO_TEST
-  HORZMESH_TEST
-  HORZOPERATORS_PLANE_TEST
-  HORZOPERATORS_SPHERE_TEST
-  IO_TEST
-  METADATA_TEST
-  TIMEMGR_TEST
-  KOKKOS_TEST
-  IOFIELD_TEST
-  REDUCTIONS_TEST
-  PROPERTIES FAIL_REGULAR_EXPRESSION "FAIL" PASS_REGULAR_EXPRESSION "PASS"
-=======
->>>>>>> cf5fd404
-)+)
