--- conflicted
+++ resolved
@@ -25,7 +25,7 @@
   use TemperatureType   , only : temperature_type
   use LandunitType      , only : lun_pp                
   use ColumnType        , only : col_pp                
-  use VegetationType         , only : veg_pp                
+  use VegetationType    , only : veg_pp                
   !
   ! !PUBLIC TYPES:
   implicit none
@@ -878,18 +878,11 @@
     SHR_ASSERT_ALL((ubound(tk_h2osfc) == (/bounds%endc/)),           errMsg(__FILE__, __LINE__))
 
     associate(                                                 & 
-<<<<<<< HEAD
-         snl          =>    col%snl			     , & ! Input:  [integer  (:)   ]  number of snow layers                    
-         dz           =>    col%dz			     , & ! Input:  [real(r8) (:,:) ]  layer depth (m)                       
-         zi           =>    col%zi			     , & ! Input:  [real(r8) (:,:) ]  interface level below a "z" level (m) 
-         z            =>    col%z			     , & ! Input:  [real(r8) (:,:) ]  layer thickness (m)                   
-         nlev2bed     =>    col%nlevbed                      , & ! Input:  [integer  (:)   ]  number of layers to bedrock                     
-=======
          snl          =>    col_pp%snl			     , & ! Input:  [integer  (:)   ]  number of snow layers                    
          dz           =>    col_pp%dz			     , & ! Input:  [real(r8) (:,:) ]  layer depth (m)                       
          zi           =>    col_pp%zi			     , & ! Input:  [real(r8) (:,:) ]  interface level below a "z" level (m) 
          z            =>    col_pp%z			     , & ! Input:  [real(r8) (:,:) ]  layer thickness (m)                   
->>>>>>> f80ac089
+         nlev2bed     =>    col_pp%nlevbed                      , & ! Input:  [integer  (:)   ]  number of layers to bedrock                     
          
          nlev_improad =>    urbanparams_vars%nlev_improad    , & ! Input:  [integer  (:)   ]  number of impervious road layers         
          tk_wall      =>    urbanparams_vars%tk_wall	     , & ! Input:  [real(r8) (:,:) ]  thermal conductivity of urban wall    
@@ -954,21 +947,12 @@
                   else
                      thk(c,j) = tkdry(c,j)
                   endif
-<<<<<<< HEAD
                   if (j > nlevbed) thk(c,j) = thk_bedrock
-               else if (lun%itype(l) == istice .OR. lun%itype(l) == istice_mec) then
-                  thk(c,j) = tkwat
-                  if (t_soisno(c,j) < tfrz) thk(c,j) = tkice
-               else if (lun%itype(l) == istwet) then                         
-                  if (j > nlevbed) then 
-=======
-                  if (j > nlevsoi) thk(c,j) = thk_bedrock
                else if (lun_pp%itype(l) == istice .OR. lun_pp%itype(l) == istice_mec) then
                   thk(c,j) = tkwat
                   if (t_soisno(c,j) < tfrz) thk(c,j) = tkice
                else if (lun_pp%itype(l) == istwet) then                         
-                  if (j > nlevsoi) then 
->>>>>>> f80ac089
+                  if (j > nlevbed) then 
                      thk(c,j) = thk_bedrock
                   else
                      thk(c,j) = tkwat
@@ -1032,14 +1016,9 @@
       do j = 1, nlevgrnd
          do fc = 1,num_nolakec
             c = filter_nolakec(fc)
-<<<<<<< HEAD
-            l = col%landunit(c)
+            l = col_pp%landunit(c)
      	    nlevbed = nlev2bed(c)
-            if ((col%itype(c) == icol_sunwall .OR. col%itype(c) == icol_shadewall) .and. j <= nlevurb) then
-=======
-            l = col_pp%landunit(c)
             if ((col_pp%itype(c) == icol_sunwall .OR. col_pp%itype(c) == icol_shadewall) .and. j <= nlevurb) then
->>>>>>> f80ac089
                cv(c,j) = cv_wall(l,j) * dz(c,j)
             else if (col_pp%itype(c) == icol_roof .and. j <= nlevurb) then
                cv(c,j) = cv_roof(l,j) * dz(c,j)
@@ -1051,13 +1030,8 @@
                cv(c,j) = csol(c,j)*(1._r8-watsat(c,j))*dz(c,j) + (h2osoi_ice(c,j)*cpice + h2osoi_liq(c,j)*cpliq)
             else if (lun_pp%itype(l) == istwet) then 
                cv(c,j) = (h2osoi_ice(c,j)*cpice + h2osoi_liq(c,j)*cpliq)
-<<<<<<< HEAD
                if (j > nlevbed) cv(c,j) = csol(c,j)*dz(c,j)
-            else if (lun%itype(l) == istice .OR. lun%itype(l) == istice_mec) then
-=======
-               if (j > nlevsoi) cv(c,j) = csol(c,j)*dz(c,j)
             else if (lun_pp%itype(l) == istice .OR. lun_pp%itype(l) == istice_mec) then
->>>>>>> f80ac089
                cv(c,j) = (h2osoi_ice(c,j)*cpice + h2osoi_liq(c,j)*cpliq)
             endif
             if (j == 1) then
