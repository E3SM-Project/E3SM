--- conflicted
+++ resolved
@@ -9,13 +9,9 @@
   !
   ! !USES:
   use shr_kind_mod           , only : r8 => shr_kind_r8
-<<<<<<< HEAD
   use shr_sys_mod            , only : shr_sys_flush
   use shr_log_mod            , only : errMsg => shr_log_errMsg
-  use clm_varctl             , only : wrtdia, iulog, create_glacier_mec_landunit, use_fates
-=======
-  use clm_varctl             , only : wrtdia, iulog, create_glacier_mec_landunit, use_ed, use_fan
->>>>>>> 0498c0db
+  use clm_varctl             , only : wrtdia, iulog, create_glacier_mec_landunit, use_fates, use_fan
   use clm_varpar             , only : nlevtrc_soil, nlevsoi
   use clm_varctl             , only : wrtdia, iulog, create_glacier_mec_landunit, use_fates, use_betr  
   use clm_varctl             , only : use_cn, use_lch4, use_voc, use_noio, use_c13, use_c14
