--- conflicted
+++ resolved
@@ -320,16 +320,7 @@
              waterstate_inst=waterstate_vars, &
              canopystate_inst=canopystate_vars, &
              frictionvel_inst=frictionvel_vars, &
-<<<<<<< HEAD
-             soilstate_inst=soilstate_vars )
-    end if
-
-
-    if (use_cndv) then
-       call dgvs_vars%Restart(bounds, ncid, flag='define')
-=======
              soilstate_inst=soilstate_vars)
->>>>>>> 1adc7a4c
     end if
 
     if (use_betr) then
