module restFileMod

  !-----------------------------------------------------------------------
  ! !DESCRIPTION:
  ! Reads from or writes to/ the CLM restart file.
  !
  ! !USES:
  use shr_kind_mod         , only : r8 => shr_kind_r8
  use decompMod            , only : bounds_type
  use spmdMod              , only : masterproc, mpicom
  use abortutils           , only : endrun
  use shr_log_mod          , only : errMsg => shr_log_errMsg
  use clm_time_manager     , only : timemgr_restart_io, get_nstep
  use subgridRestMod       , only : SubgridRest
  use accumulMod           , only : accumulRest
  use histFileMod          , only : hist_restart_ncd
  use clm_varpar           , only : crop_prog
  use clm_varctl           , only : use_cn, use_c13, use_c14, use_lch4, use_fates, use_betr
  use clm_varctl           , only : use_erosion
  use clm_varctl           , only : create_glacier_mec_landunit, iulog 
  use clm_varcon           , only : c13ratio, c14ratio
  use clm_varcon           , only : nameg, namet, namel, namec, namep, nameCohort
  use CH4Mod               , only : ch4_type
  use CNCarbonFluxType     , only : carbonflux_type
  use CNCarbonStateType    , only : carbonstate_type
  use CNStateType          , only : cnstate_type
  use CNNitrogenFluxType   , only : nitrogenflux_type
  use CNNitrogenStateType  , only : nitrogenstate_type
  
  use PhosphorusFluxType     , only : phosphorusflux_type
  use PhosphorusStateType    , only : phosphorusstate_type

  use CLMFatesInterfaceMod , only : hlm_fates_interface_type

  use AerosolType          , only : aerosol_type
  use CanopyStateType      , only : canopystate_type
  use EnergyFluxType       , only : energyflux_type
  use FrictionVelocityType , only : frictionvel_type
  use LakeStateType        , only : lakestate_type
  use PhotosynthesisType   , only : photosyns_type
  use SedFluxType          , only : sedflux_type
  use SoilHydrologyType    , only : soilhydrology_type  
  use SoilStateType        , only : soilstate_type
  use SolarAbsorbedType    , only : solarabs_type
  use SurfaceAlbedoType    , only : surfalb_type
  use TemperatureType      , only : temperature_type
  use WaterfluxType        , only : waterflux_type
  use WaterstateType       , only : waterstate_type
  use atm2lndType          , only : atm2lnd_type
  use lnd2atmType          , only : lnd2atm_type
  use glc2lndMod           , only : glc2lnd_type
  use lnd2glcMod           , only : lnd2glc_type
  use BeTRTracerType       , only : BeTRTracer_Type    
  use TracerStateType      , only : TracerState_type
  use TracerFluxType       , only : TracerFlux_Type
  use tracercoefftype      , only : tracercoeff_type
  use ncdio_pio            , only : file_desc_t, ncd_pio_createfile, ncd_pio_openfile, ncd_global
  use ncdio_pio            , only : ncd_pio_closefile, ncd_defdim, ncd_putatt, ncd_enddef, check_dim
  use ncdio_pio            , only : check_att, ncd_getatt
  use BeTRSimulationALM    , only : betr_simulation_alm_type
  use CropType             , only : crop_type
  use GridcellDataType     , only : grc_wf
  use LandunitDataType     , only : lun_es, lun_ws
  use ColumnDataType       , only : col_es, col_ef, col_ws, col_wf
  use ColumnDataType       , only : col_cs, c13_col_cs, c14_col_cs
  use ColumnDataType       , only : col_cf, c13_col_cf, c14_col_cf
  use ColumnDataType       , only : col_ns, col_nf
  use ColumnDataType       , only : col_ps, col_pf
  use VegetationDataType   , only : veg_es, veg_ef, veg_ws, veg_wf
  use VegetationDataType   , only : veg_cs, c13_veg_cs, c14_veg_cs
  use VegetationDataType   , only : veg_cf, c13_veg_cf, c14_veg_cf
  use VegetationDataType   , only : veg_ns, veg_nf
  use VegetationDataType   , only : veg_ps, veg_pf
  
  !
  ! !PUBLIC TYPES:
  implicit none
  save
  !
  ! !PUBLIC MEMBER FUNCTIONS:
  public :: restFile_read
  public :: restFile_write
  public :: restFile_open
  public :: restFile_close
  public :: restFile_getfile
  public :: restFile_filename        ! Sets restart filename
  !
  ! !PRIVATE MEMBER FUNCTIONS:
  private :: restFile_read_pfile     
  private :: restFile_write_pfile       ! Writes restart pointer file
  private :: restFile_closeRestart      ! Close restart file and write restart pointer file
  private :: restFile_dimset
  private :: restFile_add_ilun_metadata ! Add global metadata defining landunit types
  private :: restFile_add_icol_metadata ! Add global metadata defining column types
  private :: restFile_add_ipft_metadata ! Add global metadata defining pft types
  private :: restFile_dimcheck
  private :: restFile_enddef
  private :: restFile_check_consistency   ! Perform consistency checks on the restart file
  private :: restFile_read_consistency_nl ! Read namelist associated with consistency checks
  private :: restFile_check_fsurdat       ! Check consistency of fsurdat on the restart file
  private :: restFile_check_year          ! Check consistency of year on the restart file
  !
  ! !PRIVATE TYPES: None
  private
  !-----------------------------------------------------------------------

contains

  !-----------------------------------------------------------------------
  subroutine restFile_write( bounds, file,                                            &
       atm2lnd_vars, aerosol_vars, canopystate_vars, cnstate_vars,                    &
       carbonstate_vars, c13_carbonstate_vars, c14_carbonstate_vars, carbonflux_vars, &
       ch4_vars, energyflux_vars, frictionvel_vars, lakestate_vars,        &
       nitrogenstate_vars, nitrogenflux_vars, photosyns_vars, soilhydrology_vars,     &
       soilstate_vars, solarabs_vars, surfalb_vars, temperature_vars,                 &
       waterflux_vars, waterstate_vars, sedflux_vars,                                 &
       phosphorusstate_vars, phosphorusflux_vars,                                     &
       ep_betr,                                                                       &
       alm_fates, crop_vars,                                                          &
       rdate, noptr)
    !
    ! !DESCRIPTION:
    ! Define/write CLM restart file.
    !
    use WaterBudgetMod, only : WaterBudget_Restart
    use clm_varctl    , only : do_budgets
    !
    implicit none
    !
    ! !ARGUMENTS:
    type(bounds_type)              , intent(in)    :: bounds          
    character(len=*)               , intent(in)    :: file             ! output netcdf restart file
    type(atm2lnd_type)             , intent(in)    :: atm2lnd_vars
    type(aerosol_type)             , intent(in)    :: aerosol_vars
    type(canopystate_type)         , intent(inout) :: canopystate_vars ! due to EDrest call
    type(cnstate_type)             , intent(inout) :: cnstate_vars
    type(carbonstate_type)         , intent(inout) :: carbonstate_vars
    type(carbonstate_type)         , intent(in)    :: c13_carbonstate_vars
    type(carbonstate_type)         , intent(in)    :: c14_carbonstate_vars
    type(carbonflux_type)          , intent(inout) :: carbonflux_vars
    type(ch4_type)                 , intent(in)    :: ch4_vars
    type(energyflux_type)          , intent(in)    :: energyflux_vars
    type(frictionvel_type)         , intent(inout) :: frictionvel_vars
    type(lakestate_type)           , intent(in)    :: lakestate_vars
    type(nitrogenstate_type)       , intent(inout) :: nitrogenstate_vars
    type(nitrogenflux_type)        , intent(in)    :: nitrogenflux_vars
    type(photosyns_type)           , intent(in)    :: photosyns_vars
    type(sedflux_type)             , intent(in)    :: sedflux_vars
    type(soilhydrology_type)       , intent(in)    :: soilhydrology_vars
    type(soilstate_type)           , intent(inout) :: soilstate_vars
    type(solarabs_type)            , intent(in)    :: solarabs_vars
    type(surfalb_type)             , intent(in)    :: surfalb_vars
    type(temperature_type)         , intent(in)    :: temperature_vars
    type(waterstate_type)          , intent(inout) :: waterstate_vars  ! due to EDrest call
    type(waterflux_type)           , intent(in)    :: waterflux_vars
    type(phosphorusstate_type)     , intent(inout) :: phosphorusstate_vars
    type(phosphorusflux_type)      , intent(in)    :: phosphorusflux_vars
    class(betr_simulation_alm_type), intent(inout):: ep_betr
    type(hlm_fates_interface_type) , intent(inout) :: alm_fates
    type(crop_type)                , intent(inout) :: crop_vars
    character(len=*)               , intent(in), optional :: rdate     ! restart file time stamp for name
    logical                        , intent(in), optional :: noptr     ! if should NOT write to the restart pointer file
    !
    ! !LOCAL VARIABLES:
    type(file_desc_t) :: ncid ! netcdf id
    integer :: i       ! index
    logical :: ptrfile ! write out the restart pointer file
    !-----------------------------------------------------------------------

    if ( present(noptr) )then
       ptrfile = .not. noptr
    else
       ptrfile = .true.
    end if

    ! --------------------------------------------
    ! Open restart file
    ! --------------------------------------------

    call restFile_open( flag='write', file=file, ncid=ncid )

    ! --------------------------------------------
    ! Define dimensions and variables
    ! --------------------------------------------

    call restFile_dimset ( ncid )

    ! Define restart file variables

    call timemgr_restart_io(ncid, flag='define')

    call SubgridRest(bounds, ncid, flag='define' )

    call accumulRest( ncid, flag='define' )

    call atm2lnd_vars%restart (bounds, ncid, flag='define')

    call canopystate_vars%restart (bounds, ncid, flag='define')

    call energyflux_vars%restart (bounds, ncid, flag='define')

    call col_ef%Restart (bounds, ncid, flag='define')

    call veg_ef%Restart (bounds, ncid, flag='define')

    call frictionvel_vars% restart (bounds, ncid, flag='define')

    call lakestate_vars%restart (bounds, ncid, flag='define')

    call photosyns_vars%restart (bounds, ncid, flag='define')

    call soilhydrology_vars%restart (bounds, ncid, flag='define')

    call soilstate_vars%restart (bounds, ncid, flag='define')

    call solarabs_vars%restart (bounds, ncid, flag='define')

    call waterflux_vars%restart (bounds, ncid, flag='define')
    
    call grc_wf%Restart (bounds, ncid, flag='define')

    call col_wf%Restart (bounds, ncid, flag='define')
    
    call veg_wf%Restart (bounds, ncid, flag='define')
    
    call lun_es%Restart (bounds, ncid, flag='define')

    call col_es%Restart (bounds, ncid, flag='define')

    call veg_es%Restart (bounds, ncid, flag='define')

    call waterstate_vars%restart (bounds, ncid, flag='define', &
         watsat_col=soilstate_vars%watsat_col(bounds%begc:bounds%endc,:))
    
    call lun_ws%Restart (bounds, ncid, flag='define')

    call col_ws%Restart (bounds, ncid, flag='define', &
         watsat_input=soilstate_vars%watsat_col(bounds%begc:bounds%endc,:))    

    call veg_ws%Restart (bounds, ncid, flag='define')

    if (use_erosion) then
        call sedflux_vars%restart (bounds, ncid, flag='define')
    end if

    call aerosol_vars%restart (bounds, ncid,  flag='define', &
         h2osoi_ice_col=col_ws%h2osoi_ice(bounds%begc:bounds%endc,:), &
         h2osoi_liq_col=col_ws%h2osoi_liq(bounds%begc:bounds%endc,:))

    call surfalb_vars%restart (bounds, ncid, flag='define', &
         tlai_patch=canopystate_vars%tlai_patch(bounds%begp:bounds%endp), &
         tsai_patch=canopystate_vars%tsai_patch(bounds%begp:bounds%endp))

    if (use_lch4) then
       call ch4_vars%restart(bounds, ncid, flag='define')
    end if

    if (use_cn) then

       call cnstate_vars%Restart(bounds, ncid, flag='define')

       call col_cs%Restart(bounds, ncid, flag='define', carbon_type='c12', &
               cnstate_vars=cnstate_vars)
       call veg_cs%Restart(bounds, ncid, flag='define', carbon_type='c12', &
               cnstate_vars=cnstate_vars)
       if (use_c13) then
          call c13_col_cs%Restart(bounds, ncid, flag='define', carbon_type='c13', &
               c12_carbonstate_vars=col_cs, cnstate_vars=cnstate_vars)
          call c13_veg_cs%Restart(bounds, ncid, flag='define', carbon_type='c13', &
               c12_veg_cs=veg_cs, cnstate_vars=cnstate_vars)
       end if
       if (use_c14) then
          call c14_col_cs%restart(bounds, ncid, flag='define', carbon_type='c14', &
               c12_carbonstate_vars=col_cs, cnstate_vars=cnstate_vars)
          call c14_veg_cs%restart(bounds, ncid, flag='define', carbon_type='c14', &
               c12_veg_cs=veg_cs, cnstate_vars=cnstate_vars)
       end if

       call col_cf%Restart(bounds, ncid, flag='define')
       call veg_cf%Restart(bounds, ncid, flag='define')
       
       call col_ns%Restart(bounds, ncid, flag='define', cnstate_vars=cnstate_vars)
       call veg_ns%Restart(bounds, ncid, flag='define')

       call col_nf%Restart(bounds, ncid, flag='define')
       call veg_nf%Restart(bounds, ncid, flag='define')

       call col_ps%Restart(bounds, ncid, flag='define', cnstate_vars=cnstate_vars)
       call veg_ps%Restart(bounds, ncid, flag='define')

       call col_pf%Restart(bounds, ncid, flag='define')
       call veg_pf%Restart(bounds, ncid, flag='define')

       call crop_vars%Restart(bounds, ncid, flag='define')

    end if

    if (use_fates) then
       call cnstate_vars%Restart(bounds, ncid, flag='define')
       call col_cs%restart(bounds, ncid, flag='define', carbon_type='c12', &
               cnstate_vars=cnstate_vars)
       call veg_cs%restart(bounds, ncid, flag='define', carbon_type='c12', &
               cnstate_vars=cnstate_vars)
       if (use_c13) then
          call c13_col_cs%restart(bounds, ncid, flag='define', carbon_type='c13', &
               c12_carbonstate_vars=col_cs, cnstate_vars=cnstate_vars)
          call c13_veg_cs%restart(bounds, ncid, flag='define', carbon_type='c13', &
               c12_veg_cs=veg_cs, cnstate_vars=cnstate_vars)
       end if
       if (use_c14) then
          call c14_col_cs%restart(bounds, ncid, flag='define', carbon_type='c14', &
               c12_carbonstate_vars=col_cs, cnstate_vars=cnstate_vars)
          call c14_veg_cs%restart(bounds, ncid, flag='define', carbon_type='c14', &
               c12_veg_cs=veg_cs, cnstate_vars=cnstate_vars)
       end if
       call col_cf%Restart(bounds, ncid, flag='define')
       call veg_cf%Restart(bounds, ncid, flag='define')

       call alm_fates%restart(bounds, ncid, flag='define',  &
             waterstate_inst=waterstate_vars, &
             canopystate_inst=canopystate_vars, &
             frictionvel_inst=frictionvel_vars, &
             soilstate_inst=soilstate_vars)
    end if

    if (use_betr) then
       call ep_betr%BeTRRestart(bounds, ncid, flag='define')
    endif

    if (present(rdate)) then 
       call hist_restart_ncd (bounds, ncid, flag='define', rdate=rdate )
    end if

    if (do_budgets) then
       call WaterBudget_Restart(bounds, ncid, flag='define')
    end if

    call restFile_enddef( ncid )

    ! --------------------------------------------
    ! Write restart file variables
    ! --------------------------------------------
    
    call timemgr_restart_io( ncid, flag='write' )

    call SubgridRest(bounds, ncid, flag='write' )

    call accumulRest( ncid, flag='write' )

    call atm2lnd_vars%restart (bounds, ncid, flag='write')

    call canopystate_vars%restart (bounds, ncid, flag='write')

    call energyflux_vars%restart (bounds, ncid, flag='write')

    call col_ef%Restart (bounds, ncid, flag='write')

    call veg_ef%Restart (bounds, ncid, flag='write')

    call frictionvel_vars% restart (bounds, ncid, flag='write')

    call lakestate_vars%restart (bounds, ncid, flag='write')

    call photosyns_vars%restart (bounds, ncid, flag='write')

    call soilhydrology_vars%restart (bounds, ncid, flag='write')

    call soilstate_vars%restart (bounds, ncid, flag='write')

    call solarabs_vars%restart (bounds, ncid, flag='write')

    call waterflux_vars%restart (bounds, ncid, flag='write')
    
    call grc_wf%Restart (bounds, ncid, flag='write')

    call col_wf%Restart (bounds, ncid, flag='write')

    call veg_wf%Restart (bounds, ncid, flag='write')

    call lun_es%Restart (bounds, ncid, flag='write')

    call col_es%Restart (bounds, ncid, flag='write')

    call veg_es%Restart (bounds, ncid, flag='write')

    call waterstate_vars%restart (bounds, ncid, flag='write',  &
         watsat_col=soilstate_vars%watsat_col(bounds%begc:bounds%endc,:) )

    call lun_ws%Restart (bounds, ncid, flag='write')

    call col_ws%Restart (bounds, ncid, flag='write', &
         watsat_input=soilstate_vars%watsat_col(bounds%begc:bounds%endc,:))
    
    call veg_ws%Restart (bounds, ncid, flag='write')

    if (use_erosion) then
        call sedflux_vars%restart (bounds, ncid, flag='write')
    end if

    call aerosol_vars%restart (bounds, ncid,  flag='write', &
         h2osoi_ice_col=col_ws%h2osoi_ice(bounds%begc:bounds%endc,:), &
         h2osoi_liq_col=col_ws%h2osoi_liq(bounds%begc:bounds%endc,:) )

    call surfalb_vars%restart (bounds, ncid, flag='write',  &
         tlai_patch=canopystate_vars%tlai_patch(bounds%begp:bounds%endp), &
         tsai_patch=canopystate_vars%tsai_patch(bounds%begp:bounds%endp))

    if (use_lch4) then
       call ch4_vars%restart(  bounds, ncid, flag='write' )
    end if

    if (use_cn) then
       call cnstate_vars%Restart(bounds, ncid, flag='write')
       call col_cs%restart(bounds, ncid, flag='write', &
            carbon_type='c12', cnstate_vars=cnstate_vars)
       call veg_cs%restart(bounds, ncid, flag='write', &
            carbon_type='c12', cnstate_vars=cnstate_vars)
       if (use_c13) then
          call c13_col_cs%restart(bounds, ncid, flag='write', &
               c12_carbonstate_vars=col_cs, carbon_type='c13', &
	            cnstate_vars=cnstate_vars)
          call c13_veg_cs%restart(bounds, ncid, flag='write', &
               c12_veg_cs=veg_cs, carbon_type='c13', &
	            cnstate_vars=cnstate_vars)
       end if
       if (use_c14) then
          call c14_col_cs%restart(bounds, ncid, flag='write', &
               c12_carbonstate_vars=col_cs, carbon_type='c14', &
	            cnstate_vars=cnstate_vars )
          call c14_veg_cs%restart(bounds, ncid, flag='write', &
               c12_veg_cs=veg_cs, carbon_type='c14', &
	            cnstate_vars=cnstate_vars )
       end if

       call col_cf%Restart(bounds, ncid, flag='write')
       call veg_cf%Restart(bounds, ncid, flag='write')

       call col_ns%Restart(bounds, ncid, flag='write', cnstate_vars=cnstate_vars)
       call veg_ns%Restart(bounds, ncid, flag='write')

       call col_nf%Restart(bounds, ncid, flag='write')
       call veg_nf%Restart(bounds, ncid, flag='write')

       call col_ps%Restart(bounds, ncid, flag='write', cnstate_vars=cnstate_vars)
       call veg_ps%Restart(bounds, ncid, flag='write')

       call col_pf%Restart(bounds, ncid, flag='write')
       call veg_pf%Restart(bounds, ncid, flag='write')

       call crop_vars%Restart(bounds, ncid, flag='write')
    end if

    if (use_fates) then
       call cnstate_vars%Restart(bounds, ncid, flag='write')
       call col_cs%restart(bounds, ncid, flag='write', &
            carbon_type='c12', cnstate_vars=cnstate_vars)
       call veg_cs%restart(bounds, ncid, flag='write', &
            carbon_type='c12', cnstate_vars=cnstate_vars)
       if (use_c13) then
          call c13_col_cs%restart(bounds, ncid, flag='write', &
               c12_carbonstate_vars=col_cs, carbon_type='c13', &
	            cnstate_vars=cnstate_vars)
          call c13_veg_cs%restart(bounds, ncid, flag='write', &
               c12_veg_cs=veg_cs, carbon_type='c13', &
	            cnstate_vars=cnstate_vars)
       end if
       if (use_c14) then
          call col_cs%restart(bounds, ncid, flag='write', &
               c12_carbonstate_vars=col_cs, carbon_type='c14', &
	            cnstate_vars=cnstate_vars )
          call veg_cs%restart(bounds, ncid, flag='write', &
               c12_veg_cs=veg_cs, carbon_type='c14', &
	            cnstate_vars=cnstate_vars )
       end if
       call col_cf%Restart(bounds, ncid, flag='write')
       call veg_cf%Restart(bounds, ncid, flag='write')

       call alm_fates%restart(bounds, ncid, flag='write',  &
             waterstate_inst=waterstate_vars, &
             canopystate_inst=canopystate_vars, &
             frictionvel_inst=frictionvel_vars, &
             soilstate_inst=soilstate_vars)

    end if

    if (use_betr) then
       call ep_betr%BeTRRestart(bounds, ncid, flag='write')
    endif

    call hist_restart_ncd (bounds, ncid, flag='write' )

    if (do_budgets) then
       call WaterBudget_Restart(bounds, ncid, flag='write')
    end if

    ! --------------------------------------------
    ! Close restart file and write restart pointer file
    ! --------------------------------------------
    
    call restFile_close( ncid )
    call restFile_closeRestart( file )
    
    ! Write restart pointer file
    
    if ( ptrfile ) call restFile_write_pfile( file )
    
    ! Write out diagnostic info

    if (masterproc) then
       write(iulog,*) 'Successfully wrote out restart data at nstep = ',get_nstep()
       write(iulog,'(72a1)') ("-",i=1,60)
    end if
    
  end subroutine restFile_write

  !-----------------------------------------------------------------------
  subroutine restFile_read( bounds, file,                                             &
       atm2lnd_vars, aerosol_vars, canopystate_vars, cnstate_vars,                    &
       carbonstate_vars, c13_carbonstate_vars, c14_carbonstate_vars, carbonflux_vars, &
       ch4_vars, energyflux_vars, frictionvel_vars, lakestate_vars,        &
       nitrogenstate_vars, nitrogenflux_vars, photosyns_vars, soilhydrology_vars,     &
       soilstate_vars, solarabs_vars, surfalb_vars, temperature_vars,                 &
       waterflux_vars, waterstate_vars, sedflux_vars,                                 &
       phosphorusstate_vars,phosphorusflux_vars,                                      &
       ep_betr,                                                                       &
       alm_fates, glc2lnd_vars, crop_vars)
    !
    ! !DESCRIPTION:
    ! Read a CLM restart file.
    !
    ! !USES:
    use subgridRestMod   , only : SubgridRest, subgridRest_read_cleanup
    use accumulMod       , only : accumulRest
    use histFileMod      , only : hist_restart_ncd
    use glc2lndMod       , only : glc2lnd_type
    use decompMod        , only : get_proc_clumps, get_clump_bounds
    use decompMod        , only : bounds_type
    use reweightMod      , only : reweight_wrapup
    use WaterBudgetMod   , only : WaterBudget_Restart
    !
    ! !ARGUMENTS:
    character(len=*)               , intent(in)    :: file  ! output netcdf restart file
    type(bounds_type)              , intent(in)    :: bounds  
    type(atm2lnd_type)             , intent(inout) :: atm2lnd_vars
    type(aerosol_type)             , intent(inout) :: aerosol_vars
    type(canopystate_type)         , intent(inout) :: canopystate_vars
    type(cnstate_type)             , intent(inout) :: cnstate_vars
    type(carbonstate_type)         , intent(inout) :: carbonstate_vars
    type(carbonstate_type)         , intent(inout) :: c13_carbonstate_vars
    type(carbonstate_type)         , intent(inout) :: c14_carbonstate_vars
    type(carbonflux_type)          , intent(inout) :: carbonflux_vars
    type(ch4_type)                 , intent(inout) :: ch4_vars
    type(energyflux_type)          , intent(inout) :: energyflux_vars
    type(frictionvel_type)         , intent(inout) :: frictionvel_vars
    type(lakestate_type)           , intent(inout) :: lakestate_vars
    type(nitrogenstate_type)       , intent(inout) :: nitrogenstate_vars
    type(nitrogenflux_type)        , intent(inout) :: nitrogenflux_vars
    type(photosyns_type)           , intent(inout) :: photosyns_vars
    type(sedflux_type)             , intent(inout) :: sedflux_vars
    type(soilhydrology_type)       , intent(inout) :: soilhydrology_vars
    type(soilstate_type)           , intent(inout) :: soilstate_vars
    type(solarabs_type)            , intent(inout) :: solarabs_vars
    type(temperature_type)         , intent(inout) :: temperature_vars
    type(surfalb_type)             , intent(inout) :: surfalb_vars
    type(waterstate_type)          , intent(inout) :: waterstate_vars
    type(waterflux_type)           , intent(inout) :: waterflux_vars
    type(phosphorusstate_type)     , intent(inout) :: phosphorusstate_vars
    type(phosphorusflux_type)      , intent(inout) :: phosphorusflux_vars
    class(betr_simulation_alm_type), intent(inout) :: ep_betr
    type(hlm_fates_interface_type) , intent(inout) :: alm_fates
    type(glc2lnd_type)             , intent(inout) :: glc2lnd_vars
    type(crop_type)                , intent(inout) :: crop_vars
    !
    ! !LOCAL VARIABLES:
    type(file_desc_t) :: ncid         ! netcdf id
    integer           :: nc
    integer           :: i            ! index
    integer           :: nclumps      ! number of clumps on this processor
    type(bounds_type) :: bounds_clump ! clump-level bounds
    !-----------------------------------------------------------------------

    ! Open file

    call restFile_open( flag='read', file=file, ncid=ncid )

    ! Read file

    call restFile_dimcheck( ncid )

    call SubgridRest(bounds, ncid, flag='read')

    ! Now that we have updated subgrid information, update the filters, active flags,
    ! etc. accordingly. We do these updates as soon as possible so that the updated
    ! filters and active flags are available to other restart routines - e.g., for the
    ! sake of subgridAveMod calls like c2g.
    !
    ! The reweight_wrapup call needs to be done inside a clump loop, so we set that up
    ! here.
    nclumps = get_proc_clumps()
    !$OMP PARALLEL DO PRIVATE (nc, bounds_clump)
    do nc = 1, nclumps
       call get_clump_bounds(nc, bounds_clump)
       call reweight_wrapup(bounds_clump, glc2lnd_vars%icemask_grc(bounds_clump%begg:bounds_clump%endg))
    end do
    !$OMP END PARALLEL DO

    call accumulRest( ncid, flag='read' )

    call atm2lnd_vars%restart (bounds, ncid, flag='read')

    call canopystate_vars%restart (bounds, ncid, flag='read')

    call energyflux_vars%restart (bounds, ncid, flag='read')

    call col_ef%Restart (bounds, ncid, flag='read')

    call veg_ef%Restart (bounds, ncid, flag='read')

    call frictionvel_vars% restart (bounds, ncid, flag='read')

    call lakestate_vars%restart (bounds, ncid, flag='read')

    call photosyns_vars%restart (bounds, ncid, flag='read')

    call soilhydrology_vars%restart (bounds, ncid, flag='read')

    call soilstate_vars%restart (bounds, ncid, flag='read')

    call solarabs_vars%restart (bounds, ncid, flag='read')

    call waterflux_vars%restart (bounds, ncid, flag='read')
    
    call grc_wf%Restart (bounds, ncid, flag='read')

    call col_wf%Restart (bounds, ncid, flag='read')

    call veg_wf%Restart (bounds, ncid, flag='read')

    call lun_es%Restart (bounds, ncid, flag='read')

    call col_es%Restart (bounds, ncid, flag='read')

    call veg_es%Restart (bounds, ncid, flag='read')

    call waterstate_vars%restart (bounds, ncid,  flag='read', &
         watsat_col=soilstate_vars%watsat_col(bounds%begc:bounds%endc,:) )

    call lun_ws%Restart (bounds, ncid, flag='read')

    call col_ws%Restart (bounds, ncid, flag='read', &
         watsat_input=soilstate_vars%watsat_col(bounds%begc:bounds%endc,:))

    call veg_ws%Restart (bounds, ncid, flag='read')

    if (use_erosion) then
        call sedflux_vars%restart (bounds, ncid, flag='read')
    end if

    call aerosol_vars%restart (bounds, ncid, flag='read', &
         h2osoi_ice_col=col_ws%h2osoi_ice(bounds%begc:bounds%endc,:), &
         h2osoi_liq_col=col_ws%h2osoi_liq(bounds%begc:bounds%endc,:) ) 

    call surfalb_vars%restart (bounds, ncid,  flag='read', &
         tlai_patch=canopystate_vars%tlai_patch(bounds%begp:bounds%endp), &
         tsai_patch=canopystate_vars%tsai_patch(bounds%begp:bounds%endp))

    if (use_lch4) then
       call ch4_vars%restart(  bounds, ncid, flag='read' )
    end if

    if (use_cn) then
       call cnstate_vars%Restart(bounds, ncid, flag='read')
       call col_cs%restart(bounds, ncid, flag='read', &
            carbon_type='c12', cnstate_vars=cnstate_vars)
       call veg_cs%restart(bounds, ncid, flag='read', &
            carbon_type='c12', cnstate_vars=cnstate_vars)
       if (use_c13) then
          call c13_col_cs%restart(bounds, ncid, flag='read', &
               c12_carbonstate_vars=col_cs, carbon_type='c13', &
	            cnstate_vars=cnstate_vars)
          call c13_veg_cs%restart(bounds, ncid, flag='read', &
               c12_veg_cs=veg_cs, carbon_type='c13', &
	            cnstate_vars=cnstate_vars)
       end if
       if (use_c14) then
          call c14_col_cs%restart(bounds, ncid, flag='read', &
               c12_carbonstate_vars=col_cs, carbon_type='c14', &
	            cnstate_vars=cnstate_vars)
          call c14_veg_cs%restart(bounds, ncid, flag='read', &
               c12_veg_cs=veg_cs, carbon_type='c14', &
	            cnstate_vars=cnstate_vars)
       end if

       call col_cf%Restart(bounds, ncid, flag='read')
       call veg_cf%Restart(bounds, ncid, flag='read')

       call col_ns%Restart(bounds, ncid, flag='read', cnstate_vars=cnstate_vars)
       call veg_ns%Restart(bounds, ncid, flag='read')

       call col_nf%Restart(bounds, ncid, flag='read')
       call veg_nf%Restart(bounds, ncid, flag='read')

       call col_ps%Restart(bounds, ncid, flag='read', cnstate_vars=cnstate_vars)
       call veg_ps%Restart(bounds, ncid, flag='read')

       call col_pf%Restart(bounds, ncid, flag='read')
       call veg_pf%Restart(bounds, ncid, flag='read')

       call crop_vars%Restart(bounds, ncid, flag='read')
    end if

    if (use_fates) then
       call cnstate_vars%Restart(bounds, ncid, flag='read')
       call col_cs%restart(bounds, ncid, flag='read', &
             carbon_type='c12', cnstate_vars=cnstate_vars)
       call veg_cs%restart(bounds, ncid, flag='read', &
             carbon_type='c12', cnstate_vars=cnstate_vars)
       if (use_c13) then
          call c13_col_cs%restart(bounds, ncid, flag='read', &
                c12_carbonstate_vars=col_cs, carbon_type='c13', &
                cnstate_vars=cnstate_vars)
          call c13_veg_cs%restart(bounds, ncid, flag='read', &
                c12_veg_cs=veg_cs, carbon_type='c13', &
                cnstate_vars=cnstate_vars)
       end if
       if (use_c14) then
          call c14_col_cs%restart(bounds, ncid, flag='read', &
               c12_carbonstate_vars=col_cs, carbon_type='c14', &
	            cnstate_vars=cnstate_vars)
          call c14_veg_cs%restart(bounds, ncid, flag='read', &
               c12_veg_cs=veg_cs, carbon_type='c14', &
	            cnstate_vars=cnstate_vars)
       end if
       call col_cf%Restart(bounds, ncid, flag='read')
       call veg_cf%Restart(bounds, ncid, flag='read')

       call alm_fates%restart(bounds, ncid, flag='read',  &
             waterstate_inst=waterstate_vars, &
             canopystate_inst=canopystate_vars, &
             frictionvel_inst=frictionvel_vars, &
             soilstate_inst=soilstate_vars)
    end if


    if (use_betr) then
       call ep_betr%BeTRRestart(bounds, ncid, flag='read')
    endif
        
    call hist_restart_ncd (bounds, ncid, flag='read')

    call WaterBudget_Restart(bounds, ncid, flag='read')

    ! Do error checking on file
    
    call restFile_check_consistency(bounds, ncid)

    ! Close file 

    call subgridRest_read_cleanup
    call restFile_close( ncid )

    ! Write out diagnostic info

    if (masterproc) then
       write(iulog,'(72a1)') ("-",i=1,60)
       write(iulog,*) 'Successfully read restart data for restart run'
       write(iulog,*)
    end if

  end subroutine restFile_read

  !-----------------------------------------------------------------------
  subroutine restFile_getfile( file, path )
    !
    ! !DESCRIPTION:
    ! Determine and obtain netcdf restart file
    !
    ! !USES:
    use clm_varctl, only : caseid, nrevsn, nsrest, brnch_retain_casename
    use clm_varctl, only : nsrContinue, nsrBranch
    use fileutils , only : getfil
    !
    ! !ARGUMENTS:
    character(len=*), intent(out) :: file  ! name of netcdf restart file
    character(len=*), intent(out) :: path  ! full pathname of netcdf restart file
    !
    ! !LOCAL VARIABLES:
    integer :: status                      ! return status
    integer :: length                      ! temporary          
    character(len=256) :: ftest,ctest      ! temporaries
    !-----------------------------------------------------------------------

    ! Continue run:
    ! Restart file pathname is read restart pointer file 

    if (nsrest==nsrContinue) then
       call restFile_read_pfile( path )
       call getfil( path, file, 0 )
    end if

    ! Branch run: 
    ! Restart file pathname is obtained from namelist "nrevsn"
    ! Check case name consistency (case name must be different for branch run, 
    ! unless namelist specification states otherwise)

    if (nsrest==nsrBranch) then
       length = len_trim(nrevsn)
       if (nrevsn(length-2:length) == '.nc') then
          path = trim(nrevsn) 
       else
          path = trim(nrevsn) // '.nc'
       end if
       call getfil( path, file, 0 )

       ! tcraig, adding xx. and .clm2 makes this more robust
       ctest = 'xx.'//trim(caseid)//'.clm2'
       ftest = 'xx.'//trim(file)
       status = index(trim(ftest),trim(ctest))
       if (status /= 0 .and. .not.(brnch_retain_casename)) then
          if (masterproc) then
             write(iulog,*) 'Must change case name on branch run if ',&
                  'brnch_retain_casename namelist is not set'
             write(iulog,*) 'previous case filename= ',trim(file),&
                  ' current case = ',trim(caseid), &
                  ' ctest = ',trim(ctest), &
                  ' ftest = ',trim(ftest)
          end if
          call endrun(msg=errMsg(__FILE__, __LINE__)) 
       end if
    end if

  end subroutine restFile_getfile

  !-----------------------------------------------------------------------
  subroutine restFile_read_pfile( pnamer )
    !
    ! !DESCRIPTION:
    ! Setup restart file and perform necessary consistency checks
    !
    ! !USES:
    use fileutils , only : opnfil, getavu, relavu
    use clm_varctl, only : rpntfil, rpntdir, inst_suffix
    !
    ! !ARGUMENTS:
    character(len=*), intent(out) :: pnamer ! full path of restart file
    !
    ! !LOCAL VARIABLES:
    !EOP
    integer :: i                  ! indices
    integer :: nio                ! restart unit
    integer :: status             ! substring check status
    character(len=256) :: locfn   ! Restart pointer file name
    !-----------------------------------------------------------------------

    ! Obtain the restart file from the restart pointer file. 
    ! For restart runs, the restart pointer file contains the full pathname 
    ! of the restart file. For branch runs, the namelist variable 
    ! [nrevsn] contains the full pathname of the restart file. 
    ! New history files are always created for branch runs.

    if (masterproc) then
       write(iulog,*) 'Reading restart pointer file....'
    endif

    nio = getavu()
    locfn = trim(rpntdir) //'/'// trim(rpntfil)//trim(inst_suffix)
    call opnfil (locfn, nio, 'f')
    read (nio,'(a256)') pnamer
    call relavu (nio)

    if (masterproc) then
       write(iulog,*) 'Reading restart data.....'
       write(iulog,'(72a1)') ("-",i=1,60)
    end if

  end subroutine restFile_read_pfile

  !-----------------------------------------------------------------------
  subroutine restFile_closeRestart( file )
    !
    ! !DESCRIPTION:
    ! Close restart file and write restart pointer file if
    ! in write mode, otherwise just close restart file if in read mode
    !
    ! !USES:
    use clm_time_manager, only : is_last_step
    !
    ! !ARGUMENTS:
    character(len=*) , intent(in) :: file  ! local output filename
    !
    ! !CALLED FROM:
    ! subroutine restart in this module
    !
    ! !REVISION HISTORY:
    ! Author: Mariana Vertenstein
    !
    !
    ! !LOCAL VARIABLES:
    !EOP
    integer :: i                   !index
    !-----------------------------------------------------------------------

    if (masterproc) then
       write(iulog,*) 'Successfully wrote local restart file ',trim(file)
       write(iulog,'(72a1)') ("-",i=1,60)
       write(iulog,*)
    end if

  end subroutine restFile_closeRestart

  !-----------------------------------------------------------------------
  subroutine restFile_write_pfile( fnamer )
    !
    ! !DESCRIPTION:
    ! Open restart pointer file. Write names of current netcdf restart file.
    !
    ! !USES:
    use clm_varctl, only : rpntdir, rpntfil, inst_suffix
    use fileutils , only : relavu
    use fileutils , only : getavu, opnfil
    !
    ! !ARGUMENTS:
    character(len=*), intent(in) :: fnamer
    !
    ! !LOCAL VARIABLES:
    integer :: m                    ! index
    integer :: nio                  ! restart pointer file
    character(len=256) :: filename  ! local file name
    !-----------------------------------------------------------------------

    if (masterproc) then
       nio = getavu()
       filename= trim(rpntdir) //'/'// trim(rpntfil)//trim(inst_suffix)
       call opnfil( filename, nio, 'f' )

       write(nio,'(a)') fnamer
       call relavu( nio )
       write(iulog,*)'Successfully wrote local restart pointer file'
    end if

  end subroutine restFile_write_pfile

  !-----------------------------------------------------------------------
  subroutine restFile_open( flag, file, ncid )

    use clm_time_manager, only : get_nstep

    character(len=*),  intent(in) :: flag ! flag to specify read or write
    character(len=*),  intent(in) :: file ! filename
    type(file_desc_t), intent(out):: ncid ! netcdf id

    integer :: omode                              ! netCDF dummy variable
    character(len= 32) :: subname='restFile_open' ! subroutine name

    if (flag == 'write') then

       ! Create new netCDF file (in define mode) and set fill mode
       ! to "no fill" to optimize performance

       if (masterproc) then	
          write(iulog,*)
          write(iulog,*)'restFile_open: writing restart dataset at ',&
               trim(file), ' at nstep = ',get_nstep()
          write(iulog,*)
       end if
       call ncd_pio_createfile(ncid, trim(file))

    else if (flag == 'read') then

       ! Open netcdf restart file

       if (masterproc) then
          write(iulog,*) 'Reading restart dataset'
       end if
       call ncd_pio_openfile (ncid, trim(file), 0)

    end if

  end subroutine restFile_open

  !-----------------------------------------------------------------------
  character(len=256) function restFile_filename( rdate )
    !
    ! !DESCRIPTION:
    !
    ! !USES:
    use clm_varctl, only : caseid, inst_suffix
    !
    ! !ARGUMENTS:
    character(len=*), intent(in) :: rdate   ! input date for restart file name 
    !-----------------------------------------------------------------------

    restFile_filename = "./"//trim(caseid)//".clm2"//trim(inst_suffix)//&
         ".r."//trim(rdate)//".nc"
    if (masterproc) then
       write(iulog,*)'writing restart file ',trim(restFile_filename),' for model date = ',rdate
    end if

  end function restFile_filename

  !------------------------------------------------------------------------
  subroutine restFile_dimset( ncid )
    !
    ! !DESCRIPTION:
    ! Read/Write initial data from/to netCDF instantaneous initial data file
    !
    ! !USES:
    use clm_time_manager     , only : get_nstep
    use clm_varctl           , only : caseid, ctitle, version, username, hostname, fsurdat
<<<<<<< HEAD
    use clm_varctl           , only : conventions, source
    use clm_varpar           , only : numrad, nlevlak, nlevsno, nlevgrnd, nlevurb, nlevcan, nlevtrc_full, nmonth
=======
    use clm_varctl           , only : conventions, source, use_hydrstress
    use clm_varpar           , only : numrad, nlevlak, nlevsno, nlevgrnd, nlevurb, nlevcan, nlevtrc_full, nvegwcs
>>>>>>> 83435acd
    use clm_varpar           , only : cft_lb, cft_ub, maxpatch_glcmec
    use dynSubgridControlMod , only : get_flanduse_timeseries
    use decompMod            , only : get_proc_global
    use clm_varctl           , only : do_budgets
    use WaterBudgetMod       , only : f_size, s_size, p_size
    !
    ! !ARGUMENTS:
    type(file_desc_t), intent(inout) :: ncid
    !
    ! !LOCAL VARIABLES:
    integer :: dimid               ! netCDF dimension id
    integer :: numg                ! total number of gridcells across all processors
    integer :: numt                ! total number of topounits across all processors
    integer :: numl                ! total number of landunits across all processors
    integer :: numc                ! total number of columns across all processors
    integer :: nump                ! total number of pfts across all processors
    integer :: numCohort           ! total number of cohorts across all processors
    integer :: ier                 ! error status
    integer :: strlen_dimid        ! string dimension id
    character(len=  8) :: curdate  ! current date
    character(len=  8) :: curtime  ! current time
    character(len=256) :: str
    character(len= 32) :: subname='restFile_dimset' ! subroutine name
    !------------------------------------------------------------------------

    call get_proc_global(ng=numg, nt=numt, nl=numl, nc=numc, np=nump, nCohorts=numCohort)

    ! Define dimensions

    call ncd_defdim(ncid , nameg      , numg           ,  dimid)
    call ncd_defdim(ncid , namet      , numt           ,  dimid)
    call ncd_defdim(ncid , namel      , numl           ,  dimid)
    call ncd_defdim(ncid , namec      , numc           ,  dimid)
    call ncd_defdim(ncid , namep      , nump           ,  dimid)
    call ncd_defdim(ncid , nameCohort , numCohort      ,  dimid)

    call ncd_defdim(ncid , 'levgrnd' , nlevgrnd       ,  dimid)
    call ncd_defdim(ncid , 'levurb'  , nlevurb        ,  dimid)
    call ncd_defdim(ncid , 'levlak'  , nlevlak        ,  dimid)
    call ncd_defdim(ncid , 'levsno'  , nlevsno        ,  dimid)
    call ncd_defdim(ncid , 'levsno1' , nlevsno+1      ,  dimid)
    call ncd_defdim(ncid , 'levtot'  , nlevsno+nlevgrnd, dimid)
    call ncd_defdim(ncid , 'numrad'  , numrad         ,  dimid)
    call ncd_defdim(ncid , 'levcan'  , nlevcan        ,  dimid)
    if ( use_hydrstress ) then
      call ncd_defdim(ncid , 'vegwcs'  , nvegwcs        ,  dimid)
    end if
    call ncd_defdim(ncid , 'string_length', 64        ,  dimid)
    call ncd_defdim(ncid , 'levtrc'  , nlevtrc_full   ,  dimid)    
    call ncd_defdim(ncid , 'month'   , nmonth         ,  dimid)
    if (create_glacier_mec_landunit) then
       call ncd_defdim(ncid , 'glc_nec', maxpatch_glcmec, dimid)
    end if

    if (do_budgets) then
       call ncd_defdim(ncid , 'budg_flux' , f_size*p_size,  dimid)
       call ncd_defdim(ncid , 'budg_state', s_size*p_size,  dimid)
    end if

    ! Define global attributes

    call ncd_putatt(ncid, NCD_GLOBAL, 'Conventions', trim(conventions))
    call getdatetime(curdate, curtime)
    str = 'created on ' // curdate // ' ' // curtime
    call ncd_putatt(ncid, NCD_GLOBAL, 'history' , trim(str))
    call ncd_putatt(ncid, NCD_GLOBAL, 'username', trim(username))
    call ncd_putatt(ncid, NCD_GLOBAL, 'host'    , trim(hostname))
    call ncd_putatt(ncid, NCD_GLOBAL, 'version' , trim(version))
    call ncd_putatt(ncid, NCD_GLOBAL, 'source'  , trim(source))
    str = '$Id: restFileMod.F90 41292 2012-10-26 13:51:45Z erik $'
    call ncd_putatt(ncid, NCD_GLOBAL, 'revision_id'    , trim(str))
    call ncd_putatt(ncid, NCD_GLOBAL, 'case_title'     , trim(ctitle))
    call ncd_putatt(ncid, NCD_GLOBAL, 'case_id'        , trim(caseid))
    call ncd_putatt(ncid, NCD_GLOBAL, 'surface_dataset', trim(fsurdat))
    call ncd_putatt(ncid, NCD_GLOBAL, 'flanduse_timeseries', trim(get_flanduse_timeseries()))
    call ncd_putatt(ncid, NCD_GLOBAL, 'title', 'CLM Restart information')
    if (create_glacier_mec_landunit) then
       call ncd_putatt(ncid, ncd_global, 'created_glacier_mec_landunits', 'true')
    else
       call ncd_putatt(ncid, ncd_global, 'created_glacier_mec_landunits', 'false')
    end if

    call restFile_add_ipft_metadata(ncid)
    call restFile_add_icol_metadata(ncid)
    call restFile_add_ilun_metadata(ncid)

  end subroutine restFile_dimset

  !-----------------------------------------------------------------------
  subroutine restFile_add_ilun_metadata(ncid)
    !
    ! !DESCRIPTION:
    ! Add global metadata defining landunit types
    !
    ! !USES:
    use landunit_varcon, only : max_lunit, landunit_names, landunit_name_length
    !
    ! !ARGUMENTS:
    type(file_desc_t), intent(inout) :: ncid ! local file id
    !
    ! !LOCAL VARIABLES:
    integer :: ltype  ! landunit type
    character(len=*), parameter :: att_prefix = 'ilun_'  ! prefix for attributes
    character(len=len(att_prefix)+landunit_name_length) :: attname ! attribute name

    character(len=*), parameter :: subname = 'restFile_add_ilun_metadata'
    !-----------------------------------------------------------------------
    
    do ltype = 1, max_lunit
       attname = att_prefix // landunit_names(ltype)
       call ncd_putatt(ncid, ncd_global, attname, ltype)
    end do

  end subroutine restFile_add_ilun_metadata

  !-----------------------------------------------------------------------
  subroutine restFile_add_icol_metadata(ncid)
    !
    ! !DESCRIPTION:
    ! Add global metadata defining column types
    !
    ! !USES:
    use column_varcon, only : icol_roof, icol_sunwall, icol_shadewall, icol_road_imperv, icol_road_perv
    !
    ! !ARGUMENTS:
    type(file_desc_t), intent(inout) :: ncid ! local file id
    !
    ! !LOCAL VARIABLES:
    character(len=*), parameter :: att_prefix = 'icol_'  ! prefix for attributes

    character(len=*), parameter :: subname = 'restFile_add_icol_metadata'
    !-----------------------------------------------------------------------
    
    ! Unlike ilun and ipft, the column names currently do not exist in column_varcon.
    ! This is partly because of the trickiness of encoding column values for crop &
    ! icemec.

    call ncd_putatt(ncid, ncd_global, att_prefix // 'vegetated_or_bare_soil', 1) 
    call ncd_putatt(ncid, ncd_global, att_prefix // 'crop'                  , 2) 
    call ncd_putatt(ncid, ncd_global, att_prefix // 'crop_noncompete'       , '2*100+m, m=cft_lb,cft_ub')
    call ncd_putatt(ncid, ncd_global, att_prefix // 'landice'               , 3) 
    call ncd_putatt(ncid, ncd_global, att_prefix // 'landice_multiple_elevation_classes', '4*100+m, m=1,glcnec')  
    call ncd_putatt(ncid, ncd_global, att_prefix // 'deep_lake'             , 5) 
    call ncd_putatt(ncid, ncd_global, att_prefix // 'wetland'               , 6) 
    call ncd_putatt(ncid, ncd_global, att_prefix // 'urban_roof'            , icol_roof)
    call ncd_putatt(ncid, ncd_global, att_prefix // 'urban_sunwall'         , icol_sunwall)
    call ncd_putatt(ncid, ncd_global, att_prefix // 'urban_shadewall'       , icol_shadewall)
    call ncd_putatt(ncid, ncd_global, att_prefix // 'urban_impervious_road' , icol_road_imperv)
    call ncd_putatt(ncid, ncd_global, att_prefix // 'urban_pervious_road'   , icol_road_perv)

  end subroutine restFile_add_icol_metadata

  !-----------------------------------------------------------------------
  subroutine restFile_add_ipft_metadata(ncid)
    !
    ! !DESCRIPTION:
    ! Add global metadata defining pft types
    !
    ! !USES:
    use clm_varpar, only : natpft_lb, mxpft, cft_lb, cft_ub
    use pftvarcon , only : pftname_len, pftname
    !
    ! !ARGUMENTS:
    type(file_desc_t), intent(inout) :: ncid ! local file id
    !
    ! !LOCAL VARIABLES:
    integer :: ptype  ! pft type
    character(len=*), parameter :: att_prefix = 'ipft_'   ! prefix for attributes
    character(len=len(att_prefix)+pftname_len) :: attname ! attribute name

    character(len=*), parameter :: subname = 'restFile_add_ipft_metadata'
    !-----------------------------------------------------------------------
    
    do ptype = natpft_lb, mxpft
       attname = att_prefix // pftname(ptype)
       call ncd_putatt(ncid, ncd_global, attname, ptype)
    end do

    call ncd_putatt(ncid, ncd_global, 'cft_lb', cft_lb)
    call ncd_putatt(ncid, ncd_global, 'cft_ub', cft_ub)

  end subroutine restFile_add_ipft_metadata

  !-----------------------------------------------------------------------
  subroutine restFile_dimcheck( ncid )
    !
    ! !DESCRIPTION:
    ! Check dimensions of restart file
    !
    ! !USES:
    use decompMod,  only : get_proc_global
    use clm_varpar, only : nlevsno, nlevlak, nlevgrnd, nlevurb
    use clm_varctl, only : single_column, nsrest, nsrStartup
    !
    ! !ARGUMENTS:
    type(file_desc_t), intent(inout) :: ncid
    !
    ! !LOCAL VARIABLES:
    integer :: numg      ! total number of gridcells across all processors
    integer :: numt      ! total number of topounits across all processors
    integer :: numl      ! total number of landunits across all processors
    integer :: numc      ! total number of columns across all processors
    integer :: nump      ! total number of pfts across all processors
    integer :: numCohort ! total number of cohorts across all processors
    character(len=32) :: subname='restFile_dimcheck' ! subroutine name
    !-----------------------------------------------------------------------

    ! Get relevant sizes

    if ( .not. single_column .or. nsrest /= nsrStartup )then
       call get_proc_global(ng=numg, nt=numt, nl=numl, nc=numc, np=nump, nCohorts=numCohort)
       call check_dim(ncid, nameg, numg)
       call check_dim(ncid, namet, numt)
       call check_dim(ncid, namel, numl)
       call check_dim(ncid, namec, numc)
       call check_dim(ncid, namep, nump)
       if ( use_fates ) call check_dim(ncid, nameCohort  , numCohort)
    end if
    call check_dim(ncid, 'levsno'  , nlevsno)
    call check_dim(ncid, 'levgrnd' , nlevgrnd)
    call check_dim(ncid, 'levurb'  , nlevurb)
    call check_dim(ncid, 'levlak'  , nlevlak) 

  end subroutine restFile_dimcheck

  !-----------------------------------------------------------------------
  subroutine restFile_enddef( ncid )
    !
    ! !DESCRIPTION:
    ! Read a CLM restart file.
    ! !ARGUMENTS:
    type(file_desc_t), intent(inout) :: ncid
    !-----------------------------------------------------------------------

    call ncd_enddef(ncid)

  end subroutine restFile_enddef

  !-----------------------------------------------------------------------
  subroutine restFile_close( ncid )
    !
    ! !DESCRIPTION:
    ! Read a CLM restart file.
    !
    ! !ARGUMENTS:
    type(file_desc_t), intent(inout) :: ncid
    !
    ! !LOCAL VARIABLES:
    character(len=32) :: subname='restFile_close' ! subroutine name
    !-----------------------------------------------------------------------

    call ncd_pio_closefile(ncid)

  end subroutine restFile_close

  !-----------------------------------------------------------------------
  subroutine restFile_check_consistency(bounds, ncid)
    !
    ! !DESCRIPTION:
    ! Perform some consistency checks on the restart file
    !
    ! !USES:
    use subgridRestMod, only : subgridRest_check_consistency
    !
    ! !ARGUMENTS:
    type(bounds_type), intent(in)    :: bounds  ! bounds
    type(file_desc_t), intent(inout) :: ncid    ! netcdf id
    !
    ! !LOCAL VARIABLES:
    logical :: check_finidat_fsurdat_consistency ! whether to check consistency between fsurdat on finidat file and current fsurdat
    logical :: check_finidat_year_consistency    ! whether to check consistency between year on finidat file and current year
    logical :: check_finidat_pct_consistency     ! whether to check consistency between pct_pft on finidat file and surface dataset
    
    character(len=*), parameter :: subname = 'restFile_check_consistency'
    !-----------------------------------------------------------------------
    
    call restFile_read_consistency_nl( &
         check_finidat_fsurdat_consistency, &
         check_finidat_year_consistency, &
         check_finidat_pct_consistency)

    if (check_finidat_fsurdat_consistency) then
       call restFile_check_fsurdat(ncid)
    end if

    if (check_finidat_year_consistency) then
       call restFile_check_year(ncid)
    end if

    if (check_finidat_pct_consistency) then
       call subgridRest_check_consistency(bounds)
    end if

  end subroutine restFile_check_consistency

  !-----------------------------------------------------------------------
  subroutine restFile_read_consistency_nl( &
       check_finidat_fsurdat_consistency, &
       check_finidat_year_consistency, &
       check_finidat_pct_consistency)

    !
    ! !DESCRIPTION:
    ! Read namelist settings related to finidat consistency checks
    !
    ! !USES:
    use fileutils      , only : getavu, relavu
    use clm_nlUtilsMod , only : find_nlgroup_name
    use controlMod     , only : NLFilename
    use shr_mpi_mod    , only : shr_mpi_bcast
    !
    ! !ARGUMENTS:
    logical, intent(out) :: check_finidat_fsurdat_consistency
    logical, intent(out) :: check_finidat_year_consistency
    logical, intent(out) :: check_finidat_pct_consistency
    !
    ! !LOCAL VARIABLES:
    integer :: nu_nml    ! unit for namelist file
    integer :: nml_error ! namelist i/o error flag

    character(len=*), parameter :: subname = 'restFile_read_consistency_nl'
    !-----------------------------------------------------------------------

    namelist /finidat_consistency_checks/ &
         check_finidat_fsurdat_consistency, &
         check_finidat_year_consistency, &
         check_finidat_pct_consistency

    ! Set default namelist values
    check_finidat_fsurdat_consistency = .true.
    check_finidat_year_consistency = .true.
    check_finidat_pct_consistency = .true.

    ! Read namelist
    if (masterproc) then
       nu_nml = getavu()
       open( nu_nml, file=trim(NLFilename), status='old', iostat=nml_error )
       call find_nlgroup_name(nu_nml, 'finidat_consistency_checks', status=nml_error)
       if (nml_error == 0) then
          read(nu_nml, nml=finidat_consistency_checks,iostat=nml_error)
          if (nml_error /= 0) then
             call endrun(msg='ERROR reading finidat_consistency_checks namelist'//errMsg(__FILE__, __LINE__))
          end if
       end if
       close(nu_nml)
       call relavu( nu_nml )
    endif

    call shr_mpi_bcast (check_finidat_fsurdat_consistency, mpicom)
    call shr_mpi_bcast (check_finidat_year_consistency, mpicom)
    call shr_mpi_bcast (check_finidat_pct_consistency, mpicom)

    if (masterproc) then
       write(iulog,*) ' '
       write(iulog,*) 'finidat_consistency_checks settings:'
       write(iulog,nml=finidat_consistency_checks)
       write(iulog,*) ' '
    end if

  end subroutine restFile_read_consistency_nl

  !-----------------------------------------------------------------------
  subroutine restFile_check_fsurdat(ncid)
    !
    ! !DESCRIPTION:
    ! Check consistency of the fsurdat value on the restart file and the current fsurdat
    !
    ! !USES:
    use fileutils            , only : get_filename
    use clm_varctl           , only : fname_len, fsurdat
    use dynSubgridControlMod , only : get_flanduse_timeseries
    !
    ! !ARGUMENTS:
    type(file_desc_t), intent(inout) :: ncid    ! netcdf id
    !
    ! !LOCAL VARIABLES:
    character(len=fname_len) :: fsurdat_rest  ! fsurdat from the restart file (includes full path)
    character(len=fname_len) :: filename_cur  ! current fsurdat file name
    character(len=fname_len) :: filename_rest ! fsurdat file name from restart file (does NOT include full path)
    
    character(len=*), parameter :: subname = 'restFile_check_fsurdat'
    !-----------------------------------------------------------------------
    
    ! Only do this check for a transient run. The problem with doing this check for a non-
    ! transient run is the transition from transient to non-transient: It is legitimate to
    ! run with an 1850 surface dataset and a pftdyn file, then use the restart file from
    ! that run to start a present-day (non-transient) run, which would use a 2000 surface
    ! dataset.
    if (get_flanduse_timeseries() /= ' ') then
       call ncd_getatt(ncid, NCD_GLOBAL, 'surface_dataset', fsurdat_rest)

       ! Compare file names, ignoring path
       filename_cur = get_filename(fsurdat)
       filename_rest = get_filename(fsurdat_rest)

       if (filename_rest /= filename_cur) then
          if (masterproc) then
             write(iulog,*) 'ERROR: Initial conditions file (finidat) was generated from a different surface dataset'
             write(iulog,*) 'than the one being used for the current simulation (fsurdat).'
             write(iulog,*) 'Current fsurdat: ', trim(filename_cur)
             write(iulog,*) 'Surface dataset used to generate initial conditions file: ', trim(filename_rest)
             write(iulog,*)
             write(iulog,*) 'Possible solutions to this problem:'
             write(iulog,*) '(1) Make sure you are using the correct surface dataset and initial conditions file'
             write(iulog,*) '(2) If you generated the surface dataset and/or initial conditions file yourself,'
             write(iulog,*) '    then you may need to manually change the surface_dataset global attribute on the'
             write(iulog,*) '    initial conditions file (e.g., using ncatted)'
             write(iulog,*) '(3) If you are confident that you are using the correct surface dataset and initial conditions file,'
             write(iulog,*) '    yet are still experiencing this error, then you can bypass this check by setting:'
             write(iulog,*) '      check_finidat_fsurdat_consistency = .false.'
             write(iulog,*) '    in user_nl_clm'
             write(iulog,*) ' '
          end if
          call endrun(msg=errMsg(__FILE__, __LINE__))
       end if
    end if

  end subroutine restFile_check_fsurdat

  !-----------------------------------------------------------------------
  subroutine restFile_check_year(ncid)
    !
    ! !DESCRIPTION:
    ! Make sure year on the restart file is consistent with the current model year
    !
    ! !USES:
    use clm_time_manager     , only : get_curr_date, get_rest_date
    use clm_varctl           , only : fname_len
    use dynSubgridControlMod , only : get_flanduse_timeseries
    !
    ! !ARGUMENTS:
    type(file_desc_t), intent(inout) :: ncid    ! netcdf id
    !
    ! !LOCAL VARIABLES:
    logical                  :: att_found                ! whether the attribute was found on the netcdf file
    character(len=fname_len) :: flanduse_timeseries_rest ! flanduse_timeseries from the restart file
    integer                  :: year                     ! current model year
    integer                  :: mon                      ! current model month
    integer                  :: day                      ! current model day of month
    integer                  :: tod                      ! current model time of day
    integer                  :: rest_year                ! year from restart file

    character(len=*), parameter :: subname = 'restFile_check_year'
    !-----------------------------------------------------------------------
    
    ! Only do this check for a transient run
    if (get_flanduse_timeseries() /= ' ') then
       ! Determine if the restart file was generated from a transient run; if so, we will
       ! do this consistency check. For backwards compatibility, we allow for the
       ! possibility that the flanduse_timeseries attribute was not on the restart file;
       ! in that case, we act as if the restart file was generated from a non-transient
       ! run, thus skipping this check.
       call check_att(ncid, NCD_GLOBAL, 'flanduse_timeseries', att_found)
       if (att_found) then
          call ncd_getatt(ncid, NCD_GLOBAL, 'flanduse_timeseries', flanduse_timeseries_rest)
       else
          write(iulog,*) ' '
          write(iulog,*) subname//' WARNING: flanduse_timeseries attribute not found on restart file'
          write(iulog,*) 'Assuming that the restart file was generated from a non-transient run,'
          write(iulog,*) 'and thus skipping the year check'
          write(iulog,*) ' '

          flanduse_timeseries_rest = ' '
       end if
       
       ! If the restart file was generated from a transient run, then confirm that the
       ! year of the restart file matches the current model year.
       if (flanduse_timeseries_rest /= ' ') then
          call get_curr_date(year, mon, day, tod)
          call get_rest_date(ncid, rest_year)
          if (year /= rest_year) then
             if (masterproc) then
                write(iulog,*) 'ERROR: Current model year does not match year on initial conditions file (finidat)'
                write(iulog,*) 'Current year: ', year
                write(iulog,*) 'Year on initial conditions file: ', rest_year
                write(iulog,*) ' '
                write(iulog,*) 'This match is a requirement when both:'
                write(iulog,*) '(a) The current run is a transient run, and'
                write(iulog,*) '(b) The initial conditions file was generated from a transient run'
                write(iulog,*) ' '
                write(iulog,*) 'Possible solutions to this problem:'
                write(iulog,*) '(1) Make sure RUN_STARTDATE is set correctly'
                write(iulog,*) '(2) Make sure you are using the correct initial conditions file (finidat)'
                write(iulog,*) '(3) If you are confident that you are using the correct start date and initial conditions file,'
                write(iulog,*) '    yet are still experiencing this error, then you can bypass this check by setting:'
                write(iulog,*) '      check_finidat_year_consistency = .false.'
                write(iulog,*) '    in user_nl_clm'
                write(iulog,*) ' '
             end if
             call endrun(msg=errMsg(__FILE__, __LINE__))
          end if  ! year /= rest_year
       end if  ! flanduse_timeseries_rest /= ' '
    end if  ! fpftdyn /= ' '

  end subroutine restFile_check_year



end module restFileMod


<|MERGE_RESOLUTION|>--- conflicted
+++ resolved
@@ -1007,13 +1007,8 @@
     ! !USES:
     use clm_time_manager     , only : get_nstep
     use clm_varctl           , only : caseid, ctitle, version, username, hostname, fsurdat
-<<<<<<< HEAD
-    use clm_varctl           , only : conventions, source
-    use clm_varpar           , only : numrad, nlevlak, nlevsno, nlevgrnd, nlevurb, nlevcan, nlevtrc_full, nmonth
-=======
     use clm_varctl           , only : conventions, source, use_hydrstress
-    use clm_varpar           , only : numrad, nlevlak, nlevsno, nlevgrnd, nlevurb, nlevcan, nlevtrc_full, nvegwcs
->>>>>>> 83435acd
+    use clm_varpar           , only : numrad, nlevlak, nlevsno, nlevgrnd, nlevurb, nlevcan, nlevtrc_full, nmonth, nvegwcs
     use clm_varpar           , only : cft_lb, cft_ub, maxpatch_glcmec
     use dynSubgridControlMod , only : get_flanduse_timeseries
     use decompMod            , only : get_proc_global
