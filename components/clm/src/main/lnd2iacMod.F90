module lnd2iacMod

  !------------------------------------------------
  ! !DESCRIPTION:
  ! This module deals with arrays for exchanging data from land model
  ! to iac.  We need a separate field per pft, because we can only
  ! couple grid values; so our fields will be allocated (ngrid,npft)
  !
  ! !USES:
  use shr_kind_mod    , only : r8 => shr_kind_r8
  use shr_infnan_mod  , only : nan => shr_infnan_nan, assignment(=)
  use shr_log_mod     , only : errMsg => shr_log_errMsg
  use decompMod       , only : get_proc_bounds, bounds_type
  use domainMod       , only : ldomain
  use clm_varctl      , only : iulog
  use clm_varpar      , only : numpft
  use abortutils      , only : endrun
  use ColumnType      , only : col_pp   ! 
  use ColumnDataType  , only : col_cf   ! for hr
  use VegetationType  , only : veg_pp   ! pftwgt
  use VegetationDataType, only: veg_cf  ! for npp
  !
  ! !PUBLIC TYPES:
  implicit none
  private
  save

  ! lnd -> iac variables structure
  ! Fields are dimensioned (ngrid,numpft+1)
  ! pftwgt is frac of actual grid cell (not frac of land)
  type, public :: lnd2iac_type
     real(r8), pointer :: hr(:,:) => null()
     real(r8), pointer :: npp(:,:) => null()
     real(r8), pointer :: pftwgt(:,:) => null()

   contains
     ! This object oriented stuff...
     procedure, public  :: Init
     procedure, public  :: update_lnd2iac
  end type lnd2iac_type

  ! !PUBLIC MEMBER FUNCTIONS:

contains

  !-------------------------------
  subroutine Init(this, bounds)
    
    ! !DESCRIPTION:
    ! Initialize land variables required by glc
    !
    ! !ARGUMENTS:
    class(lnd2iac_type) :: this
    type(bounds_type), intent(in) :: bounds

    ! !LOCAL VARIABLES:
    integer :: begg,endg

    begg = bounds%begg; endg = bounds%endg

    ! We add in bare ground as pft=0
    allocate(this%hr(begg:endg,0:numpft)) 
    allocate(this%npp(begg:endg,0:numpft))
    allocate(this%pftwgt(begg:endg,0:numpft)) 

    this%hr(:,:)=0.0_r8
    this%npp(:,:)=0.0_r8
    this%pftwgt(:,:)=0.0_r8

  end subroutine Init

  !------------------------------------------------------
  subroutine update_lnd2iac(this, bounds)
    ! !DESCRIPTION:
    ! Stuff values into lnd2iac
    !
    ! !ARGUMENTS:
    class(lnd2iac_type)       , intent(inout) :: this
    type(bounds_type)         , intent(in)   :: bounds

    ! !LOCAL VARIABLES:
    character(len=*), parameter :: subname = 'update_lnd2iac'
    integer :: begg,endg
    integer :: begc,endc
    integer :: begp,endp

    integer :: c,p,g,pft

    begg = bounds%begg; endg = bounds%endg
    begp = bounds%begp; endp = bounds%endp

    ! Fill everything with zeros by default
    this%hr(begg:endg,:)=0.0_r8
    this%npp(begg:endg,:)=0.0_r8
    this%pftwgt(begg:endg,:)=0.0_r8

    ! Loop over patch index, extract fields by pft type and gridcell
    do p = begp, endp
       g=veg_pp%gridcell(p)
       pft=veg_pp%itype(p)

       c=veg_pp%column(p) ! for hr

       ! Assign values
<<<<<<< HEAD
=======
       !write(iulog,*) 'TRS0: ', p, c, g, pft, begp, endp, begg, endg
       !write(iulog,*) 'TRS3: ', col_cf%hr(:)
>>>>>>> 4b976243
       this%hr(g,pft) = col_cf%hr(c)   ! Every pft in this column gets this hr value
       this%npp(g,pft) = veg_cf%npp(p)
       ! this is the fraction of actual grid cell
       this%pftwgt(g,pft) = veg_pp%wtgcell(p) * ldomain%frac(g) * &
                             ldomain%mask(g)
    end do

    ! Ta da

  end subroutine update_lnd2iac
end module lnd2iacMod<|MERGE_RESOLUTION|>--- conflicted
+++ resolved
@@ -102,11 +102,6 @@
        c=veg_pp%column(p) ! for hr
 
        ! Assign values
-<<<<<<< HEAD
-=======
-       !write(iulog,*) 'TRS0: ', p, c, g, pft, begp, endp, begg, endg
-       !write(iulog,*) 'TRS3: ', col_cf%hr(:)
->>>>>>> 4b976243
        this%hr(g,pft) = col_cf%hr(c)   ! Every pft in this column gets this hr value
        this%npp(g,pft) = veg_cf%npp(p)
        ! this is the fraction of actual grid cell
