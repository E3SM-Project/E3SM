--- conflicted
+++ resolved
@@ -288,13 +288,13 @@
          c2l_scale_type= 'urbanf', l2g_scale_type='unity' )
 
     call c2g( bounds, &
-<<<<<<< HEAD
          waterflux_vars%qflx_h2osfc_surf_col (bounds%begc:bounds%endc), &
          lnd2atm_vars%qflx_rofliq_qsurp_grc  (bounds%begg:bounds%endg), &
-=======
+         c2l_scale_type= 'urbanf', l2g_scale_type='unity' )
+
+    call c2g( bounds, &
          waterflux_vars%qflx_irr_demand_col (bounds%begc:bounds%endc), &
          lnd2atm_vars%qflx_irr_demand_grc   (bounds%begg:bounds%endg), &
->>>>>>> 31ce6866
          c2l_scale_type= 'urbanf', l2g_scale_type='unity' )
 
     call c2g( bounds, &
