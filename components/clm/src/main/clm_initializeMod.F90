--- conflicted
+++ resolved
@@ -63,11 +63,7 @@
   use CNDVType               , only : dgv_ecophyscon     ! Constants 
   use EcophysConType         , only : ecophyscon         ! Constants 
   use SoilorderConType       , only : soilordercon         ! Constants 
-<<<<<<< HEAD
-  use GridcellType           , only : grc                
-=======
   use GridcellType           , only : grc
->>>>>>> 67aef473
   use TopounitType           , only : top_pp, top_es, top_ws
   use LandunitType           , only : lun                
   use ColumnType             , only : col                
