module CNNStateUpdate1Mod
  !-----------------------------------------------------------------------
  ! !DESCRIPTION:
  ! Module for nitrogen state variable updates, non-mortality fluxes.
  !
  ! !USES:
  use shr_kind_mod           , only: r8 => shr_kind_r8
  use clm_time_manager       , only : get_step_size
  use clm_varpar             , only : nlevdecomp, ndecomp_pools, ndecomp_cascade_transitions
  use clm_varpar             , only : crop_prog, i_met_lit, i_cel_lit, i_lig_lit, i_cwd
  use clm_varctl             , only : iulog, use_nitrif_denitrif
  use clm_varcon             , only : nitrif_n2o_loss_frac
  use pftvarcon              , only : npcropmin, nc3crop
  use VegetationPropertiesType         , only : veg_vp
  use CNDecompCascadeConType , only : decomp_cascade_con
  use CNStateType            , only : cnstate_type
  use CNNitrogenFluxType     , only : nitrogenflux_type
  use CNNitrogenStateType    , only : nitrogenstate_type
  use VegetationType              , only : veg_pp
  use tracer_varcon          , only : is_active_betr_bgc
  ! bgc interface & pflotran:
  use clm_varctl             , only : use_pflotran, pf_cmode
  ! forest fertilization experiment
  use clm_time_manager       , only : get_curr_date
  use CNStateType            , only : fert_type , fert_continue, fert_dose, fert_start, fert_end
  use clm_varctl             , only : forest_fert_exp
  use clm_varctl             , only : nu_com
  use clm_varctl             , only : NFIX_PTASE_plant
<<<<<<< HEAD

=======
  use decompMod              , only : bounds_type
  use clm_varcon             , only : dzsoi_decomp
  use clm_varctl             , only : use_fates
>>>>>>> 67a0f985
  !
  implicit none
  save
  private
  !
  ! !PUBLIC MEMBER FUNCTIONS:
  public :: NStateUpdateDynPatch
  public :: NStateUpdate1
  !-----------------------------------------------------------------------

contains

  !-----------------------------------------------------------------------
  subroutine NStateUpdateDynPatch(bounds, num_soilc_with_inactive, filter_soilc_with_inactive, &
       nitrogenflux_vars, nitrogenstate_vars)
    !
    ! !DESCRIPTION:
    ! Update nitrogen states based on fluxes from dyn_cnbal_patch
    !
    ! !ARGUMENTS:
    type(bounds_type)        , intent(in)    :: bounds
    integer                  , intent(in)    :: num_soilc_with_inactive       ! number of columns in soil filter
    integer                  , intent(in)    :: filter_soilc_with_inactive(:) ! soil column filter that includes inactive points
    type(nitrogenflux_type)  , intent(in)    :: nitrogenflux_vars
    type(nitrogenstate_type) , intent(inout) :: nitrogenstate_vars
    !
    ! !LOCAL VARIABLES:
    integer                                  :: c                             ! column index
    integer                                  :: fc                            ! column filter index
    integer                                  :: g                             ! gridcell index
    integer                                  :: j                             ! level index
    real(r8)                                 :: dt                            ! time step (seconds)

    character(len=*)         , parameter     :: subname = 'NStateUpdateDynPatch'
    !-----------------------------------------------------------------------

    associate( &
         nf => nitrogenflux_vars  , &
         ns => nitrogenstate_vars   &
         )

      dt = real( get_step_size(), r8 )

      if (.not.use_fates) then

         do g = bounds%begg, bounds%endg
            ns%seedn_grc(g) = ns%seedn_grc(g) &
                 - nf%dwt_seedn_to_leaf_grc(g)     * dt &
                 - nf%dwt_seedn_to_deadstem_grc(g) * dt &
                 - nf%dwt_seedn_to_npool_grc(g)    * dt
         end do

         do j = 1,nlevdecomp
            do fc = 1, num_soilc_with_inactive
               c = filter_soilc_with_inactive(fc)

               ns%decomp_npools_vr_col(c,j,i_met_lit) = ns%decomp_npools_vr_col(c,j,i_met_lit) + &
                    nf%dwt_frootn_to_litr_met_n_col(c,j) * dt
               ns%decomp_npools_vr_col(c,j,i_cel_lit) = ns%decomp_npools_vr_col(c,j,i_cel_lit) + &
                    nf%dwt_frootn_to_litr_cel_n_col(c,j) * dt
               ns%decomp_npools_vr_col(c,j,i_lig_lit) = ns%decomp_npools_vr_col(c,j,i_lig_lit) + &
                    nf%dwt_frootn_to_litr_lig_n_col(c,j) * dt
               ns%decomp_npools_vr_col(c,j,i_cwd) = ns%decomp_npools_vr_col(c,j,i_cwd) + &
                    ( nf%dwt_livecrootn_to_cwdn_col(c,j) + nf%dwt_deadcrootn_to_cwdn_col(c,j) ) * dt

            end do
         end do
      end if

    end associate

  end subroutine NStateUpdateDynPatch

  !-----------------------------------------------------------------------
  subroutine NStateUpdate1(num_soilc, filter_soilc, num_soilp, filter_soilp, &
       cnstate_vars, nitrogenflux_vars, nitrogenstate_vars)
    !
    ! !DESCRIPTION:
    ! On the radiation time step, update all the prognostic nitrogen state
    ! variables (except for gap-phase mortality and fire fluxes)
    !
    use tracer_varcon, only : is_active_betr_bgc      
    ! !ARGUMENTS:
    integer                  , intent(in)    :: num_soilc       ! number of soil columns in filter
    integer                  , intent(in)    :: filter_soilc(:) ! filter for soil columns
    integer                  , intent(in)    :: num_soilp       ! number of soil patches in filter
    integer                  , intent(in)    :: filter_soilp(:) ! filter for soil patches
    type(cnstate_type)       , intent(in)    :: cnstate_vars
    type(nitrogenflux_type)  , intent(inout) :: nitrogenflux_vars
    type(nitrogenstate_type) , intent(inout) :: nitrogenstate_vars
    !
    ! !LOCAL VARIABLES:
    integer :: c,p,j,l,k ! indices
    integer :: fp,fc     ! lake filter indices
    real(r8):: dt        ! radiation time step (seconds)
    real(r8), parameter :: frootc_nfix_thc = 10._r8  !threshold fine root carbon for nitrogen fixation gC/m2

    integer:: kyr                     ! current year 
    integer:: kmo                     ! month of year  (1, ..., 12)
    integer:: kda                     ! day of month   (1, ..., 31) 
    integer:: mcsec                   ! seconds of day (0, ..., seconds/day) 
    !-----------------------------------------------------------------------

    associate(                                                                                           & 
         ivt                   => veg_pp%itype                                , & ! Input:  [integer  (:)     ]  pft vegetation type                                

         woody                 => veg_vp%woody                         , & ! Input:  [real(r8) (:)     ]  binary flag for woody lifeform (1=woody, 0=not woody)

         cascade_donor_pool    => decomp_cascade_con%cascade_donor_pool    , & ! Input:  [integer  (:)     ]  which pool is C taken from for a given decomposition step
         cascade_receiver_pool => decomp_cascade_con%cascade_receiver_pool , & ! Input:  [integer  (:)     ]  which pool is C added to for a given decomposition step

         ndep_prof             => cnstate_vars%ndep_prof_col               , & ! Input:  [real(r8) (:,:)   ]  profile over which N deposition is distributed through column (1/m)
         nfixation_prof        => cnstate_vars%nfixation_prof_col          , & ! Input:  [real(r8) (:,:)   ]  profile over which N fixation is distributed through column (1/m)
         
         nf                    => nitrogenflux_vars                        , &
         ns                    => nitrogenstate_vars &
         )

      ! set time steps
      dt = real( get_step_size(), r8 )

      ! column-level fluxes

      if (.not. is_active_betr_bgc .and. .not.(use_pflotran .and. pf_cmode)) then

         do j = 1, nlevdecomp
            do fc = 1,num_soilc
               c = filter_soilc(fc)
               
               if (.not. use_nitrif_denitrif) then
                  
                  ! N deposition and fixation
                  ns%sminn_vr_col(c,j) = ns%sminn_vr_col(c,j) + nf%ndep_to_sminn_col(c)*dt * ndep_prof(c,j)
                  ns%sminn_vr_col(c,j) = ns%sminn_vr_col(c,j) + nf%nfix_to_sminn_col(c)*dt * nfixation_prof(c,j)
                  
               else

                  ! N deposition and fixation (put all into NH4 pool)
                  ns%smin_nh4_vr_col(c,j) = ns%smin_nh4_vr_col(c,j) + nf%ndep_to_sminn_col(c)*dt * ndep_prof(c,j)
                  ns%smin_nh4_vr_col(c,j) = ns%smin_nh4_vr_col(c,j) + nf%nfix_to_sminn_col(c)*dt * nfixation_prof(c,j)
                  
               end if

               ! plant to litter fluxes
               ! phenology and dynamic landcover fluxes
               nf%decomp_npools_sourcesink_col(c,j,i_met_lit) = &
                    nf%phenology_n_to_litr_met_n_col(c,j) * dt
               
               nf%decomp_npools_sourcesink_col(c,j,i_cel_lit) = &
                    nf%phenology_n_to_litr_cel_n_col(c,j) * dt
               
               nf%decomp_npools_sourcesink_col(c,j,i_lig_lit) = &
                    nf%phenology_n_to_litr_lig_n_col(c,j) * dt
            end do
         end do
         
         ! repeating N dep and fixation for crops
         if ( crop_prog )then
            do j = 1, nlevdecomp
               
               ! column loop
               do fc = 1,num_soilc
                  c = filter_soilc(fc)
                  if (.not. use_nitrif_denitrif) then
                     
                     ! N deposition and fixation
                     ns%sminn_vr_col(c,j) = ns%sminn_vr_col(c,j) + nf%fert_to_sminn_col(c)*dt * ndep_prof(c,j)
                     ns%sminn_vr_col(c,j) = ns%sminn_vr_col(c,j) + nf%soyfixn_to_sminn_col(c)*dt * nfixation_prof(c,j)
                  else
                     
                     ! N deposition and fixation (put all into NH4 pool)
                     ns%smin_nh4_vr_col(c,j) = ns%smin_nh4_vr_col(c,j) + nf%fert_to_sminn_col(c)*dt * ndep_prof(c,j)
                     ns%smin_nh4_vr_col(c,j) = ns%smin_nh4_vr_col(c,j) + nf%soyfixn_to_sminn_col(c)*dt * nfixation_prof(c,j)
                     
                  end if
               end do
            end do
         end if
         
         ! decomposition fluxes
         do k = 1, ndecomp_cascade_transitions
            do j = 1, nlevdecomp
               ! column loop
               do fc = 1,num_soilc
                  c = filter_soilc(fc)

                  nf%decomp_npools_sourcesink_col(c,j,cascade_donor_pool(k)) = &
                       nf%decomp_npools_sourcesink_col(c,j,cascade_donor_pool(k)) - &
                       nf%decomp_cascade_ntransfer_vr_col(c,j,k) * dt
               end do
            end do
         end do

         do k = 1, ndecomp_cascade_transitions
            if ( cascade_receiver_pool(k) /= 0 ) then  ! skip terminal transitions
               do j = 1, nlevdecomp
                  ! column loop
                  do fc = 1,num_soilc
                     c = filter_soilc(fc)
                     
                     nf%decomp_npools_sourcesink_col(c,j,cascade_receiver_pool(k)) = &
                          nf%decomp_npools_sourcesink_col(c,j,cascade_receiver_pool(k)) + &
                          (nf%decomp_cascade_ntransfer_vr_col(c,j,k) + nf%decomp_cascade_sminn_flux_vr_col(c,j,k)) * dt
                  end do
               end do
            else  ! terminal transitions
               do j = 1, nlevdecomp
                  ! column loop
                  do fc = 1,num_soilc
                     c = filter_soilc(fc)
                     nf%decomp_npools_sourcesink_col(c,j,cascade_donor_pool(k)) = &
                          nf%decomp_npools_sourcesink_col(c,j,cascade_donor_pool(k)) - &
                          nf%decomp_cascade_sminn_flux_vr_col(c,j,k) * dt
                  end do
               end do
            end if
         end do
         
         if (.not. use_nitrif_denitrif) then
            
            !--------------------------------------------------------
            !-------------    NITRIF_DENITRIF OFF -------------------
            !--------------------------------------------------------
            
            ! immobilization/mineralization in litter-to-SOM and SOM-to-SOM fluxes and denitrification fluxes
            do k = 1, ndecomp_cascade_transitions
               if ( cascade_receiver_pool(k) /= 0 ) then  ! skip terminal transitions
                  do j = 1, nlevdecomp
                     ! column loop
                     do fc = 1,num_soilc
                        c = filter_soilc(fc)
                        ns%sminn_vr_col(c,j)  = ns%sminn_vr_col(c,j) - &
                             (nf%sminn_to_denit_decomp_cascade_vr_col(c,j,k) + nf%decomp_cascade_sminn_flux_vr_col(c,j,k))* dt
                     end do
                  end do
               else
                  do j = 1, nlevdecomp
                     ! column loop
                     do fc = 1,num_soilc
                        c = filter_soilc(fc)
                        ns%sminn_vr_col(c,j)  = ns%sminn_vr_col(c,j) - nf%sminn_to_denit_decomp_cascade_vr_col(c,j,k)* dt
                        
                        ns%sminn_vr_col(c,j)  = ns%sminn_vr_col(c,j) + nf%decomp_cascade_sminn_flux_vr_col(c,j,k)* dt
                        
                     end do
                  end do
               endif
            end do
            
            do j = 1, nlevdecomp
               ! column loop
               do fc = 1,num_soilc
                  c = filter_soilc(fc)
                  ! "bulk denitrification"
                  ns%sminn_vr_col(c,j) = ns%sminn_vr_col(c,j) - nf%sminn_to_denit_excess_vr_col(c,j) * dt
                  
                  ! total plant uptake from mineral N
                  ns%sminn_vr_col(c,j) = ns%sminn_vr_col(c,j) - nf%sminn_to_plant_vr_col(c,j)*dt
                  
                  ! flux that prevents N limitation (when Carbon_only is set)
                  ns%sminn_vr_col(c,j) = ns%sminn_vr_col(c,j) + nf%supplement_to_sminn_vr_col(c,j)*dt
               end do
            end do
            
         else   
            
            !--------------------------------------------------------
            !-------------    NITRIF_DENITRIF ON --------------------
            !--------------------------------------------------------
            
            do j = 1, nlevdecomp
               ! column loop
               do fc = 1,num_soilc
                  c = filter_soilc(fc)
                  
                  ! mineralization fluxes (divert a fraction of this stream to nitrification flux, add the rest to NH4 pool)
                  ns%smin_nh4_vr_col(c,j) = ns%smin_nh4_vr_col(c,j) + nf%gross_nmin_vr_col(c,j)*dt
                  
                  ! immobilization fluxes
                  ns%smin_nh4_vr_col(c,j) = ns%smin_nh4_vr_col(c,j) - nf%actual_immob_nh4_vr_col(c,j)*dt
                  
                  ns%smin_no3_vr_col(c,j) = ns%smin_no3_vr_col(c,j) - nf%actual_immob_no3_vr_col(c,j)*dt
                  
                  ! plant uptake fluxes
                  ns%smin_nh4_vr_col(c,j) = ns%smin_nh4_vr_col(c,j) - nf%smin_nh4_to_plant_vr_col(c,j)*dt
                  
                  ns%smin_no3_vr_col(c,j) = ns%smin_no3_vr_col(c,j) - nf%smin_no3_to_plant_vr_col(c,j)*dt
                  
                  ! Account for nitrification fluxes
                  ns%smin_nh4_vr_col(c,j) = ns%smin_nh4_vr_col(c,j) - nf%f_nit_vr_col(c,j) * dt
                  
                  ns%smin_no3_vr_col(c,j) = ns%smin_no3_vr_col(c,j) + nf%f_nit_vr_col(c,j) * dt * (1._r8 - nitrif_n2o_loss_frac)
                  
                  ! Account for denitrification fluxes
                  ns%smin_no3_vr_col(c,j) = ns%smin_no3_vr_col(c,j) - nf%f_denit_vr_col(c,j) * dt
                  
                  ! flux that prevents N limitation (when Carbon_only is set; put all into NH4)
                  ns%smin_nh4_vr_col(c,j) = ns%smin_nh4_vr_col(c,j) + nf%supplement_to_sminn_vr_col(c,j)*dt
                  
                  ! update diagnostic total
                  ns%sminn_vr_col(c,j) = ns%smin_nh4_vr_col(c,j) + ns%smin_no3_vr_col(c,j)
                  
               end do ! end of column loop
            end do
            
         end if
      endif  !end if is_active_betr_bgc 

      ! forest fertilization
      call get_curr_date(kyr, kmo, kda, mcsec)
      if (forest_fert_exp) then
         do fc = 1,num_soilc
            c = filter_soilc(fc)
            if ( ((fert_continue(c) == 1 .and. kyr > fert_start(c) .and. kyr <= fert_end(c)) .or.  kyr == fert_start(c)) &
               .and. fert_type(c) == 1 &
               .and. kda == 1  .and. mcsec == 1800) then ! fertilization assumed to occur at the begnining of each month
               if (.not. use_nitrif_denitrif) then
                  do j = 1, nlevdecomp
                     ns%sminn_vr_col(c,j) = ns%sminn_vr_col(c,j) + fert_dose(c,kmo)*ndep_prof(c,j)
                  end do
               else
                  do j = 1, nlevdecomp
                     ns%smin_nh4_vr_col(c,j) = ns%smin_nh4_vr_col(c,j) + fert_dose(c,kmo)/2._r8*ndep_prof(c,j)
                     ns%smin_no3_vr_col(c,j) = ns%smin_no3_vr_col(c,j) + fert_dose(c,kmo)/2._r8*ndep_prof(c,j)
                     ns%sminn_vr_col(c,j) = ns%smin_nh4_vr_col(c,j) + ns%smin_no3_vr_col(c,j)
                  end do
               end if
            end if
         end do
      end if

      ! patch loop
      
      do fp = 1,num_soilp
         p = filter_soilp(fp)

         ! phenology: transfer growth fluxes
         ns%leafn_patch(p)       = ns%leafn_patch(p)       + nf%leafn_xfer_to_leafn_patch(p)*dt
         ns%leafn_xfer_patch(p)  = ns%leafn_xfer_patch(p)  - nf%leafn_xfer_to_leafn_patch(p)*dt
         ns%frootn_patch(p)      = ns%frootn_patch(p)      + nf%frootn_xfer_to_frootn_patch(p)*dt
         ns%frootn_xfer_patch(p) = ns%frootn_xfer_patch(p) - nf%frootn_xfer_to_frootn_patch(p)*dt

         if (woody(ivt(p)) == 1.0_r8) then
            ns%livestemn_patch(p)       = ns%livestemn_patch(p)       + nf%livestemn_xfer_to_livestemn_patch(p)*dt
            ns%livestemn_xfer_patch(p)  = ns%livestemn_xfer_patch(p)  - nf%livestemn_xfer_to_livestemn_patch(p)*dt
            ns%deadstemn_patch(p)       = ns%deadstemn_patch(p)       + nf%deadstemn_xfer_to_deadstemn_patch(p)*dt
            ns%deadstemn_xfer_patch(p)  = ns%deadstemn_xfer_patch(p)  - nf%deadstemn_xfer_to_deadstemn_patch(p)*dt
            ns%livecrootn_patch(p)      = ns%livecrootn_patch(p)      + nf%livecrootn_xfer_to_livecrootn_patch(p)*dt
            ns%livecrootn_xfer_patch(p) = ns%livecrootn_xfer_patch(p) - nf%livecrootn_xfer_to_livecrootn_patch(p)*dt
            ns%deadcrootn_patch(p)      = ns%deadcrootn_patch(p)      + nf%deadcrootn_xfer_to_deadcrootn_patch(p)*dt
            ns%deadcrootn_xfer_patch(p) = ns%deadcrootn_xfer_patch(p) - nf%deadcrootn_xfer_to_deadcrootn_patch(p)*dt
         end if

         if (ivt(p) >= npcropmin) then ! skip 2 generic crops
            ! lines here for consistency; the transfer terms are zero
            ns%livestemn_patch(p)       = ns%livestemn_patch(p)      + nf%livestemn_xfer_to_livestemn_patch(p)*dt
            ns%livestemn_xfer_patch(p)  = ns%livestemn_xfer_patch(p) - nf%livestemn_xfer_to_livestemn_patch(p)*dt
            ns%grainn_patch(p)          = ns%grainn_patch(p)         + nf%grainn_xfer_to_grainn_patch(p)*dt
            ns%grainn_xfer_patch(p)     = ns%grainn_xfer_patch(p)    - nf%grainn_xfer_to_grainn_patch(p)*dt
         end if

         ! phenology: litterfall and retranslocation fluxes
         ns%leafn_patch(p)    = ns%leafn_patch(p)    - nf%leafn_to_litter_patch(p)*dt
         ns%frootn_patch(p)   = ns%frootn_patch(p)   - nf%frootn_to_litter_patch(p)*dt
         ns%leafn_patch(p)    = ns%leafn_patch(p)    - nf%leafn_to_retransn_patch(p)*dt
         ns%retransn_patch(p) = ns%retransn_patch(p) + nf%leafn_to_retransn_patch(p)*dt

         ! live wood turnover and retranslocation fluxes
         if (woody(ivt(p)) == 1._r8) then
            ns%livestemn_patch(p)  = ns%livestemn_patch(p)  - nf%livestemn_to_deadstemn_patch(p)*dt
            ns%deadstemn_patch(p)  = ns%deadstemn_patch(p)  + nf%livestemn_to_deadstemn_patch(p)*dt
            ns%livestemn_patch(p)  = ns%livestemn_patch(p)  - nf%livestemn_to_retransn_patch(p)*dt
            ns%retransn_patch(p)   = ns%retransn_patch(p)   + nf%livestemn_to_retransn_patch(p)*dt
            ns%livecrootn_patch(p) = ns%livecrootn_patch(p) - nf%livecrootn_to_deadcrootn_patch(p)*dt
            ns%deadcrootn_patch(p) = ns%deadcrootn_patch(p) + nf%livecrootn_to_deadcrootn_patch(p)*dt
            ns%livecrootn_patch(p) = ns%livecrootn_patch(p) - nf%livecrootn_to_retransn_patch(p)*dt
            ns%retransn_patch(p)   = ns%retransn_patch(p)   + nf%livecrootn_to_retransn_patch(p)*dt
         end if
         if (ivt(p) >= npcropmin) then ! Beth adds retrans from froot
            ns%frootn_patch(p)     = ns%frootn_patch(p)     - nf%frootn_to_retransn_patch(p)*dt
            ns%retransn_patch(p)   = ns%retransn_patch(p)   + nf%frootn_to_retransn_patch(p)*dt
            ns%livestemn_patch(p)  = ns%livestemn_patch(p)  - nf%livestemn_to_litter_patch(p)*dt
            ns%livestemn_patch(p)  = ns%livestemn_patch(p)  - nf%livestemn_to_retransn_patch(p)*dt
            ns%retransn_patch(p)   = ns%retransn_patch(p)   + nf%livestemn_to_retransn_patch(p)*dt
            ns%grainn_patch(p)     = ns%grainn_patch(p)     - nf%grainn_to_food_patch(p)*dt

            ns%cropseedn_deficit_patch(p) = ns%cropseedn_deficit_patch(p) &
                 - nf%crop_seedn_to_leaf_patch(p) * dt
         end if

         ! uptake from soil mineral N pool
         ns%npool_patch(p) = &
              ns%npool_patch(p) + nf%sminn_to_npool_patch(p)*dt
         if (nu_com .ne. 'RD') ns%npool_patch(p) = ns%npool_patch(p) + nf%supplement_to_plantn(p)*dt
         if (NFIX_PTASE_plant) ns%npool_patch(p) = ns%npool_patch(p) + nf%nfix_to_plantn_patch(p)*dt

         ! deployment from retranslocation pool
         ns%npool_patch(p)    = ns%npool_patch(p)    + nf%retransn_to_npool_patch(p)*dt
         ns%retransn_patch(p) = ns%retransn_patch(p) - nf%retransn_to_npool_patch(p)*dt

         ! allocation fluxes
         ns%npool_patch(p)           = ns%npool_patch(p)          - nf%npool_to_leafn_patch(p)*dt
         ns%leafn_patch(p)           = ns%leafn_patch(p)          + nf%npool_to_leafn_patch(p)*dt
         ns%npool_patch(p)           = ns%npool_patch(p)          - nf%npool_to_leafn_storage_patch(p)*dt
         ns%leafn_storage_patch(p)   = ns%leafn_storage_patch(p)  + nf%npool_to_leafn_storage_patch(p)*dt
         ns%npool_patch(p)           = ns%npool_patch(p)          - nf%npool_to_frootn_patch(p)*dt
         ns%frootn_patch(p)          = ns%frootn_patch(p)         + nf%npool_to_frootn_patch(p)*dt
         ns%npool_patch(p)           = ns%npool_patch(p)          - nf%npool_to_frootn_storage_patch(p)*dt
         ns%frootn_storage_patch(p)  = ns%frootn_storage_patch(p) + nf%npool_to_frootn_storage_patch(p)*dt

         if (woody(ivt(p)) == 1._r8) then
            ns%npool_patch(p)              = ns%npool_patch(p)              - nf%npool_to_livestemn_patch(p)*dt
            ns%livestemn_patch(p)          = ns%livestemn_patch(p)          + nf%npool_to_livestemn_patch(p)*dt
            ns%npool_patch(p)              = ns%npool_patch(p)              - nf%npool_to_livestemn_storage_patch(p)*dt
            ns%livestemn_storage_patch(p)  = ns%livestemn_storage_patch(p)  + nf%npool_to_livestemn_storage_patch(p)*dt
            ns%npool_patch(p)              = ns%npool_patch(p)              - nf%npool_to_deadstemn_patch(p)*dt
            ns%deadstemn_patch(p)          = ns%deadstemn_patch(p)          + nf%npool_to_deadstemn_patch(p)*dt
            ns%npool_patch(p)              = ns%npool_patch(p)              - nf%npool_to_deadstemn_storage_patch(p)*dt
            ns%deadstemn_storage_patch(p)  = ns%deadstemn_storage_patch(p)  + nf%npool_to_deadstemn_storage_patch(p)*dt
            ns%npool_patch(p)              = ns%npool_patch(p)              - nf%npool_to_livecrootn_patch(p)*dt
            ns%livecrootn_patch(p)         = ns%livecrootn_patch(p)         + nf%npool_to_livecrootn_patch(p)*dt
            ns%npool_patch(p)              = ns%npool_patch(p)              - nf%npool_to_livecrootn_storage_patch(p)*dt
            ns%livecrootn_storage_patch(p) = ns%livecrootn_storage_patch(p) + nf%npool_to_livecrootn_storage_patch(p)*dt
            ns%npool_patch(p)              = ns%npool_patch(p)              - nf%npool_to_deadcrootn_patch(p)*dt
            ns%deadcrootn_patch(p)         = ns%deadcrootn_patch(p)         + nf%npool_to_deadcrootn_patch(p)*dt
            ns%npool_patch(p)              = ns%npool_patch(p)              - nf%npool_to_deadcrootn_storage_patch(p)*dt
            ns%deadcrootn_storage_patch(p) = ns%deadcrootn_storage_patch(p) + nf%npool_to_deadcrootn_storage_patch(p)*dt
         end if

         if (ivt(p) >= npcropmin) then ! skip 2 generic crops
            ns%npool_patch(p)              = ns%npool_patch(p)              - nf%npool_to_livestemn_patch(p)*dt
            ns%livestemn_patch(p)          = ns%livestemn_patch(p)          + nf%npool_to_livestemn_patch(p)*dt
            ns%npool_patch(p)              = ns%npool_patch(p)              - nf%npool_to_livestemn_storage_patch(p)*dt
            ns%livestemn_storage_patch(p)  = ns%livestemn_storage_patch(p)  + nf%npool_to_livestemn_storage_patch(p)*dt
            ns%npool_patch(p)              = ns%npool_patch(p)              - nf%npool_to_grainn_patch(p)*dt
            ns%grainn_patch(p)             = ns%grainn_patch(p)             + nf%npool_to_grainn_patch(p)*dt
            ns%npool_patch(p)              = ns%npool_patch(p)              - nf%npool_to_grainn_storage_patch(p)*dt
            ns%grainn_storage_patch(p)     = ns%grainn_storage_patch(p)     + nf%npool_to_grainn_storage_patch(p)*dt
         end if

         ! move storage pools into transfer pools
         ns%leafn_storage_patch(p)  = ns%leafn_storage_patch(p)  - nf%leafn_storage_to_xfer_patch(p)*dt
         ns%leafn_xfer_patch(p)     = ns%leafn_xfer_patch(p)     + nf%leafn_storage_to_xfer_patch(p)*dt
         ns%frootn_storage_patch(p) = ns%frootn_storage_patch(p) - nf%frootn_storage_to_xfer_patch(p)*dt
         ns%frootn_xfer_patch(p)    = ns%frootn_xfer_patch(p)    + nf%frootn_storage_to_xfer_patch(p)*dt

         if (woody(ivt(p)) == 1._r8) then
            ns%livestemn_storage_patch(p)  = ns%livestemn_storage_patch(p)  - nf%livestemn_storage_to_xfer_patch(p)*dt
            ns%livestemn_xfer_patch(p)     = ns%livestemn_xfer_patch(p)     + nf%livestemn_storage_to_xfer_patch(p)*dt
            ns%deadstemn_storage_patch(p)  = ns%deadstemn_storage_patch(p)  - nf%deadstemn_storage_to_xfer_patch(p)*dt
            ns%deadstemn_xfer_patch(p)     = ns%deadstemn_xfer_patch(p)     + nf%deadstemn_storage_to_xfer_patch(p)*dt
            ns%livecrootn_storage_patch(p) = ns%livecrootn_storage_patch(p) - nf%livecrootn_storage_to_xfer_patch(p)*dt
            ns%livecrootn_xfer_patch(p)    = ns%livecrootn_xfer_patch(p)    + nf%livecrootn_storage_to_xfer_patch(p)*dt
            ns%deadcrootn_storage_patch(p) = ns%deadcrootn_storage_patch(p) - nf%deadcrootn_storage_to_xfer_patch(p)*dt
            ns%deadcrootn_xfer_patch(p)    = ns%deadcrootn_xfer_patch(p)    + nf%deadcrootn_storage_to_xfer_patch(p)*dt
         end if

         if (ivt(p) >= npcropmin) then ! skip 2 generic crops
            ! lines here for consistency; the transfer terms are zero
            ns%livestemn_storage_patch(p)  = ns%livestemn_storage_patch(p) - nf%livestemn_storage_to_xfer_patch(p)*dt
            ns%livestemn_xfer_patch(p)     = ns%livestemn_xfer_patch(p)    + nf%livestemn_storage_to_xfer_patch(p)*dt
            ns%grainn_storage_patch(p)     = ns%grainn_storage_patch(p)    - nf%grainn_storage_to_xfer_patch(p)*dt
            ns%grainn_xfer_patch(p)        = ns%grainn_xfer_patch(p)       + nf%grainn_storage_to_xfer_patch(p)*dt
         end if

      end do

    end associate

  end subroutine NStateUpdate1

end module CNNStateUpdate1Mod<|MERGE_RESOLUTION|>--- conflicted
+++ resolved
@@ -26,13 +26,9 @@
   use clm_varctl             , only : forest_fert_exp
   use clm_varctl             , only : nu_com
   use clm_varctl             , only : NFIX_PTASE_plant
-<<<<<<< HEAD
-
-=======
   use decompMod              , only : bounds_type
   use clm_varcon             , only : dzsoi_decomp
   use clm_varctl             , only : use_fates
->>>>>>> 67a0f985
   !
   implicit none
   save
