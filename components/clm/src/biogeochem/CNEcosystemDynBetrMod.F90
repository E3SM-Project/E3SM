module CNEcosystemDynBetrMod

  !
  ! DESCRIPTION
  ! betr based aboveground belowground coupling
  !
  ! Created by Jinyun Tang
  ! Now it is only for generic carbon coupling no isotope is attempted below, but will
  ! be enabled gradually.
  use shr_kind_mod              , only : r8 => shr_kind_r8
  use shr_sys_mod               , only : shr_sys_flush
  use clm_varctl                , only : use_c13, use_c14, use_fates, use_dynroot
  use decompMod                 , only : bounds_type
  use perf_mod                  , only : t_startf, t_stopf
  use spmdMod                   , only : masterproc
  use clm_varctl                , only : use_century_decomp
  use CNStateType               , only : cnstate_type
  use CNCarbonFluxType          , only : carbonflux_type
  use CNCarbonStateType         , only : carbonstate_type
  use CNNitrogenFluxType        , only : nitrogenflux_type
  use CNNitrogenStateType       , only : nitrogenstate_type
  use CanopyStateType           , only : canopystate_type
  use SoilStateType             , only : soilstate_type
  use TemperatureType           , only : temperature_type
  use WaterstateType            , only : waterstate_type
  use WaterfluxType             , only : waterflux_type
  use atm2lndType               , only : atm2lnd_type
  use CanopyStateType           , only : canopystate_type
  use TemperatureType           , only : temperature_type
  use PhotosynthesisType        , only : photosyns_type
  use CH4Mod                    , only : ch4_type
  use EnergyFluxType            , only : energyflux_type
  use SoilHydrologyType         , only : soilhydrology_type
  use FrictionVelocityType      , only : frictionvel_type
  use tracerfluxType            , only : tracerflux_type
  use tracerstatetype           , only : tracerstate_type
  use BetrTracerType            , only : betrtracer_type
  use PhosphorusFluxType        , only : phosphorusflux_type
  use PhosphorusStateType       , only : phosphorusstate_type
  use dynSubgridControlMod      , only : get_do_harvest
  use ColumnDataType            , only : col_cs, c13_col_cs, c14_col_cs
  use ColumnDataType            , only : col_cf, c13_col_cf, c14_col_cf
  use ColumnDataType            , only : col_ns, col_nf
  use ColumnDataType            , only : col_ps, col_pf
  use VegetationDataType        , only : veg_cs, c13_veg_cs, c14_veg_cs
  use VegetationDataType        , only : veg_cf, c13_veg_cf, c14_veg_cf
  use VegetationDataType        , only : veg_ns, veg_nf
  use VegetationDataType        , only : veg_ps, veg_pf

  implicit none

  private
  public :: CNEcosystemDynBeTR
  public :: CNFluxStateBetrSummary
  contains


  !-----------------------------------------------------------------------
  subroutine CNEcosystemDynBetr(bounds,                             &
         num_soilc, filter_soilc,                                        &
         num_soilp, filter_soilp, num_pcropp, filter_pcropp, doalb,      &
         cnstate_vars, carbonflux_vars, carbonstate_vars,                &
         c13_carbonflux_vars, c13_carbonstate_vars,                      &
         c14_carbonflux_vars, c14_carbonstate_vars,                      &
         nitrogenflux_vars, nitrogenstate_vars,                          &
         atm2lnd_vars, waterstate_vars, waterflux_vars,                  &
         canopystate_vars, soilstate_vars, temperature_vars, crop_vars,  &
         photosyns_vars, soilhydrology_vars, energyflux_vars, &
         PlantMicKinetics_vars,                                          &
         phosphorusflux_vars, phosphorusstate_vars,frictionvel_vars)

    ! Description:
    ! Update vegetation related state variables and
    ! setup fluxes and parameters for plant-microbe coupling in soibgc
    !
    ! !USES:
    use NitrogenDynamicsMod            , only : NitrogenDeposition,NitrogenFixation, NitrogenFert, CNSoyfix
    use MaintenanceRespMod                , only : MaintenanceResp
    use SoilLittDecompMod               , only : SoilLittDecompAlloc
    use CNPhenologyBeTRMod            , only : CNPhenology
    use GrowthRespMod                , only : GrowthResp
    use CarbonStateUpdate1Mod        , only : CarbonStateUpdate1,CarbonStateUpdate0
    use CNNStateUpdate1BeTRMod        , only : NStateUpdate1
    use CNGapMortalityBeTRMod         , only : CNGapMortality
    use CarbonStateUpdate2Mod        , only : CarbonStateUpdate2, CarbonStateUpdate2h
    use CNNStateUpdate2BeTRMod        , only : NStateUpdate2, NStateUpdate2h
    use FireMod                 , only : FireArea, FireFluxes
    use CarbonStateUpdate3Mod        , only : CarbonStateUpdate3
    use CarbonIsoFluxMod             , only : CarbonIsoFlux1, CarbonIsoFlux2, CarbonIsoFlux2h, CarbonIsoFlux3
    use C14DecayMod             , only : C14Decay, C14BombSpike
    use WoodProductsMod         , only : WoodProducts
    use DecompCascadeBGCMod     , only : decomp_rate_constants_bgc
    use DecompCascadeCNMod      , only : decomp_rate_constants_cn
    use CropType                  , only : crop_type
    use dynHarvestMod             , only : CNHarvest
    use clm_varpar                , only : crop_prog
    use CropHarvestPoolsMod       , only : CropHarvestPools
    use PlantMicKineticsMod       , only : PlantMicKinetics_type
    use CNAllocationBetrMod       , only : SetPlantMicNPDemand, Allocation3_PlantCNPAlloc
    use CNNStateUpdate3BeTRMod        , only : NStateUpdate3
    use NitrogenDynamicsMod            , only : NitrogenFixation_balance
    use PhosphorusStateUpdate1Mod          , only : PhosphorusStateUpdate1
    use PhosphorusStateUpdate2Mod          , only : PhosphorusStateUpdate2, PhosphorusStateUpdate2h
    use PhosphorusDynamicsMod              , only : PhosphorusBiochemMin_balance,PhosphorusDeposition,PhosphorusWeathering
    use VerticalProfileMod      , only : decomp_vertprofiles
    use RootDynamicsMod              , only : RootDynamics
    implicit none


    !
    ! !ARGUMENTS:
    type(bounds_type)                , intent(in)    :: bounds
    integer                          , intent(in)    :: num_soilc         ! number of soil columns in filter
    integer                          , intent(in)    :: filter_soilc(:)   ! filter for soil columns
    integer                          , intent(in)    :: num_soilp         ! number of soil patches in filter
    integer                          , intent(in)    :: filter_soilp(:)   ! filter for soil patches
    integer                          , intent(in)    :: num_pcropp        ! number of prog. crop patches in filter
    integer                          , intent(in)    :: filter_pcropp(:)  ! filter for prognostic crop patches
    logical                          , intent(in)    :: doalb             ! true = surface albedo calculation time step
    type(cnstate_type)               , intent(inout) :: cnstate_vars
    type(carbonflux_type)            , intent(inout) :: carbonflux_vars
    type(carbonstate_type)           , intent(inout) :: carbonstate_vars
    type(carbonflux_type)            , intent(inout) :: c13_carbonflux_vars
    type(carbonstate_type)           , intent(inout) :: c13_carbonstate_vars
    type(carbonflux_type)            , intent(inout) :: c14_carbonflux_vars
    type(carbonstate_type)           , intent(inout) :: c14_carbonstate_vars
    type(nitrogenflux_type)          , intent(inout) :: nitrogenflux_vars
    type(nitrogenstate_type)         , intent(inout) :: nitrogenstate_vars
    type(atm2lnd_type)               , intent(in)    :: atm2lnd_vars
    type(waterstate_type)            , intent(in)    :: waterstate_vars
    type(waterflux_type)             , intent(in)    :: waterflux_vars
    type(canopystate_type)           , intent(in)    :: canopystate_vars
    type(soilstate_type)             , intent(inout) :: soilstate_vars
    type(temperature_type)           , intent(inout) :: temperature_vars
    type(crop_type)                  , intent(inout) :: crop_vars
    type(photosyns_type)             , intent(in)    :: photosyns_vars
    type(soilhydrology_type)         , intent(in)    :: soilhydrology_vars
    type(energyflux_type)            , intent(in)    :: energyflux_vars
    type(PlantMicKinetics_type)      , intent(inout) :: PlantMicKinetics_vars
    type(phosphorusflux_type)        , intent(inout) :: phosphorusflux_vars
    type(phosphorusstate_type)       , intent(inout) :: phosphorusstate_vars
    type(frictionvel_type)           , intent(in)    :: frictionvel_vars

    if(.not. use_fates)then
       ! --------------------------------------------------
       ! zero the column-level C and N fluxes
       ! --------------------------------------------------

       call t_startf('CNZero')

       call col_cf%SetValues(num_soilc, filter_soilc, 0._r8)
       call veg_cf%SetValues(num_soilp, filter_soilp, 0._r8)

       if ( use_c13 ) then
          call c13_col_cf%SetValues(num_soilc, filter_soilc, 0._r8)
          call c13_veg_cf%SetValues(num_soilp, filter_soilp, 0._r8)
       end if

       if ( use_c14 ) then
          call c14_col_cf%SetValues(num_soilc, filter_soilc, 0._r8)
          call c14_veg_cf%SetValues(num_soilp, filter_soilp, 0._r8)
       end if
       
       call col_nf%SetValues (num_soilc, filter_soilc, 0._r8)
       call veg_nf%SetValues (num_soilp, filter_soilp, 0._r8)

       call col_pf%SetValues (num_soilc, filter_soilc, 0._r8)
       call veg_pf%SetValues (num_soilp, filter_soilp, 0._r8)

       call t_stopf('CNZero')

       ! --------------------------------------------------
       ! Nitrogen Deposition, Fixation and Respiration, phosphorus dynamics
       ! --------------------------------------------------

       call t_startf('CNDeposition')
<<<<<<< HEAD
       call NitrogenDeposition(bounds, &
            atm2lnd_vars, nitrogenflux_vars)
=======
       !call CNNDeposition(bounds, &
       !     atm2lnd_vars, nitrogenflux_vars)

       call CNNDeposition(bounds, &
            atm2lnd_vars, nitrogenflux_vars, nitrogenstate_vars, &
            frictionvel_vars, waterstate_vars, waterflux_vars, &
            temperature_vars, soilstate_vars, filter_soilc, num_soilc)

>>>>>>> 0498c0db
       call t_stopf('CNDeposition')

       call t_startf('MaintenanceResp')
       if (crop_prog) then
          call NitrogenFert(bounds, num_soilc,filter_soilc, &
               nitrogenflux_vars)

       end if
       call MaintenanceResp(bounds, num_soilc, filter_soilc, num_soilp, filter_soilp, &
            canopystate_vars, soilstate_vars, temperature_vars, photosyns_vars, &
            carbonflux_vars, carbonstate_vars, nitrogenstate_vars)
       call t_stopf('MaintenanceResp')

       ! for P competition purpose, calculate P fluxes that will potentially increase solution P pool
       ! then competitors take up solution P
       call t_startf('PhosphorusWeathering')
       call PhosphorusWeathering(num_soilc, filter_soilc, &
               cnstate_vars,phosphorusstate_vars,phosphorusflux_vars)
       call t_stopf('PhosphorusWeathering')


       ! --------------------------------------------------
       ! Phosphorus Deposition ! X.SHI
       ! --------------------------------------------------

       call t_startf('PhosphorusDeposition')
       call PhosphorusDeposition(bounds, &
            atm2lnd_vars, phosphorusflux_vars)
       call t_stopf('PhosphorusDeposition')

       !This specifies the vertical distribution of deposition fluxes and
       !root exudates
       call decomp_vertprofiles(bounds,                      &
           num_soilc, filter_soilc, num_soilp, filter_soilp, &
           soilstate_vars, canopystate_vars, cnstate_vars)
!!--------------------------------------------------------------

       call t_startf('CNAllocation - phase-1')
       call SetPlantMicNPDemand (bounds                                     , &
                num_soilc, filter_soilc, num_soilp, filter_soilp            , &
                photosyns_vars, crop_vars, canopystate_vars, cnstate_vars   , &
                carbonstate_vars, carbonflux_vars, c13_carbonflux_vars      , &
                c14_carbonflux_vars, nitrogenstate_vars, nitrogenflux_vars  , &
                phosphorusstate_vars, phosphorusflux_vars, PlantMicKinetics_vars)

       call t_stopf('CNAllocation - phase-1')

       call t_startf('CNFixation')
       !nfixation comes after SetPlantMicNPDemand because it needs cnp ratio
       !computed first
       call NitrogenFixation_balance( num_soilc, filter_soilc, &
               cnstate_vars, carbonflux_vars, nitrogenstate_vars, nitrogenflux_vars, &
               temperature_vars, waterstate_vars, carbonstate_vars, phosphorusstate_vars)
       call t_stopf('CNFixation')

       ! nu_com_phosphatase is true
       call t_startf('PhosphorusBiochemMin')
       call PhosphorusBiochemMin_balance(bounds,num_soilc, filter_soilc, &
                  cnstate_vars,nitrogenstate_vars,phosphorusstate_vars,phosphorusflux_vars)
       call t_stopf('PhosphorusBiochemMin')

       if (crop_prog) then
          !be careful about CNSoyfix, it is coded by using CTC-RD formulation
          !of CN interactions
          call CNSoyfix(bounds, num_soilc, filter_soilc, num_soilp, filter_soilp, &
               waterstate_vars, crop_vars, cnstate_vars, &
               nitrogenstate_vars, nitrogenflux_vars)
      endif
      call t_startf('CNAllocation - phase-3')
      call Allocation3_PlantCNPAlloc (bounds                      , &
                num_soilc, filter_soilc, num_soilp, filter_soilp    , &
                canopystate_vars                                    , &
                cnstate_vars, carbonstate_vars, carbonflux_vars     , &
                c13_carbonflux_vars, c14_carbonflux_vars            , &
                nitrogenstate_vars, nitrogenflux_vars               , &
                phosphorusstate_vars, phosphorusflux_vars, crop_vars)
      call t_stopf('CNAllocation - phase-3')

       !--------------------------------------------
       ! Phenology
       !--------------------------------------------

       ! CNphenology needs to be called after SoilLittDecompAlloc, because it
       ! depends on current time-step fluxes to new growth on the last
       ! litterfall timestep in deciduous systems

       call t_startf('CNPhenology')
       call CNPhenology(num_soilc, filter_soilc, num_soilp, filter_soilp, &
            num_pcropp, filter_pcropp, doalb, &
            waterstate_vars, temperature_vars, crop_vars, canopystate_vars, soilstate_vars, &
            cnstate_vars, carbonstate_vars, carbonflux_vars, &
            nitrogenstate_vars, nitrogenflux_vars,&
            phosphorusstate_vars,phosphorusflux_vars)
       call t_stopf('CNPhenology')


      !--------------------------------------------
       ! Growth respiration
       !--------------------------------------------

       call t_startf('GrowthResp')
       call GrowthResp(num_soilp, filter_soilp, &
            carbonflux_vars)
       call t_stopf('CNGResp')
       
       call veg_cf%SummaryRR(bounds, num_soilp, filter_soilp, num_soilc, filter_soilc, col_cf)
       if(use_c13) then
         call c13_veg_cf%SummaryRR(bounds, num_soilp, filter_soilp, num_soilc, filter_soilc, c13_col_cf)
       endif

       if(use_c14) then
         call c14_veg_cf%SummaryRR(bounds, num_soilp, filter_soilp, num_soilc, filter_soilc, c14_col_cf)
       endif
       !--------------------------------------------
       ! Dynamic Roots
       !--------------------------------------------

       if( use_dynroot ) then
          call t_startf('RootDynamics')

          call RootDynamics(bounds, num_soilc, filter_soilc, num_soilp, filter_soilp, &
               canopystate_vars, carbonstate_vars, nitrogenstate_vars, carbonflux_vars,  &
               cnstate_vars, crop_vars, energyflux_vars, soilstate_vars)
          call t_stopf('RootDynamics')
       end if

       !--------------------------------------------
       ! C State Update 0
       !--------------------------------------------

       call t_startf('CarbonStateUpdate0')
       call CarbonStateUpdate0(num_soilp, filter_soilp, veg_cs, veg_cf)
       if ( use_c13 ) then
          call CarbonStateUpdate0(num_soilp, filter_soilp, c13_veg_cs, c13_veg_cf)
       end if
       if ( use_c14 ) then
          call CarbonStateUpdate0(num_soilp, filter_soilp, c14_veg_cs, c14_veg_cf)
       end if
       call t_stopf('CarbonStateUpdate0')

       !--------------------------------------------
       ! Update1
       !--------------------------------------------

       call t_startf('CNUpdate1')

       if ( use_c13 ) then
          call CarbonIsoFlux1(num_soilc, filter_soilc, num_soilp, filter_soilp, &
               cnstate_vars, carbonflux_vars, carbonstate_vars, &
               isotopeflux_vars=c13_carbonflux_vars, isotopestate_vars=c13_carbonstate_vars, &
               isotope='c13', isocol_cs=c13_col_cs, isoveg_cs=c13_veg_cs, isocol_cf=c13_col_cf, isoveg_cf=c13_veg_cf)
       end if

       if ( use_c14 ) then
          call CarbonIsoFlux1(num_soilc, filter_soilc, num_soilp, filter_soilp, &
               cnstate_vars, carbonflux_vars, carbonstate_vars, &
               isotopeflux_vars=c14_carbonflux_vars, isotopestate_vars=c14_carbonstate_vars, &
               isotope='c14', isocol_cs=c14_col_cs, isoveg_cs=c14_veg_cs, isocol_cf=c14_col_cf, isoveg_cf=c14_veg_cf)
       end if

       call CarbonStateUpdate1(bounds, num_soilc, filter_soilc, num_soilp, filter_soilp, &
            crop_vars, col_cs, veg_cs, col_cf, veg_cf)

       if ( use_c13 ) then
          call CarbonStateUpdate1(bounds, num_soilc, filter_soilc, num_soilp, filter_soilp, &
               crop_vars, c13_col_cs, c13_veg_cs, c13_col_cf, c13_veg_cf)
       end if
       if ( use_c14 ) then
          call CarbonStateUpdate1(bounds, num_soilc, filter_soilc, num_soilp, filter_soilp, &
               crop_vars, c14_col_cs, c14_veg_cs, c14_col_cf, c14_veg_cf)
       end if

       call NStateUpdate1(num_soilc, filter_soilc, num_soilp, filter_soilp, &
            cnstate_vars, nitrogenflux_vars, nitrogenstate_vars)

       call PhosphorusStateUpdate1(num_soilc, filter_soilc, num_soilp, filter_soilp, &
            cnstate_vars, phosphorusflux_vars, phosphorusstate_vars)

       call t_stopf('CNUpdate1')

       call t_startf('CNGapMortality')
       call CNGapMortality( num_soilc, filter_soilc, num_soilp, filter_soilp, &
            cnstate_vars, &
            carbonstate_vars, nitrogenstate_vars, carbonflux_vars, nitrogenflux_vars,&
            phosphorusstate_vars,phosphorusflux_vars )
       call t_stopf('CNGapMortality')

       !--------------------------------------------
       ! Update2
       !--------------------------------------------

       call t_startf('CNUpdate2')

       if ( use_c13 ) then
          call CarbonIsoFlux2(num_soilc, filter_soilc, num_soilp, filter_soilp, &
               cnstate_vars, carbonflux_vars, carbonstate_vars, &
               isotopeflux_vars=c13_carbonflux_vars, isotopestate_vars=c13_carbonstate_vars, &
               isotope='c13', isocol_cs=c13_col_cs, isoveg_cs=c13_veg_cs, isocol_cf=c13_col_cf, isoveg_cf=c13_veg_cf)
       end if

       if ( use_c14 ) then
          call CarbonIsoFlux2(num_soilc, filter_soilc, num_soilp, filter_soilp, &
               cnstate_vars, carbonflux_vars, carbonstate_vars, &
               isotopeflux_vars=c14_carbonflux_vars, isotopestate_vars=c14_carbonstate_vars, &
               isotope='c14', isocol_cs=c14_col_cs, isoveg_cs=c14_veg_cs, isocol_cf=c14_col_cf, isoveg_cf=c14_veg_cf)
       end if

       call CarbonStateUpdate2( num_soilc, filter_soilc, num_soilp, filter_soilp, &
            carbonflux_vars, carbonstate_vars, col_cs, veg_cs, col_cf, veg_cf)

       if ( use_c13 ) then
          call CarbonStateUpdate2(num_soilc, filter_soilc, num_soilp, filter_soilp, &
               c13_carbonflux_vars, c13_carbonstate_vars, c13_col_cs, c13_veg_cs, c13_col_cf, c13_veg_cf)
       end if
       if ( use_c14 ) then
          call CarbonStateUpdate2(num_soilc, filter_soilc, num_soilp, filter_soilp, &
               c14_carbonflux_vars, c14_carbonstate_vars, c14_col_cs, c14_veg_cs, c14_col_cf, c14_veg_cf)
       end if
       call NStateUpdate2(num_soilc, filter_soilc, num_soilp, filter_soilp, &
            nitrogenflux_vars, nitrogenstate_vars)

       call PhosphorusStateUpdate2(num_soilc, filter_soilc, num_soilp, filter_soilp, &
            phosphorusflux_vars, phosphorusstate_vars)

       if (get_do_harvest()) then
          call CNHarvest(num_soilc, filter_soilc, num_soilp, filter_soilp, &
               cnstate_vars, carbonstate_vars, nitrogenstate_vars, carbonflux_vars, nitrogenflux_vars,&
               phosphorusstate_vars, phosphorusflux_vars)
       end if

       if ( use_c13 ) then
          call CarbonIsoFlux2h(num_soilc, filter_soilc, num_soilp, filter_soilp, &
               cnstate_vars, carbonflux_vars, carbonstate_vars, &
               isotopeflux_vars=c13_carbonflux_vars, isotopestate_vars=c13_carbonstate_vars, &
               isotope='c13', isocol_cs=c13_col_cs, isoveg_cs=c13_veg_cs, isocol_cf=c13_col_cf, isoveg_cf=c13_veg_cf)
       end if
       if ( use_c14 ) then
          call CarbonIsoFlux2h(num_soilc, filter_soilc, num_soilp, filter_soilp, &
               cnstate_vars, carbonflux_vars, carbonstate_vars, &
               isotopeflux_vars=c14_carbonflux_vars, isotopestate_vars=c14_carbonstate_vars, &
               isotope='c14', isocol_cs=c14_col_cs, isoveg_cs=c14_veg_cs, isocol_cf=c14_col_cf, isoveg_cf=c14_veg_cf)
       end if

       call CarbonStateUpdate2h( num_soilc, filter_soilc,  num_soilp, filter_soilp, &
            carbonflux_vars, carbonstate_vars, col_cs, veg_cs, col_cf, veg_cf)
       if ( use_c13 ) then
          call CarbonStateUpdate2h(num_soilc, filter_soilc, num_soilp, filter_soilp, &
               c13_carbonflux_vars, c13_carbonstate_vars, c13_col_cs, c13_veg_cs, c13_col_cf, c13_veg_cf)
       end if
       if ( use_c14 ) then
          call CarbonStateUpdate2h(num_soilc, filter_soilc, num_soilp, filter_soilp, &
               c14_carbonflux_vars, c14_carbonstate_vars, c14_col_cs, c13_veg_cs, c14_col_cf, c14_veg_cf)
       end if

       call NStateUpdate2h(num_soilc, filter_soilc, num_soilp, filter_soilp, &
            nitrogenflux_vars, nitrogenstate_vars)

       call PhosphorusStateUpdate2h(num_soilc, filter_soilc, num_soilp, filter_soilp, &
            phosphorusflux_vars, phosphorusstate_vars)

       call WoodProducts(num_soilc, filter_soilc, &
            carbonstate_vars, c13_carbonstate_vars, c14_carbonstate_vars, nitrogenstate_vars, &
            carbonflux_vars, c13_carbonflux_vars, c14_carbonflux_vars, nitrogenflux_vars,&
            phosphorusstate_vars,phosphorusflux_vars)

       call CropHarvestPools(num_soilc, filter_soilc, &
            carbonstate_vars, c13_carbonstate_vars, c14_carbonstate_vars, nitrogenstate_vars, &
            phosphorusstate_vars, carbonflux_vars, c13_carbonflux_vars, c14_carbonflux_vars, &
            nitrogenflux_vars, phosphorusflux_vars)

       call FireArea(bounds, num_soilc, filter_soilc, num_soilp, filter_soilp, &
            atm2lnd_vars, temperature_vars, energyflux_vars, soilhydrology_vars, waterstate_vars, &
            cnstate_vars, carbonstate_vars)

       call FireFluxes(num_soilc, filter_soilc, num_soilp, filter_soilp, &
            cnstate_vars, carbonstate_vars, nitrogenstate_vars, &
            carbonflux_vars,nitrogenflux_vars,phosphorusstate_vars,phosphorusflux_vars)

       call t_stopf('CNUpdate2')

       !--------------------------------------------
       ! Update3
       !--------------------------------------------

       if ( use_c13 ) then
          call CarbonIsoFlux3(num_soilc, filter_soilc, num_soilp, filter_soilp, &
               cnstate_vars, carbonflux_vars, carbonstate_vars, &
               isotopeflux_vars=c13_carbonflux_vars, isotopestate_vars=c13_carbonstate_vars, &
               isotope='c13', isocol_cs=c13_col_cs, isoveg_cs=c13_veg_cs, isocol_cf=c13_col_cf, isoveg_cf=c13_veg_cf)
       end if
       if ( use_c14 ) then
          call CarbonIsoFlux3(num_soilc, filter_soilc, num_soilp, filter_soilp, &
               cnstate_vars, carbonflux_vars, carbonstate_vars, &
               isotopeflux_vars=c14_carbonflux_vars, isotopestate_vars=c14_carbonstate_vars, &
               isotope='c14', isocol_cs=c14_col_cs, isoveg_cs=c14_veg_cs, isocol_cf=c14_col_cf, isoveg_cf=c14_veg_cf)
       end if

       call CarbonStateUpdate3( num_soilc, filter_soilc, num_soilp, filter_soilp, &
            carbonflux_vars, carbonstate_vars, col_cs, veg_cs, col_cf, veg_cf)

       if ( use_c13 ) then
          call CarbonStateUpdate3( num_soilc, filter_soilc, num_soilp, filter_soilp, &
               c13_carbonflux_vars, c13_carbonstate_vars, c13_col_cs, c13_veg_cs, c13_col_cf, c13_veg_cf)
       end if
       if ( use_c14 ) then
          call CarbonStateUpdate3( num_soilc, filter_soilc, num_soilp, filter_soilp, &
               c14_carbonflux_vars, c14_carbonstate_vars, c14_col_cs, c14_veg_cs, c14_col_cf, c14_veg_cf)
       end if


       if ( use_c14 ) then
          call C14Decay(num_soilc, filter_soilc, num_soilp, filter_soilp, &
               cnstate_vars, c14_carbonstate_vars)

          call C14BombSpike(num_soilp, filter_soilp, &
               cnstate_vars)
       end if

    endif

  end subroutine CNEcosystemDynBetr


  !-----------------------------------------------------------------------
  subroutine CNFluxStateBetrSummary(bounds, col, pft, num_soilc, filter_soilc, &
       num_soilp, filter_soilp,                                      &
       carbonflux_vars, carbonstate_vars,                            &
       c13_carbonflux_vars, c13_carbonstate_vars,                    &
       c14_carbonflux_vars, c14_carbonstate_vars,                    &
       nitrogenflux_vars, nitrogenstate_vars,                        &
       phosphorusflux_vars, phosphorusstate_vars)
    !
    ! DESCRIPTION
    ! summarize all fluxes and state varaibles, prepare for mass balance analysis
    !
    use ColumnType           , only : column_physical_properties
    use VegetationType       , only : vegetation_physical_properties
    use PrecisionControlMod  , only: PrecisionControl
    implicit none
    type(bounds_type)        , intent(in)    :: bounds
    type(column_physical_properties)        , intent(in)    :: col
    type(vegetation_physical_properties)         , intent(in)    :: pft
    integer                  , intent(in)    :: num_soilc            ! number of soil columns in filter
    integer                  , intent(in)    :: filter_soilc(:)      ! filter for soil columns
    integer                  , intent(in)    :: num_soilp            ! number of soil patches in filter
    integer                  , intent(in)    :: filter_soilp(:)      ! filter for soil patches
    type(carbonflux_type)    , intent(inout) :: carbonflux_vars      !
    type(carbonstate_type)   , intent(inout) :: carbonstate_vars     !
    type(carbonflux_type)    , intent(inout) :: c13_carbonflux_vars  !
    type(carbonstate_type)   , intent(inout) :: c13_carbonstate_vars !
    type(carbonflux_type)    , intent(inout) :: c14_carbonflux_vars  !
    type(carbonstate_type)   , intent(inout) :: c14_carbonstate_vars !
    type(nitrogenflux_type)  , intent(inout) :: nitrogenflux_vars    !
    type(nitrogenstate_type) , intent(inout) :: nitrogenstate_vars   !
    type(phosphorusflux_type), intent(inout) :: phosphorusflux_vars
    type(phosphorusstate_type),intent(inout) :: phosphorusstate_vars

    call t_startf('CNsumBetr')

    call PrecisionControl(num_soilc, filter_soilc, num_soilp, filter_soilp, &
            carbonstate_vars, c13_carbonstate_vars, c14_carbonstate_vars, nitrogenstate_vars,phosphorusstate_vars)

    call veg_cf%Summary(bounds, num_soilp, filter_soilp, num_soilc, filter_soilc, 'bulk', col_cf)
    call col_cf%Summary(bounds, num_soilc, filter_soilc, 'bulk')
    if ( use_c13 ) then
       call c13_veg_cf%Summary(bounds, num_soilp, filter_soilp, num_soilc, filter_soilc, 'c13', c13_col_cf)
       call c13_col_cf%Summary(bounds, num_soilc, filter_soilc, 'c13')

    end if
    if ( use_c14 ) then
       call C14_veg_cf%Summary(bounds, num_soilp, filter_soilp, num_soilc, filter_soilc, 'c14', c14_col_cf)
       call c14_col_cf%Summary(bounds, num_soilc, filter_soilc, 'c14')
    end if

    call veg_cs%Summary(bounds, num_soilc, filter_soilc, num_soilp, filter_soilp, col_cs)
    call col_cs%Summary(bounds, num_soilc, filter_soilc)
    if ( use_c13 ) then
       call c13_veg_cs%Summary(bounds, num_soilc, filter_soilc, num_soilp, filter_soilp, c13_col_cs)
       call c13_col_cs%Summary(bounds, num_soilc, filter_soilc)
    end if
    if ( use_c14 ) then
       call c14_veg_cs%Summary(bounds, num_soilc, filter_soilc, num_soilp, filter_soilp, c14_col_cs)
       call c14_col_cs%Summary(bounds, num_soilc, filter_soilc)

    end if

    call update_plant_nutrient_buffer(bounds, col, pft, num_soilc, filter_soilc, num_soilp, filter_soilp, &
      nitrogenflux_vars, nitrogenstate_vars, phosphorusflux_vars, phosphorusstate_vars)

    call veg_nf%Summary(bounds, num_soilc, filter_soilc, num_soilp, filter_soilp, col_nf)
    call col_nf%Summary(bounds, num_soilc, filter_soilc)

    call veg_ns%Summary(bounds, num_soilc, filter_soilc, num_soilp, filter_soilp, col_ns)
    call col_ns%Summary(bounds, num_soilc, filter_soilc)

    call veg_pf%Summary(bounds, num_soilc, filter_soilc, num_soilp, filter_soilp, col_pf)
    call col_pf%Summary(bounds, num_soilc, filter_soilc)

    call veg_ps%Summary(bounds, num_soilc, filter_soilc, num_soilp, filter_soilp, col_ps)
    call col_ps%Summary(bounds, num_soilc, filter_soilc)

    call t_stopf('CNsumBetr')

  end subroutine CNFluxStateBetrSummary

  !-----------------------------------------------------------------------
  subroutine update_plant_nutrient_buffer(bounds,col, pft, num_soilc, filter_soilc, num_soilp, filter_soilp, &
       nitrogenflux_vars, nitrogenstate_vars, phosphorusflux_vars, phosphorusstate_vars)
    !
    ! DESCRIPTION
    ! calculate gpp downregulation factor
    use clm_time_manager         , only : get_step_size
    use ColumnType               , only : column_physical_properties
    use VegetationType           , only : vegetation_physical_properties
    use pftvarcon                , only : noveg
    implicit none
    type(bounds_type)        , intent(in)    :: bounds
    type(column_physical_properties)        , intent(in)    :: col
    type(vegetation_physical_properties)         , intent(in)    :: pft
    integer                  , intent(in)    :: num_soilc                                      ! number of soil columns in filter
    integer                  , intent(in)    :: filter_soilc(:)                                ! filter for soil columns
    integer                  , intent(in)    :: num_soilp
    integer                  , intent(in)    :: filter_soilp(:)
    type(nitrogenflux_type)  , intent(in)    :: nitrogenflux_vars    !
    type(nitrogenstate_type) , intent(inout) :: nitrogenstate_vars   !
    type(phosphorusflux_type), intent(in)    :: phosphorusflux_vars
    type(phosphorusstate_type),intent(inout) :: phosphorusstate_vars

    integer :: fc, c, p
    real(r8) :: dtime
    associate(&
         plant_n_buffer_patch        => veg_ns%plant_n_buffer            , & ! Inout:  [real(r8) (:)   ] gN/m2
         plant_p_buffer_patch        => veg_ps%plant_p_buffer          , & ! Inout:  [real(r8) (:)   ] gN/m2
         smin_nh4_to_plant_patch     => veg_nf%smin_nh4_to_plant          , &
         smin_no3_to_plant_patch     => veg_nf%smin_no3_to_plant          , &
         sminp_to_plant_patch        => veg_pf%sminp_to_plant             &
    )
    dtime =  get_step_size()

    do fc=1,num_soilc
       c = filter_soilc(fc)
       do p = col%pfti(c), col%pftf(c)
         if (pft%active(p).and. (pft%itype(p) .ne. noveg)) then
           plant_n_buffer_patch(p) = plant_n_buffer_patch(p) + dtime * &
               (smin_nh4_to_plant_patch(p) + smin_no3_to_plant_patch(p))

           plant_p_buffer_patch(p) = plant_p_buffer_patch(p) + dtime * &
               sminp_to_plant_patch(p)
         endif
       enddo
    enddo
    end associate
  end subroutine update_plant_nutrient_buffer

end module CNEcosystemDynBetrMod<|MERGE_RESOLUTION|>--- conflicted
+++ resolved
@@ -174,19 +174,12 @@
        ! --------------------------------------------------
 
        call t_startf('CNDeposition')
-<<<<<<< HEAD
+
        call NitrogenDeposition(bounds, &
-            atm2lnd_vars, nitrogenflux_vars)
-=======
-       !call CNNDeposition(bounds, &
-       !     atm2lnd_vars, nitrogenflux_vars)
-
-       call CNNDeposition(bounds, &
             atm2lnd_vars, nitrogenflux_vars, nitrogenstate_vars, &
             frictionvel_vars, waterstate_vars, waterflux_vars, &
             temperature_vars, soilstate_vars, filter_soilc, num_soilc)
 
->>>>>>> 0498c0db
        call t_stopf('CNDeposition')
 
        call t_startf('MaintenanceResp')
