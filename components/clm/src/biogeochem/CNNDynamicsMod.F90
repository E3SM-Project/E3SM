module CNNDynamicsMod

  !-----------------------------------------------------------------------
  ! !MODULE: CNNDynamicsMod
  !
  ! !DESCRIPTION:
  ! Module for mineral nitrogen dynamics (deposition, fixation, leaching)
  ! for coupled carbon-nitrogen code.
  !
  ! !USES:
  use shr_kind_mod        , only : r8 => shr_kind_r8
  use decompMod           , only : bounds_type
  use clm_varcon          , only : dzsoi_decomp, zisoi
  use clm_varctl          , only : use_nitrif_denitrif, use_vertsoilc, use_fan
  use subgridAveMod       , only : p2c
  use atm2lndType         , only : atm2lnd_type
  use CNCarbonFluxType    , only : carbonflux_type, nfix_timeconst
  use CNNitrogenFluxType  , only : nitrogenflux_type
  use CNNitrogenStateType , only : nitrogenstate_type
  use CNStateType         , only : cnstate_type
  use WaterStateType      , only : waterstate_type
  use WaterFluxType       , only : waterflux_type
  use CropType            , only : crop_type
  use ColumnType          , only : col_pp                
  use VegetationType           , only : veg_pp
  use VegetationPropertiesType      , only : veg_vp
  use CNCarbonStateType   , only : carbonstate_type
  use TemperatureType     , only : temperature_type
  use PhosphorusStateType , only : phosphorusstate_type
  use FrictionVelocityType, only : frictionvel_type
  use SoilStateType, only        : soilstate_type
  !
  implicit none
  save
  private
  !
  ! !PUBLIC MEMBER FUNCTIONS:
  public :: CNNDynamicsInit
  public :: CNNDeposition
  public :: CNNFixation
  public :: CNNLeaching
  public :: CNNFert
  public :: CNSoyfix
  public :: readCNNDynamicsParams
  public :: CNNFixation_balance
  
  !
  ! !PRIVATE DATA:
  type, private :: CNNDynamicsParamsType
     real(r8):: sf        ! soluble fraction of mineral N (unitless)
     real(r8):: sf_no3    ! soluble fraction of NO3 (unitless)
  end type CNNDynamicsParamsType
  
  type(CNNDynamicsParamsType),private ::  CNNDynamicsParamsInst

  logical, private, parameter :: debug_fan = .false.

  !-----------------------------------------------------------------------

contains

  !-----------------------------------------------------------------------
  subroutine CNNDynamicsInit ( )
    !
    ! !DESCRIPTION:
    ! Initialize module variables
    !-----------------------------------------------------------------------

    if (nfix_timeconst .eq. -1.2345_r8) then
       ! If nfix_timeconst is equal to the junk default value, then it
       ! wasn't specified by the user namelist and we need to assign
       ! it the correct default value. If the user specified it in the
       ! name list, we leave it alone.
       if (use_nitrif_denitrif) then
          nfix_timeconst = 10._r8
       else
          nfix_timeconst = 0._r8
       end if
    end if
   
  end subroutine CNNDynamicsInit

  !-----------------------------------------------------------------------
  subroutine readCNNDynamicsParams ( ncid )
    !
    ! !DESCRIPTION:
    ! Read in parameters
    !
    ! !USES:
    use ncdio_pio   , only : file_desc_t,ncd_io
    use abortutils  , only : endrun
    use shr_log_mod , only : errMsg => shr_log_errMsg
    !
    ! !ARGUMENTS:
    type(file_desc_t),intent(inout) :: ncid   ! pio netCDF file id
    !
    ! !LOCAL VARIABLES:
    character(len=32)  :: subname = 'CNNDynamicsParamsType'
    character(len=100) :: errCode = '-Error reading in parameters file:'
    logical            :: readv ! has variable been read in or not
    real(r8)           :: tempr ! temporary to read in constant
    character(len=100) :: tString ! temp. var for reading
    !-----------------------------------------------------------------------
    
    call CNNDynamicsInit()

    tString='sf_minn'
    call ncd_io(varname=trim(tString),data=tempr, flag='read', ncid=ncid, readvar=readv)
    if ( .not. readv ) call endrun(msg=trim(errCode)//trim(tString)//errMsg(__FILE__, __LINE__))
    CNNDynamicsParamsInst%sf=tempr

    tString='sf_no3'
    call ncd_io(varname=trim(tString),data=tempr, flag='read', ncid=ncid, readvar=readv)
    if ( .not. readv ) call endrun(msg=trim(errCode)//trim(tString)//errMsg(__FILE__, __LINE__))
    CNNDynamicsParamsInst%sf_no3=tempr
   
  end subroutine readCNNDynamicsParams

  !-----------------------------------------------------------------------
  subroutine CNNDeposition( bounds, &
       atm2lnd_vars, nitrogenflux_vars, nitrogenstate_vars, frictionvel_vars, waterstate_vars, waterflux_vars, temperature_vars, &
       soilstate_vars, filter_soilc, num_soilc)
    use GridcellType         , only: grc => grc_pp
    use LandunitType         , only: lun => lun_pp
    use ColumnType           , only : col => col_pp      
    use VegetationType       , only : patch => veg_pp
    use clm_varctl     , only : iulog
    use FanMod
    use abortutils     , only : endrun
    use pftvarcon, only : nc4_grass, nc3_nonarctic_grass
    use landunit_varcon,      only:  istsoil, istcrop
    use clm_varcon, only : spval, ispval
    use clm_time_manager     , only: get_step_size, get_curr_date, get_curr_calday, get_nstep

    !
    ! !DESCRIPTION:
    ! On the radiation time step, update the nitrogen deposition rate
    ! from atmospheric forcing. For now it is assumed that all the atmospheric
    ! N deposition goes to the soil mineral N pool.
    ! This could be updated later to divide the inputs between mineral N absorbed
    ! directly into the canopy and mineral N entering the soil pool.
    !
    ! !ARGUMENTS:
    type(bounds_type)        , intent(in)    :: bounds  
    type(atm2lnd_type)       , intent(in)    :: atm2lnd_vars
    type(nitrogenflux_type) , intent(inout) :: nitrogenflux_vars
    type(nitrogenstate_type) , intent(inout) :: nitrogenstate_vars
    type(frictionvel_type), intent(in) :: frictionvel_vars
    type(waterstate_type)    , intent(in)    :: waterstate_vars
    type(waterflux_type)     , intent(in)    :: waterflux_vars
    type(temperature_type)  , intent(in) :: temperature_vars
    type(soilstate_type), intent(in) :: soilstate_vars
    integer                 , intent(in)    :: filter_soilc(:) ! filter for soil columns
    integer                  , intent(in)    :: num_soilc       ! number of soil columns in filter

    !
    ! !LOCAL VARIABLES:
    integer :: g,c                    ! indices
    real(r8) :: dt
    !-----------------------------------------------------------------------

    associate(& 
         forc_ndep     =>  atm2lnd_vars%forc_ndep_grc           , & ! Input:  [real(r8) (:)]  nitrogen deposition rate (gN/m2/s)                
         ndep_to_sminn =>  nitrogenflux_vars%ndep_to_sminn_col   & ! Output: [real(r8) (:)]                                                    
         )

      ! Loop through columns
    do c = bounds%begc, bounds%endc
       g = col_pp%gridcell(c)
       ndep_to_sminn(c) = forc_ndep(g)
    end do


  end associate

  if (use_fan) then
     dt = real( get_step_size(), r8 )
     call fan()
  end if

contains

  subroutine fan()
    integer, parameter :: num_substeps = 4, balance_check_freq = 1000
    integer :: c, g, patchcounter, p, status, c1, c2, l, fc, ind_substep
    real(r8) :: ndep_org(3), orgpools(3), tanprod(3), watertend, fluxes(6,3), tanpools3(3), ratm, tandep, &
         fluxes2(6,2), fluxes3(6,3), fluxes4(6,4), tanpools2(2), tanpools4(4), fluxes_tmp(6), garbage_total
    real(r8), parameter :: water_init_grz = 0.005_r8, cnc_nh3_air = 0.0_r8, depth_slurry = 0.005_r8

    !real(r8), parameter :: fract_resist=0.225_r8, fract_unavail=0.025_r8, fract_avail=0.25_r8, fract_tan=0.6_r8

    real(r8), parameter :: fract_tan=0.6_r8 ! of all N
    real(r8), parameter :: fract_resist=0.45_r8, fract_unavail=0.05_r8, fract_avail=0.5_r8 ! of organic N

    real(r8), parameter :: dz_layer_fert = 0.02_r8, dz_layer_grz = 0.02_r8
    !real(r8), parameter :: fract_resist=0._r8, fract_unavail=0._r8, fract_avail=0._r8, fract_tan=1.0_r8

    real(r8), parameter :: slurry_infiltr_time = 12*3600.0_r8, water_init_fert = 1e-6
    real(r8), parameter :: &
         poolranges_grz(3) = (/24*3600.0_r8, 10*24*3600.0_r8, 360*24*3600.0_r8/), &
         poolranges_fert(3) = (/2*24*3600.0_r8, 24*3600.0_r8, 360*24*3600.0_r8/), &
         poolranges_slr(4) = (/slurry_infiltr_time, 24*3600.0_r8, 10*24*3600.0_r8, 360*24*3600.0_r8/), &
                                !Hconc_grz(3) = (/10**(-8.5_r8), 10**(-8.0_r8), 10**(-7.0_r8)/), &
         Hconc_fert(3) = (/10**(-7.0_r8), 10**(-8.5_r8), 10**(-8.0_r8)/)

    real(r8) :: Hconc_grz(3), Hconc_slr(4), pH_soil, pH_crop

    !logical, parameter :: do_balance_checks = .false.
    logical :: do_balance_checks
    real(r8) :: tg, garbage, theta, thetasat, infiltr_m_s, evap_m_s, runoff_m_s, org_n_tot, &
         nstored_old, nsoilman_old, nsoilfert_old, fert_to_air, fert_to_soil, fert_total, fert_urea, fert_tan, &
         soilflux_org, urea_resid
    real(r8) :: tanprod_from_urea(3), ureapools(2), fert_no3, fert_generic
    !real(r8), parameter :: fract_urea=0.545, fract_no3=0.048
    real(r8) :: fract_urea, fract_no3, soilph_min, soilph_max, max_runoff
    integer, parameter :: ind_region = 1
    integer :: def_ph_count, bad_runoff_count

    Hconc_grz(1:2) = (/10**(-8.5_r8), 10**(-8.0_r8)/)
    Hconc_slr(1:3) = (/10.0_r8**(-8.0_r8), 10.0_r8**(-8.0_r8), 10.0_r8**(-8.0_r8)/)
    soilph_min = 999
    soilph_max = -999
    def_ph_count = 0
    do_balance_checks = mod(get_nstep(), balance_check_freq) == 0
    bad_runoff_count = 0
    max_runoff = -999
    
    associate(&
         ngrz => nitrogenflux_vars%man_n_grz_col, &
         man_u_grz => nitrogenstate_vars%man_u_grz_col, &
         man_a_grz => nitrogenstate_vars%man_a_grz_col, &
         man_r_grz => nitrogenstate_vars%man_r_grz_col, &
         man_u_app => nitrogenstate_vars%man_u_app_col, &
         man_a_app => nitrogenstate_vars%man_a_app_col, &
         man_r_app => nitrogenstate_vars%man_r_app_col, &
         ns => nitrogenstate_vars, &
         nf => nitrogenflux_vars, &
         cnv_nf => nitrogenflux_vars, &
         ram1 => frictionvel_vars%ram1_patch, &
         rb1 => frictionvel_vars%rb1_patch)

    nf%fert_n_appl_col(bounds%begc:bounds%endc) = 0.0
    nf%man_n_appl_col(bounds%begc:bounds%endc) = 0.0
    nf%man_tan_appl_col(bounds%begc:bounds%endc) = 0.0

    call p2c(bounds, num_soilc, filter_soilc, &
         cnv_nf%fert_patch(bounds%begp:bounds%endp), &
         nf%fert_n_appl_col(bounds%begc:bounds%endc))
    !call p2c(bounds, num_soilc, filter_soilc, &
    !     cnv_nf%manu_patch(bounds%begp:bounds%endp), &
    !     nf%man_n_appl_col(bounds%begc:bounds%endc))

    nf%man_n_appl_col = 0.0

    if (any(nf%man_n_appl_col > 100)) then
       write(iulog, *) maxval(nf%man_n_appl_col)
       call endrun('bad man_n_appl_col')
    end if
    if (do_balance_checks) then
       nstored_old = get_total_n(ns, nf, 'pools_storage')
       nsoilman_old = get_total_n(ns, nf, 'pools_manure')
       nsoilfert_old = get_total_n(ns, nf, 'pools_fertilizer')
    end if

    ! Assign the "pastoral" manure entire to the natural vegetation column
    do fc = 1, num_soilc
       c = filter_soilc(fc)
       l = col%landunit(c)
       if (.not. (lun%itype(l) == istsoil .or. lun%itype(l) == istcrop)) cycle
       if (.not. col%active(c) .or. col%wtgcell(c) < 1e-6) cycle
       g = col%gridcell(c)
       if (lun%itype(l) == istsoil) then
          ngrz(c) = atm2lnd_vars%forc_ndep3_grc(g) / col%wtgcell(c) * 1e3 ! kg to g 
          if (debug_fan) then
             if (ngrz(c) > 1e12 .or. (isnan(ngrz(c)))) then
                write(iulog, *) 'bad ngrz', atm2lnd_vars%forc_ndep3_grc(g), col%wtgcell(c)
                call endrun('bad ngrz 1')
             end if
          end if
          if (nf%man_n_appl_col(c) > 0) then
             write(iulog, *) nf%man_n_appl_col(c)
             call endrun(msg='Found fertilizer in soil column')
          end if
       else
          ngrz(c) = 0.0
       end if

    end do
    !ngrz = 0
    
    if(debug_fan) then
       write(iulog, *) 'nan count of storage 1', count(isnan(ns%man_n_stored_col))
       if (any(isnan(nf%man_n_appl_col))) then
          call endrun('nan nh3 appl b')
       end if
    end if

    call handle_storage_v2(bounds, temperature_vars, frictionvel_vars, dt, &
         atm2lnd_vars%forc_ndep2_grc, &
         ns%man_n_stored_col, ns%man_tan_stored_col, &
         nf%man_n_appl_col, nf%man_tan_appl_col, &
         nf%man_n_grz_col, nf%man_n_mix_col, &
         nf%nh3_stores_col, nf%nh3_barns_col, &
         nf%man_n_transf_col, ns%fan_grz_fract_col, &
         nf%man_n_barns_col, &
         fract_tan, &
         filter_soilc, num_soilc)
    
    if (debug_fan) then
       if (any(isnan(nf%nh3_stores_col))) then
          call endrun('nan nh3 stores')
       end if
       if (any(isnan(nf%nh3_barns_col))) then
          call endrun('nan nh3 barns')
       end if
       if (any(isnan(nf%man_n_appl_col))) then
          call endrun('nan nh3 appl')
       end if
       if (any(isnan(nf%man_n_mix_col))) then
          call endrun('nan nh3 appl')
       end if
    end if

    do fc = 1, num_soilc
       c = filter_soilc(fc)
       l = col%landunit(c)
       g = col%gridcell(c)
       if (.not. (lun%itype(l) == istsoil .or. lun%itype(l) == istcrop)) cycle
       if (.not. col%active(c) .or. col%wtgcell(c) < 1e-15) cycle

       if (nf%man_n_appl_col(c) > 1e12 .or. ngrz(c) > 1e12) then
          write(iulog, *) c, nf%man_n_appl_col(c), ngrz(c), cnv_nf%fert_patch(col%pfti(c):col%pftf(c))
          call endrun('nf%man_n_appl_col(c) is spval')
       end if

       ! Find and average the atmospheric resistances Rb and Ra.
       ! 
       if (lun%itype(col%landunit(c)) == istcrop) then
          ! for column, only one patch
          p = col%pfti(c)
          if (p /= col%pftf(c)) call endrun(msg='Strange patch for crop')
          ratm = ram1(p) + rb1(p)
       else
          ! if natural, find average over grasses
          ratm = 0.0
          patchcounter = 0
          do p = col%pfti(c), col%pftf(c)
             if (patch%itype(p) == nc4_grass .or. patch%itype(p) == nc3_nonarctic_grass) then
                if (.not. patch%active(p) .or. ram1(p) == spval .or. rb1(p) == spval) cycle
                ratm = ratm + ram1(p) + rb1(p)
                patchcounter = patchcounter + 1
             end if
          end do
          if (patchcounter > 0) then
             ratm = ratm / patchcounter
          else
             ! grass not found, take something.
             do p = col%pfti(c), col%pftf(c)
                if (.not. patch%active(p) .or. ram1(p) == spval .or. rb1(p) == spval) cycle
                ratm = ram1(p) + rb1(p)
                exit
             end do
             if (p == col%pftf(c) + 1) then
                ratm = 150.0_r8
             end if
          end if
          ns%fan_grz_fract_col(c) = 1.0_r8 ! for crops handled by handle_storage
       end if

       ! Calculation of the water fluxes should include the background soil moisture
       ! tendency. However, it is unclear how to do this in a numerically consistent
       ! way. Following a naive finite differencing approach led to worse agreement in
       ! stand-alone simulations so the term is currenltly neglected here.
       watertend = 0.0_r8 
       tg = temperature_vars%t_grnd_col(c)
       theta = waterstate_vars%h2osoi_vol_col(c,1)
       thetasat = soilstate_vars%watsat_col(c,1)
       theta = min(theta, 0.98_r8*thetasat)
       infiltr_m_s = max(waterflux_vars%qflx_infl_col(c), 0.0) * 1e-3 
       evap_m_s = waterflux_vars%qflx_evap_grnd_col(c) * 1e-3
<<<<<<< HEAD
       runoff_m_s = max(waterflux_vars%qflx_surf_col(c), 0.0) * 1e-3

=======
       runoff_m_s = max(waterflux_vars%qflx_runoff_col(c), 0.0) * 1e-3
       if (runoff_m_s > 1e-3) then
          bad_runoff_count = bad_runoff_count + 1
          runoff_m_s = 0.0
       end if
       if (runoff_m_s > max_runoff) max_runoff = runoff_m_s
       
>>>>>>> c92a01d2
       !
       ! grazing
       !

       ndep_org(ind_avail) = ngrz(c) * (1.0_r8-fract_tan) * fract_avail
       ndep_org(ind_resist) = ngrz(c) * (1.0_r8-fract_tan) * fract_resist
       ndep_org(ind_unavail) = ngrz(c) * (1.0_r8-fract_tan) * fract_unavail
       tandep = ngrz(c) * fract_tan

       orgpools(ind_avail) = man_a_grz(c)
       orgpools(ind_resist) = man_r_grz(c)
       orgpools(ind_unavail) = man_u_grz(c)
       call update_org_n(ndep_org, tg, orgpools, dt, tanprod, soilflux_org)
       man_a_grz(c) = orgpools(ind_avail)
       man_r_grz(c) = orgpools(ind_resist) 
       man_u_grz(c) = orgpools(ind_unavail)

       tanpools3(1) = ns%tan_g1_col(c)
       tanpools3(2) = ns%tan_g2_col(c)
       tanpools3(3) = ns%tan_g3_col(c)
       if (any(isnan(tanpools3))) then
          call endrun('nan1')
       end if

       ph_soil = atm2lnd_vars%forc_soilph_grc(g)
       if (ph_soil < 3.0) then
          ph_soil = 6.5_r8
          def_ph_count = def_ph_count + 1
       end if
       Hconc_grz(3) = 10**-(ph_soil)
       soilph_max = max(soilph_max, ph_soil)
       soilph_min = min(soilph_min, ph_soil)

       fluxes_tmp = 0.0
       garbage_total = 0.0
       fluxes3 = 0.0
       garbage = 0
       do ind_substep = 1, num_substeps
          call update_npool(tg, ratm, &
               theta, thetasat, infiltr_m_s, evap_m_s, &
               atm2lnd_vars%forc_q_downscaled_col(c), watertend, &
               runoff_m_s, tandep, (/0.0_r8, 0.0_r8, sum(tanprod)/), water_init_grz, &
               cnc_nh3_air, poolranges_grz, Hconc_grz, dz_layer_grz, tanpools3, &
               fluxes3(1:5,:), garbage, dt/num_substeps, status, 3)
          if (status /= 0) then
             write(iulog, *) 'status = ', status, tanpools2, ratm, theta, thetasat, tandep, tanprod
             call endrun(msg='update_npool status /= 0')
          end if
          if (debug_fan .and. any(isnan(tanpools2))) then
             call endrun('nan2')
          end if
          fluxes_tmp = fluxes_tmp + sum(fluxes3, dim=2)
          garbage_total = garbage_total + garbage
       end do
       fluxes_tmp = fluxes_tmp / num_substeps

       ns%tan_g1_col(c) = tanpools3(1)
       ns%tan_g2_col(c) = tanpools3(2)
       ns%tan_g3_col(c) = tanpools3(3)
       if (debug_fan .and. any(isnan(fluxes3))) then
          write(iulog, *) fluxes3
          call endrun('nan3')
       end if

       nf%nh3_grz_col(c) = fluxes_tmp(iflx_air)
       nf%manure_runoff_col(c) = fluxes_tmp(iflx_roff)
       nf%manure_no3_prod_col(c) = fluxes_tmp(iflx_no3)
       nf%manure_nh4_to_soil_col(c) &
            = fluxes_tmp(iflx_soild) + fluxes_tmp(iflx_soilq) + garbage_total / dt + soilflux_org

       !
       ! Manure application
       !

       org_n_tot = nf%man_n_appl_col(c) - nf%man_tan_appl_col(c)
       ! Use the the same fractionation of organic N as for grazing, after removing the
       ! "explicitly" calculated TAN.
       if (1-fract_tan > 1e-6) then
          ndep_org(ind_avail) = org_n_tot * fract_avail! / (1-fract_tan)
          ndep_org(ind_resist) = org_n_tot * fract_resist! / (1-fract_tan)
          ndep_org(ind_unavail) = org_n_tot * fract_unavail! / (1-fract_tan)
       else
          ndep_org = 0.0
       end if
       tandep = nf%man_tan_appl_col(c)

       orgpools(ind_avail) = man_a_app(c)
       orgpools(ind_resist) = man_r_app(c)
       orgpools(ind_unavail) = man_u_app(c)
       call update_org_n(ndep_org, tg, orgpools, dt, tanprod, soilflux_org)
       man_a_app(c) = orgpools(ind_avail)
       man_r_app(c) = orgpools(ind_resist)
       man_u_app(c) = orgpools(ind_unavail)
       tanpools4(1) = ns%tan_s0_col(c)
       tanpools4(2) = ns%tan_s1_col(c)
       tanpools4(3) = ns%tan_s2_col(c)
       tanpools4(4) = ns%tan_s3_col(c)

       ph_crop = min(max(ph_soil, 5.5_r8), 7.5_r8)
       Hconc_slr(4) = 10**-(ph_crop)

       if (debug_fan .and. any(isnan(tanpools4))) then
          call endrun('nan31')
       end if

       fluxes_tmp = 0.0
       garbage_total = 0.0
       fluxes4 = 0.0
       do ind_substep = 1, num_substeps
          if (debug_fan .and. any(abs(tanpools4) > 1e12)) then
             write(iulog, *) ind_substep, tanpools4, tandep, nf%fert_n_appl_col(c), &
                  nf%man_n_appl_col(c), ns%man_n_stored_col(c), ns%man_tan_stored_col(c)
             call endrun('bad tanpools (manure app)')
          end if

          call update_4pool(tg, ratm, theta, thetasat, infiltr_m_s, evap_m_s, &
               atm2lnd_vars%forc_q_downscaled_col(c), watertend, &
               runoff_m_s, tandep, sum(tanprod), cnc_nh3_air, depth_slurry, &
               poolranges_slr, tanpools4, Hconc_slr, fluxes4(1:5,:), garbage, dt / num_substeps, status)
          if (status /= 0) then
             write(iulog, *) 'status = ', status, tanpools4, tg, ratm, 'th', theta, &
                  thetasat, tandep, 'tp', tanprod, 'fx', fluxes4(1:5,:), 'roff', runoff_m_s
             write(iulog, *) fluxes4(1:5,1)
             write(iulog, *) fluxes4(1:5,2)
             write(iulog, *) fluxes4(1:5,3)
             write(iulog, *) fluxes4(1:5,4)
             
             call endrun(msg='update_3pool status /= 0')
          end if
          fluxes_tmp = fluxes_tmp + sum(fluxes4, dim=2)
          garbage_total = garbage_total + garbage
       end do
       fluxes_tmp = fluxes_tmp / num_substeps

       ns%tan_s0_col(c) = tanpools4(1)
       ns%tan_s1_col(c) = tanpools4(2)
       ns%tan_s2_col(c) = tanpools4(3)
       ns%tan_s3_col(c) = tanpools4(4)

       if (debug_fan .and. any(isnan(fluxes4))) then
          write(iulog, *) fluxes3, tanpools4,ratm, theta, thetasat, infiltr_m_s, tandep, tanprod
          call endrun('nan4')
       end if

       nf%nh3_man_app_col(c) = fluxes_tmp(iflx_air)
       nf%manure_runoff_col(c) = nf%manure_runoff_col(c) + fluxes_tmp(iflx_roff)
       nf%manure_no3_prod_col(c) = nf%manure_no3_prod_col(c) + fluxes_tmp(iflx_no3)
       nf%manure_nh4_to_soil_col(c) &
            = nf%manure_nh4_to_soil_col(c) + fluxes_tmp(iflx_soild) + fluxes_tmp(iflx_soilq) &
            + garbage_total / dt + soilflux_org

       !
       ! Fertilizer
       !

       fert_total = nf%fert_n_appl_col(c)
       fract_urea = atm2lnd_vars%forc_ndep_urea_grc(g)
       fract_no3 = atm2lnd_vars%forc_ndep_nitr_grc(g)

       if (fract_urea < 0 .or. fract_no3 < 0 .or. fract_urea + fract_no3 > 1) then
          call endrun('bad fertilizer fractions')
       end if

       fert_urea = fert_total * fract_urea
       fert_no3 = fert_total * fract_no3
       fert_generic = fert_total - fert_urea - fert_no3
       nf%otherfert_n_appl_col(c) = fert_no3 + fert_generic

       ! Urea decomposition 
       ! 
       ureapools(1) = ns%fert_u0_col(c)
       ureapools(2) = ns%fert_u1_col(c)
       fluxes2 = 0.0
       call update_urea(tg, theta, thetasat, infiltr_m_s, evap_m_s, watertend, &
            runoff_m_s, fert_urea, ureapools,  fluxes2, urea_resid, poolranges_fert(1:2), &
            dt, status, numpools=2)
       if (status /= 0) then
          call endrun(msg='Bad status after update_urea for fertilizer')
       end if
       ! Nitrogen fluxes from urea pool. Be sure to not zero below!
       fluxes_tmp = sum(fluxes2, dim=2)

       ns%fert_u0_col(c) = ureapools(1)
       ns%fert_u1_col(c) = ureapools(2)
       ! Collect the formed ammonia for updating the TAN pools
       tanprod_from_urea(1:2) = fluxes2(iflx_to_tan, 1:2)
       tanprod_from_urea(2) = tanprod_from_urea(2)
       ! There is no urea pool corresponding to tan_f2, because most of the urea will
       ! have decomposed. Here whatever remains gets sent to tan_f2. 
       tanprod_from_urea(3) = urea_resid / dt 

       tanpools3(1) = ns%tan_f0_col(c)
       tanpools3(2) = ns%tan_f1_col(c)
       tanpools3(3) = ns%tan_f2_col(c)         
       garbage_total = 0.0
       fluxes3 = 0.0
       nf%nh3_otherfert_col(c) = 0.0
       do ind_substep = 1, num_substeps
          ! Fertilizer pools f0...f2
          call update_npool(tg, ratm, theta, thetasat, infiltr_m_s, evap_m_s, &
               atm2lnd_vars%forc_q_downscaled_col(c), watertend, &
               runoff_m_s, 0.0_r8, tanprod_from_urea, water_init_fert, cnc_nh3_air, &
               poolranges_fert, Hconc_fert, dz_layer_fert, tanpools3, fluxes3(1:5,:), &
               garbage, dt/num_substeps, status, numpools=3)
          if (status /= 0) then
             write(iulog, *) 'status:', status, tanpools3, nf%fert_n_appl_col(c)
             call endrun(msg='Bad status after npool for fertilizer')
          end if
          fluxes_tmp = fluxes_tmp + sum(fluxes3, dim=2) / num_substeps
          garbage_total = garbage_total + garbage

          ! Fertilizer pool f3
          call update_npool(tg, ratm, theta, thetasat, infiltr_m_s, evap_m_s, &
               atm2lnd_vars%forc_q_downscaled_col(c), watertend, &
               runoff_m_s, fert_generic, (/0.0_r8/), water_init_fert, cnc_nh3_air, &
                                !(/360*24*3600.0_r8/), (/10**(-6.0_r8)/), dz_layer_fert, ns%tan_f3_col(c:c), fluxes3(1:5,1:1), &
               (/360*24*3600.0_r8/), (/10**(-ph_crop)/), dz_layer_fert, ns%tan_f3_col(c:c), fluxes3(1:5,1:1), &
               garbage, dt/num_substeps, status, numpools=1)
          if (status /= 0) then
             write(iulog, *) 'status:', status, tanpools3, nf%fert_n_appl_col(c)
             call endrun(msg='Bad status after npool for generic')
          end if
          fluxes_tmp = fluxes_tmp + fluxes3(:, 1) / num_substeps
          garbage_total = garbage_total + garbage
          nf%nh3_otherfert_col(c) = nf%nh3_otherfert_col(c) + fluxes3(iflx_air, 1) / num_substeps
       end do

       ns%tan_f0_col(c) = tanpools3(1)
       ns%tan_f1_col(c) = tanpools3(2)
       ns%tan_f2_col(c) = tanpools3(3)
       ! !!tan_f3_col already updated above by update_npool!!

       nf%nh3_fert_col(c) = fluxes_tmp(iflx_air)
       nf%fert_runoff_col(c) = fluxes_tmp(iflx_roff)
       nf%fert_no3_prod_col(c) = fluxes_tmp(iflx_no3) + fert_no3
       nf%fert_nh4_to_soil_col(c) = fluxes_tmp(iflx_soild) + fluxes_tmp(iflx_soilq) + garbage_total/dt 

       ! Total flux
       ! 
       nf%nh3_total_col(c) = nf%nh3_fert_col(c) + nf%nh3_man_app_col(c) &
            + nf%nh3_grz_col(c) + nf%nh3_stores_col(c) +  nf%nh3_barns_col(c)
       if (nf%nh3_total_col(c) < -1e15) then
          call endrun(msg='ERROR: FAN, negative total emission')
       end if
    end do

    if (do_balance_checks) then
       call balance_check('Storage', nstored_old, &
            get_total_n(ns, nf, 'pools_storage'), get_total_n(ns, nf, 'fluxes_storage'))
       call balance_check('Manure', nsoilman_old, &
            get_total_n(ns, nf, 'pools_manure'), get_total_n(ns, nf, 'fluxes_manure'))
       call balance_check('Fertilizer', nsoilfert_old, &
            get_total_n(ns, nf, 'pools_fertilizer'), get_total_n(ns, nf, 'fluxes_fertilizer'))
       write(iulog, *) 'SoilPH check:', soilph_min, soilph_max, def_ph_count
       write(iulog, *) 'Runoff check:', bad_runoff_count, max_runoff
    end if

  end associate

end subroutine fan

real(r8) function get_total_n(ns, nf, which) result(total)
  type(nitrogenstate_type), intent(in) :: ns
  type(nitrogenflux_type), intent(in) :: nf
  character(len=*), intent(in) :: which

  total = 0

  associate(soilc => filter_soilc(1:num_soilc))

  select case(which)
  case('pools_storage')
     total = sum(ns%man_n_stored_col(soilc))

  case('fluxes_storage')
     total = sum(nf%man_n_mix_col(soilc))
     total = total - sum(nf%nh3_stores_col(soilc))
     total = total - sum(nf%nh3_barns_col(soilc)) - sum(nf%man_n_transf_col(soilc))

  case('pools_manure')
     total = total + sum(ns%tan_g1_col(soilc)) + sum(ns%tan_g2_col(soilc)) + sum(ns%tan_g3_col(soilc)) 
     total = total + sum(ns%man_u_grz_col(soilc)) &
          + sum(ns%man_a_grz_col(soilc)) + sum(ns%man_r_grz_col(soilc))
     total = total + sum(ns%tan_s0_col(soilc)) &
          + sum(ns%tan_s1_col(soilc)) + sum(ns%tan_s2_col(soilc)) + sum(ns%tan_s3_col(soilc))
     total = total + sum(ns%man_u_app_col(soilc)) &
          + sum(ns%man_a_app_col(soilc)) + sum(ns%man_r_app_col(soilc))

  case('fluxes_manure')
     total = sum(nf%man_n_grz_col(soilc)) + sum(nf%man_n_appl_col(soilc)) 
     total = total - sum(nf%nh3_man_app_col(soilc)) &
          - sum(nf%nh3_grz_col(soilc)) - sum(nf%manure_runoff_col(soilc))
     total = total - sum(nf%manure_no3_prod_col(soilc)) - sum(nf%manure_nh4_to_soil_col(soilc))

  case('pools_fertilizer')
     total = sum(ns%tan_f0_col((soilc))) + sum(ns%tan_f1_col((soilc))) + sum(ns%tan_f2_col(soilc)) &
          + sum(ns%tan_f3_col(soilc))
     total = total + sum(ns%fert_u0_col(soilc)) + sum(ns%fert_u1_col(soilc))

  case('fluxes_fertilizer')
     total = sum(nf%fert_n_appl_col(soilc))
     total = total - sum(nf%nh3_fert_col(soilc)) - sum(nf%fert_runoff_col(soilc))
     total = total - sum(nf%fert_no3_prod_col(soilc)) - sum(nf%fert_nh4_to_soil_col(soilc))

  case default
     call endrun(msg='Bad argument to get_total_n')

  end select

end associate

end function get_total_n

subroutine balance_check(label, total_old, total_new, flux)
  ! Check and report that the net flux equals the accumulated mass in pools. The
  ! total pools and fluxes can be evaluated by the function get_total_n.
character(len=*), intent(in) :: label
real(r8), intent(in) :: total_old, total_new, flux

real(r8) :: diff, accflux
real(r8) :: tol = 1e-6_r8

diff = total_new - total_old
accflux = flux*dt
write(iulog, *) 'Balance check:', label, diff, accflux

end subroutine balance_check


end subroutine CNNDeposition

  subroutine handle_storage_v2(bounds, temperature_inst, frictionvel_inst, dt,  &
       ndep_mixed_grc, n_stored_col, tan_stored_col, &
       n_manure_spread_col, tan_manure_spread_col, &
       n_manure_graze_col, n_manure_mixed_col, &
       nh3_flux_stores, nh3_flux_barns, man_n_transf, &
       grz_fract, man_n_barns, tan_fract_excr, &
       filter_soilc, num_soilc)
    use landunit_varcon, only : max_lunit
    use pftvarcon, only : nc4_grass, nc3_nonarctic_grass
    use clm_varcon, only : ispval
    use landunit_varcon,      only:  istsoil, istcrop
    use abortutils     , only : endrun
    use LandunitType   , only: lun => lun_pp
    use GridcellType   , only: grc => grc_pp
    use clm_varctl     , only : iulog
    use ColumnType     , only : col => col_pp
    use VegetationType       , only : patch => veg_pp
    use FanMod
    
    implicit none
    type(bounds_type), intent(in)    :: bounds
    type(temperature_type) , intent(in) :: temperature_inst
    type(frictionvel_type) , intent(in) :: frictionvel_inst
    real(r8), intent(in) :: dt
    
    ! N excreted in manure, mixed/pastoral systems, gN/m2:
    real(r8), intent(in) :: ndep_mixed_grc(bounds%begg:bounds%endg)
    real(r8), intent(inout) :: n_stored_col(bounds%begc:bounds%endc), tan_stored_col(bounds%begc:bounds%endc) ! N, TAN currently stored, gN/m2
    ! N, TAN spread on grasslands, gN/m2/s:
    real(r8), intent(inout) :: n_manure_spread_col(bounds%begc:bounds%endc) ! for crops, input, determined by crop model, otherwise output
    real(r8), intent(out) :: tan_manure_spread_col(bounds%begc:bounds%endc) ! output, calculated from the above and stored manure
    ! N excreted by animals allocated to mixed production systems temporarily grazing on grasslands:
    real(r8), intent(inout) :: n_manure_graze_col(bounds%begc:bounds%endc)
    ! N excreted by animals in mixed systems, total
    real(r8), intent(out) :: n_manure_mixed_col(bounds%begc:bounds%endc)
    ! NH3 emission fluxes from manure storage and housings, gN/m2/s
    real(r8), intent(out) :: nh3_flux_stores(bounds%begc:bounds%endc), nh3_flux_barns(bounds%begc:bounds%endc)
    ! total nitrogen flux transferred out of a crop column
    real(r8), intent(out) :: man_n_transf(bounds%begc:bounds%endc)
    real(r8), intent(out) :: man_n_barns(bounds%begc:bounds%endc)
    ! fraction of manure excreted when grazing
    real(r8), intent(out) :: grz_fract(bounds%begc:bounds%endc)
    ! TAN fraction in excreted N
    real(r8), intent(in) :: tan_fract_excr
    integer                  , intent(in)    :: num_soilc       ! number of soil columns in filter
    integer                  , intent(in)    :: filter_soilc(:) ! filter for soil columns

    integer :: begg, endg, g, l, c, il, counter, col_grass, status, p
    real(r8) :: flux_avail, flux_grazing
    real(r8) :: tempr_ave, windspeed_ave ! windspeed and temperature averaged over agricultural patches
    real(r8) :: tempr_barns, tempr_stores, vent_barns, flux_grass_crop, tempr_min_10day, &
         flux_grass_graze, flux_grass_spread, flux_grass_spread_tan, flux_grass_crop_tan
    real(r8) :: cumflux, totalinput
    real(r8) :: fluxes_nitr(4), fluxes_tan(4)
    ! The fraction of manure applied continuously on grasslands (if present in the gridcell)
    real(r8), parameter :: fract_continuous = 0.1_r8, kg_to_g = 1e3_r8, max_grazing_fract = 0.5_r8, &
         volat_coef_barns = 0.03_r8, volat_coef_stores = 0.025_r8, &
         tempr_min_grazing = 283.0_r8!!!!

    begg = bounds%begg; endg = bounds%endg
    nh3_flux_stores(bounds%begc:bounds%endc) = 0_r8
    nh3_flux_barns(bounds%begc:bounds%endc) = 0_r8
    man_n_barns(bounds%begc:bounds%endc) = 0.0_r8

    totalinput = 0.0
    cumflux = 0.0
    
    do g = begg, endg
       !totalinput = totalinput + ndep_mixed_grc(g)
       
       ! First find out if there are grasslands in this cell. If yes, a fraction of
       ! manure can be diverted to them before storage.
       col_grass = ispval
       do il = 1, max_lunit
          l = grc%landunit_indices(il, g)
          if (lun%itype(l) == istsoil) then
             do p = lun%pfti(l), lun%pftf(l)
                if (patch%itype(p) == nc4_grass .or. patch%itype(p) == nc3_nonarctic_grass) then
                   col_grass = patch%column(p)
                   exit
                end if
             end do
          end if
          if (col_grass /= ispval) exit
       end do
       if (col%wtgcell(col_grass) < 1e-6) col_grass = ispval
       ! Transfer of manure from all crop columns to the natural vegetation column:
       flux_grass_graze = 0_r8
       flux_grass_spread = 0_r8
       flux_grass_spread_tan = 0_r8

       do il = 1, max_lunit
          l = grc%landunit_indices(il, g)
          if (l == ispval) cycle
          if (lun%itype(l) == istcrop) then
             ! flux_avail = manure excreted per m2 of crops (ndep_mixed_grc = per m2 / all land units)
             do c = lun%coli(l), lun%colf(l)
                if (.not. col%active(c)) cycle
                if (col%wtgcell(c) < 1e-6) cycle

                if (col%landunit(c) /= l) then
                   write(iulog, *) g, il, c, col%landunit(c)
                   call endrun('something wrong')
                end if
                if (.not. any(c==filter_soilc(1:num_soilc))) then
                   write(iulog, *) c, n_manure_spread_col(c)
                   call endrun('column not in soilfilter')
                end if

                flux_avail = ndep_mixed_grc(g) * kg_to_g / lun%wtgcell(l)
                if (flux_avail > 1e12 .or. isnan(flux_avail)) then
                   write(iulog, *) 'bad flux_avail', ndep_mixed_grc(g), lun%wtgcell(l)
                   call endrun('bad flux_avail')
                end if
                n_manure_mixed_col(c) = flux_avail
                totalinput = totalinput + flux_avail

                counter = 0
                if (col_grass == c) call endrun('Something wrong with the indices')
                if (col%pfti(c) /= col%pftf(c)) then
                   call endrun(msg="ERROR crop column has multiple patches")
                end if

                tempr_ave = temperature_inst%t_ref2m_patch(col%pfti(c))
                windspeed_ave = frictionvel_inst%u10_patch(col%pfti(c))

                tempr_min_10day = temperature_inst%t_a10min_patch(col%pfti(c))
                if (tempr_min_10day > tempr_min_grazing) then
                   ! fraction of animals grazing -> allocate some manure to grasslands before barns
                   flux_grazing = max_grazing_fract * flux_avail
                   flux_avail = flux_avail - flux_grazing
                   grz_fract(c) = max_grazing_fract
                else
                   flux_grazing = 0
                   grz_fract(c) = 0
                end if
                flux_grass_graze = flux_grass_graze + flux_grazing*col%wtgcell(c)

                man_n_barns(c) = flux_avail
                
                call eval_fluxes_storage(flux_avail, tempr_ave, windspeed_ave, 0.0_r8, &
                     volat_coef_barns, volat_coef_stores, tan_fract_excr, fluxes_nitr, fluxes_tan, status)
                if (any(fluxes_nitr > 1e12)) then
                   write(iulog, *) 'bad fluxes', fluxes_nitr
                end if
                if (status /=0) then 
                   write(iulog, *) 'status = ', status
                   call endrun(msg='eval_fluxes_storage failed')
                end if
                cumflux = cumflux + sum(fluxes_nitr)
                
                if (fluxes_tan(iflx_to_store) < 0) then
                   call endrun(msg="ERROR too much manure lost")
                end if

                flux_grass_spread = flux_grass_spread + fluxes_nitr(iflx_to_store)*col%wtgcell(c)
                flux_grass_spread_tan = flux_grass_spread_tan + fluxes_tan(iflx_to_store)*col%wtgcell(c)

                man_n_transf(c) = flux_grazing + fluxes_nitr(iflx_to_store)
                
                nh3_flux_stores(c) = fluxes_nitr(iflx_air_stores)
                nh3_flux_barns(c) = fluxes_nitr(iflx_air_barns)
                
             end do ! column
          end if ! crop land unit
       end do ! landunit

       if (col_grass /= ispval) then
          if (tan_manure_spread_col(col_grass) > 1) then
             write(iulog, *) 'bad tan_manure col_grass before adding', n_manure_spread_col(col_grass), &
                  tan_manure_spread_col(col_grass)
          end if
          n_manure_spread_col(col_grass) = n_manure_spread_col(col_grass) &
               + flux_grass_spread / col%wtgcell(col_grass)
          tan_manure_spread_col(col_grass) = tan_manure_spread_col(col_grass) &
               + flux_grass_spread_tan / col%wtgcell(col_grass)
          n_manure_graze_col(col_grass) = n_manure_graze_col(col_grass) + flux_grass_graze / col%wtgcell(col_grass)
          !write(iulog, *) 'to grass:', n_manure_spread(col_grass), col_grass
          if (tan_manure_spread_col(col_grass) > 1) then
             write(iulog, *) 'bad tan_manure col_grass', flux_grass_spread_tan, col%wtgcell(col_grass)
          end if
       else if (flux_grass_spread > 0) then
          call endrun('Cannot spread manure')
       end if

    end do ! grid

  end subroutine handle_storage_v2


  !-----------------------------------------------------------------------
  subroutine CNNFixation(num_soilc, filter_soilc, waterflux_vars, &
       carbonflux_vars, nitrogenflux_vars)
    !
    ! !DESCRIPTION:
    ! On the radiation time step, update the nitrogen fixation rate
    ! as a function of annual total NPP. This rate gets updated once per year.
    ! All N fixation goes to the soil mineral N pool.
    !
    ! !USES:
    use clm_time_manager , only : get_days_per_year, get_step_size
    use shr_sys_mod      , only : shr_sys_flush
    use clm_varcon       , only : secspday, spval
    !
    ! !ARGUMENTS:
    integer                 , intent(in)    :: num_soilc       ! number of soil columns in filter
    integer                 , intent(in)    :: filter_soilc(:) ! filter for soil columns
    type(waterflux_type)     , intent(in)    :: waterflux_vars    
    type(carbonflux_type)   , intent(inout) :: carbonflux_vars
    type(nitrogenflux_type) , intent(inout) :: nitrogenflux_vars 
    !
    ! !LOCAL VARIABLES:
    integer  :: c,fc                  ! indices
    real(r8) :: t                     ! temporary
    real(r8) :: dayspyr               ! days per year
    real(r8) :: secspyr              ! seconds per yr
    logical  :: do_et_bnf = .false.
    !-----------------------------------------------------------------------

    associate(& 
         cannsum_npp    => carbonflux_vars%annsum_npp_col      , & ! Input:  [real(r8) (:)]  nitrogen deposition rate (gN/m2/s)                
         col_lag_npp    => carbonflux_vars%lag_npp_col         , & ! Input: [real(r8) (:)]  (gC/m2/s) lagged net primary production           

         qflx_tran_veg  => waterflux_vars%qflx_tran_veg_col    , & ! col vegetation transpiration (mm H2O/s) (+ = to atm)
         
         qflx_evap_veg  => waterflux_vars%qflx_evap_veg_col    , & ! col vegetation evaporation (mm H2O/s) (+ = to atm)
         nfix_to_sminn  => nitrogenflux_vars%nfix_to_sminn_col   & ! Output: [real(r8) (:)]  symbiotic/asymbiotic N fixation to soil mineral N (gN/m2/s)
         )

      dayspyr = get_days_per_year()

      if (do_et_bnf) then
         secspyr = dayspyr * 86400._r8
         do fc = 1, num_soilc
            c =filter_soilc(fc)
            !use the cleveland equation
            t = 0.00102_r8*(qflx_evap_veg(c)+qflx_tran_veg(c))+0.0524_r8/secspyr
            nfix_to_sminn(c) = max(0._r8, t)
         enddo
      else
         if ( nfix_timeconst > 0._r8 .and. nfix_timeconst < 500._r8 ) then
            ! use exponential relaxation with time constant nfix_timeconst for NPP - NFIX relation
            ! Loop through columns
            do fc = 1,num_soilc
               c = filter_soilc(fc)         
               
               if (col_lag_npp(c) /= spval) then
                  ! need to put npp in units of gC/m^2/year here first
                  t = (1.8_r8 * (1._r8 - exp(-0.003_r8 * col_lag_npp(c)*(secspday * dayspyr))))/(secspday * dayspyr)  
                  nfix_to_sminn(c) = max(0._r8,t)
               else
                  nfix_to_sminn(c) = 0._r8
               endif
            end do
         else
            ! use annual-mean values for NPP-NFIX relation
            do fc = 1,num_soilc
               c = filter_soilc(fc)
               
               t = (1.8_r8 * (1._r8 - exp(-0.003_r8 * cannsum_npp(c))))/(secspday * dayspyr)
               nfix_to_sminn(c) = max(0._r8,t)
            end do
         endif
      endif

    end associate

  end subroutine CNNFixation
 
  !-----------------------------------------------------------------------
  subroutine CNNLeaching(bounds, num_soilc, filter_soilc, &
       waterstate_vars, waterflux_vars, nitrogenstate_vars, nitrogenflux_vars)
    !
    ! !DESCRIPTION:
    ! On the radiation time step, update the nitrogen leaching rate
    ! as a function of soluble mineral N and total soil water outflow.
    !
    ! !USES:
    use clm_varpar       , only : nlevdecomp, nlevsoi
    use clm_time_manager , only : get_step_size
    !
    ! !ARGUMENTS:
    type(bounds_type)        , intent(in)    :: bounds  
    integer                  , intent(in)    :: num_soilc       ! number of soil columns in filter
    integer                  , intent(in)    :: filter_soilc(:) ! filter for soil columns
    type(waterstate_type)    , intent(in)    :: waterstate_vars
    type(waterflux_type)     , intent(in)    :: waterflux_vars
    type(nitrogenstate_type) , intent(inout) :: nitrogenstate_vars
    type(nitrogenflux_type)  , intent(inout) :: nitrogenflux_vars 
    !
    ! !LOCAL VARIABLES:
    integer  :: j,c,fc                                 ! indices
    real(r8) :: dt                                     ! radiation time step (seconds)
    real(r8) :: sf                                     ! soluble fraction of mineral N (unitless)
    real(r8) :: sf_no3                                 ! soluble fraction of NO3 (unitless)
    real(r8) :: disn_conc                              ! dissolved mineral N concentration (gN/kg water)
    real(r8) :: tot_water(bounds%begc:bounds%endc)     ! total column liquid water (kg water/m2)
    real(r8) :: surface_water(bounds%begc:bounds%endc) ! liquid water to shallow surface depth (kg water/m2)
    real(r8) :: drain_tot(bounds%begc:bounds%endc)     ! total drainage flux (mm H2O /s)
    real(r8), parameter :: depth_runoff_Nloss = 0.05   ! (m) depth over which runoff mixes with soil water for N loss to runoff
    !-----------------------------------------------------------------------

    associate(& 
         h2osoi_liq          => waterstate_vars%h2osoi_liq_col            , & ! Input:  [real(r8) (:,:) ]  liquid water (kg/m2) (new) (-nlevsno+1:nlevgrnd)

         qflx_drain          => waterflux_vars%qflx_drain_col             , & ! Input:  [real(r8) (:)   ]  sub-surface runoff (mm H2O /s)                    
         qflx_surf           => waterflux_vars%qflx_surf_col              , & ! Input:  [real(r8) (:)   ]  surface runoff (mm H2O /s)                        
         
         sminn_vr            => nitrogenstate_vars%sminn_vr_col           , & ! Input:  [real(r8) (:,:) ]  (gN/m3) soil mineral N                          
         smin_no3_vr         => nitrogenstate_vars%smin_no3_vr_col        , & ! Input:  [real(r8) (:,:) ]                                                  
         sminn_leached_vr    => nitrogenflux_vars%sminn_leached_vr_col    , & ! Output: [real(r8) (:,:) ]  rate of mineral N leaching (gN/m3/s)            
         smin_no3_leached_vr => nitrogenflux_vars%smin_no3_leached_vr_col , & ! Output: [real(r8) (:,:) ]  rate of mineral NO3 leaching (gN/m3/s)          
         smin_no3_runoff_vr  => nitrogenflux_vars%smin_no3_runoff_vr_col    & ! Output: [real(r8) (:,:) ]  rate of mineral NO3 loss with runoff (gN/m3/s)  
         )

      ! set time steps
      dt = real( get_step_size(), r8 )

      if (.not. use_nitrif_denitrif) then
         ! set constant sf 
         sf = CNNDynamicsParamsInst%sf
      else
         ! Assume that 100% of the soil NO3 is in a soluble form
         sf_no3 =  CNNDynamicsParamsInst%sf_no3 
      end if

      ! calculate the total soil water
      tot_water(bounds%begc:bounds%endc) = 0._r8
      do j = 1,nlevsoi
         do fc = 1,num_soilc
            c = filter_soilc(fc)
            tot_water(c) = tot_water(c) + h2osoi_liq(c,j)
         end do
      end do

      ! for runoff calculation; calculate total water to a given depth
      surface_water(bounds%begc:bounds%endc) = 0._r8
      do j = 1,nlevsoi
         if ( zisoi(j) <= depth_runoff_Nloss)  then
            do fc = 1,num_soilc
               c = filter_soilc(fc)
               surface_water(c) = surface_water(c) + h2osoi_liq(c,j)
            end do
         elseif ( zisoi(j-1) < depth_runoff_Nloss)  then
            do fc = 1,num_soilc
               c = filter_soilc(fc)
               surface_water(c) = surface_water(c) + h2osoi_liq(c,j) * ( (depth_runoff_Nloss - zisoi(j-1)) / col_pp%dz(c,j))
            end do
         endif
      end do

      ! Loop through columns
      do fc = 1,num_soilc
         c = filter_soilc(fc)
         drain_tot(c) = qflx_drain(c)
      end do


      if (.not. use_nitrif_denitrif) then

         !----------------------------------------
         ! --------- NITRIF_NITRIF OFF------------
         !----------------------------------------

         do j = 1,nlevdecomp
            ! Loop through columns
            do fc = 1,num_soilc
               c = filter_soilc(fc)

               if (.not. use_vertsoilc) then
                  ! calculate the dissolved mineral N concentration (gN/kg water)
                  ! assumes that 10% of mineral nitrogen is soluble
                  disn_conc = 0._r8
                  if (tot_water(c) > 0._r8) then
                     disn_conc = (sf * sminn_vr(c,j) ) / tot_water(c)
                  end if

                  ! calculate the N leaching flux as a function of the dissolved
                  ! concentration and the sub-surface drainage flux
                  sminn_leached_vr(c,j) = disn_conc * drain_tot(c)
               else
                  ! calculate the dissolved mineral N concentration (gN/kg water)
                  ! assumes that 10% of mineral nitrogen is soluble
                  disn_conc = 0._r8
                  if (h2osoi_liq(c,j) > 0._r8) then
                     disn_conc = (sf * sminn_vr(c,j) * col_pp%dz(c,j) )/(h2osoi_liq(c,j) )
                  end if

                  ! calculate the N leaching flux as a function of the dissolved
                  ! concentration and the sub-surface drainage flux
                  sminn_leached_vr(c,j) = disn_conc * drain_tot(c) * h2osoi_liq(c,j) / ( tot_water(c) * col_pp%dz(c,j) )

               end if

               ! limit the flux based on current sminn state
               ! only let at most the assumed soluble fraction
               ! of sminn be leached on any given timestep
               sminn_leached_vr(c,j) = min(sminn_leached_vr(c,j), (sf * sminn_vr(c,j))/dt)

               ! limit the flux to a positive value
               sminn_leached_vr(c,j) = max(sminn_leached_vr(c,j), 0._r8)

            end do
         end do

      else     

         !----------------------------------------
         ! --------- NITRIF_NITRIF ON-------------
         !----------------------------------------

         do j = 1,nlevdecomp
            ! Loop through columns
            do fc = 1,num_soilc
               c = filter_soilc(fc)

               if (.not. use_vertsoilc) then
                  ! calculate the dissolved mineral N concentration (gN/kg water)
                  ! assumes that 10% of mineral nitrogen is soluble
                  disn_conc = 0._r8
                  if (tot_water(c) > 0._r8) then
                     disn_conc = (sf_no3 * smin_no3_vr(c,j) )/tot_water(c)
                  end if

                  ! calculate the N leaching flux as a function of the dissolved
                  ! concentration and the sub-surface drainage flux
                  smin_no3_leached_vr(c,j) = disn_conc * drain_tot(c)
               else
                  ! calculate the dissolved mineral N concentration (gN/kg water)
                  ! assumes that 10% of mineral nitrogen is soluble
                  disn_conc = 0._r8
                  if (h2osoi_liq(c,j) > 0._r8) then
                     disn_conc = (sf_no3 * smin_no3_vr(c,j) * col_pp%dz(c,j) )/(h2osoi_liq(c,j) )
                  end if
                  !
                  ! calculate the N leaching flux as a function of the dissolved
                  ! concentration and the sub-surface drainage flux
                  smin_no3_leached_vr(c,j) = disn_conc * drain_tot(c) * h2osoi_liq(c,j) / ( tot_water(c) * col_pp%dz(c,j) )
                  !
                  ! ensure that leaching rate isn't larger than soil N pool
                  smin_no3_leached_vr(c,j) = min(smin_no3_leached_vr(c,j), smin_no3_vr(c,j) / dt )
                  !
                  ! limit the leaching flux to a positive value
                  smin_no3_leached_vr(c,j) = max(smin_no3_leached_vr(c,j), 0._r8)
                  !
                  !
                  ! calculate the N loss from surface runoff, assuming a shallow mixing of surface waters into soil and removal based on runoff
                  if ( zisoi(j) <= depth_runoff_Nloss )  then
                     smin_no3_runoff_vr(c,j) = disn_conc * qflx_surf(c) * &
                          h2osoi_liq(c,j) / ( surface_water(c) * col_pp%dz(c,j) )
                  elseif ( zisoi(j-1) < depth_runoff_Nloss )  then
                     smin_no3_runoff_vr(c,j) = disn_conc * qflx_surf(c) * &
                          h2osoi_liq(c,j) * ((depth_runoff_Nloss - zisoi(j-1)) / &
                          col_pp%dz(c,j)) / ( surface_water(c) * (depth_runoff_Nloss-zisoi(j-1) ))
                  else
                     smin_no3_runoff_vr(c,j) = 0._r8
                  endif
                  !
                  ! ensure that runoff rate isn't larger than soil N pool
                  smin_no3_runoff_vr(c,j) = min(smin_no3_runoff_vr(c,j), smin_no3_vr(c,j) / dt - smin_no3_leached_vr(c,j))
                  !
                  ! limit the flux to a positive value
                  smin_no3_runoff_vr(c,j) = max(smin_no3_runoff_vr(c,j), 0._r8)


               endif
               ! limit the flux based on current smin_no3 state
               ! only let at most the assumed soluble fraction
               ! of smin_no3 be leached on any given timestep
               smin_no3_leached_vr(c,j) = min(smin_no3_leached_vr(c,j), (sf_no3 * smin_no3_vr(c,j))/dt)

               ! limit the flux to a positive value
               smin_no3_leached_vr(c,j) = max(smin_no3_leached_vr(c,j), 0._r8)

            end do
         end do
      endif

    end associate
  end subroutine CNNLeaching

  !-----------------------------------------------------------------------
  subroutine CNNFert(bounds, num_soilc, filter_soilc, &
       nitrogenflux_vars)
    !
    ! !DESCRIPTION:
    ! On the radiation time step, update the nitrogen fertilizer for crops
    ! All fertilizer goes into the soil mineral N pool.
    !
    ! !USES:
    !
    ! !ARGUMENTS:
    type(bounds_type)       , intent(in)    :: bounds  
    integer                 , intent(in)    :: num_soilc       ! number of soil columns in filter
    integer                 , intent(in)    :: filter_soilc(:) ! filter for soil columns
    type(nitrogenflux_type) , intent(inout) :: nitrogenflux_vars 
    !
    ! !LOCAL VARIABLES:
    integer :: c,fc                 ! indices
    !-----------------------------------------------------------------------

    associate(&   
         fert          =>    nitrogenflux_vars%fert_patch          , & ! Input:  [real(r8) (:)]  nitrogen fertilizer rate (gN/m2/s)                
         fert_to_sminn =>    nitrogenflux_vars%fert_to_sminn_col   & ! Output: [real(r8) (:)]                                                    
         )
      
      call p2c(bounds, num_soilc, filter_soilc, &
           fert(bounds%begp:bounds%endp), &
           fert_to_sminn(bounds%begc:bounds%endc))

    end associate
  end subroutine CNNFert

  !-----------------------------------------------------------------------
  subroutine CNSoyfix (bounds, &
       num_soilc, filter_soilc, num_soilp, filter_soilp, &
       waterstate_vars, crop_vars, cnstate_vars, nitrogenstate_vars, nitrogenflux_vars)
    !
    ! !DESCRIPTION:
    ! This routine handles the fixation of nitrogen for soybeans based on
    ! the EPICPHASE model M. Cabelguenne et al., Agricultural systems 60: 175-196, 1999
    ! N-fixation is based on soil moisture, plant growth phase, and availibility of
    ! nitrogen in the soil root zone.
    !
    ! !USES:
    use pftvarcon  , only : nsoybean
    !
    ! !ARGUMENTS:
    type(bounds_type)        , intent(in)    :: bounds  
    integer                  , intent(in)    :: num_soilc       ! number of soil columns in filter
    integer                  , intent(in)    :: filter_soilc(:) ! filter for soil columns
    integer                  , intent(in)    :: num_soilp       ! number of soil patches in filter
    integer                  , intent(in)    :: filter_soilp(:) ! filter for soil patches
    type(waterstate_type)    , intent(in)    :: waterstate_vars
    type(crop_type)          , intent(in)    :: crop_vars
    type(cnstate_type)       , intent(in)    :: cnstate_vars
    type(nitrogenstate_type) , intent(in)    :: nitrogenstate_vars
    type(nitrogenflux_type)  , intent(inout) :: nitrogenflux_vars 
    !
    ! !LOCAL VARIABLES:
    integer :: fp,p,c
    real(r8):: fxw,fxn,fxg,fxr             ! soil water factor, nitrogen factor, growth stage factor
    real(r8):: soy_ndemand                 ! difference between nitrogen supply and demand
    real(r8):: GDDfrac
    real(r8):: sminnthreshold1, sminnthreshold2
    real(r8):: GDDfracthreshold1, GDDfracthreshold2
    real(r8):: GDDfracthreshold3, GDDfracthreshold4
    !-----------------------------------------------------------------------

    associate(                                                         & 
         wf               =>  waterstate_vars%wf_col                 , & ! Input:  [real(r8) (:) ]  soil water as frac. of whc for top 0.5 m          

         hui              =>  crop_vars%gddplant_patch               , & ! Input:  [real(r8) (:) ]  gdd since planting (gddplant)                    

         fpg              =>  cnstate_vars%fpg_col                   , & ! Input:  [real(r8) (:) ]  fraction of potential gpp (no units)              
         gddmaturity      =>  cnstate_vars%gddmaturity_patch         , & ! Input:  [real(r8) (:) ]  gdd needed to harvest                             
         croplive         =>  crop_vars%croplive_patch            , & ! Input:  [logical  (:) ]  true if planted and not harvested                  

         sminn            =>  nitrogenstate_vars%sminn_col           , & ! Input:  [real(r8) (:) ]  (kgN/m2) soil mineral N                           
         plant_ndemand    =>  nitrogenflux_vars%plant_ndemand_patch  , & ! Input:  [real(r8) (:) ]  N flux required to support initial GPP (gN/m2/s)  
         
         soyfixn          =>  nitrogenflux_vars%soyfixn_patch        , & ! Output: [real(r8) (:) ]  nitrogen fixed to each soybean crop               
         soyfixn_to_sminn =>  nitrogenflux_vars%soyfixn_to_sminn_col   & ! Output: [real(r8) (:) ]                                                    
         )

      sminnthreshold1 = 30._r8
      sminnthreshold2 = 10._r8
      GDDfracthreshold1 = 0.15_r8
      GDDfracthreshold2 = 0.30_r8
      GDDfracthreshold3 = 0.55_r8
      GDDfracthreshold4 = 0.75_r8

      do fp = 1,num_soilp
         p = filter_soilp(fp)
         c = veg_pp%column(p)

         ! if soybean currently growing then calculate fixation

         if (veg_pp%itype(p) == nsoybean .and. croplive(p)) then

            ! difference between supply and demand

            if (fpg(c) < 1._r8) then
               soy_ndemand = 0._r8
               soy_ndemand = plant_ndemand(p) - plant_ndemand(p)*fpg(c)

               ! fixation depends on nitrogen, soil water, and growth stage

               ! soil water factor

               fxw = 0._r8
               fxw = wf(c)/0.85_r8

               ! soil nitrogen factor (Beth says: CHECK UNITS)

               if (sminn(c) > sminnthreshold1) then
                  fxn = 0._r8
               else if (sminn(c) > sminnthreshold2 .and. sminn(c) <= sminnthreshold1) then
                  fxn = 1.5_r8 - .005_r8 * (sminn(c) * 10._r8)
               else if (sminn(c) <= sminnthreshold2) then
                  fxn = 1._r8
               end if

               ! growth stage factor
               ! slevis: to replace GDDfrac, assume...
               ! Beth's crit_offset_gdd_def is similar to my gddmaturity
               ! Beth's ac_gdd (base 5C) similar to my hui=gddplant (base 10
               ! for soy) 
               ! Ranges below are not firm. Are they lit. based or tuning based?

               GDDfrac = hui(p) / gddmaturity(p)

               if (GDDfrac <= GDDfracthreshold1) then
                  fxg = 0._r8
               else if (GDDfrac > GDDfracthreshold1 .and. GDDfrac <= GDDfracthreshold2) then
                  fxg = 6.67_r8 * GDDfrac - 1._r8
               else if (GDDfrac > GDDfracthreshold2 .and. GDDfrac <= GDDfracthreshold3) then
                  fxg = 1._r8
               else if (GDDfrac > GDDfracthreshold3 .and. GDDfrac <= GDDfracthreshold4) then
                  fxg = 3.75_r8 - 5._r8 * GDDfrac
               else  ! GDDfrac > GDDfracthreshold4
                  fxg = 0._r8
               end if

               ! calculate the nitrogen fixed by the soybean

               fxr = min(1._r8, fxw, fxn) * fxg 
               fxr = max(0._r8, fxr)
               soyfixn(p) =  fxr * soy_ndemand
               soyfixn(p) = min(soyfixn(p), soy_ndemand)

            else ! if nitrogen demand met, no fixation

               soyfixn(p) = 0._r8

            end if

         else ! if not live soybean, no fixation

            soyfixn(p) = 0._r8

         end if
      end do

      call p2c(bounds, num_soilc, filter_soilc, &
           soyfixn(bounds%begp:bounds%endp), &
           soyfixn_to_sminn(bounds%begc:bounds%endc))

    end associate

  end subroutine CNSoyfix

  !-----------------------------------------------------------------------
  subroutine CNNFixation_balance(num_soilc, filter_soilc,cnstate_vars, carbonflux_vars, &
             nitrogenstate_vars, nitrogenflux_vars, temperature_vars, waterstate_vars, carbonstate_vars, phosphorusstate_vars)
    !
    ! !DESCRIPTION:
    ! created, Aug 2015 by Q. Zhu
    ! On the radiation time step, update the nitrogen fixation rate
    ! as a function of (1) root NP status, (2) fraction of root that is nodulated, (3) carbon cost of root nitrogen uptake
    ! N2 fixation is based on Fisher 2010 GBC doi:10.1029/2009GB003621; Wang 2007 GBC doi:10.1029/2006GB002797; and Grand 2012 ecosys model
    !
    ! !USES:
    use clm_time_manager , only : get_days_per_year, get_step_size
    use shr_sys_mod      , only : shr_sys_flush
    use clm_varcon       , only : secspday, spval
    use pftvarcon        , only : noveg
        
    !
    ! !ARGUMENTS:
    integer                 , intent(in)    :: num_soilc       ! number of soil columns in filter
    integer                 , intent(in)    :: filter_soilc(:) ! filter for soil columns
    type(cnstate_type)      , intent(inout) :: cnstate_vars
    type(carbonflux_type)   , intent(inout) :: carbonflux_vars
    type(nitrogenstate_type), intent(in)    :: nitrogenstate_vars
    type(nitrogenflux_type) , intent(inout) :: nitrogenflux_vars
    type(temperature_type)  , intent(inout) :: temperature_vars
    type(waterstate_type)   , intent(in)    :: waterstate_vars
    type(carbonstate_type)  , intent(inout) :: carbonstate_vars
    type(phosphorusstate_type)  , intent(inout) :: phosphorusstate_vars
    !
    ! !LOCAL VARIABLES:
    integer  :: c,fc,p                     ! indices
    real(r8) :: r_fix                      ! carbon cost of N2 fixation, gC/gN
    real(r8) :: r_nup                      ! carbon cost of root N uptake, gC/gN
    real(r8) :: f_nodule                   ! empirical, fraction of root that is nodulated
    real(r8) :: N2_aq                      ! aqueous N2 bulk concentration gN/m3 soil
    !-----------------------------------------------------------------------

    associate(& 
         ivt                   => veg_pp%itype                            , & ! input:  [integer  (:) ]  pft vegetation type  
         cn_scalar             => cnstate_vars%cn_scalar               , &
         cp_scalar             => cnstate_vars%cp_scalar               , &
         vmax_nfix             => veg_vp%vmax_nfix                 , &
         km_nfix               => veg_vp%km_nfix                   , &
         frootc                => carbonstate_vars%frootc_patch        , &
         nfix_to_sminn         => nitrogenflux_vars%nfix_to_sminn_col  , & ! output: [real(r8) (:)]  symbiotic/asymbiotic n fixation to soil mineral n (gn/m2/s)
         pnup_pfrootc          => nitrogenstate_vars%pnup_pfrootc_patch, &
         benefit_pgpp_pleafc   => nitrogenstate_vars%benefit_pgpp_pleafc_patch , &
         t_soi10cm_col         => temperature_vars%t_soi10cm_col       , &
         h2osoi_vol            => waterstate_vars%h2osoi_vol_col       , &
         t_scalar              => carbonflux_vars%t_scalar_col           &
         )

      do fc=1,num_soilc
          c = filter_soilc(fc)
          nfix_to_sminn(c) = 0.0_r8
          do p = col_pp%pfti(c), col_pp%pftf(c)
              if (veg_pp%active(p).and. (veg_pp%itype(p) .ne. noveg)) then
                  ! calculate c cost of n2 fixation: fisher 2010 gbc doi:10.1029/2009gb003621
                  r_fix = -6.25_r8*(exp(-3.62_r8 + 0.27_r8*(t_soi10cm_col(c)-273.15_r8)*(1.0_r8-0.5_r8&
                       *(t_soi10cm_col(c)-273.15_r8)/25.15_r8))-2.0_r8) 
                  ! calculate c cost of root n uptake: rastetter 2001, ecosystems, 4(4), 369-388.
                  r_nup = benefit_pgpp_pleafc(p) / max(pnup_pfrootc(p),1e-20_r8)
                  ! calculate fraction of root that is nodulated: wang 2007 gbc doi:10.1029/2006gb002797
                  f_nodule = 1 - min(1.0_r8,r_fix / max(r_nup, 1e-20_r8))
                  ! np limitation factor of n2 fixation (not considered now)
                  ! calculate aqueous N2 concentration and bulk aqueous N2 concentration
                  ! aqueous N2 concentration under pure nitrogen is 6.1e-4 mol/L/atm (based on Hery's law)
                  ! 78% atm * 6.1e-4 mol/L/atm * 28 g/mol * 1e3L/m3 * water content m3/m3 at 10 cm
                  N2_aq = 0.78_r8 * 6.1e-4_r8 *28._r8 *1.e3_r8 * h2osoi_vol(c,4)
                  ! calculate n2 fixation rate for each pft and add it to column total
                  nfix_to_sminn(c) = nfix_to_sminn(c) + vmax_nfix(veg_pp%itype(p)) * frootc(p) * cn_scalar(p) *f_nodule&
                       * t_scalar(c,1) * &
                     N2_aq/ (N2_aq + km_nfix(veg_pp%itype(p))) * veg_pp%wtcol(p)
              end if
          end do
      end do

    end associate

  end subroutine CNNFixation_balance
  
end module CNNDynamicsMod<|MERGE_RESOLUTION|>--- conflicted
+++ resolved
@@ -378,18 +378,13 @@
        theta = min(theta, 0.98_r8*thetasat)
        infiltr_m_s = max(waterflux_vars%qflx_infl_col(c), 0.0) * 1e-3 
        evap_m_s = waterflux_vars%qflx_evap_grnd_col(c) * 1e-3
-<<<<<<< HEAD
        runoff_m_s = max(waterflux_vars%qflx_surf_col(c), 0.0) * 1e-3
 
-=======
-       runoff_m_s = max(waterflux_vars%qflx_runoff_col(c), 0.0) * 1e-3
        if (runoff_m_s > 1e-3) then
           bad_runoff_count = bad_runoff_count + 1
           runoff_m_s = 0.0
        end if
        if (runoff_m_s > max_runoff) max_runoff = runoff_m_s
-       
->>>>>>> c92a01d2
        !
        ! grazing
        !
