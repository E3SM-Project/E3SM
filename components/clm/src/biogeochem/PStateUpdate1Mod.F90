--- conflicted
+++ resolved
@@ -27,12 +27,9 @@
   use CNStateType            , only : fert_type , fert_continue, fert_dose, fert_start, fert_end
   use clm_varctl             , only : forest_fert_exp
   use clm_varctl             , only : NFIX_PTASE_plant
-<<<<<<< HEAD
-=======
   use decompMod              , only : bounds_type
   use clm_varcon             , only : dzsoi_decomp
   use clm_varctl             , only : use_fates
->>>>>>> 67a0f985
   !
   implicit none
   save
