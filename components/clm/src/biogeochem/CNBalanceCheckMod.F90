module CNBalanceCheckMod

  !-----------------------------------------------------------------------
  ! !DESCRIPTION:
  ! Module for carbon mass balance checking.
  !
  ! !USES:
  use shr_kind_mod        , only : r8 => shr_kind_r8
  use shr_infnan_mod      , only : nan => shr_infnan_nan, assignment(=)
  use shr_log_mod         , only : errMsg => shr_log_errMsg
  use decompMod           , only : bounds_type
  use abortutils          , only : endrun
  use clm_varctl          , only : iulog, use_nitrif_denitrif, use_fates
  use clm_time_manager    , only : get_step_size,get_nstep
  use clm_varpar          , only : crop_prog
  use CNCarbonFluxType    , only : carbonflux_type
  use CNCarbonStateType   , only : carbonstate_type
  use CNNitrogenFluxType  , only : nitrogenflux_type
  use CNNitrogenStateType , only : nitrogenstate_type
  use ColumnType          , only : col_pp                
  use GridcellType        , only : grc_pp
  use clm_varpar          , only : nlevdecomp
  use clm_varcon          , only : dzsoi_decomp
  use clm_varctl          , only : nu_com
  use clm_varctl          , only : ECA_Pconst_RGspin

  use CNDecompCascadeConType , only : decomp_cascade_con
  use clm_varpar          , only: ndecomp_cascade_transitions
  use subgridAveMod       , only : p2c, c2g
  use PhosphorusFluxType  , only : phosphorusflux_type
  use PhosphorusStateType , only : phosphorusstate_type
  ! bgc interface & pflotran:
  use clm_varctl          , only : use_pflotran, pf_cmode, pf_hmode
  ! forest fertilization experiment
  use clm_time_manager    , only : get_curr_date
  use CNStateType         , only : fert_type , fert_continue, fert_dose, fert_start, fert_end
  use clm_varctl          , only : forest_fert_exp
  use VegetationType      , only : veg_pp
  use pftvarcon           , only: noveg
  use clm_varctl          , only : NFIX_PTASE_plant

  !
  implicit none
  save
  private
  real(r8), parameter :: balance_check_tolerance = 1e-8_r8
  !
  ! !PUBLIC MEMBER FUNCTIONS:
  public :: BeginColCBalance
  public :: BeginColNBalance
  public :: BeginColPBalance
  public :: ColCBalanceCheck
  public :: ColNBalanceCheck
  public :: ColPBalanceCheck
  public :: BeginGridCBalanceBeforeDynSubgridDriver
  public :: BeginGridNBalanceBeforeDynSubgridDriver
  public :: BeginGridPBalanceBeforeDynSubgridDriver
  public :: EndGridCBalanceAfterDynSubgridDriver
  public :: EndGridNBalanceAfterDynSubgridDriver
  public :: EndGridPBalanceAfterDynSubgridDriver
  !-----------------------------------------------------------------------

contains

  !-----------------------------------------------------------------------
  subroutine BeginColCBalance(bounds, num_soilc, filter_soilc, &
       carbonstate_vars)
    !
    ! !DESCRIPTION:
    ! On the radiation time step, calculate the beginning carbon balance for mass
    ! conservation checks.
    !
    ! !ARGUMENTS:
    type(bounds_type)      , intent(in)    :: bounds          
    integer                , intent(in)    :: num_soilc       ! number of soil columns filter
    integer                , intent(in)    :: filter_soilc(:) ! filter for soil columns
    type(carbonstate_type) , intent(inout) :: carbonstate_vars
    !
    ! !LOCAL VARIABLES:
    integer :: c     ! indices
    integer :: fc   ! lake filter indices
    !-----------------------------------------------------------------------

    associate(                                        & 
         totcolc   =>  carbonstate_vars%totcolc_col , & ! Input:  [real(r8) (:)]  (gC/m2) total column carbon, incl veg and cpool
         col_begcb =>  carbonstate_vars%begcb_col     & ! Output: [real(r8) (:)]  carbon mass, beginning of time step (gC/m**2)
         )

      ! calculate beginning column-level carbon balance, for mass conservation check
      do fc = 1,num_soilc
         c = filter_soilc(fc)
         col_begcb(c) = totcolc(c)
      end do

    end associate

  end subroutine BeginColCBalance
 
  !-----------------------------------------------------------------------
  subroutine BeginColNBalance(bounds, num_soilc, filter_soilc, &
       nitrogenstate_vars)
    !
    ! !DESCRIPTION:
    ! On the radiation time step, calculate the beginning nitrogen balance for mass
    ! conservation checks.
    !
    ! !ARGUMENTS:
    type(bounds_type)        , intent(in)    :: bounds          
    integer                  , intent(in)    :: num_soilc       ! number of soil columns filter
    integer                  , intent(in)    :: filter_soilc(:) ! filter for soil columns
    type(nitrogenstate_type) , intent(inout) :: nitrogenstate_vars
    !
    ! !LOCAL VARIABLES:
    integer :: c     ! indices
    integer :: fc   ! lake filter indices
    !-----------------------------------------------------------------------

    associate(                                         & 
         totcoln   => nitrogenstate_vars%totcoln_col , & ! Input:  [real(r8) (:)]  (gN/m2) total column nitrogen, incl veg 
         col_begnb => nitrogenstate_vars%begnb_col     & ! Output: [real(r8) (:)]  nitrogen mass, beginning of time step (gN/m**2)
         )

      ! calculate beginning column-level nitrogen balance, for mass conservation check
      do fc = 1,num_soilc
         c = filter_soilc(fc)
         col_begnb(c) = totcoln(c)
      end do

    end associate

  end subroutine BeginColNBalance

  !-----------------------------------------------------------------------
  subroutine BeginColPBalance(bounds, num_soilc, filter_soilc, &
       phosphorusstate_vars)
    !
    ! !DESCRIPTION:
    ! On the radiation time step, calculate the beginning phosphorus balance for mass
    ! conservation checks.
    !
    ! !ARGUMENTS:
    type(bounds_type)        , intent(in)    :: bounds          
    integer                  , intent(in)    :: num_soilc       ! number of soil columns filter
    integer                  , intent(in)    :: filter_soilc(:) ! filter for soil columns
    type(phosphorusstate_type) , intent(inout) :: phosphorusstate_vars
    !
    ! !LOCAL VARIABLES:
    integer :: c     ! indices
    integer :: fc   ! lake filter indices
    !-----------------------------------------------------------------------

    associate(                                           &
         totcolp   => phosphorusstate_vars%totcolp_col , & ! Input:  [real(r8) (:)]  (gP/m2) total column phosphorus, incl veg 
         !X.YANG - checking P balance problem, starting from VEGP 
         totpftp   => phosphorusstate_vars%totpftp_col , & ! Input:  [real(r8) (:)]  (gP/m2) total column phosphorus, incl veg 
         totsomp   => phosphorusstate_vars%totsomp_col , & ! Input:  [real(r8) (:)]  (gP/m2) total column phosphorus, incl veg 
         cwdp   => phosphorusstate_vars%cwdp_col       , & ! Input:  [real(r8) (:)]  (gP/m2) total column phosphorus, incl veg
         totlitp   => phosphorusstate_vars%totlitp_col , & ! Input:  [real(r8) (:)]  (gP/m2) total column phosphorus, incl veg 
         sminp   => phosphorusstate_vars%sminp_col     , & ! Input:  [real(r8) (:)]  (gP/m2) total column phosphorus, incl veg
 
         col_begpb => phosphorusstate_vars%begpb_col     & ! Output: [real(r8) (:)]  phosphorus mass, beginning of time step (gP/m**2)
         )

      ! calculate beginning column-level phosphorus balance, for mass conservation check
      do fc = 1,num_soilc
         c = filter_soilc(fc)
         col_begpb(c) = totcolp(c)
      end do

    end associate

  end subroutine BeginColPBalance

  !-----------------------------------------------------------------------
  subroutine ColCBalanceCheck(bounds, &
       num_soilc, filter_soilc, &
       carbonstate_vars, carbonflux_vars)
    !
    ! !DESCRIPTION:
    ! On the radiation time step, perform carbon mass conservation check for column and pft
    !
    ! !ARGUMENTS:
    type(bounds_type)      , intent(in)    :: bounds          
    integer                , intent(in)    :: num_soilc       ! number of soil columns in filter
    integer                , intent(in)    :: filter_soilc(:) ! filter for soil columns
    type(carbonstate_type) , intent(inout) :: carbonstate_vars
    type(carbonflux_type)  , intent(in)    :: carbonflux_vars
    !
    ! !LOCAL VARIABLES:
    integer  :: c,err_index    ! indices
    integer  :: fc             ! lake filter indices
    logical  :: err_found      ! error flag
    real(r8) :: dt             ! radiation time step (seconds)
    real(r8) :: col_cinputs
    real(r8) :: col_coutputs
    !-----------------------------------------------------------------------

    associate(                                                                           &
         totcolc                   =>    carbonstate_vars%totcolc_col                  , & ! Input:  [real(r8) (:) ]  (gC/m2)   total column carbon, incl veg and cpool
         gpp                       =>    carbonflux_vars%gpp_col                       , & ! Input:  [real(r8) (:) ]  (gC/m2/s) gross primary production
         er                        =>    carbonflux_vars%er_col                        , & ! Input:  [real(r8) (:) ]  (gC/m2/s) total ecosystem respiration, autotrophic + heterotrophic
         col_fire_closs            =>    carbonflux_vars%fire_closs_col                , & ! Input:  [real(r8) (:) ]  (gC/m2/s) total column-level fire C loss
         col_prod1c_loss           =>    carbonflux_vars%prod1c_loss_col               , & ! Input:  [real(r8) (:) ]  (gC/m2/s) crop leafc harvested
         col_hrv_xsmrpool_to_atm   =>    carbonflux_vars%hrv_xsmrpool_to_atm_col       , & ! Input:  [real(r8) (:) ]  (gC/m2/s) excess MR pool harvest mortality
         som_c_leached             =>    carbonflux_vars%som_c_leached_col             , & ! Input:  [real(r8) (:) ]  (gC/m^2/s)total SOM C loss from vertical transport
         col_decompc_delta         =>    carbonflux_vars%externalc_to_decomp_delta_col , & ! Input:  [real(r8) (:) ]  (gC/m2/s) summarized net change of whole column C i/o to decomposing pool bwtn time-step
         hrv_deadstemc_to_prod10c  =>    carbonflux_vars%hrv_deadstemc_to_prod10c_col  , & ! Input:  [real(r8) (:) ]  (gC/m2/s) dead stem C harvest mortality to 10-year product pool
         hrv_deadstemc_to_prod100c =>    carbonflux_vars%hrv_deadstemc_to_prod100c_col , & ! Input:  [real(r8) (:) ]  (gC/m2/s) dead stem C harvest mortality to 100-year product pool
         col_begcb                 =>    carbonstate_vars%begcb_col                    , & ! Output: [real(r8) (:) ]  carbon mass, beginning of time step (gC/m**2)
         col_endcb                 =>    carbonstate_vars%endcb_col                    , & ! Output: [real(r8) (:) ]  carbon mass, end of time step (gC/m**2)
         col_errcb                 =>    carbonstate_vars%errcb_col                      & ! Output: [real(r8) (:) ]  carbon balance error for the timestep (gC/m**2)
         )

      ! set time steps
      dt = real( get_step_size(), r8 )

      err_found = .false.
      ! column loop
      do fc = 1,num_soilc
         c = filter_soilc(fc)

         ! calculate the total column-level carbon storage, for mass conservation check
         col_endcb(c) = totcolc(c)

         ! calculate total column-level inputs
         col_cinputs = gpp(c)

         ! calculate total column-level outputs
         ! er = ar + hr, col_fire_closs includes pft-level fire losses
         col_coutputs = er(c) + col_fire_closs(c) + col_hrv_xsmrpool_to_atm(c)

         ! Fluxes to product pools are included in column-level outputs: the product
         ! pools are not included in totcolc, so are outside the system with respect to
         ! these balance checks
         col_coutputs = col_coutputs + &
              hrv_deadstemc_to_prod10c(c) + hrv_deadstemc_to_prod100c(c)

         col_coutputs = col_coutputs + col_prod1c_loss(c)

         ! subtract leaching flux
         col_coutputs = col_coutputs - som_c_leached(c)

         ! calculate the total column-level carbon balance error for this time step
         col_errcb(c) = (col_cinputs - col_coutputs)*dt - (col_endcb(c) - col_begcb(c))

         ! adjusting the time-lag of org. C increments to decomposing pools when coupled with PFLOTRAN bgc
         ! (because PF bgc uses the extern C as sink (in, + ) at previous time-step,
         ! but note that it includes possible negative adding)
         if (use_pflotran .and. pf_cmode) then
            col_errcb(c) = col_errcb(c) - col_decompc_delta(c)*dt
            ! here is '-' adjustment. It says that the adding to PF decomp c pools was less.
         end if

         ! check for significant errors
         if (abs(col_errcb(c)) > 1e-8_r8) then
            err_found = .true.
            err_index = c
         end if
      end do ! end of columns loop
      
      ! Consider adapting this check to be fates compliant (rgk 04-2017)
      if (.not. use_fates) then
         if (err_found) then
            c = err_index
            write(iulog,*)'column cbalance error = ', col_errcb(c), c
            write(iulog,*)'Latdeg,Londeg         = ',grc_pp%latdeg(col_pp%gridcell(c)),grc_pp%londeg(col_pp%gridcell(c))
            write(iulog,*)'input                 = ',col_cinputs*dt
            write(iulog,*)'output                = ',col_coutputs*dt
            write(iulog,*)'er                    = ',er(c)*dt,carbonflux_vars%hr_col(c)*dt
            write(iulog,*)'fire                  = ',col_fire_closs(c)*dt
            write(iulog,*)'hrv_to_atm            = ',col_hrv_xsmrpool_to_atm(c)*dt
            write(iulog,*)'hrv_to_prod10         = ',hrv_deadstemc_to_prod10c(c)*dt
            write(iulog,*)'hrv_to_prod100        = ',hrv_deadstemc_to_prod100c(c)*dt
            write(iulog,*)'leach                 = ',som_c_leached(c)*dt
            write(iulog,*)'begcb                 = ',col_begcb(c)
            write(iulog,*)'endcb                 = ',col_endcb(c),carbonstate_vars%totsomc_col(c)
            write(iulog,*)'delta store           = ',col_endcb(c)-col_begcb(c)

            if (use_pflotran .and. pf_cmode) then
               write(iulog,*)'pf_delta_decompc      = ',col_decompc_delta(c)*dt
            end if

            call endrun(msg=errMsg(__FILE__, __LINE__))
         end if
      end if !use_fates

    end associate

  end subroutine ColCBalanceCheck

  !-----------------------------------------------------------------------
  subroutine ColNBalanceCheck(bounds, &
       num_soilc, filter_soilc, &
       nitrogenstate_vars, nitrogenflux_vars)
    !
    ! !DESCRIPTION:
    ! On the radiation time step, perform nitrogen mass conservation check
    ! for column and pft
    !
    use tracer_varcon,  only : is_active_betr_bgc
    ! !ARGUMENTS:
    type(bounds_type)         , intent(in)    :: bounds          
    integer                   , intent(in)    :: num_soilc       ! number of soil columns in filter
    integer                   , intent(in)    :: filter_soilc(:) ! filter for soil columns
    type(nitrogenstate_type) , intent(inout) :: nitrogenstate_vars
    type(nitrogenflux_type)  , intent(inout) :: nitrogenflux_vars
    !
    ! !LOCAL VARIABLES:
    integer :: c,err_index,j,p  ! indices
    integer :: fc             ! lake filter indices
    logical :: err_found      ! error flag
    real(r8):: dt             ! radiation time step (seconds)

    integer:: kyr                     ! current year 
    integer:: kmo                     ! month of year  (1, ..., 12)
    integer:: kda                     ! day of month   (1, ..., 31) 
    integer:: mcsec                   ! seconds of day (0, ..., seconds/day) 
    !-----------------------------------------------------------------------

<<<<<<< HEAD
    associate(                                                                 &
         totcoln             =>    nitrogenstate_vars%totcoln_col            , & ! Input:  [real(r8) (:)]  (gN/m2) total column nitrogen, incl veg 
         ndep_to_sminn       =>    nitrogenflux_vars%ndep_to_sminn_col       , & ! Input:  [real(r8) (:)]  atmospheric N deposition to soil mineral N (gN/m2/s)
         nfix_to_sminn       =>    nitrogenflux_vars%nfix_to_sminn_col       , & ! Input:  [real(r8) (:)]  symbiotic/asymbiotic N fixation to soil mineral N (gN/m2/s)
         nfix_to_ecosysn     =>    nitrogenflux_vars%nfix_to_ecosysn_col     , &
         fert_to_sminn       =>    nitrogenflux_vars%fert_to_sminn_col       , & ! Input:  [real(r8) (:)]                                          
         soyfixn_to_sminn    =>    nitrogenflux_vars%soyfixn_to_sminn_col    , & ! Input:  [real(r8) (:)]                                          
         supplement_to_sminn =>    nitrogenflux_vars%supplement_to_sminn_col , & ! Input:  [real(r8) (:)]  supplemental N supply (gN/m2/s)         
         denit               =>    nitrogenflux_vars%denit_col               , & ! Input:  [real(r8) (:)]  total rate of denitrification (gN/m2/s) 
         sminn_leached       =>    nitrogenflux_vars%sminn_leached_col       , & ! Input:  [real(r8) (:)]  soil mineral N pool loss to leaching (gN/m2/s)
         smin_no3_leached    =>    nitrogenflux_vars%smin_no3_leached_col    , & ! Input:  [real(r8) (:)]  soil mineral NO3 pool loss to leaching (gN/m2/s)
         smin_no3_runoff     =>    nitrogenflux_vars%smin_no3_runoff_col     , & ! Input:  [real(r8) (:)]  soil mineral NO3 pool loss to runoff (gN/m2/s)
         f_n2o_nit           =>    nitrogenflux_vars%f_n2o_nit_col           , & ! Input:  [real(r8) (:)]  flux of N2o from nitrification [gN/m^2/s]
         col_fire_nloss      =>    nitrogenflux_vars%fire_nloss_col          , & ! Input:  [real(r8) (:)]  total column-level fire N loss (gN/m2/s)
         dwt_nloss           =>    nitrogenflux_vars%dwt_nloss_col           , & ! Input:  [real(r8) (:)]  (gN/m2/s) total nitrogen loss from product pools and conversion
         product_nloss       =>    nitrogenflux_vars%product_nloss_col       , & ! Input:  [real(r8) (:)]  (gN/m2/s) total wood product nitrogen loss
         som_n_leached       =>    nitrogenflux_vars%som_n_leached_col       , & ! Input:  [real(r8) (:)]  total SOM N loss from vertical transport
         supplement_to_plantn=> nitrogenflux_vars%supplement_to_plantn       , &
=======
    associate(                                                                             &
         totcoln                   =>    nitrogenstate_vars%totcoln_col                  , & ! Input:  [real(r8) (:)]  (gN/m2) total column nitrogen, incl veg
         ndep_to_sminn             =>    nitrogenflux_vars%ndep_to_sminn_col             , & ! Input:  [real(r8) (:)]  atmospheric N deposition to soil mineral N (gN/m2/s)
         nfix_to_sminn             =>    nitrogenflux_vars%nfix_to_sminn_col             , & ! Input:  [real(r8) (:)]  symbiotic/asymbiotic N fixation to soil mineral N (gN/m2/s)
         nfix_to_ecosysn           =>    nitrogenflux_vars%nfix_to_ecosysn_col           , &
         fert_to_sminn             =>    nitrogenflux_vars%fert_to_sminn_col             , & ! Input:  [real(r8) (:)]
         soyfixn_to_sminn          =>    nitrogenflux_vars%soyfixn_to_sminn_col          , & ! Input:  [real(r8) (:)]
         supplement_to_sminn       =>    nitrogenflux_vars%supplement_to_sminn_col       , & ! Input:  [real(r8) (:)]  supplemental N supply (gN/m2/s)
         denit                     =>    nitrogenflux_vars%denit_col                     , & ! Input:  [real(r8) (:)]  total rate of denitrification (gN/m2/s)
         sminn_leached             =>    nitrogenflux_vars%sminn_leached_col             , & ! Input:  [real(r8) (:)]  soil mineral N pool loss to leaching (gN/m2/s)
         smin_no3_leached          =>    nitrogenflux_vars%smin_no3_leached_col          , & ! Input:  [real(r8) (:)]  soil mineral NO3 pool loss to leaching (gN/m2/s)
         smin_no3_runoff           =>    nitrogenflux_vars%smin_no3_runoff_col           , & ! Input:  [real(r8) (:)]  soil mineral NO3 pool loss to runoff (gN/m2/s)
         f_n2o_nit                 =>    nitrogenflux_vars%f_n2o_nit_col                 , & ! Input:  [real(r8) (:)]  flux of N2o from nitrification [gN/m^2/s]
         col_prod1n_loss           =>    nitrogenflux_vars%prod1n_loss_col               , & ! Input:  [real(r8) (:) ]  (gN/m2/s) crop leafc harvested
         col_fire_nloss            =>    nitrogenflux_vars%fire_nloss_col                , & ! Input:  [real(r8) (:)]  total column-level fire N loss (gN/m2/s)
         hrv_deadstemn_to_prod10n  =>    nitrogenflux_vars%hrv_deadstemn_to_prod10n_col  , & ! Input:  [real(r8) (:)]  (gN/m2/s) dead stem C harvest mortality to 10-year product pool
         hrv_deadstemn_to_prod100n =>    nitrogenflux_vars%hrv_deadstemn_to_prod100n_col , & ! Input:  [real(r8) (:)]  (gN/m2/s) dead stem C harvest mortality to 100-year product pool
         som_n_leached             =>    nitrogenflux_vars%som_n_leached_col             , & ! Input:  [real(r8) (:)]  total SOM N loss from vertical transport
         supplement_to_plantn      =>    nitrogenflux_vars%supplement_to_plantn          , &
>>>>>>> 67a0f985
         ! pflotran:
         col_decompn_delta         =>    nitrogenflux_vars%externaln_to_decomp_delta_col , & ! Input: [real(r8) (:) ] (gN/m2/s) summarized net change of whole column N i/o to decomposing pool bwtn time-step
         col_ninputs               =>    nitrogenflux_vars%ninputs_col                   , & ! Output: [real(r8) (:)]  column-level N inputs (gN/m2/s)
         col_noutputs              =>    nitrogenflux_vars%noutputs_col                  , & ! Output: [real(r8) (:)]  column-level N outputs (gN/m2/s)
         col_begnb                 =>    nitrogenstate_vars%begnb_col                    , & ! Output: [real(r8) (:)]  nitrogen mass, beginning of time step (gN/m**2)
         col_endnb                 =>    nitrogenstate_vars%endnb_col                    , & ! Output: [real(r8) (:)]  nitrogen mass, end of time step (gN/m**2)
         col_errnb                 =>    nitrogenstate_vars%errnb_col                      & ! Output: [real(r8) (:)]  nitrogen balance error for the timestep (gN/m**2)
         )

      ! set time steps
      dt = real( get_step_size(), r8 )
      call get_curr_date(kyr, kmo, kda, mcsec)

      err_found = .false.
      ! column loop
      do fc = 1,num_soilc
         c=filter_soilc(fc)

         ! calculate the total column-level nitrogen storage, for mass conservation check
         col_endnb(c) = totcoln(c)

         ! calculate total column-level inputs
         if (NFIX_PTASE_plant) then
            col_ninputs(c) = ndep_to_sminn(c) + nfix_to_ecosysn(c) + supplement_to_sminn(c)
         else
            col_ninputs(c) = ndep_to_sminn(c) + nfix_to_sminn(c) + supplement_to_sminn(c)
         end if

         if (crop_prog) col_ninputs(c) = col_ninputs(c) + &
              fert_to_sminn(c) + soyfixn_to_sminn(c)

         do p = col_pp%pfti(c), col_pp%pftf(c)
            if (veg_pp%active(p) .and. (veg_pp%itype(p) .ne. noveg)) then
                col_ninputs(c) = col_ninputs(c) + supplement_to_plantn(p) * veg_pp%wtcol(p)
            end if
         end do

         ! forest fertilization
         if (forest_fert_exp) then
            if ( ((fert_continue(c) == 1 .and. kyr > fert_start(c) .and. kyr <= fert_end(c)) .or.  kyr == fert_start(c)) &
               .and. fert_type(c) == 1 &
               .and. kda == 1  .and. mcsec == 1800) then ! fertilization assumed to occur at the begnining of each month
               col_ninputs(c) = col_ninputs(c) + fert_dose(c,kmo)/dt
             end if
         end if

         ! calculate total column-level outputs
         col_noutputs(c) = denit(c) + col_fire_nloss(c)

         ! Fluxes to product pools are included in column-level outputs: the product
         ! pools are not included in totcolc, so are outside the system with respect to
         ! these balance checks
         col_noutputs(c) = col_noutputs(c) + &
              hrv_deadstemn_to_prod10n(c) + hrv_deadstemn_to_prod100n(c)

         if (is_active_betr_bgc)then
            col_noutputs(c) = col_noutputs(c) + f_n2o_nit(c)

            col_noutputs(c) = col_noutputs(c) + smin_no3_leached(c) + smin_no3_runoff(c)
         else
           if (.not. use_nitrif_denitrif) then
            col_noutputs(c) = col_noutputs(c) + sminn_leached(c)
           else
            col_noutputs(c) = col_noutputs(c) + f_n2o_nit(c)

            if(use_pflotran .and. pf_cmode) then
               ! inclusion of aq. NH4 transport by PFLOTRAN-bgc
               col_noutputs(c) = col_noutputs(c) + sminn_leached(c)
            else

               col_noutputs(c) = col_noutputs(c) + smin_no3_leached(c) + smin_no3_runoff(c)

            endif

           end if
         endif

         col_noutputs(c) = col_noutputs(c) + col_prod1n_loss(c)
         
         col_noutputs(c) = col_noutputs(c) - som_n_leached(c)

         ! calculate the total column-level nitrogen balance error for this time step
         col_errnb(c) = (col_ninputs(c) - col_noutputs(c))*dt - &
              (col_endnb(c) - col_begnb(c))

         ! adjusting the time-lag of org. N increments to decomposing pools when coupled with PFLOTRAN bgc
         ! (because PF bgc uses the extern N sink (in, +) at previous time-step,
         ! but note that it includes possible negative adding)
         if (use_pflotran .and. pf_cmode) then
            col_errnb(c) = col_errnb(c) - col_decompn_delta(c)*dt
            ! here is '-' adjustment. It says that the adding to PF decomp n pools was less.
         end if

         if (abs(col_errnb(c)) > 1e-8_r8) then
            err_found = .true.
            err_index = c
         end if
      end do ! end of columns loop

      if (err_found) then
         c = err_index
         write(iulog,*)'column nbalance error = ',col_errnb(c), c, get_nstep()
         write(iulog,*)'Latdeg,Londeg         = ',grc_pp%latdeg(col_pp%gridcell(c)),grc_pp%londeg(col_pp%gridcell(c))
         write(iulog,*)'begnb                 = ',col_begnb(c)
         write(iulog,*)'endnb                 = ',col_endnb(c)
         write(iulog,*)'delta store           = ',col_endnb(c)-col_begnb(c)
         write(iulog,*)'input mass            = ',col_ninputs(c)*dt
         write(iulog,*)'output mass           = ',col_noutputs(c)*dt
         write(iulog,*)'net flux              = ',(col_ninputs(c)-col_noutputs(c))*dt
         write(iulog,*)'denit                 = ',denit(c)*dt
         write(iulog,*)'n2onit                = ',f_n2o_nit(c)*dt
         write(iulog,*)'no3 leach             = ',smin_no3_leached(c)*dt 
         write(iulog,*)'no3 runof             = ',smin_no3_runoff(c)*dt
         write(iulog,*)'ndep                  = ',ndep_to_sminn(c)*dt
         write(iulog,*)'nfix                  = ',nfix_to_sminn(c)*dt
         write(iulog,*)'nsup                  = ',supplement_to_sminn(c)*dt
         if(crop_prog) then
            write(iulog,*)'fertm                 = ',fert_to_sminn(c)*dt
            write(iulog,*)'soyfx                 = ',soyfixn_to_sminn(c)*dt
         endif
         write(iulog,*)'fire                  = ',col_fire_nloss(c)*dt

         if (use_pflotran .and. pf_cmode) then
            write(iulog,*)'pf_delta_decompn      = ',col_decompn_delta(c)*dt
         end if
         call endrun(msg=errMsg(__FILE__, __LINE__))


      end if

    end associate

  end subroutine ColNBalanceCheck


  !-----------------------------------------------------------------------
  subroutine ColPBalanceCheck(bounds, &
       num_soilc, filter_soilc, &
       phosphorusstate_vars, phosphorusflux_vars)
    !
    ! !DESCRIPTION:
    ! On the radiation time step, perform phosphorus mass conservation check
    ! for column and pft
    !
    ! !ARGUMENTS:
    type(bounds_type)         , intent(in)    :: bounds          
    integer                   , intent(in)    :: num_soilc       ! number of soil columns in filter
    integer                   , intent(in)    :: filter_soilc(:) ! filter for soil columns
    type(phosphorusstate_type) , intent(inout) :: phosphorusstate_vars
    type(phosphorusflux_type)  , intent(inout) :: phosphorusflux_vars
    !
    ! !LOCAL VARIABLES:
    integer :: c,err_index,j,k,p  ! indices
    integer :: fc             ! lake filter indices
    logical :: err_found      ! error flag
    real(r8):: dt             ! radiation time step (seconds)

    real(r8) :: leafp_to_litter_col(bounds%begc:bounds%endc) 
    real(r8) :: frootp_to_litter_col(bounds%begc:bounds%endc) 
    real(r8):: flux_mineralization_col(bounds%begc:bounds%endc)   !  local temperary variable

    integer:: kyr                     ! current year 
    integer:: kmo                     ! month of year  (1, ..., 12)
    integer:: kda                     ! day of month   (1, ..., 31) 
    integer:: mcsec                   ! seconds of day (0, ..., seconds/day) 
    !-----------------------------------------------------------------------

    associate(                                                                            &
         totcolp                   => phosphorusstate_vars%totcolp_col                  , & ! Input:  [real(r8) (:)]  (gP/m2) total column phosphorus, incl veg
         supplement_to_sminp       => phosphorusflux_vars%supplement_to_sminp_col       , & ! Input:  [real(r8) (:)]  supplemental P supply (gP/m2/s)
         sminp_leached             => phosphorusflux_vars%sminp_leached_col             , & ! Input:  [real(r8) (:)]  soil mineral P pool loss to leaching (gP/m2/s)
         col_fire_ploss            => phosphorusflux_vars%fire_ploss_col                , & ! Input:  [real(r8) (:)]  total column-level fire P loss (gP/m2/s)
         hrv_deadstemp_to_prod10p  => phosphorusflux_vars%hrv_deadstemp_to_prod10p_col  , & ! Input:  [real(r8) (:)]  (gP/m2/s) dead stem C harvest mortality to 10-year product pool
         hrv_deadstemp_to_prod100p => phosphorusflux_vars%hrv_deadstemp_to_prod100p_col , & ! Input:  [real(r8) (:)]  (gP/m2/s) dead stem C harvest mortality to 100-year product pool
         primp_to_labilep          => phosphorusflux_vars%primp_to_labilep_col          , &
         secondp_to_occlp          => phosphorusflux_vars%secondp_to_occlp_col          , &
         fert_p_to_sminp           => phosphorusflux_vars%fert_p_to_sminp_col           , &
         supplement_to_plantp      => phosphorusflux_vars%supplement_to_plantp          , &
         col_prod1p_loss           => phosphorusflux_vars%prod1p_loss_col               , & ! Input:  [real(r8) (:) ]  (gP/m2/s) crop leafc harvested 
         col_pinputs               => phosphorusflux_vars%pinputs_col                   , & ! Output: [real(r8) (:)]  column-level P inputs (gP/m2/s)
         col_poutputs              => phosphorusflux_vars%poutputs_col                  , & ! Output: [real(r8) (:)]  column-level P outputs (gP/m2/s)
         col_begpb                 => phosphorusstate_vars%begpb_col                    , & ! Output: [real(r8) (:)]  phosphorus mass, beginning of time step (gP/m**2)
         col_endpb                 => phosphorusstate_vars%endpb_col                    , & ! Output: [real(r8) (:)]  phosphorus mass, end of time step (gP/m**2)
         col_errpb                 => phosphorusstate_vars%errpb_col                    , & ! Output: [real(r8) (:)]  phosphorus balance error for the timestep (gP/m**2)

         totpftp                   => phosphorusstate_vars%totpftp_col                  , & ! Input:  [real(r8) (:)]  (gP/m2) total column phosphorus, incl veg 
         totsomp                   => phosphorusstate_vars%totsomp_col                  , & ! Input:  [real(r8) (:)]  (gP/m2) total column phosphorus, incl veg 
         cwdp                      => phosphorusstate_vars%cwdp_col                     , & ! Input:  [real(r8) (:)]  (gP/m2) total column phosphorus, incl veg
         totlitp                   => phosphorusstate_vars%totlitp_col                  , & ! Input:  [real(r8) (:)]  (gP/m2) total column phosphorus, incl veg
         sminp                     => phosphorusstate_vars%sminp_col                    , & ! Input:  [real(r8) (:)]  (gP/m2) total column phosphorus, incl veg
         leafp_to_litter           => phosphorusflux_vars%leafp_to_litter_patch         , & ! Input:  [real(r8) (:)]  soil mineral P pool loss to leaching (gP/m2/s)
         frootp_to_litter          => phosphorusflux_vars%frootp_to_litter_patch        , & ! Input:  [real(r8) (:)]  soil mineral P pool loss to leaching (gP/m2/s)
         sminp_to_plant            => phosphorusflux_vars%sminp_to_plant_col            , &
         cascade_receiver_pool     => decomp_cascade_con%cascade_receiver_pool          , &
         pf                        =>  phosphorusflux_vars                              , &
         ps                        =>  phosphorusstate_vars                               &
         )

      ! set time steps
      dt = real( get_step_size(), r8 )
      call get_curr_date(kyr, kmo, kda, mcsec)

      err_found = .false.

      call p2c(bounds,num_soilc,filter_soilc, &
           leafp_to_litter(bounds%begp:bounds%endp), &
           leafp_to_litter_col(bounds%begc:bounds%endc))
      call p2c(bounds,num_soilc,filter_soilc, &
           frootp_to_litter(bounds%begp:bounds%endp), &
           frootp_to_litter_col(bounds%begc:bounds%endc))

      !! immobilization/mineralization in litter-to-SOM and SOM-to-SOM fluxes
      ! column loop
      do fc = 1,num_soilc
         c = filter_soilc(fc)
         flux_mineralization_col(c) = 0._r8
      enddo

      do k = 1, ndecomp_cascade_transitions
         if ( cascade_receiver_pool(k) /= 0 ) then  ! skip terminal transitions
               ! column loop
               do fc = 1,num_soilc
                  c = filter_soilc(fc)
                  flux_mineralization_col(c) = flux_mineralization_col(c) - &
                                               pf%decomp_cascade_sminp_flux_col(c,k)
               end do
         else
               ! column loop
               do fc = 1,num_soilc
                  c = filter_soilc(fc)
                    flux_mineralization_col(c) = flux_mineralization_col(c) + &
                                               pf%decomp_cascade_sminp_flux_col(c,k)

               end do
         endif
      end do

      ! column loop
      do fc = 1,num_soilc
         c = filter_soilc(fc)
         flux_mineralization_col(c) = flux_mineralization_col(c) + &
                                       pf%biochem_pmin_col(c)
      end do


      ! column loop
      do fc = 1,num_soilc
         c=filter_soilc(fc)

         ! calculate the total column-level phosphorus storage, for mass conservation check
         col_endpb(c) = totcolp(c)


         ! calculate total column-level inputs
         col_pinputs(c) = primp_to_labilep(c) + supplement_to_sminp(c)

         do p = col_pp%pfti(c), col_pp%pftf(c)
            if (veg_pp%active(p) .and. (veg_pp%itype(p) .ne. noveg)) then
                col_pinputs(c) = col_pinputs(c) + supplement_to_plantp(p) * veg_pp%wtcol(p)
            end if
         end do

         ! forest fertilization
         if (forest_fert_exp) then
            if ( ((fert_continue(c) == 1 .and. kyr > fert_start(c) .and. kyr <= fert_end(c)) .or.  kyr == fert_start(c)) &
               .and. fert_type(c) == 2 &
               .and. kda == 1  .and. mcsec == 1800) then ! fertilization assumed to occur at the begnining of each month
               col_pinputs(c) = col_pinputs(c) + fert_dose(c,kmo)/dt
             end if
         end if

         col_poutputs(c) = secondp_to_occlp(c) + sminp_leached(c) + col_fire_ploss(c)

         ! Fluxes to product pools are included in column-level outputs: the product
         ! pools are not included in totcolc, so are outside the system with respect to
         ! these balance checks
         col_poutputs(c) = col_poutputs(c) + &
              hrv_deadstemp_to_prod10p(c) + hrv_deadstemp_to_prod100p(c)

         if ((nu_com .ne. 'RD') .and. ECA_Pconst_RGspin) then
            do j = 1, nlevdecomp               
               col_poutputs(c) = col_poutputs(c) + &
                  (ps%solutionp_vr_col_cur(c,j) -  ps%solutionp_vr_col_prev(c,j)  + &
                  ps%labilep_vr_col_cur(c,j) -  ps%labilep_vr_col_prev(c,j) + &
                  ps%secondp_vr_col_cur(c,j) - ps%secondp_vr_col_prev(c,j) ) * dzsoi_decomp(j)/dt
            end do 
         end if

         col_poutputs(c) = col_poutputs(c) + col_prod1p_loss(c)
         
         ! calculate the total column-level phosphorus balance error for this time step
         col_errpb(c) = (col_pinputs(c) - col_poutputs(c))*dt - &
              (col_endpb(c) - col_begpb(c))

         if (abs(col_errpb(c)) > 1e-8_r8) then
            err_found = .true.
            err_index = c
         end if
      end do ! end of columns loop


      if (err_found) then
         c = err_index
         write(iulog,*)'column pbalance error = ', col_errpb(c), c
         write(iulog,*)'Latdeg,Londeg=',grc_pp%latdeg(col_pp%gridcell(c)),grc_pp%londeg(col_pp%gridcell(c))
         write(iulog,*)'begpb       = ',col_begpb(c)
         write(iulog,*)'endpb       = ',col_endpb(c)
         write(iulog,*)'delta store = ',col_endpb(c)-col_begpb(c)
         write(iulog,*)'input mass  = ',col_pinputs(c)*dt
         write(iulog,*)'output mass = ',col_poutputs(c)*dt
         write(iulog,*)'net flux    = ',(col_pinputs(c)-col_poutputs(c))*dt
         call endrun(msg=errMsg(__FILE__, __LINE__))
      end if

    end associate

  end subroutine ColPBalanceCheck

  !-----------------------------------------------------------------------
  subroutine BeginGridCBalanceBeforeDynSubgridDriver(bounds, carbonstate_vars)
    !
    ! !DESCRIPTION:
    ! Calculate the beginning carbon balance for mass conservation checks
    ! at grid cell level
    !
    ! !ARGUMENTS:
    type(bounds_type)      , intent(in)    :: bounds
    type(carbonstate_type) , intent(inout) :: carbonstate_vars
    !
    !-----------------------------------------------------------------------

    associate(                                                              &
         totcolc               =>  carbonstate_vars%totcolc_col           , & ! Input:  [real(r8) (:)]  (gC/m2) total column carbon, incl veg and cpool
         begcb_grc             =>  carbonstate_vars%begcb_grc               & ! Output: [real(r8) (:)]  carbon mass, beginning of time step (gC/m**2)
         )

      call c2g( bounds = bounds, &
           carr = totcolc(bounds%begc:bounds%endc), &
           garr = begcb_grc(bounds%begg:bounds%endg), &
           c2l_scale_type = 'unity', &
           l2g_scale_type = 'unity')

    end associate

  end subroutine BeginGridCBalanceBeforeDynSubgridDriver
 
  !-----------------------------------------------------------------------
  subroutine BeginGridNBalanceBeforeDynSubgridDriver(bounds, nitrogenstate_vars)
    !
    ! !DESCRIPTION:
    ! Calculate the beginning nitrogen balance for mass conservation checks
    ! at grid cell level
    !
    ! !ARGUMENTS:
    type(bounds_type)        , intent(in)    :: bounds
    type(nitrogenstate_type) , intent(inout) :: nitrogenstate_vars
    !-----------------------------------------------------------------------

    associate(                                         &
         totcoln   => nitrogenstate_vars%totcoln_col , & ! Input:  [real(r8) (:)]  (gN/m2) total column nitrogen, incl veg
         begnb_grc => nitrogenstate_vars%begnb_grc     & ! Output: [real(r8) (:)]  nitrogen mass, beginning of time step (gN/m**2)
         )

      call c2g( bounds = bounds, &
           carr = totcoln(bounds%begc:bounds%endc), &
           garr = begnb_grc(bounds%begg:bounds%endg), &
           c2l_scale_type = 'unity', &
           l2g_scale_type = 'unity')

    end associate

  end subroutine BeginGridNBalanceBeforeDynSubgridDriver

  !-----------------------------------------------------------------------
  subroutine BeginGridPBalanceBeforeDynSubgridDriver(bounds, phosphorusstate_vars)
    !
    ! !DESCRIPTION:
    ! Calculate the beginning phosphorus balance for mass conservation checks
    ! at grid cell level
    !
    ! !ARGUMENTS:
    type(bounds_type)          , intent(in)    :: bounds
    type(phosphorusstate_type) , intent(inout) :: phosphorusstate_vars
    !
    !-----------------------------------------------------------------------

    associate(                                           &
         totcolp   => phosphorusstate_vars%totcolp_col , & ! Input:  [real(r8) (:)]  (gP/m2) total column phosphorus, incl veg
         begpb_grc => phosphorusstate_vars%begpb_grc     & ! Output: [real(r8) (:)]  phosphorus mass, beginning of time step (gP/m**2)
         )

      call c2g( bounds = bounds, &
           carr = totcolp(bounds%begc:bounds%endc), &
           garr = begpb_grc(bounds%begg:bounds%endg), &
           c2l_scale_type = 'unity', &
           l2g_scale_type = 'unity')


    end associate

  end subroutine BeginGridPBalanceBeforeDynSubgridDriver

  !-----------------------------------------------------------------------
  subroutine EndGridCBalanceAfterDynSubgridDriver(bounds, &
       num_soilc, filter_soilc, &
       carbonstate_vars, carbonflux_vars)
    !
    ! !DESCRIPTION:
    ! On the radiation time step, perform carbon mass conservation check
    ! at grid level after dynamic subgrid driver has been called
    !
    ! !ARGUMENTS:
    type(bounds_type)      , intent(in)    :: bounds          
    integer                , intent(in)    :: num_soilc       ! number of soil columns in filter
    integer                , intent(in)    :: filter_soilc(:) ! filter for soil columns
    type(carbonstate_type) , intent(inout) :: carbonstate_vars
    type(carbonflux_type)  , intent(in)    :: carbonflux_vars
    !
    ! !LOCAL VARIABLES:
    integer  :: g,err_index    ! indices
    logical  :: err_found      ! error flag
    real(r8) :: dt             ! radiation time step (seconds)
    real(r8) :: grc_cinputs
    real(r8) :: grc_coutputs
    !-----------------------------------------------------------------------

    associate(                                                                       &
         totcolc                   =>    carbonstate_vars%totcolc_col              , & ! Input:  [real(r8) (:) ]  (gC/m2)   total column carbon, incl veg and cpool
         dwt_prod10c_gain_grc      =>    carbonflux_vars%dwt_prod10c_gain_grc      , & ! Input: [real(r8) (:) ]  carbon mass, beginning of time step (gC/m**2)
         dwt_prod100c_gain_grc     =>    carbonflux_vars%dwt_prod100c_gain_grc     , & ! Input: [real(r8) (:) ]  carbon mass, beginning of time step (gC/m**2)
         dwt_conv_cflux_grc        =>    carbonflux_vars%dwt_conv_cflux_grc        , & ! Input: [real(r8) (:) ]  carbon mass, beginning of time step (gC/m**2)
         dwt_seedc_to_leaf_grc     =>    carbonflux_vars%dwt_seedc_to_leaf_grc     , & ! Input: [real(r8) (:) ]  carbon mass, beginning of time step (gC/m**2)
         dwt_seedc_to_deadstem_grc =>    carbonflux_vars%dwt_seedc_to_deadstem_grc , & ! Input: [real(r8) (:) ]  carbon mass, beginning of time step (gC/m**2)
         begcb_grc                 =>    carbonstate_vars%begcb_grc                , & ! Output: [real(r8) (:) ]  carbon mass, beginning of time step (gC/m**2)
         endcb_grc                 =>    carbonstate_vars%endcb_grc                , & ! Output: [real(r8) (:) ]  carbon mass, end of time step (gC/m**2)
         errcb_grc                 =>    carbonstate_vars%errcb_grc                  & ! Output: [real(r8) (:) ]  carbon balance error for the time step (gC/m**2)
         )

      ! set time steps
      dt = real( get_step_size(), r8 )

      err_found = .false.

      call c2g( bounds = bounds, &
           carr = totcolc(bounds%begc:bounds%endc), &
           garr = endcb_grc(bounds%begg:bounds%endg), &
           c2l_scale_type = 'unity', &
           l2g_scale_type = 'unity')

      do g = bounds%begg, bounds%endg
         endcb_grc(g) = endcb_grc(g)

         grc_cinputs = &
              dwt_seedc_to_leaf_grc(g)     + &
              dwt_seedc_to_deadstem_grc(g)

         grc_coutputs = &
              dwt_conv_cflux_grc(g)        + &
              dwt_prod10c_gain_grc(g)      + &
              dwt_prod100c_gain_grc(g)
              

         errcb_grc(g) = (grc_cinputs - grc_coutputs)*dt - (endcb_grc(g) - begcb_grc(g))

         ! check for significant errors
         if (abs(errcb_grc(g)) > balance_check_tolerance) then
            err_found = .true.
            err_index = g
         end if

      end do

      if (err_found) then
         g = err_index
         write(iulog,*)'Grid cbalance error   = ',errcb_grc(g), g
         write(iulog,*)'Latdeg,Londeg         = ',grc_pp%latdeg(g),grc_pp%londeg(g)
         write(iulog,*)'input                 = ',grc_cinputs*dt
         write(iulog,*)'output                = ',grc_coutputs*dt
         write(iulog,*)'error                 = ',errcb_grc(g)*dt
         write(iulog,*)'begcb                 = ',begcb_grc(g)
         write(iulog,*)'endcb                 = ',endcb_grc(g)
         write(iulog,*)'delta store           = ',endcb_grc(g)-begcb_grc(g)
         call endrun(msg=errMsg(__FILE__, __LINE__))
      end if

    end associate

  end subroutine EndGridCBalanceAfterDynSubgridDriver

  !-----------------------------------------------------------------------
  subroutine EndGridNBalanceAfterDynSubgridDriver(bounds, &
       num_soilc, filter_soilc, &
       nitrogenstate_vars, nitrogenflux_vars)
    !
    ! !DESCRIPTION:
    ! On the radiation time step, perform nitrogen mass conservation check
    ! at grid level after dynamic subgrid driver has been called
    !
    ! !ARGUMENTS:
    type(bounds_type)      , intent(in)    :: bounds          
    integer                , intent(in)    :: num_soilc       ! number of soil columns in filter
    integer                , intent(in)    :: filter_soilc(:) ! filter for soil columns
    type(nitrogenstate_type) , intent(inout) :: nitrogenstate_vars
    type(nitrogenflux_type)  , intent(in)    :: nitrogenflux_vars
    !
    ! !LOCAL VARIABLES:
    integer  :: g,err_index    ! indices
    logical  :: err_found      ! error flag
    real(r8) :: dt             ! radiation time step (seconds)
    real(r8) :: grc_ninputs
    real(r8) :: grc_noutputs
    !-----------------------------------------------------------------------

    associate(                                                                       &
         totcoln                   =>    nitrogenstate_vars%totcoln_col              , & ! Input:  [real(r8) (:) ]  (gN/m22)   total column nitrogen, incl veg and cpool
         dwt_prod10n_gain_grc      =>    nitrogenflux_vars%dwt_prod10n_gain_grc      , & ! Input: [real(r8) (:) ]  nitrogen mass, beginning of time step (gN/m2**2)
         dwt_prod100n_gain_grc     =>    nitrogenflux_vars%dwt_prod100n_gain_grc     , & ! Input: [real(r8) (:) ]  nitrogen mass, beginning of time step (gN/m2**2)
         dwt_conv_nflux_grc        =>    nitrogenflux_vars%dwt_conv_nflux_grc        , & ! Input: [real(r8) (:) ]  nitrogen mass, beginning of time step (gN/m2**2)
         dwt_seedn_to_leaf_grc     =>    nitrogenflux_vars%dwt_seedn_to_leaf_grc     , & ! Input: [real(r8) (:) ]  nitrogen mass, beginning of time step (gN/m2**2)
         dwt_seedn_to_deadstem_grc =>    nitrogenflux_vars%dwt_seedn_to_deadstem_grc , & ! Input: [real(r8) (:) ]  nitrogen mass, beginning of time step (gN/m2**2)
         begnb_grc                 =>    nitrogenstate_vars%begnb_grc                , & ! Output: [real(r8) (:) ]  nitrogen mass, beginning of time step (gN/m2**2)
         endnb_grc                 =>    nitrogenstate_vars%endnb_grc                , & ! Output: [real(r8) (:) ]  nitrogen mass, end of time step (gN/m2**2)
         errnb_grc                 =>    nitrogenstate_vars%errnb_grc                  & ! Output: [real(r8) (:) ]  nitrogen balance error for the time step (gN/m2**2)
         )

      ! set time steps
      dt = real( get_step_size(), r8 )

      err_found = .false.

      call c2g( bounds = bounds, &
           carr = totcoln(bounds%begc:bounds%endc), &
           garr = endnb_grc(bounds%begg:bounds%endg), &
           c2l_scale_type = 'unity', &
           l2g_scale_type = 'unity')

      do g = bounds%begg, bounds%endg
         endnb_grc(g) = endnb_grc(g)

         grc_ninputs = &
              dwt_seedn_to_leaf_grc(g)     + &
              dwt_seedn_to_deadstem_grc(g)

         grc_noutputs = &
              dwt_conv_nflux_grc(g)        + &
              dwt_prod10n_gain_grc(g)      + &
              dwt_prod100n_gain_grc(g)
              

         errnb_grc(g) = (grc_ninputs - grc_noutputs)*dt - (endnb_grc(g) - begnb_grc(g))

         ! check for significant errors
         if (abs(errnb_grc(g)) > balance_check_tolerance) then
            err_found = .true.
            err_index = g
         end if

      end do

      if (err_found) then
         g = err_index
         write(iulog,*)'Grid nbalance error   = ',errnb_grc(g), g
         write(iulog,*)'Latdeg,Londeg         = ',grc_pp%latdeg(g),grc_pp%londeg(g)
         write(iulog,*)'input                 = ',grc_ninputs*dt
         write(iulog,*)'output                = ',grc_noutputs*dt
         write(iulog,*)'error                 = ',errnb_grc(g)*dt
         write(iulog,*)'begcb                 = ',begnb_grc(g)
         write(iulog,*)'endcb                 = ',endnb_grc(g)
         write(iulog,*)'delta store           = ',endnb_grc(g)-begnb_grc(g)
         write(iulog,*)''
         write(iulog,*)'dwt_conv                ',dwt_conv_nflux_grc(g)
         write(iulog,*)'dwt_prod10              ',dwt_prod10n_gain_grc(g)
         write(iulog,*)'dwt_prod100             ',dwt_prod100n_gain_grc(g)
         write(iulog,*)''
         write(iulog,*)'dwt_seedn_leaf          ',dwt_seedn_to_leaf_grc(g)
         write(iulog,*)'dwt_seedn_deadstem      ',dwt_seedn_to_deadstem_grc(g)
         call endrun(msg=errMsg(__FILE__, __LINE__))
      end if

    end associate

  end subroutine EndGridNBalanceAfterDynSubgridDriver

  !-----------------------------------------------------------------------

  subroutine EndGridPBalanceAfterDynSubgridDriver(bounds, &
       num_soilc, filter_soilc, &
       phosphorusstate_vars, phosphorusflux_vars)
    !
    ! !DESCRIPTION:
    ! On the radiation time step, perform phosphorus mass conservation check
    ! at grid level after dynamic subgrid driver has been called
    !
    ! !ARGUMENTS:
    type(bounds_type)      , intent(in)    :: bounds          
    integer                , intent(in)    :: num_soilc       ! number of soil columns in filter
    integer                , intent(in)    :: filter_soilc(:) ! filter for soil columns
    type(phosphorusstate_type) , intent(inout) :: phosphorusstate_vars
    type(phosphorusflux_type)  , intent(in)    :: phosphorusflux_vars
    !
    ! !LOCAL VARIABLES:
    integer  :: g,err_index    ! indices
    logical  :: err_found      ! error flag
    real(r8) :: dt             ! radiation time step (seconds)
    real(r8) :: grc_pinputs
    real(r8) :: grc_poutputs
    !-----------------------------------------------------------------------

    associate(                                                                       &
         totcolp                   =>    phosphorusstate_vars%totcolp_col              , & ! Input:  [real(r8) (:) ]  (gP/m2)   total column phosphorus, incl veg and cpool
         dwt_prod10p_gain_grc      =>    phosphorusflux_vars%dwt_prod10p_gain_grc      , & ! Input: [real(r8) (:) ]  phosphorus mass, beginning of time step (gP/m2**2)
         dwt_prod100p_gain_grc     =>    phosphorusflux_vars%dwt_prod100p_gain_grc     , & ! Input: [real(r8) (:) ]  phosphorus mass, beginning of time step (gP/m2**2)
         dwt_conv_pflux_grc        =>    phosphorusflux_vars%dwt_conv_pflux_grc        , & ! Input: [real(r8) (:) ]  phosphorus mass, beginning of time step (gP/m2**2)
         dwt_seedp_to_leaf_grc     =>    phosphorusflux_vars%dwt_seedp_to_leaf_grc     , & ! Input: [real(r8) (:) ]  phosphorus mass, beginning of time step (gP/m2**2)
         dwt_seedp_to_deadstem_grc =>    phosphorusflux_vars%dwt_seedp_to_deadstem_grc , & ! Input: [real(r8) (:) ]  phosphorus mass, beginning of time step (gP/m2**2)
         begpb_grc                 =>    phosphorusstate_vars%begpb_grc                , & ! Output: [real(r8) (:) ]  phosphorus mass, beginning of time step (gP/m2**2)
         endpb_grc                 =>    phosphorusstate_vars%endpb_grc                , & ! Output: [real(r8) (:) ]  phosphorus mass, end of time step (gP/m2**2)
         errpb_grc                 =>    phosphorusstate_vars%errpb_grc                  & ! Output: [real(r8) (:) ]  phosphorus balance error for the time step (gP/m2**2)
         )

      ! set time steps
      dt = real( get_step_size(), r8 )

      err_found = .false.

      call c2g( bounds = bounds, &
           carr = totcolp(bounds%begc:bounds%endc), &
           garr = endpb_grc(bounds%begg:bounds%endg), &
           c2l_scale_type = 'unity', &
           l2g_scale_type = 'unity')

      do g = bounds%begg, bounds%endg
         endpb_grc(g) = endpb_grc(g)

         grc_pinputs = &
              dwt_seedp_to_leaf_grc(g)     + &
              dwt_seedp_to_deadstem_grc(g)

         grc_poutputs = &
              dwt_conv_pflux_grc(g)        + &
              dwt_prod10p_gain_grc(g)      + &
              dwt_prod100p_gain_grc(g)
              

         errpb_grc(g) = (grc_pinputs - grc_poutputs)*dt - (endpb_grc(g) - begpb_grc(g))

         ! check for significant errors
         if (abs(errpb_grc(g)) > balance_check_tolerance) then
            err_found = .true.
            err_index = g
         end if

      end do

      if (err_found) then
         g = err_index
         write(iulog,*)'Grid pbalance error   = ',errpb_grc(g), g
         write(iulog,*)'Latdeg,Londeg         = ',grc_pp%latdeg(g),grc_pp%londeg(g)
         write(iulog,*)'input                 = ',grc_pinputs*dt
         write(iulog,*)'output                = ',grc_poutputs*dt
         write(iulog,*)'error                 = ',errpb_grc(g)*dt
         write(iulog,*)'begcb                 = ',begpb_grc(g)
         write(iulog,*)'endcb                 = ',endpb_grc(g)
         write(iulog,*)'delta store           = ',endpb_grc(g)-begpb_grc(g)
         call endrun(msg=errMsg(__FILE__, __LINE__))
      end if

    end associate

  end subroutine EndGridPBalanceAfterDynSubgridDriver

end module CNBalanceCheckMod<|MERGE_RESOLUTION|>--- conflicted
+++ resolved
@@ -317,26 +317,6 @@
     integer:: mcsec                   ! seconds of day (0, ..., seconds/day) 
     !-----------------------------------------------------------------------
 
-<<<<<<< HEAD
-    associate(                                                                 &
-         totcoln             =>    nitrogenstate_vars%totcoln_col            , & ! Input:  [real(r8) (:)]  (gN/m2) total column nitrogen, incl veg 
-         ndep_to_sminn       =>    nitrogenflux_vars%ndep_to_sminn_col       , & ! Input:  [real(r8) (:)]  atmospheric N deposition to soil mineral N (gN/m2/s)
-         nfix_to_sminn       =>    nitrogenflux_vars%nfix_to_sminn_col       , & ! Input:  [real(r8) (:)]  symbiotic/asymbiotic N fixation to soil mineral N (gN/m2/s)
-         nfix_to_ecosysn     =>    nitrogenflux_vars%nfix_to_ecosysn_col     , &
-         fert_to_sminn       =>    nitrogenflux_vars%fert_to_sminn_col       , & ! Input:  [real(r8) (:)]                                          
-         soyfixn_to_sminn    =>    nitrogenflux_vars%soyfixn_to_sminn_col    , & ! Input:  [real(r8) (:)]                                          
-         supplement_to_sminn =>    nitrogenflux_vars%supplement_to_sminn_col , & ! Input:  [real(r8) (:)]  supplemental N supply (gN/m2/s)         
-         denit               =>    nitrogenflux_vars%denit_col               , & ! Input:  [real(r8) (:)]  total rate of denitrification (gN/m2/s) 
-         sminn_leached       =>    nitrogenflux_vars%sminn_leached_col       , & ! Input:  [real(r8) (:)]  soil mineral N pool loss to leaching (gN/m2/s)
-         smin_no3_leached    =>    nitrogenflux_vars%smin_no3_leached_col    , & ! Input:  [real(r8) (:)]  soil mineral NO3 pool loss to leaching (gN/m2/s)
-         smin_no3_runoff     =>    nitrogenflux_vars%smin_no3_runoff_col     , & ! Input:  [real(r8) (:)]  soil mineral NO3 pool loss to runoff (gN/m2/s)
-         f_n2o_nit           =>    nitrogenflux_vars%f_n2o_nit_col           , & ! Input:  [real(r8) (:)]  flux of N2o from nitrification [gN/m^2/s]
-         col_fire_nloss      =>    nitrogenflux_vars%fire_nloss_col          , & ! Input:  [real(r8) (:)]  total column-level fire N loss (gN/m2/s)
-         dwt_nloss           =>    nitrogenflux_vars%dwt_nloss_col           , & ! Input:  [real(r8) (:)]  (gN/m2/s) total nitrogen loss from product pools and conversion
-         product_nloss       =>    nitrogenflux_vars%product_nloss_col       , & ! Input:  [real(r8) (:)]  (gN/m2/s) total wood product nitrogen loss
-         som_n_leached       =>    nitrogenflux_vars%som_n_leached_col       , & ! Input:  [real(r8) (:)]  total SOM N loss from vertical transport
-         supplement_to_plantn=> nitrogenflux_vars%supplement_to_plantn       , &
-=======
     associate(                                                                             &
          totcoln                   =>    nitrogenstate_vars%totcoln_col                  , & ! Input:  [real(r8) (:)]  (gN/m2) total column nitrogen, incl veg
          ndep_to_sminn             =>    nitrogenflux_vars%ndep_to_sminn_col             , & ! Input:  [real(r8) (:)]  atmospheric N deposition to soil mineral N (gN/m2/s)
@@ -356,7 +336,6 @@
          hrv_deadstemn_to_prod100n =>    nitrogenflux_vars%hrv_deadstemn_to_prod100n_col , & ! Input:  [real(r8) (:)]  (gN/m2/s) dead stem C harvest mortality to 100-year product pool
          som_n_leached             =>    nitrogenflux_vars%som_n_leached_col             , & ! Input:  [real(r8) (:)]  total SOM N loss from vertical transport
          supplement_to_plantn      =>    nitrogenflux_vars%supplement_to_plantn          , &
->>>>>>> 67a0f985
          ! pflotran:
          col_decompn_delta         =>    nitrogenflux_vars%externaln_to_decomp_delta_col , & ! Input: [real(r8) (:) ] (gN/m2/s) summarized net change of whole column N i/o to decomposing pool bwtn time-step
          col_ninputs               =>    nitrogenflux_vars%ninputs_col                   , & ! Output: [real(r8) (:)]  column-level N inputs (gN/m2/s)
