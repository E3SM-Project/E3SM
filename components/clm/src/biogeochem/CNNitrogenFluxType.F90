--- conflicted
+++ resolved
@@ -2593,10 +2593,7 @@
        this%fire_nloss_litter(i)                         = value_patch
        this%hrv_nloss_litter(i)                          = value_patch
        this%sen_nloss_litter(i)                          = value_patch
-<<<<<<< HEAD
-=======
        this%crop_seedn_to_leaf_patch(i)                  = value_patch
->>>>>>> 67a0f985
     end do
 
     if ( crop_prog )then
