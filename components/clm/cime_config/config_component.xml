<?xml version="1.0"?>

<?xml-stylesheet type="text/xsl" href="definitions_variables.xsl" ?>

<definitions_variables>

  <entry id="COMP_LND">
    <type>char</type>
    <valid_values>clm</valid_values>
    <default_value>clm</default_value>
    <group>case_comp</group>
    <file>env_case.xml</file>
    <desc>Name of land component</desc>
  </entry>

  <entry id="CLM_CONFIG_OPTS" >
    <type>char</type>
    <default_value></default_value>
    <values modifier='additive'>
      <value compset="_CLM40"                >-phys clm4_0</value>
      <value compset="_CLM40%[^_]*CN"        >-bgc cn</value>
      <value compset="_CLM40%[^_]*CNDV"      >-bgc cndv</value>
      <value compset="_CLM40%[^_]*CROP"      >-crop on</value>
      <value compset="_CLM45"                >-phys clm4_5</value>
      <value compset="_CLM50"                >-phys clm5_0</value>
      <value compset="_CLM45%[^_]*BC" >-phys clm4_5 -cppdefs -DMODAL_AER</value>
      <value compset="1950_CAM5%CMIP6-[LH]R[^_]*_CLM45%[^_]*BC"                >-phys clm4_5 -cppdefs '-DMODAL_AER -DAPPLY_POST_DECK_BUGFIXES'</value>
      <value compset="2010_CAM5%CMIP6-[LH]R[^_]*_CLM45%[^_]*BC"                >-phys clm4_5 -cppdefs '-DMODAL_AER -DAPPLY_POST_DECK_BUGFIXES'</value>
    </values>
    <group>build_component_clm</group>
    <file>env_build.xml</file>
    <desc>Provides option(s) for the CLM configure utility.
      CLM_CONFIG_OPTS are normally set as compset variables (e.g., -bgc cn)
      and in general should not be modified for supported compsets.
      It is recommended that if you want to modify this value for your experiment,
      you should use your own user-defined component sets via using create_newcase
      with a compset_file argument.
      This is an advanced flag and should only be used by expert users.</desc>
  </entry>

  <entry id="CLM_NML_USE_CASE">
    <type>char</type>
    <default_value>UNSET</default_value>
    <values>
      <value compset="2000_DATM.*_CLM"  >2000_control</value> 
      <value compset="2000_CAM.*_CLM"   >2000_control</value> 
      <value compset="1996_CAM.*_CLM"   >2000_control</value> 
      <value compset="5505_CAM.*_CLM"   >1850-2100_rcp4.5_transient</value> 
      <value compset="2003.*_CLM"       >2000_control</value>       
      <value compset="1850.*_CLM"       >1850_control</value> 
      <value compset="20TR.*_CLM"       >20thC_transient</value> 
      <value compset="RCP6.*_CLM"       >1850-2100_rcp6_transient</value> 
      <value compset="RCP4.*_CLM"       >1850-2100_rcp4.5_transient</value> 
      <value compset="RCP2.*_CLM"       >1850-2100_rcp2.6_transient</value> 
      <value compset="RCP8.*_CLM"       >1850-2100_rcp8.5_transient</value> 
      <value compset="1850.*_CLM.*_CISM">1850_glacierMEC_control</value> 
      <value compset="2000.*_CLM.*_CISM">2000_glacierMEC_control</value> 
      <value compset="2000.*_CLM.*_MALI">2000_glacierMEC_control</value>
      <value compset="PDAY.*_CLM.*_CISM">2000_glacierMEC_control</value> 
      <value compset="4804.*_CLM.*_CISM">2000_glacierMEC_control</value> 
      <value compset="20TR.*_CLM.*_CISM">20thC_glacierMEC_transient</value> 
      <value compset="RCP8.*_CLM.*_CISM">1850-2100_rcp8.5_glacierMEC_transient</value>
      <value compset="RCP6.*_CLM.*_CISM">1850-2100_rcp6_glacierMEC_transient  </value>
      <value compset="RCP4.*_CLM.*_CISM">1850-2100_rcp4.5_glacierMEC_transient</value>
      <value compset="RCP2.*_CLM.*_CISM">1850-2100_rcp2.6_glacierMEC_transient</value>
      <value compset="2013.*_CLM.*_CISM">1850-2100_rcp4.5_glacierMEC_transient</value>
      <value compset="GEOS.*_CLM"       >20thC_transient</value> 
      <value compset="AMIP.*_CLM"       >20thC_transient</value> 
      <value compset="CLM.*_CISM.*_TEST">glacierMEC_pd</value>
      <!-- Use rcp4.5 for PI to PDAY so will have data up to the current year available (for WACCM compsets that use PDAY) -->
      <value compset="PIPD_CAM5"        >1850-2100_rcp4.5_transient</value>
      <value compset="2013.*_CLM"       >1850-2100_rcp4.5_transient</value> 
      <value compset="PDAY.*_CLM"       >1850-2100_rcp4.5_transient</value> 
      <!-- CMIP6 DECK compsets and related BGC compsets -->
      <value compset="1850_CAM5%CMIP6_CLM">1850_CMIP6_control</value>
      <value compset="1850S_CAM5%CMIP6_CLM">1850_SCMIP6_control</value>
      <value compset="1850_CAM5%CMIP6_CLM45.*_BGC%BCRC">1850_CMIP6bgc_control</value>
      <value compset="1850S_CAM5%CMIP6_CLM">1850_SCMIP6_control</value>
      <value compset="20TR_CAM5%CMIP6_CLM">20thC_CMIP6_transient</value>
      <value compset="20TR_CAM5%CMIP6_CLM45.*_BGC%B">20thC_CMIP6bgc_transient</value> 
      <value compset="20TR.*_CLM45%[^_]*BGC">20thC_bgc_transient</value>
      <value compset="1950_CAM5%CMIP6-LR.*_CLM">1950_CMIP6LR_control</value>
      <value compset="1950_CAM5%CMIP6-HR_CLM">1950_CMIP6HR_control</value>
      <value compset="2010_CAM5%CMIP6_CLM">2010_CMIP6_control</value>
      <value compset="SSP585_CAM5%CMIP6_CLM">2015-2100_SSP585_transient</value>
<<<<<<< HEAD
      <value compset="SSP585_CAM5%CMIP6_CLM45.*_BGC%B">2015-2100_SSP585_CMIP6bgc_transient</value> 
      <value compset="2010_CAM5%CMIP6-LR_CLM">2010_CMIP6LR_control</value>
      <value compset="2010_CAM5%CMIP6-HR_CLM">2010_CMIP6HR_control</value>
=======
      <!-- superfast chemistry compsets (use CMIP6 land configuration)-->
      <value compset="1850_CAM5%AR5sf_CLM">1850_CMIP6_control</value>
      <value compset="20TR_CAM5%AR5sf_CLM">20thC_CMIP6_transient</value>
>>>>>>> 13745a7a
    </values>
    <group>run_component_clm</group>
    <file>env_run.xml</file>
    <desc>CLM namelist use_case.
      Determines the use-case that will be sent to the CLM build-namelist utility.
      This is normally set by the component set. This is an advanced flag and should only be
      used by expert users.</desc>
  </entry>

  <!-- CLM_BLDNML_OPTS is not additive, we must list all possible combinations -->
  <!-- ERROR: the node below is never matched, see bug 2025 -->
  <entry id="CLM_BLDNML_OPTS">
    <type>char</type>
    <default_value></default_value>
    <values>
      <value compset="%CNCR"                 >-ignore_ic_year</value>  <!-- ERROR: Never matched, see bug 2025 -->
      <value compset="_CLM45%[^_]*SP"        >-bgc sp</value>
      <value compset="_CLM45%[^_]*SPBC"      >-bgc sp</value>
      <value compset="_CLM45%[^_]*CN"        >-bgc cn</value>
      <value compset="_CLM45%[^_]*BGC"       >-bgc bgc</value>
      <value compset="_CLM45%[^_]*CN-CROP"   >-bgc cn -crop</value>
      <value compset="_CLM45%[^_]*BGC-CROP"  >-bgc bgc -crop</value>
      <value compset="_CLM45%[^_]*CNDV"      >-bgc cn -dynamic_vegetation</value>
      <value compset="_CLM45%[^_]*BGCDV"     >-bgc bgc -dynamic_vegetation</value>
      <value compset="_CLM45%[^_]*CNDV-CROP" >-bgc cn -dynamic_vegetation -crop</value>
      <value compset="_CLM45%[^_]*BGCDV-CROP">-bgc bgc -dynamic_vegetation -crop</value>
      <value compset="_CLM45%[^_]*ED"         >-bgc ed -no-megan</value>
      <value compset="_CLM45%[^_]*CRDCTCBC"   >-bgc bgc -nutrient c   -nutrient_comp_pathway rd  -soil_decomp ctc -methane -nitrif_denitrif </value>
      <value compset="_CLM45%[^_]*CNRDCTCBC"  >-bgc bgc -nutrient cn  -nutrient_comp_pathway rd  -soil_decomp ctc -methane -nitrif_denitrif </value>
      <value compset="_CLM45%[^_]*CNPRDCTCBC" >-bgc bgc -nutrient cnp -nutrient_comp_pathway rd  -soil_decomp ctc -methane -nitrif_denitrif </value>
      <value compset="_CLM45%[^_]*CNECACTCBC" >-bgc bgc -nutrient cn  -nutrient_comp_pathway eca -soil_decomp ctc -methane -nitrif_denitrif </value>
      <value compset="_CLM45%[^_]*CNPECACTCBC">-bgc bgc -nutrient cnp -nutrient_comp_pathway eca -soil_decomp ctc -methane -nitrif_denitrif </value>

      <value compset="_CLM45%[^_]*CNECACNTBC" >-bgc bgc -nutrient cn  -nutrient_comp_pathway eca -soil_decomp century -methane -nitrif_denitrif </value>
      <value compset="_CLM45%[^_]*CNPECACNTBC">-bgc bgc -nutrient cnp -nutrient_comp_pathway eca -soil_decomp century -methane -nitrif_denitrif </value>
      <value compset="_CLM45%[^_]*CNECACTCBC" >-bgc bgc -nutrient cn  -nutrient_comp_pathway eca -soil_decomp ctc     -methane -nitrif_denitrif </value>
      <value compset="_CLM45%[^_]*CNPECACTCBC">-bgc bgc -nutrient cnp -nutrient_comp_pathway eca -soil_decomp ctc     -methane -nitrif_denitrif </value>

      <value compset="_CLM50%[^_]*SP"        >-bgc sp</value>
      <value compset="_CLM50%[^_]*BGC"       >-bgc bgc</value>
    </values>
    <group>run_component_clm</group>
    <file>env_run.xml</file>
    <desc>CLM build-namelist options</desc>
  </entry>

  <entry id="CLM_CO2_TYPE">
    <type>char</type>
    <valid_values>constant,diagnostic,prognostic</valid_values>
    <!--list>1</list-->
    <default_value>constant</default_value>
    <values>
      <value compset="_CAM.*_CLM"     >diagnostic</value>
      <value compset="_CLM.*_BGC%BDRD">diagnostic</value>
      <value compset="_CLM.*_BGC%BPRP">prognostic</value>
      <value compset="20TR.*_DATM"    >diagnostic</value>
      <value compset="RCP.*_DATM"     >diagnostic</value>
      <value compset="_CLM.*_BGC%BCRC">constant</value>
      <value compset="_CLM.*_BGC%BCRD">constant</value>
      <value compset="_CLM.*_BGC%BDRC">diagnostic</value>
      <value compset="20TR.*_DATM.*_BGC%BC"    >constant</value>
    </values>
    <group>run_component_clm</group>
    <file>env_run.xml</file>
    <desc>Determines how CLM will determine where CO2 is set.
      If value is constant, it will be set to CCSM_CO2_PPMV,
      if value is either diagnostic or prognostic, the atmosphere model
      MUST send it to CLM. CLM_CO2_TYPE is normally set by the specific
      compset, since it HAS to be coordinated with settings for the
      atmospheric model. Do not modify this variable. If you want to modify for
      your experiment, use your own user-defined component set
      This is an advanced flag and should only be used by expert users.</desc>
  </entry>

  <entry id="CLM_NAMELIST_OPTS">
    <type>char</type>
    <default_value></default_value>
    <group>run_component_clm</group>
    <file>env_run.xml</file>
    <desc>CLM-specific namelist settings for -namelist option in the CLM
      build-namelist. CLM_NAMELIST_OPTS is normally set as a compset variable
      and in general should not be modified for supported compsets.
      It is recommended that if you want to modify this value for your experiment,
      you should use your own user-defined component sets via using create_newcase
      with a compset_file argument.
      This is an advanced flag and should only be used by expert users.</desc>
  </entry>

  <entry id="CLM_ACCELERATED_SPINUP">
    <type>char</type>
    <valid_values>on,off</valid_values>
    <default_value>off</default_value>
    <group>run_component_clm</group>
    <file>env_run.xml</file>
    <desc>Turn on any settings for accellerating the model spinup.
    </desc>
  </entry>

  <entry id="CLM_USRDAT_NAME">
    <type>char</type>
    <default_value>UNSET</default_value>
    <group>run_component_clm</group>
    <file>env_run.xml</file>
    <desc>Dataset name for user-created datasets. This is used as the argument
      in Buildconf/clm.buildnml to build-namelist -clm_usr_name. An example of
      such a dataset would be 1x1pt_boulderCO_c090722. The default value is UNSET.
      This is an advanced flag and should only be used by expert users.</desc>
  </entry>

  <entry id="CLM_FORCE_COLDSTART">
    <type>char</type>
    <valid_values>on,off</valid_values>
    <default_value>off</default_value>
    <values>
      <value compset="_CLM.+CISM"        >on</value>
      <value compset="4804.*_CLM.*_CISM1">off</value>
      <value compset="_CLM.+MALI"        >on</value>
    </values>
    <group>run_component_clm</group>
    <file>env_run.xml</file>
    <desc>Flag to the CLM build-namelist command to force CLM to do a
      cold start (finidat will be set to blanks).
      A value of on forces the model to spin up from a cold-start
      (arbitrary initial conditions). Setting this value in the xml file will take
      precedence over any settings for finidat in the $CASEROOT/user_clm_clm file.</desc>
  </entry>

  <description>
    <desc compset="_CLM40"          >clm4.0 physics:</desc>
    <desc compset="_CLM40%[^_]*SP"  >clm4.0 Satellite phenology:</desc>
    <desc compset="_CLM40%[^_]*CN"  >clm4.0 cn:</desc>
    <desc compset="_CLM40%[^_]*CNDV">clm4.0 cndv:</desc>
    <desc compset="_CLM40%[^_]*CROP">clm4.0 prognostic crop:</desc>
    <desc compset="_CLM45"               >clm4.5 physics:</desc>
    <desc compset="_CLM45%[^_]*SP"       >clm4.5 Satellite phenology:</desc>
    <desc compset="_CLM45%[^_]*SPBC"     >clm4.5 Satellite phenology with black carbon deposition:</desc>
    <desc compset="_CLM45%[^_]*CN"       >clm4.5 cn:</desc>
    <desc compset="_CLM45%[^_]*CNDV"     >clm4.5 cn with dynamic vegetation:</desc>
    <desc compset="_CLM45%[^_]*BGC"      >clm4.5 bgc (cn and methane):</desc>
    <desc compset="_CLM45%[^_]*CROP"     >clm4.5 prognostic crop:</desc>
    <desc compset="_CLM45%[^_]*VIC"      >clm4.5 vic hydrology:</desc>
    <desc compset="_CLM45%[^_]*ED"       >clm4.5 ed (Functionally Assembled Terr. Ecosystem Simulator): (experimental)</desc>
    <desc compset="_CLM45%[^_]*BGCDV"    >clm4.5 BGC (CN with vertically resolved soil BGC, based on Century with Methane) with dynamic veg</desc>
    <desc compset="_CLM45%[^_]*CRDCTCBC"   >alm1.0 C only, nutirent competition via relative demand, ctc soil cascade with black carbon deposition:</desc>
    <desc compset="_CLM45%[^_]*CNRDCTCBC"  >alm1.0 C-N, nutirent competition via relative demand, ctc soil cascade with black carbon deposition:</desc>
    <desc compset="_CLM45%[^_]*CNPRDCTCBC" >alm1.0 C-N-P, nutirent competition via relative demand, ctc soil cascade with black carbon deposition:</desc>
    <desc compset="_CLM45%[^_]*CNECACTCBC" >alm1.0 C-N, nutirent competition via equilibrium chemistry approximation, ctc soil cascade with black carbon deposition:</desc>
    <desc compset="_CLM45%[^_]*CNPECACTCBC">alm1.0 C-N-P, nutirent competition via equilibrium chemistry approximation, ctc soil cascade with black carbon deposition:</desc>
    <desc compset="_CLM50"               >clm5.0 physics:</desc>
    <desc compset="_CLM50%[^_]*SP"       >clm5.0 Satellite phenology:</desc>
    <desc compset="_CLM50%[^_]*BGC"      >clm5.0 bgc (cn and methane):</desc>
  </description>

  <help>
    =========================================
    CLM naming conventions
    =========================================
    note: [^_]* means match zero or more of any character BUT an underbar.
    (in other words make sure there is NOT a underbar before the string afterwards)
  </help>

</definitions_variables><|MERGE_RESOLUTION|>--- conflicted
+++ resolved
@@ -83,15 +83,12 @@
       <value compset="1950_CAM5%CMIP6-HR_CLM">1950_CMIP6HR_control</value>
       <value compset="2010_CAM5%CMIP6_CLM">2010_CMIP6_control</value>
       <value compset="SSP585_CAM5%CMIP6_CLM">2015-2100_SSP585_transient</value>
-<<<<<<< HEAD
       <value compset="SSP585_CAM5%CMIP6_CLM45.*_BGC%B">2015-2100_SSP585_CMIP6bgc_transient</value> 
       <value compset="2010_CAM5%CMIP6-LR_CLM">2010_CMIP6LR_control</value>
       <value compset="2010_CAM5%CMIP6-HR_CLM">2010_CMIP6HR_control</value>
-=======
       <!-- superfast chemistry compsets (use CMIP6 land configuration)-->
       <value compset="1850_CAM5%AR5sf_CLM">1850_CMIP6_control</value>
       <value compset="20TR_CAM5%AR5sf_CLM">20thC_CMIP6_transient</value>
->>>>>>> 13745a7a
     </values>
     <group>run_component_clm</group>
     <file>env_run.xml</file>
