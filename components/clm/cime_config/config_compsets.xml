<?xml version="1.0"?>

<compsets>

  <help>

    =========================================
    compset naming convention
    =========================================
    The compset longname below has the specified order
    atm, lnd, ice, ocn, river, glc wave model-options

    The notation for the compset longname is
    TIME_ATM[%phys]_LND[%phys]_ICE[%phys]_OCN[%phys]_ROF[%phys]_GLC[%phys]_WAV[%phys][_ESP%phys][_BGC%phys]
    Where for the CAM specific compsets below the following is supported
    TIME = Time period (e.g. 2000, HIST, 20TR, RCP8...)
    ATM  = [CAM4, CAM5, SATM]
    LND  = [CLM40, CLM45, CLM50, SLND]
    ICE  = [MPASCICE, CICE, DICE, SICE]
    OCN  = [MPASO, DOCN, ,AQUAP, SOCN]
    ROF  = [RTM, MOSART, SROF]
    GLC  = [MPASLISIA, MPASLIALB, CISM1, CISM2, SGLC]
    WAV  = [WW3, DWAV, XWAV, SWAV]
    ESP  = [SESP]
    BGC  = optional BGC scenario

    The OPTIONAL %phys attributes specify submodes of the given system
    For example DOCN%DOM is the data ocean model for DOCN
    ALL the possible %phys choices for each component are listed
    with the -list command for create_newcase
    ALL data models must have a %phys option that corresponds to the data  model mode

    Each compset node is associated with the following elements
    - lname
    - alias
    - support  (optional description of the support level for this compset)
    Each compset node can also have the following attributes
    - grid  (optional regular expression match for grid to work with the compset)

  </help>

  <!-- I QIAN compsets -->

  <compset>
    <alias>ITEST</alias>
    <lname>2003_DATM%QIA_CLM40%SP_SICE_SOCN_RTM_SGLC_SWAV_TEST</lname>
  </compset>

  <compset>
    <alias>ICNTEST</alias>
    <lname>2003_DATM%QIA_CLM40%CN_SICE_SOCN_RTM_SGLC_SWAV_TEST</lname>
  </compset>

  <compset>
    <alias>ICLM45CNTEST</alias>
    <lname>2003_DATM%QIA_CLM45%CN_SICE_SOCN_RTM_SGLC_SWAV_TEST</lname>
  </compset>

  <compset>
    <alias>I1850</alias>
    <lname>1850_DATM%QIA_CLM40%SP_SICE_SOCN_RTM_SGLC_SWAV</lname>
  </compset>	  

  <compset>
    <alias>I1850CLM45</alias>
    <lname>1850_DATM%QIA_CLM45%SP_SICE_SOCN_RTM_SGLC_SWAV</lname>
  </compset>	  

  <compset>
    <alias>I1850CLM45BC</alias>
    <lname>1850_DATM%QIA_CLM45%SPBC_SICE_SOCN_RTM_SGLC_SWAV</lname>
  </compset>	  

  <compset>
    <alias>IM1850CLM45</alias>
    <lname>1850_DATM%QIA_CLM45%SP_SICE_SOCN_MOSART_SGLC_SWAV</lname>
  </compset>

  <compset>
    <alias>IM1850CLM45BC</alias>
    <lname>1850_DATM%QIA_CLM45%SPBC_SICE_SOCN_MOSART_SGLC_SWAV</lname>
  </compset>

  <compset>
    <alias>I</alias>
    <lname>2000_DATM%QIA_CLM40%SP_SICE_SOCN_RTM_SGLC_SWAV</lname>
  </compset>

  <compset>
    <alias>ICLM45</alias>
    <lname>2000_DATM%QIA_CLM45%SP_SICE_SOCN_RTM_SGLC_SWAV</lname>
  </compset>

  <compset>
    <alias>ICLM45BC</alias>
    <lname>2000_DATM%QIA_CLM45%SPBC_SICE_SOCN_RTM_SGLC_SWAV</lname>
  </compset>

  <compset>
    <alias>IMCLM45</alias>
    <lname>2000_DATM%QIA_CLM45%SP_SICE_SOCN_MOSART_SGLC_SWAV</lname>
  </compset>

  <compset>
    <alias>IMCLM45BC</alias>
    <lname>2000_DATM%QIA_CLM45%SPBC_SICE_SOCN_MOSART_SGLC_SWAV</lname>
  </compset>

  <compset>
    <alias>I4804</alias>
    <lname>4804_DATM%QIA_CLM40%SP_SICE_SOCN_RTM_SGLC_SWAV</lname>
  </compset>	  

  <compset>
    <alias>I4804CLM45</alias>
    <lname>4804_DATM%QIA_CLM45%SP_SICE_SOCN_RTM_SGLC_SWAV</lname>
  </compset>	  

  <compset>
    <alias>I20TR</alias>
    <lname>20TR_DATM%QIA_CLM40%SP_SICE_SOCN_RTM_SGLC_SWAV</lname>
  </compset> 

  <compset>
    <alias>I20TRCLM45</alias>
    <lname>20TR_DATM%QIA_CLM45%SP_SICE_SOCN_RTM_SGLC_SWAV</lname>
  </compset> 

  <compset>
    <alias>I20TRCLM45CN</alias>
    <lname>20TR_DATM%QIA_CLM45%CN_SICE_SOCN_RTM_SGLC_SWAV</lname>
  </compset>

  <compset>
    <alias>I20TRCLM45CBCN</alias>
    <lname>20TR_SATM%QIA_CLM45%CN_SICE_SOCN_RTM_SGLC_SWAV</lname>
  </compset>

  <compset>
    <alias>ICN</alias>
    <lname>2000_DATM%QIA_CLM40%CN_SICE_SOCN_RTM_SGLC_SWAV</lname>
  </compset>	  

  <compset>
    <alias>IMCN</alias>
    <lname>2000_DATM%QIA_CLM40%CN_SICE_SOCN_MOSART_SGLC_SWAV</lname>
  </compset>

  <compset>
    <alias>IMCNNLDAS</alias>
    <lname>2000_DATM%NLDAS_CLM40%CN_SICE_SOCN_MOSART_SGLC_SWAV</lname>
  </compset>

  <compset>
    <alias>I1850CN</alias>
    <lname>1850_DATM%QIA_CLM40%CN_SICE_SOCN_RTM_SGLC_SWAV</lname>
  </compset>

  <compset>
    <alias>I1850CLM45CN</alias>
    <lname>1850_DATM%QIA_CLM45%CN_SICE_SOCN_RTM_SGLC_SWAV</lname>
  </compset>

  <compset>
    <alias>IM1850CLM45CN</alias>
    <lname>1850_DATM%QIA_CLM45%CN_SICE_SOCN_MOSART_SGLC_SWAV</lname>
  </compset>

  <compset>
    <alias>I1850CLM45CBCN</alias>
    <lname>1850_SATM%QIA_CLM45%CN_SICE_SOCN_RTM_SGLC_SWAV</lname>
  </compset>

  <compset>
    <alias>I1850CLM45CNED</alias>
    <lname>1850_DATM%QIA_CLM45%CN-ED_SICE_SOCN_RTM_SGLC_SWAV</lname>
  </compset>

  <compset>
    <alias>I1850CLM45CNF</alias>
    <lname>1850_DATM%QIA_CLM45%CN_SICE_SOCN_RTM%FLOOD_SGLC_SWAV</lname>
  </compset>

  <compset>
    <alias>I20TRCN</alias>
    <lname>20TR_DATM%QIA_CLM40%CN_SICE_SOCN_RTM_SGLC_SWAV</lname>
  </compset>

  <compset>
    <alias>IRCP85CN</alias>
    <lname>RCP8_DATM%QIA_CLM40%CN_SICE_SOCN_RTM_SGLC_SWAV</lname>
  </compset>

  <compset>
    <alias>IRCP85CLM45CN</alias>
    <lname>RCP8_DATM%QIA_CLM45%CN_SICE_SOCN_RTM_SGLC_SWAV</lname>
  </compset>

  <compset>
    <alias>IRCP60CN</alias>
    <lname>RCP6_DATM%QIA_CLM40%CN_SICE_SOCN_RTM_SGLC_SWAV</lname>
  </compset>

  <compset>
    <alias>IRCP60CLM45CN</alias>
    <lname>RCP6_DATM%QIA_CLM45%CN_SICE_SOCN_RTM_SGLC_SWAV</lname>
  </compset>

  <compset>
    <alias>IRCP45CN</alias>
    <lname>RCP4_DATM%QIA_CLM40%CN_SICE_SOCN_RTM_SGLC_SWAV</lname>
  </compset>

  <compset>
    <alias>IRCP26CN</alias>
    <lname>RCP2_DATM%QIA_CLM40%CN_SICE_SOCN_RTM_SGLC_SWAV</lname>
  </compset>

  <compset>
    <alias>IRCP26CLM45CN</alias>
    <lname>RCP2_DATM%QIA_CLM45%CN_SICE_SOCN_RTM_SGLC_SWAV</lname>
  </compset>

  <compset>
    <alias>ICNCROP</alias>
    <lname>2000_DATM%QIA_CLM40%CN-CROP_SICE_SOCN_RTM_SGLC_SWAV</lname>
  </compset>

  <compset>
    <alias>ICLM45CNCROP</alias>
    <lname>2000_DATM%QIA_CLM45%CN-CROP_SICE_SOCN_RTM_SGLC_SWAV</lname>
  </compset>

  <compset>
    <alias>IRCP45CLM45BGC</alias>
    <lname>RCP4_DATM%QIA_CLM45%BGC_SICE_SOCN_RTM_SGLC_SWAV</lname>
  </compset>

  <compset>
    <alias>IRCP85CLM45BGC</alias>
    <lname>RCP8_DATM%QIA_CLM45%BGC_SICE_SOCN_RTM_SGLC_SWAV</lname>
  </compset>

  <compset>
    <alias>I1850CRDCTCBC</alias>
    <lname>1850_DATM%QIA_CLM45%CRDCTCBC_SICE_SOCN_RTM_SGLC_SWAV</lname>
  </compset>

  <compset>
    <alias>I1850CNRDCTCBC</alias>
    <lname>1850_DATM%QIA_CLM45%CNRDCTCBC_SICE_SOCN_RTM_SGLC_SWAV</lname>
  </compset>

  <compset>
    <alias>I1850CNPRDCTCBC</alias>
    <lname>1850_DATM%QIA_CLM45%CNPRDCTCBC_SICE_SOCN_RTM_SGLC_SWAV</lname>
  </compset>

  <compset>
    <alias>I1850CECACTCBC</alias>
    <lname>1850_DATM%QIA_CLM45%CECACTCBC_SICE_SOCN_RTM_SGLC_SWAV</lname>
  </compset>

  <compset>
    <alias>I1850CNPECACTCBC</alias>
    <lname>1850_DATM%QIA_CLM45%CNPECACTCBC_SICE_SOCN_RTM_SGLC_SWAV</lname>
  </compset>

  <compset>
     <alias>I1850CNECACNTBC</alias>
     <lname>1850_DATM%QIA_CLM45%CNECACNTBC_SICE_SOCN_RTM_SGLC_SWAV</lname>
   </compset>
 
   <compset>
     <alias>I1850CNPECACNTBC</alias>
     <lname>1850_DATM%QIA_CLM45%CNPECACNTBC_SICE_SOCN_RTM_SGLC_SWAV</lname>
   </compset>
 
   <compset>
     <alias>I1850CNECACTCBC</alias>
     <lname>1850_DATM%QIA_CLM45%CNECACTCBC_SICE_SOCN_RTM_SGLC_SWAV</lname>
   </compset>
 
   <compset>
     <alias>I1850CNPECACTCBC</alias>
     <lname>1850_DATM%QIA_CLM45%CNPECACTCBC_SICE_SOCN_RTM_SGLC_SWAV</lname>
   </compset>

  <compset>
    <alias>IM1850CRDCTCBC</alias>
    <lname>1850_DATM%QIA_CLM45%CRDCTCBC_SICE_SOCN_MOSART_SGLC_SWAV</lname>
  </compset>

  <compset>
    <alias>IM1850CNRDCTCBC</alias>
    <lname>1850_DATM%QIA_CLM45%CNRDCTCBC_SICE_SOCN_MOSART_SGLC_SWAV</lname>
  </compset>

  <compset>
    <alias>IM1850CNPRDCTCBC</alias>
    <lname>1850_DATM%QIA_CLM45%CNPRDCTCBC_SICE_SOCN_MOSART_SGLC_SWAV</lname>
  </compset>

  <compset>
    <alias>IM1850CNECACTCBC</alias>
    <lname>1850_DATM%QIA_CLM45%CNECACTCBC_SICE_SOCN_MOSART_SGLC_SWAV</lname>
  </compset>

  <compset>
    <alias>IM1850CNPECACTCBC</alias>
    <lname>1850_DATM%QIA_CLM45%CNPECACTCBC_SICE_SOCN_MOSART_SGLC_SWAV</lname>
  </compset>

  <compset>
<<<<<<< HEAD
    <alias>IM20TRCNECACTCBC</alias>
    <lname>20TR_DATM%QIA_CLM45%CNPECACTCBC_SICE_SOCN_MOSART_SGLC_SWAV</lname>
  </compset>

  <compset>
=======
     <alias>IM1850CNECACNTBC</alias>
     <lname>1850_DATM%QIA_CLM45%CNECACNTBC_SICE_SOCN_MOSART_SGLC_SWAV</lname>
   </compset>
 
   <compset>
     <alias>IM1850CNPECACNTBC</alias>
     <lname>1850_DATM%QIA_CLM45%CNPECACNTBC_SICE_SOCN_MOSART_SGLC_SWAV</lname>
   </compset>
 
   <compset>
     <alias>IM1850CNECACTCBC</alias>
     <lname>1850_DATM%QIA_CLM45%CNECACTCBC_SICE_SOCN_MOSART_SGLC_SWAV</lname>
   </compset>
 
   <compset>
     <alias>IM1850CNPECACTCBC</alias>
     <lname>1850_DATM%QIA_CLM45%CNPECACTCBC_SICE_SOCN_MOSART_SGLC_SWAV</lname>
   </compset>
 
   <compset>
>>>>>>> 0e681dc7
    <alias>ICRDCTCBC</alias>
    <lname>2000_DATM%QIA_CLM45%CRDCTCBC_SICE_SOCN_RTM_SGLC_SWAV</lname>
  </compset>

  <compset>
    <alias>ICNRDCTCBC</alias>
    <lname>2000_DATM%QIA_CLM45%CNRDCTCBC_SICE_SOCN_RTM_SGLC_SWAV</lname>
  </compset>

  <compset>
    <alias>ICNPRDCTCBC</alias>
    <lname>2000_DATM%QIA_CLM45%CNPRDCTCBC_SICE_SOCN_RTM_SGLC_SWAV</lname>
  </compset>

  <compset>
    <alias>ICNECACTCBC</alias>
    <lname>2000_DATM%QIA_CLM45%CNECACTCBC_SICE_SOCN_RTM_SGLC_SWAV</lname>
  </compset>

  <compset>
    <alias>ICNPECACTCBC</alias>
    <lname>2000_DATM%QIA_CLM45%CNPECACTCBC_SICE_SOCN_RTM_SGLC_SWAV</lname>
  </compset>

  <compset>
     <alias>ICNECACNTBC</alias>
     <lname>2000_DATM%QIA_CLM45%CNECACNTBC_SICE_SOCN_RTM_SGLC_SWAV</lname>
   </compset>
 
   <compset>
     <alias>ICNPECACNTBC</alias>
     <lname>2000_DATM%QIA_CLM45%CNPECACNTBC_SICE_SOCN_RTM_SGLC_SWAV</lname>
   </compset>
 
   <compset>
     <alias>ICNECACTCBC</alias>
     <lname>2000_DATM%QIA_CLM45%CNECACTCBC_SICE_SOCN_RTM_SGLC_SWAV</lname>
   </compset>
 
   <compset>
     <alias>ICNPECACTCBC</alias>
     <lname>2000_DATM%QIA_CLM45%CNPECACTCBC_SICE_SOCN_RTM_SGLC_SWAV</lname>
   </compset>
 
   <compset>
    <alias>IMCRDCTCBC</alias>
    <lname>2000_DATM%QIA_CLM45%CRDCTCBC_SICE_SOCN_MOSART_SGLC_SWAV</lname>
  </compset>

  <compset>
    <alias>IMCNRDCTCBC</alias>
    <lname>2000_DATM%QIA_CLM45%CNRDCTCBC_SICE_SOCN_MOSART_SGLC_SWAV</lname>
  </compset>

  <compset>
    <alias>IMCNPRDCTCBC</alias>
    <lname>2000_DATM%QIA_CLM45%CNPRDCTCBC_SICE_SOCN_MOSART_SGLC_SWAV</lname>
  </compset>

  <compset>
    <alias>IMCNECACTCBC</alias>
    <lname>2000_DATM%QIA_CLM45%CNECACTCBC_SICE_SOCN_MOSART_SGLC_SWAV</lname>
  </compset>

  <compset>
    <alias>IMCNPECACTCBC</alias>
    <lname>2000_DATM%QIA_CLM45%CNPECACTCBC_SICE_SOCN_MOSART_SGLC_SWAV</lname>
  </compset>

   <compset>
     <alias>IMCNECACNTBC</alias>
     <lname>2000_DATM%QIA_CLM45%CNECACNTBC_SICE_SOCN_MOSART_SGLC_SWAV</lname>
   </compset>
 
   <compset>
     <alias>IMCNPECACNTBC</alias>
     <lname>2000_DATM%QIA_CLM45%CNPECACNTBC_SICE_SOCN_MOSART_SGLC_SWAV</lname>
   </compset>
 
   <compset>
     <alias>IMCNECACTCBC</alias>
     <lname>2000_DATM%QIA_CLM45%CNECACTCBC_SICE_SOCN_MOSART_SGLC_SWAV</lname>
   </compset>
 
   <compset>
     <alias>IMCNPECACTCBC</alias>
     <lname>2000_DATM%QIA_CLM45%CNPECACTCBC_SICE_SOCN_MOSART_SGLC_SWAV</lname>
   </compset>

  <!---I CRUNCEP compsets -->

  <compset>
    <alias>ICRUCLM45</alias>
    <lname>2000_DATM%CRU_CLM45_SICE_SOCN_RTM_SGLC_SWAV</lname>
  </compset>

  <compset>
    <alias>ICRUCN</alias>
    <lname>2000_DATM%CRU_CLM40%CN_SICE_SOCN_RTM_SGLC_SWAV</lname>
  </compset>


  <compset>
    <alias>I1850CRUCLM45CN</alias>
    <lname>1850_DATM%CRU_CLM45%CN_SICE_SOCN_RTM_SGLC_SWAV</lname>
  </compset>

  <compset>
    <alias>I1850CRUCLM45BGCDV</alias>
    <lname>1850_DATM%CRU_CLM45%BGCDV_SICE_SOCN_RTM_SGLC_SWAV</lname>
  </compset>

  <compset>
    <alias>ICRUCLM45BGCCROP</alias>
    <lname>2000_DATM%CRU_CLM45%BGC-CROP_SICE_SOCN_RTM_SGLC_SWAV</lname>
  </compset>

  <compset>
    <alias>ICRUCLM45BGCTEST</alias>
    <lname>2003_DATM%CRU_CLM45%BGC_SICE_SOCN_RTM_SGLC_SWAV_TEST</lname>
  </compset>

  <compset>
    <alias>ICRUCLM45BGC</alias>
    <lname>2000_DATM%CRU_CLM45%BGC_SICE_SOCN_RTM_SGLC_SWAV</lname>
  </compset>

  <compset>
    <alias>I1850CRUCLM45BGC</alias>
    <lname>1850_DATM%CRU_CLM45%BGC_SICE_SOCN_RTM_SGLC_SWAV</lname>
  </compset>

  <compset>
    <alias>I20TRCRUCLM45BGC</alias>
    <lname>20TR_DATM%CRU_CLM45%BGC_SICE_SOCN_RTM_SGLC_SWAV</lname>
  </compset>

  <compset>
    <alias>ICRUCRDCTCBC</alias>
    <lname>2000_DATM%CRU_CLM45%CRDCTCBC_SICE_SOCN_RTM_SGLC_SWAV</lname>
  </compset>

  <compset>
    <alias>ICRUCNRDCTCBC</alias>
    <lname>2000_DATM%CRU_CLM45%CNRDCTCBC_SICE_SOCN_RTM_SGLC_SWAV</lname>
  </compset>

  <compset>
    <alias>ICRUCNPRDCTCBC</alias>
    <lname>2000_DATM%CRU_CLM45%CNPRDCTCBC_SICE_SOCN_RTM_SGLC_SWAV</lname>
  </compset>

  <compset>
    <alias>ICRUCNECACTCBC</alias>
    <lname>2000_DATM%CRU_CLM45%CNECACTCBC_SICE_SOCN_RTM_SGLC_SWAV</lname>
  </compset>

  <compset>
    <alias>ICRUCNPECACTCBC</alias>
    <lname>2000_DATM%CRU_CLM45%CNPECACTCBC_SICE_SOCN_RTM_SGLC_SWAV</lname>
  </compset>

  <compset>
    <alias>ICRUM2000CRDCTCBC</alias>
    <lname>2000_DATM%CRU_CLM45%CRDCTCBC_SICE_SOCN_MOSART_SGLC_SWAV</lname>
  </compset>

  <compset>
    <alias>ICRUM2000CNRDCTCBC</alias>
    <lname>2000_DATM%CRU_CLM45%CNRDCTCBC_SICE_SOCN_MOSART_SGLC_SWAV</lname>
  </compset>

  <compset>
    <alias>ICRUM2000CNPRDCTCBC</alias>
    <lname>2000_DATM%CRU_CLM45%CNPRDCTCBC_SICE_SOCN_MOSART_SGLC_SWAV</lname>
  </compset>

  <compset>
    <alias>ICRUM2000CNECACTCBC</alias>
    <lname>2000_DATM%CRU_CLM45%CNECACTCBC_SICE_SOCN_MOSART_SGLC_SWAV</lname>
  </compset>

  <compset>
    <alias>ICRUM2000CNPECACTCBC</alias>
    <lname>2000_DATM%CRU_CLM45%CNPECACTCBC_SICE_SOCN_MOSART_SGLC_SWAV</lname>
  </compset>


  <compset>
    <alias>ICRUCLM50BGC</alias>
    <lname>2000_DATM%CRU_CLM50%BGC_SICE_SOCN_RTM_SGLC_SWAV</lname>
  </compset>


  <!---I compset system tests -->

  <compset>
    <alias>ICNDVCROP</alias>
    <lname>2000_DATM%QIA_CLM40%CNDV-CROP_SICE_SOCN_RTM_SGLC_SWAV</lname>
  </compset>

  <compset>
    <alias>ICLM45CNDV</alias>
    <lname>2000_DATM%QIA_CLM45%CNDV_SICE_SOCN_RTM_SGLC_SWAV</lname>
  </compset>    

  <compset>
    <alias>ICLM45BGCDVCROP</alias>
    <lname>2000_DATM%QIA_CLM45%BGCDV-CROP_SICE_SOCN_RTM_SGLC_SWAV</lname>
  </compset>

  <compset>
    <alias>ICLM45VIC</alias>
    <lname>2000_DATM%QIA_CLM45%SP-VIC_SICE_SOCN_RTM_SGLC_SWAV</lname>
  </compset>

  <compset>
    <alias>ICLM45CNED</alias>
    <lname>2000_DATM%QIA_CLM45%CN-ED_SICE_SOCN_RTM_SGLC_SWAV</lname>
  </compset>

  <compset>
    <alias>ICLM45BGC</alias>
    <lname>2000_DATM%QIA_CLM45%BGC_SICE_SOCN_RTM_SGLC_SWAV</lname>
  </compset>


  <compset>
    <alias>I1850CRDCTCBC</alias>
    <lname>1850_DATM%QIA_CLM45%CRDCTCBC_SICE_SOCN_RTM_SGLC_SWAV</lname>
  </compset>

  <compset>
    <alias>IM1850CRDCTCBC</alias>
    <lname>1850_DATM%QIA_CLM45%CRDCTCBC_SICE_SOCN_MOSART_SGLC_SWAV</lname>
  </compset>


  <compset>
    <alias>ICLM45BGCED</alias>
    <lname>2000_DATM%QIA_CLM45%BGC-ED_SICE_SOCN_RTM_SGLC_SWAV</lname>
  </compset>

  <compset>
    <alias>I1850CLM45BGCED</alias>
    <lname>1850_DATM%QIA_CLM45%BGC-ED_SICE_SOCN_RTM_SGLC_SWAV</lname>
  </compset>

  <compset>
    <alias>I1850CLM45BGC</alias>
    <lname>1850_DATM%QIA_CLM45%BGC_SICE_SOCN_RTM_SGLC_SWAV</lname>
  </compset>

  <compset>
    <alias>I1850CLM45CBBGC</alias>
    <lname>1850_SATM%QIA_CLM45%BGC_SICE_SOCN_RTM_SGLC_SWAV</lname>
  </compset>

  <compset>
    <alias>ICLM45BGCCROP</alias>
    <lname>2000_DATM%QIA_CLM45%BGC-CROP_SICE_SOCN_RTM_SGLC_SWAV</lname>
  </compset>

  <compset>
    <alias>ICLM45CRUBGC</alias>
    <lname>2000_DATM%CRU_CLM45%BGC_SICE_SOCN_RTM_SGLC_SWAV</lname>
  </compset>

  <compset>
    <alias>I20TRCLM45BGC</alias>
    <lname>20TR_DATM%QIA_CLM45%BGC_SICE_SOCN_RTM_SGLC_SWAV</lname>
  </compset>

  <compset>
    <alias>I20TRCLM45CBBGC</alias>
    <lname>20TR_SATM%QIA_CLM45%BGC_SICE_SOCN_RTM_SGLC_SWAV</lname>
  </compset>


  <!---I cpl history MOAR forcing spinup compsets -->

  <compset>
    <alias>I1850SPINUPCN</alias>
    <lname>1850_DATM%S1850_CLM40%CN_SICE_SOCN_RTM_SGLC_SWAV</lname>
  </compset>

  <compset>
    <alias>I1850SPINUPCLM45BGC</alias>
    <lname>1850_DATM%S1850_CLM45%BGC_SICE_SOCN_RTM_SGLC_SWAV</lname>
  </compset>


  <!---IG compsets -->

  <compset>
    <alias>IG1850</alias>
    <lname>1850_DATM%QIA_CLM40%SP_SICE_SOCN_RTM_CISM1_SWAV</lname>
  </compset>

  <compset>
    <alias>IG1850CLM45</alias>
    <lname>1850_DATM%QIA_CLM45%SP_SICE_SOCN_RTM_CISM1_SWAV</lname>
  </compset>

  <compset>
    <alias>IG</alias>
    <lname>2000_DATM%QIA_CLM40%SP_SICE_SOCN_RTM_CISM1_SWAV</lname>
  </compset>

  <compset>
    <alias>IGIS2</alias>
    <lname>2000_DATM%QIA_CLM40%SP_SICE_SOCN_RTM_CISM2P_SWAV</lname>
  </compset>

  <compset>
    <alias>IGCLM45</alias>
    <lname>2000_DATM%QIA_CLM45%SP_SICE_SOCN_RTM_CISM1_SWAV</lname>
  </compset>

  <compset>
    <alias>IGCLM45IS2</alias>
    <lname>2000_DATM%QIA_CLM45%SP_SICE_SOCN_RTM_CISM2P_SWAV</lname>
  </compset>

  <compset>
    <alias>IG20TR</alias>
    <lname>20TR_DATM%QIA_CLM40%SP_SICE_SOCN_RTM_CISM1_SWAV</lname>
  </compset>

  <compset>
    <alias>IG20TRCLM45</alias>
    <lname>20TR_DATM%QIA_CLM45%SP_SICE_SOCN_RTM_CISM1_SWAV</lname>
  </compset>

  <compset>
    <alias>IG1850CN</alias>
    <lname>1850_DATM%QIA_CLM40%CN_SICE_SOCN_RTM_CISM1_SWAV</lname>
  </compset>

  <compset>
    <alias>IGCN</alias>
    <lname>2000_DATM%QIA_CLM40%CN_SICE_SOCN_RTM_CISM1_SWAV</lname>
  </compset>

  <compset>
    <alias>IG20TRCN</alias>
    <lname>20TR_DATM%QIA_CLM40%CN_SICE_SOCN_RTM_CISM1_SWAV</lname>
  </compset>

  <compset>
    <alias>IGRCP85CN</alias>
    <lname>RCP8_DATM%QIA_CLM40%CN_SICE_SOCN_RTM_CISM1_SWAV</lname>
  </compset>

  <compset>
    <alias>IGRCP60CN</alias>
    <lname>RCP6_DATM%QIA_CLM40%CN_SICE_SOCN_RTM_CISM1_SWAV</lname>
  </compset>

  <compset>
    <alias>IGRCP45CN</alias>
    <lname>RCP4_DATM%QIA_CLM40%CN_SICE_SOCN_RTM_CISM1_SWAV</lname>
  </compset>

  <compset>
    <alias>IGRCP26CN</alias>
    <lname>RCP2_DATM%QIA_CLM40%CN_SICE_SOCN_RTM_CISM1_SWAV</lname>
  </compset>

  <compset>
    <alias>IG20TRCLM45CN</alias>
    <lname>20TR_DATM%QIA_CLM45%CN_SICE_SOCN_RTM_CISM1_SWAV</lname>
  </compset>

  <compset>
    <alias>IGRCP85CLM45CN</alias>
    <lname>RCP8_DATM%QIA_CLM45%CN_SICE_SOCN_RTM_CISM1_SWAV</lname>
  </compset>

  <compset>
    <alias>IGRCP45CLM45CN</alias>
    <lname>RCP4_DATM%QIA_CLM45%CN_SICE_SOCN_RTM_CISM1_SWAV</lname>
  </compset>


  <compset>
    <alias>IG1850CLM50</alias>
    <lname>1850_DATM%QIA_CLM50%SP_SICE_SOCN_RTM_CISM1_SWAV</lname>
  </compset>


  <!-- IG for clm testing -->

  <compset>
    <alias>ICLM45GLCMEC</alias>
    <lname>2000_DATM%QIA_CLM45%CN_SICE_SOCN_RTM_CISM1_SWAV_TEST</lname>
  </compset>

  <!---IG compsets with MPASLI -->

  <compset>
    <alias>IGCLM45_MLI</alias>
    <lname>2000_DATM%QIA_CLM45%SP_SICE_SOCN_RTM_MPASLI_SWAV</lname>
  </compset>

  <compset>
    <alias>I1PT</alias>
    <lname>2000_DATM%1PT_CLM40%SP_SICE_SOCN_RTM_SGLC_SWAV</lname>
  </compset>	  

  <compset>
    <alias>I1PTCLM45</alias>
    <lname>2000_DATM%1PT_CLM45%SP_SICE_SOCN_RTM_SGLC_SWAV</lname>
  </compset>	  

  <compset>
    <alias>I1PTCLM50</alias>
    <lname>2000_DATM%1PT_CLM50%SP_SICE_SOCN_RTM_SGLC_SWAV</lname>
  </compset>	  

  <entries>
    <entry id="RUN_STARTDATE">
      <values>
	<value compset="RCP[2468]"		  >2005-01-01</value>
	<value compset="HIST_"			  >1850-01-01</value>
	<value compset="20TR_"			  >1850-01-01</value>
	<value compset="4804_"			  >0001-01-01</value>
	<value compset="CLM[45].*_CISM.*_TEST"	  >1980-01-15</value>
	<value compset="CLM[45]%[^_]*CNDV.*_TEST" >1997-12-31</value>
	<value grid="a%1x1_mexicocityMEX"	  >1993-12-01</value>
	<value grid="a%1x1_vancouverCAN"	  >1992-08-12</value>
	<value grid="a%1x1_urbanc_alpha"	  >0001-08-12</value>
      </values>
    </entry>

    <entry id="STOP_OPTION">
      <values>
	<value grid="a%1x1_mexicocityMEX">nsteps</value>
	<value grid="a%1x1_vancouverCAN" >nsteps</value>
	<value grid="a%1x1_urbanc_alpha" >nsteps</value>
      </values>
    </entry>

    <entry id="STOP_N">
      <values>
	<value grid="a%1x1_mexicocityMEX">158</value>
	<value grid="a%1x1_vancouverCAN" >331</value>
	<value grid="a%1x1_urbanc_alpha" >22772</value>
      </values>
    </entry>

    <entry id="RUN_TYPE">
      <values>
	<value grid="a%1.9x2.5_l%1.9x2.5_.*_r%r05_m%gx1v6"	compset="1850_DATM%QIA_CLM40%CN_SICE_SOCN_RTM_SGLC_SWAV"  >hybrid</value>
	<value grid="a%1.9x2.5_l%1.9x2.5_.*_r%r05_m%gx1v6"	compset="2000_DATM%QIA_CLM40%SP_SICE_SOCN_RTM_SGLC_SWAV"  >hybrid</value>
	<value grid="a%1.9x2.5_l%1.9x2.5_.*_r%r05_m%gx1v6"	compset="2000_DATM%QIA_CLM40%CN_SICE_SOCN_RTM_SGLC_SWAV"  >hybrid</value>
	<value grid="a%1.9x2.5_l%1.9x2.5_.*_r%r05_m%gx1v6"	compset="1850_DATM%QIA_CLM40%CN_SICE_SOCN_RTM_SGLC_SWAV"  >hybrid</value>
	<value grid="a%1.9x2.5_l%1.9x2.5_.*_r%r05_m%gx1v6"	compset="20TR_DATM%QIA_CLM40%CN_SICE_SOCN_RTM_SGLC_SWAV"  >hybrid</value>
	<value grid="a%1.9x2.5_l%1.9x2.5_.*_r%r05_m%gx1v6"	compset="4804_DATM%QIA_CLM40%CN_SICE_SOCN_RTM_SGLC_SWAV"  >hybrid</value>
	<value grid="a%1.9x2.5_l%1.9x2.5_.*_r%r05_m%gx1v6"	compset="1850_DATM%S1850_CLM40%CN_SICE_SOCN_RTM_SGLC_SWAV">hybrid</value>
	<value grid="a%1.9x2.5_l%1.9x2.5_.*_r%r05_m%gx1v6"	compset="RCP2_DATM%QIA_CLM40%CN_SICE_SOCN_RTM_SGLC_SWAV"  >hybrid</value>
	<value grid="a%1.9x2.5_l%1.9x2.5_.*_r%r05_m%gx1v6"	compset="RCP4_DATM%QIA_CLM40%CN_SICE_SOCN_RTM_SGLC_SWAV"  >hybrid</value>
	<value grid="a%1.9x2.5_l%1.9x2.5_.*_r%r05_m%gx1v6"	compset="RCP6_DATM%QIA_CLM40%CN_SICE_SOCN_RTM_SGLC_SWAV"  >hybrid</value>
	<value grid="a%1.9x2.5_l%1.9x2.5_.*_r%r05_m%gx1v6"	compset="RCP8_DATM%QIA_CLM40%CN_SICE_SOCN_RTM_SGLC_SWAV"  >hybrid</value>
	<value grid="a%0.9x1.25_l%0.9x1.25_.*_r%r05_m%gx1v6"	compset="2000_DATM%QIA_CLM40%CN_SICE_SOCN_RTM_SGLC_SWAV"  >hybrid</value>
	<value grid="a%0.9x1.25_l%0.9x1.25_.*_r%r05_m%gx1v6"	compset="2000_DATM%QIA_CLM40%CN_SICE_SOCN_RTM_SGLC_SWAV"  >hybrid</value>
	<value grid="a%0.9x1.25_l%0.9x1.25_.*_r%r05_m%gx1v6"	compset="1850_DATM%QIA_CLM40%CN_SICE_SOCN_RTM_SGLC_SWAV"  >hybrid</value>
	<value grid="a%0.9x1.25_l%0.9x1.25_.*_r%r05_m%gx1v6"	compset="20TR_DATM%QIA_CLM40%CN_SICE_SOCN_RTM_SGLC_SWAV"  >hybrid</value>
	<value grid="a%0.9x1.25_l%0.9x1.25_.*_r%r05_m%gx1v6"	compset="1850_DATM%CRU_CLM40%CN_SICE_SOCN_RTM_SGLC_SWAV"  >hybrid</value>
	<value grid="a%0.9x1.25_l%0.9x1.25_.*_r%r05_m%gx1v6"	compset="20TR_DATM%CRU_CLM40%CN_SICE_SOCN_RTM_SGLC_SWAV"  >hybrid</value>
	<value grid="a%0.9x1.25_l%0.9x1.25_.*_r%r05_m%gx1v6"	compset="4804_DATM%QIA_CLM40%SPSICE_SOCN_RTM_SGLC_SWAV"	  >hybrid</value>
	<value grid="a%0.9x1.25_l%0.9x1.25_.*_r%r05_m%gx1v6"	compset="1850_DATM%S1850_CLM40%CN_SICE_SOCN_RTM_SGLC_SWAV">hybrid</value>
	<value grid="a%0.9x1.25_l%0.9x1.25_.*_r%r05_m%gx1v6"	compset="RCP2_DATM%QIA_CLM40%CN_SICE_SOCN_RTM_SGLC_SWAV"  >hybrid</value>
	<value grid="a%0.9x1.25_l%0.9x1.25_.*_r%r05_m%gx1v6"	compset="RCP4_DATM%QIA_CLM40%CN_SICE_SOCN_RTM_SGLC_SWAV"  >hybrid</value>
	<value grid="a%0.9x1.25_l%0.9x1.25_.*_r%r05_m%gx1v6"	compset="RCP6_DATM%QIA_CLM40%CN_SICE_SOCN_RTM_SGLC_SWAV"  >hybrid</value>
	<value grid="a%0.9x1.25_l%0.9x1.25_.*_r%r05_m%gx1v6"	compset="RCP8_DATM%QIA_CLM40%CN_SICE_SOCN_RTM_SGLC_SWAV"  >hybrid</value>
      </values>
    </entry>

    <entry id="RUN_REFCASE">
      <values>
	<value grid="a%1.9x2.5_l%1.9x2.5_.*_r%r05_m%gx1v6"	compset="1850_DATM%QIA_CLM40%CN_SICE_SOCN_RTM_SGLC_SWAV"  >I1850CN_f19_g16_c100503</value>
	<value grid="a%1.9x2.5_l%1.9x2.5_.*_r%r05_m%gx1v6"	compset="2000_DATM%QIA_CLM40%SP_SICE_SOCN_RTM_SGLC_SWAV"  >I2000CN_f19_g16_c100503</value>
	<value grid="a%1.9x2.5_l%1.9x2.5_.*_r%r05_m%gx1v6"	compset="2000_DATM%QIA_CLM40%CN_SICE_SOCN_RTM_SGLC_SWAV"  >I2000CN_f19_g16_c100503</value>
	<value grid="a%1.9x2.5_l%1.9x2.5_.*_r%r05_m%gx1v6"	compset="1850_DATM%QIA_CLM40%CN_SICE_SOCN_RTM_SGLC_SWAV"  >I1850CN_f19_g16_c100503</value>
	<value grid="a%1.9x2.5_l%1.9x2.5_.*_r%r05_m%gx1v6"	compset="20TR_DATM%QIA_CLM40%CN_SICE_SOCN_RTM_SGLC_SWAV"  >I1850CN_f19_g16_c100503</value>
	<value grid="a%1.9x2.5_l%1.9x2.5_.*_r%r05_m%gx1v6"	compset="4804_DATM%QIA_CLM40%CN_SICE_SOCN_RTM_SGLC_SWAV"  >I2000CN_f19_g16_c100503</value>
	<value grid="a%1.9x2.5_l%1.9x2.5_.*_r%r05_m%gx1v6"	compset="1850_DATM%S1850_CLM40%CN_SICE_SOCN_RTM_SGLC_SWAV">I1850CN_f19_g16_c100503</value>
	<value grid="a%1.9x2.5_l%1.9x2.5_.*_r%r05_m%gx1v6"	compset="RCP2_DATM%QIA_CLM40%CN_SICE_SOCN_RTM_SGLC_SWAV"  >I2000CN_f19_g16_c100503</value>
	<value grid="a%1.9x2.5_l%1.9x2.5_.*_r%r05_m%gx1v6"	compset="RCP4_DATM%QIA_CLM40%CN_SICE_SOCN_RTM_SGLC_SWAV"  >I2000CN_f19_g16_c100503</value>
	<value grid="a%1.9x2.5_l%1.9x2.5_.*_r%r05_m%gx1v6"	compset="RCP6_DATM%QIA_CLM40%CN_SICE_SOCN_RTM_SGLC_SWAV"  >I2000CN_f19_g16_c100503</value>
	<value grid="a%1.9x2.5_l%1.9x2.5_.*_r%r05_m%gx1v6"	compset="RCP8_DATM%QIA_CLM40%CN_SICE_SOCN_RTM_SGLC_SWAV"  >I2000CN_f19_g16_c100503</value>
	<value grid="a%0.9x1.25_l%0.9x1.25_.*_r%r05_m%gx1v6"	compset="2000_DATM%QIA_CLM40%CN_SICE_SOCN_RTM_SGLC_SWAV"  >I2000CN_f09_g16_c100503</value>
	<value grid="a%0.9x1.25_l%0.9x1.25_.*_r%r05_m%gx1v6"	compset="2000_DATM%QIA_CLM40%CN_SICE_SOCN_RTM_SGLC_SWAV"  >I2000CN_f09_g16_c100503</value>
	<value grid="a%0.9x1.25_l%0.9x1.25_.*_r%r05_m%gx1v6"	compset="1850_DATM%QIA_CLM40%CN_SICE_SOCN_RTM_SGLC_SWAV"  >I1850CN_f09_g16_c100503</value>
	<value grid="a%0.9x1.25_l%0.9x1.25_.*_r%r05_m%gx1v6"	compset="20TR_DATM%QIA_CLM40%CN_SICE_SOCN_RTM_SGLC_SWAV"  >I1850CN_f09_g16_c100503</value>
	<value grid="a%0.9x1.25_l%0.9x1.25_.*_r%r05_m%gx1v6"	compset="1850_DATM%CRU_CLM40%CN_SICE_SOCN_RTM_SGLC_SWAV"  >I1850CLM40CRUCN_f09_g16_clm4500_c130514</value>
	<value grid="a%0.9x1.25_l%0.9x1.25_.*_r%r05_m%gx1v6"	compset="20TR_DATM%CRU_CLM40%CN_SICE_SOCN_RTM_SGLC_SWAV"  >I1850CLM40CRUCN_f09_g16_clm4500_c130514</value>
	<value grid="a%0.9x1.25_l%0.9x1.25_.*_r%r05_m%gx1v6"	compset="4804_DATM%QIA_CLM40%SPSICE_SOCN_RTM_SGLC_SWAV"	  >I2000CN_f09_g16_c100503</value>
	<value grid="a%0.9x1.25_l%0.9x1.25_.*_r%r05_m%gx1v6"	compset="1850_DATM%S1850_CLM40%CN_SICE_SOCN_RTM_SGLC_SWAV">I1850CN_f09_g16_c100503</value>
	<value grid="a%0.9x1.25_l%0.9x1.25_.*_r%r05_m%gx1v6"	compset="RCP2_DATM%QIA_CLM40%CN_SICE_SOCN_RTM_SGLC_SWAV"  >I2000CN_f09_g16_c100503</value>
	<value grid="a%0.9x1.25_l%0.9x1.25_.*_r%r05_m%gx1v6"	compset="RCP4_DATM%QIA_CLM40%CN_SICE_SOCN_RTM_SGLC_SWAV"  >I2000CN_f09_g16_c100503</value>
	<value grid="a%0.9x1.25_l%0.9x1.25_.*_r%r05_m%gx1v6"	compset="RCP6_DATM%QIA_CLM40%CN_SICE_SOCN_RTM_SGLC_SWAV"  >I2000CN_f09_g16_c100503</value>
	<value grid="a%0.9x1.25_l%0.9x1.25_.*_r%r05_m%gx1v6"	compset="RCP8_DATM%QIA_CLM40%CN_SICE_SOCN_RTM_SGLC_SWAV"  >I2000CN_f09_g16_c100503</value>
      </values>
    </entry>

    <entry id="RUN_REFDATE">
      <values>
	<value grid="a%1.9x2.5_l%1.9x2.5_.*_r%r05_m%gx1v6"	compset="1850_DATM%QIA_CLM40%CN_SICE_SOCN_RTM_SGLC_SWAV"  >0001-01-01</value>
	<value grid="a%1.9x2.5_l%1.9x2.5_.*_r%r05_m%gx1v6"	compset="2000_DATM%QIA_CLM40%SP_SICE_SOCN_RTM_SGLC_SWAV"  >0001-01-01</value>
	<value grid="a%1.9x2.5_l%1.9x2.5_.*_r%r05_m%gx1v6"	compset="2000_DATM%QIA_CLM40%CN_SICE_SOCN_RTM_SGLC_SWAV"  >0001-01-01</value>
	<value grid="a%1.9x2.5_l%1.9x2.5_.*_r%r05_m%gx1v6"	compset="1850_DATM%QIA_CLM40%CN_SICE_SOCN_RTM_SGLC_SWAV"  >0001-01-01</value>
	<value grid="a%1.9x2.5_l%1.9x2.5_.*_r%r05_m%gx1v6"	compset="20TR_DATM%QIA_CLM40%CN_SICE_SOCN_RTM_SGLC_SWAV"  >0001-01-01</value>
	<value grid="a%1.9x2.5_l%1.9x2.5_.*_r%r05_m%gx1v6"	compset="4804_DATM%QIA_CLM40%CN_SICE_SOCN_RTM_SGLC_SWAV"  >0001-01-01</value>
	<value grid="a%1.9x2.5_l%1.9x2.5_.*_r%r05_m%gx1v6"	compset="1850_DATM%S1850_CLM40%CN_SICE_SOCN_RTM_SGLC_SWAV">0001-01-01</value>
	<value grid="a%1.9x2.5_l%1.9x2.5_.*_r%r05_m%gx1v6"	compset="RCP2_DATM%QIA_CLM40%CN_SICE_SOCN_RTM_SGLC_SWAV"  >0001-01-01</value>
	<value grid="a%1.9x2.5_l%1.9x2.5_.*_r%r05_m%gx1v6"	compset="RCP4_DATM%QIA_CLM40%CN_SICE_SOCN_RTM_SGLC_SWAV"  >0001-01-01</value>
	<value grid="a%1.9x2.5_l%1.9x2.5_.*_r%r05_m%gx1v6"	compset="RCP6_DATM%QIA_CLM40%CN_SICE_SOCN_RTM_SGLC_SWAV"  >0001-01-01</value>
	<value grid="a%1.9x2.5_l%1.9x2.5_.*_r%r05_m%gx1v6"	compset="RCP8_DATM%QIA_CLM40%CN_SICE_SOCN_RTM_SGLC_SWAV"  >0001-01-01</value>
	<value grid="a%0.9x1.25_l%0.9x1.25_.*_r%r05_m%gx1v6"	compset="2000_DATM%QIA_CLM40%CN_SICE_SOCN_RTM_SGLC_SWAV"  >0001-01-01</value>
	<value grid="a%0.9x1.25_l%0.9x1.25_.*_r%r05_m%gx1v6"	compset="2000_DATM%QIA_CLM40%CN_SICE_SOCN_RTM_SGLC_SWAV"  >0001-01-01</value>
	<value grid="a%0.9x1.25_l%0.9x1.25_.*_r%r05_m%gx1v6"	compset="1850_DATM%QIA_CLM40%CN_SICE_SOCN_RTM_SGLC_SWAV"  >0001-01-01</value>
	<value grid="a%0.9x1.25_l%0.9x1.25_.*_r%r05_m%gx1v6"	compset="20TR_DATM%QIA_CLM40%CN_SICE_SOCN_RTM_SGLC_SWAV"  >0001-01-01</value>
	<value grid="a%0.9x1.25_l%0.9x1.25_.*_r%r05_m%gx1v6"	compset="1850_DATM%CRU_CLM40%CN_SICE_SOCN_RTM_SGLC_SWAV"  >1122-01-01</value>
	<value grid="a%0.9x1.25_l%0.9x1.25_.*_r%r05_m%gx1v6"	compset="20TR_DATM%CRU_CLM40%CN_SICE_SOCN_RTM_SGLC_SWAV"  >1122-01-01</value>
	<value grid="a%0.9x1.25_l%0.9x1.25_.*_r%r05_m%gx1v6"	compset="4804_DATM%QIA_CLM40%SPSICE_SOCN_RTM_SGLC_SWAV"	  >0001-01-01</value>
	<value grid="a%0.9x1.25_l%0.9x1.25_.*_r%r05_m%gx1v6"	compset="1850_DATM%S1850_CLM40%CN_SICE_SOCN_RTM_SGLC_SWAV">0001-01-01</value>
	<value grid="a%0.9x1.25_l%0.9x1.25_.*_r%r05_m%gx1v6"	compset="RCP2_DATM%QIA_CLM40%CN_SICE_SOCN_RTM_SGLC_SWAV"  >0001-01-01</value>
	<value grid="a%0.9x1.25_l%0.9x1.25_.*_r%r05_m%gx1v6"	compset="RCP4_DATM%QIA_CLM40%CN_SICE_SOCN_RTM_SGLC_SWAV"  >0001-01-01</value>
	<value grid="a%0.9x1.25_l%0.9x1.25_.*_r%r05_m%gx1v6"	compset="RCP6_DATM%QIA_CLM40%CN_SICE_SOCN_RTM_SGLC_SWAV"  >0001-01-01</value>
	<value grid="a%0.9x1.25_l%0.9x1.25_.*_r%r05_m%gx1v6"	compset="RCP8_DATM%QIA_CLM40%CN_SICE_SOCN_RTM_SGLC_SWAV"  >0001-01-01</value>
      </values>
    </entry>

    <entry id="RUN_REFDIR">
      <values>
	<value grid="a%1.9x2.5_l%1.9x2.5_.*_r%r05_m%gx1v6"	compset="1850_DATM%QIA_CLM40%CN_SICE_SOCN_RTM_SGLC_SWAV"  >ccsm4_init</value>
	<value grid="a%1.9x2.5_l%1.9x2.5_.*_r%r05_m%gx1v6"	compset="2000_DATM%QIA_CLM40%SP_SICE_SOCN_RTM_SGLC_SWAV"  >ccsm4_init</value>
	<value grid="a%1.9x2.5_l%1.9x2.5_.*_r%r05_m%gx1v6"	compset="2000_DATM%QIA_CLM40%CN_SICE_SOCN_RTM_SGLC_SWAV"  >ccsm4_init</value>
	<value grid="a%1.9x2.5_l%1.9x2.5_.*_r%r05_m%gx1v6"	compset="1850_DATM%QIA_CLM40%CN_SICE_SOCN_RTM_SGLC_SWAV"  >ccsm4_init</value>
	<value grid="a%1.9x2.5_l%1.9x2.5_.*_r%r05_m%gx1v6"	compset="20TR_DATM%QIA_CLM40%CN_SICE_SOCN_RTM_SGLC_SWAV"  >ccsm4_init</value>
	<value grid="a%1.9x2.5_l%1.9x2.5_.*_r%r05_m%gx1v6"	compset="4804_DATM%QIA_CLM40%CN_SICE_SOCN_RTM_SGLC_SWAV"  >ccsm4_init</value>
	<value grid="a%1.9x2.5_l%1.9x2.5_.*_r%r05_m%gx1v6"	compset="1850_DATM%S1850_CLM40%CN_SICE_SOCN_RTM_SGLC_SWAV">ccsm4_init</value>
	<value grid="a%1.9x2.5_l%1.9x2.5_.*_r%r05_m%gx1v6"	compset="RCP2_DATM%QIA_CLM40%CN_SICE_SOCN_RTM_SGLC_SWAV"  >ccsm4_init</value>
	<value grid="a%1.9x2.5_l%1.9x2.5_.*_r%r05_m%gx1v6"	compset="RCP4_DATM%QIA_CLM40%CN_SICE_SOCN_RTM_SGLC_SWAV"  >ccsm4_init</value>
	<value grid="a%1.9x2.5_l%1.9x2.5_.*_r%r05_m%gx1v6"	compset="RCP6_DATM%QIA_CLM40%CN_SICE_SOCN_RTM_SGLC_SWAV"  >ccsm4_init</value>
	<value grid="a%1.9x2.5_l%1.9x2.5_.*_r%r05_m%gx1v6"	compset="RCP8_DATM%QIA_CLM40%CN_SICE_SOCN_RTM_SGLC_SWAV"  >ccsm4_init</value>
	<value grid="a%0.9x1.25_l%0.9x1.25_.*_r%r05_m%gx1v6"	compset="2000_DATM%QIA_CLM40%CN_SICE_SOCN_RTM_SGLC_SWAV"  >ccsm4_init</value>
	<value grid="a%0.9x1.25_l%0.9x1.25_.*_r%r05_m%gx1v6"	compset="2000_DATM%QIA_CLM40%CN_SICE_SOCN_RTM_SGLC_SWAV"  >ccsm4_init</value>
	<value grid="a%0.9x1.25_l%0.9x1.25_.*_r%r05_m%gx1v6"	compset="1850_DATM%QIA_CLM40%CN_SICE_SOCN_RTM_SGLC_SWAV"  >ccsm4_init</value>
	<value grid="a%0.9x1.25_l%0.9x1.25_.*_r%r05_m%gx1v6"	compset="20TR_DATM%QIA_CLM40%CN_SICE_SOCN_RTM_SGLC_SWAV"  >ccsm4_init</value>
	<value grid="a%0.9x1.25_l%0.9x1.25_.*_r%r05_m%gx1v6"	compset="1850_DATM%CRU_CLM40%CN_SICE_SOCN_RTM_SGLC_SWAV"  >ccsm4_init</value>
	<value grid="a%0.9x1.25_l%0.9x1.25_.*_r%r05_m%gx1v6"	compset="20TR_DATM%CRU_CLM40%CN_SICE_SOCN_RTM_SGLC_SWAV"  >ccsm4_init</value>
	<value grid="a%0.9x1.25_l%0.9x1.25_.*_r%r05_m%gx1v6"	compset="4804_DATM%QIA_CLM40%SPSICE_SOCN_RTM_SGLC_SWAV"	  >ccsm4_init</value>
	<value grid="a%0.9x1.25_l%0.9x1.25_.*_r%r05_m%gx1v6"	compset="1850_DATM%S1850_CLM40%CN_SICE_SOCN_RTM_SGLC_SWAV">ccsm4_init</value>
	<value grid="a%0.9x1.25_l%0.9x1.25_.*_r%r05_m%gx1v6"	compset="RCP2_DATM%QIA_CLM40%CN_SICE_SOCN_RTM_SGLC_SWAV"  >ccsm4_init</value>
	<value grid="a%0.9x1.25_l%0.9x1.25_.*_r%r05_m%gx1v6"	compset="RCP4_DATM%QIA_CLM40%CN_SICE_SOCN_RTM_SGLC_SWAV"  >ccsm4_init</value>
	<value grid="a%0.9x1.25_l%0.9x1.25_.*_r%r05_m%gx1v6"	compset="RCP6_DATM%QIA_CLM40%CN_SICE_SOCN_RTM_SGLC_SWAV"  >ccsm4_init</value>
	<value grid="a%0.9x1.25_l%0.9x1.25_.*_r%r05_m%gx1v6"	compset="RCP8_DATM%QIA_CLM40%CN_SICE_SOCN_RTM_SGLC_SWAV"  >ccsm4_init</value>
      </values>
    </entry>
  </entries>

</compsets><|MERGE_RESOLUTION|>--- conflicted
+++ resolved
@@ -312,13 +312,11 @@
   </compset>
 
   <compset>
-<<<<<<< HEAD
     <alias>IM20TRCNECACTCBC</alias>
     <lname>20TR_DATM%QIA_CLM45%CNPECACTCBC_SICE_SOCN_MOSART_SGLC_SWAV</lname>
   </compset>
 
   <compset>
-=======
      <alias>IM1850CNECACNTBC</alias>
      <lname>1850_DATM%QIA_CLM45%CNECACNTBC_SICE_SOCN_MOSART_SGLC_SWAV</lname>
    </compset>
@@ -339,7 +337,6 @@
    </compset>
  
    <compset>
->>>>>>> 0e681dc7
     <alias>ICRDCTCBC</alias>
     <lname>2000_DATM%QIA_CLM45%CRDCTCBC_SICE_SOCN_RTM_SGLC_SWAV</lname>
   </compset>
