--- conflicted
+++ resolved
@@ -699,11 +699,7 @@
 
 <entry id="mask" type="char*10" category="default_settings"
        group="default_settings"  
-<<<<<<< HEAD
-       valid_values="USGS,gx3v7,gx1v6,navy,test,tx0.1v2,tx1v1,T62,cruncep,NLDAS">
-=======
-       valid_values="USGS,gx3v7,gx1v6,navy,test,tx0.1v2,tx1v1,T62,cruncep,oQU240">
->>>>>>> 0d1c6bdf
+       valid_values="USGS,gx3v7,gx1v6,navy,test,tx0.1v2,tx1v1,T62,cruncep,NLDAS,oQU240">
 Land mask description
 </entry> 
 
