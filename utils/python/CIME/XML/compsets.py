--- conflicted
+++ resolved
@@ -4,12 +4,8 @@
 
 from CIME.XML.standard_module_setup import *
 from CIME.utils import expect, convert_to_string, convert_to_type
-<<<<<<< HEAD
 from CIME.XML.generic_xml import GenericXML
-=======
-from generic_xml import GenericXML
-from entry_id import EntryID
->>>>>>> 3041b1b9
+from CIME.XML.entry_id import EntryID
 
 logger = logging.getLogger(__name__)
 
@@ -28,10 +24,6 @@
                 logger.debug("Found node match with alias: %s and lname: %s" % (alias.text, lname.text))
                 return lname.text
 
-<<<<<<< HEAD
-    def get_value(self, name, attribute={}, resolved=False, subgroup=None):
-        expect(subgroup is None, "This class does not support subgroups")
-=======
     def get_compset_var_settings(self, compset, grid):
         '''
         Variables can be set in config_compsets.xml in entry id settings with compset and grid attributes
@@ -47,8 +39,8 @@
                 result.append((node.get("id"), value))
         return result
 
-    def get_value(self, name, attribute={}, resolved=False):
->>>>>>> 3041b1b9
+    def get_value(self, name, attribute={}, resolved=False, subgroup=None):
+        expect(subgroup is None, "This class does not support subgroups")
         if name == "help":
             rootnode = self.get_node("help")
             helptext = rootnode.text
