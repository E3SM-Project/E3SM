"""
Implementation of the CIME PEA test.

Builds runs and compares a single processor mpi model to a model built using mpi-serial
(1) do a run with default mpi library (suffix base)
(2) do a run with mpi-serial (suffix mpi-serial)
"""

from CIME.SystemTests.system_tests_compare_two import SystemTestsCompareTwo
from CIME.XML.standard_module_setup import *
from CIME.case_setup import case_setup
from CIME.XML.machines import Machines

logger = logging.getLogger(__name__)

class PEA(SystemTestsCompareTwo):

    def __init__(self, case):
        SystemTestsCompareTwo.__init__(self, case,
                                       separate_builds = True,
                                       run_two_suffix = 'mpi-serial',
                                       run_one_description = 'default mpi library',
                                       run_two_description = 'mpi-serial')

    def _common_setup(self):
        for comp in self._case.get_values("COMP_CLASSES"):
            if comp == "DRV":
                comp = "CPL"
            self._case.set_value("NTASKS_%s"%comp, 1)
            self._case.set_value("NTHRDS_%s"%comp, 1)
            self._case.set_value("ROOTPE_%s"%comp, 0)
<<<<<<< HEAD

=======
>>>>>>> 2a737604

    def _case_one_setup(self):
        case_setup(self._case, reset=True, test_mode=True)

    def _case_two_setup(self):
        mach_name = self._case.get_value("MACH")
        mach_obj = Machines(machine=mach_name)
        if mach_obj.is_valid_MPIlib("mpi-serial"):
            self._case.set_value("MPILIB","mpi-serial")
        else:
            logger.warning("mpi-serial is not supported on machine '%s', so we have to fall back to default MPI and therefore very little is being tested" % mach_name)

        if os.path.isfile("Macros"):
            os.remove("Macros")
        case_setup(self._case, reset=True, test_mode=True)<|MERGE_RESOLUTION|>--- conflicted
+++ resolved
@@ -29,10 +29,6 @@
             self._case.set_value("NTASKS_%s"%comp, 1)
             self._case.set_value("NTHRDS_%s"%comp, 1)
             self._case.set_value("ROOTPE_%s"%comp, 0)
-<<<<<<< HEAD
-
-=======
->>>>>>> 2a737604
 
     def _case_one_setup(self):
         case_setup(self._case, reset=True, test_mode=True)
