--- conflicted
+++ resolved
@@ -272,11 +272,7 @@
         "tests" : (
             "ERS_P480_Ld5.TL319_IcoswISC30E3r5.GMPAS-JRA1p5-DIB-PISMF.mpaso-jra_1958",
             "PEM_P480_Ld5.TL319_IcoswISC30E3r5.GMPAS-JRA1p5-DIB-PISMF.mpaso-jra_1958",
-<<<<<<< HEAD
             "SMS_P480_Ld5.TL319_IcoswISC30E3r5.GMPAS-JRA1p5-DIB-PISMF-TMIX.mpaso-jra_1958",
-            "SMS.ne30_oECv3_gis.IGELM_MLI.elm-extrasnowlayers",
-=======
->>>>>>> ef89e272
             )
         },
 
