--- conflicted
+++ resolved
@@ -99,40 +99,13 @@
       <modules>
         <command name="purge"/>
         <command name="load">DefApps</command>
-<<<<<<< HEAD
-        <command name="load">cray-python</command>
-      </modules>
-
-      <modules compiler="gnu">
-        <command name="load">PrgEnv-gnu/8.0.0</command>
-      </modules>
-
-      <modules compiler="cray">
-        <command name="load">PrgEnv-cray/8.0.0</command>
-      </modules>
-
-      <modules>
-        <command name="load">cray-mpich/8.1.7</command>
-        <command name="load">cray-libsci/21.06.1.1</command>
-        <command name="load">zlib/1.2.11</command>
-=======
         <command name="load">cray-python/3.8.5.1</command>
->>>>>>> 9aba0a27
         <command name="load">subversion/1.14.0</command>
         <command name="load">git/2.31.1</command>
         <command name="load">cmake/3.20.2</command>
         <command name="load">zlib/1.2.11</command>
         <command name="load">cray-libsci/21.06.1.1</command>
       </modules>
-<<<<<<< HEAD
-
-      <modules mpilib="mpi-serial">
-        <command name="load">cray-hdf5/1.12.0.6</command>
-        <command name="load">cray-netcdf/4.7.4.5</command>
-      </modules>
-
-      <modules mpilib="!mpi-serial">
-=======
       <modules compiler="gnu">
         <command name="load">PrgEnv-gnu/8.0.0</command>
         <command name="load">cray-mpich/8.1.7</command>
@@ -143,7 +116,6 @@
       <modules compiler="cray">
         <command name="load">PrgEnv-cray/8.0.0</command>
         <command name="load">cray-mpich/8.1.7</command>
->>>>>>> 9aba0a27
         <command name="load">cray-hdf5-parallel/1.12.0.6</command>
         <command name="load">cray-netcdf-hdf5parallel/4.7.4.6</command>
         <command name="load">cray-parallel-netcdf/1.12.1.5</command>
