<?xml version="1.0"?>

<config_machines version="2.0">

  <!--

   ===============================================================
   COMPILER and COMPILERS
   ===============================================================
   If a machine supports multiple compilers - then
    - the settings for COMPILERS should reflect the supported compilers
      as a comma separated string
    - the setting for COMPILER should be the default compiler
      (which is one of the values in COMPILERS)

   ===============================================================
   MPILIB and MPILIBS
   ===============================================================
   If a machine supports only one MPILIB is supported - then
   the setting for  MPILIB and MPILIBS should be blank ("")
   If a machine supports multiple mpi libraries (e.g. mpich and openmpi)
    - the settings for MPILIBS should reflect the supported mpi libraries
      as a comma separated string

   The default settings for COMPILERS and MPILIBS is blank (in config_machines.xml)

   Normally variable substitutions are not made until the case scripts are run, however variables
   of the form $ENV{VARIABLE_NAME} are substituted in create_newcase from the environment
   variable of the same name if it exists.

   ===============================================================
   PROJECT_REQUIRED
   ===============================================================
   A machine may need the PROJECT xml variable to be defined either because it is
   used in some paths, or because it is used to give an account number in the job
   submission script. If either of these are the case, then PROJECT_REQUIRED
   should be set to TRUE for the given machine.


   walltimes:
   Denotes the walltimes that can be used for a particular machine.
   walltime: as before, if default="true" is defined, this walltime will be used
   by default.
   Alternatively, ccsm_estcost must be used to choose the queue based on the estimated cost of the run.

   mpirun: the mpirun command that will be used to actually launch the model.
   The attributes used to choose the mpirun command are:

   mpilib: can either be 'default' the name of an mpi library, or a compiler name so one can choose the mpirun
           based on the mpi library in use.

     the 'executable' tag must have arguments required for the chosen mpirun, as well as the executable name.

   unit_testing: can be 'true' or 'false'.
     This allows using a different mpirun command to launch unit tests

  -->
  <machine MACH="cori-haswell">
    <DESC>Cori. XC40 Cray system at NERSC. Haswell partition. os is CNL, 32 pes/node, batch system is SLURM</DESC>
    <NODENAME_REGEX>cori-knl-is-default</NODENAME_REGEX>
    <OS>CNL</OS>
    <COMPILERS>intel,gnu</COMPILERS>
    <MPILIBS>mpt</MPILIBS>
    <PROJECT>e3sm</PROJECT>
    <SAVE_TIMING_DIR>/global/cfs/cdirs/e3sm</SAVE_TIMING_DIR>
    <SAVE_TIMING_DIR_PROJECTS>e3sm,m3411,m3412</SAVE_TIMING_DIR_PROJECTS>
    <CIME_OUTPUT_ROOT>$ENV{SCRATCH}/e3sm_scratch/cori-haswell</CIME_OUTPUT_ROOT>
    <CIME_HTML_ROOT>/global/cfs/cdirs/e3sm/www/$ENV{USER}</CIME_HTML_ROOT>
    <CIME_URL_ROOT>http://portal.nersc.gov/project/e3sm/$ENV{USER}</CIME_URL_ROOT>
    <DIN_LOC_ROOT>/global/cfs/cdirs/e3sm/inputdata</DIN_LOC_ROOT>
    <DIN_LOC_ROOT_CLMFORC>/global/cfs/cdirs/e3sm/inputdata/atm/datm7</DIN_LOC_ROOT_CLMFORC>
    <DOUT_S_ROOT>$CIME_OUTPUT_ROOT/archive/$CASE</DOUT_S_ROOT>
    <BASELINE_ROOT>/global/cfs/cdirs/e3sm/baselines/$COMPILER</BASELINE_ROOT>
    <CCSM_CPRNC>/global/cfs/cdirs/e3sm/tools/cprnc.cori/cprnc</CCSM_CPRNC>
    <GMAKE_J>8</GMAKE_J>
    <TESTS>e3sm_developer</TESTS>
    <NTEST_PARALLEL_JOBS>4</NTEST_PARALLEL_JOBS>
    <BATCH_SYSTEM>nersc_slurm</BATCH_SYSTEM>
    <SUPPORTED_BY>e3sm</SUPPORTED_BY>
    <MAX_TASKS_PER_NODE>32</MAX_TASKS_PER_NODE>
    <MAX_MPITASKS_PER_NODE>32</MAX_MPITASKS_PER_NODE>
    <PROJECT_REQUIRED>TRUE</PROJECT_REQUIRED>
    <mpirun mpilib="default">
      <executable>srun</executable>
      <arguments>
        <arg name="label"> --label</arg>
        <arg name="num_tasks"> -n {{ total_tasks }} -N {{ num_nodes }}</arg>
        <arg name="thread_count">-c $SHELL{echo 64/`./xmlquery --value MAX_MPITASKS_PER_NODE`|bc}</arg>
        <arg name="binding"> $SHELL{if [ 32 -ge `./xmlquery --value MAX_MPITASKS_PER_NODE` ]; then echo "--cpu_bind=cores"; else echo "--cpu_bind=threads";fi;} </arg>
        <arg name="placement"> -m plane=$SHELL{echo `./xmlquery --value MAX_MPITASKS_PER_NODE`}</arg>
    </arguments>
    </mpirun>
    <module_system type="module">
      <init_path lang="perl">/opt/modules/default/init/perl</init_path>
      <init_path lang="python">/opt/modules/default/init/python</init_path>
      <init_path lang="sh">/opt/modules/default/init/sh</init_path>
      <init_path lang="csh">/opt/modules/default/init/csh</init_path>
      <cmd_path lang="perl">/opt/modules/default/bin/modulecmd perl</cmd_path>
      <cmd_path lang="python">/opt/modules/default/bin/modulecmd python</cmd_path>
      <cmd_path lang="sh">module</cmd_path>
      <cmd_path lang="csh">module</cmd_path>

      <modules>
        <command name="rm">PrgEnv-intel</command>
        <command name="rm">PrgEnv-cray</command>
        <command name="rm">PrgEnv-gnu</command>
        <command name="rm">intel</command>
        <command name="rm">cce</command>
        <command name="rm">gcc</command>
        <command name="rm">cray-parallel-netcdf</command>
        <command name="rm">cray-hdf5-parallel</command>
        <command name="rm">pmi</command>
        <command name="rm">cray-libsci</command>
        <command name="rm">cray-mpich2</command>
        <command name="rm">cray-mpich</command>
        <command name="rm">cray-netcdf</command>
        <command name="rm">cray-hdf5</command>
        <command name="rm">cray-netcdf-hdf5parallel</command>
        <command name="rm">craype-sandybridge</command>
        <command name="rm">craype-ivybridge</command>
        <command name="rm">craype</command>
        <command name="rm">papi</command>
        <command name="rm">cmake</command>
        <command name="rm">cray-petsc</command>
        <command name="rm">esmf</command>
        <command name="rm">zlib</command>
        <command name="rm">craype-hugepages2M</command>
        <command name="rm">darshan</command>
        
        <!-- first load basic defaults, then remove/swap/load as necessary -->
        <command name="load">craype</command>
        <command name="load">PrgEnv-intel</command>
        <command name="load">cray-mpich</command>
        <command name="rm">craype-mic-knl</command>
        <command name="load">craype-haswell</command>
      </modules>

      <modules mpilib="mpt">
        <command name="swap">cray-mpich cray-mpich/7.7.10</command>
      </modules>

      <modules compiler="intel">
        <command name="load">PrgEnv-intel/6.0.5</command>
        <command name="rm">intel</command>
        <command name="load">intel/19.0.3.199</command>
      </modules>

      <modules compiler="gnu">
        <command name="swap">PrgEnv-intel PrgEnv-gnu/6.0.5</command>
        <command name="rm">gcc</command>
        <command name="load">gcc/8.3.0</command>
        <command name="rm">cray-libsci</command>
        <command name="load">cray-libsci/19.06.1</command>
      </modules>

      <modules>
        <command name="swap">craype craype/2.6.2</command>
        <command name="rm">pmi</command>
        <command name="load">pmi/5.0.14</command>
        <command name="rm">craype-mic-knl</command>
        <command name="load">craype-haswell</command>
      </modules>

      <modules mpilib="mpi-serial">
        <command name="rm">cray-netcdf-hdf5parallel</command>
        <command name="rm">cray-hdf5-parallel</command>
        <command name="rm">cray-parallel-netcdf</command>
        <command name="load">cray-netcdf/4.6.3.2</command>
        <command name="load">cray-hdf5/1.10.5.2</command>
      </modules>
      <modules mpilib="!mpi-serial">
        <command name="rm">cray-netcdf-hdf5parallel</command>
        <command name="load">cray-netcdf-hdf5parallel/4.6.3.2</command>
        <command name="load">cray-hdf5-parallel/1.10.5.2</command>
        <command name="load">cray-parallel-netcdf/1.11.1.1</command>
      </modules>

      <modules>
        <command name="rm">git</command>
        <command name="load">git</command>
        <command name="rm">cmake</command>
        <command name="load">cmake/3.14.4</command>
        <command name="load">perl5-extras</command>
      </modules>
    </module_system>

    <RUNDIR>$CIME_OUTPUT_ROOT/$CASE/run</RUNDIR>
    <EXEROOT>$CIME_OUTPUT_ROOT/$CASE/bld</EXEROOT>
    <TEST_TPUT_TOLERANCE>0.1</TEST_TPUT_TOLERANCE>
    <environment_variables>

      <env name="MPICH_ENV_DISPLAY">1</env>
      <env name="MPICH_VERSION_DISPLAY">1</env>
      <!--env name="MPICH_CPUMASK_DISPLAY">1</env-->

      <env name="OMP_STACKSIZE">128M</env>
      <env name="OMP_PROC_BIND">spread</env>
      <env name="OMP_PLACES">threads</env>
      <env name="HDF5_USE_FILE_LOCKING">FALSE</env>
      <env name="CRAYPE_LINK_TYPE">static</env>
    </environment_variables>
    <environment_variables compiler="intel">
      <env name="FORT_BUFFERED">yes</env>
    </environment_variables>
  </machine>

  <!-- KNL nodes of Cori -->
  <machine MACH="cori-knl">
    <DESC>Cori. XC40 Cray system at NERSC. KNL partition. os is CNL, 68 pes/node (for now only use 64), batch system is SLURM</DESC>
    <NODENAME_REGEX>cori</NODENAME_REGEX>
    <OS>CNL</OS>
    <COMPILERS>intel,gnu</COMPILERS>
    <MPILIBS>mpt,impi</MPILIBS>
    <PROJECT>e3sm</PROJECT>
    <SAVE_TIMING_DIR>/global/cfs/cdirs/e3sm</SAVE_TIMING_DIR>
    <SAVE_TIMING_DIR_PROJECTS>e3sm,m3411,m3412</SAVE_TIMING_DIR_PROJECTS>
    <CIME_OUTPUT_ROOT>$ENV{SCRATCH}/e3sm_scratch/cori-knl</CIME_OUTPUT_ROOT>
    <CIME_HTML_ROOT>/global/cfs/cdirs/e3sm/www/$ENV{USER}</CIME_HTML_ROOT>
    <CIME_URL_ROOT>http://portal.nersc.gov/project/e3sm/$ENV{USER}</CIME_URL_ROOT>
    <DIN_LOC_ROOT>/global/cfs/cdirs/e3sm/inputdata</DIN_LOC_ROOT>
    <DIN_LOC_ROOT_CLMFORC>/global/cfs/cdirs/e3sm/inputdata/atm/datm7</DIN_LOC_ROOT_CLMFORC>
    <DOUT_S_ROOT>$CIME_OUTPUT_ROOT/archive/$CASE</DOUT_S_ROOT>
    <BASELINE_ROOT>/global/cfs/cdirs/e3sm/baselines/$COMPILER</BASELINE_ROOT>
    <CCSM_CPRNC>/global/cfs/cdirs/e3sm/tools/cprnc.cori/cprnc</CCSM_CPRNC>
    <GMAKE_J>8</GMAKE_J>
    <TESTS>e3sm_developer</TESTS>
    <NTEST_PARALLEL_JOBS>4</NTEST_PARALLEL_JOBS>
    <BATCH_SYSTEM>nersc_slurm</BATCH_SYSTEM>
    <SUPPORTED_BY>e3sm</SUPPORTED_BY>
    <MAX_TASKS_PER_NODE>128</MAX_TASKS_PER_NODE>
    <MAX_MPITASKS_PER_NODE>64</MAX_MPITASKS_PER_NODE>
    <PROJECT_REQUIRED>TRUE</PROJECT_REQUIRED>
    <mpirun mpilib="default">
      <executable>srun</executable>
      <arguments>
        <arg name="label"> --label</arg>
        <arg name="num_tasks"> -n {{ total_tasks }} -N {{ num_nodes }}</arg>
        <arg name="thread_count">-c $SHELL{mpn=`./xmlquery --value MAX_MPITASKS_PER_NODE`; if [ 68 -ge $mpn ]; then c0=`expr 272 / $mpn`; c1=`expr $c0 / 4`; cflag=`expr $c1 \* 4`; echo $cflag|bc ; else echo 272/$mpn|bc;fi;} </arg>
        <arg name="binding"> $SHELL{if [ 68 -ge `./xmlquery --value MAX_MPITASKS_PER_NODE` ]; then echo "--cpu_bind=cores"; else echo "--cpu_bind=threads";fi;} </arg>
        <arg name="placement"> -m plane=$SHELL{echo `./xmlquery --value MAX_MPITASKS_PER_NODE`}</arg>
    </arguments>
    </mpirun>
    <module_system type="module">
      <init_path lang="perl">/opt/modules/default/init/perl</init_path>
      <init_path lang="python">/opt/modules/default/init/python</init_path>
      <init_path lang="sh">/opt/modules/default/init/sh</init_path>
      <init_path lang="csh">/opt/modules/default/init/csh</init_path>
      <cmd_path lang="perl">/opt/modules/default/bin/modulecmd perl</cmd_path>
      <cmd_path lang="python">/opt/modules/default/bin/modulecmd python</cmd_path>
      <cmd_path lang="sh">module</cmd_path>
      <cmd_path lang="csh">module</cmd_path>
      <modules>
        <command name="rm">craype</command>
        <command name="rm">craype-mic-knl</command>
        <command name="rm">craype-haswell</command>
        <command name="rm">PrgEnv-intel</command>
        <command name="rm">PrgEnv-cray</command>
        <command name="rm">PrgEnv-gnu</command>
        <command name="rm">intel</command>
        <command name="rm">cce</command>
        <command name="rm">gcc</command>
        <command name="rm">cray-parallel-netcdf</command>
        <command name="rm">cray-hdf5-parallel</command>
        <command name="rm">pmi</command>
        <command name="rm">cray-mpich2</command>
        <command name="rm">cray-mpich</command>
        <command name="rm">cray-netcdf</command>
        <command name="rm">cray-hdf5</command>
        <command name="rm">cray-netcdf-hdf5parallel</command>
        <command name="rm">cray-libsci</command>
        <command name="rm">papi</command>
        <command name="rm">cmake</command>
        <command name="rm">cray-petsc</command>
        <command name="rm">esmf</command>
        <command name="rm">zlib</command>
        <command name="rm">craype-hugepages2M</command>
        <command name="rm">darshan</command>
        
        <!-- first load basic defaults, then remove/swap/load as necessary -->
        <command name="load">craype</command>
        <command name="load">PrgEnv-intel</command>
        <command name="load">cray-mpich</command>
        <command name="rm">craype-haswell</command>
        <command name="load">craype-mic-knl</command>
      </modules>

      <modules mpilib="mpt">
        <command name="swap">cray-mpich cray-mpich/7.7.10</command>
      </modules>

      <modules mpilib="impi">
        <command name="swap">cray-mpich impi/2020</command>
      </modules>

      <modules compiler="intel">
        <command name="load">PrgEnv-intel/6.0.5</command>
        <command name="rm">intel</command>
        <command name="load">intel/19.0.3.199</command>
      </modules>

      <modules compiler="gnu">
        <command name="swap">PrgEnv-intel PrgEnv-gnu/6.0.5</command>
        <command name="rm">gcc</command>
        <command name="load">gcc/8.3.0</command>
        <command name="rm">cray-libsci</command>
        <command name="load">cray-libsci/19.06.1</command>
      </modules>

      <modules>
        <command name="swap">craype craype/2.6.2</command>
        <command name="rm">pmi</command>
        <command name="load">pmi/5.0.14</command>
        <command name="rm">craype-haswell</command>
        <command name="load">craype-mic-knl</command>
      </modules>

      <modules mpilib="mpi-serial">
        <command name="rm">cray-netcdf-hdf5parallel</command>
        <command name="rm">cray-hdf5-parallel</command>
        <command name="rm">cray-parallel-netcdf</command>
        <command name="load">cray-netcdf/4.6.3.2</command>
        <command name="load">cray-hdf5/1.10.5.2</command>
      </modules>
      <modules mpilib="!mpi-serial">
        <command name="rm">cray-netcdf-hdf5parallel</command>
        <command name="load">cray-netcdf-hdf5parallel/4.6.3.2</command>
        <command name="load">cray-hdf5-parallel/1.10.5.2</command>
        <command name="load">cray-parallel-netcdf/1.11.1.1</command>
      </modules>

      <modules>
        <command name="rm">git</command>
        <command name="load">git</command>
        <command name="rm">cmake</command>
        <command name="load">cmake/3.14.4</command>
        <command name="load">perl5-extras</command>
      </modules>

      <!--command name="list">&gt;&amp; ml.txt</command-->

    </module_system>

    <RUNDIR>$CIME_OUTPUT_ROOT/$CASE/run</RUNDIR>
    <EXEROOT>$CIME_OUTPUT_ROOT/$CASE/bld</EXEROOT>
    <TEST_TPUT_TOLERANCE>0.1</TEST_TPUT_TOLERANCE>
    <environment_variables>
      <env name="MPICH_ENV_DISPLAY">1</env>
      <env name="MPICH_VERSION_DISPLAY">1</env>
      <!--env name="MPICH_CPUMASK_DISPLAY">1</env-->

      <env name="OMP_STACKSIZE">128M</env>
      <env name="OMP_PROC_BIND">spread</env>
      <env name="OMP_PLACES">threads</env>
      <env name="HDF5_USE_FILE_LOCKING">FALSE</env>
      <env name="CRAYPE_LINK_TYPE">static</env>
    </environment_variables>

    <environment_variables mpilib="mpt">
      <env name="MPICH_GNI_DYNAMIC_CONN">disabled</env>
    </environment_variables>
    <environment_variables compiler="intel">
      <!--env name="FORT_BUFFERED">yes</env-->
      <env name="MPICH_MEMORY_REPORT">1</env>
    </environment_variables>
  </machine>

  <!-- Skylake nodes of Stampede2 at TACC -->
  <machine MACH="stampede2">
    <DESC>Stampede2. Intel skylake nodes at TACC. 48 cores per node, batch system is SLURM</DESC>
    <NODENAME_REGEX>.*stampede2.*</NODENAME_REGEX>
    <OS>LINUX</OS>
    <COMPILERS>intel,gnu</COMPILERS>
    <MPILIBS>impi</MPILIBS>
    <SAVE_TIMING_DIR>$ENV{SCRATCH}</SAVE_TIMING_DIR>
    <SAVE_TIMING_DIR_PROJECTS>acme</SAVE_TIMING_DIR_PROJECTS>
    <CIME_OUTPUT_ROOT>$ENV{SCRATCH}/acme_scratch/stampede2</CIME_OUTPUT_ROOT>
    <DIN_LOC_ROOT>$ENV{SCRATCH}/inputdata</DIN_LOC_ROOT>
    <DIN_LOC_ROOT_CLMFORC>$ENV{SCRATCH}/inputdata/atm/datm7</DIN_LOC_ROOT_CLMFORC>
    <DOUT_S_ROOT>$CIME_OUTPUT_ROOT/archive/$CASE</DOUT_S_ROOT>
    <BASELINE_ROOT>$ENV{SCRATCH}/baselines/$COMPILER</BASELINE_ROOT>
    <CCSM_CPRNC>$ENV{SCRATCH}/tools/cprnc.cori/cprnc</CCSM_CPRNC>
    <GMAKE_J>8</GMAKE_J>
    <TESTS>e3sm_developer</TESTS>
    <BATCH_SYSTEM>slurm</BATCH_SYSTEM>
    <SUPPORTED_BY>e3sm</SUPPORTED_BY>
    <MAX_TASKS_PER_NODE>96</MAX_TASKS_PER_NODE>
    <MAX_MPITASKS_PER_NODE>48</MAX_MPITASKS_PER_NODE>
    <PROJECT_REQUIRED>FALSE</PROJECT_REQUIRED>
    <mpirun mpilib="default">
      <executable>ibrun</executable>
    </mpirun>
    <module_system type="module">
      <init_path lang="perl">/opt/apps/lmod/lmod/init/perl</init_path>
      <init_path lang="python">/opt/apps/lmod/lmod/init/python</init_path>
      <init_path lang="sh">/opt/apps/lmod/lmod/init/sh</init_path>
      <init_path lang="csh">/opt/apps/lmod/lmod/init/csh</init_path>
      <cmd_path lang="perl">/opt/apps/lmod/lmod/libexec/lmod perl</cmd_path>
      <cmd_path lang="python">/opt/apps/lmod/lmod/libexec/lmod python</cmd_path>
      <cmd_path lang="sh">module -q</cmd_path>
      <cmd_path lang="csh">module -q</cmd_path>

      <modules>
        <command name="purge"/>
      </modules>

      <modules compiler="intel">
        <command name="load">intel/18.0.0</command>
      </modules>

      <modules compiler="gnu">
        <command name="load">gcc/6.3.0</command>
      </modules>

      <modules mpilib="impi">
        <command name="load">impi/18.0.0</command>
      </modules>

      <modules mpilib="mpi-serial">
        <command name="load">hdf5/1.8.16</command>
        <command name="load">netcdf/4.3.3.1</command>
      </modules>
      <modules mpilib="!mpi-serial">
        <command name="load">phdf5/1.8.16</command>
        <command name="load">parallel-netcdf/4.3.3.1</command>
        <command name="load">pnetcdf/1.8.1</command>
      </modules>
      <modules>
        <command name="load">git</command>
        <command name="load">cmake</command>
        <command name="load">autotools</command>
        <command name="load">xalt</command>
        <!--command name="load">TACC</command-->
        <!--command name="load">python/2.7.13</command-->
      </modules>

    </module_system>

    <RUNDIR>$CIME_OUTPUT_ROOT/$CASE/run</RUNDIR>
    <EXEROOT>$CIME_OUTPUT_ROOT/$CASE/bld</EXEROOT>
    <TEST_TPUT_TOLERANCE>0.1</TEST_TPUT_TOLERANCE>
    <environment_variables>
      <env name="MPICH_ENV_DISPLAY">1</env>
      <env name="MPICH_VERSION_DISPLAY">1</env>

      <env name="OMP_STACKSIZE">128M</env>
      <env name="OMP_PROC_BIND">spread</env>
      <env name="OMP_PLACES">threads</env>
      <env name="I_MPI_PIN">1</env>
      <env name="MY_MPIRUN_OPTIONS">-l</env>
    </environment_variables>
  </machine>

  <machine MACH="mac">
    <DESC>Mac OS/X workstation or laptop</DESC>
    <NODENAME_REGEX/>
    <OS>Darwin</OS>
    <COMPILERS>gnu</COMPILERS>
    <MPILIBS>openmpi,mpich</MPILIBS>
    <CIME_OUTPUT_ROOT>$ENV{HOME}/projects/acme/scratch</CIME_OUTPUT_ROOT>
    <DIN_LOC_ROOT>$ENV{HOME}/projects/acme/cesm-inputdata</DIN_LOC_ROOT>
    <DIN_LOC_ROOT_CLMFORC>$ENV{HOME}/projects/acme/ptclm-data</DIN_LOC_ROOT_CLMFORC>
    <DOUT_S_ROOT>$ENV{HOME}/projects/acme/scratch/archive/$CASE</DOUT_S_ROOT>
    <BASELINE_ROOT>$ENV{HOME}/projects/acme/baselines/$COMPILER</BASELINE_ROOT>
    <CCSM_CPRNC>$CCSMROOT/tools/cprnc/build/cprnc</CCSM_CPRNC>
    <GMAKE_J>4</GMAKE_J>
    <TESTS>e3sm_developer</TESTS>
    <BATCH_SYSTEM>none</BATCH_SYSTEM>
    <SUPPORTED_BY>jnjohnson at lbl dot gov</SUPPORTED_BY>
    <MAX_TASKS_PER_NODE>4</MAX_TASKS_PER_NODE>
    <MAX_MPITASKS_PER_NODE>2</MAX_MPITASKS_PER_NODE>
    <mpirun mpilib="default">
      <executable>mpirun</executable>
      <arguments/>
    </mpirun>
    <module_system type="none"/>
    <RUNDIR>$ENV{HOME}/projects/acme/scratch/$CASE/run</RUNDIR>
    <EXEROOT>$ENV{HOME}/projects/acme/scratch/$CASE/bld</EXEROOT>
    <!-- cmake -DCMAKE_Fortran_COMPILER=/opt/local/bin/mpif90-mpich-gcc48 -DHDF5_DIR=/opt/local -DNetcdf_INCLUDE_DIR=/opt/local/include .. -->
    <!--    <GMAKE>make</GMAKE> <- this doesn't actually work! -->
  </machine>

  <machine MACH="linux-generic">
    <DESC>Linux workstation or laptop</DESC>
    <NODENAME_REGEX>none</NODENAME_REGEX>
    <OS>LINUX</OS>
    <COMPILERS>gnu</COMPILERS>
    <MPILIBS>openmpi,mpich</MPILIBS>
    <CIME_OUTPUT_ROOT>$ENV{HOME}/projects/acme/scratch</CIME_OUTPUT_ROOT>
    <DIN_LOC_ROOT>$ENV{HOME}/projects/acme/cesm-inputdata</DIN_LOC_ROOT>
    <DIN_LOC_ROOT_CLMFORC>$ENV{HOME}/projects/acme/ptclm-data</DIN_LOC_ROOT_CLMFORC>
    <DOUT_S_ROOT>$ENV{HOME}/projects/acme/scratch/archive/$CASE</DOUT_S_ROOT>
    <BASELINE_ROOT>$ENV{HOME}/projects/acme/baselines/$COMPILER</BASELINE_ROOT>
    <CCSM_CPRNC>$CCSMROOT/tools/cprnc/build/cprnc</CCSM_CPRNC>
    <GMAKE_J>4</GMAKE_J>
    <TESTS>e3sm_developer</TESTS>
    <BATCH_SYSTEM>none</BATCH_SYSTEM>
    <SUPPORTED_BY>jayesh at mcs dot anl dot gov</SUPPORTED_BY>
    <MAX_TASKS_PER_NODE>4</MAX_TASKS_PER_NODE>
    <MAX_MPITASKS_PER_NODE>2</MAX_MPITASKS_PER_NODE>
    <mpirun mpilib="default">
      <executable>mpirun</executable>
      <arguments>
        <arg name="num_tasks"> -np {{ total_tasks }}</arg>
      </arguments>
    </mpirun>
    <module_system type="none"/>
    <RUNDIR>$ENV{HOME}/projects/acme/scratch/$CASE/run</RUNDIR>
    <EXEROOT>$ENV{HOME}/projects/acme/scratch/$CASE/bld</EXEROOT>
    <!-- cmake -DCMAKE_Fortran_COMPILER=/opt/local/bin/mpif90-mpich-gcc48 -DHDF5_DIR=/opt/local -DNetcdf_INCLUDE_DIR=/opt/local/include .. -->
    <!--    <GMAKE>make</GMAKE> <- this doesn't actually work! -->
  </machine>

  <machine MACH="singularity">
    <DESC>Singularity container</DESC>
    <NODENAME_REGEX>singularity</NODENAME_REGEX>
    <OS>LINUX</OS>
    <COMPILERS>gnu</COMPILERS>
    <MPILIBS>mpich</MPILIBS>
    <CIME_OUTPUT_ROOT>$ENV{HOME}/projects/e3sm/scratch</CIME_OUTPUT_ROOT>
    <DIN_LOC_ROOT>$ENV{HOME}/projects/e3sm/cesm-inputdata</DIN_LOC_ROOT>
    <DIN_LOC_ROOT_CLMFORC>$ENV{HOME}/projects/e3sm/ptclm-data</DIN_LOC_ROOT_CLMFORC>
    <DOUT_S_ROOT>$ENV{HOME}/projects/e3sm/scratch/archive/$CASE</DOUT_S_ROOT>
    <BASELINE_ROOT>$ENV{HOME}/projects/e3sm/baselines/$COMPILER</BASELINE_ROOT>
    <CCSM_CPRNC>$CCSMROOT/tools/cprnc/build/cprnc</CCSM_CPRNC>
    <GMAKE>make</GMAKE>
    <GMAKE_J>16</GMAKE_J>
    <TESTS>e3sm_developer</TESTS>
    <BATCH_SYSTEM>none</BATCH_SYSTEM>
    <SUPPORTED_BY>lukasz at uchicago dot edu</SUPPORTED_BY>
    <MAX_TASKS_PER_NODE>16</MAX_TASKS_PER_NODE>
    <MAX_MPITASKS_PER_NODE>16</MAX_MPITASKS_PER_NODE>
    <mpirun mpilib="default">
      <executable>mpirun</executable>
      <arguments>
        <arg name="num_tasks"> -launcher fork -hosts localhost -np {{ total_tasks }}</arg>
      </arguments>
    </mpirun>
    <module_system type="none"/>
    <RUNDIR>$ENV{HOME}/projects/e3sm/scratch/$CASE/run</RUNDIR>
    <EXEROOT>$ENV{HOME}/projects/e3sm/scratch/$CASE/bld</EXEROOT>
    <environment_variables>
      <env name="E3SM_SRCROOT">$SRCROOT</env>
    </environment_variables>
    <environment_variables mpilib="mpi-serial">
      <env name="NETCDF_PATH">/usr/local/packages/netcdf-serial</env>
      <env name="PATH">/usr/local/packages/cmake/bin:/usr/local/packages/hdf5-serial/bin:/usr/local/packages/netcdf-serial/bin:$ENV{PATH}</env>
      <env name="LD_LIBRARY_PATH">/usr/local/packages/szip/lib:/usr/local/packages/hdf5-serial/lib:/usr/local/packages/netcdf-serial/lib</env>
    </environment_variables>
    <environment_variables mpilib="!mpi-serial">
      <env name="NETCDF_PATH">/usr/local/packages/netcdf-parallel</env>
      <env name="PNETCDF_PATH">/usr/local/packages/pnetcdf</env>
      <env name="HDF5_PATH">/usr/local/packages/hdf5-parallel</env>
      <env name="PATH">/usr/local/packages/cmake/bin:/usr/local/packages/mpich/bin:/usr/local/packages/hdf5-parallel/bin:/usr/local/packages/netcdf-parallel/bin:/usr/local/packages/pnetcdf/bin:$ENV{PATH}</env>
      <env name="LD_LIBRARY_PATH">/usr/local/packages/mpich/lib:/usr/local/packages/szip/lib:/usr/local/packages/hdf5-parallel/lib:/usr/local/packages/netcdf-parallel/lib:/usr/local/packages/pnetcdf/lib</env>
    </environment_variables>
  </machine>

  <machine MACH="melvin">
    <DESC>Linux workstation for Jenkins testing</DESC>
    <NODENAME_REGEX>(melvin|watson|s999964|climate|penn|sems)</NODENAME_REGEX>
    <OS>LINUX</OS>
    <PROXY>sonproxy.sandia.gov:80</PROXY>
    <COMPILERS>gnu,intel</COMPILERS>
    <MPILIBS>openmpi</MPILIBS>
    <SAVE_TIMING_DIR>/sems-data-store/ACME/timings</SAVE_TIMING_DIR>
    <SAVE_TIMING_DIR_PROJECTS>.*</SAVE_TIMING_DIR_PROJECTS>
    <CIME_OUTPUT_ROOT>$ENV{HOME}/acme/scratch</CIME_OUTPUT_ROOT>
    <DIN_LOC_ROOT>/sems-data-store/ACME/inputdata</DIN_LOC_ROOT>
    <DIN_LOC_ROOT_CLMFORC>/sems-data-store/ACME/inputdata/atm/datm7</DIN_LOC_ROOT_CLMFORC>
    <DOUT_S_ROOT>$CIME_OUTPUT_ROOT/archive/$CASE</DOUT_S_ROOT>
    <BASELINE_ROOT>/sems-data-store/ACME/baselines/$COMPILER</BASELINE_ROOT>
    <CCSM_CPRNC>/sems-data-store/ACME/cprnc/build.new/cprnc</CCSM_CPRNC>
    <GMAKE_J>32</GMAKE_J>
    <TESTS>e3sm_developer</TESTS>
    <BATCH_SYSTEM>none</BATCH_SYSTEM>
    <SUPPORTED_BY>jgfouca at sandia dot gov</SUPPORTED_BY>
    <MAX_TASKS_PER_NODE>48</MAX_TASKS_PER_NODE>
    <MAX_MPITASKS_PER_NODE>48</MAX_MPITASKS_PER_NODE>
    <mpirun mpilib="default">
      <executable>mpirun</executable>
      <arguments>
        <arg name="num_tasks"> -np {{ total_tasks }}</arg>
        <arg name="tasks_per_node"> --map-by ppr:{{ tasks_per_numa }}:socket:PE=$ENV{OMP_NUM_THREADS} --bind-to hwthread:overload-allowed</arg>
      </arguments>
    </mpirun>
    <module_system type="module" allow_error="false">
      <init_path lang="python">/usr/share/Modules/init/python.py</init_path>
      <init_path lang="perl">/usr/share/Modules/init/perl.pm</init_path>
      <init_path lang="sh">/usr/share/Modules/init/sh</init_path>
      <init_path lang="csh">/usr/share/Modules/init/csh</init_path>
      <cmd_path lang="python">/usr/bin/modulecmd python</cmd_path>
      <cmd_path lang="perl">/usr/bin/modulecmd perl</cmd_path>
      <cmd_path lang="csh">module</cmd_path>
      <cmd_path lang="sh">module</cmd_path>
      <modules>
        <command name="purge"/>
        <command name="load">sems-env</command>
        <command name="load">acme-env</command>
        <command name="load">sems-git</command>
        <command name="load">acme-binutils</command>
        <command name="load">sems-python/2.7.9</command>
        <command name="load">sems-cmake/3.12.2</command>
      </modules>
      <modules compiler="gnu">
        <command name="load">sems-gcc/7.3.0</command>
      </modules>
      <modules compiler="intel">
        <command name="load">sems-intel/16.0.3</command>
      </modules>
      <modules mpilib="mpi-serial">
        <command name="load">sems-netcdf/4.4.1/exo</command>
        <command name="load">acme-pfunit/3.2.8/base</command>
      </modules>
      <modules mpilib="!mpi-serial">
        <command name="load">acme-openmpi/2.1.5</command>
        <command name="load">acme-netcdf/4.7.4/acme</command>
      </modules>
    </module_system>
    <RUNDIR>$CIME_OUTPUT_ROOT/$CASE/run</RUNDIR>
    <EXEROOT>$CIME_OUTPUT_ROOT/$CASE/bld</EXEROOT>
    <TEST_TPUT_TOLERANCE>0.1</TEST_TPUT_TOLERANCE>
    <MAX_GB_OLD_TEST_DATA>1000</MAX_GB_OLD_TEST_DATA>
    <!--    <GMAKE>make</GMAKE> <- this doesn't actually work! -->
    <environment_variables>
      <env name="NETCDFROOT">$ENV{SEMS_NETCDF_ROOT}</env>
      <env name="OMP_STACKSIZE">64M</env>
      <env name="OMP_PROC_BIND">spread</env>
      <env name="OMP_PLACES">threads</env>
    </environment_variables>
  </machine>

  <machine MACH="mappy">
    <DESC>Huge Linux workstation for Sandia climate scientists</DESC>
    <NODENAME_REGEX>mappy</NODENAME_REGEX>
    <OS>LINUX</OS>
    <PROXY>wwwproxy.sandia.gov:80</PROXY>
    <COMPILERS>gnu,intel</COMPILERS>
    <MPILIBS>openmpi</MPILIBS>
    <SAVE_TIMING_DIR>/sems-data-store/ACME/mappy/timings</SAVE_TIMING_DIR>
    <SAVE_TIMING_DIR_PROJECTS>.*</SAVE_TIMING_DIR_PROJECTS>
    <CIME_OUTPUT_ROOT>$ENV{HOME}/acme/scratch</CIME_OUTPUT_ROOT>
    <DIN_LOC_ROOT>/sems-data-store/ACME/inputdata</DIN_LOC_ROOT>
    <DIN_LOC_ROOT_CLMFORC>/sems-data-store/ACME/inputdata/atm/datm7</DIN_LOC_ROOT_CLMFORC>
    <DOUT_S_ROOT>$CIME_OUTPUT_ROOT/archive/$CASE</DOUT_S_ROOT>
    <BASELINE_ROOT>/sems-data-store/ACME/baselines/mappy/$COMPILER</BASELINE_ROOT>
    <CCSM_CPRNC>/sems-data-store/ACME/mappy/cprnc/cprnc</CCSM_CPRNC>
    <GMAKE_J>64</GMAKE_J>
    <TESTS>e3sm_developer</TESTS>
    <BATCH_SYSTEM>none</BATCH_SYSTEM>
    <SUPPORTED_BY>jgfouca at sandia dot gov</SUPPORTED_BY>
    <MAX_TASKS_PER_NODE>64</MAX_TASKS_PER_NODE>
    <MAX_MPITASKS_PER_NODE>64</MAX_MPITASKS_PER_NODE>
    <mpirun mpilib="default">
      <executable>mpirun</executable>
      <arguments>
        <arg name="num_tasks"> -np {{ total_tasks }}</arg>
        <arg name="tasks_per_node"> --map-by ppr:{{ tasks_per_numa }}:socket:PE=$ENV{OMP_NUM_THREADS} --bind-to hwthread:overload-allowed</arg>
      </arguments>
    </mpirun>
    <module_system type="module" allow_error="false">
      <init_path lang="python">/usr/share/Modules/init/python.py</init_path>
      <init_path lang="perl">/usr/share/Modules/init/perl.pm</init_path>
      <init_path lang="sh">/usr/share/Modules/init/sh</init_path>
      <init_path lang="csh">/usr/share/Modules/init/csh</init_path>
      <cmd_path lang="python">/usr/bin/modulecmd python</cmd_path>
      <cmd_path lang="perl">/usr/bin/modulecmd perl</cmd_path>
      <cmd_path lang="csh">module</cmd_path>
      <cmd_path lang="sh">module</cmd_path>
      <modules>
        <command name="purge"/>
        <command name="load">sems-env</command>
        <command name="load">acme-env</command>
        <command name="load">sems-git</command>
        <command name="load">sems-python/2.7.9</command>
        <command name="load">sems-cmake/3.12.2</command>
      </modules>
      <modules compiler="gnu">
        <command name="load">acme-gcc/8.1.0</command>
      </modules>
      <modules compiler="intel">
        <command name="load">sems-intel/19.0.5</command>
      </modules>
      <modules mpilib="mpi-serial">
        <command name="load">acme-netcdf/4.4.1/exo_acme</command>
        <command name="load">acme-pfunit/3.2.8/base</command>
      </modules>
      <modules mpilib="!mpi-serial">
        <command name="load">acme-openmpi/2.1.5</command>
        <command name="load">acme-netcdf/4.7.4/acme</command>
      </modules>
    </module_system>
    <RUNDIR>$CIME_OUTPUT_ROOT/$CASE/run</RUNDIR>
    <EXEROOT>$CIME_OUTPUT_ROOT/$CASE/bld</EXEROOT>
    <TEST_TPUT_TOLERANCE>0.1</TEST_TPUT_TOLERANCE>
    <MAX_GB_OLD_TEST_DATA>0</MAX_GB_OLD_TEST_DATA>
    <!--    <GMAKE>make</GMAKE> <- this doesn't actually work! -->
    <environment_variables>
      <env name="NETCDFROOT">$ENV{SEMS_NETCDF_ROOT}</env>
      <env name="OMP_STACKSIZE">64M</env>
      <env name="OMP_PROC_BIND">spread</env>
      <env name="OMP_PLACES">threads</env>
    </environment_variables>
  </machine>

  <machine MACH="snl-white">
    <DESC>IBM Power 8 Testbed machine</DESC>
    <NODENAME_REGEX>white</NODENAME_REGEX>
    <OS>LINUX</OS>
    <COMPILERS>gnu</COMPILERS>
    <MPILIBS>openmpi</MPILIBS>
    <CIME_OUTPUT_ROOT>$ENV{HOME}/projects/e3sm/scratch</CIME_OUTPUT_ROOT>
    <DIN_LOC_ROOT>$ENV{HOME}/projects/e3sm/cesm-inputdata</DIN_LOC_ROOT>
    <DIN_LOC_ROOT_CLMFORC>$ENV{HOME}/projects/e3sm/ptclm-data</DIN_LOC_ROOT_CLMFORC>
    <DOUT_S_ROOT>$ENV{HOME}/projects/e3sm/scratch/archive/$CASE</DOUT_S_ROOT>
    <BASELINE_ROOT>$ENV{HOME}/projects/e3sm/baselines/$COMPILER</BASELINE_ROOT>
    <CCSM_CPRNC>$CCSMROOT/tools/cprnc/build/cprnc</CCSM_CPRNC>
    <GMAKE_J>32</GMAKE_J>
    <TESTS>e3sm_developer</TESTS>
    <BATCH_SYSTEM>lsf</BATCH_SYSTEM>
    <SUPPORTED_BY>mdeakin at sandia dot gov</SUPPORTED_BY>
    <MAX_TASKS_PER_NODE>4</MAX_TASKS_PER_NODE>
    <MAX_MPITASKS_PER_NODE>1</MAX_MPITASKS_PER_NODE>
    <mpirun mpilib="default">
      <executable>mpirun</executable>
      <arguments/>
    </mpirun>
    <module_system type="module" allow_error="true">
      <init_path lang="sh">/usr/share/Modules/init/sh</init_path>
      <init_path lang="python">/usr/share/Modules/init/python.py</init_path>
      <cmd_path lang="sh">module</cmd_path>
      <cmd_path lang="python">/usr/bin/modulecmd python</cmd_path>
      <modules>
        <command name="load">devpack/20181011/openmpi/2.1.2/gcc/7.2.0/cuda/9.2.88</command>
      </modules>
    </module_system>
    <RUNDIR>$ENV{HOME}/projects/e3sm/scratch/$CASE/run</RUNDIR>
    <EXEROOT>$ENV{HOME}/projects/e3sm/scratch/$CASE/bld</EXEROOT>
    <environment_variables>
      <env name="NETCDF_C_PATH">$ENV{NETCDF_ROOT}</env>
      <env name="NETCDF_FORTRAN_PATH">/ascldap/users/jgfouca/packages/netcdf-fortran-4.4.4-white</env>
      <env name="E3SM_SRCROOT">$SRCROOT</env>
    </environment_variables>
  </machine>

  <machine MACH="snl-blake">
    <DESC>Skylake Testbed machine</DESC>
    <NODENAME_REGEX>blake</NODENAME_REGEX>
    <OS>LINUX</OS>
    <COMPILERS>intel18</COMPILERS>
    <MPILIBS>openmpi</MPILIBS>
    <CIME_OUTPUT_ROOT>$ENV{HOME}/projects/e3sm/scratch</CIME_OUTPUT_ROOT>
    <DIN_LOC_ROOT>$ENV{HOME}/projects/e3sm/cesm-inputdata</DIN_LOC_ROOT>
    <DIN_LOC_ROOT_CLMFORC>$ENV{HOME}/projects/e3sm/ptclm-data</DIN_LOC_ROOT_CLMFORC>
    <DOUT_S_ROOT>$ENV{HOME}/projects/e3sm/scratch/archive/$CASE</DOUT_S_ROOT>
    <BASELINE_ROOT>$ENV{HOME}/projects/e3sm/baselines/$COMPILER</BASELINE_ROOT>
    <CCSM_CPRNC>$CCSMROOT/tools/cprnc/build/cprnc</CCSM_CPRNC>
    <GMAKE_J>48</GMAKE_J>
    <TESTS>e3sm_developer</TESTS>
    <BATCH_SYSTEM>slurm</BATCH_SYSTEM>
    <SUPPORTED_BY>mdeakin at sandia dot gov</SUPPORTED_BY>
    <MAX_TASKS_PER_NODE>48</MAX_TASKS_PER_NODE>
    <MAX_MPITASKS_PER_NODE>48</MAX_MPITASKS_PER_NODE>
    <mpirun mpilib="default">
      <executable>mpirun</executable>
      <arguments/>
    </mpirun>
    <module_system type="module" allow_error="true">
      <init_path lang="sh">/usr/share/Modules/init/sh</init_path>
      <init_path lang="python">/usr/share/Modules/init/python.py</init_path>
      <cmd_path lang="sh">module</cmd_path>
      <cmd_path lang="python">module</cmd_path>
      <modules>
        <command name="load">zlib/1.2.11</command>
        <command name="load">intel/compilers/18.1.163</command>
        <command name="load">openmpi/2.1.2/intel/18.1.163</command>
        <command name="load">hdf5/1.10.1/openmpi/2.1.2/intel/18.1.163</command>
        <command name="load">netcdf-exo/4.4.1.1/openmpi/2.1.2/intel/18.1.163</command>
      </modules>
    </module_system>
    <RUNDIR>$ENV{HOME}/projects/e3sm/scratch/$CASE/run</RUNDIR>
    <EXEROOT>$ENV{HOME}/projects/e3sm/scratch/$CASE/bld</EXEROOT>
    <environment_variables>
      <env name="NETCDF_C_PATH">$ENV{NETCDF_ROOT}</env>
      <env name="NETCDF_FORTRAN_PATH">$ENV{NETCDFF_ROOT}</env>
    </environment_variables>
  </machine>

  <machine MACH="anlworkstation">
    <DESC>Linux workstation for ANL</DESC>
    <NODENAME_REGEX>compute.*mcs.anl.gov</NODENAME_REGEX>
    <OS>LINUX</OS>
    <COMPILERS>gnu</COMPILERS>
    <MPILIBS>mpich,openmpi</MPILIBS>
    <CIME_OUTPUT_ROOT>$ENV{HOME}/acme/scratch</CIME_OUTPUT_ROOT>
    <DIN_LOC_ROOT>/home/climate1/acme/inputdata</DIN_LOC_ROOT>
    <DIN_LOC_ROOT_CLMFORC>/home/climate1/acme/inputdata/atm/datm7</DIN_LOC_ROOT_CLMFORC>
    <DOUT_S_ROOT>$CIME_OUTPUT_ROOT/archive/$CASE</DOUT_S_ROOT>
    <BASELINE_ROOT>/home/climate1/acme/baselines/$COMPILER</BASELINE_ROOT>
    <CCSM_CPRNC>/home/climate1/acme/cprnc/build/cprnc</CCSM_CPRNC>
    <GMAKE>make</GMAKE>
    <GMAKE_J>32</GMAKE_J>
    <TESTS>e3sm_developer</TESTS>
    <BATCH_SYSTEM>none</BATCH_SYSTEM>
    <SUPPORTED_BY>jgfouca at sandia dot gov</SUPPORTED_BY>
    <MAX_TASKS_PER_NODE>32</MAX_TASKS_PER_NODE>
    <MAX_MPITASKS_PER_NODE>32</MAX_MPITASKS_PER_NODE>
    <mpirun mpilib="mpich">
      <executable>mpirun</executable>
      <arguments>
        <arg name="num_tasks"> -l -np {{ total_tasks }}</arg>
      </arguments>
    </mpirun>
    <mpirun mpilib="openmpi">
      <executable>mpirun</executable>
      <arguments>
        <arg name="num_tasks"> -np {{ total_tasks }}</arg>
      </arguments>
    </mpirun>
    <module_system type="soft">
      <init_path lang="csh">/software/common/adm/packages/softenv-1.6.2/etc/softenv-load.csh</init_path>
      <init_path lang="sh">/software/common/adm/packages/softenv-1.6.2/etc/softenv-load.sh</init_path>
      <cmd_path lang="csh">source /software/common/adm/packages/softenv-1.6.2/etc/softenv-aliases.csh ; soft</cmd_path>
      <cmd_path lang="sh">source /software/common/adm/packages/softenv-1.6.2/etc/softenv-aliases.sh ; soft</cmd_path>
      <modules>
        <command name="add">+cmake-3.12.4</command>
      </modules>
      <modules compiler="gnu">
        <command name="add">+gcc-8.2.0</command>
      </modules>
    </module_system>
    <RUNDIR>$CIME_OUTPUT_ROOT/$CASE/run</RUNDIR>
    <EXEROOT>$CIME_OUTPUT_ROOT/$CASE/bld</EXEROOT>
    <environment_variables mpilib="mpi-serial">
      <!-- We currently don't have a soft env for serial hdf5 and szip built with gcc 8.2.0 -->
      <env name="LD_LIBRARY_PATH">/soft/apps/packages/climate/hdf5/1.8.16-serial/gcc-8.2.0/lib:/soft/apps/packages/climate/szip/2.1/gcc-8.2.0/lib:$ENV{LD_LIBRARY_PATH}</env>
      <!-- We currently don't have a soft env for netcdf serial built with gcc 8.2.0 -->
      <env name="NETCDF_PATH">/soft/apps/packages/climate/netcdf/4.4.1c-4.2cxx-4.4.4f-serial/gcc-8.2.0</env>
    </environment_variables>
    <environment_variables mpilib="mpich">
      <!-- We currently don't have a soft env for parallel hdf5 and szip built with gcc 8.2.0 -->
      <env name="LD_LIBRARY_PATH">/soft/apps/packages/climate/hdf5/1.8.16-parallel/mpich-3.3.2/gcc-8.2.0/lib:/soft/apps/packages/climate/szip/2.1/gcc-8.2.0/lib:$ENV{LD_LIBRARY_PATH}</env>
      <!-- We currently don't have a soft env for mpich 3.3.2 built with gcc 8.2.0 -->
      <env name="PATH">/soft/apps/packages/climate/mpich/3.3.2/gcc-8.2.0/bin:$ENV{PATH}</env>
      <!-- We currently don't have a soft env for parallel hdf5 built with mpich 3.3.2 and gcc 8.2.0 -->
      <env name="HDF5_PATH">/soft/apps/packages/climate/hdf5/1.8.16-parallel/mpich-3.3.2/gcc-8.2.0</env>
      <!-- We currently don't have a soft env for netcdf parallel built with mpich 3.3.2 and gcc 8.2.0 -->
      <env name="NETCDF_PATH">/soft/apps/packages/climate/netcdf/4.4.1c-4.2cxx-4.4.4f-parallel/mpich-3.3.2/gcc-8.2.0</env>
      <!-- We currently don't have a soft env for pnetcdf built with mpich 3.3.2 and gcc 8.2.0 -->
      <env name="PNETCDF_PATH">/soft/apps/packages/climate/pnetcdf/1.12.0/mpich-3.3.2/gcc-8.2.0</env>
    </environment_variables>
    <environment_variables mpilib="openmpi">
      <!-- We currently don't have a soft env for openmpi 2.1.5, zlib, szip, hdf5, NetCDF and PnetCDF libraries -->
      <env name="PATH">/soft/apps/packages/climate/openmpi/2.1.5/gcc-8.2.0/bin:$ENV{PATH}</env>
      <env name="ZLIB_PATH">/soft/apps/packages/climate/zlib/1.2.11/gcc-8.2.0-static</env>
      <env name="SZIP_PATH">/soft/apps/packages/climate/szip/2.1/gcc-8.2.0-static</env>
      <env name="HDF5_PATH">/soft/apps/packages/climate/hdf5/1.8.12-parallel/openmpi-2.1.5/gcc-8.2.0-static</env>
      <env name="NETCDF_PATH">/soft/apps/packages/climate/netcdf/4.7.4c-4.3.1cxx-4.4.4f-parallel/openmpi-2.1.5/gcc-8.2.0-static-hdf5-1.8.12-pnetcdf-1.12.0</env>
      <env name="PNETCDF_PATH">/soft/apps/packages/climate/pnetcdf/1.12.0/openmpi-2.1.5/gcc-8.2.0</env>
    </environment_variables>
    <environment_variables SMP_PRESENT="TRUE">
      <env name="OMP_STACKSIZE">64M</env>
    </environment_variables>
  </machine>

  <machine MACH="sandiatoss3">
    <DESC>SNL clust</DESC>
    <NODENAME_REGEX>(skybridge|chama)</NODENAME_REGEX>
    <OS>LINUX</OS>
    <PROXY>wwwproxy.sandia.gov:80</PROXY>
    <COMPILERS>intel</COMPILERS>
    <MPILIBS>openmpi</MPILIBS>
    <PROJECT>fy190158</PROJECT>
    <SAVE_TIMING_DIR>/projects/ccsm/timings</SAVE_TIMING_DIR>
    <SAVE_TIMING_DIR_PROJECTS>.*</SAVE_TIMING_DIR_PROJECTS>
    <CIME_OUTPUT_ROOT>/gpfs1/$USER/acme_scratch/sandiatoss3</CIME_OUTPUT_ROOT>
    <DIN_LOC_ROOT>/projects/ccsm/inputdata</DIN_LOC_ROOT>
    <DIN_LOC_ROOT_CLMFORC>/projects/ccsm/inputdata/atm/datm7</DIN_LOC_ROOT_CLMFORC>
    <DOUT_S_ROOT>$CIME_OUTPUT_ROOT/archive/$CASE</DOUT_S_ROOT>
    <BASELINE_ROOT>/projects/ccsm/ccsm_baselines/$COMPILER</BASELINE_ROOT>
    <CCSM_CPRNC>/projects/ccsm/cprnc/build.toss3/cprnc</CCSM_CPRNC>
    <GMAKE_J>8</GMAKE_J>
    <TESTS>e3sm_integration</TESTS>
    <BATCH_SYSTEM>slurm</BATCH_SYSTEM>
    <SUPPORTED_BY>jgfouca at sandia dot gov</SUPPORTED_BY>
    <MAX_TASKS_PER_NODE>16</MAX_TASKS_PER_NODE>
    <MAX_MPITASKS_PER_NODE>16</MAX_MPITASKS_PER_NODE>
    <PROJECT_REQUIRED>TRUE</PROJECT_REQUIRED>
    <mpirun mpilib="default">
      <executable>mpiexec</executable>
      <arguments>
        <arg name="num_tasks"> --n {{ total_tasks }}</arg>
        <arg name="tasks_per_node"> --map-by ppr:{{ tasks_per_numa }}:socket:PE=$ENV{OMP_NUM_THREADS} --bind-to core</arg>
      </arguments>
    </mpirun>
    <mpirun mpilib="mpi-serial">
      <executable/>
    </mpirun>
    <module_system type="module">
      <init_path lang="python">/usr/share/lmod/lmod/init/python.py</init_path>
      <init_path lang="perl">/usr/share/lmod/lmod/init/perl.pm</init_path>
      <init_path lang="sh">/usr/share/lmod/lmod/init/sh</init_path>
      <init_path lang="csh">/usr/share/lmod/lmod/init/csh</init_path>
      <cmd_path lang="python">/usr/share/lmod/lmod/libexec/lmod python</cmd_path>
      <cmd_path lang="perl">/usr/share/lmod/lmod/libexec/lmod perl</cmd_path>
      <cmd_path lang="csh">module</cmd_path>
      <cmd_path lang="sh">module</cmd_path>
      <modules>
        <command name="purge"/>
        <command name="load">sems-env</command>
        <command name="load">acme-env</command>
        <command name="load">sems-git</command>
        <command name="load">sems-python/2.7.9</command>
        <command name="load">sems-cmake/3.12.2</command>
        <command name="load">gnu/4.9.2</command>
        <command name="load">sems-intel/17.0.0</command>
      </modules>
      <modules mpilib="!mpi-serial">
        <command name="load">sems-openmpi/1.10.5</command>
        <command name="load">acme-netcdf/4.7.4/acme</command>
      </modules>
      <modules mpilib="mpi-serial">
        <command name="load">sems-netcdf/4.4.1/exo</command>
      </modules>
    </module_system>
    <RUNDIR>/nscratch/$USER/acme_scratch/sandiatoss3/$CASE/run</RUNDIR>
    <EXEROOT>$CIME_OUTPUT_ROOT/$CASE/bld</EXEROOT>
    <!-- complete path to a short term archiving directory -->
    <!-- path to the cprnc tool used to compare netcdf history files in testing -->
    <TEST_TPUT_TOLERANCE>0.1</TEST_TPUT_TOLERANCE>

    <environment_variables>
      <env name="NETCDFROOT">$ENV{SEMS_NETCDF_ROOT}</env>
      <env name="NETCDF_INCLUDES">$ENV{SEMS_NETCDF_ROOT}/include</env>
      <env name="NETCDF_LIBS">$ENV{SEMS_NETCDF_ROOT}/lib</env>
      <env name="OMP_STACKSIZE">64M</env>
    </environment_variables>
    <environment_variables mpilib="!mpi-serial">
      <env name="PNETCDFROOT">$ENV{SEMS_NETCDF_ROOT}</env>
    </environment_variables>
  </machine>

  <machine MACH="ghost">
    <DESC>SNL clust</DESC>
    <NODENAME_REGEX>ghost-login</NODENAME_REGEX>
    <OS>LINUX</OS>
    <PROXY>wwwproxy.sandia.gov:80</PROXY>
    <COMPILERS>intel</COMPILERS>
    <MPILIBS>openmpi</MPILIBS>
    <PROJECT>fy190158</PROJECT>

    <CIME_OUTPUT_ROOT>/gscratch/$USER/acme_scratch/ghost</CIME_OUTPUT_ROOT>
    <DIN_LOC_ROOT>/projects/ccsm/inputdata</DIN_LOC_ROOT>
    <DIN_LOC_ROOT_CLMFORC>/projects/ccsm/inputdata/atm/datm7</DIN_LOC_ROOT_CLMFORC>
    <DOUT_S_ROOT>$CIME_OUTPUT_ROOT/archive/$CASE</DOUT_S_ROOT>
    <BASELINE_ROOT>/projects/ccsm/ccsm_baselines/$COMPILER</BASELINE_ROOT>
    <CCSM_CPRNC>/projects/ccsm/cprnc/build.toss3/cprnc</CCSM_CPRNC>
    <GMAKE_J>8</GMAKE_J>
    <TESTS>e3sm_integration</TESTS>
    <BATCH_SYSTEM>slurm</BATCH_SYSTEM>
    <SUPPORTED_BY>jgfouca at sandia dot gov</SUPPORTED_BY>
    <MAX_TASKS_PER_NODE>36</MAX_TASKS_PER_NODE>
    <MAX_MPITASKS_PER_NODE>36</MAX_MPITASKS_PER_NODE>
    <PROJECT_REQUIRED>TRUE</PROJECT_REQUIRED>
    <mpirun mpilib="default">
      <executable>mpiexec</executable>
      <arguments>
        <arg name="num_tasks"> --n {{ total_tasks }}</arg>
        <arg name="tasks_per_node"> --map-by ppr:{{ tasks_per_numa }}:socket:PE=$ENV{OMP_NUM_THREADS} --bind-to core</arg>
      </arguments>
    </mpirun>
    <mpirun mpilib="mpi-serial">
      <executable/>
    </mpirun>
    <module_system type="module">
      <init_path lang="python">/usr/share/lmod/lmod/init/python.py</init_path>
      <init_path lang="perl">/usr/share/lmod/lmod/init/perl.pm</init_path>
      <init_path lang="sh">/usr/share/lmod/lmod/init/sh</init_path>
      <init_path lang="csh">/usr/share/lmod/lmod/init/csh</init_path>
      <cmd_path lang="python">/usr/share/lmod/lmod/libexec/lmod python</cmd_path>
      <cmd_path lang="perl">/usr/share/lmod/lmod/libexec/lmod perl</cmd_path>
      <cmd_path lang="csh">module</cmd_path>
      <cmd_path lang="sh">module</cmd_path>
      <modules>
        <command name="purge"/>
        <command name="load">sems-env</command>
        <command name="load">sems-git</command>
        <command name="load">sems-python/2.7.9</command>
        <command name="load">sems-cmake</command>
        <command name="load">gnu/4.9.2</command>
        <command name="load">sems-intel/16.0.2</command>
        <command name="load">mkl/16.0</command>
        <command name="load">sems-netcdf/4.4.1/exo_parallel</command>
      </modules>
      <modules mpilib="!mpi-serial">
        <command name="load">sems-openmpi/1.10.5</command>
      </modules>
    </module_system>
    <RUNDIR>$CIME_OUTPUT_ROOT/$CASE/run</RUNDIR>
    <EXEROOT>$CIME_OUTPUT_ROOT/$CASE/bld</EXEROOT>
    <!-- complete path to a short term archiving directory -->
    <!-- path to the cprnc tool used to compare netcdf history files in testing -->
    <environment_variables>
      <env name="NETCDFROOT">$ENV{SEMS_NETCDF_ROOT}</env>
      <env name="NETCDF_INCLUDES">$ENV{SEMS_NETCDF_ROOT}/include</env>
      <env name="NETCDF_LIBS">$ENV{SEMS_NETCDF_ROOT}/lib</env>
      <env name="OMP_STACKSIZE">64M</env>
    </environment_variables>
    <environment_variables mpilib="!mpi-serial">
      <env name="PNETCDFROOT">$ENV{SEMS_NETCDF_ROOT}</env>
    </environment_variables>
  </machine>

  <machine MACH="anvil">
    <DESC>ANL/LCRC Linux Cluster</DESC>
    <NODENAME_REGEX>blueslogin.*.lcrc.anl.gov</NODENAME_REGEX>
    <OS>LINUX</OS>
    <COMPILERS>intel,intel18,gnu</COMPILERS>
    <MPILIBS>mvapich</MPILIBS>
    <PROJECT>condo</PROJECT>
    <SAVE_TIMING_DIR>/lcrc/group/e3sm</SAVE_TIMING_DIR>
    <SAVE_TIMING_DIR_PROJECTS>.*</SAVE_TIMING_DIR_PROJECTS>
    <CIME_OUTPUT_ROOT>/lcrc/group/e3sm/$USER/scratch/anvil</CIME_OUTPUT_ROOT>
    <DIN_LOC_ROOT>/lcrc/group/e3sm/data/inputdata</DIN_LOC_ROOT>
    <DIN_LOC_ROOT_CLMFORC>/lcrc/group/e3sm/data/inputdata/atm/datm7</DIN_LOC_ROOT_CLMFORC>
    <DOUT_S_ROOT>/lcrc/group/e3sm/$USER/archive/$CASE</DOUT_S_ROOT>
    <BASELINE_ROOT>/lcrc/group/e3sm/baselines/anvil/$COMPILER</BASELINE_ROOT>
    <CCSM_CPRNC>/lcrc/group/e3sm/soft/tools/cprnc/cprnc</CCSM_CPRNC>
    <GMAKE_J>8</GMAKE_J>
    <TESTS>e3sm_integration</TESTS>
    <BATCH_SYSTEM>slurm</BATCH_SYSTEM>
    <SUPPORTED_BY>E3SM</SUPPORTED_BY>
    <MAX_TASKS_PER_NODE>36</MAX_TASKS_PER_NODE>
    <MAX_MPITASKS_PER_NODE>36</MAX_MPITASKS_PER_NODE>
    <PROJECT_REQUIRED>FALSE</PROJECT_REQUIRED>
    <mpirun mpilib="default">
      <executable>srun</executable>
      <arguments>
        <arg name="num_tasks"> -l -n {{ total_tasks }} -N {{ num_nodes }} --kill-on-bad-exit </arg>
        <arg name="binding">--cpu_bind=cores</arg>
        <arg name="thread_count">-c $ENV{OMP_NUM_THREADS}</arg>
        <arg name="placement">-m plane=$SHELL{echo 36/$OMP_NUM_THREADS|bc}</arg>
      </arguments>
    </mpirun>
    <mpirun mpilib="mpi-serial">
      <executable/>
    </mpirun>
    <module_system type="module">
      <init_path lang="sh">/home/software/spack-0.10.1/opt/spack/linux-centos7-x86_64/gcc-4.8.5/lmod-7.4.9-ic63herzfgw5u3na5mdtvp3nwxy6oj2z/lmod/lmod/init/sh;export MODULEPATH=$MODULEPATH:/software/centos7/spack-latest/share/spack/lmod/linux-centos7-x86_64/Core</init_path>
      <init_path lang="csh">/home/software/spack-0.10.1/opt/spack/linux-centos7-x86_64/gcc-4.8.5/lmod-7.4.9-ic63herzfgw5u3na5mdtvp3nwxy6oj2z/lmod/lmod/init/csh;setenv MODULEPATH $MODULEPATH\:/software/centos7/spack-latest/share/spack/lmod/linux-centos7-x86_64/Core</init_path>
      <init_path lang="python">/home/software/spack-0.10.1/opt/spack/linux-centos7-x86_64/gcc-4.8.5/lmod-7.4.9-ic63herzfgw5u3na5mdtvp3nwxy6oj2z/lmod/lmod/init/env_modules_python.py</init_path>
      <cmd_path lang="python">export MODULEPATH=$MODULEPATH:/software/centos7/spack-latest/share/spack/lmod/linux-centos7-x86_64/Core;/home/software/spack-0.10.1/opt/spack/linux-centos7-x86_64/gcc-4.8.5/lmod-7.4.9-ic63herzfgw5u3na5mdtvp3nwxy6oj2z/lmod/lmod/libexec/lmod python</cmd_path>
      <cmd_path lang="sh">module</cmd_path>
      <cmd_path lang="csh">module</cmd_path>
      <modules>
        <command name="purge"/>
        <command name="load">cmake/3.14.2-gvwazz3</command>
      </modules>
      <modules compiler="intel">
        <command name="load">intel/17.0.0-pwabdn2</command>
        <command name="load">intel-mkl/2017.1.132-6qy7y5f</command>
        <command name="load">netcdf/4.4.1-tckdgwl</command>
        <command name="load">netcdf-cxx/4.2-3qkutvv</command>
        <command name="load">netcdf-fortran/4.4.4-urmb6ss</command>
      </modules>
      <modules compiler="intel" mpilib="mvapich">
        <command name="load">mvapich2/2.2-verbs-qwuab3b</command>
        <command name="load">parallel-netcdf/1.11.0-6qz7skn</command>
      </modules>
      <modules compiler="intel18">
        <command name="load">intel/18.0.4-62uvgmb</command>
        <command name="load">intel-mkl/2018.4.274-jwaeshj</command>
        <command name="load">netcdf/4.4.1-fijcsqi</command>
        <command name="load">netcdf-cxx/4.2-cixenix</command>
        <command name="load">netcdf-fortran/4.4.4-mmtrep3</command>
      </modules>
      <modules compiler="intel18" mpilib="mvapich">
        <command name="load">mvapich2/2.2-verbs-m57bia7</command>
        <command name="load">parallel-netcdf/1.11.0-ny4vo3o</command>
      </modules>
      <modules compiler="gnu">
        <command name="load">gcc/8.2.0-xhxgy33</command>
        <command name="load">intel-mkl/2018.4.274-2amycpi</command>
        <command name="load">netcdf/4.4.1-ve2zfkw</command>
        <command name="load">netcdf-cxx/4.2-2rkopdl</command>
        <command name="load">netcdf-fortran/4.4.4-thtylny</command>
      </modules>
      <modules compiler="gnu" mpilib="mvapich">
        <command name="load">mvapich2/2.2-verbs-ppznoge</command>
        <command name="load">parallel-netcdf/1.11.0-c22b2bn</command>
      </modules>
    </module_system>
    <RUNDIR>$CIME_OUTPUT_ROOT/$CASE/run</RUNDIR>
    <EXEROOT>$CIME_OUTPUT_ROOT/$CASE/bld</EXEROOT>
    <TEST_TPUT_TOLERANCE>0.1</TEST_TPUT_TOLERANCE>
    <MAX_GB_OLD_TEST_DATA>1000</MAX_GB_OLD_TEST_DATA>
    <environment_variables>
      <env name="NETCDF_C_PATH">$SHELL{dirname $(dirname $(which nc-config))}</env>
      <env name="NETCDF_FORTRAN_PATH">$SHELL{dirname $(dirname $(which nf-config))}</env>
      <env name="PATH">/lcrc/group/e3sm/soft/perl/5.26.0/bin:$ENV{PATH}</env>
    </environment_variables>
    <environment_variables mpilib="!mpi-serial">
      <env name="PNETCDF_PATH">$SHELL{dirname $(dirname $(which pnetcdf_version))}</env>
    </environment_variables>
    <environment_variables mpilib="mvapich">
      <env name="MV2_ENABLE_AFFINITY">0</env>
      <env name="MV2_SHOW_CPU_BINDING">1</env>
    </environment_variables>
    <environment_variables mpilib="mvapich" DEBUG="TRUE">
      <env name="MV2_DEBUG_SHOW_BACKTRACE">1</env>
      <env name="MV2_SHOW_ENV_INFO">2</env>
    </environment_variables>
    <environment_variables SMP_PRESENT="TRUE">
      <env name="OMP_STACKSIZE">64M</env>
    </environment_variables>
    <environment_variables SMP_PRESENT="TRUE" compiler="intel|intel18">
      <env name="KMP_AFFINITY">granularity=core,scatter</env>
      <env name="KMP_HOT_TEAMS_MODE">1</env>
    </environment_variables>
    <environment_variables SMP_PRESENT="TRUE" compiler="gnu">
      <env name="OMP_PLACES">cores</env>
    </environment_variables>
  </machine>

  <machine MACH="chrysalis">
    <DESC>ANL LCRC cluster 512-node AMD Epyc 7532 2-sockets 64-cores per node</DESC>
    <NODENAME_REGEX>chr.*</NODENAME_REGEX>
    <OS>LINUX</OS>
    <COMPILERS>intel,gnu</COMPILERS>
    <MPILIBS>impi,openmpi</MPILIBS>
    <PROJECT>e3sm</PROJECT>
    <SAVE_TIMING_DIR>/lcrc/group/e3sm/PERF_Chrysalis</SAVE_TIMING_DIR>
    <SAVE_TIMING_DIR_PROJECTS>.*</SAVE_TIMING_DIR_PROJECTS>
    <CIME_OUTPUT_ROOT>/lcrc/group/e3sm/$USER/scratch/chrys</CIME_OUTPUT_ROOT>
    <DIN_LOC_ROOT>/lcrc/group/e3sm/data/inputdata</DIN_LOC_ROOT>
    <DIN_LOC_ROOT_CLMFORC>/lcrc/group/e3sm/data/inputdata/atm/datm7</DIN_LOC_ROOT_CLMFORC>
    <DOUT_S_ROOT>/lcrc/group/e3sm/$USER/scratch/chrys/archive/$CASE</DOUT_S_ROOT>
    <BASELINE_ROOT>/lcrc/group/e3sm/baselines/chrys/$COMPILER</BASELINE_ROOT>
    <CCSM_CPRNC>/lcrc/group/e3sm/tools/cprnc/cprnc</CCSM_CPRNC>
    <GMAKE_J>8</GMAKE_J>
    <TESTS>e3sm_integration</TESTS>
    <NTEST_PARALLEL_JOBS>8</NTEST_PARALLEL_JOBS>
    <BATCH_SYSTEM>slurm</BATCH_SYSTEM>
    <SUPPORTED_BY>E3SM</SUPPORTED_BY>
    <MAX_TASKS_PER_NODE>64</MAX_TASKS_PER_NODE>
    <MAX_MPITASKS_PER_NODE>64</MAX_MPITASKS_PER_NODE>
    <PROJECT_REQUIRED>FALSE</PROJECT_REQUIRED>
    <mpirun mpilib="default">
      <executable>srun</executable>
      <arguments>
        <arg name="num_tasks">--mpi=pmi2 -l -n {{ total_tasks }} -N {{ num_nodes }} --kill-on-bad-exit </arg>
        <arg name="thread_count">-c $ENV{OMP_NUM_THREADS}</arg>
        <arg name="placement">-m plane={{ tasks_per_node }}</arg>
      </arguments>
    </mpirun>
    <module_system type="module">
      <init_path lang="sh">/gpfs/fs1/soft/chrysalis/spack/opt/spack/linux-centos8-x86_64/gcc-9.3.0/lmod-8.3-5be73rg/lmod/lmod/init/sh</init_path>
      <init_path lang="csh">/gpfs/fs1/soft/chrysalis/spack/opt/spack/linux-centos8-x86_64/gcc-9.3.0/lmod-8.3-5be73rg/lmod/lmod/init/csh</init_path>
      <init_path lang="python">/gpfs/fs1/soft/chrysalis/spack/opt/spack/linux-centos8-x86_64/gcc-9.3.0/lmod-8.3-5be73rg/lmod/lmod/init/env_modules_python.py</init_path>
      <cmd_path lang="python">/gpfs/fs1/soft/chrysalis/spack/opt/spack/linux-centos8-x86_64/gcc-9.3.0/lmod-8.3-5be73rg/lmod/lmod/libexec/lmod python</cmd_path>
      <cmd_path lang="sh">module</cmd_path>
      <cmd_path lang="csh">module</cmd_path>
      <modules>
        <command name="purge"/>
        <command name="load">subversion/1.14.0-e4smcy3</command>
        <command name="load">perl/5.32.0-bsnc6lt</command>
      </modules>
      <modules compiler="intel">
        <command name="load">intel/20.0.4-kodw73g</command>
        <command name="load">intel-mkl/2020.4.304-g2qaxzf</command>
      </modules>
      <modules compiler="intel" mpilib="openmpi">
        <command name="load">openmpi/4.1.1-qiqkjbu</command>
        <command name="load">hdf5/1.8.16-35xugty</command>
        <command name="load">netcdf-c/4.4.1-2vngykq</command>
        <command name="load">netcdf-cxx/4.2-gzago6i</command>
        <command name="load">netcdf-fortran/4.4.4-2kddbib</command>
        <command name="load">parallel-netcdf/1.11.0-go65een</command>
      </modules>
      <modules compiler="intel" mpilib="impi">
        <command name="load">intel-mpi/2019.9.304-tkzvizk</command>
        <command name="load">hdf5/1.8.16-se4xyo7</command>
        <command name="load">netcdf-c/4.4.1-qvxyzq2</command>
        <command name="load">netcdf-cxx/4.2-binixgj</command>
        <command name="load">netcdf-fortran/4.4.4-rdxohvp</command>
        <command name="load">parallel-netcdf/1.11.0-b74wv4m</command>
      </modules>
      <modules compiler="gnu">
        <command name="load">gcc/9.2.0-ugetvbp</command>
        <command name="load">intel-mkl/2020.4.304-n3b5fye</command>
      </modules>
      <modules compiler="gnu" mpilib="openmpi">
        <command name="load">openmpi/4.1.1-73gbwq4</command>
        <command name="load">hdf5/1.8.16-dqjdy2d</command>
        <command name="load">netcdf-c/4.4.1-y6dun2a</command>
        <command name="load">netcdf-cxx/4.2-vwlvgn6</command>
        <command name="load">netcdf-fortran/4.4.4-4lnfxki</command>
        <command name="load">parallel-netcdf/1.11.0-3x2favk</command>
      </modules>
      <modules compiler="gnu" mpilib="impi">
        <command name="load">intel-mpi/2019.9.304-jdih7h5</command>
        <command name="load">hdf5/1.8.16-dtbpce3</command>
        <command name="load">netcdf-c/4.4.1-zcoa44z</command>
        <command name="load">netcdf-cxx/4.2-ayxg4c7</command>
        <command name="load">netcdf-fortran/4.4.4-2lfr2lr</command>
        <command name="load">parallel-netcdf/1.11.0-ifdodru</command>
      </modules>
    </module_system>
    <RUNDIR>$CIME_OUTPUT_ROOT/$CASE/run</RUNDIR>
    <EXEROOT>$CIME_OUTPUT_ROOT/$CASE/bld</EXEROOT>
    <TEST_TPUT_TOLERANCE>0.1</TEST_TPUT_TOLERANCE>
    <MAX_GB_OLD_TEST_DATA>1000</MAX_GB_OLD_TEST_DATA>
    <environment_variables>
      <env name="PERL5LIB">/lcrc/group/e3sm/soft/perl/chrys/lib/perl5</env>
      <env name="NETCDF_C_PATH">$SHELL{dirname $(dirname $(which nc-config))}</env>
      <env name="NETCDF_FORTRAN_PATH">$SHELL{dirname $(dirname $(which nf-config))}</env>
      <env name="PNETCDF_PATH">$SHELL{dirname $(dirname $(which pnetcdf_version))}</env>
    </environment_variables>
    <environment_variables MAX_MPITASKS_PER_NODE="!128">
      <env name="SLURM_CPU_BIND">cores</env>
    </environment_variables>
    <environment_variables MAX_MPITASKS_PER_NODE="128">
      <env name="SLURM_CPU_BIND">threads</env>
    </environment_variables>
    <environment_variables SMP_PRESENT="TRUE">
      <env name="OMP_STACKSIZE">128M</env>
    </environment_variables>
    <environment_variables SMP_PRESENT="TRUE" compiler="intel" MAX_TASKS_PER_NODE="!128">
      <env name="KMP_AFFINITY">granularity=core,balanced</env>
    </environment_variables>
    <environment_variables SMP_PRESENT="TRUE" compiler="intel" MAX_TASKS_PER_NODE="128">
      <env name="KMP_AFFINITY">granularity=thread,balanced</env>
    </environment_variables>
    <environment_variables SMP_PRESENT="TRUE" compiler="gnu">
      <env name="OMP_PLACES">cores</env>
    </environment_variables>
  </machine>

  <machine MACH="blues">
    <DESC>ANL/LCRC Linux Cluster</DESC>
    <OS>LINUX</OS>
    <COMPILERS>pgigpu</COMPILERS>
    <MPILIBS>mvapich</MPILIBS>
    <PROJECT>e3sm</PROJECT>
    <SAVE_TIMING_DIR>/lcrc/group/e3sm</SAVE_TIMING_DIR>
    <SAVE_TIMING_DIR_PROJECTS>.*</SAVE_TIMING_DIR_PROJECTS>
    <CIME_OUTPUT_ROOT>/lcrc/group/e3sm/$USER/scratch/blues</CIME_OUTPUT_ROOT>
    <DIN_LOC_ROOT>/lcrc/group/e3sm/data/inputdata</DIN_LOC_ROOT>
    <DIN_LOC_ROOT_CLMFORC>/lcrc/group/e3sm/data/inputdata/atm/datm7</DIN_LOC_ROOT_CLMFORC>
    <DOUT_S_ROOT>/lcrc/group/e3sm/$USER/archive/$CASE</DOUT_S_ROOT>
    <BASELINE_ROOT>/lcrc/group/e3sm/baselines/blues/$COMPILER</BASELINE_ROOT>
    <CCSM_CPRNC>/lcrc/group/e3sm/soft/tools/cprnc/cprnc</CCSM_CPRNC>
    <GMAKE_J>8</GMAKE_J>
    <TESTS>e3sm_integration</TESTS>
    <NTEST_PARALLEL_JOBS>4</NTEST_PARALLEL_JOBS>
    <BATCH_SYSTEM>slurm</BATCH_SYSTEM>
    <SUPPORTED_BY>E3SM</SUPPORTED_BY>
    <MAX_TASKS_PER_NODE>16</MAX_TASKS_PER_NODE>
    <MAX_MPITASKS_PER_NODE>16</MAX_MPITASKS_PER_NODE>
    <PROJECT_REQUIRED>TRUE</PROJECT_REQUIRED>
    <mpirun mpilib="default">
      <executable>srun</executable>
      <arguments>
        <arg name="num_tasks"> -l -n {{ total_tasks }} -N {{ num_nodes }} --kill-on-bad-exit </arg>
        <arg name="binding">--cpu_bind=cores</arg>
        <arg name="thread_count">-c $ENV{OMP_NUM_THREADS}</arg>
        <arg name="placement">-m plane=$SHELL{echo 16/$OMP_NUM_THREADS|bc} </arg>
      </arguments>
    </mpirun>
    <module_system type="module">
      <init_path lang="sh">/home/software/spack-0.10.1/opt/spack/linux-centos7-x86_64/gcc-4.8.5/lmod-7.4.9-ic63herzfgw5u3na5mdtvp3nwxy6oj2z/lmod/lmod/init/sh;export MODULEPATH=$MODULEPATH:/software/centos7/spack-latest/share/spack/lmod/linux-centos7-x86_64/Core:/blues/gpfs/home/software/spack-0.10.1/share/spack/lmod/linux-centos7-x86_64/Core</init_path>
      <init_path lang="csh">/home/software/spack-0.10.1/opt/spack/linux-centos7-x86_64/gcc-4.8.5/lmod-7.4.9-ic63herzfgw5u3na5mdtvp3nwxy6oj2z/lmod/lmod/init/csh;setenv MODULEPATH $MODULEPATH\:/software/centos7/spack-latest/share/spack/lmod/linux-centos7-x86_64/Core\:/blues/gpfs/home/software/spack-0.10.1/share/spack/lmod/linux-centos7-x86_64/Core</init_path>
      <init_path lang="python">/home/software/spack-0.10.1/opt/spack/linux-centos7-x86_64/gcc-4.8.5/lmod-7.4.9-ic63herzfgw5u3na5mdtvp3nwxy6oj2z/lmod/lmod/init/env_modules_python.py</init_path>
      <cmd_path lang="python">export MODULEPATH=$MODULEPATH:/software/centos7/spack-latest/share/spack/lmod/linux-centos7-x86_64/Core:/blues/gpfs/home/software/spack-0.10.1/share/spack/lmod/linux-centos7-x86_64/Core;/home/software/spack-0.10.1/opt/spack/linux-centos7-x86_64/gcc-4.8.5/lmod-7.4.9-ic63herzfgw5u3na5mdtvp3nwxy6oj2z/lmod/lmod/libexec/lmod python</cmd_path>
      <cmd_path lang="sh">module</cmd_path>
      <cmd_path lang="csh">module</cmd_path>
      <modules>
        <command name="purge"/>
        <command name="load">cmake/3.14.2-gvwazz3</command>
      </modules>
      <modules compiler="pgigpu">
        <command name="load">nvhpc/20.9-5brtudu</command>
        <command name="load">cuda/11.1.0-6dvax5z</command>
        <command name="load">netcdf-c/4.7.4-ltqliri</command>
        <command name="load">netcdf-cxx/4.2-kf5ox4e</command>
        <command name="load">netcdf-fortran/4.5.3-6mgyroo</command>
        <command name="load">mvapich2/2.3.4-blues-5fwicb5</command>
        <command name="load">parallel-netcdf/1.12.1-nyuvwhn</command>
      </modules>
    </module_system>
    <RUNDIR>$CIME_OUTPUT_ROOT/$CASE/run</RUNDIR>
    <EXEROOT>$CIME_OUTPUT_ROOT/$CASE/bld</EXEROOT>
    <TEST_TPUT_TOLERANCE>0.1</TEST_TPUT_TOLERANCE>
    <MAX_GB_OLD_TEST_DATA>1000</MAX_GB_OLD_TEST_DATA>
    <environment_variables>
      <env name="NETCDF_C_PATH">$SHELL{dirname $(dirname $(which nc-config))}</env>
      <env name="NETCDF_FORTRAN_PATH">$SHELL{dirname $(dirname $(which nf-config))}</env>
      <env name="PNETCDF_PATH">$SHELL{dirname $(dirname $(which pnetcdf_version))}</env>
      <env name="PATH">/lcrc/group/e3sm/soft/perl/5.26.0/bin:$ENV{PATH}</env>
    </environment_variables>
    <environment_variables mpilib="mvapich">
      <env name="MV2_ENABLE_AFFINITY">0</env>
      <env name="MV2_SHOW_CPU_BINDING">1</env>
    </environment_variables>
    <environment_variables mpilib="mvapich" DEBUG="TRUE">
      <env name="MV2_DEBUG_SHOW_BACKTRACE">1</env>
      <env name="MV2_SHOW_ENV_INFO">2</env>
    </environment_variables>
    <environment_variables SMP_PRESENT="TRUE">
      <env name="OMP_STACKSIZE">64M</env>
      <env name="OMP_PLACES">cores</env>
    </environment_variables>
  </machine>

  <machine MACH="bebop">
    <DESC>ANL/LCRC Cluster, Cray CS400, 352-nodes Xeon Phi 7230 KNLs 64C/1.3GHz + 672-nodes Xeon E5-2695v4 Broadwells 36C/2.10GHz, Intel Omni-Path network, SLURM batch system, Lmod module environment.</DESC>
    <NODENAME_REGEX>beboplogin.*</NODENAME_REGEX>
    <OS>LINUX</OS>
    <COMPILERS>intel,gnu</COMPILERS>
    <MPILIBS>impi,mvapich</MPILIBS>
    <PROJECT>e3sm</PROJECT>
    <CIME_OUTPUT_ROOT>/lcrc/group/e3sm/$USER/scratch/bebop</CIME_OUTPUT_ROOT>
    <DIN_LOC_ROOT>/lcrc/group/e3sm/data/inputdata</DIN_LOC_ROOT>
    <DIN_LOC_ROOT_CLMFORC>/lcrc/group/e3sm/data/inputdata/atm/datm7</DIN_LOC_ROOT_CLMFORC>
    <DOUT_S_ROOT>/lcrc/group/e3sm/$USER/archive/$CASE</DOUT_S_ROOT>
    <BASELINE_ROOT>/lcrc/group/e3sm/baselines/bebop/$COMPILER</BASELINE_ROOT>
    <CCSM_CPRNC>/lcrc/group/e3sm/soft/tools/cprnc/cprnc</CCSM_CPRNC>
    <GMAKE_J>8</GMAKE_J>
    <TESTS>e3sm_integration</TESTS>
    <NTEST_PARALLEL_JOBS>4</NTEST_PARALLEL_JOBS>
    <BATCH_SYSTEM>slurm</BATCH_SYSTEM>
    <SUPPORTED_BY>E3SM</SUPPORTED_BY>
    <MAX_TASKS_PER_NODE>36</MAX_TASKS_PER_NODE>
    <MAX_MPITASKS_PER_NODE>36</MAX_MPITASKS_PER_NODE>
    <PROJECT_REQUIRED>TRUE</PROJECT_REQUIRED>
    <mpirun mpilib="impi">
      <executable>mpirun</executable>
      <arguments>
        <arg name="num_tasks"> -l -n {{ total_tasks }}</arg>
      </arguments>
    </mpirun>
    <mpirun mpilib="mvapich">
      <executable>srun</executable>
      <arguments>
        <arg name="num_tasks"> -l -n {{ total_tasks }} -N {{ num_nodes }} --kill-on-bad-exit </arg>
        <arg name="binding">--cpu_bind=cores</arg>
        <arg name="thread_count">-c $ENV{OMP_NUM_THREADS}</arg>
        <arg name="placement">-m plane=$SHELL{echo 36/$OMP_NUM_THREADS|bc}</arg>
      </arguments>
    </mpirun>
    <mpirun mpilib="mpi-serial">
      <executable/>
    </mpirun>
    <module_system type="module">
      <init_path lang="sh">/home/software/spack-0.10.1/opt/spack/linux-centos7-x86_64/gcc-4.8.5/lmod-7.4.9-ic63herzfgw5u3na5mdtvp3nwxy6oj2z/lmod/lmod/init/sh</init_path>
      <init_path lang="csh">/home/software/spack-0.10.1/opt/spack/linux-centos7-x86_64/gcc-4.8.5/lmod-7.4.9-ic63herzfgw5u3na5mdtvp3nwxy6oj2z/lmod/lmod/init/csh</init_path>
      <init_path lang="python">/home/software/spack-0.10.1/opt/spack/linux-centos7-x86_64/gcc-4.8.5/lmod-7.4.9-ic63herzfgw5u3na5mdtvp3nwxy6oj2z/lmod/lmod/init/env_modules_python.py</init_path>
      <cmd_path lang="python">/home/software/spack-0.10.1/opt/spack/linux-centos7-x86_64/gcc-4.8.5/lmod-7.4.9-ic63herzfgw5u3na5mdtvp3nwxy6oj2z/lmod/lmod/libexec/lmod python</cmd_path>
      <cmd_path lang="sh">module</cmd_path>
      <cmd_path lang="csh">module</cmd_path>
      <modules>
        <command name="purge"/>
        <command name="load">cmake/3.13.4-354d6wl</command>
      </modules>
      <modules compiler="intel">
        <command name="load">intel/18.0.4-443hhug</command>
        <command name="load">intel-mkl/2018.4.274-jwaeshj</command>
        <command name="load">hdf5/1.10.5-3mk3uik</command>
        <command name="load">netcdf/4.7.0-krelxcz</command>
        <command name="load">netcdf-fortran/4.4.5-74lj75q</command>
      </modules>
      <modules compiler="intel" mpilib="impi">
        <command name="load">intel-mpi/2018.4.274-4hmwfl6</command>
        <command name="load">parallel-netcdf/1.11.0-acswzws</command>
      </modules>
      <modules compiler="intel" mpilib="mvapich">
        <command name="load">mvapich2/2.3.1-verbs-omjz3ck</command>
        <command name="load">parallel-netcdf/1.11.2-7fy6qz3</command>
      </modules>
      <modules compiler="gnu">
        <command name="load">gcc/8.2.0-g7hppkz</command>
        <command name="load">intel-mkl/2018.4.274-2amycpi</command>
        <command name="load">hdf5/1.8.16-mz7lmxh</command>
        <command name="load">netcdf/4.4.1-xkjcghm</command>
        <command name="load">netcdf-fortran/4.4.4-mpstomu</command>
      </modules>
      <modules compiler="gnu" mpilib="impi">
        <command name="load">intel-mpi/2018.4.274-ozfo327</command>
        <command name="load">parallel-netcdf/1.11.0-filvnis</command>
      </modules>
      <modules compiler="gnu" mpilib="mvapich">
        <command name="load">mvapich2/2.3-bebop-3xi4hiu</command>
        <command name="load">parallel-netcdf/1.11.2-hfn33fd</command>
      </modules>
    </module_system>
    <RUNDIR>$CIME_OUTPUT_ROOT/$CASE/run</RUNDIR>
    <EXEROOT>$CIME_OUTPUT_ROOT/$CASE/bld</EXEROOT>
    <TEST_TPUT_TOLERANCE>0.1</TEST_TPUT_TOLERANCE>
    <environment_variables>
      <env name="NETCDF_C_PATH">$SHELL{dirname $(dirname $(which nc-config))}</env>
      <env name="NETCDF_FORTRAN_PATH">$SHELL{dirname $(dirname $(which nf-config))}</env>
      <env name="PATH">/lcrc/group/e3sm/soft/perl/5.26.0/bin:$ENV{PATH}</env>
    </environment_variables>
    <environment_variables mpilib="!mpi-serial">
      <env name="PNETCDF_PATH">$SHELL{dirname $(dirname $(which pnetcdf_version))}</env>
    </environment_variables>
    <environment_variables SMP_PRESENT="TRUE">
      <env name="OMP_STACKSIZE">128M</env>
      <env name="OMP_PROC_BIND">spread</env>
      <env name="OMP_PLACES">threads</env>
    </environment_variables>
    <environment_variables mpilib="impi">
      <env name="I_MPI_FABRICS">shm:tmi</env>
    </environment_variables>
  </machine>

  <machine MACH="syrah">
    <DESC>LLNL Linux Cluster, Linux (pgi), 16 pes/node, batch system is Slurm</DESC>
    <OS>LINUX</OS>
    <COMPILERS>intel</COMPILERS>
    <MPILIBS>mpich</MPILIBS>
    <CIME_OUTPUT_ROOT>/p/lscratchh/$USER</CIME_OUTPUT_ROOT>
    <DIN_LOC_ROOT>/usr/gdata/climdat/ccsm3data/inputdata</DIN_LOC_ROOT>
    <DIN_LOC_ROOT_CLMFORC>/usr/gdata/climdat/ccsm3data/inputdata/atm/datm7</DIN_LOC_ROOT_CLMFORC>
    <DOUT_S_ROOT>/p/lscratchh/$CCSMUSER/archive/$CASE</DOUT_S_ROOT>
    <BASELINE_ROOT>/p/lscratchh/$CCSMUSER/ccsm_baselines/$COMPILER</BASELINE_ROOT>
    <CCSM_CPRNC>/p/lscratchd/ma21/ccsm3data/tools/cprnc/cprnc</CCSM_CPRNC>
    <GMAKE_J>8</GMAKE_J>
    <BATCH_SYSTEM>lc_slurm</BATCH_SYSTEM>
    <SUPPORTED_BY>donahue5 -at- llnl.gov</SUPPORTED_BY>
    <MAX_TASKS_PER_NODE>16</MAX_TASKS_PER_NODE>
    <MAX_MPITASKS_PER_NODE>16</MAX_MPITASKS_PER_NODE>
    <mpirun mpilib="mpi-serial">
      <executable/>
    </mpirun>
    <mpirun mpilib="default">
      <executable>srun</executable>
    </mpirun>
    <module_system type="module">
      <init_path lang="python">/usr/share/lmod/lmod/init/env_modules_python.py</init_path>
      <init_path lang="perl">/usr/share/lmod/lmod/init/perl</init_path>
      <init_path lang="sh">/usr/share/lmod/lmod/init/sh</init_path>
      <init_path lang="csh">/usr/share/lmod/lmod/init/csh</init_path>
      <cmd_path lang="csh">module</cmd_path>
      <cmd_path lang="sh">module</cmd_path>
      <cmd_path lang="python">/usr/share/lmod/lmod/libexec/lmod python</cmd_path>
      <cmd_path lang="perl">/usr/share/lmod/lmod/libexec/lmod perl</cmd_path>
      <modules compiler="intel">
        <command name="load">python</command>
        <command name="load">git</command>
        <command name="load">intel/19.0.4</command>
        <command name="load">mvapich2/2.3</command>
        <command name="load">cmake/3.14.5</command>
        <command name="load">netcdf-fortran/4.4.4</command>
        <command name="load">pnetcdf/1.9.0</command>
      </modules>
    </module_system>
    <RUNDIR>/p/lscratchh/$CCSMUSER/ACME/$CASE/run</RUNDIR>
    <EXEROOT>/p/lscratchh/$CCSMUSER/$CASE/bld</EXEROOT>
    <environment_variables compiler="intel">
      <env name="NETCDFROOT">/usr/tce/packages/netcdf-fortran/netcdf-fortran-4.4.4-intel-18.0.1/</env>
      <env name="NETCDF_PATH">/usr/tce/packages/netcdf-fortran/netcdf-fortran-4.4.4-intel-18.0.1/</env>
    </environment_variables>
    <environment_variables compiler="intel" mpilib="!mpi-serial">
      <env name="PNETCDFROOT">/usr/tce/packages/pnetcdf/pnetcdf-1.9.0-intel-18.0.1-mvapich2-2.2/</env>
    </environment_variables>
  </machine>

  <machine MACH="quartz">
    <DESC>LLNL Linux Cluster, Linux (pgi), 36 pes/node, batch system is Slurm</DESC>
    <OS>LINUX</OS>
    <COMPILERS>intel</COMPILERS>
    <MPILIBS>mpich</MPILIBS>
    <CIME_OUTPUT_ROOT>/p/lscratchh/$USER</CIME_OUTPUT_ROOT>
    <DIN_LOC_ROOT>/usr/gdata/climdat/ccsm3data/inputdata</DIN_LOC_ROOT>
    <DIN_LOC_ROOT_CLMFORC>/usr/gdata/climdat/ccsm3data/inputdata/atm/datm7</DIN_LOC_ROOT_CLMFORC>
    <DOUT_S_ROOT>/p/lscratchh/$CCSMUSER/archive/$CASE</DOUT_S_ROOT>
    <BASELINE_ROOT>/p/lscratchh/$CCSMUSER/ccsm_baselines/$COMPILER</BASELINE_ROOT>
    <CCSM_CPRNC>/p/lscratchd/ma21/ccsm3data/tools/cprnc/cprnc</CCSM_CPRNC>
    <GMAKE_J>8</GMAKE_J>
    <BATCH_SYSTEM>lc_slurm</BATCH_SYSTEM>
    <SUPPORTED_BY>donahue5 -at- llnl.gov</SUPPORTED_BY>
    <MAX_TASKS_PER_NODE>36</MAX_TASKS_PER_NODE>
    <MAX_MPITASKS_PER_NODE>36</MAX_MPITASKS_PER_NODE>
    <mpirun mpilib="mpi-serial">
      <executable/>
    </mpirun>
    <mpirun mpilib="default">
      <executable>srun</executable>
    </mpirun>
    <module_system type="module">
      <init_path lang="python">/usr/share/lmod/lmod/init/env_modules_python.py</init_path>
      <init_path lang="perl">/usr/share/lmod/lmod/init/perl</init_path>
      <init_path lang="sh">/usr/share/lmod/lmod/init/sh</init_path>
      <init_path lang="csh">/usr/share/lmod/lmod/init/csh</init_path>
      <cmd_path lang="csh">module</cmd_path>
      <cmd_path lang="sh">module</cmd_path>
      <cmd_path lang="python">/usr/share/lmod/lmod/libexec/lmod python</cmd_path>
      <cmd_path lang="perl">/usr/share/lmod/lmod/libexec/lmod perl</cmd_path>
      <modules compiler="intel">
        <command name="load">python</command>
        <command name="load">git</command>
        <command name="load">intel/19.0.4</command>
        <command name="load">mvapich2/2.3</command>
        <command name="load">cmake/3.14.5</command>
        <command name="load">netcdf-fortran/4.4.4</command>
        <command name="load">pnetcdf/1.9.0</command>
      </modules>
    </module_system>
    <RUNDIR>/p/lscratchh/$CCSMUSER/ACME/$CASE/run</RUNDIR>
    <EXEROOT>/p/lscratchh/$CCSMUSER/$CASE/bld</EXEROOT>
    <environment_variables compiler="intel">
      <env name="NETCDFROOT">/usr/tce/packages/netcdf-fortran/netcdf-fortran-4.4.4-intel-18.0.1/</env>
      <env name="NETCDF_PATH">/usr/tce/packages/netcdf-fortran/netcdf-fortran-4.4.4-intel-18.0.1/</env>
    </environment_variables>
    <environment_variables compiler="intel" mpilib="!mpi-serial">
      <env name="PNETCDFROOT">/usr/tce/packages/pnetcdf/pnetcdf-1.9.0-intel-18.0.1-mvapich2-2.2/</env>
    </environment_variables>
  </machine>

  <machine MACH="theta">
    <DESC>ALCF Cray XC40 KNL, os is CNL, 64 pes/node, batch system is cobalt</DESC>
    <NODENAME_REGEX>theta.*</NODENAME_REGEX>
    <OS>CNL</OS>
    <COMPILERS>intel,gnu,cray</COMPILERS>
    <MPILIBS>mpt</MPILIBS>
    <SAVE_TIMING_DIR>/projects/$PROJECT</SAVE_TIMING_DIR>
    <SAVE_TIMING_DIR_PROJECTS>ClimateEnergy_4</SAVE_TIMING_DIR_PROJECTS>
    <CIME_OUTPUT_ROOT>/projects/$PROJECT/$USER</CIME_OUTPUT_ROOT>
    <DIN_LOC_ROOT>/projects/ccsm/e3sm/inputdata</DIN_LOC_ROOT>
    <DIN_LOC_ROOT_CLMFORC>/projects/ccsm/e3sm/inputdata/atm/datm7</DIN_LOC_ROOT_CLMFORC>
    <DOUT_S_ROOT>$CIME_OUTPUT_ROOT/archive/$CASE</DOUT_S_ROOT>
    <BASELINE_ROOT>/projects/$PROJECT/e3sm/baselines/$COMPILER</BASELINE_ROOT>
    <CCSM_CPRNC>/projects/ccsm/e3sm/tools/cprnc/cprnc</CCSM_CPRNC>
    <GMAKE_J>16</GMAKE_J>
    <TESTS>e3sm_developer</TESTS>
    <NTEST_PARALLEL_JOBS>4</NTEST_PARALLEL_JOBS>
    <BATCH_SYSTEM>cobalt_theta</BATCH_SYSTEM>
    <SUPPORTED_BY>E3SM</SUPPORTED_BY>
    <MAX_TASKS_PER_NODE>128</MAX_TASKS_PER_NODE>
    <MAX_MPITASKS_PER_NODE>64</MAX_MPITASKS_PER_NODE>
    <PROJECT_REQUIRED>TRUE</PROJECT_REQUIRED>
    <mpirun mpilib="default">
      <executable>aprun</executable>
      <arguments>
        <arg name="num_tasks">-n {{ total_tasks }}</arg>
        <arg name="tasks_per_node">-N $SHELL{if [ `./xmlquery --value MAX_MPITASKS_PER_NODE` -gt `./xmlquery --value TOTAL_TASKS` ];then echo `./xmlquery --value TOTAL_TASKS`;else echo `./xmlquery --value MAX_MPITASKS_PER_NODE`;fi;}</arg>
        <arg name="hyperthreading">--cc depth -d $SHELL{echo `./xmlquery --value MAX_TASKS_PER_NODE`/`./xmlquery --value MAX_MPITASKS_PER_NODE`|bc} -j $SHELL{if [ 64 -ge `./xmlquery --value MAX_TASKS_PER_NODE` ];then echo 1;else echo `./xmlquery --value MAX_TASKS_PER_NODE`/64|bc;fi;}</arg>
        <arg name="env_vars">$ENV{SMP_VARS} $ENV{labeling}</arg>
      </arguments>
    </mpirun>
    <module_system type="module">
      <init_path lang="perl">/opt/modules/default/init/perl.pm</init_path>
      <init_path lang="python">/opt/modules/default/init/python.py</init_path>
      <init_path lang="sh">/opt/modules/default/init/sh</init_path>
      <init_path lang="csh">/opt/modules/default/init/csh</init_path>
      <cmd_path lang="perl">/opt/modules/default/bin/modulecmd perl</cmd_path>
      <cmd_path lang="python">/opt/modules/default/bin/modulecmd python</cmd_path>
      <cmd_path lang="sh">module</cmd_path>
      <cmd_path lang="csh">module</cmd_path>
      <modules>
        <command name="rm">cray-mpich</command>
        <command name="rm">cray-parallel-netcdf</command>
        <command name="rm">cray-hdf5-parallel</command>
        <command name="rm">cray-hdf5</command>
        <command name="rm">cray-netcdf</command>
        <command name="rm">cray-netcdf-hdf5parallel</command>
        <command name="load">craype/2.6.5</command>
        <command name="load">cmake/3.14.5</command>
      </modules>
      <modules compiler="intel">
        <command name="rm">PrgEnv-gnu</command>
        <command name="rm">PrgEnv-cray</command>
        <command name="load">PrgEnv-intel/6.0.7</command>
        <command name="swap">intel/19.1.0.166</command>
      </modules>
      <modules compiler="gnu">
        <command name="rm">PrgEnv-intel</command>
        <command name="rm">PrgEnv-cray</command>
        <command name="load">PrgEnv-gnu/6.0.7</command>
        <command name="swap">gcc/9.3.0</command>
      </modules>
      <modules compiler="cray">
        <command name="rm">PrgEnv-intel</command>
        <command name="rm">PrgEnv-gnu</command>
        <command name="load">gcc/9.3.0</command>
        <command name="load">PrgEnv-cray/6.0.9</command>
        <command name="swap">cce/10.0.3</command>
        <command name="rm">darshan</command>
      </modules>
      <modules compiler="!intel">
        <command name="swap">cray-libsci/20.09.1</command>
      </modules>
      <modules>
        <command name="load">cray-mpich/7.7.14</command>
        <command name="load">cray-hdf5-parallel/1.10.6.1</command>
        <command name="load">cray-netcdf-hdf5parallel/4.7.3.3</command>
        <command name="load">cray-parallel-netcdf/1.12.0.1</command>
      </modules>
    </module_system>
    <RUNDIR>$CIME_OUTPUT_ROOT/$CASE/run</RUNDIR>
    <EXEROOT>$CIME_OUTPUT_ROOT/$CASE/bld</EXEROOT>
    <TEST_TPUT_TOLERANCE>0.1</TEST_TPUT_TOLERANCE>
    <MAX_GB_OLD_TEST_DATA>1000</MAX_GB_OLD_TEST_DATA>
    <environment_variables>
      <env name="PERL5LIB">/projects/ccsm/e3sm/libs/perl5</env>
      <env name="MPAS_TOOL_DIR">/projects/ccsm/e3sm/tools/mpas</env>
      <env name="HDF5_DISABLE_VERSION_CHECK">1</env>
      <env name="labeling">-e PMI_LABEL_ERROUT=1</env>
      <env name="SMP_VARS"> </env>
    </environment_variables>
    <environment_variables SMP_PRESENT="TRUE" compiler="intel">
      <env name="SMP_VARS">-e OMP_NUM_THREADS=$ENV{OMP_NUM_THREADS} -e OMP_STACKSIZE=128M -e KMP_AFFINITY=granularity=thread,scatter</env>
    </environment_variables>
    <environment_variables SMP_PRESENT="TRUE" compiler="!intel">
      <env name="SMP_VARS">-e OMP_NUM_THREADS=$ENV{OMP_NUM_THREADS} -e OMP_STACKSIZE=128M -e OMP_PROC_BIND=spread -e OMP_PLACES=threads</env>
    </environment_variables>
  </machine>

  <machine MACH="jlse">
    <DESC>ANL experimental/evaluation cluster, batch system is cobalt</DESC>
    <NODENAME_REGEX>jlse.*</NODENAME_REGEX>
    <OS>LINUX</OS>
    <COMPILERS>intel,gnu</COMPILERS>
    <MPILIBS>impi,openmpi</MPILIBS>
    <CIME_OUTPUT_ROOT>/gpfs/jlse-fs0/projects/climate/$USER/scratch/jlse</CIME_OUTPUT_ROOT>
    <DIN_LOC_ROOT>/gpfs/jlse-fs0/projects/climate/inputdata</DIN_LOC_ROOT>
    <DIN_LOC_ROOT_CLMFORC>/gpfs/jlse-fs0/projects/climate/inputdata/atm/datm7</DIN_LOC_ROOT_CLMFORC>
    <DOUT_S_ROOT>$CIME_OUTPUT_ROOT/archive/$CASE</DOUT_S_ROOT>
    <BASELINE_ROOT>/gpfs/jlse-fs0/projects/climate/baselines/$COMPILER</BASELINE_ROOT>
    <CCSM_CPRNC>/gpfs/jlse-fs0/projects/climate/tools/cprnc/cprnc</CCSM_CPRNC>
    <GMAKE_J>16</GMAKE_J>
    <TESTS>e3sm_developer</TESTS>
    <NTEST_PARALLEL_JOBS>4</NTEST_PARALLEL_JOBS>
    <BATCH_SYSTEM>cobalt_theta</BATCH_SYSTEM>
    <SUPPORTED_BY>e3sm</SUPPORTED_BY>
    <MAX_TASKS_PER_NODE>112</MAX_TASKS_PER_NODE>
    <MAX_MPITASKS_PER_NODE>112</MAX_MPITASKS_PER_NODE>
    <PROJECT_REQUIRED>FALSE</PROJECT_REQUIRED>
    <mpirun mpilib="impi">
      <executable>mpirun</executable>
      <arguments>
        <arg name="num_tasks">-l -n {{ total_tasks }}</arg>
      </arguments>
    </mpirun>
    <mpirun mpilib="openmpi">
      <executable>mpirun</executable>
      <arguments>
        <arg name="num_tasks">--tag-output -n {{ total_tasks }}</arg>
        <arg name="tasks_per_node"> --map-by ppr:{{ tasks_per_numa }}:socket:PE=$ENV{OMP_NUM_THREADS} --bind-to hwthread</arg>
      </arguments>
    </mpirun>
    <module_system type="module" allow_error="true">
      <init_path lang="sh">/usr/share/Modules/init/sh</init_path>
      <init_path lang="csh">/usr/share/Modules/init/csh</init_path>
      <init_path lang="perl">/usr/share/Modules/init/perl.pm</init_path>
      <init_path lang="python">/usr/share/Modules/init/python.py</init_path>
      <cmd_path lang="sh">module</cmd_path>
      <cmd_path lang="csh">module</cmd_path>
      <cmd_path lang="perl">/usr/bin/modulecmd perl</cmd_path>
      <cmd_path lang="python">/usr/bin/modulecmd python</cmd_path>
      <modules>
	<command name="purge"/>
        <command name="use">/soft/modulefiles</command>
        <command name="use">/soft/packaging/spack-builds/modules/linux-rhel7-x86_64</command>
        <command name="load">cmake/3.17.0-gcc-9.3.0-5dgh2gv</command>
      </modules>
      <modules compiler="intel">
	<command name="load">intel/2019</command>
      </modules>
      <modules compiler="intel" mpilib="impi">
	<command name="load">intelmpi/2019-intel</command>
      </modules>
      <modules compiler="gnu">
	<command name="load">gcc/9.2.0</command>
      </modules>
    </module_system>
    <RUNDIR>$CIME_OUTPUT_ROOT/$CASE/run</RUNDIR>
    <EXEROOT>$CIME_OUTPUT_ROOT/$CASE/bld</EXEROOT>
    <environment_variables>
      <env name="PATH">/home/azamat/perl5/bin:$ENV{PATH}</env>
      <env name="PERL5LIB">/home/azamat/perl5/lib/perl5</env>
      <env name="PERL_LOCAL_LIB_ROOT">/home/azamat/perl5</env>
      <env name="PERL_MB_OPT">"--install_base \"/home/azamat/perl5\""</env>
      <env name="PERL_MM_OPT">"INSTALL_BASE=/home/azamat/perl5"</env>
    </environment_variables>
    <environment_variables compiler="intel">
      <env name="NETCDF_PATH">/gpfs/jlse-fs0/projects/climate/soft/netcdf/4.4.1c-4.2cxx-4.4.4f/intel19</env>
    </environment_variables>
    <environment_variables compiler="gnu">
      <env name="NETCDF_PATH">/gpfs/jlse-fs0/projects/climate/soft/netcdf/4.4.1c-4.2cxx-4.4.4f/gcc9.2.0</env>
    </environment_variables>
    <environment_variables compiler="intel" mpilib="impi">
      <env name="PNETCDF_PATH">/gpfs/jlse-fs0/projects/climate/soft/pnetcdf/1.12.1/intel19</env>
    </environment_variables>
    <environment_variables compiler="intel" mpilib="openmpi">
      <env name="OMPI_CC">icc</env>
      <env name="OMPI_CXX">icpc</env>
      <env name="OMPI_FC">ifort</env>
      <env name="PATH">/gpfs/jlse-fs0/projects/climate/soft/openmpi/2.1.6/intel19/bin:$ENV{PATH}</env>
      <env name="LD_LIBRARY_PATH">/gpfs/jlse-fs0/projects/climate/soft/openmpi/2.1.6/intel19/lib:$ENV{LD_LIBRARY_PATH}</env>
      <env name="PNETCDF_PATH">/gpfs/jlse-fs0/projects/climate/soft/pnetcdf/1.12.1/openmpi2.1.6</env>
    </environment_variables>
    <environment_variables compiler="gnu" mpilib="openmpi">
      <env name="OMPI_CC">gcc</env>
      <env name="OMPI_CXX">g++</env>
      <env name="OMPI_FC">gfortran</env>
      <env name="PATH">/gpfs/jlse-fs0/projects/climate/soft/openmpi/2.1.6/gcc9.2.0/bin:$ENV{PATH}</env>
      <env name="LD_LIBRARY_PATH">/gpfs/jlse-fs0/projects/climate/soft/openmpi/2.1.6/gcc9.2.0/lib:$ENV{LD_LIBRARY_PATH}</env>
      <env name="PNETCDF_PATH">/gpfs/jlse-fs0/projects/climate/soft/pnetcdf/1.12.1/openmpi2.1.6-gcc9.2.0</env>
    </environment_variables>
    <environment_variables mpilib="impi">
      <env name="I_MPI_DEBUG">10</env>
      <env name="I_MPI_PIN_DOMAIN">omp</env>
      <env name="I_MPI_PIN_ORDER">spread</env>
      <env name="I_MPI_PIN_CELL">unit</env>
    </environment_variables>
    <environment_variables SMP_PRESENT="TRUE" compiler="intel">
      <env name="KMP_AFFINITY">verbose,granularity=thread,scatter</env>
      <env name="OMP_STACKSIZE">128M</env>
    </environment_variables>
    <environment_variables SMP_PRESENT="TRUE" compiler="!intel">
      <env name="OMP_PLACES">threads</env>
      <env name="OMP_STACKSIZE">128M</env>
    </environment_variables>
  </machine>

<machine MACH="jlse-iris">
    <DESC>ANL experimental/evaluation cluster, batch system is cobalt</DESC>
    <NODENAME_REGEX>jlse.*</NODENAME_REGEX>
    <OS>LINUX</OS>
    <COMPILERS>intelgpu</COMPILERS>
    <MPILIBS>mpich</MPILIBS>
    <CIME_OUTPUT_ROOT>$ENV{HOME}/acme/scratch</CIME_OUTPUT_ROOT>
    <DIN_LOC_ROOT>/home/azamat/acme/inputdata</DIN_LOC_ROOT>
    <DIN_LOC_ROOT_CLMFORC>/home/azamat/acme/inputdata/atm/datm7</DIN_LOC_ROOT_CLMFORC>
    <DOUT_S_ROOT>$CIME_OUTPUT_ROOT/archive/$CASE</DOUT_S_ROOT>
    <BASELINE_ROOT>$ENV{HOME}/acme/baselines/$COMPILER</BASELINE_ROOT>
    <CCSM_CPRNC>/home/azamat/acme/tools/cprnc/cprnc</CCSM_CPRNC>
    <GMAKE_J>8</GMAKE_J>
    <TESTS>acme_developer</TESTS>
    <BATCH_SYSTEM>cobalt_theta</BATCH_SYSTEM>
    <SUPPORTED_BY>e3sm</SUPPORTED_BY>
    <MAX_TASKS_PER_NODE>128</MAX_TASKS_PER_NODE>
    <MAX_MPITASKS_PER_NODE>64</MAX_MPITASKS_PER_NODE>
    <PROJECT_REQUIRED>FALSE</PROJECT_REQUIRED>
    <mpirun mpilib="default">
      <executable>mpirun</executable>
      <arguments>
        <arg name="num_tasks">-l -n $TOTALPES</arg>
      </arguments>
    </mpirun>
    <module_system type="module" allow_error="true">
      <init_path lang="sh">/usr/share/Modules/init/sh</init_path>
      <init_path lang="csh">/usr/share/Modules/init/csh</init_path>
      <init_path lang="perl">/usr/share/Modules/init/perl.pm</init_path>
      <init_path lang="python">/usr/share/Modules/init/python.py</init_path>
      <cmd_path lang="sh">module</cmd_path>
      <cmd_path lang="csh">module</cmd_path>
      <cmd_path lang="perl">/usr/bin/modulecmd perl</cmd_path>
      <cmd_path lang="python">/usr/bin/modulecmd python</cmd_path>
      <modules>
	<command name="purge"/>
	<command name="use">/soft/modulefiles</command>
	<command name="use">/soft/packaging/spack-builds/modules/linux-rhel7-x86_64</command>
	<command name="use">/soft/restricted/intel_dga/modulefiles</command>
	<command name="load">cmake/3.17.0-gcc-9.3.0-5dgh2gv</command>
      </modules>
      <modules compiler="intelgpu">
        <command name="load">omp</command>
        <command name="load">mkl</command>
	<command name="load">mpi</command>
      </modules>
    </module_system>
    <RUNDIR>$CIME_OUTPUT_ROOT/$CASE/run</RUNDIR>
    <EXEROOT>$CIME_OUTPUT_ROOT/$CASE/bld</EXEROOT>
    <environment_variables>
      <env name="MPICH_ENV_DISPLAY">1</env>
      <env name="MPICH_VERSION_DISPLAY">1</env>
      <env name="MPICH_CPUMASK_DISPLAY">1</env>
      <env name="MPICH_MEMORY_REPORT">1</env>
      <env name="PATH">/home/azamat/perl5/bin:$ENV{PATH}</env>
      <env name="PERL5LIB">/home/azamat/perl5/lib/perl5</env>
     <env name="PERL_LOCAL_LIB_ROOT">/home/azamat/perl5</env>
      <env name="PERL_MB_OPT">"--install_base \"/home/azamat/perl5\""</env>
      <env name="PERL_MM_OPT">"INSTALL_BASE=/home/azamat/perl5"</env>
    </environment_variables>
    <environment_variables compiler="intelgpu">
      <env name="LD_LIBRARY_PATH">/home/wuda/soft/hdf5/1.8.16-parallel/intel18/lib:/home/wuda/soft/szip/2.1.1/intel18/lib:/home/wuda/soft/zlib/1.2.11/intel18/lib:$ENV{LD_LIBRARY_PATH}</env>
      <env name="HDF5_PATH">/home/wuda/soft/hdf5/1.8.16-parallel/intel18</env>
      <env name="NETCDF_PATH">/home/wuda/soft/netcdf/4.4.1c-4.2cxx-4.4.4f-parallel/intel18</env>
      <env name="PNETCDF_PATH">/home/wuda/soft/pnetcdf/1.12.0/intel18</env>
      <env name="I_MPI_DEBUG">10</env>
      <env name="I_MPI_PIN_CELL">core</env>
    </environment_variables>
</machine>

  <machine MACH="sooty">
    <DESC>PNL cluster, OS is Linux, batch system is SLURM</DESC>
    <NODENAME_REGEX>sooty</NODENAME_REGEX>
    <OS>LINUX</OS>
    <COMPILERS>intel,pgi</COMPILERS>
    <MPILIBS>mvapich2</MPILIBS>
    <CIME_OUTPUT_ROOT>/lustre/$USER/cime_output_root</CIME_OUTPUT_ROOT>
    <DIN_LOC_ROOT>/lustre/climate/csmdata/</DIN_LOC_ROOT>
    <DIN_LOC_ROOT_CLMFORC>/lustre/climate/csmdata/atm/datm7</DIN_LOC_ROOT_CLMFORC>
    <DOUT_S_ROOT>/lustre/$USER/archive/$CASE</DOUT_S_ROOT>
    <BASELINE_ROOT>/lustre/climate/acme_baselines/$COMPILER</BASELINE_ROOT>
    <CCSM_CPRNC>/lustre/climate/acme_baselines/cprnc/cprnc</CCSM_CPRNC>
    <GMAKE_J>8</GMAKE_J>
    <BATCH_SYSTEM>slurm</BATCH_SYSTEM>
    <SUPPORTED_BY>balwinder.singh -at- pnnl.gov</SUPPORTED_BY>
    <MAX_TASKS_PER_NODE>8</MAX_TASKS_PER_NODE>
    <MAX_MPITASKS_PER_NODE>8</MAX_MPITASKS_PER_NODE>
    <PROJECT_REQUIRED>FALSE</PROJECT_REQUIRED>
    <mpirun mpilib="mpi-serial">
      <executable/>
    </mpirun>
    <mpirun mpilib="mvapich2">
      <executable>srun</executable>
      <arguments>
        <arg name="mpi">--mpi=none</arg>
        <arg name="num_tasks">--ntasks={{ total_tasks }}</arg>
        <arg name="cpu_bind">--cpu_bind=sockets --cpu_bind=verbose</arg>
        <arg name="kill-on-bad-exit">--kill-on-bad-exit</arg>
      </arguments>
    </mpirun>
    <module_system type="module">
      <init_path lang="perl">/share/apps/modules/Modules/3.2.10/init/perl.pm</init_path>
      <init_path lang="python">/share/apps/modules/Modules/3.2.10/init/python.py</init_path>
      <init_path lang="csh">/etc/profile.d/modules.csh</init_path>
      <init_path lang="sh">/etc/profile.d/modules.sh</init_path>
      <cmd_path lang="perl">/share/apps/modules/Modules/3.2.10/bin/modulecmd perl</cmd_path>
      <cmd_path lang="python">/share/apps/modules/Modules/3.2.10/bin/modulecmd python</cmd_path>
      <cmd_path lang="sh">module</cmd_path>
      <cmd_path lang="csh">module</cmd_path>
      <modules>
        <command name="purge"/>
      </modules>
      <modules>
        <command name="load">perl/5.20.0</command>
        <command name="load">cmake/3.17.1</command>
        <command name="load">python/2.7.8</command>
        <command name="load">svn/1.8.13</command>
      </modules>
      <modules compiler="intel">
        <command name="load">intel/15.0.1</command>
        <command name="load">mkl/15.0.1</command>
      </modules>
      <modules compiler="pgi">
        <command name="load">pgi/14.10</command>
      </modules>
      <modules mpilib="mvapich2">
        <command name="load">mvapich2/2.1</command>
      </modules>
      <modules>
        <command name="load">netcdf/4.3.2</command>
      </modules>
    </module_system>
    <RUNDIR>/lustre/$USER/csmruns/$CASE/run</RUNDIR>
    <EXEROOT>/lustre/$USER/csmruns/$CASE/bld</EXEROOT>
    <environment_variables>
      <env name="MKL_PATH">$ENV{MKLROOT} </env>
      <env name="NETCDF_PATH">$ENV{NETCDF_LIB}/../</env>
      <env name="OMP_STACKSIZE">64M</env>
    </environment_variables>
  </machine>

  <machine MACH="cascade">
    <DESC>PNNL Intel KNC cluster, OS is Linux, batch system is SLURM</DESC>
    <NODENAME_REGEX>glogin</NODENAME_REGEX>
    <OS>LINUX</OS>
    <COMPILERS>intel</COMPILERS>
    <MPILIBS>impi,mvapich2</MPILIBS>
    <CIME_OUTPUT_ROOT>/dtemp/$PROJECT/$USER</CIME_OUTPUT_ROOT>
    <DIN_LOC_ROOT>/dtemp/st49401/sing201/acme/inputdata/</DIN_LOC_ROOT>
    <DIN_LOC_ROOT_CLMFORC>/dtemp/st49401/sing201/acme/inputdata/atm/datm7</DIN_LOC_ROOT_CLMFORC>
    <DOUT_S_ROOT>$CIME_OUTPUT_ROOT/archive/$CASE</DOUT_S_ROOT>
    <BASELINE_ROOT>$CIME_OUTPUT_ROOT/acme/acme_baselines</BASELINE_ROOT>
    <CCSM_CPRNC>$CIME_OUTPUT_ROOT/acme/acme_baselines/cprnc/cprnc</CCSM_CPRNC>
    <GMAKE_J>8</GMAKE_J>
    <BATCH_SYSTEM>slurm</BATCH_SYSTEM>
    <SUPPORTED_BY>balwinder.singh -at- pnnl.gov</SUPPORTED_BY>
    <MAX_TASKS_PER_NODE>16</MAX_TASKS_PER_NODE>
    <MAX_MPITASKS_PER_NODE>16</MAX_MPITASKS_PER_NODE>
    <PROJECT_REQUIRED>TRUE</PROJECT_REQUIRED>
    <mpirun mpilib="mpi-serial">
      <executable/>
    </mpirun>
    <mpirun mpilib="impi">
      <executable>mpirun</executable>
      <arguments>
        <arg name="num_tasks"> -np {{ total_tasks }}</arg>
      </arguments>
    </mpirun>
    <mpirun mpilib="mvapich2">
      <executable>srun</executable>
      <arguments>
        <arg name="mpi">--mpi=none</arg>
        <arg name="num_tasks">--ntasks={{ total_tasks }}</arg>
        <arg name="cpu_bind">--cpu_bind=sockets --cpu_bind=verbose</arg>
        <arg name="kill-on-bad-exit">--kill-on-bad-exit</arg>
      </arguments>
    </mpirun>
    <module_system type="module">
      <init_path lang="python">/opt/lmod/7.8.4/init/env_modules_python.py</init_path>
      <init_path lang="csh">/etc/profile.d/modules.csh</init_path>
      <init_path lang="sh">/etc/profile.d/modules.sh</init_path>
      <cmd_path lang="python">/opt/lmod/7.8.4/libexec/lmod python</cmd_path>
      <cmd_path lang="sh">module</cmd_path>
      <cmd_path lang="csh">module</cmd_path>
      <modules>
        <command name="purge"/>
      </modules>
      <modules>
        <command name="load">python/2.7.9</command>
      </modules>
      <modules compiler="intel">
        <command name="load">intel/ips_18</command>
        <command name="load">mkl/14.0</command>
      </modules>
      <modules mpilib="impi">
        <command name="load">impi/4.1.2.040</command>
      </modules>
      <modules mpilib="mvapich2">
        <command name="load">mvapich2/1.9</command>
      </modules>
      <modules>
        <command name="load">netcdf/4.3.0</command>
      </modules>
    </module_system>
    <RUNDIR>$CIME_OUTPUT_ROOT/csmruns/$CASE/run</RUNDIR>
    <EXEROOT>$CIME_OUTPUT_ROOT/csmruns/$CASE/bld</EXEROOT>
    <environment_variables>
      <env name="OMP_STACKSIZE">64M</env>
      <env name="NETCDF_HOME">$ENV{NETCDF_ROOT}</env>
    </environment_variables>
    <environment_variables compiler="intel">
      <env name="MKL_PATH">$ENV{MLIBHOME}</env>
      <env name="COMPILER">intel</env>
    </environment_variables>
  </machine>

  <machine MACH="constance">
    <DESC>PNL Haswell cluster, OS is Linux, batch system is SLURM</DESC>
    <NODENAME_REGEX>constance</NODENAME_REGEX>
    <OS>LINUX</OS>
    <COMPILERS>intel,pgi,nag</COMPILERS>
    <MPILIBS>mvapich2,openmpi,intelmpi,mvapich</MPILIBS>
    <CIME_OUTPUT_ROOT>/pic/scratch/$USER</CIME_OUTPUT_ROOT>
    <DIN_LOC_ROOT>/pic/projects/climate/csmdata/</DIN_LOC_ROOT>
    <DIN_LOC_ROOT_CLMFORC>/pic/projects/climate/csmdata/atm/datm7</DIN_LOC_ROOT_CLMFORC>
    <DOUT_S_ROOT>/pic/scratch/$USER/archive/$CASE</DOUT_S_ROOT>
    <BASELINE_ROOT>/pic/projects/climate/acme_baselines/$COMPILER</BASELINE_ROOT>
    <CCSM_CPRNC>/pic/projects/climate/acme_baselines/cprnc/cprnc</CCSM_CPRNC>
    <GMAKE_J>8</GMAKE_J>
    <BATCH_SYSTEM>slurm</BATCH_SYSTEM>
    <SUPPORTED_BY>balwinder.singh -at- pnnl.gov</SUPPORTED_BY>
    <MAX_TASKS_PER_NODE>24</MAX_TASKS_PER_NODE>
    <MAX_MPITASKS_PER_NODE>24</MAX_MPITASKS_PER_NODE>
    <PROJECT_REQUIRED>FALSE</PROJECT_REQUIRED>
    <mpirun mpilib="mpi-serial">
      <executable/>
    </mpirun>
    <mpirun mpilib="mvapich2">
      <executable>srun</executable>
      <arguments>
        <arg name="mpi">--mpi=none</arg>
        <arg name="num_tasks">--ntasks={{ total_tasks }}</arg>
        <arg name="cpu_bind">--cpu_bind=sockets --cpu_bind=verbose</arg>
        <arg name="kill-on-bad-exit">--kill-on-bad-exit</arg>
      </arguments>
    </mpirun>
    <mpirun mpilib="mvapich">
      <executable>srun</executable>
      <arguments>
        <arg name="num_tasks">--ntasks={{ total_tasks }}</arg>
        <arg name="cpu_bind">--cpu_bind=sockets --cpu_bind=verbose</arg>
        <arg name="kill-on-bad-exit">--kill-on-bad-exit</arg>
      </arguments>
    </mpirun>
    <mpirun mpilib="intelmpi">
      <executable>mpirun</executable>
      <arguments>
        <arg name="num_tasks">-n {{ total_tasks }}</arg>
      </arguments>
    </mpirun>
    <mpirun mpilib="openmpi">
      <executable>mpirun</executable>
      <arguments>
        <arg name="num_tasks">-n {{ total_tasks }}</arg>
      </arguments>
    </mpirun>
    <module_system type="module">
      <init_path lang="perl">/share/apps/modules/Modules/3.2.10/init/perl.pm</init_path>
      <init_path lang="python">/share/apps/modules/Modules/3.2.10/init/python.py</init_path>
      <init_path lang="csh">/etc/profile.d/modules.csh</init_path>
      <init_path lang="sh">/etc/profile.d/modules.sh</init_path>
      <cmd_path lang="perl">/share/apps/modules/Modules/3.2.10/bin/modulecmd perl</cmd_path>
      <cmd_path lang="python">/share/apps/modules/Modules/3.2.10/bin/modulecmd python</cmd_path>
      <cmd_path lang="sh">module</cmd_path>
      <cmd_path lang="csh">module</cmd_path>
      <modules>
        <command name="purge"/>
      </modules>
      <modules>
        <command name="load">perl/5.20.0</command>
        <!--command name="load">cmake/3.3.0</command-->
        <command name="load">cmake/3.12.3</command>
        <command name="load">python/2.7.8</command>
      </modules>
      <modules compiler="intel">
        <command name="load">intel/15.0.1</command>
        <command name="load">mkl/15.0.1</command>
      </modules>
      <modules compiler="pgi">
        <command name="load">pgi/14.10</command>
      </modules>
      <modules compiler="nag">
        <command name="load">nag/6.0</command>
        <command name="load">mkl/15.0.1</command>
      </modules>
      <modules mpilib="mvapich">
        <command name="load">mvapich2/2.1</command>
      </modules>
      <modules mpilib="mvapich2" compiler="intel">
        <command name="load">mvapich2/2.1</command>
      </modules>
      <modules mpilib="mvapich2" compiler="pgi">
        <command name="load">mvapich2/2.1</command>
      </modules>
      <modules mpilib="mvapich2" compiler="nag">
        <command name="load">mvapich2/2.3b</command>
      </modules>
      <modules mpilib="intelmpi">
        <command name="load">intelmpi/5.0.1.035</command>
      </modules>
      <modules mpilib="openmpi">
        <command name="load">openmpi/1.8.3</command>
      </modules>
      <modules compiler="intel">
        <command name="load">netcdf/4.3.2</command>
      </modules>
      <modules compiler="pgi">
        <command name="load">netcdf/4.3.2</command>
      </modules>
      <modules compiler="nag">
        <command name="load">netcdf/4.4.1.1</command>
      </modules>
    </module_system>
    <RUNDIR>/pic/scratch/$USER/csmruns/$CASE/run</RUNDIR>
    <EXEROOT>/pic/scratch/$USER/csmruns/$CASE/bld</EXEROOT>
    <environment_variables>
      <env name="OMP_STACKSIZE">64M</env>
      <env name="NETCDF_HOME">$ENV{NETCDF_LIB}/../</env>
    </environment_variables>
    <environment_variables compiler="intel">
      <env name="MKL_PATH">$ENV{MLIB_LIB}</env>
    </environment_variables>
    <environment_variables compiler="nag">
      <env name="MKL_PATH">$ENV{MLIB_LIB}</env>
    </environment_variables>
  </machine>

  <machine MACH="compy">
    <DESC>PNL E3SM Intel Xeon Gold 6148(Skylake) nodes, OS is Linux, SLURM</DESC>
    <NODENAME_REGEX>compy</NODENAME_REGEX>
    <OS>LINUX</OS>
    <COMPILERS>intel,pgi</COMPILERS>
    <MPILIBS>impi,mvapich2</MPILIBS>
    <SAVE_TIMING_DIR>/compyfs</SAVE_TIMING_DIR>
    <SAVE_TIMING_DIR_PROJECTS>.*</SAVE_TIMING_DIR_PROJECTS>
    <CIME_OUTPUT_ROOT>/compyfs/$USER/e3sm_scratch</CIME_OUTPUT_ROOT>
    <DIN_LOC_ROOT>/compyfs/inputdata</DIN_LOC_ROOT>
    <DIN_LOC_ROOT_CLMFORC>/compyfs/inputdata/atm/datm7</DIN_LOC_ROOT_CLMFORC>
    <DOUT_S_ROOT>/compyfs/$USER/e3sm_scratch/archive/$CASE</DOUT_S_ROOT>
    <BASELINE_ROOT>/compyfs/e3sm_baselines/$COMPILER</BASELINE_ROOT>
    <CCSM_CPRNC>/compyfs/e3sm_baselines/cprnc/cprnc</CCSM_CPRNC>
    <GMAKE_J>8</GMAKE_J>
    <TESTS>e3sm_integration</TESTS>	  
    <NTEST_PARALLEL_JOBS>4</NTEST_PARALLEL_JOBS>
    <BATCH_SYSTEM>slurm</BATCH_SYSTEM>
    <SUPPORTED_BY>bibi.mathew -at- pnnl.gov</SUPPORTED_BY>
    <MAX_TASKS_PER_NODE>40</MAX_TASKS_PER_NODE>
    <MAX_MPITASKS_PER_NODE>40</MAX_MPITASKS_PER_NODE>
    <PROJECT_REQUIRED>TRUE</PROJECT_REQUIRED>
    <mpirun mpilib="mpi-serial">
      <executable/>
    </mpirun>
    <mpirun mpilib="mvapich2">
      <executable>srun</executable>
      <arguments>
        <arg name="mpi">--mpi=none</arg>
        <arg name="num_tasks">--ntasks={{ total_tasks }} --nodes={{ num_nodes }}</arg>
        <arg name="kill-on-bad-exit">--kill-on-bad-exit</arg>
        <arg name="cpu_bind">-l --cpu_bind=cores -c $ENV{OMP_NUM_THREADS} -m plane=$SHELL{echo 40/$OMP_NUM_THREADS|bc}</arg>
      </arguments>
    </mpirun>
    <mpirun mpilib="impi">
      <executable>srun</executable>
      <arguments>
        <arg name="mpi">--mpi=pmi2</arg>
        <arg name="num_tasks">--ntasks={{ total_tasks }} --nodes={{ num_nodes }}</arg>
        <arg name="kill-on-bad-exit">--kill-on-bad-exit</arg>
        <arg name="cpu_bind">-l --cpu_bind=cores -c $ENV{OMP_NUM_THREADS} -m plane=$SHELL{echo 40/$OMP_NUM_THREADS|bc}</arg>
      </arguments>
    </mpirun>
    <module_system type="module">
      <init_path lang="perl">/share/apps/modules/init/perl.pm</init_path>
      <init_path lang="python">/share/apps/modules/init/python.py</init_path>
      <init_path lang="csh">/etc/profile.d/modules.csh</init_path>
      <init_path lang="sh">/etc/profile.d/modules.sh</init_path>
      <cmd_path lang="perl"> /share/apps/modules/bin/modulecmd  perl</cmd_path>
      <cmd_path lang="python">/share/apps/modules/bin/modulecmd python</cmd_path>
      <cmd_path lang="sh">module</cmd_path>
      <cmd_path lang="csh">module</cmd_path>
      <modules>
        <command name="purge"/>
      </modules>
      <modules>
        <command name="load">cmake/3.11.4</command>
      </modules>
      <modules compiler="intel">
        <command name="load">intel/19.0.5</command>
      </modules>
      <modules compiler="pgi">
        <command name="load">pgi/19.10</command>
      </modules>
      <modules mpilib="mvapich2">
        <command name="load">mvapich2/2.3.1</command>
      </modules>
      <modules mpilib="impi" compiler="intel">
	<command name="load">intelmpi/2019u4</command>
      </modules>
      <modules mpilib="impi" compiler="pgi">
	<command name="load">intelmpi/2019u3</command>
      </modules>      
      <modules>
        <command name="load">netcdf/4.6.3</command>
        <command name="load">pnetcdf/1.9.0</command>
        <command name="load">mkl/2019u5</command>
      </modules>
    </module_system>
    <RUNDIR>$CIME_OUTPUT_ROOT/$CASE/run</RUNDIR>
    <EXEROOT>$CIME_OUTPUT_ROOT/$CASE/bld</EXEROOT>
    <TEST_TPUT_TOLERANCE>0.05</TEST_TPUT_TOLERANCE>
    <MAX_GB_OLD_TEST_DATA>0</MAX_GB_OLD_TEST_DATA>
    <environment_variables>
      <env name="NETCDF_HOME">$ENV{NETCDF_ROOT}/</env>
      <env name="MKL_PATH">$ENV{MKLROOT}</env>
    </environment_variables>
    <environment_variables mpilib="mvapich2">
      <env name="MV2_ENABLE_AFFINITY">0</env>
      <env name="MV2_SHOW_CPU_BINDING">1</env>
    </environment_variables>
    <environment_variables mpilib="impi">
      <env name="I_MPI_ADJUST_ALLREDUCE">1</env>
    </environment_variables>
    <environment_variables mpilib="impi" DEBUG="TRUE">
      <env name="I_MPI_DEBUG">10</env>
    </environment_variables>
    <environment_variables SMP_PRESENT="TRUE">
      <env name="OMP_STACKSIZE">64M</env>
      <env name="OMP_PLACES">cores</env>
    </environment_variables>
  </machine>

  <machine MACH="oic5">
    <DESC>ORNL XK6, os is Linux, 32 pes/node, batch system is PBS</DESC>
    <NODENAME_REGEX>oic5</NODENAME_REGEX>
    <OS>LINUX</OS>
    <COMPILERS>gnu</COMPILERS>
    <MPILIBS>mpich,openmpi</MPILIBS>
    <CIME_OUTPUT_ROOT>/home/$USER/models/ACME</CIME_OUTPUT_ROOT>
    <DIN_LOC_ROOT>/home/zdr/models/ccsm_inputdata</DIN_LOC_ROOT>
    <DIN_LOC_ROOT_CLMFORC>/home/zdr/models/ccsm_inputdata/atm/datm7</DIN_LOC_ROOT_CLMFORC>
    <DOUT_S_ROOT>/home/$USER/models/ACME/run/archive/$CASE</DOUT_S_ROOT>
    <GMAKE_J>32</GMAKE_J>
    <TESTS>e3sm_developer</TESTS>
    <BATCH_SYSTEM>pbs</BATCH_SYSTEM>
    <SUPPORTED_BY>dmricciuto</SUPPORTED_BY>
    <MAX_TASKS_PER_NODE>32</MAX_TASKS_PER_NODE>
    <MAX_MPITASKS_PER_NODE>32</MAX_MPITASKS_PER_NODE>
    <mpirun mpilib="mpich">
      <executable>/projects/cesm/devtools/mpich-3.0.4-gcc4.8.1/bin/mpirun</executable>
      <arguments>
        <arg name="num_tasks"> -np {{ total_tasks }}</arg>
        <arg name="machine_file">--hostfile $ENV{PBS_NODEFILE}</arg>
      </arguments>
    </mpirun>
    <mpirun mpilib="mpi-serial">
      <executable> </executable>
    </mpirun>
    <module_system type="none" />
    <RUNDIR>/home/$USER/models/ACME/run/$CASE/run</RUNDIR>
    <EXEROOT>/home/$USER/models/ACME/run/$CASE/bld</EXEROOT>
  </machine>

  <machine MACH="cades">
    <DESC>OR-CONDO, CADES-CCSI, os is Linux, 16 pes/nodes, batch system is PBS</DESC>
    <NODENAME_REGEX>or-condo</NODENAME_REGEX>
    <OS>LINUX</OS>
    <COMPILERS>gnu,intel</COMPILERS>
    <MPILIBS>openmpi</MPILIBS>
    <CIME_OUTPUT_ROOT>/lustre/or-hydra/cades-ccsi/scratch/$USER</CIME_OUTPUT_ROOT>
    <DIN_LOC_ROOT>/lustre/or-hydra/cades-ccsi/proj-shared/project_acme/ACME_inputdata</DIN_LOC_ROOT>
    <DIN_LOC_ROOT_CLMFORC>/lustre/or-hydra/cades-ccsi/proj-shared/project_acme/ACME_inputdata/atm/datm7</DIN_LOC_ROOT_CLMFORC>
    <DOUT_S_ROOT>$CIME_OUTPUT_ROOT/archive/$CASE</DOUT_S_ROOT>
    <BASELINE_ROOT>/lustre/or-hydra/cades-ccsi/proj-shared/project_acme/baselines/$COMPILER</BASELINE_ROOT>
    <CCSM_CPRNC>/lustre/or-hydra/cades-ccsi/proj-shared/tools/cprnc.orcondo</CCSM_CPRNC>
    <GMAKE_J>4</GMAKE_J>
    <TESTS>e3sm_developer</TESTS>
    <BATCH_SYSTEM>slurm</BATCH_SYSTEM>
    <SUPPORTED_BY>yinj -at- ornl.gov</SUPPORTED_BY>
    <MAX_TASKS_PER_NODE>32</MAX_TASKS_PER_NODE>
    <MAX_MPITASKS_PER_NODE>32</MAX_MPITASKS_PER_NODE>
    <PROJECT_REQUIRED>FALSE</PROJECT_REQUIRED>
    <mpirun mpilib="openmpi" compiler="gnu">
      <executable>mpirun</executable>
      <arguments>
        <arg name="num_tasks"> -np {{ total_tasks }}</arg>
      </arguments>
    </mpirun>
    <mpirun mpilib="mpi-serial">
      <executable> </executable>
    </mpirun>
    <module_system type="module">
      <init_path lang="sh">/usr/share/Modules/init/sh</init_path>
      <init_path lang="csh">/usr/share/Modules/init/csh</init_path>
      <init_path lang="perl">/usr/share/Modules/init/perl.pm</init_path>
      <init_path lang="python">/usr/share/Modules/init/python.py</init_path>
      <cmd_path lang="sh">module</cmd_path>
      <cmd_path lang="csh">module</cmd_path>
      <cmd_path lang="perl">/usr/bin/modulecmd perl</cmd_path>
      <cmd_path lang="python">/usr/bin/modulecmd python</cmd_path>
      <modules>
        <command name="purge"/>
      </modules>
      <modules compiler="gnu">
        <command name="load">PE-gnu</command>
      </modules>
      <modules>
        <command name="load">mkl/2017</command>
        <command name="load">cmake/3.12.0</command>
        <command name="load">python/2.7.12</command>
        <command name="load">nco/4.6.9</command>
        <command name="load">hdf5-parallel/1.8.17</command>
        <command name="load">netcdf-hdf5parallel/4.3.3.1</command>
        <command name="load">pnetcdf/1.9.0</command>
      </modules>
    </module_system>

    <!-- customize these fields as appropriate for your system (max tasks) and
                            desired layout (change '${group}/${USER}' to your
      prefered location). -->
    <RUNDIR>$CIME_OUTPUT_ROOT/$CASE/run</RUNDIR>
    <EXEROOT>$CIME_OUTPUT_ROOT/$CASE/bld</EXEROOT>
    <!-- for CLM-PFLOTRAN coupling, the PETSC_PATH must be defined specifically upon machines -->
    <environment_variables compiler="gnu" mpilib="openmpi">
      <env name="PETSC_PATH">/software/user_tools/current/cades-ccsi/petsc4pf/openmpi-1.10-gcc-5.3</env>
    </environment_variables>
    <environment_variables>
      <env name="PERL5LIB">/software/user_tools/current/cades-ccsi/perl5/lib/perl5/</env>
    </environment_variables>

  </machine>

  <machine MACH="eos">
    <DESC>ORNL XC30, os is CNL, 16 pes/node, batch system is PBS</DESC>
    <NODENAME_REGEX>eos</NODENAME_REGEX>
    <OS>CNL</OS>
    <COMPILERS>intel</COMPILERS>
    <MPILIBS>mpich</MPILIBS>
    <SAVE_TIMING_DIR>$ENV{PROJWORK}/$PROJECT</SAVE_TIMING_DIR>
    <SAVE_TIMING_DIR_PROJECTS>cli115,cli127,cli106,csc190</SAVE_TIMING_DIR_PROJECTS>
    <CIME_OUTPUT_ROOT>$ENV{HOME}/acme_scratch/$PROJECT</CIME_OUTPUT_ROOT>
    <DIN_LOC_ROOT>/lustre/atlas1/cli900/world-shared/cesm/inputdata</DIN_LOC_ROOT>
    <DIN_LOC_ROOT_CLMFORC>/lustre/atlas1/cli900/world-shared/cesm/inputdata/atm/datm7</DIN_LOC_ROOT_CLMFORC>
    <DOUT_S_ROOT>$ENV{MEMBERWORK}/$PROJECT/archive/$CASE</DOUT_S_ROOT>
    <BASELINE_ROOT>/lustre/atlas1/cli900/world-shared/cesm/baselines/$COMPILER</BASELINE_ROOT>
    <CCSM_CPRNC>/lustre/atlas1/cli900/world-shared/cesm/tools/cprnc/cprnc.eos</CCSM_CPRNC>
    <GMAKE_J>8</GMAKE_J>
    <TESTS>e3sm_developer</TESTS>
    <BATCH_SYSTEM>pbs</BATCH_SYSTEM>
    <SUPPORTED_BY>E3SM</SUPPORTED_BY>
    <MAX_TASKS_PER_NODE>32</MAX_TASKS_PER_NODE>
    <MAX_MPITASKS_PER_NODE>16</MAX_MPITASKS_PER_NODE>
    <PROJECT_REQUIRED>TRUE</PROJECT_REQUIRED>
    <mpirun mpilib="mpich">
      <executable>aprun</executable>
      <arguments>
        <arg name="hyperthreading" default="2"> -j {{ hyperthreading }}</arg>
        <arg name="tasks_per_numa"> -S {{ tasks_per_numa }}</arg>
        <arg name="num_tasks"> -n {{ total_tasks }}</arg>
        <arg name="tasks_per_node"> -N $MAX_MPITASKS_PER_NODE</arg>
        <arg name="thread_count"> -d $ENV{OMP_NUM_THREADS}</arg>
        <arg name="numa_node"> -cc numa_node</arg>
      </arguments>
    </mpirun>
    <mpirun mpilib="mpi-serial">
      <executable/>
    </mpirun>
    <module_system type="module">
      <init_path lang="sh">$MODULESHOME/init/sh</init_path>
      <init_path lang="csh">$MODULESHOME/init/csh</init_path>
      <init_path lang="perl">$MODULESHOME/init/perl.pm</init_path>
      <init_path lang="python">$MODULESHOME/init/python.py</init_path>
      <cmd_path lang="sh">module</cmd_path>
      <cmd_path lang="csh">module</cmd_path>
      <cmd_path lang="perl">$MODULESHOME/bin/modulecmd perl</cmd_path>
      <cmd_path lang="python">$MODULESHOME/bin/modulecmd python</cmd_path>
      <modules>
        <command name="rm">intel</command>
        <command name="rm">cray</command>
        <command name="rm">cray-parallel-netcdf</command>
        <command name="rm">cray-libsci</command>
        <command name="rm">cray-netcdf</command>
        <command name="rm">cray-netcdf-hdf5parallel</command>
        <command name="rm">netcdf</command>
      </modules>
      <modules compiler="intel">
        <command name="load">intel/18.0.1.163</command>
        <command name="load">papi</command>
      </modules>
      <modules compiler="cray">
        <command name="load">PrgEnv-cray</command>
        <command name="switch">cce cce/8.1.9</command>
        <command name="load">cray-libsci/12.1.00</command>
      </modules>
      <modules compiler="gnu">
        <command name="load">PrgEnv-gnu</command>
        <command name="switch">gcc gcc/4.8.0</command>
        <command name="load">cray-libsci/12.1.00</command>
      </modules>
      <modules mpilib="mpi-serial">
        <command name="load">cray-netcdf/4.3.2</command>
      </modules>
      <modules mpilib="!mpi-serial">
        <command name="load">cray-netcdf-hdf5parallel/4.3.3.1</command>
        <command name="load">cray-parallel-netcdf/1.6.1</command>
      </modules>
      <modules>
        <command name="load">cmake3/3.2.3</command>
        <command name="load">python/2.7.9</command>
      </modules>
    </module_system>
    <RUNDIR>$ENV{MEMBERWORK}/$PROJECT/$CASE/run</RUNDIR>
    <EXEROOT>$CIME_OUTPUT_ROOT/$CASE/bld</EXEROOT>
    <environment_variables>
      <env name="MPICH_ENV_DISPLAY">1</env>
      <env name="MPICH_VERSION_DISPLAY">1</env>
      <!-- This increases the stack size, which is necessary
     for CICE to run threaded on this machine -->
      <env name="OMP_STACKSIZE">64M</env>

    </environment_variables>
  </machine>

  <machine MACH="grizzly">
    <DESC>LANL Linux Cluster, 36 pes/node, batch system slurm</DESC>
    <NODENAME_REGEX>gr-fe.*.lanl.gov</NODENAME_REGEX>
    <OS>LINUX</OS>
    <COMPILERS>intel,gnu</COMPILERS>
    <MPILIBS>openmpi,impi,mvapich</MPILIBS>
    <PROJECT>climateacme</PROJECT>
    <CIME_OUTPUT_ROOT>/lustre/scratch4/turquoise/$ENV{USER}/E3SM/scratch</CIME_OUTPUT_ROOT>
    <DIN_LOC_ROOT>/lustre/scratch3/turquoise/$ENV{USER}/E3SM/input_data</DIN_LOC_ROOT>
    <DIN_LOC_ROOT_CLMFORC>/lustre/scratch3/turquoise/$ENV{USER}/E3SM/input_data/atm/datm7</DIN_LOC_ROOT_CLMFORC>
    <DOUT_S_ROOT>/lustre/scratch3/turquoise/$ENV{USER}/E3SM/archive/$CASE</DOUT_S_ROOT>
    <BASELINE_ROOT>/lustre/scratch3/turquoise/$ENV{USER}/E3SM/input_data/ccsm_baselines/$COMPILER</BASELINE_ROOT>
    <CCSM_CPRNC>/turquoise/usr/projects/climate/SHARED_CLIMATE/software/wolf/cprnc/v0.40/cprnc</CCSM_CPRNC>
    <GMAKE_J>4</GMAKE_J>
    <TESTS>e3sm_developer</TESTS>
    <BATCH_SYSTEM>slurm</BATCH_SYSTEM>
    <SUPPORTED_BY>luke.vanroekel @ gmail.com</SUPPORTED_BY>
    <MAX_TASKS_PER_NODE>36</MAX_TASKS_PER_NODE>
    <MAX_MPITASKS_PER_NODE>32</MAX_MPITASKS_PER_NODE>
    <PROJECT_REQUIRED>TRUE</PROJECT_REQUIRED>
    <mpirun mpilib="default">
      <executable>srun</executable>
      <arguments>
        <arg name="num_tasks"> -n {{ total_tasks }}</arg>
      </arguments>
    </mpirun>
    <mpirun mpilib="mpi-serial">
      <executable/>
    </mpirun>
    <module_system type="module">
      <init_path lang="perl">/usr/share/Modules/init/perl.pm</init_path>
      <init_path lang="python">/usr/share/Modules/init/python.py</init_path>
      <init_path lang="sh">/etc/profile.d/z00_lmod.sh</init_path>
      <init_path lang="csh">/etc/profile.d/z00_lmod.csh</init_path>
      <cmd_path lang="perl">/usr/share/lmod/lmod/libexec/lmod perl</cmd_path>
      <cmd_path lang="python">/usr/share/lmod/lmod/libexec/lmod python</cmd_path>
      <cmd_path lang="sh">module</cmd_path>
      <cmd_path lang="csh">module</cmd_path>
      <modules>
        <command name="purge"/>
        <command name="load">cmake/3.16.2</command>
      </modules>
      <modules compiler="gnu" mpilib="openmpi">
        <command name="load">gcc/6.4.0</command>
        <command name="load">openmpi/2.1.2</command>
      </modules>
      <modules compiler="gnu" mpilib="mvapich">
        <command name="load">gcc/6.4.0</command>
        <command name="load">mvapich2/2.3</command>
      </modules>
      <modules compiler="intel" mpilib="impi">
        <command name="load">intel/19.0.4</command>
        <command name="load">intel-mpi/2019.4</command>
      </modules>
      <modules compiler="intel" mpilib="mvapich">
        <command name="load">intel/18.0.2</command>
        <command name="load">mvapich2/2.2</command>
      </modules>
      <modules compiler="intel" mpilib="openmpi">
        <command name="load">intel/19.0.4</command>
        <command name="load">openmpi/2.1.2</command>
      </modules>
      <modules>
        <command name="load">friendly-testing</command>
        <command name="load">hdf5-parallel/1.8.16</command>
        <command name="load">pnetcdf/1.11.2</command>
        <command name="load">netcdf-h5parallel/4.7.3</command>
        <command name="load">mkl/2019.0.4</command>
      </modules>
    </module_system>
    <RUNDIR>$CIME_OUTPUT_ROOT/$CASE/run</RUNDIR>
    <EXEROOT>$CIME_OUTPUT_ROOT/$CASE/bld</EXEROOT>
    <environment_variables>
      <env name="PNETCDF_PATH">$ENV{PNETCDF_PATH}</env>
      <env name="NETCDF_PATH">$ENV{NETCDF_PATH}</env>
      <env name="MKLROOT">$ENV{MKLROOT}</env>
      <env name="PNETCDF_HINTS">romio_ds_write=disable;romio_ds_read=disable;romio_cb_write=enable;romio_cb_read=enable</env>
    </environment_variables>
  </machine>

  <machine MACH="badger">
    <DESC>LANL Linux Cluster, 36 pes/node, batch system slurm</DESC>
    <NODENAME_REGEX>ba-fe.*.lanl.gov</NODENAME_REGEX>
    <OS>LINUX</OS>
    <COMPILERS>intel,gnu</COMPILERS>
    <MPILIBS>openmpi,impi,mvapich</MPILIBS>
    <PROJECT>climateacme</PROJECT>
    <CIME_OUTPUT_ROOT>/lustre/scratch4/turquoise/$ENV{USER}/E3SM/scratch</CIME_OUTPUT_ROOT>
    <DIN_LOC_ROOT>/lustre/scratch3/turquoise/$ENV{USER}/E3SM/input_data</DIN_LOC_ROOT>
    <DIN_LOC_ROOT_CLMFORC>/lustre/scratch3/turquoise/$ENV{USER}/E3SM/input_data/atm/datm7</DIN_LOC_ROOT_CLMFORC>
    <DOUT_S_ROOT>/lustre/scratch3/turquoise/$ENV{USER}/E3SM/archive/$CASE</DOUT_S_ROOT>
    <BASELINE_ROOT>/lustre/scratch3/turquoise/$ENV{USER}/E3SM/input_data/ccsm_baselines/$COMPILER</BASELINE_ROOT>
    <CCSM_CPRNC>/turquoise/usr/projects/climate/SHARED_CLIMATE/software/wolf/cprnc/v0.40/cprnc</CCSM_CPRNC>
    <GMAKE_J>4</GMAKE_J>
    <TESTS>e3sm_developer</TESTS>
    <BATCH_SYSTEM>slurm</BATCH_SYSTEM>
    <SUPPORTED_BY>e3sm</SUPPORTED_BY>
    <MAX_TASKS_PER_NODE>36</MAX_TASKS_PER_NODE>
    <MAX_MPITASKS_PER_NODE>32</MAX_MPITASKS_PER_NODE>
    <PROJECT_REQUIRED>TRUE</PROJECT_REQUIRED>
    <mpirun mpilib="default">
      <executable>srun</executable>
      <arguments>
        <arg name="num_tasks"> -n {{ total_tasks }}</arg>
      </arguments>
    </mpirun>
    <mpirun mpilib="mpi-serial">
      <executable/>
    </mpirun>
    <module_system type="module">
      <init_path lang="perl">/usr/share/Modules/init/perl.pm</init_path>
      <init_path lang="python">/usr/share/Modules/init/python.py</init_path>
      <init_path lang="sh">/etc/profile.d/z00_lmod.sh</init_path>
      <init_path lang="csh">/etc/profile.d/z00_lmod.csh</init_path>
      <cmd_path lang="perl">/usr/share/lmod/lmod/libexec/lmod perl</cmd_path>
      <cmd_path lang="python">/usr/share/lmod/lmod/libexec/lmod python</cmd_path>
      <cmd_path lang="sh">module</cmd_path>
      <cmd_path lang="csh">module</cmd_path>
      <modules>
        <command name="purge"/>
        <command name="load">cmake/3.16.2</command>
      </modules>
      <modules compiler="gnu" mpilib="openmpi">
        <command name="load">gcc/6.4.0</command>
        <command name="load">openmpi/2.1.2</command>
      </modules>
      <modules compiler="gnu" mpilib="mvapich">
        <command name="load">gcc/6.4.0</command>
        <command name="load">mvapich2/2.3</command>
      </modules>
      <modules compiler="intel" mpilib="impi">
        <command name="load">intel/19.0.4</command>
        <command name="load">intel-mpi/2019.4</command>
      </modules>
      <modules compiler="intel" mpilib="mvapich">
        <command name="load">intel/18.0.2</command>
        <command name="load">mvapich2/2.2</command>
      </modules>
      <modules compiler="intel" mpilib="openmpi">
        <command name="load">intel/19.0.4</command>
        <command name="load">openmpi/2.1.2</command>
      </modules>
      <modules>
        <command name="load">friendly-testing</command>
        <command name="load">hdf5-parallel/1.8.16</command>
        <command name="load">pnetcdf/1.11.2</command>
        <command name="load">netcdf-h5parallel/4.7.3</command>
        <command name="load">mkl/2019.0.4</command>
      </modules>
    </module_system>
    <RUNDIR>$CIME_OUTPUT_ROOT/$CASE/run</RUNDIR>
    <EXEROOT>$CIME_OUTPUT_ROOT/$CASE/bld</EXEROOT>
    <environment_variables>
      <env name="PNETCDF_PATH">$ENV{PNETCDF_PATH}</env>
      <env name="NETCDF_PATH">$ENV{NETCDF_PATH}</env>
      <env name="MKLROOT">$ENV{MKLROOT}</env>
      <env name="PNETCDF_HINTS">romio_ds_write=disable;romio_ds_read=disable;romio_cb_write=enable;romio_cb_read=enable</env>
    </environment_variables>
  </machine>

  <machine MACH="mesabi">
    <DESC>Mesabi batch queue</DESC>
    <OS>LINUX</OS>
    <COMPILERS>intel</COMPILERS>
    <MPILIBS>openmpi</MPILIBS>
    <CIME_OUTPUT_ROOT>/home/reichpb/scratch</CIME_OUTPUT_ROOT>
    <DIN_LOC_ROOT>/home/reichpb/shared/cesm_inputdata</DIN_LOC_ROOT>
    <DIN_LOC_ROOT_CLMFORC>/home/reichpb/shared/cesm_inputdata/atm/datm7</DIN_LOC_ROOT_CLMFORC>
    <DOUT_S_ROOT>USERDEFINED_optional_run</DOUT_S_ROOT>
    <BASELINE_ROOT>USERDEFINED_optional_run/$COMPILER</BASELINE_ROOT>
    <CCSM_CPRNC>USERDEFINED_optional_test</CCSM_CPRNC>
    <GMAKE_J>2</GMAKE_J>
    <BATCH_SYSTEM>pbs</BATCH_SYSTEM>
    <SUPPORTED_BY>chen1718 at umn dot edu</SUPPORTED_BY>
    <MAX_TASKS_PER_NODE>24</MAX_TASKS_PER_NODE>
    <MAX_MPITASKS_PER_NODE>24</MAX_MPITASKS_PER_NODE>
    <PROJECT_REQUIRED>TRUE</PROJECT_REQUIRED>
    <mpirun mpilib="default">
      <executable>aprun</executable>
      <arguments>
        <arg name="num_tasks"> -n {{ total_tasks }}</arg>
        <arg name="tasks_per_numa"> -S {{ tasks_per_numa }}</arg>
        <arg name="tasks_per_node"> -N $MAX_MPITASKS_PER_NODE</arg>
        <arg name="thread_count"> -d $ENV{OMP_NUM_THREADS}</arg>
      </arguments>
    </mpirun>
    <module_system type="none"/>
    <RUNDIR>$CASEROOT/run</RUNDIR>
    <!-- complete path to the run directory -->
    <EXEROOT>$CASEROOT/exedir</EXEROOT>
    <!-- complete path to the build directory -->
    <!-- complete path to the inputdata directory -->

    <!-- path to the optional forcing data for CLM (for CRUNCEP forcing) -->
    <!--<DOUT_S>FALSE</DOUT_S>-->
    <!-- logical for short term archiving -->
    <!-- complete path to a short term archiving directory -->
    <!-- complete path to a long term archiving directory -->
    <!-- where the cesm testing scripts write and read baseline results -->
    <!-- path to the cprnc tool used to compare netcdf history files in testing -->
  </machine>

  <machine MACH="itasca">
    <DESC>Itasca batch queue</DESC>
    <OS>LINUX</OS>
    <COMPILERS>intel</COMPILERS>
    <MPILIBS>openmpi</MPILIBS>
    <CIME_OUTPUT_ROOT>/home/reichpb/scratch</CIME_OUTPUT_ROOT>
    <DIN_LOC_ROOT>/home/reichpb/shared/cesm_inputdata</DIN_LOC_ROOT>
    <DIN_LOC_ROOT_CLMFORC>/home/reichpb/shared/cesm_inputdata/atm/datm7</DIN_LOC_ROOT_CLMFORC>
    <DOUT_S_ROOT>USERDEFINED_optional_run</DOUT_S_ROOT>
    <BASELINE_ROOT>USERDEFINED_optional_run/$COMPILER</BASELINE_ROOT>
    <CCSM_CPRNC>USERDEFINED_optional_test</CCSM_CPRNC>
    <GMAKE_J>2</GMAKE_J>
    <BATCH_SYSTEM>pbs</BATCH_SYSTEM>
    <SUPPORTED_BY>chen1718 at umn dot edu</SUPPORTED_BY>
    <MAX_TASKS_PER_NODE>8</MAX_TASKS_PER_NODE>
    <MAX_MPITASKS_PER_NODE>8</MAX_MPITASKS_PER_NODE>
    <mpirun mpilib="default">
      <executable>aprun</executable>
      <arguments>
        <arg name="num_tasks"> -n {{ total_tasks }}</arg>
        <arg name="tasks_per_numa"> -S {{ tasks_per_numa }}</arg>
        <arg name="tasks_per_node"> -N $MAX_MPITASKS_PER_NODE</arg>
        <arg name="thread_count"> -d $ENV{OMP_NUM_THREADS}</arg>
      </arguments>
    </mpirun>
    <module_system type="none"/>
    <RUNDIR>$CASEROOT/run</RUNDIR>
    <!-- complete path to the run directory -->
    <EXEROOT>$CASEROOT/exedir</EXEROOT>
    <!-- complete path to the build directory -->
    <!-- complete path to the inputdata directory -->

    <!-- path to the optional forcing data for CLM (for CRUNCEP forcing) -->
    <!--<DOUT_S>FALSE</DOUT_S>-->
    <!-- logical for short term archiving -->
    <!-- complete path to a short term archiving directory -->
    <!-- complete path to a long term archiving directory -->
    <!-- where the cesm testing scripts write and read baseline results -->
    <!-- path to the cprnc tool used to compare netcdf history files in testing -->
  </machine>

  <machine MACH="lawrencium-lr3">
    <DESC>Lawrencium LR3 cluster at LBL, OS is Linux (intel), batch system is SLURM</DESC>
    <NODENAME_REGEX>n000*</NODENAME_REGEX>
    <OS>LINUX</OS>
    <COMPILERS>intel,gnu</COMPILERS>
    <MPILIBS>openmpi</MPILIBS>
    <CHARGE_ACCOUNT>ac_acme</CHARGE_ACCOUNT>
    <CIME_OUTPUT_ROOT>/global/scratch/$ENV{USER}</CIME_OUTPUT_ROOT>
    <DIN_LOC_ROOT>/global/scratch/$ENV{USER}/cesm_input_datasets/</DIN_LOC_ROOT>
    <DIN_LOC_ROOT_CLMFORC>/global/scratch/$ENV{USER}/cesm_input_datasets/atm/datm7</DIN_LOC_ROOT_CLMFORC>
    <DOUT_S_ROOT>$CIME_OUTPUT_ROOT/cesm_archive/$CASE</DOUT_S_ROOT>
    <BASELINE_ROOT>$CIME_OUTPUT_ROOT/cesm_baselines/$COMPILER</BASELINE_ROOT>
    <CCSM_CPRNC>/$CIME_OUTPUT_ROOT/cesm_tools/cprnc/cprnc</CCSM_CPRNC>
    <GMAKE_J>4</GMAKE_J>
    <BATCH_SYSTEM>slurm</BATCH_SYSTEM>
    <SUPPORTED_BY>rgknox and glemieux at lbl dot gov</SUPPORTED_BY>
    <MAX_TASKS_PER_NODE>8</MAX_TASKS_PER_NODE>
    <MAX_MPITASKS_PER_NODE>8</MAX_MPITASKS_PER_NODE>
    <PROJECT_REQUIRED>TRUE</PROJECT_REQUIRED>
    <mpirun mpilib="mpi-serial">
      <executable>mpirun</executable>
      <arguments>
        <arg name="num_tasks">-np {{ total_tasks }}</arg>
        <arg name="tasks_per_node"> -npernode $MAX_MPITASKS_PER_NODE</arg>
      </arguments>
    </mpirun>
    <mpirun mpilib="default">
      <executable>mpirun</executable>
      <arguments>
        <arg name="num_tasks">-np {{ total_tasks }}</arg>
        <arg name="tasks_per_node"> -npernode $MAX_MPITASKS_PER_NODE</arg>
      </arguments>
    </mpirun>
    <module_system type="module">
      <init_path lang="sh">/etc/profile.d/modules.sh</init_path>
      <init_path lang="csh">/etc/profile.d/modules.csh</init_path>
      <init_path lang="perl">/usr/Modules/init/perl.pm</init_path>
      <init_path lang="python">/usr/Modules/python.py</init_path>
      <cmd_path lang="sh">module</cmd_path>
      <cmd_path lang="csh">module</cmd_path>
      <cmd_path lang="perl">/usr/Modules/bin/modulecmd perl</cmd_path>
      <cmd_path lang="python">/usr/Modules/bin/modulecmd python</cmd_path>
      <modules>
        <command name="purge"/>
	<command name="load">cmake/3.15.0</command>
        <command name="load">perl</command>
	<command name="load">xml-libxml</command>
	<command name="load">python/2.7</command>
      </modules>
      <modules compiler="intel">
        <command name="load">intel/2016.4.072</command>
        <command name="load">mkl</command>
      </modules>
      <modules compiler="intel" mpilib="mpi-serial">
        <command name="load">netcdf/4.4.1.1-intel-s</command>
      </modules>
      <modules compiler="intel" mpilib="!mpi-serial">
        <command name="load">openmpi</command>
        <command name="load">netcdf/4.4.1.1-intel-p</command>
      </modules>
      <modules compiler="gnu">
        <command name="load">gcc/6.3.0</command>
        <command name="load">lapack/3.8.0-gcc</command>
      </modules>
      <modules compiler="gnu" mpilib="mpi-serial">
        <command name="load">netcdf/5.4.1.1-gcc-s</command>
        <command name="unload">openmpi/2.0.2-gcc</command>
      </modules>
      <modules compiler="gnu" mpilib="!mpi-serial">
        <command name="load">openmpi/3.0.1-gcc</command>
        <command name="load">netcdf/4.4.1.1-gcc-p</command>
        <command name="unload">openmpi/2.0.2-gcc</command>
      </modules>

    </module_system>
    <RUNDIR>$CIME_OUTPUT_ROOT/$CASE/run</RUNDIR>
    <EXEROOT>$CIME_OUTPUT_ROOT/$CASE/bld</EXEROOT>
  </machine>

  <machine MACH="lawrencium-lr6">
    <DESC>Lawrencium LR6 cluster at LBL, OS is Linux (intel), batch system is SLURM</DESC>
    <NODENAME_REGEX>n000*</NODENAME_REGEX>
    <OS>LINUX</OS>
    <COMPILERS>intel,gnu</COMPILERS>
    <MPILIBS>openmpi</MPILIBS>
    <CHARGE_ACCOUNT>ac_acme</CHARGE_ACCOUNT>
    <CIME_OUTPUT_ROOT>/global/scratch/$ENV{USER}</CIME_OUTPUT_ROOT>
    <DIN_LOC_ROOT>/global/scratch/$ENV{USER}/cesm_input_datasets/</DIN_LOC_ROOT>
    <DIN_LOC_ROOT_CLMFORC>/global/scratch/$ENV{USER}/cesm_input_datasets/atm/datm7</DIN_LOC_ROOT_CLMFORC>
    <DOUT_S_ROOT>$CIME_OUTPUT_ROOT/cesm_archive/$CASE</DOUT_S_ROOT>
    <BASELINE_ROOT>$CIME_OUTPUT_ROOT/cesm_baselines/$COMPILER</BASELINE_ROOT>
    <CCSM_CPRNC>/$CIME_OUTPUT_ROOT/cesm_tools/cprnc/cprnc</CCSM_CPRNC>
    <GMAKE_J>4</GMAKE_J>
    <BATCH_SYSTEM>slurm</BATCH_SYSTEM>
    <SUPPORTED_BY>rgknox and glemieux at lbl dot gov</SUPPORTED_BY>
    <MAX_TASKS_PER_NODE>32</MAX_TASKS_PER_NODE>
    <MAX_MPITASKS_PER_NODE>32</MAX_MPITASKS_PER_NODE>
    <PROJECT_REQUIRED>TRUE</PROJECT_REQUIRED>
    <mpirun mpilib="mpi-serial">
      <executable>mpirun</executable>
      <arguments>
        <arg name="num_tasks">-np {{ total_tasks }}</arg>
      </arguments>
    </mpirun>
    <mpirun mpilib="default">

      <executable>mpirun</executable>
      <arguments>
        <arg name="num_tasks">-np {{ total_tasks }}</arg>
      </arguments>
      
    </mpirun>
    <module_system type="module">
      <init_path lang="sh">/etc/profile.d/modules.sh</init_path>
      <init_path lang="csh">/etc/profile.d/modules.csh</init_path>
      <init_path lang="perl">/usr/Modules/init/perl.pm</init_path>
      <init_path lang="python">/usr/Modules/python.py</init_path>
      <cmd_path lang="sh">module</cmd_path>
      <cmd_path lang="csh">module</cmd_path>
      <cmd_path lang="perl">/usr/Modules/bin/modulecmd perl</cmd_path>
      <cmd_path lang="python">/usr/Modules/bin/modulecmd python</cmd_path>
      <modules>
	<command name="purge"/>
        <command name="load">cmake/3.15.0</command>
        <command name="load">perl</command>
        <command name="load">xml-libxml</command>
        <command name="load">python/2.7</command>
      </modules>
      <modules compiler="intel">
        <command name="load">intel/2016.4.072</command>
        <command name="load">mkl</command>
      </modules>
      <modules compiler="intel" mpilib="mpi-serial">
        <command name="load">netcdf/4.4.1.1-intel-s</command>
      </modules>
      <modules compiler="intel" mpilib="!mpi-serial">
        <command name="load">openmpi</command>
        <command name="load">netcdf/4.4.1.1-intel-p</command>
      </modules>
      <modules compiler="gnu">
        <command name="load">gcc/6.3.0</command>
        <command name="load">lapack/3.8.0-gcc</command>
      </modules>
      <modules compiler="gnu" mpilib="mpi-serial">
        <command name="load">netcdf/5.4.1.1-gcc-s</command>
        <command name="unload">openmpi/2.0.2-gcc</command>
      </modules>
      <modules compiler="gnu" mpilib="!mpi-serial">
        <command name="load">openmpi/3.0.1-gcc</command>
        <command name="load">netcdf/4.4.1.1-gcc-p</command>
        <command name="unload">openmpi/2.0.2-gcc</command>
      </modules>

    </module_system>
    <RUNDIR>$CIME_OUTPUT_ROOT/$CASE/run</RUNDIR>
    <EXEROOT>$CIME_OUTPUT_ROOT/$CASE/bld</EXEROOT>
  </machine>

  <machine MACH="eddi">
    <DESC>small developer workhorse at lbl climate sciences</DESC>
    <OS>LINUX</OS>
    <COMPILERS>gnu</COMPILERS>
    <MPILIBS>mpi-serial</MPILIBS>
    <PROJECT>ngeet</PROJECT>
    <CIME_OUTPUT_ROOT>/raid1/lbleco/e3sm/</CIME_OUTPUT_ROOT>
    <DIN_LOC_ROOT>/raid1/lbleco/cesm/cesm_input_datasets/</DIN_LOC_ROOT>
    <DIN_LOC_ROOT_CLMFORC>/raid1/lbleco/cesm/cesm_input_datasets/atm/datm7/</DIN_LOC_ROOT_CLMFORC>
    <DOUT_S_ROOT>/raid1/lbleco/acme/cesm_archive/$CASE</DOUT_S_ROOT>
    <BASELINE_ROOT>/raid1/lbleco/acme/cesm_baselines/$COMPILER</BASELINE_ROOT>
    <CCSM_CPRNC>/raid1/lbleco/cesm/cesm_tools/cprnc/cprnc</CCSM_CPRNC>
    <GMAKE_J>1</GMAKE_J>
    <BATCH_SYSTEM>none</BATCH_SYSTEM>
    <SUPPORTED_BY>rgknox at lbl gov</SUPPORTED_BY>
    <MAX_TASKS_PER_NODE>4</MAX_TASKS_PER_NODE>
    <MAX_MPITASKS_PER_NODE>4</MAX_MPITASKS_PER_NODE>
    <PROJECT_REQUIRED>FALSE</PROJECT_REQUIRED>
    <mpirun mpilib="mpi-serial">
      <executable/>
    </mpirun>
    <mpirun mpilib="default">
      <executable>mpirun</executable>
      <arguments>
        <arg name="num_tasks">-np {{ total_tasks }}</arg>
        <arg name="tasks_per_node"> -npernode $MAX_MPITASKS_PER_NODE</arg>
      </arguments>
    </mpirun>
    <module_system type="none"/>
  </machine>

  <machine MACH="summit">
    <DESC>ORNL Summit. Node: 2x POWER9 + 6x Volta V100, 22 cores/socket, 4 HW threads/core.</DESC>
    <NODENAME_REGEX>.*summit.*</NODENAME_REGEX>
    <OS>LINUX</OS>
    <COMPILERS>ibm,ibmgpu,pgi,pgigpu,gnu,gnugpu</COMPILERS>
    <MPILIBS>spectrum-mpi,mpi-serial</MPILIBS>
    <PROJECT>cli115</PROJECT>
    <CHARGE_ACCOUNT>cli115</CHARGE_ACCOUNT>
    <SAVE_TIMING_DIR>/gpfs/alpine/proj-shared/$PROJECT</SAVE_TIMING_DIR>
    <SAVE_TIMING_DIR_PROJECTS>cli115,cli127</SAVE_TIMING_DIR_PROJECTS>
    <CIME_OUTPUT_ROOT>/gpfs/alpine/$PROJECT/proj-shared/$ENV{USER}/e3sm_scratch</CIME_OUTPUT_ROOT>
    <DIN_LOC_ROOT>/gpfs/alpine/cli115/world-shared/e3sm/inputdata</DIN_LOC_ROOT>
    <DIN_LOC_ROOT_CLMFORC>/gpfs/alpine/cli115/world-shared/e3sm/inputdata/atm/datm7</DIN_LOC_ROOT_CLMFORC>
    <DOUT_S_ROOT>/gpfs/alpine/$PROJECT/proj-shared/$ENV{USER}/archive/$CASE</DOUT_S_ROOT>
    <BASELINE_ROOT>/gpfs/alpine/cli115/world-shared/e3sm/baselines/$COMPILER</BASELINE_ROOT>
    <CCSM_CPRNC>/gpfs/alpine/cli115/world-shared/e3sm/tools/cprnc.summit/cprnc</CCSM_CPRNC>
    <GMAKE_J>8</GMAKE_J>
    <TESTS>e3sm_developer</TESTS>
    <NTEST_PARALLEL_JOBS>4</NTEST_PARALLEL_JOBS>
    <BATCH_SYSTEM>lsf</BATCH_SYSTEM>
    <SUPPORTED_BY>e3sm</SUPPORTED_BY>
    <MAX_TASKS_PER_NODE>84</MAX_TASKS_PER_NODE>
    <MAX_TASKS_PER_NODE compiler="pgigpu">18</MAX_TASKS_PER_NODE>
    <MAX_TASKS_PER_NODE compiler="gnugpu">42</MAX_TASKS_PER_NODE>
    <MAX_MPITASKS_PER_NODE>84</MAX_MPITASKS_PER_NODE>
    <MAX_MPITASKS_PER_NODE compiler="pgigpu">18</MAX_MPITASKS_PER_NODE>
    <MAX_MPITASKS_PER_NODE compiler="gnugpu">42</MAX_MPITASKS_PER_NODE>
    <PROJECT_REQUIRED>TRUE</PROJECT_REQUIRED>
    <mpirun mpilib="spectrum-mpi">
      <executable>jsrun</executable>
      <arguments>
        <arg name="nthreads">-X 1 -E OMP_NUM_THREADS=$ENV{OMP_NUM_THREADS}</arg>
        <arg name="num_rs">--nrs $ENV{NUM_RS}</arg>
        <arg name="rs_per_node">--rs_per_host $ENV{RS_PER_NODE}</arg>
<<<<<<< HEAD
        <arg name="tasks_per_rs">--tasks_per_rs $SHELL{echo "{{ tasks_per_node }}/$RS_PER_NODE"|bc}</arg>
        <arg name="distribute">-d plane:$SHELL{echo "{{ tasks_per_node }}/$RS_PER_NODE"|bc}</arg>
=======
        <arg name="tasks_per_rs">--tasks_per_rs $SHELL{echo "({{ tasks_per_node }} + $RS_PER_NODE - 1)/$RS_PER_NODE"|bc}</arg>
        <arg name="distribute">-d plane:$SHELL{echo "({{ tasks_per_node }} + $RS_PER_NODE - 1)/$RS_PER_NODE"|bc}</arg>
>>>>>>> e3e6b5ef
        <arg name="cpu_per_rs">--cpu_per_rs $ENV{CPU_PER_RS}</arg>
        <arg name="gpu_per_rs">--gpu_per_rs $ENV{GPU_PER_RS}</arg>
        <arg name="bind">--bind packed:smt:$SHELL{echo "(`./xmlquery --value MAX_TASKS_PER_NODE`+41)/42"|bc}</arg>
        <arg name="latency_priority">--latency_priority $ENV{LTC_PRT}</arg>
        <arg name="stdio_mode">--stdio_mode prepended</arg>
      </arguments>
    </mpirun>
    <module_system type="module" allow_error="true">
      <init_path lang="sh">/sw/summit/lmod/7.7.10/rhel7.3_gnu4.8.5/lmod/lmod/init/sh</init_path>
      <init_path lang="csh">/sw/summit/lmod/7.7.10/rhel7.3_gnu4.8.5/lmod/lmod/init/csh</init_path>
      <init_path lang="python">/sw/summit/lmod/7.7.10/rhel7.3_gnu4.8.5/lmod/lmod/init/env_modules_python.py</init_path>
      <init_path lang="perl">/sw/summit/lmod/7.7.10/rhel7.3_gnu4.8.5/lmod/lmod/init/perl</init_path>
      <cmd_path lang="perl">module</cmd_path>
      <cmd_path lang="python">/sw/summit/lmod/7.7.10/rhel7.3_gnu4.8.5/lmod/7.7.10/libexec/lmod python</cmd_path>
      <cmd_path lang="sh">module</cmd_path>
      <cmd_path lang="csh">module</cmd_path>
      <modules>
        <command name="purge"/>
        <command name="ls"/>
        <command name="load">DefApps</command>
        <command name="load">python/3.5.2</command>
        <command name="load">subversion/1.9.3</command>
        <command name="load">git/2.13.0</command>
        <command name="load">cmake/3.13.4</command>
        <command name="load">essl/6.1.0-2</command>
        <command name="load">netlib-lapack/3.8.0</command>
      </modules>
      <modules compiler="pgi.*">
        <command name="load">pgi/19.9</command>
        <command name="load">pgi-cxx14/default</command>
      </modules>
      <modules compiler="pgigpu">
        <command name="load">cuda/10.1.243</command>
      </modules>
      <modules compiler="gnugpu">
        <command name="load">cuda/10.1.105</command>
      </modules>
      <modules compiler="ibm.*">
        <command name="load">xl/16.1.1-9</command>
      </modules>
      <modules compiler="ibmgpu">
        <command name="load">cuda/10.1.243</command>
      </modules>
      <modules compiler="gnu">
        <command name="load">gcc/8.1.1</command>
      </modules>
      <modules compiler="gnugpu">
        <command name="load">gcc/8.1.1</command>
      </modules>
      <modules>
        <command name="load">netcdf/4.6.1</command>
        <command name="load">netcdf-fortran/4.4.4</command>
      </modules>
      <modules compiler="ibm" mpilib="!mpi-serial">
        <command name="load">spectrum-mpi/10.3.1.2-20200121</command>
      </modules>
      <modules compiler="pgi.*" mpilib="!mpi-serial">
        <command name="load">spectrum-mpi/10.3.1.2-20200121</command>
      </modules>
      <modules compiler="gnu" mpilib="!mpi-serial">
        <command name="load">spectrum-mpi/10.3.1.2-20200121</command>
      </modules>
      <modules compiler="gnugpu" mpilib="!mpi-serial">
        <command name="load">spectrum-mpi/10.3.1.2-20200121</command>
      </modules>
      <modules>
        <command name="load">parallel-netcdf/1.8.1</command>
        <command name="load">hdf5/1.10.4</command>
      </modules>
    </module_system>
    <RUNDIR>$CIME_OUTPUT_ROOT/$CASE/run</RUNDIR>
    <EXEROOT>$CIME_OUTPUT_ROOT/$CASE/bld</EXEROOT>
    <TEST_TPUT_TOLERANCE>0.1</TEST_TPUT_TOLERANCE>
    <environment_variables>
      <env name="NETCDF_C_PATH">$ENV{OLCF_NETCDF_ROOT}</env>
      <env name="NETCDF_FORTRAN_PATH">$ENV{OLCF_NETCDF_FORTRAN_ROOT}</env>
      <env name="ESSL_PATH">$ENV{OLCF_ESSL_ROOT}</env>
      <env name="PGI_ACC_POOL_ALLOC">0</env>
    </environment_variables>
    <environment_variables mpilib="!mpi-serial">
<<<<<<< HEAD
=======
      <env name="HDF5_PATH">$ENV{OLCF_HDF5_ROOT}</env>
      <env name="PNETCDF_PATH">$ENV{OLCF_PARALLEL_NETCDF_ROOT}</env>
    </environment_variables>
    <environment_variables SMP_PRESENT="TRUE">
      <env name="OMP_STACKSIZE">128M</env>
    </environment_variables>
    <environment_variables>
      <env name="RS_PER_NODE">2</env>
      <env name="CPU_PER_RS">21</env>
      <env name="GPU_PER_RS">0</env>
      <env name="LTC_PRT">cpu-cpu</env>
      <env name="NUM_RS">$SHELL{echo "2*((`./xmlquery --value TOTAL_TASKS` + `./xmlquery --value TASKS_PER_NODE` - 1)/`./xmlquery --value TASKS_PER_NODE`)"|bc}</env>
    </environment_variables>
    <environment_variables compiler="ibmgpu">
      <env name="RS_PER_NODE">6</env>
      <env name="CPU_PER_RS">7</env>
      <env name="GPU_PER_RS">1</env>
      <env name="LTC_PRT">gpu-cpu</env>
      <env name="NUM_RS">$SHELL{echo "6*((`./xmlquery --value TOTAL_TASKS` + `./xmlquery --value TASKS_PER_NODE` - 1)/`./xmlquery --value TASKS_PER_NODE`)"|bc}</env>
    </environment_variables>
    <environment_variables compiler="pgigpu">
      <env name="RS_PER_NODE">6</env>
      <env name="CPU_PER_RS">3</env>
      <env name="GPU_PER_RS">1</env>
      <env name="LTC_PRT">gpu-cpu</env>
      <env name="NUM_RS">$SHELL{echo "6*((`./xmlquery --value TOTAL_TASKS` + `./xmlquery --value TASKS_PER_NODE` - 1)/`./xmlquery --value TASKS_PER_NODE`)"|bc}</env>
    </environment_variables>
    <environment_variables compiler="gnugpu">
      <env name="RS_PER_NODE">6</env>
      <env name="CPU_PER_RS">7</env>
      <env name="GPU_PER_RS">1</env>
      <env name="LTC_PRT">gpu-cpu</env>
      <env name="NUM_RS">$SHELL{echo "6*((`./xmlquery --value TOTAL_TASKS` + `./xmlquery --value TASKS_PER_NODE` - 1)/`./xmlquery --value TASKS_PER_NODE`)"|bc}</env>
    </environment_variables>
  </machine>

  <machine MACH="ascent">
    <DESC>ORNL Ascent. Node: 2x POWER9 + 6x Volta V100, 22 cores/socket, 4 HW threads/core.</DESC>
    <NODENAME_REGEX>.*ascent.*</NODENAME_REGEX>
    <OS>LINUX</OS>
    <COMPILERS>ibm,ibmgpu,pgi,pgigpu,gnu,gnugpu</COMPILERS>
    <MPILIBS>spectrum-mpi</MPILIBS>
    <PROJECT>cli115</PROJECT>
    <CHARGE_ACCOUNT>cli115</CHARGE_ACCOUNT>
    <SAVE_TIMING_DIR>/gpfs/wolf/proj-shared/$PROJECT</SAVE_TIMING_DIR>
    <SAVE_TIMING_DIR_PROJECTS>cli115</SAVE_TIMING_DIR_PROJECTS>
    <CIME_OUTPUT_ROOT>/gpfs/wolf/$PROJECT/proj-shared/$ENV{USER}/e3sm_scratch</CIME_OUTPUT_ROOT>
    <DIN_LOC_ROOT>/gpfs/wolf/cli115/world-shared/e3sm/inputdata</DIN_LOC_ROOT>
    <DIN_LOC_ROOT_CLMFORC>/gpfs/wolf/cli115/world-shared/e3sm/inputdata/atm/datm7</DIN_LOC_ROOT_CLMFORC>
    <DOUT_S_ROOT>/gpfs/wolf/$PROJECT/proj-shared/$ENV{USER}/archive/$CASE</DOUT_S_ROOT>
    <BASELINE_ROOT>/gpfs/wolf/cli115/world-shared/e3sm/baselines/$COMPILER</BASELINE_ROOT>
    <CCSM_CPRNC>/gpfs/wolf/cli115/world-shared/e3sm/tools/cprnc/cprnc</CCSM_CPRNC>
    <GMAKE_J>8</GMAKE_J>
    <TESTS>e3sm_integration</TESTS>
    <NTEST_PARALLEL_JOBS>4</NTEST_PARALLEL_JOBS>
    <BATCH_SYSTEM>lsf</BATCH_SYSTEM>
    <SUPPORTED_BY>e3sm</SUPPORTED_BY>
    <MAX_TASKS_PER_NODE>84</MAX_TASKS_PER_NODE>
    <MAX_TASKS_PER_NODE compiler="pgigpu">18</MAX_TASKS_PER_NODE>
    <MAX_TASKS_PER_NODE compiler="gnugpu">42</MAX_TASKS_PER_NODE>
    <MAX_MPITASKS_PER_NODE>84</MAX_MPITASKS_PER_NODE>
    <MAX_MPITASKS_PER_NODE compiler="pgigpu">18</MAX_MPITASKS_PER_NODE>
    <MAX_MPITASKS_PER_NODE compiler="gnugpu">42</MAX_MPITASKS_PER_NODE>
    <PROJECT_REQUIRED>TRUE</PROJECT_REQUIRED>
    <mpirun mpilib="spectrum-mpi">
      <executable>jsrun</executable>
      <arguments>
        <arg name="nthreads">-X 1 -E OMP_NUM_THREADS=$ENV{OMP_NUM_THREADS}</arg>
        <arg name="num_rs">--nrs $ENV{NUM_RS}</arg>
        <arg name="rs_per_node">--rs_per_host $ENV{RS_PER_NODE}</arg>
        <arg name="tasks_per_rs">--tasks_per_rs $SHELL{echo "({{ tasks_per_node }} + $RS_PER_NODE - 1)/$RS_PER_NODE"|bc}</arg>
        <arg name="distribute">-d plane:$SHELL{echo "({{ tasks_per_node }} + $RS_PER_NODE - 1)/$RS_PER_NODE"|bc}</arg>
        <arg name="cpu_per_rs">--cpu_per_rs $ENV{CPU_PER_RS}</arg>
        <arg name="gpu_per_rs">--gpu_per_rs $ENV{GPU_PER_RS}</arg>
        <arg name="bind">--bind packed:smt:$SHELL{echo "(`./xmlquery --value MAX_TASKS_PER_NODE`+41)/42"|bc}</arg>
        <arg name="latency_priority">--latency_priority $ENV{LTC_PRT}</arg>
        <arg name="stdio_mode">--stdio_mode prepended</arg>
      </arguments>
    </mpirun>
    <module_system type="module" allow_error="true">
      <init_path lang="sh">/sw/ascent/lmod/7.8.2/rhel7.5_4.8.5/lmod/lmod/init/sh</init_path>
      <init_path lang="csh">/sw/ascent/lmod/7.8.2/rhel7.5_4.8.5/lmod/lmod/init/csh</init_path>
      <init_path lang="python">/sw/ascent/lmod/7.8.2/rhel7.5_4.8.5/lmod/lmod/init/env_modules_python.py</init_path>
      <cmd_path lang="python">/sw/ascent/lmod/7.8.2/rhel7.5_4.8.5/lmod/lmod/libexec/lmod python</cmd_path>
      <cmd_path lang="sh">module</cmd_path>
      <cmd_path lang="csh">module</cmd_path>
      <modules>
        <command name="purge"/>
        <command name="ls"/>
        <command name="load">DefApps</command>
        <command name="load">python/3.7.0</command>
        <command name="load">subversion/1.9.3</command>
        <command name="load">git/2.13.0</command>
        <command name="load">cmake/3.13.4</command>
        <command name="load">essl/6.1.0-2</command>
        <command name="load">netlib-lapack/3.8.0</command>
      </modules>
      <modules compiler="pgi.*">
        <command name="load">pgi/19.9</command>
        <command name="load">pgi-cxx14/default</command>
      </modules>
      <modules compiler="pgigpu">
        <command name="load">cuda/10.1.243</command>
      </modules>
      <modules compiler="gnugpu">
        <command name="load">cuda/10.1.105</command>
      </modules>
      <modules compiler="ibm.*">
        <command name="load">xl/16.1.1-7</command>
      </modules>
      <modules compiler="ibmgpu">
        <command name="load">cuda/10.1.243</command>
      </modules>
      <modules compiler="gnu">
        <command name="load">gcc/8.1.1</command>
      </modules>
      <modules compiler="gnugpu">
        <command name="load">gcc/8.1.1</command>
      </modules>
      <modules>
        <command name="load">spectrum-mpi/10.3.1.2-20200121</command>
        <command name="load">netcdf/4.6.1</command>
        <command name="load">netcdf-fortran/4.4.4</command>
        <command name="load">parallel-netcdf/1.8.1</command>
        <command name="load">hdf5/1.10.4</command>
      </modules>
    </module_system>
    <RUNDIR>$CIME_OUTPUT_ROOT/$CASE/run</RUNDIR>
    <EXEROOT>$CIME_OUTPUT_ROOT/$CASE/bld</EXEROOT>
    <TEST_TPUT_TOLERANCE>0.1</TEST_TPUT_TOLERANCE>
    <environment_variables>
      <env name="NETCDF_C_PATH">$ENV{OLCF_NETCDF_ROOT}</env>
      <env name="NETCDF_FORTRAN_PATH">$ENV{OLCF_NETCDF_FORTRAN_ROOT}</env>
      <env name="ESSL_PATH">$ENV{OLCF_ESSL_ROOT}</env>
>>>>>>> e3e6b5ef
      <env name="HDF5_PATH">$ENV{OLCF_HDF5_ROOT}</env>
      <env name="PNETCDF_PATH">$ENV{OLCF_PARALLEL_NETCDF_ROOT}</env>
      <env name="PGI_ACC_POOL_ALLOC">0</env>
    </environment_variables>
    <environment_variables SMP_PRESENT="TRUE">
      <env name="OMP_STACKSIZE">128M</env>
    </environment_variables>
    <environment_variables>
      <env name="RS_PER_NODE">2</env>
      <env name="CPU_PER_RS">21</env>
      <env name="GPU_PER_RS">0</env>
      <env name="LTC_PRT">cpu-cpu</env>
      <env name="NUM_RS">$SHELL{echo "2*((`./xmlquery --value TOTAL_TASKS` + `./xmlquery --value TASKS_PER_NODE` - 1)/`./xmlquery --value TASKS_PER_NODE`)"|bc}</env>
    </environment_variables>
    <environment_variables compiler="ibmgpu">
      <env name="RS_PER_NODE">6</env>
      <env name="CPU_PER_RS">7</env>
      <env name="GPU_PER_RS">1</env>
      <env name="LTC_PRT">gpu-cpu</env>
      <env name="NUM_RS">$SHELL{echo "6*((`./xmlquery --value TOTAL_TASKS` + `./xmlquery --value TASKS_PER_NODE` - 1)/`./xmlquery --value TASKS_PER_NODE`)"|bc}</env>
    </environment_variables>
    <environment_variables compiler="pgigpu">
      <env name="RS_PER_NODE">6</env>
      <env name="CPU_PER_RS">3</env>
      <env name="GPU_PER_RS">1</env>
      <env name="LTC_PRT">gpu-cpu</env>
      <env name="NUM_RS">$SHELL{echo "6*((`./xmlquery --value TOTAL_TASKS` + `./xmlquery --value TASKS_PER_NODE` - 1)/`./xmlquery --value TASKS_PER_NODE`)"|bc}</env>
    </environment_variables>
    <environment_variables compiler="gnugpu">
      <env name="RS_PER_NODE">6</env>
      <env name="CPU_PER_RS">7</env>
      <env name="GPU_PER_RS">1</env>
      <env name="LTC_PRT">gpu-cpu</env>
      <env name="NUM_RS">$SHELL{echo "6*((`./xmlquery --value TOTAL_TASKS` + `./xmlquery --value TASKS_PER_NODE` - 1)/`./xmlquery --value TASKS_PER_NODE`)"|bc}</env>
    </environment_variables>
<<<<<<< HEAD
    <environment_variables SMP_PRESENT="TRUE">
      <env name="OMP_STACKSIZE">128M</env>
    </environment_variables>
    <environment_variables>
      <env name="RS_PER_NODE">2</env>
      <env name="CPU_PER_RS">21</env>
      <env name="GPU_PER_RS">0</env>
      <env name="LTC_PRT">cpu-cpu</env>
      <env name="NUM_RS">$SHELL{echo "2*((`./xmlquery --value TOTAL_TASKS` + `./xmlquery --value TASKS_PER_NODE` - 1)/`./xmlquery --value TASKS_PER_NODE`)"|bc}</env>
    </environment_variables>
    <environment_variables compiler="ibmgpu">
      <env name="RS_PER_NODE">6</env>
      <env name="CPU_PER_RS">7</env>
      <env name="GPU_PER_RS">1</env>
      <env name="LTC_PRT">gpu-cpu</env>
      <env name="NUM_RS">$SHELL{echo "6*((`./xmlquery --value TOTAL_TASKS` + `./xmlquery --value TASKS_PER_NODE` - 1)/`./xmlquery --value TASKS_PER_NODE`)"|bc}</env>
    </environment_variables>
    <environment_variables compiler="pgigpu">
      <env name="RS_PER_NODE">6</env>
      <env name="CPU_PER_RS">3</env>
      <env name="GPU_PER_RS">1</env>
      <env name="LTC_PRT">gpu-cpu</env>
      <env name="NUM_RS">$SHELL{echo "6*((`./xmlquery --value TOTAL_TASKS` + `./xmlquery --value TASKS_PER_NODE` - 1)/`./xmlquery --value TASKS_PER_NODE`)"|bc}</env>
    </environment_variables>
    <environment_variables compiler="gnugpu">
      <env name="RS_PER_NODE">6</env>
      <env name="CPU_PER_RS">7</env>
      <env name="GPU_PER_RS">1</env>
      <env name="LTC_PRT">gpu-cpu</env>
      <env name="NUM_RS">$SHELL{echo "6*((`./xmlquery --value TOTAL_TASKS` + `./xmlquery --value TASKS_PER_NODE` - 1)/`./xmlquery --value TASKS_PER_NODE`)"|bc}</env>
    </environment_variables>
=======
>>>>>>> e3e6b5ef
  </machine>

  <machine MACH="modex">
      <DESC>Medium sized linux cluster at BNL, torque scheduler.</DESC>
      <OS>LINUX</OS>
      <COMPILERS>gnu</COMPILERS>
      <MPILIBS>openmpi,mpi-serial</MPILIBS>
      <CIME_OUTPUT_ROOT>/data/$ENV{USER}</CIME_OUTPUT_ROOT>
      <DIN_LOC_ROOT>/data/Model_Data/cesm_input_datasets/</DIN_LOC_ROOT>
      <DIN_LOC_ROOT_CLMFORC>/data/Model_Data/cesm_input_datasets/atm/datm7</DIN_LOC_ROOT_CLMFORC>
      <DOUT_S_ROOT>$CIME_OUTPUT_ROOT/cesm_archive/$CASE</DOUT_S_ROOT>
      <BASELINE_ROOT>$CIME_OUTPUT_ROOT/cesm_baselines</BASELINE_ROOT>
      <CCSM_CPRNC>/data/software/cesm_tools/cprnc/cprnc</CCSM_CPRNC>
      <GMAKE_J>4</GMAKE_J>
      <BATCH_SYSTEM>pbs</BATCH_SYSTEM>
      <SUPPORTED_BY>sserbin@bnl.gov</SUPPORTED_BY>
      <MAX_TASKS_PER_NODE>12</MAX_TASKS_PER_NODE>
      <MAX_MPITASKS_PER_NODE>12</MAX_MPITASKS_PER_NODE>
      <COSTPES_PER_NODE>12</COSTPES_PER_NODE>
      <PROJECT_REQUIRED>FALSE</PROJECT_REQUIRED>
      <mpirun mpilib="mpi-serial">
      		<executable></executable>
      </mpirun>
      <mpirun mpilib="default">
          <executable>mpirun</executable>
          <arguments>
              <arg name="num_tasks">-np {{ total_tasks }}</arg>
              <arg name="tasks_per_node">-npernode $MAX_TASKS_PER_NODE</arg>
          </arguments>
      </mpirun>
      <module_system type="module">
          <init_path lang="sh">/etc/profile.d/modules.sh</init_path>
          <init_path lang="csh">/etc/profile.d/modules.csh</init_path>
          <init_path lang="perl">/usr/share/Modules/init/perl.pm</init_path>
          <init_path lang="python">/usr/share/Modules/init/python.py</init_path>
          <cmd_path lang="sh">module</cmd_path>
          <cmd_path lang="csh">module</cmd_path>
          <cmd_path lang="perl">/usr/bin/modulecmd perl</cmd_path>
          <cmd_path lang="python">/usr/bin/modulecmd python</cmd_path>
          <modules>
              <command name="purge"/>
              <command name="load">perl/5.22.1</command>
              <command name="load">libxml2/2.9.2</command>
              <command name="load">maui/3.3.1</command>
              <command name="load">python/2.7.15</command>
              <command name="load">python/3.6.2</command> 
          </modules>
          <modules compiler="gnu">
              <command name="load">gcc/5.4.0</command>
              <command name="load">gfortran/5.4.0</command>
              <command name="load">hdf5/1.8.19fates</command>
              <command name="load">netcdf/4.4.1.1-gnu540-fates</command>
              <command name="load">openmpi/2.1.1-gnu540</command>
          </modules>
          <modules compiler="gnu" mpilib="!mpi-serial">
              <command name="load">openmpi/2.1.1-gnu540</command>
          </modules>
       </module_system>
       <environment_variables>
         <env name="HDF5_HOME">/data/software/hdf5/1.8.19fates</env>
         <env name="NETCDF_PATH">/data/software/netcdf/4.4.1.1-gnu540-fates</env>
       </environment_variables>
  </machine>

  <machine MACH="tulip">
    <DESC>ORNL experimental/evaluation cluster</DESC>
    <NODENAME_REGEX>tulip.*</NODENAME_REGEX>
    <OS>LINUX</OS>
    <COMPILERS>gnu</COMPILERS>
    <MPILIBS>openmpi</MPILIBS>
    <CIME_OUTPUT_ROOT>/home/groups/coegroup/e3sm/scratch/$USER</CIME_OUTPUT_ROOT>
    <DIN_LOC_ROOT>/home/groups/coegroup/e3sm/inputdata2</DIN_LOC_ROOT>
    <DIN_LOC_ROOT_CLMFORC>/home/groups/coegroup/e3sm/inputdata2/atm/datm7</DIN_LOC_ROOT_CLMFORC>
    <DOUT_S_ROOT>$CIME_OUTPUT_ROOT/archive/$CASE</DOUT_S_ROOT>
    <BASELINE_ROOT>/home/groups/coegroup/e3sm/baselines/$COMPILER</BASELINE_ROOT>
    <CCSM_CPRNC>/home/groups/coegroup/e3sm/tools/cprnc/cprnc</CCSM_CPRNC>
    <GMAKE_J>16</GMAKE_J>
    <TESTS>e3sm_developer</TESTS>
    <NTEST_PARALLEL_JOBS>4</NTEST_PARALLEL_JOBS>
    <BATCH_SYSTEM>slurm</BATCH_SYSTEM>
    <SUPPORTED_BY>e3sm</SUPPORTED_BY>
    <MAX_TASKS_PER_NODE>64</MAX_TASKS_PER_NODE>
    <MAX_MPITASKS_PER_NODE>32</MAX_MPITASKS_PER_NODE>
    <PROJECT_REQUIRED>FALSE</PROJECT_REQUIRED>
    <mpirun mpilib="openmpi">
      <executable>mpirun</executable>
      <arguments>
        <arg name="num_tasks">--tag-output -n {{ total_tasks }} </arg>
        <arg name="tasks_per_node"> --map-by ppr:1:core:PE=$ENV{OMP_NUM_THREADS} --bind-to core </arg>
      </arguments>
    </mpirun>
    <module_system type="module">
      <init_path lang="python">/cm/local/apps/environment-modules/current/init/python</init_path>
      <init_path lang="sh">/cm/local/apps/environment-modules/current/init/sh</init_path>
      <init_path lang="csh">/cm/local/apps/environment-modules/current/init/csh</init_path>
      <cmd_path lang="python">/cm/local/apps/environment-modules/current/bin/modulecmd python</cmd_path>
      <cmd_path lang="sh">module</cmd_path>
      <cmd_path lang="csh">module</cmd_path>
      <modules>
        <command name="rm">gcc</command>
        <command name="rm">cce</command>
        <command name="rm">PrgEnv-cray</command>
        <command name="rm">cray-mvapich2</command>
        <command name="load">cmake/3.17.0</command>
        <command name="use">/home/users/twhite/share/modulefiles</command>
        <command name="load">svn/1.10.6</command>
      </modules>
      <modules compiler="gnu">
        <command name="load">gcc/8.1.0</command>
        <command name="load">blas/gcc/64/3.8.0</command>
        <command name="load">lapack/gcc/64/3.8.0</command>
      </modules>
    </module_system>
    <RUNDIR>$CIME_OUTPUT_ROOT/$CASE/run</RUNDIR>
    <EXEROOT>$CIME_OUTPUT_ROOT/$CASE/bld</EXEROOT>
    <environment_variables>
      <env name="PERL5LIB">/home/groups/coegroup/e3sm/soft/perl5/lib/perl5</env>
    </environment_variables>
    <environment_variables compiler="gnu">
      <env name="NETCDF_PATH">/home/groups/coegroup/e3sm/soft/netcdf/4.4.1c-4.2cxx-4.4.4f/gcc/8.2.0</env>
    </environment_variables>
    <environment_variables compiler="gnu" mpilib="openmpi">
      <env name="OMPI_CC">gcc</env>
      <env name="OMPI_CXX">g++</env>
      <env name="OMPI_FC">gfortran</env>
      <env name="PATH">/home/groups/coegroup/e3sm/soft/openmpi/2.1.6/gcc/8.2.0/bin:$ENV{PATH}</env>
      <env name="LD_LIBRARY_PATH">/home/groups/coegroup/e3sm/soft/openmpi/2.1.6/gcc/8.2.0/lib:/home/groups/coegroup/e3sm/soft/netcdf/4.4.1c-4.2cxx-4.4.4f/gcc/8.2.0/lib:$ENV{LD_LIBRARY_PATH}</env>
      <env name="PNETCDF_PATH">/home/groups/coegroup/e3sm/soft/pnetcdf/1.12.1/gcc/8.2.0/openmpi/2.1.6</env>
    </environment_variables>
    <environment_variables SMP_PRESENT="TRUE">
      <env name="OMP_STACKSIZE">128M</env>
      <env name="OMP_PLACES">threads</env>
    </environment_variables>
  </machine>

  <default_run_suffix>
    <default_run_exe>${EXEROOT}/e3sm.exe </default_run_exe>
    <default_run_misc_suffix> &gt;&gt; e3sm.log.$LID 2&gt;&amp;1 </default_run_misc_suffix>
  </default_run_suffix>

</config_machines><|MERGE_RESOLUTION|>--- conflicted
+++ resolved
@@ -2821,13 +2821,8 @@
         <arg name="nthreads">-X 1 -E OMP_NUM_THREADS=$ENV{OMP_NUM_THREADS}</arg>
         <arg name="num_rs">--nrs $ENV{NUM_RS}</arg>
         <arg name="rs_per_node">--rs_per_host $ENV{RS_PER_NODE}</arg>
-<<<<<<< HEAD
-        <arg name="tasks_per_rs">--tasks_per_rs $SHELL{echo "{{ tasks_per_node }}/$RS_PER_NODE"|bc}</arg>
-        <arg name="distribute">-d plane:$SHELL{echo "{{ tasks_per_node }}/$RS_PER_NODE"|bc}</arg>
-=======
         <arg name="tasks_per_rs">--tasks_per_rs $SHELL{echo "({{ tasks_per_node }} + $RS_PER_NODE - 1)/$RS_PER_NODE"|bc}</arg>
         <arg name="distribute">-d plane:$SHELL{echo "({{ tasks_per_node }} + $RS_PER_NODE - 1)/$RS_PER_NODE"|bc}</arg>
->>>>>>> e3e6b5ef
         <arg name="cpu_per_rs">--cpu_per_rs $ENV{CPU_PER_RS}</arg>
         <arg name="gpu_per_rs">--gpu_per_rs $ENV{GPU_PER_RS}</arg>
         <arg name="bind">--bind packed:smt:$SHELL{echo "(`./xmlquery --value MAX_TASKS_PER_NODE`+41)/42"|bc}</arg>
@@ -2908,8 +2903,6 @@
       <env name="PGI_ACC_POOL_ALLOC">0</env>
     </environment_variables>
     <environment_variables mpilib="!mpi-serial">
-<<<<<<< HEAD
-=======
       <env name="HDF5_PATH">$ENV{OLCF_HDF5_ROOT}</env>
       <env name="PNETCDF_PATH">$ENV{OLCF_PARALLEL_NETCDF_ROOT}</env>
     </environment_variables>
@@ -3044,7 +3037,6 @@
       <env name="NETCDF_C_PATH">$ENV{OLCF_NETCDF_ROOT}</env>
       <env name="NETCDF_FORTRAN_PATH">$ENV{OLCF_NETCDF_FORTRAN_ROOT}</env>
       <env name="ESSL_PATH">$ENV{OLCF_ESSL_ROOT}</env>
->>>>>>> e3e6b5ef
       <env name="HDF5_PATH">$ENV{OLCF_HDF5_ROOT}</env>
       <env name="PNETCDF_PATH">$ENV{OLCF_PARALLEL_NETCDF_ROOT}</env>
       <env name="PGI_ACC_POOL_ALLOC">0</env>
@@ -3080,40 +3072,6 @@
       <env name="LTC_PRT">gpu-cpu</env>
       <env name="NUM_RS">$SHELL{echo "6*((`./xmlquery --value TOTAL_TASKS` + `./xmlquery --value TASKS_PER_NODE` - 1)/`./xmlquery --value TASKS_PER_NODE`)"|bc}</env>
     </environment_variables>
-<<<<<<< HEAD
-    <environment_variables SMP_PRESENT="TRUE">
-      <env name="OMP_STACKSIZE">128M</env>
-    </environment_variables>
-    <environment_variables>
-      <env name="RS_PER_NODE">2</env>
-      <env name="CPU_PER_RS">21</env>
-      <env name="GPU_PER_RS">0</env>
-      <env name="LTC_PRT">cpu-cpu</env>
-      <env name="NUM_RS">$SHELL{echo "2*((`./xmlquery --value TOTAL_TASKS` + `./xmlquery --value TASKS_PER_NODE` - 1)/`./xmlquery --value TASKS_PER_NODE`)"|bc}</env>
-    </environment_variables>
-    <environment_variables compiler="ibmgpu">
-      <env name="RS_PER_NODE">6</env>
-      <env name="CPU_PER_RS">7</env>
-      <env name="GPU_PER_RS">1</env>
-      <env name="LTC_PRT">gpu-cpu</env>
-      <env name="NUM_RS">$SHELL{echo "6*((`./xmlquery --value TOTAL_TASKS` + `./xmlquery --value TASKS_PER_NODE` - 1)/`./xmlquery --value TASKS_PER_NODE`)"|bc}</env>
-    </environment_variables>
-    <environment_variables compiler="pgigpu">
-      <env name="RS_PER_NODE">6</env>
-      <env name="CPU_PER_RS">3</env>
-      <env name="GPU_PER_RS">1</env>
-      <env name="LTC_PRT">gpu-cpu</env>
-      <env name="NUM_RS">$SHELL{echo "6*((`./xmlquery --value TOTAL_TASKS` + `./xmlquery --value TASKS_PER_NODE` - 1)/`./xmlquery --value TASKS_PER_NODE`)"|bc}</env>
-    </environment_variables>
-    <environment_variables compiler="gnugpu">
-      <env name="RS_PER_NODE">6</env>
-      <env name="CPU_PER_RS">7</env>
-      <env name="GPU_PER_RS">1</env>
-      <env name="LTC_PRT">gpu-cpu</env>
-      <env name="NUM_RS">$SHELL{echo "6*((`./xmlquery --value TOTAL_TASKS` + `./xmlquery --value TASKS_PER_NODE` - 1)/`./xmlquery --value TASKS_PER_NODE`)"|bc}</env>
-    </environment_variables>
-=======
->>>>>>> e3e6b5ef
   </machine>
 
   <machine MACH="modex">
