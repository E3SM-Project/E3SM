--- conflicted
+++ resolved
@@ -3630,11 +3630,7 @@
         <arg name="latency_priority">--latency_priority $ENV{LTC_PRT}</arg>
         <arg name="stdio_mode">--stdio_mode prepended</arg>
         <arg name="thread_vars">$ENV{JSRUN_THREAD_VARS}</arg>
-<<<<<<< HEAD
-        <arg name="smpiargs">--smpiargs="-gpu"</arg>
-=======
         <arg name="smpiargs">$ENV{SMPIARGS}</arg>
->>>>>>> 1d889b59
       </arguments>
     </mpirun>
     <module_system type="module" allow_error="true">
