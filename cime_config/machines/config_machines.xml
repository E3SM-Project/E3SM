--- conflicted
+++ resolved
@@ -878,13 +878,8 @@
     <TESTS>e3sm_developer</TESTS>
     <BATCH_SYSTEM>none</BATCH_SYSTEM>
     <SUPPORTED_BY>jayesh at mcs dot anl dot gov</SUPPORTED_BY>
-<<<<<<< HEAD
-    <MAX_TASKS_PER_NODE>16</MAX_TASKS_PER_NODE>
-    <MAX_MPITASKS_PER_NODE>16</MAX_MPITASKS_PER_NODE>
-=======
     <MAX_TASKS_PER_NODE>32</MAX_TASKS_PER_NODE>
     <MAX_MPITASKS_PER_NODE>32</MAX_MPITASKS_PER_NODE>
->>>>>>> b9956344
     <mpirun mpilib="mpich">
       <executable>mpirun</executable>
       <arguments>
