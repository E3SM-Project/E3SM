<?xml version="1.0"?>
<config_batch version="2.0">
  <!--
     File:    config_batch.xml
     Purpose: abstract out the parts of run scripts that are different, and use this configuration to
     create acme run scripts from a single template.

     batch_system:     the batch system type and version
     batch_query:      the batch query command for each batch system.
     batch_redirect:   Whether a redirect character is needed to submit jobs.
     batch_directive:  The string that prepends a batch directive for the batch system.
     jobid_pattern:    A perl regular expression used to filter out the returned job id from a
                       queue submission.
     depend_pattern:
    -->
  <batch_system type="template" >
    <batch_query args=""></batch_query>
    <batch_submit></batch_submit>
    <batch_redirect></batch_redirect>
    <batch_directive></batch_directive>
    <directives>
      <directive name=""></directive>
    </directives>
  </batch_system>

  <batch_system type="none" >
    <batch_query args=""></batch_query>
    <batch_submit></batch_submit>
    <batch_redirect></batch_redirect>
    <batch_directive></batch_directive>
    <directives>
      <directive name=""></directive>
    </directives>
  </batch_system>

   <batch_system type="cobalt" >
     <batch_query>qstat</batch_query>
     <batch_submit>qsub</batch_submit>
     <batch_directive></batch_directive>
     <jobid_pattern>(\d+)</jobid_pattern>
     <depend_string> --dependencies</depend_string>
     <walltime_format>%H:%M:%s</walltime_format>
     <submit_args>
       <arg flag="--cwd" name="CASEROOT"/>
       <arg flag="-A" name="PROJECT"/>
       <arg flag="-t" name="JOB_WALLCLOCK_TIME"/>
<<<<<<< HEAD
       <!-- space is required here so that variable is resolved correctly -->
       <!-- ceiling of $a/$b is ($a+$b-1)/$b -->
       <arg flag="-n" name=" ($TOTALPES+$MAX_TASKS_PER_NODE-1)/$MAX_TASKS_PER_NODE"/>
=======
       <!-- ceiling of $a/$b is ($a+$b-1)/$b -->
       <arg flag="-n" name=" ( $TOTALPES + $MAX_TASKS_PER_NODE - 1 ) / $MAX_TASKS_PER_NODE"/>
>>>>>>> 215e459b
       <arg flag="-q" name="JOB_QUEUE"/>
       <arg flag="--mode script"/>
     </submit_args>
   </batch_system>

  <batch_system type="cobalt_theta" >
    <batch_query>qstat</batch_query>
    <batch_submit>qsub</batch_submit>
    <batch_directive>#COBALT</batch_directive>
    <jobid_pattern>(\d+)</jobid_pattern>
    <depend_string> --dependencies</depend_string>
    <submit_args>
      <arg flag="-A" name="PROJECT"/>
      <arg flag="-t" name="JOB_WALLCLOCK_TIME"/>
      <arg flag="-n" name=" $TOTALPES/$PES_PER_NODE"/>
      <arg flag="-q" name="JOB_QUEUE"/>
      <arg flag="--mode script"/>
    </submit_args>
  </batch_system>

  <batch_system type="lsf" version="9.1">
    <batch_query args=" -w" >bjobs</batch_query>
    <batch_submit>bsub</batch_submit>
    <batch_redirect>&lt;</batch_redirect>
    <batch_directive>#BSUB</batch_directive>
    <jobid_pattern>&lt;(\d+)&gt;</jobid_pattern>
    <depend_string> -w 'done(jobid)'</depend_string>
    <walltime_format>%H:%M</walltime_format>
    <submit_args>
      <arg flag="-q" name="$JOB_QUEUE"/>
      <arg flag="-W" name="$JOB_WALLCLOCK_TIME"/>
      <arg flag="-P" name="$PROJECT"/>
    </submit_args>
    <directives>
      <directive                       > -n {{ total_tasks }} </directive>
      <directive                       > -R "span[ptile={{ tasks_per_node }}]"</directive>
      <directive                       > -N  </directive>
      <directive default="poe"         > -a {{ poe }} </directive>
      <directive default="acme.stdout" > -o {{ output_error_path }}.%J  </directive>
      <directive default="acme.stderr" > -e {{ output_error_path }}.%J  </directive>
      <directive                       > -J {{ job_id }} </directive>
    </directives>
  </batch_system>

  <batch_system type="pbs" >
    <batch_query args="-f" >qstat</batch_query>
    <batch_submit>qsub </batch_submit>
    <batch_directive>#PBS</batch_directive>
    <jobid_pattern>^(\S+)$</jobid_pattern>
    <depend_string> -W depend=afterok:jobid</depend_string>
    <walltime_format>%H:%M:%S</walltime_format>
    <submit_args>
      <arg flag="-q" name="$JOB_QUEUE"/>
      <arg flag="-l walltime=" name="$JOB_WALLCLOCK_TIME"/>
      <arg flag="-A" name="$PROJECT"/>
    </submit_args>
    <directives>
      <directive> -N {{ job_id }}</directive>
      <directive default="n"> -r {{ rerunnable }} </directive>
      <!-- <directive> -j oe {{ output_error_path }} </directive> -->
      <directive> -j oe </directive>
      <directive default="ae"  > -m {{ mail_options }} </directive>
      <directive> -V </directive>
    </directives>
  </batch_system>

  <batch_system type="moab" >
    <batch_query>showq</batch_query>
    <batch_submit>msub </batch_submit>
    <batch_directive>#MSUB</batch_directive>
    <jobid_pattern>(\d+)$</jobid_pattern>
    <depend_string> -W depend=afterok:jobid</depend_string>
    <walltime_format>%H:%M:%S</walltime_format>
    <submit_args>
      <arg flag="-l walltime=" name="$JOB_WALLCLOCK_TIME"/>
      <arg flag="-A" name="$PROJECT"/>
    </submit_args>
    <directives>
      <directive> -N {{ job_id }}</directive>
      <directive> -j oe </directive>
      <directive default="n"> -r {{ rerunnable }} </directive>
      <directive default="ae"  > -m {{ mail_options }} </directive>
      <directive default="/bin/bash" > -S {{ shell }}</directive>
    </directives>
  </batch_system>

   <batch_system type="slurm" >
     <batch_query>squeue</batch_query>
     <batch_submit>sbatch</batch_submit>
     <batch_directive>#SBATCH</batch_directive>
     <jobid_pattern>(\d+)$</jobid_pattern>
     <depend_string> --dependency=afterok:jobid</depend_string>
    <walltime_format>%H:%M:%S</walltime_format>
     <submit_args>
       <arg flag="--time" name="$JOB_WALLCLOCK_TIME"/>
       <arg flag="-p" name="$JOB_QUEUE"/>
       <arg flag="--account" name="$PROJECT"/>
     </submit_args>
     <directives>
       <directive> --job-name={{ job_id }}</directive>
       <directive> --nodes={{ num_nodes }}</directive>
       <directive> --output={{ output_error_path }}.%j </directive>
       <directive> --exclusive                        </directive>
     </directives>
   </batch_system>

    <!-- blues is PBS -->
    <batch_system MACH="blues" type="pbs" >
      <directives>
        <directive>-A {{ PROJECT }}</directive>
        <directive>-l nodes={{ num_nodes }}:ppn={{ tasks_per_node }}</directive>
      </directives>
      <queues>
	<queue walltimemax="01:00:00" jobmin="1" jobmax="4096" default="true">shared</queue>
      </queues>
    </batch_system>

    <!-- anvil is PBS -->
    <batch_system MACH="anvil" type="pbs" >
      <directives>
        <directive>-A {{ PROJECT }}</directive>
        <directive>-l nodes={{ num_nodes }}:ppn={{ tasks_per_node }}</directive>
      </directives>
      <queues>
	<queue walltimemax="01:00:00" jobmin="1" jobmax="4320" default="true">acme</queue>
      </queues>
    </batch_system>

    <!-- edison is SLURM as of Jan-4-2016 -->
    <batch_system MACH="edison" type="slurm" >
      <queues>
        <queue walltimemax="01:30:00" jobmin="1" jobmax="150000" default="true">regular</queue>
	<queue walltimemax="00:30:00" jobmin="1" jobmax="12288">debug</queue>
      </queues>
    </batch_system>

    <!-- eos is PBS -->
    <batch_system MACH="eos" type="pbs" >
    <directives>
      <directive>-A {{ project }}</directive>
      <directive>-l  nodes={{ num_nodes }}</directive>
    </directives>
    <queues>
      <queue jobmin="1" jobmax="9999" default="true">batch</queue>
    </queues>
   </batch_system>

<<<<<<< HEAD
    <batch_system MACH="cori-haswell" type="slurm" version="x.y">
=======
    <batch_system MACH="cori-haswell" type="slurm">
>>>>>>> 215e459b
      <directives>
        <directive> --constraint=haswell</directive>
      </directives>
      <queues>
        <queue walltimemax="01:00:00" jobmin="1" jobmax="10000" default="true">regular</queue>
	<queue walltimemax="00:30:00" jobmin="1" jobmax="4096">debug</queue>
      </queues>
    </batch_system>

<<<<<<< HEAD
    <batch_system MACH="cori-knl" type="slurm" version="x.y">
=======
    <batch_system MACH="cori-knl" type="slurm">
>>>>>>> 215e459b
      <directives>
        <directive> --constraint=knl,quad,cache</directive>
      </directives>
      <queues>
        <queue walltimemax="01:00:00" jobmin="1" jobmax="3000000" default="true">regular</queue>
	<queue walltimemax="00:30:00" jobmin="1" jobmax="100000">debug</queue>
      </queues>
    </batch_system>

    <batch_system MACH="mira" type="cobalt">
      <queues>
        <queue walltimemax="03:00:00" jobmin="1" jobmax="786432" default="true">default</queue>
      </queues>
    </batch_system>

    <batch_system MACH="cetus" type="cobalt">
      <queues>
        <queue walltimemax="01:00:00" jobmin="1" jobmax="65536" default="true">default</queue>
      </queues>
    </batch_system>

   <batch_system MACH="constance" type="slurm">
    <directives>
       <directive>-A  climate</directive>
       <directive>--ntasks-per-node={{ tasks_per_node }}</directive>
       <directive>--mail-type=END</directive>
       <directive>--mail-user=email@pnnl.gov</directive>
       <directive>--output=slurm.out</directive>
       <directive>--error=slurm.err</directive>
    </directives>
    <queues>
      <queue walltimemax="00:59:00" jobmin="1" jobmax="9999" default="true">slurm</queue>
    </queues>
   </batch_system>

<<<<<<< HEAD
  <batch_system MACH="skybridge" type="slurm" version="x.y">
=======
  <batch_system MACH="skybridge" type="slurm" >
>>>>>>> 215e459b
    <directives>
       <directive>--ntasks-per-node={{ tasks_per_node }}</directive>
    </directives>
    <queues>
<<<<<<< HEAD
      <queue jobmin="1" jobmax="512" default="true">ec</queue>
    </queues>
    <walltimes>
      <walltime default="true">2:00:00</walltime>
      <walltime ccsm_estcost="0">1:50:00</walltime>
      <walltime ccsm_estcost="1">5:00:00</walltime>
    </walltimes>
  </batch_system>

  <batch_system MACH="redsky" type="slurm" version="x.y">
=======
      <queue jobmin="1" jobmax="480" walltimemax="01:00:00" default="true">ec</queue>
    </queues>
  </batch_system>

  <batch_system MACH="redsky" type="slurm" >
>>>>>>> 215e459b
    <directives>
       <directive>--ntasks-per-node={{ tasks_per_node }}</directive>
    </directives>
    <queues>
<<<<<<< HEAD
      <queue jobmin="1" jobmax="512" default="true">ec</queue>
    </queues>
    <walltimes>
      <walltime default="true">4:00:00</walltime>
      <walltime ccsm_estcost="0">1:50:00</walltime>
      <walltime ccsm_estcost="1">6:00:00</walltime>
    </walltimes>
=======
      <queue jobmin="1" jobmax="480" walltimemax="01:00:00" default="true">ec</queue>
    </queues>
>>>>>>> 215e459b
  </batch_system>

  <batch_system MACH="mustang" type="moab" >
    <directives>
      <directive>-l nodes={{ num_nodes }}:ppn={{ tasks_per_node }}</directive>
    </directives>
<<<<<<< HEAD
	<walltimes>
	  <walltime default="true">00:30:00</walltime>
	  <walltime ccsm_estcost="1">02:00:00</walltime>
	  <walltime ccsm_estcost="3">16:00:00</walltime>
	</walltimes>
	<queues>
	   <queue walltimemax="16:00:00" default="true">moab</queue>
	</queues>
=======
>>>>>>> 215e459b
  </batch_system>

   <batch_system MACH="wolf" type="moab" >
	<directives>
		<directive>-l nodes={{ num_nodes }}:ppn={{ tasks_per_node }}</directive>
	</directives>
    </batch_system>

    <batch_system MACH="mesabi" type="pbs">
      <queues>
        <queue walltimemax="24:00" default="true">mesabi</queue>
        <queue walltimemax="24:00">debug</queue>
      </queues>
    </batch_system>

   <batch_system MACH="oic2" type="pbs" >
         <directives>
                 <directive>-l nodes={{ num_nodes }}:ppn={{ tasks_per_node }}</directive>
		 <directive>-q esd08q</directive>
         </directives>
         <queues>
           <queue default="true">esd08q</queue>
         </queues>
   </batch_system>

   <batch_system MACH="oic5" type="pbs" >
         <directives>
                 <directive>-l nodes={{ num_nodes }}:ppn={{ tasks_per_node }}</directive>
		 <directive>-q esd13q</directive>
         </directives>
         <queues>
           <queue default="true">esd13q</queue>
           <queue walltimemax="1:00">esddbg13q</queue>
         </queues>
   </batch_system>

   <batch_system MACH="cades" type="pbs" >
         <directives>
                 <directive>-l nodes={{ num_nodes }}:ppn={{ tasks_per_node }}</directive>
                 <directive>-W group_list=cades-ccsi</directive>
         </directives>
         <queues>
           <queue default="true">batch</queue>
         </queues>
   </batch_system>

   <batch_system MACH="itasca" type="pbs">
     <queues>
       <queue walltimemax="24:00" default="true">batch</queue>
       <queue walltimemax="24:00">debug</queue>
     </queues>
   </batch_system>

   <batch_system MACH="titan" type="pbs" >
     <directives>
       <directive>-A {{ project }}</directive>
       <directive>-l nodes={{ num_nodes }}</directive>
     </directives>
     <queues>
       <queue walltimemax="24:00" default="true">batch</queue>
       <queue walltimemax="24:00">debug</queue>
     </queues>
   </batch_system>

   <batch_system MACH="lawrencium-lr2" type="slurm" >
     <directives>
<<<<<<< HEAD
       <directive>--ntasks-per-node={{ tasks_per_node }}</directive>
       <directive>--exclusive</directive>
     </directives>
    <queues>
      <queue walltimemin="0" walltimemax="01:00:00" jobmin="0" jobmax="64" default="true">lr2</queue>
=======
       <directive>--partition=lr2</directive>
       <directive>--ntasks-per-node={{ tasks_per_node }}</directive>
       <directive>--account={{ project }}</directive>
       <directive>--exclusive</directive>
     </directives>
    <queues>
      <queue walltimemin="0" walltimemax="01:00:00" jobmin="0" jobmax="64" default="true">lr_normal</queue>
>>>>>>> 215e459b
    </queues>
   </batch_system>

   <batch_system MACH="lawrencium-lr3" type="slurm" >
     <directives>
<<<<<<< HEAD
       <directive>--ntasks-per-node={{ tasks_per_node }}</directive>
       <directive>--exclusive</directive>
     </directives>
    <queues>
      <queue walltimemin="0" walltimemax="01:00:00" jobmin="0" jobmax="64" default="true">lr3</queue>
=======
       <directive>--partition=lr3</directive>
       <directive>--ntasks-per-node={{ tasks_per_node }}</directive>
       <directive>--account={{ project }}</directive>
       <directive>--exclusive</directive>
     </directives>
    <queues>
      <queue walltimemin="0" walltimemax="01:00:00" jobmin="0" jobmax="64" default="true">lr_normal</queue>
>>>>>>> 215e459b
    </queues>
   </batch_system>

  <batch_jobs>
    <!-- order matters, with no-batch jobs will be run in the order listed here -->
    <job name="case.run">
      <template>template.case.run</template>
      <task_count>default</task_count>
      <prereq>$BUILD_COMPLETE and not $TEST</prereq>
    </job>
   <job name="case.test">
      <template>template.case.test</template>
      <task_count>default</task_count>
      <prereq>$BUILD_COMPLETE and $TEST</prereq>
    </job>
    <job name="case.st_archive">
      <template>template.st_archive</template>
      <task_count>1</task_count>
      <!-- If DOUT_S is true and case.run (or case.test) exits successfully then run st_archive-->
      <dependency>case.run or case.test</dependency>
      <prereq>$DOUT_S</prereq>
    </job>
    <job name="case.lt_archive">
      <template>template.lt_archive</template>
      <task_count>1</task_count>
      <dependency>case.st_archive</dependency>
      <prereq>$DOUT_L_MS</prereq>
    </job>
  </batch_jobs>

</config_batch>
<|MERGE_RESOLUTION|>--- conflicted
+++ resolved
@@ -44,14 +44,8 @@
        <arg flag="--cwd" name="CASEROOT"/>
        <arg flag="-A" name="PROJECT"/>
        <arg flag="-t" name="JOB_WALLCLOCK_TIME"/>
-<<<<<<< HEAD
-       <!-- space is required here so that variable is resolved correctly -->
-       <!-- ceiling of $a/$b is ($a+$b-1)/$b -->
-       <arg flag="-n" name=" ($TOTALPES+$MAX_TASKS_PER_NODE-1)/$MAX_TASKS_PER_NODE"/>
-=======
        <!-- ceiling of $a/$b is ($a+$b-1)/$b -->
        <arg flag="-n" name=" ( $TOTALPES + $MAX_TASKS_PER_NODE - 1 ) / $MAX_TASKS_PER_NODE"/>
->>>>>>> 215e459b
        <arg flag="-q" name="JOB_QUEUE"/>
        <arg flag="--mode script"/>
      </submit_args>
@@ -199,11 +193,7 @@
     </queues>
    </batch_system>
 
-<<<<<<< HEAD
-    <batch_system MACH="cori-haswell" type="slurm" version="x.y">
-=======
     <batch_system MACH="cori-haswell" type="slurm">
->>>>>>> 215e459b
       <directives>
         <directive> --constraint=haswell</directive>
       </directives>
@@ -213,11 +203,7 @@
       </queues>
     </batch_system>
 
-<<<<<<< HEAD
-    <batch_system MACH="cori-knl" type="slurm" version="x.y">
-=======
     <batch_system MACH="cori-knl" type="slurm">
->>>>>>> 215e459b
       <directives>
         <directive> --constraint=knl,quad,cache</directive>
       </directives>
@@ -253,66 +239,28 @@
     </queues>
    </batch_system>
 
-<<<<<<< HEAD
-  <batch_system MACH="skybridge" type="slurm" version="x.y">
-=======
   <batch_system MACH="skybridge" type="slurm" >
->>>>>>> 215e459b
-    <directives>
-       <directive>--ntasks-per-node={{ tasks_per_node }}</directive>
-    </directives>
-    <queues>
-<<<<<<< HEAD
-      <queue jobmin="1" jobmax="512" default="true">ec</queue>
-    </queues>
-    <walltimes>
-      <walltime default="true">2:00:00</walltime>
-      <walltime ccsm_estcost="0">1:50:00</walltime>
-      <walltime ccsm_estcost="1">5:00:00</walltime>
-    </walltimes>
-  </batch_system>
-
-  <batch_system MACH="redsky" type="slurm" version="x.y">
-=======
+    <directives>
+       <directive>--ntasks-per-node={{ tasks_per_node }}</directive>
+    </directives>
+    <queues>
       <queue jobmin="1" jobmax="480" walltimemax="01:00:00" default="true">ec</queue>
     </queues>
   </batch_system>
 
   <batch_system MACH="redsky" type="slurm" >
->>>>>>> 215e459b
-    <directives>
-       <directive>--ntasks-per-node={{ tasks_per_node }}</directive>
-    </directives>
-    <queues>
-<<<<<<< HEAD
-      <queue jobmin="1" jobmax="512" default="true">ec</queue>
-    </queues>
-    <walltimes>
-      <walltime default="true">4:00:00</walltime>
-      <walltime ccsm_estcost="0">1:50:00</walltime>
-      <walltime ccsm_estcost="1">6:00:00</walltime>
-    </walltimes>
-=======
+    <directives>
+       <directive>--ntasks-per-node={{ tasks_per_node }}</directive>
+    </directives>
+    <queues>
       <queue jobmin="1" jobmax="480" walltimemax="01:00:00" default="true">ec</queue>
     </queues>
->>>>>>> 215e459b
   </batch_system>
 
   <batch_system MACH="mustang" type="moab" >
     <directives>
       <directive>-l nodes={{ num_nodes }}:ppn={{ tasks_per_node }}</directive>
     </directives>
-<<<<<<< HEAD
-	<walltimes>
-	  <walltime default="true">00:30:00</walltime>
-	  <walltime ccsm_estcost="1">02:00:00</walltime>
-	  <walltime ccsm_estcost="3">16:00:00</walltime>
-	</walltimes>
-	<queues>
-	   <queue walltimemax="16:00:00" default="true">moab</queue>
-	</queues>
-=======
->>>>>>> 215e459b
   </batch_system>
 
    <batch_system MACH="wolf" type="moab" >
@@ -379,13 +327,6 @@
 
    <batch_system MACH="lawrencium-lr2" type="slurm" >
      <directives>
-<<<<<<< HEAD
-       <directive>--ntasks-per-node={{ tasks_per_node }}</directive>
-       <directive>--exclusive</directive>
-     </directives>
-    <queues>
-      <queue walltimemin="0" walltimemax="01:00:00" jobmin="0" jobmax="64" default="true">lr2</queue>
-=======
        <directive>--partition=lr2</directive>
        <directive>--ntasks-per-node={{ tasks_per_node }}</directive>
        <directive>--account={{ project }}</directive>
@@ -393,19 +334,11 @@
      </directives>
     <queues>
       <queue walltimemin="0" walltimemax="01:00:00" jobmin="0" jobmax="64" default="true">lr_normal</queue>
->>>>>>> 215e459b
     </queues>
    </batch_system>
 
    <batch_system MACH="lawrencium-lr3" type="slurm" >
      <directives>
-<<<<<<< HEAD
-       <directive>--ntasks-per-node={{ tasks_per_node }}</directive>
-       <directive>--exclusive</directive>
-     </directives>
-    <queues>
-      <queue walltimemin="0" walltimemax="01:00:00" jobmin="0" jobmax="64" default="true">lr3</queue>
-=======
        <directive>--partition=lr3</directive>
        <directive>--ntasks-per-node={{ tasks_per_node }}</directive>
        <directive>--account={{ project }}</directive>
@@ -413,7 +346,6 @@
      </directives>
     <queues>
       <queue walltimemin="0" walltimemax="01:00:00" jobmin="0" jobmax="64" default="true">lr_normal</queue>
->>>>>>> 215e459b
     </queues>
    </batch_system>
 
