--- conflicted
+++ resolved
@@ -745,25 +745,9 @@
                LNDLIB := liblnd.a
           endif
      endif
-<<<<<<< HEAD
-     ifeq ($(findstring libclm.a,$(LNDLIB)),libclm.a)
-        ULIBDEP += $(INSTALL_SHAREDPATH)/$(COMP_INTERFACE)/$(ESMFDIR)/lib/$(LNDLIB)
-     else
-        ULIBDEP += $(LIBROOT)/$(LNDLIB)
-     endif
-     ifeq ($(MODEL),driver)
-         ifeq ($(findstring libclm.a,$(LNDLIB)),libclm.a)
-             INCLDIR += -I$(SHAREDLIBROOT)/$(SHAREDPATH)/$(COMP_INTERFACE)/$(ESMFDIR)/clm/obj
-         else
-             INCLDIR += -I$(EXEROOT)/lnd/obj
-         endif
-     endif
-
-
-=======
+
      ULIBDEP += $(LIBROOT)/$(LNDLIB)
      INCLDIR += -I$(EXEROOT)/lnd/obj
->>>>>>> 3ad0cf66
      ULIBDEP += $(LIBROOT)/libocn.a
      ULIBDEP += $(LIBROOT)/librof.a
      ULIBDEP += $(LIBROOT)/libglc.a
