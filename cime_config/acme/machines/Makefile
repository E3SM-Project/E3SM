#===============================================================================
#
# Common Makefile: a framework for building all CIME components and more
#
#===============================================================================

# Set up special characters
null  :=
comma := ,

# Load dependency search path.
dirs := .
dirs += $(shell cat Filepath)

cpp_dirs := $(dirs)
# Add INCROOT to path for Depends and Include
MINCROOT :=
ifdef INCROOT
  cpp_dirs += $(INCROOT)
  MINCROOT := $(INCROOT)
endif

# Expand any tildes in directory names. Change spaces to colons.
VPATH := $(foreach dir,$(cpp_dirs),$(wildcard $(dir)))
VPATH := $(subst $(space),:,$(VPATH))

RM    := rm
CP    := cp

exec_se: $(EXEC_SE)  $(CURDIR)/Depends
complib: $(COMPLIB)  $(CURDIR)/Depends

# Determine whether to compile threaded or not
# Set the THREADDIR for the shared build
# based on the threaded build status
compile_threaded = false
ifeq ($(strip $(SMP)),TRUE)
   compile_threaded = true
   THREADDIR = threads
else
   ifeq ($(strip $(BUILD_THREADED)),TRUE)
      compile_threaded = true
      THREADDIR = threads
   else
      THREADDIR = nothreads
   endif
endif

# set the debug directory based on the debug status
ifeq ($(strip $(DEBUG)),TRUE)
   DEBUGDIR = debug
else
   DEBUGDIR = nodebug
endif

ifeq ($(strip $(USE_ESMF_LIB)), TRUE)
   ESMFDIR = esmf
else
   ESMFDIR = noesmf
endif

# Determine whether any C++ code will be included in the build;
# currently, C++ code is included if and only if we're linking to the
# trilinos library or the Albany library.
USE_CXX = false
ifeq ($(strip $(USE_TRILINOS)), TRUE)
   USE_CXX = true
endif
ifeq ($(strip $(USE_ALBANY)), TRUE)
   USE_CXX = true
endif

ifndef MOD_SUFFIX
   MOD_SUFFIX := mod
endif

#===============================================================================
# set CPP options (must use this before any flags or cflags settings)
#===============================================================================

CPPDEFS := $(USER_CPPDEFS) -D$(OS)

# Unless DEBUG mode is enabled, use NDEBUG to turn off assert statements.
ifneq ($(strip $(DEBUG)),TRUE)
   CPPDEFS += -DNDEBUG
endif

# USE_ESMF_LIB is currently only defined in env_build.xml
ifeq ($(USE_ESMF_LIB), TRUE)
   CPPDEFS += -DUSE_ESMF_LIB
endif

# ESMF_INTERFACE is currently only defined in env_build.xml
ifeq ($(COMP_INTERFACE), ESMF)
   CPPDEFS += -DESMF_INTERFACE
else
   CPPDEFS += -DMCT_INTERFACE
endif

ifeq ($(strip $(MPILIB)),mpi-serial)
  CPPDEFS += -DNO_MPI2
else
  CPPDEFS += -DHAVE_MPI
endif
ifeq ($(compile_threaded), true)
  CPPDEFS += -DTHREADED_OMP
endif

ifeq (,$(EXEROOT))
  EXEROOT = $(shell ./xmlquery EXEROOT -value)
endif
ifeq (,$(BUILD_THREADED))
  BUILD_THREADED = $(shell ./xmlquery BUILD_THREADED -value)
endif

ifeq (,$(LIBROOT))
  LIBROOT = $(shell ./xmlquery LIBROOT -value)
endif
ifeq (,$(SHAREDLIBROOT))
  SHAREDLIBROOT = $(shell ./xmlquery SHAREDLIBROOT -value)
endif
ifeq (,$(COMPILER))
  COMPILER = $(shell ./xmlquery COMPILER -value)
endif
ifeq (,$(NINST_VALUE))
  NINST_VALUE = $(shell ./xmlquery NINST_VALUE -value)
endif
ifeq (,$(MPILIB))
  MPILIB = $(shell ./xmlquery MPILIB -value)
endif
ifeq ($(strip $(PIO_VERSION)),1)
  CPPDEFS += -DPIO1
endif

ifeq (,$(SHAREDPATH))
  SHAREDPATH = $(COMPILER)/$(MPILIB)/$(DEBUGDIR)/$(THREADDIR)
  INSTALL_SHAREDPATH = $(EXEROOT)/$(SHAREDPATH)
endif

include $(CASEROOT)/Macros.make
# Decide whether to use a C++ or Fortran linker, based on whether we
# are using any C++ code and the compiler-dependent CXX_LINKER variable
ifeq ($(USE_CXX), true)
  # The following is essentially an "if... elseif... else", but gmake
  # 3.80 and earlier doesn't support elseif
  ifeq ($(CXX_LINKER), CXX)
    LD := $(MPICXX)
  endif
  ifeq ($(CXX_LINKER), FORTRAN)
    LD := $(MPIFC)
  endif
endif
# Use this if LD has not already been defined.
ifeq ($(origin LD), default)
  ifeq ($(strip $(MPILIB)),mpi-serial)
    LD := $(SFC)
  else
    LD := $(MPIFC)
  endif
endif



ifeq ($(USE_CXX), true)
  ifeq ($(SUPPORTS_CXX), FALSE)
    $(error Fatal attempt to include C++ code on a compiler/machine combo that has not been set up to support C++)
  endif
endif

# Not clear how to escape commas for libraries with their own configure
# script, and they don't need this defined anyway, so leave this out of
# FPPDEFS.
ifeq ($(HAS_F2008_CONTIGUOUS),TRUE)
  CONTIGUOUS_FLAG := -DUSE_CONTIGUOUS=contiguous,
else
  CONTIGUOUS_FLAG := -DUSE_CONTIGUOUS=
endif

ifdef CPRE
  CONTIGUOUS_FLAG := $(subst $(comma),\\$(comma),$(CONTIGUOUS_FLAG))
  CONTIGUOUS_FLAG := $(patsubst -D%,$(CPRE)%,$(CONTIGUOUS_FLAG))
endif

ifndef AR
   AR := ar
endif

ifdef NETCDF_C_PATH
  ifndef NETCDF_FORTRAN_PATH
    $(error "NETCDF_C_PATH specified without NETCDF_FORTRAN_PATH")
  endif
  NETCDF_SEPARATE:=true
  ifndef INC_NETCDF_C
    INC_NETCDF_C:=$(NETCDF_C_PATH)/include
  endif
  ifndef INC_NETCDF_FORTRAN
    INC_NETCDF_FORTRAN:=$(NETCDF_FORTRAN_PATH)/include
  endif
  ifndef LIB_NETCDF_C
    LIB_NETCDF_C:=$(NETCDF_C_PATH)/lib
  endif
  ifndef LIB_NETCDF_FORTRAN
    LIB_NETCDF_FORTRAN:=$(NETCDF_C_PATH)/lib
  endif
 else ifdef NETCDF_FORTRAN_PATH
  $(error "NETCDF_FORTRAN_PATH specified without NETCDF_C_PATH")
 else ifdef NETCDF_PATH
  NETCDF_SEPARATE:=false
  ifndef INC_NETCDF
    INC_NETCDF:=$(NETCDF_PATH)/include
  endif
  ifndef LIB_NETCDF
    LIB_NETCDF:=$(NETCDF_PATH)/lib
  endif
else
  # No Netcdf is an error unless target is clean or DEP
  ifneq ($(MAKECMDGOALS), db_files)
  ifneq ($(MAKECMDGOALS), db_flags)
  ifeq (,$(findstring clean,$(MAKECMDGOALS)))
      $(error NETCDF not found: Define NETCDF_PATH or NETCDF_C_PATH and NETCDF_FORTRAN_PATH in config_machines.xml or config_compilers.xml)
  endif
  endif
  endif
endif


ifeq ($(MPILIB),mpi-serial)
	ifdef PNETCDF_PATH
		undefine PNETCDF_PATH
	endif
else
  ifdef PNETCDF_PATH
    ifndef $(INC_PNETCDF)
      INC_PNETCDF:=$(PNETCDF_PATH)/include
    endif
    ifndef LIB_PNETCDF
      LIB_PNETCDF:=$(PNETCDF_PATH)/lib
    endif
  endif
endif
# Set PETSc info if it is being used
ifeq ($(strip $(USE_PETSC)), TRUE)
  ifdef PETSC_PATH
    ifndef INC_PETSC
      INC_PETSC:=$(PETSC_PATH)/include
    endif
    ifndef LIB_PETSC
      LIB_PETSC:=$(PETSC_PATH)/lib
    endif
  else
    $(error PETSC_PATH must be defined when USE_PETSC is TRUE)
  endif

  # Get the "PETSC_LIB" list an env var
  include $(PETSC_PATH)/conf/variables
endif

# Set Trilinos info if it is being used
ifeq ($(strip $(USE_TRILINOS)), TRUE)
  ifdef TRILINOS_PATH
    ifndef INC_TRILINOS
      INC_TRILINOS:=$(TRILINOS_PATH)/include
    endif
    ifndef LIB_TRILINOS
      LIB_TRILINOS:=$(TRILINOS_PATH)/lib
    endif
  else
    $(error TRILINOS_PATH must be defined when USE_TRILINOS is TRUE)
  endif

  # get a bunch of variables related to this trilinos installation;
  # these variables begin with "Trilinos_"
  include $(INC_TRILINOS)/Makefile.export.Trilinos
endif

# Set Albany info if it is being used
ifeq ($(strip $(USE_ALBANY)), TRUE)
  ifdef ALBANY_PATH
    ifndef INC_ALBANY
      INC_ALBANY:=$(ALBANY_PATH)/include
    endif
    ifndef LIB_ALBANY
      LIB_ALBANY:=$(ALBANY_PATH)/lib
    endif
  else
    $(error ALBANY_PATH must be defined when USE_ALBANY is TRUE)
  endif

  # get the "ALBANY_LINK_LIBS" list as an env var
  include $(ALBANY_PATH)/export_albany.in
endif

# Set HAVE_SLASHPROC on LINUX systems which are not bluegene or Darwin (OSx)

ifeq ($(findstring -DLINUX,$(CPPDEFS)),-DLINUX)
  ifneq ($(findstring DBG,$(CPPDEFS)),DBG)
    ifneq ($(findstring Darwin,$(CPPDEFS)),Darwin)
      CPPDEFS += -DHAVE_SLASHPROC
    endif
  endif
endif

ifdef CPRE
  FPPDEFS := $(subst $(comma),\\$(comma),$(CPPDEFS))
  FPPDEFS := $(patsubst -D%,$(CPRE)%,$(FPPDEFS))
else
  FPPDEFS := $(CPPDEFS)
endif

#===============================================================================
# Set config args for pio and mct to blank and then enable serial
#===============================================================================
ifndef CONFIG_ARGS
  CONFIG_ARGS :=
endif
ifeq  ($(findstring pio,$(MODEL)),pio)
  CONFIG_ARGS+= --enable-timing
  ifeq ($DEBUG,TRUE)
     CONFIG_ARGS+= --enable-debug
  endif
endif

#===============================================================================
# User-specified INCLDIR
#===============================================================================

INCLDIR := -I.
ifdef USER_INCLDIR
  INCLDIR += $(USER_INCLDIR)
endif

#===============================================================================
# MPI-serial library (part of MCT)
#===============================================================================

ifeq ($(strip $(MPILIB)), mpi-serial)
  CC      := $(SCC)
  FC      := $(SFC)
  CXX     := $(SCXX)
  MPIFC   := $(SFC)
  MPICC   := $(SCC)
  MPICXX  := $(SCXX)
  CONFIG_ARGS += MCT_PATH=$(SHAREDLIBROOT)/$(SHAREDPATH)/mct/mpi-serial
else
  CC  := $(MPICC)
  FC  := $(MPIFC)
  CXX := $(MPICXX)
  ifdef MPI_PATH
    INC_MPI := $(MPI_PATH)/include
    LIB_MPI := $(MPI_PATH)/lib
  endif
endif

#===============================================================================
# Set include paths (needed after override for any model specific builds below)
#===============================================================================
INCLDIR += -I$(INSTALL_SHAREDPATH)/include -I$(INSTALL_SHAREDPATH)/$(COMP_INTERFACE)/$(ESMFDIR)/$(NINST_VALUE)/include

ifeq ($(NETCDF_SEPARATE), false)
  INCLDIR += -I$(INC_NETCDF)
else ifeq ($(NETCDF_SEPARATE), true)
  INCLDIR += -I$(INC_NETCDF_C) -I$(INC_NETCDF_FORTRAN)
endif
ifdef MOD_NETCDF
  INCLDIR += -I$(MOD_NETCDF)
endif
ifdef INC_MPI
  INCLDIR += -I$(INC_MPI)
endif
ifdef INC_PNETCDF
  INCLDIR += -I$(INC_PNETCDF)
endif
ifdef INC_PETSC
  INCLDIR += -I$(INC_PETSC)
endif
ifdef INC_TRILINOS
  INCLDIR += -I$(INC_TRILINOS)
endif
ifdef INC_ALBANY
  INCLDIR += -I$(INC_ALBANY)
endif

ifeq ($(MODEL),driver)
  INCLDIR += -I$(EXEROOT)/atm/obj -I$(EXEROOT)/ice/obj -I$(EXEROOT)/ocn/obj -I$(EXEROOT)/glc/obj -I$(EXEROOT)/rof/obj -I$(EXEROOT)/wav/obj -I$(EXEROOT)/esp/obj
# nagfor and gcc have incompatible LDFLAGS.
# nagfor requires the weird "-Wl,-Wl,," syntax.
# If done in config_compilers.xml, we break MCT.
  ifeq ($(strip $(COMPILER)),nag)
     ifeq ($(NETCDF_SEPARATE), false)
       SLIBS += -Wl,-Wl,,-rpath=$(LIB_NETCDF)
     else ifeq ($(NETCDF_SEPARATE), true)
       SLIBS += -Wl,-Wl,,-rpath=$(LIB_NETCDF_C)
       SLIBS += -Wl,-Wl,,-rpath=$(LIB_NETCDF_FORTRAN)
     endif
  endif
else
  ifeq ($(strip $(COMPILER)),nag)
    ifeq ($(DEBUG), TRUE)
      ifeq ($(strip $(MACH)),hobart)
       # GCC needs to be able to link to
       # nagfor runtime to get autoconf
       # tests to work.
         CFLAGS += -Wl,--as-needed,--allow-shlib-undefined
         SLIBS += -L$(COMPILER_PATH)/lib/NAG_Fortran -lf60rts
       endif
    endif
  endif
endif


ifndef MCT_LIBDIR
  MCT_LIBDIR=$(INSTALL_SHAREDPATH)/lib
endif

ifndef PIO_LIBDIR
  PIO_LIBDIR=$(INSTALL_SHAREDPATH)/lib
endif

ifndef GPTL_LIBDIR
  GPTL_LIBDIR=$(INSTALL_SHAREDPATH)/lib
endif

ifndef GLC_DIR
  GLC_DIR=$(EXEROOT)/glc
endif
ifndef CISM_LIBDIR
  CISM_LIBDIR=$(GLC_DIR)/lib
endif

INCLDIR +=	-I$(INSTALL_SHAREDPATH)/include -I$(CIMEROOT)/share/csm_share/shr \
		-I$(CIMEROOT)/share/csm_share/include -I$(CIMEROOT)/share/shr_RandNum/include
#
# Use the MCT dir for the cache for all configure calls because it is the first one
#
CFLAGS+=$(CPPDEFS)
CXXFLAGS := $(CFLAGS)

CONFIG_ARGS +=  CC="$(CC)" FC="$(FC)" MPICC="$(MPICC)" \
                MPIFC="$(MPIFC)" FCFLAGS="$(FFLAGS) $(FREEFLAGS) $(INCLDIR)" \
                CPPDEFS="$(CPPDEFS)" CFLAGS="$(CFLAGS) -I.. $(INCLDIR)" \
                LDFLAGS="$(LDFLAGS)"

ifeq ($(NETCDF_SEPARATE), false)
  CONFIG_ARGS += NETCDF_PATH=$(NETCDF_PATH)
else ifeq ($(NETCDF_SEPARATE), true)
  # The mct library needs the NetCDF_C library
  CONFIG_ARGS += NETCDF_PATH=$(NETCDF_C_PATH)
endif

ifeq ($(COMPILER),nag)
  CONFIG_ARGS += LIBS="$(SLIBS)"
endif

FFLAGS += $(FPPDEFS)
FFLAGS_NOOPT += $(FPPDEFS)


ifeq ($(findstring -cosp,$(CAM_CONFIG_OPTS)),-cosp)
# The following is for the COSP simulator code:
COSP_LIBDIR:=$(EXEROOT)/atm/obj/cosp
endif

ifeq ($(MODEL),cam)
  # These RRTMG files take an extraordinarily long time to compile with optimization.
  # Until mods are made to read the data from files, just remove optimization from
  # their compilation.
rrtmg_lw_k_g.o: rrtmg_lw_k_g.f90
	$(FC) -c $(FPPFLAGS) $(INCLDIR) $(INCS) $(FREEFLAGS) $(FFLAGS_NOOPT) $<

rrtmg_sw_k_g.o: rrtmg_sw_k_g.f90
	$(FC) -c $(FPPFLAGS) $(INCLDIR) $(INCS) $(FREEFLAGS) $(FFLAGS_NOOPT) $<


  ifdef COSP_LIBDIR
    INCLDIR+=-I$(COSP_LIBDIR) -I$(COSP_LIBDIR)/../
    $(COSP_LIBDIR)/libcosp.a: cam_abortutils.o
    $(MAKE) -C $(COSP_LIBDIR) F90='$(FC)' F90FLAGS='$(INCLDIR) $(INCS) $(FREEFLAGS) $(FFLAGS) $(FC_AUTO_R8)' \
    F90FLAGS_noauto='$(INCLDIR) $(INCS) $(FREEFLAGS) $(FFLAGS)' \
    F90FLAGS_fixed='$(INCLDIR) $(INCS) $(FIXEDFLAGS) $(FFLAGS) $(FC_AUTO_R8)'

    cospsimulator_intr.o: $(COSP_LIBDIR)/libcosp.a
  endif

endif

# Set esmf.mk location with ESMF_LIBDIR having precedent over ESMFMKFILE
CCSM_ESMFMKFILE := undefined_CCSM_ESMFMKFILE
ifdef ESMFMKFILE
   CCSM_ESMFMKFILE := $(ESMFMKFILE)
endif
ifdef ESMF_LIBDIR
   CCSM_ESMFMKFILE := $(ESMF_LIBDIR)/esmf.mk
endif


# System libraries (netcdf, mpi, pnetcdf, esmf, trilinos, etc.)
ifndef SLIBS
  ifeq ($(NETCDF_SEPARATE), false)
    SLIBS := -L$(LIB_NETCDF) -lnetcdff -lnetcdf
  else ifeq ($(NETCDF_SEPARATE), true)
    SLIBS := -L$(LIB_NETCDF_FORTRAN) -L$(LIB_NETCDF_C) -lnetcdff -lnetcdf
  endif
endif

ifdef LIB_PNETCDF
   SLIBS += -L$(LIB_PNETCDF) -lpnetcdf
endif
ifdef LAPACK_LIBDIR
   SLIBS += -L$(LAPACK_LIBDIR) -llapack -lblas
endif
ifdef LIB_MPI
   ifndef MPI_LIB_NAME
      SLIBS += -L$(LIB_MPI) -lmpi
   else
      SLIBS += -L$(LIB_MPI) -l$(MPI_LIB_NAME)
   endif
endif

# For compiling and linking with external ESMF.
# If linking to external ESMF library then include esmf.mk
# ESMF_F90COMPILEPATHS
# ESMF_F90LINKPATHS
# ESMF_F90LINKRPATHS
# ESMF_F90ESMFLINKLIBS
ifeq ($(USE_ESMF_LIB), TRUE)
  -include $(CCSM_ESMFMKFILE)
  FFLAGS += $(ESMF_F90COMPILEPATHS)
  SLIBS  += $(ESMF_F90LINKPATHS) $(ESMF_F90LINKRPATHS) $(ESMF_F90ESMFLINKLIBS)
endif

# Add PETSc libraries
ifeq ($(strip $(USE_PETSC)), TRUE)
  SLIBS += -L${LIB_PETSC} ${PETSC_LIB}
endif

# Add trilinos libraries; too be safe, we include all libraries included in the trilinos build,
# as well as all necessary third-party libraries
ifeq ($(strip $(USE_TRILINOS)), TRUE)
  SLIBS += -L$(LIB_TRILINOS) $(Trilinos_LIBRARIES) $(Trilinos_TPL_LIBRARY_DIRS) $(Trilinos_TPL_LIBRARIES)
endif

# Add Albany libraries.  These are defined in the ALBANY_LINK_LIBS env var that was included above
ifeq ($(strip $(USE_ALBANY)), TRUE)
  SLIBS += $(ALBANY_LINK_LIBS)
endif

# Add libraries and flags that we need on the link line when C++ code is included
# We need to do these additions after CONFIG_ARGS is set, because they can sometimes break configure for mct, etc.,
# if they are added to LDFLAGS in CONFIG_ARGS.
ifeq ($(USE_CXX), true)
  ifdef CXX_LIBS
    SLIBS += $(CXX_LIBS)
  endif

  ifdef CXX_LDFLAGS
    LDFLAGS += $(CXX_LDFLAGS)
  endif
endif

# Machine stuff to appear last on the link step
ifndef MLIBS
     MLIBS  :=
endif

#------------------------------------------------------------------------------
# Drive configure scripts for support libraries (mct)
#------------------------------------------------------------------------------

$(SHAREDLIBROOT)/$(SHAREDPATH)/mct/Makefile.conf:
	@echo "SHAREDLIBROOT |$(SHAREDLIBROOT)| SHAREDPATH |$(SHAREDPATH)|"; \
	$(CONFIG_SHELL) $(CIMEROOT)/externals/mct/configure $(CONFIG_ARGS) --srcdir $(CIMEROOT)/externals/mct

$(SHAREDLIBROOT)/$(SHAREDPATH)/mct/mpi-serial/Makefile.conf:
	@echo "SHAREDLIBROOT |$(SHAREDLIBROOT)| SHAREDPATH |$(SHAREDPATH)|"; \
	$(CONFIG_SHELL) $(CIMEROOT)/externals/mct/mpi-serial/configure $(CONFIG_ARGS) --srcdir $(CIMEROOT)/externals/mct/mpi-serial

ifeq ($(PIO_VERSION),2)
# This is a pio2 library
  PIOLIB = $(PIO_LIBDIR)/libpiof.a $(PIO_LIBDIR)/libpioc.a
  PIOLIBNAME = -lpiof -lpioc
  PIO_SRC_DIR = $(CIMEROOT)/externals/pio2
else
# This is a pio1 library
  PIOLIB = $(PIO_LIBDIR)/libpio.a
  PIOLIBNAME = -lpio
  ifneq ("$(wildcard $(CIMEROOT)/externals/pio1/pio)", "")
    PIO_SRC_DIR = $(CIMEROOT)/externals/pio1
  else
    PIO_SRC_DIR = $(CIMEROOT)/externals/pio1/pio
  endif
endif
#endif

MCTLIBS = $(MCT_LIBDIR)/libmct.a $(MCT_LIBDIR)/libmpeu.a

GPTLLIB = $(GPTL_LIBDIR)/libgptl.a

ULIBS += -L$(INSTALL_SHAREDPATH)/$(COMP_INTERFACE)/$(ESMFDIR)/$(NINST_VALUE)/lib -lcsm_share -L$(INSTALL_SHAREDPATH)/lib $(PIOLIBNAME) -lgptl -lmct -lmpeu

#------------------------------------------------------------------------------
# Drive cmake script for cism and pio
#------------------------------------------------------------------------------

ifndef CMAKE_OPTS
  CMAKE_OPTS :=
endif
# note that the fortran flags include neither the FREEFLAGS nor the
# FIXEDFLAGS, so that both free & fixed code can be built (cmake
# doesn't seem to be able to differentiate between free & fixed
# fortran flags)
CMAKE_OPTS += -D CMAKE_Fortran_FLAGS:STRING="$(FFLAGS) $(INCLDIR)" \
              -D CMAKE_C_FLAGS:STRING="$(CFLAGS) $(INCLDIR)" \
              -D CMAKE_CXX_FLAGS:STRING="$(CXXFLAGS) $(INCLDIR)" \
              -D CMAKE_VERBOSE_MAKEFILE:BOOL=ON \
              -D GPTL_PATH:STRING=$(INSTALL_SHAREDPATH) \
              -D PIO_ENABLE_TESTS:BOOL=OFF \
              -D USER_CMAKE_MODULE_PATH:STRING=$(CIMEROOT)/externals/CMake

# Allow for separate installations of the NetCDF C and Fortran libraries
ifeq ($(NETCDF_SEPARATE), false)
  CMAKE_OPTS += -D NetCDF_PATH:PATH=$(NETCDF_PATH)
else ifeq ($(NETCDF_SEPARATE), true)
  # NETCDF_Fortran_DIR points to the separate
  # installation of Fortran NetCDF for PIO
  CMAKE_OPTS += -D NetCDF_C_PATH:PATH=$(NETCDF_C_PATH) \
                -D NetCDF_Fortran_PATH:PATH=$(NETCDF_FORTRAN_PATH)
endif

ifdef PNETCDF_PATH
	CMAKE_OPTS += -D PnetCDF_PATH:STRING="$(PNETCDF_PATH)"
else
        CMAKE_OPTS += -D WITH_PNETCDF:LOGICAL=FALSE -D PIO_USE_MPIIO:LOGICAL=FALSE
endif
ifdef PIO_FILESYSTEM_HINTS
	CMAKE_OPTS += -D PIO_FILESYSTEM_HINTS:STRING="$(PIO_FILESYSTEM_HINTS)"
endif

# This captures the many cism-specific options to cmake
CMAKE_OPTS += $(USER_CMAKE_OPTS)

# CMake doesn't seem to like it when you define compilers via -D
# CMAKE_C_COMPILER, etc., when you rerun cmake with an existing
# cache. So doing this via environment variables instead.
ifndef CMAKE_ENV_VARS
  CMAKE_ENV_VARS :=
endif
CMAKE_ENV_VARS += CC=$(CC) \
                  CXX=$(CXX) \
                  FC=$(FC) \
                  LDFLAGS="$(LDFLAGS)"


# We declare $(GLC_DIR)/Makefile to be a phony target so that cmake is
# always rerun whenever invoking 'make $(GLC_DIR)/Makefile'; this is
# desirable to pick up any new source files that may have been added
.PHONY: $(GLC_DIR)/Makefile
$(GLC_DIR)/Makefile:
	cd $(GLC_DIR); \
	$(CMAKE_ENV_VARS) cmake $(CMAKE_OPTS) $(CIMEROOT)/../components/cism/glimmer-cism

$(PIO_LIBDIR)/Makefile:
	cd $(PIO_LIBDIR); \
	$(CMAKE_ENV_VARS) cmake $(CMAKE_OPTS) $(PIO_SRC_DIR)

#-------------------------------------------------------------------------------
# Build & include dependency files
#-------------------------------------------------------------------------------

touch_filepath:
	touch $(CURDIR)/Filepath

# Get list of files and build dependency file for all .o files
#   using perl scripts mkSrcfiles and mkDepends
# if a source is of form .F90.in strip the .in before creating the list of objects
SOURCES := $(shell cat Srcfiles)
BASENAMES := $(basename $(basename $(SOURCES)))
OBJS    := $(addsuffix .o, $(BASENAMES))
INCS    := $(foreach dir,$(cpp_dirs),-I$(dir))

CURDIR := $(shell pwd)

$(CURDIR)/Depends: $(CURDIR)/Srcfiles $(CURDIR)/Deppath
	$(CASETOOLS)/mkDepends $(USER_MKDEPENDS_OPTS) Deppath Srcfiles > $@

$(CURDIR)/Deppath: $(CURDIR)/Filepath
	$(CP) -f $(CURDIR)/Filepath $@
	@echo "$(MINCROOT)" >> $@

$(CURDIR)/Srcfiles: $(CURDIR)/Filepath
	$(CASETOOLS)/mkSrcfiles

$(CURDIR)/Filepath:
	@echo "$(VPATH)" > $@


#-------------------------------------------------------------------------------
# echo file names, paths, compile flags, etc. used during build
#-------------------------------------------------------------------------------

db_files:
	@echo " "
	@echo "* MACFILE := $(MACFILE)"
	@echo "* VPATH   := $(VPATH)"
	@echo "* INCS    := $(INCS)"
	@echo "* OBJS    := $(OBJS)"
db_flags:
	@echo " "
	@echo "* cc      := $(CC)  $(CFLAGS) $(INCS) $(INCLDIR)"
	@echo "* .F.o    := $(FC)  $(FFLAGS) $(FIXEDFLAGS) $(INCS) $(INCLDIR)"
	@echo "* .F90.o  := $(FC)  $(FFLAGS) $(FREEFLAGS) $(INCS) $(INCLDIR)"
	ifeq ($(USE_CXX), true)
	  @echo "* .cpp.o  := $(CXX) $(CXXFLAGS) $(INCS) $(INCLDIR)"
	endif

#-------------------------------------------------------------------------------
# Rules used for the tests run by "configure -test"
#-------------------------------------------------------------------------------

test_fc: test_fc.o
	$(LD) -o $@ test_fc.o $(LDFLAGS)
ifeq ($(NETCDF_SEPARATE), false)
test_nc: test_nc.o
	$(LD) -o $@ test_nc.o -L$(LIB_NETCDF) -lnetcdff -lnetcdf $(LDFLAGS)
else ifeq ($(NETCDF_SEPARATE), true)
test_nc: test_nc.o
	$(LD) -o $@ test_nc.o -L$(LIB_NETCDF_FORTRAN) -L$(LIB_NETCDF_C) -lnetcdff -lnetcdf $(LDFLAGS)
endif
test_mpi: test_mpi.o
	$(LD) -o $@ test_mpi.o $(LDFLAGS)
test_esmf: test_esmf.o
	$(LD) -o $@ test_esmf.o $(LDFLAGS)

#-------------------------------------------------------------------------------
# create list of component libraries - hard-wired for current ccsm components
#-------------------------------------------------------------------------------

ifeq ($(ULIBDEP),$(null))
   ifneq ($(LIBROOT),$(null))
     ULIBDEP += $(LIBROOT)/libatm.a
     ULIBDEP += $(LIBROOT)/libice.a
     ifeq ($(findstring clm5_0,$(CLM_CONFIG_OPTS)),clm5_0)
          LNDLIB := libclm.a
     else
          ifeq ($(findstring clm4_5,$(CLM_CONFIG_OPTS)),clm4_5)
               LNDLIB := libclm.a
          else
               LNDLIB := liblnd.a
          endif
     endif
<<<<<<< HEAD
=======

>>>>>>> 215e459b
     ULIBDEP += $(LIBROOT)/$(LNDLIB)
     INCLDIR += -I$(EXEROOT)/lnd/obj
     ULIBDEP += $(LIBROOT)/libocn.a
     ULIBDEP += $(LIBROOT)/librof.a
     ULIBDEP += $(LIBROOT)/libglc.a
     ULIBDEP += $(LIBROOT)/libwav.a
     ULIBDEP += $(LIBROOT)/libesp.a
     ifeq ($(COMP_GLC), cism)
       ULIBDEP += $(CISM_LIBDIR)/libglimmercismfortran.a
       ifeq ($(CISM_USE_TRILINOS), TRUE)
         ULIBDEP += $(CISM_LIBDIR)/libglimmercismcpp.a
       endif
     endif
     ifeq ($(OCN_SUBMODEL),moby)
       ULIBDEP += $(LIBROOT)/libmoby.a
     endif
   endif
endif

ifdef COSP_LIBDIR
  ULIBDEP += $(COSP_LIBDIR)/libcosp.a
endif


ifndef CLIBS
   ifdef ULIBDEP
     # For each occurrence of something like /path/to/foo/libbar.a in ULIBDEP,
     # CLIBS will contain -L/path/to/foo -lbar
     CLIBS := $(foreach LIBDEP,$(strip $(ULIBDEP)), -L$(dir $(LIBDEP)) $(patsubst lib%.a,-l%,$(notdir $(LIBDEP))))
   endif
endif

# libcsm_share.a is in ULIBDEP, but -lcsm_share is in ULIBS rather than CLIBS,
# so this needs to be added after creating CLIBS above
CSMSHARELIB = $(INSTALL_SHAREDPATH)/$(COMP_INTERFACE)/$(ESMFDIR)/$(NINST_VALUE)/lib/libcsm_share.a
ULIBDEP += $(CSMSHARELIB)

#-------------------------------------------------------------------------------
# build rules:
#-------------------------------------------------------------------------------

.SUFFIXES:
.SUFFIXES: .F90 .F .f90 .f .c .cpp .o .in

ifeq ($(MPILIB),mpi-serial)
  MPISERIAL = $(INSTALL_SHAREDPATH)/lib/libmpi-serial.a
  MLIBS += $(MPISERIAL)
  CMAKE_OPTS += -DMPI_C_INCLUDE_PATH=$(INSTALL_SHAREDPATH)/include \
      -DMPI_Fortran_INCLUDE_PATH=$(INSTALL_SHAREDPATH)/include \
      -DMPI_C_LIBRARIES=$(INSTALL_SHAREDPATH)/lib/libmpi-serial.a \
      -DMPI_Fortran_LIBRARIES=$(INSTALL_SHAREDPATH)/lib/libmpi-serial.a
endif

$(MCTLIBS)  : $(MPISERIAL)

$(PIOLIB) : $(MPISERIAL) $(GPTLLIB)

$(CSMSHARELIB):  $(MCTLIBS) $(PIOLIB) $(GPTLLIB)
ifneq ($(MODEL),csm_share)
  $(OBJS):  $(CSMSHARELIB)
endif

$(EXEC_SE): $(OBJS) $(ULIBDEP) $(CSMSHARELIB) $(MCTLIBS) $(PIOLIB) $(GPTLLIB)
	$(LD) -o $(EXEC_SE) $(OBJS) $(CLIBS) $(ULIBS) $(SLIBS) $(MLIBS) $(LDFLAGS)

$(COMPLIB): $(OBJS)
	$(AR) -r $(COMPLIB) $(OBJS)


.c.o:
	$(CC) -c $(INCLDIR) $(INCS) $(CFLAGS)  $<
.F.o:
	$(FC) -c $(INCLDIR) $(INCS) $(FFLAGS) $(FIXEDFLAGS) $<
.f.o:
	$(FC) -c $(INCLDIR) $(INCS) $(FFLAGS) $(FIXEDFLAGS) $<
.f90.o:
	$(FC) -c $(INCLDIR) $(INCS) $(FFLAGS) $(FREEFLAGS)  $<
.F90.o:
	$(FC) -c $(INCLDIR) $(INCS) $(FFLAGS) $(FREEFLAGS) $(CONTIGUOUS_FLAG) $<
.cpp.o:
	$(CXX) -c $(INCLDIR) $(INCS) $(CXXFLAGS)  $<

%.F90: %.F90.in
	$(CIMEROOT)/externals/genf90/genf90.pl $< > $@

cleanatm:
	$(RM) -f $(LIBROOT)/libatm.a
	cd $(EXEROOT)/atm/obj;  $(RM) -f *.o *.mod

cleancpl:
	cd $(EXEROOT)/cpl/obj;  $(RM) -f *.o *.mod

cleanocn:
	$(RM) -f $(LIBROOT)/libocn.a
	cd $(EXEROOT)/ocn/obj ; $(RM) -f *.o *.mod

cleanwav:
	$(RM) -f $(LIBROOT)/libwav.a
	cd $(EXEROOT)/wav/obj ; $(RM) -f *.o *.mod

cleanesp:
	$(RM) -f $(LIBROOT)/libesp.a
	cd $(EXEROOT)/esp/obj ; $(RM) -f *.o *.mod

cleanglc:
	$(RM) -f $(LIBROOT)/libglc.a
	$(RM) -fr $(EXEROOT)/glc

cleanice:
	$(RM) -f $(LIBROOT)/libice.a
	cd $(EXEROOT)/ice/obj ; $(RM) -f *.o *.mod

cleanrof:
	$(RM) -f $(LIBROOT)/librof.a
	cd $(EXEROOT)/rof/obj ; $(RM) -f *.o *.mod

cleanlnd:
	$(RM) -f $(LIBROOT)/liblnd.a
	cd $(EXEROOT)/lnd/obj ; $(RM) -f *.o *.mod

cleancsmshare:
	$(RM) -f $(CSMSHARELIB)
	$(RM) -fr $(SHAREDLIBROOT)/$(SHAREDPATH)/$(COMP_INTERFACE)/$(ESMFDIR)/$(NINST_VALUE)/csm_share

cleanpio:
	$(RM) -f $(PIO_LIBDIR)/libpio*
	$(RM) -fr $(SHAREDLIBROOT)/$(SHAREDPATH)/pio

cleanmct:
	$(RM) -f $(MCTLIBS)
	$(RM) -fr $(SHAREDLIBROOT)/$(SHAREDPATH)/mct

cleangptl:
	$(RM) -f $(GPTLLIB)
	$(RM) -fr $(SHAREDLIBROOT)/$(SHAREDPATH)/gptl

clean: cleanatm cleanocn cleanwav cleanglc cleanice cleanrof cleanlnd cleanesp

realclean: clean cleancsmshare cleanpio cleanmct cleangptl

# the if-tests prevent DEPS files from being created when they're not needed
ifneq ($(MAKECMDGOALS), db_files)
ifneq ($(MAKECMDGOALS), db_flags)
ifeq (,$(findstring clean,$(MAKECMDGOALS)))
    -include $(CURDIR)/Depends $(CASEROOT)/Depends.$(COMPILER) $(CASEROOT)/Depends.$(MACH) $(CASEROOT)/Depends.$(MACH).$(COMPILER)
endif
endif
endif<|MERGE_RESOLUTION|>--- conflicted
+++ resolved
@@ -747,10 +747,7 @@
                LNDLIB := liblnd.a
           endif
      endif
-<<<<<<< HEAD
-=======
-
->>>>>>> 215e459b
+
      ULIBDEP += $(LIBROOT)/$(LNDLIB)
      INCLDIR += -I$(EXEROOT)/lnd/obj
      ULIBDEP += $(LIBROOT)/libocn.a
