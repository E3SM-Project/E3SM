<?xml version="1.0"?>

<compsets>

  <help>
    =========================================
    compset naming convention
    =========================================
    The compset longname below has the specified order
    atm, lnd, ice, ocn, river, glc wave cesm-options

    The notation for the compset longname is
    TIME_ATM[%phys]_LND[%phys]_ICE[%phys]_OCN[%phys]_ROF[%phys]_GLC[%phys]_WAV[%phys][_ESP%phys][_BGC%phys]
    Where for the CAM specific compsets below the following is supported
    TIME = Time period (e.g. 2000, HIST, RCP8...)
    ATM  = [CAM40, CAM50, CAM60]
    LND  = [CLM45, CLM50, SLND]
    ICE  = [CICE, DICE, SICE]
    OCN  = [DOCN, ,AQUAP, SOCN]
    ROF  = [RTM, MOSART, SROF]
    GLC  = [CISM1, CISM2, SGLC]
    WAV  = [WW3, DWAV, XWAV, SWAV]
    ESP  = [SESP]
    BGC  = optional BGC scenario

    The OPTIONAL %phys attributes specify submodes of the given system
    For example DOCN%DOM is the data ocean model for DOCN
    ALL the possible %phys choices for each component are listed
    with the -list command for create_newcase
    ALL data models must have a %phys option that corresponds to the data  model mode

    Each compset node is associated with the following elements
    - lname
    - alias
    - support  (optional description of the support level for this compset)
    Each compset node can also have the following attributes
    - grid  (optional regular expression match for grid to work with the compset)
  </help>

  <!-- 1850 compsets Default, Mosart, Wave for CESM2 -->


  <compset>
    <alias>B1850Ws</alias>
    <lname>1850_CAM60_CLM50%BGC_CICE_POP2%ECO_MOSART_CISM2%NOEVOLVE_SWAV_BGC%BDRD</lname>
  </compset>

  <compset>
    <alias>B1850</alias>
    <lname>1850_CAM60_CLM50%BGC_CICE_POP2%ECO_MOSART_CISM2%NOEVOLVE_WW3_BGC%BDRD</lname>
  </compset>

  <compset>
    <alias>B1850CwWs</alias>
    <lname>1850_CAM60%WTSM_CLM50%BGC_CICE_POP2%ECO_MOSART_SGLC_SWAV</lname>
  </compset>

  <compset>
    <alias>B1850Cw</alias>
    <lname>1850_CAM60%WTSM_CLM50%BGC_CICE_POP2%ECO_MOSART_SGLC_WW3</lname>
  </compset>

  <!-- 
       Other B water isotope compsets that are only relevant for clm water isotope branches
       where only clm40 is supported
  -->

  <compset>
    <alias>Bi1850C5</alias>
    <lname>1850_CAM50%WISOall_CLM40%SP-WISO_CICE%WISO_POP2%ISO_RTM%WISO_SGLC_SWAV</lname>
  </compset>

  <compset>
    <alias>Bi1850C5CN</alias>
    <lname>1850_CAM50%WISOall_CLM40%CN-WISO_CICE%WISO_POP2%ISO_RTM%WISO_SGLC_SWAV</lname>
  </compset>

  <compset>
    <alias>BiHISTC5CN</alias>
    <lname>HIST_CAM50_CLM40%CN-WISO_CICE%WISO_POP2%ISO_RTM%WISO_SGLC_SWAV</lname>
  </compset>

  <compset>
    <alias>BiHISTC5CN5</alias>
    <lname>HIST_CAM5_CLM50%CN-WISO_CICE%WISO_POP2%ISO_RTM%WISO_SGLC_SWAV</lname>
  </compset>

  <!-- No longer supported B compsets with CLM40 -->

  <!-- <compset> -->
  <!--   <alias>B1850C5L40SPR</alias> -->
  <!--   <lname>1850_CAM50_CLM40%SP_CICE_POP2_RTM_SGLC_SWAV</lname> -->
  <!-- </compset> -->

  <!-- <compset> -->
  <!--   <alias>B1850C4L40CNR</alias> -->
  <!--   <lname>1850_CAM40_CLM40%CN_CICE_POP2_RTM_SGLC_SWAV</lname> -->
  <!-- </compset> -->

  <!-- <compset> -->
  <!--   <alias>B1850C5L40CNR</alias> -->
  <!--   <lname>1850_CAM50_CLM40%CN_CICE_POP2_RTM_SGLC_SWAV</lname> -->
  <!-- </compset> -->

<<<<<<< HEAD
  <compset>
    <alias>BHIST</alias>
    <lname>HIST_CAM60_CLM50%BGC_CICE_POP2%ECO_MOSART_CISM2%NOEVOLVE_WW3_BGC%BDRD</lname>
  </compset>
=======
  <!-- <compset> -->
  <!--   <alias>B1850C4RCO2L40CNR</alias> -->
  <!--   <lname>1850_CAM40%RCO2_CLM40%CN_CICE_POP2_RTM_SGLC_SWAV</lname> -->
  <!-- </compset> -->

  <!-- <compset> -->
  <!--   <alias>B1850C4L40CNRBDRD</alias> -->
  <!--   <lname>1850_CAM40_CLM40%CN_CICE_POP2%ECO_RTM_SGLC_SWAV_BGC%BDRD</lname> -->
  <!-- </compset> -->

  <!-- <compset> -->
  <!--   <alias>BHISTC5L40CNRWs</alias> -->
  <!--   <lname>HIST_CAM50_CLM40%CN_CICE_POP2_RTM_SGLC_SWAV</lname> -->
  <!-- </compset> -->

  <!-- <compset> -->
  <!--   <alias>BHISTC5L40CNR</alias> -->
  <!--   <lname>HIST_CAM50_CLM40%CN_CICE_POP2_RTM_SGLC_WW3</lname> -->
  <!-- </compset> -->

  <!-- <compset> -->
  <!--   <alias>BRCP26C4L40CNR</alias> -->
  <!--   <lname>RCP2_CAM40_CLM40%CN_CICE_POP2_RTM_SGLC_SWAV</lname> -->
  <!-- </compset> -->

  <!-- <compset> -->
  <!--   <alias>BRCP45C4L40CNRBDRD</alias> -->
  <!--   <lname>RCP4_CAM40_CLM40%CN_CICE_POP2%ECO_RTM_SGLC_SWAV_BGC%BDRD</lname> -->
  <!-- </compset> -->

  <!-- <compset> -->
  <!--   <alias>BRCP85C4L40CNRBPRP</alias> -->
  <!--   <lname>RCP8_CAM40_CLM40%CN_CICE_POP2%ECO_RTM_SGLC_SWAV_BGC%BPRP</lname> -->
  <!-- </compset> -->

  <!-- <compset> -->
  <!--   <alias>BHISTC4L40CNRBDRD</alias> -->
  <!--   <lname>HIST_CAM40_CLM40%CN_CICE_POP2%ECO_RTM_SGLC_SWAV_BGC%BDRD</lname> -->
  <!-- </compset> -->

  <!-- Other B compsets -->
>>>>>>> 47efa8e7

<!--  <compset> -->
<!--    <alias>BHISTC5L40CNRWs</alias> -->
<!--    <lname>HIST_CAM50_CLM40%CN_CICE_POP2_RTM_SGLC_SWAV</lname> -->
<!--  </compset> -->

  <compset>
    <alias>BC5L45BGC</alias>
    <lname>2000_CAM50_CLM45%BGC_CICE_POP2_MOSART_SGLC_SWAV</lname>
  </compset>

  <compset>
    <alias>B1850C5L45BGCR</alias>
    <lname>1850_CAM50_CLM45%BGC_CICE_POP2_RTM_SGLC_SWAV</lname>
  </compset>

<<<<<<< HEAD
<!--  <compset> -->
<!--    <alias>BHISTC5L40CNR</alias> -->
<!--    <lname>HIST_CAM50_CLM40%CN_CICE_POP2_RTM_SGLC_WW3</lname> -->
<!--  </compset> -->
=======
  <compset>
    <alias>B1850C5L45BGC</alias>
    <lname>1850_CAM50_CLM45%BGC_CICE_POP2_MOSART_SGLC_SWAV</lname>
  </compset>
>>>>>>> 47efa8e7

<!--  <compset> -->
<!--    <alias>BHISTC5L45BGCRWs</alias> -->
<!--    <lname>HIST_CAM50_CLM45%BGC_CICE_POP2_RTM_SGLC_SWAV</lname> -->
<!--  </compset> -->

<!--  <compset> -->
<!--    <alias>BHISTC5L45BGCR</alias> -->
<!--    <lname>HIST_CAM50_CLM45%BGC_CICE_POP2_RTM_SGLC_WW3</lname> -->
<!--  </compset> -->

<!--  <compset> -->
<!--    <alias>BHISTC5L45BGCWs</alias> -->
<!--    <lname>HIST_CAM50_CLM45%BGC_CICE_POP2_MOSART_SGLC_SWAV</lname> -->
<!--  </compset> -->

<!--  <compset> -->
<!--    <alias>BHISTC5L45BGC</alias> -->
<!--    <lname>HIST_CAM50_CLM45%BGC_CICE_POP2_MOSART_SGLC_WW3</lname> -->
<!--  </compset> -->

  <compset>
    <alias>BRCP85C5L45BGCR</alias>
    <lname>RCP8_CAM50_CLM45%BGC_CICE_POP2_RTM_SGLC_SWAV</lname>
  </compset>

  <compset>
    <alias>BRCP85C5L45BGC</alias>
    <lname>RCP8_CAM50_CLM45%BGC_CICE_POP2_MOSART_SGLC_SWAV</lname>
  </compset>

  <!-- Climate Simulation Lab compsets for Keith Lindsay -->

  <compset>
    <alias>B1850C4L45BGCRBPRP</alias>
    <lname>1850_CAM40_CLM45%BGC_CICE_POP2%ECO_RTM_SGLC_SWAV_BGC%BPRP</lname>
  </compset>

  <compset>
    <alias>B1850C4L45BGCBPRP</alias>
    <lname>1850_CAM40_CLM45%BGC_CICE_POP2%ECO_MOSART_SGLC_SWAV_BGC%BPRP</lname>
  </compset>

  <compset>
    <alias>B1850C5L45BGCRBPRP</alias>
    <lname>1850_CAM50_CLM45%BGC_CICE_POP2%ECO_RTM_SGLC_SWAV_BGC%BPRP</lname>
  </compset>

<<<<<<< HEAD
<!--  <compset> -->
<!--    <alias>BHISTC4L40CNRBDRD</alias> -->
<!--    <lname>HIST_CAM40_CLM40%CN_CICE_POP2%ECO_RTM_SGLC_SWAV_BGC%BDRD</lname> -->
<!--  </compset> -->


=======
>>>>>>> 47efa8e7
  <!-- BG compsets -->

  <compset>
    <alias>BC5L45BGCRG</alias>
    <lname>2000_CAM50_CLM45%BGC_CICE_POP2_RTM_CISM2_SWAV</lname>
  </compset>

  <compset>
    <alias>BC5L45BGCR</alias>
    <lname>2000_CAM50_CLM45%BGC_CICE_POP2_RTM_SGLC_SWAV</lname>
  </compset>

  <compset>
    <alias>B1850C5L45BGCRG</alias>
    <lname>1850_CAM50_CLM45%BGC_CICE_POP2_RTM_CISM2_SWAV</lname>
  </compset>

  <!-- Include one CISM1 compset, mainly for testing purposes, to make sure that
       CISM1 can operate in a fully-coupled configuration. Main point is to
       check the PE layout. -->
  <compset>
    <alias>B1850C5L45BGCRG1</alias>
    <lname>1850_CAM50_CLM45%BGC_CICE_POP2_RTM_CISM1_SWAV</lname>
  </compset>

  <!-- Prognostic wave -->


  <!-- Data wave -->


  <!-- Single Column POP -->


  <!-- SOM compsets -->

  <compset>
    <alias>ETEST</alias>
    <lname>2000_CAM60_CLM50_CICE_DOCN%SOM_MOSART_SGLC_SWAV_TEST</lname>
  </compset>

  <compset>
    <alias>E1850C5L45TEST</alias>
    <lname>1850_CAM50_CLM45%SP_CICE_DOCN%SOM_MOSART_SGLC_SWAV_TEST</lname>
  </compset>

  <!-- All active except data atmosphere
       Used for spinup and testing of CISM couplings -->

  <compset>
     <alias>J1850G</alias>
     <lname>1850_DATM%CRU_CLM50%BGC_CICE_POP2_MOSART_CISM2_SWAV</lname>
  </compset>

  <entries>

  <entry id="RUN_TYPE">
    <values>
      <value grid="a%0.9x1.25_l%0.9x1.25_oi%gx1v6_r%r05_m%gx1v6_g%gland5UM_w%null"	compset="1850_CAM60_CLM50%BGC_CICE_POP2%ECO_MOSART_CISM1%NOEVOLVE_SWAV_BGC%BDRD"	   >hybrid</value>
    </values>
    </entry>
    <entry id="RUN_REFCASE">
      <values>
	<value grid="a%0.9x1.25_l%0.9x1.25_oi%gx1v6_r%r05_m%gx1v6_g%gland5UM_w%null"   compset="1850_CAM60_CLM50%BGC_CICE_POP2%ECO_MOSART_CISM1%NOEVOLVE_SWAV_BGC%BDRD">b.e15.B1850G.f09_g16.pi_control.25</value>
      </values>
    </entry>
    <entry id="RUN_REFDATE">
      <values>
	<value grid="a%0.9x1.25_l%0.9x1.25_oi%gx1v6_r%r05_m%gx1v6_g%gland5UM_w%null"   compset="1850_CAM60_CLM50%BGC_CICE_POP2%ECO_MOSART_CISM1%NOEVOLVE_SWAV_BGC%BDRD"			   >0041-01-01</value>
      </values>
    </entry>
    <entry id="RUN_STARTDATE">
      <values>
	<value compset="1850_"     >0001-01-01</value>
	<value compset="2000_"     >0001-01-01</value>
	<value compset="HIST_"     >1850-01-01</value>
	<value compset="5505_"     >1955-01-01</value>
	<value compset="RCP[2468]_">2005-01-01</value>
	<value compset="2013_"     >2013-01-01</value>
      </values>
    </entry>
  </entries>

</compsets><|MERGE_RESOLUTION|>--- conflicted
+++ resolved
@@ -102,12 +102,10 @@
   <!--   <lname>1850_CAM50_CLM40%CN_CICE_POP2_RTM_SGLC_SWAV</lname> -->
   <!-- </compset> -->
 
-<<<<<<< HEAD
   <compset>
     <alias>BHIST</alias>
     <lname>HIST_CAM60_CLM50%BGC_CICE_POP2%ECO_MOSART_CISM2%NOEVOLVE_WW3_BGC%BDRD</lname>
   </compset>
-=======
   <!-- <compset> -->
   <!--   <alias>B1850C4RCO2L40CNR</alias> -->
   <!--   <lname>1850_CAM40%RCO2_CLM40%CN_CICE_POP2_RTM_SGLC_SWAV</lname> -->
@@ -149,7 +147,6 @@
   <!-- </compset> -->
 
   <!-- Other B compsets -->
->>>>>>> 47efa8e7
 
 <!--  <compset> -->
 <!--    <alias>BHISTC5L40CNRWs</alias> -->
@@ -166,17 +163,15 @@
     <lname>1850_CAM50_CLM45%BGC_CICE_POP2_RTM_SGLC_SWAV</lname>
   </compset>
 
-<<<<<<< HEAD
 <!--  <compset> -->
 <!--    <alias>BHISTC5L40CNR</alias> -->
 <!--    <lname>HIST_CAM50_CLM40%CN_CICE_POP2_RTM_SGLC_WW3</lname> -->
 <!--  </compset> -->
-=======
+
   <compset>
     <alias>B1850C5L45BGC</alias>
     <lname>1850_CAM50_CLM45%BGC_CICE_POP2_MOSART_SGLC_SWAV</lname>
   </compset>
->>>>>>> 47efa8e7
 
 <!--  <compset> -->
 <!--    <alias>BHISTC5L45BGCRWs</alias> -->
@@ -225,15 +220,11 @@
     <lname>1850_CAM50_CLM45%BGC_CICE_POP2%ECO_RTM_SGLC_SWAV_BGC%BPRP</lname>
   </compset>
 
-<<<<<<< HEAD
 <!--  <compset> -->
 <!--    <alias>BHISTC4L40CNRBDRD</alias> -->
 <!--    <lname>HIST_CAM40_CLM40%CN_CICE_POP2%ECO_RTM_SGLC_SWAV_BGC%BDRD</lname> -->
 <!--  </compset> -->
 
-
-=======
->>>>>>> 47efa8e7
   <!-- BG compsets -->
 
   <compset>
