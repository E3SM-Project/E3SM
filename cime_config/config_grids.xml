<?xml version="1.0"?>

<grid_data version="2.0">

  <help>
    =========================================
    GRID naming convention
    =========================================
    The notation for the grid longname is
    a%name_l%name_oi%name_r%name_m%mask_g%name_w%name
    where
    a% => atm, l% => lnd, oi% => ocn/ice, r% => river, m% => mask, g% => glc, w% => wav

    Supported out of the box grid configurations are given via alias specification in
    the file "config_grids.xml". Each grid alias can also be associated  with the
    following optional attributes

    compset       (Regular expression for compset matches that are required for this grid)
    not_compset   (Regular expression for compset matches that are not permitted this grid)

    Using the alias and the optional "compset" and "not_compset" attributes a grid longname is created
    Note that the mask is for information only - and is not an attribute of the grid
    By default, if the mask is not specified below, it will be set to the ocnice grid
    And if there is no ocnice grid (such as for single column, the mask is null since it does not mean anything)
  </help>

  <grids>

    <model_grid_defaults>
      <grid name="atm"    compset="SATM">null</grid>
      <grid name="lnd"    compset="SLND">null</grid>
      <grid name="ocnice" compset="SOCN">null</grid>
      <grid name="rof"    compset="SROF">null</grid>
      <grid name="rof"    compset="DWAV">rx1</grid>
      <grid name="rof"    compset="RTM">r05</grid>
      <grid name="rof"    compset="MOSART">r05</grid>
      <grid name="rof"    compset="DROF">rx1</grid>
      <grid name="rof"    compset="DROF%CPLHIST">r05</grid>
      <grid name="rof"    compset="XROF">r05</grid>
      <grid name="glc"    compset="SGLC">null</grid>
      <grid name="glc"    compset="CISM1">gland5UM</grid>
      <grid name="glc"    compset="CISM2">gland4</grid>
      <grid name="glc"    compset="XGLC">gland4</grid>
      <grid name="wav"    compset="SWAV">null</grid>
      <grid name="wav"    compset="DWAV">null</grid>
      <grid name="wav"    compset="XWAV">null</grid>
      <grid name="iac"    compset="SIAC">null</grid>
    </model_grid_defaults>

    <model_grid alias="g16_g16" compset="DATM.+DROF">
      <grid name="atm">gx1v6</grid>
      <grid name="lnd">gx1v6</grid>
      <grid name="ocnice">gx1v6</grid>
      <grid name="rof">rx1</grid>
      <grid name="glc">null</grid>
      <grid name="wav">null</grid>
      <mask>gx1v6</mask>
    </model_grid>

    <model_grid alias="ELM_USRDAT" compset="(DATM|SATM).+ELM">
      <grid name="atm">ELM_USRDAT</grid>
      <grid name="lnd">ELM_USRDAT</grid>
      <grid name="ocnice">ELM_USRDAT</grid>
      <grid name="rof">null</grid>
      <grid name="glc">null</grid>
      <grid name="wav">null</grid>
      <mask>reg</mask>
    </model_grid>

    <model_grid alias="ELMMOS_USRDAT" compset="(DATM|SATM).+ELM.+MOSART">
      <grid name="atm">ELM_USRDAT</grid>
      <grid name="lnd">ELM_USRDAT</grid>
      <grid name="ocnice">ELM_USRDAT</grid>
      <grid name="rof">ELM_USRDAT</grid>
      <grid name="glc">null</grid>
      <grid name="wav">null</grid>
      <mask>reg</mask>
    </model_grid>

    <model_grid alias="MOS_USRDAT" compset="(DATM|SATM).+DLND.+MOSART">
      <grid name="atm">ELM_USRDAT</grid>
      <grid name="lnd">ELM_USRDAT</grid>
      <grid name="ocnice">ELM_USRDAT</grid>
      <grid name="rof">ELM_USRDAT</grid>
      <grid name="glc">null</grid>
      <grid name="wav">null</grid>
      <mask>reg</mask>
    </model_grid>

    <model_grid alias="1x1_numaIA" compset="DATM.+ELM">
      <grid name="atm">1x1_numaIA</grid>
      <grid name="lnd">1x1_numaIA</grid>
      <grid name="ocnice">1x1_numaIA</grid>
      <grid name="rof">null</grid>
      <grid name="glc">null</grid>
      <grid name="wav">null</grid>
      <mask>reg</mask>
    </model_grid>

    <model_grid alias="1x1_brazil" compset="DATM.+ELM">
      <grid name="atm">1x1_brazil</grid>
      <grid name="lnd">1x1_brazil</grid>
      <grid name="ocnice">1x1_brazil</grid>
      <grid name="rof">null</grid>
      <grid name="glc">null</grid>
      <grid name="wav">null</grid>
      <mask>reg</mask>
    </model_grid>

    <model_grid alias="1x1_smallvilleIA" compset="(DATM|SATM).+ELM">
      <grid name="atm">1x1_smallvilleIA</grid>
      <grid name="lnd">1x1_smallvilleIA</grid>
      <grid name="ocnice">1x1_smallvilleIA</grid>
      <grid name="rof">null</grid>
      <grid name="glc">null</grid>
      <grid name="wav">null</grid>
      <mask>reg</mask>
    </model_grid>

    <model_grid alias="1x1_camdenNJ" compset="DATM.+ELM">
      <grid name="atm">1x1_camdenNJ</grid>
      <grid name="lnd">1x1_camdenNJ</grid>
      <grid name="ocnice">1x1_camdenNJ</grid>
      <grid name="rof">null</grid>
      <grid name="glc">null</grid>
      <grid name="wav">null</grid>
      <mask>reg</mask>
    </model_grid>

    <model_grid alias="1x1_mexicocityMEX" compset="DATM.+ELM">
      <grid name="atm">1x1_mexicocityMEX</grid>
      <grid name="lnd">1x1_mexicocityMEX</grid>
      <grid name="ocnice">1x1_mexicocityMEX</grid>
      <grid name="rof">null</grid>
      <grid name="glc">null</grid>
      <grid name="wav">null</grid>
      <mask>reg</mask>
    </model_grid>

    <model_grid alias="1x1_vancouverCAN" compset="DATM.+ELM">
      <grid name="atm">1x1_vancouverCAN</grid>
      <grid name="lnd">1x1_vancouverCAN</grid>
      <grid name="ocnice">1x1_vancouverCAN</grid>
      <grid name="rof">null</grid>
      <grid name="glc">null</grid>
      <grid name="wav">null</grid>
      <mask>reg</mask>
    </model_grid>

    <model_grid alias="1x1_tropicAtl" compset="DATM.+ELM">
      <grid name="atm">1x1_tropicAtl</grid>
      <grid name="lnd">1x1_tropicAtl</grid>
      <grid name="ocnice">1x1_tropicAtl</grid>
      <grid name="rof">null</grid>
      <grid name="glc">null</grid>
      <grid name="wav">null</grid>
      <mask>reg</mask>
    </model_grid>

    <model_grid alias="1x1_urbanc_alpha" compset="DATM.+ELM">
      <grid name="atm">1x1_urbanc_alpha</grid>
      <grid name="lnd">1x1_urbanc_alpha</grid>
      <grid name="ocnice">1x1_urbanc_alpha</grid>
      <grid name="rof">null</grid>
      <grid name="glc">null</grid>
      <grid name="wav">null</grid>
      <mask>reg</mask>
    </model_grid>

    <model_grid alias="5amazon" compset="DATM.+ELM">
      <grid name="atm">5x5_amazon</grid>
      <grid name="lnd">5x5_amazon</grid>
      <grid name="ocnice">5x5_amazon</grid>
      <grid name="rof">null</grid>
      <grid name="glc">null</grid>
      <grid name="wav">null</grid>
      <mask>reg</mask>
    </model_grid>

    <model_grid alias="hcru_hcru" compset="(DATM|SATM).+ELM">
      <grid name="atm">360x720cru</grid>
      <grid name="lnd">360x720cru</grid>
      <grid name="ocnice">360x720cru</grid>
      <grid name="rof">r05</grid>
      <grid name="glc">null</grid>
      <grid name="wav">null</grid>
      <mask>360x720cru</mask>
    </model_grid>

    <model_grid alias="NLDAS_NLDAS" compset="(DATM|SATM).+MOSART">
      <grid name="atm">NLDAS</grid>
      <grid name="lnd">NLDAS</grid>
      <grid name="ocnice">NLDAS</grid>
      <grid name="rof">NLDAS</grid>
      <grid name="glc">null</grid>
      <grid name="wav">null</grid>
      <mask>NLDAS</mask>
    </model_grid>

    <!-- eulerian grids -->

    <model_grid alias="T31_g37">
      <grid name="atm">T31</grid>
      <grid name="lnd">T31</grid>
      <grid name="ocnice">gx3v7</grid>
      <grid name="rof">r05</grid>
      <grid name="glc">null</grid>
      <grid name="wav">null</grid>
      <mask>gx3v7</mask>
    </model_grid>

    <model_grid alias="T31_T31" compset="(DOCN|XOCN|SOCN)">
      <grid name="atm">T31</grid>
      <grid name="lnd">T31</grid>
      <grid name="ocnice">T31</grid>
      <grid name="rof">r05</grid>
      <grid name="glc">null</grid>
      <grid name="wav">null</grid>
      <mask>gx3v7</mask>
    </model_grid>

    <model_grid alias="T42_T42" compset="(DOCN|XOCN|SOCN)">
      <grid name="atm">T42</grid>
      <grid name="lnd">T42</grid>
      <grid name="ocnice">T42</grid>
      <grid name="rof">r05</grid>
      <grid name="glc">null</grid>
      <grid name="wav">null</grid>
      <mask>usgs</mask>
    </model_grid>

    <model_grid alias="T62_g37" compset="(DATM|XATM|SATM)">
      <grid name="atm">T62</grid>
      <grid name="lnd">T62</grid>
      <grid name="ocnice">gx3v7</grid>
      <grid name="rof">rx1</grid>
      <grid name="glc">null</grid>
      <grid name="wav">null</grid>
      <mask>gx3v7</mask>
    </model_grid>

    <model_grid alias="T62_g16" compset="(DATM|XATM|SATM)">
      <grid name="atm">T62</grid>
      <grid name="lnd">T62</grid>
      <grid name="ocnice">gx1v6</grid>
      <grid name="rof">rx1</grid>
      <grid name="glc">null</grid>
      <grid name="wav">null</grid>
      <mask>gx1v6</mask>
    </model_grid>

    <model_grid alias="T62_oEC60to30v3" compset="(DATM|XATM|SATM)">
      <grid name="atm">T62</grid>
      <grid name="lnd">T62</grid>
      <grid name="ocnice">oEC60to30v3</grid>
      <grid name="rof">rx1</grid>
      <grid name="glc">null</grid>
      <grid name="wav">null</grid>
      <mask>oEC60to30v3</mask>
    </model_grid>

    <model_grid alias="T62_oEC60to30v3wLI" compset="(DATM|XATM|SATM)">
      <grid name="atm">T62</grid>
      <grid name="lnd">T62</grid>
      <grid name="ocnice">oEC60to30v3wLI</grid>
      <grid name="rof">rx1</grid>
      <grid name="glc">null</grid>
      <grid name="wav">null</grid>
      <mask>oEC60to30v3wLI</mask>
    </model_grid>

    <model_grid alias="T62_ECwISC30to60E1r2" compset="(DATM|XATM|SATM)">
      <grid name="atm">T62</grid>
      <grid name="lnd">T62</grid>
      <grid name="ocnice">ECwISC30to60E1r2</grid>
      <grid name="rof">rx1</grid>
      <grid name="glc">null</grid>
      <grid name="wav">null</grid>
      <mask>ECwISC30to60E1r2</mask>
    </model_grid>

    <model_grid alias="T62_oRRS30to10v3" compset="(DATM|XATM|SATM)">
      <grid name="atm">T62</grid>
      <grid name="lnd">T62</grid>
      <grid name="ocnice">oRRS30to10v3</grid>
      <grid name="rof">rx1</grid>
      <grid name="glc">null</grid>
      <grid name="wav">null</grid>
      <mask>oRRS30to10v3</mask>
    </model_grid>

    <model_grid alias="T62_oRRS30to10v3wLI" compset="(DATM|XATM|SATM)">
      <grid name="atm">T62</grid>
      <grid name="lnd">T62</grid>
      <grid name="ocnice">oRRS30to10v3wLI</grid>
      <grid name="rof">rx1</grid>
      <grid name="glc">null</grid>
      <grid name="wav">null</grid>
      <mask>oRRS30to10v3wLI</mask>
    </model_grid>

    <model_grid alias="T62_oRRS18to6v3" compset="(DATM|XATM|SATM)">
      <grid name="atm">T62</grid>
      <grid name="lnd">T62</grid>
      <grid name="ocnice">oRRS18to6v3</grid>
      <grid name="rof">rx1</grid>
      <grid name="glc">null</grid>
      <grid name="wav">null</grid>
      <mask>oRRS18to6v3</mask>
    </model_grid>

    <model_grid alias="T62_oRRS15to5" compset="(DATM|XATM|SATM)">
      <grid name="atm">T62</grid>
      <grid name="lnd">T62</grid>
      <grid name="ocnice">oRRS15to5</grid>
      <grid name="rof">rx1</grid>
      <grid name="glc">null</grid>
      <grid name="wav">null</grid>
      <mask>oRRS15to5</mask>
    </model_grid>

    <model_grid alias="T62_oARRM60to10" compset="(DATM|XATM|SATM)">
      <grid name="atm">T62</grid>
      <grid name="lnd">T62</grid>
      <grid name="ocnice">oARRM60to10</grid>
      <grid name="rof">rx1</grid>
      <grid name="glc">null</grid>
      <grid name="wav">null</grid>
      <mask>oARRM60to10</mask>
    </model_grid>

    <model_grid alias="T62_oARRM60to6" compset="(DATM|XATM|SATM)">
      <grid name="atm">T62</grid>
      <grid name="lnd">T62</grid>
      <grid name="ocnice">oARRM60to6</grid>
      <grid name="rof">rx1</grid>
      <grid name="glc">null</grid>
      <grid name="wav">null</grid>
      <mask>oARRM60to6</mask>
    </model_grid>

    <model_grid alias="T62_ARRM10to60E2r1" compset="(DATM|XATM|SATM)">
      <grid name="atm">T62</grid>
      <grid name="lnd">T62</grid>
      <grid name="ocnice">ARRM10to60E2r1</grid>
      <grid name="rof">rx1</grid>
      <grid name="glc">null</grid>
      <grid name="wav">null</grid>
      <mask>ARRM10to60E2r1</mask>
    </model_grid>

    <model_grid alias="T62_EC30to60E2r2" compset="(DATM|XATM|SATM)">
      <grid name="atm">T62</grid>
      <grid name="lnd">T62</grid>
      <grid name="ocnice">EC30to60E2r2</grid>
      <grid name="rof">rx1</grid>
      <grid name="glc">null</grid>
      <grid name="wav">null</grid>
      <mask>EC30to60E2r2</mask>
    </model_grid>

    <model_grid alias="T62_WC14to60E2r3" compset="(DATM|XATM|SATM)">
      <grid name="atm">T62</grid>
      <grid name="lnd">T62</grid>
      <grid name="ocnice">WC14to60E2r3</grid>
      <grid name="rof">rx1</grid>
      <grid name="glc">null</grid>
      <grid name="wav">null</grid>
      <mask>WC14to60E2r3</mask>
    </model_grid>

    <model_grid alias="T62_WCAtl12to45E2r4" compset="(DATM|XATM|SATM)">
      <grid name="atm">T62</grid>
      <grid name="lnd">T62</grid>
      <grid name="ocnice">WCAtl12to45E2r4</grid>
      <grid name="rof">rx1</grid>
      <grid name="glc">null</grid>
      <grid name="wav">null</grid>
      <mask>WCAtl12to45E2r4</mask>
    </model_grid>

    <model_grid alias="T62_SOwISC12to60E2r4" compset="(DATM|XATM|SATM)">
      <grid name="atm">T62</grid>
      <grid name="lnd">T62</grid>
      <grid name="ocnice">SOwISC12to60E2r4</grid>
      <grid name="rof">rx1</grid>
      <grid name="glc">null</grid>
      <grid name="wav">null</grid>
      <mask>SOwISC12to60E2r4</mask>
    </model_grid>

    <model_grid alias="T62_ECwISC30to60E2r1" compset="(DATM|XATM|SATM)">
      <grid name="atm">T62</grid>
      <grid name="lnd">T62</grid>
      <grid name="ocnice">ECwISC30to60E2r1</grid>
      <grid name="rof">rx1</grid>
      <grid name="glc">null</grid>
      <grid name="wav">null</grid>
      <mask>ECwISC30to60E2r1</mask>
    </model_grid>

    <model_grid alias="T62_ECwISC30to60E3r2" compset="(DATM|XATM|SATM)">
      <grid name="atm">T62</grid>
      <grid name="lnd">T62</grid>
      <grid name="ocnice">ECwISC30to60E3r2</grid>
      <grid name="rof">rx1</grid>
      <grid name="glc">null</grid>
      <grid name="wav">null</grid>
      <mask>ECwISC30to60E3r2</mask>
    </model_grid>

<<<<<<< HEAD
    <model_grid alias="T62_IcoswISC30E3r4" compset="(DATM|XATM|SATM)">
      <grid name="atm">T62</grid>
      <grid name="lnd">T62</grid>
      <grid name="ocnice">IcoswISC30E3r4</grid>
      <grid name="rof">rx1</grid>
      <grid name="glc">null</grid>
      <grid name="wav">null</grid>
      <mask>IcoswISC30E3r4</mask>
=======
    <model_grid alias="T62_IcoswISC30E3r5" compset="(DATM|XATM|SATM)">
      <grid name="atm">T62</grid>
      <grid name="lnd">T62</grid>
      <grid name="ocnice">IcoswISC30E3r5</grid>
      <grid name="rof">rx1</grid>
      <grid name="glc">null</grid>
      <grid name="wav">null</grid>
      <mask>IcoswISC30E3r5</mask>
>>>>>>> cd0473e7
    </model_grid>

    <model_grid alias="TL319_oEC60to30v3" compset="(DATM|XATM|SATM)">
      <grid name="atm">TL319</grid>
      <grid name="lnd">TL319</grid>
      <grid name="ocnice">oEC60to30v3</grid>
      <grid name="rof">JRA025</grid>
      <grid name="glc">null</grid>
      <grid name="wav">null</grid>
      <mask>oEC60to30v3</mask>
    </model_grid>

    <model_grid alias="TL319_oEC60to30v3wLI" compset="(DATM|XATM|SATM)">
      <grid name="atm">TL319</grid>
      <grid name="lnd">TL319</grid>
      <grid name="ocnice">oEC60to30v3wLI</grid>
      <grid name="rof">JRA025</grid>
      <grid name="glc">null</grid>
      <grid name="wav">null</grid>
      <mask>oEC60to30v3wLI</mask>
    </model_grid>

    <model_grid alias="TL319_ECwISC30to60E1r2" compset="(DATM|XATM|SATM)">
      <grid name="atm">TL319</grid>
      <grid name="lnd">TL319</grid>
      <grid name="ocnice">ECwISC30to60E1r2</grid>
      <grid name="rof">JRA025</grid>
      <grid name="glc">null</grid>
      <grid name="wav">null</grid>
      <mask>ECwISC30to60E1r2</mask>
    </model_grid>

    <model_grid alias="TL319_oARRM60to10" compset="(DATM|XATM|SATM)">
      <grid name="atm">TL319</grid>
      <grid name="lnd">TL319</grid>
      <grid name="ocnice">oARRM60to10</grid>
      <grid name="rof">JRA025</grid>
      <grid name="glc">null</grid>
      <grid name="wav">null</grid>
      <mask>oARRM60to10</mask>
    </model_grid>

    <model_grid alias="TL319_oARRM60to6" compset="(DATM|XATM|SATM)">
      <grid name="atm">TL319</grid>
      <grid name="lnd">TL319</grid>
      <grid name="ocnice">oARRM60to6</grid>
      <grid name="rof">JRA025</grid>
      <grid name="glc">null</grid>
      <grid name="wav">null</grid>
      <mask>oARRM60to6</mask>
    </model_grid>

    <model_grid alias="TL319_ARRM10to60E2r1" compset="(DATM|XATM|SATM)">
      <grid name="atm">TL319</grid>
      <grid name="lnd">TL319</grid>
      <grid name="ocnice">ARRM10to60E2r1</grid>
      <grid name="rof">JRA025</grid>
      <grid name="glc">null</grid>
      <grid name="wav">null</grid>
      <mask>ARRM10to60E2r1</mask>
    </model_grid>

    <model_grid alias="TL319_EC30to60E2r2" compset="(DATM|XATM|SATM)">
      <grid name="atm">TL319</grid>
      <grid name="lnd">TL319</grid>
      <grid name="ocnice">EC30to60E2r2</grid>
      <grid name="rof">JRA025</grid>
      <grid name="glc">null</grid>
      <grid name="wav">null</grid>
      <mask>EC30to60E2r2</mask>
    </model_grid>

    <model_grid alias="TL319_WC14to60E2r3" compset="(DATM|XATM|SATM)">
      <grid name="atm">TL319</grid>
      <grid name="lnd">TL319</grid>
      <grid name="ocnice">WC14to60E2r3</grid>
      <grid name="rof">JRA025</grid>
      <grid name="glc">null</grid>
      <grid name="wav">null</grid>
      <mask>WC14to60E2r3</mask>
    </model_grid>

    <model_grid alias="TL319_WCAtl12to45E2r4" compset="(DATM|XATM|SATM)">
      <grid name="atm">TL319</grid>
      <grid name="lnd">TL319</grid>
      <grid name="ocnice">WCAtl12to45E2r4</grid>
      <grid name="rof">JRA025</grid>
      <grid name="glc">null</grid>
      <grid name="wav">null</grid>
      <mask>WCAtl12to45E2r4</mask>
    </model_grid>

    <model_grid alias="TL319_SOwISC12to60E2r4" compset="(DATM|XATM|SATM)">
      <grid name="atm">TL319</grid>
      <grid name="lnd">TL319</grid>
      <grid name="ocnice">SOwISC12to60E2r4</grid>
      <grid name="rof">JRA025</grid>
      <grid name="glc">null</grid>
      <grid name="wav">null</grid>
      <mask>SOwISC12to60E2r4</mask>
    </model_grid>

    <model_grid alias="TL319_ECwISC30to60E2r1" compset="(DATM|XATM|SATM)">
      <grid name="atm">TL319</grid>
      <grid name="lnd">TL319</grid>
      <grid name="ocnice">ECwISC30to60E2r1</grid>
      <grid name="rof">JRA025</grid>
      <grid name="glc">null</grid>
      <grid name="wav">null</grid>
      <mask>ECwISC30to60E2r1</mask>
    </model_grid>

    <model_grid alias="TL319_ECwISC30to60E3r2" compset="(DATM|XATM|SATM)">
      <grid name="atm">TL319</grid>
      <grid name="lnd">TL319</grid>
      <grid name="ocnice">ECwISC30to60E3r2</grid>
      <grid name="rof">JRA025</grid>
      <grid name="glc">null</grid>
      <grid name="wav">null</grid>
      <mask>ECwISC30to60E3r2</mask>
    </model_grid>

<<<<<<< HEAD
    <model_grid alias="TL319_IcoswISC30E3r4" compset="(DATM|XATM|SATM)">
      <grid name="atm">TL319</grid>
      <grid name="lnd">TL319</grid>
      <grid name="ocnice">IcoswISC30E3r4</grid>
      <grid name="rof">JRA025</grid>
      <grid name="glc">null</grid>
      <grid name="wav">null</grid>
      <mask>IcoswISC30E3r4</mask>
=======
    <model_grid alias="TL319_IcoswISC30E3r5" compset="(DATM|XATM|SATM)">
      <grid name="atm">TL319</grid>
      <grid name="lnd">TL319</grid>
      <grid name="ocnice">IcoswISC30E3r5</grid>
      <grid name="rof">JRA025</grid>
      <grid name="glc">null</grid>
      <grid name="wav">null</grid>
      <mask>IcoswISC30E3r5</mask>
>>>>>>> cd0473e7
    </model_grid>

    <model_grid alias="TL319_oRRS18to6v3" compset="(DATM|XATM|SATM)">
      <grid name="atm">TL319</grid>
      <grid name="lnd">TL319</grid>
      <grid name="ocnice">oRRS18to6v3</grid>
      <grid name="rof">JRA025</grid>
      <grid name="glc">null</grid>
      <grid name="wav">null</grid>
      <mask>oRRS18to6v3</mask>
    </model_grid>

    <!-- finite volume grids -->

    <model_grid alias="f02_g16">
      <grid name="atm">0.23x0.31</grid>
      <grid name="lnd">0.23x0.31</grid>
      <grid name="ocnice">gx1v6</grid>
      <grid name="rof">r05</grid>
      <grid name="glc">null</grid>
      <grid name="wav">null</grid>
      <mask>gx1v6</mask>
    </model_grid>

    <model_grid alias="f05_g16">
      <grid name="atm">0.47x0.63</grid>
      <grid name="lnd">0.47x0.63</grid>
      <grid name="ocnice">gx1v6</grid>
      <grid name="rof">r05</grid>
      <grid name="glc">null</grid>
      <grid name="wav">null</grid>
      <mask>gx1v6</mask>
    </model_grid>

    <model_grid alias="f09_g16">
      <grid name="atm">0.9x1.25</grid>
      <grid name="lnd">0.9x1.25</grid>
      <grid name="ocnice">gx1v6</grid>
      <grid name="rof">r05</grid>
      <grid name="glc">null</grid>
      <grid name="wav">null</grid>
      <mask>gx1v6</mask>
    </model_grid>

    <model_grid alias="f19_g16">
      <grid name="atm">1.9x2.5</grid>
      <grid name="lnd">1.9x2.5</grid>
      <grid name="ocnice">gx1v6</grid>
      <grid name="rof">r05</grid>
      <grid name="glc">null</grid>
      <grid name="wav">null</grid>
      <mask>gx1v6</mask>
    </model_grid>

    <model_grid alias="f45_g37">
      <grid name="atm">4x5</grid>
      <grid name="lnd">4x5</grid>
      <grid name="ocnice">gx3v7</grid>
      <grid name="rof">r05</grid>
      <grid name="glc">null</grid>
      <grid name="wav">null</grid>
      <mask>gx3v7</mask>
    </model_grid>

    <model_grid alias="f19_g16_r01">
      <grid name="atm">1.9x2.5</grid>
      <grid name="lnd">1.9x2.5</grid>
      <grid name="ocnice">gx1v6</grid>
      <grid name="rof">r01</grid>
      <grid name="glc">null</grid>
      <grid name="wav">null</grid>
      <mask>gx1v6</mask>
    </model_grid>

    <model_grid alias="f02_f02" compset="(DOCN|XOCN|SOCN|AQP1)">
      <grid name="atm">0.23x0.31</grid>
      <grid name="lnd">0.23x0.31</grid>
      <grid name="ocnice">0.23x0.31</grid>
      <grid name="rof">r05</grid>
      <grid name="glc">null</grid>
      <grid name="wav">null</grid>
      <mask>gx1v6</mask>
    </model_grid>

    <model_grid alias="f09_f09" compset="(DOCN|XOCN|SOCN|AQP1)">
      <grid name="atm">0.9x1.25</grid>
      <grid name="lnd">0.9x1.25</grid>
      <grid name="ocnice">0.9x1.25</grid>
      <grid name="rof">r05</grid>
      <grid name="glc">null</grid>
      <grid name="wav">null</grid>
      <mask>gx1v6</mask>
    </model_grid>

    <model_grid alias="f19_f19" compset="(DOCN|XOCN|SOCN|AQP1)">
      <grid name="atm">1.9x2.5</grid>
      <grid name="lnd">1.9x2.5</grid>
      <grid name="ocnice">1.9x2.5</grid>
      <grid name="rof">r05</grid>
      <grid name="glc">null</grid>
      <grid name="wav">null</grid>
      <mask>gx1v6</mask>
    </model_grid>

    <model_grid alias="f25_f25" compset="(DOCN|XOCN|SOCN|AQP1)">
      <grid name="atm">2.5x3.33</grid>
      <grid name="lnd">2.5x3.33</grid>
      <grid name="ocnice">2.5x3.33</grid>
      <grid name="rof">r05</grid>
      <grid name="glc">null</grid>
      <grid name="wav">null</grid>
      <mask>gx1v6</mask>
    </model_grid>

    <model_grid alias="f45_f45" compset="(DOCN|XOCN|SOCN|AQP1)">
      <grid name="atm">4x5</grid>
      <grid name="lnd">4x5</grid>
      <grid name="ocnice">4x5</grid>
      <grid name="rof">r05</grid>
      <grid name="glc">null</grid>
      <grid name="wav">null</grid>
      <mask>gx3v7</mask>
    </model_grid>

    <model_grid alias="f10_f10" compset="(DOCN|XOCN|SOCN|AQP1)">
      <grid name="atm">10x15</grid>
      <grid name="lnd">10x15</grid>
      <grid name="ocnice">10x15</grid>
      <grid name="rof">r05</grid>
      <grid name="glc">null</grid>
      <grid name="wav">null</grid>
      <mask>usgs</mask>
    </model_grid>

    <model_grid alias="r2_r2" compset="(DOCN|XOCN|SOCN|AQP1)">
      <grid name="atm">r2</grid>
      <grid name="lnd">r2</grid>
      <grid name="ocnice">r2</grid>
      <grid name="rof">r2</grid>
      <grid name="glc">null</grid>
      <grid name="wav">null</grid>
      <mask>oQU480</mask>
    </model_grid>

    <model_grid alias="r05_r05" compset="(DOCN|XOCN|SOCN|AQP1)">
      <grid name="atm">r05</grid>
      <grid name="lnd">r05</grid>
      <grid name="ocnice">r05</grid>
      <grid name="rof">r05</grid>
      <grid name="glc">null</grid>
      <grid name="wav">null</grid>
      <mask>oEC60to30v3</mask>
    </model_grid>

    <model_grid alias="r0125_r0125" compset="(DOCN|XOCN|SOCN|AQP1)">
      <grid name="atm">r0125</grid>
      <grid name="lnd">r0125</grid>
      <grid name="ocnice">r0125</grid>
      <grid name="rof">r0125</grid>
      <grid name="glc">null</grid>
      <grid name="wav">null</grid>
      <mask>oEC60to30v3</mask>
    </model_grid>

    <model_grid alias="r0125_r0125_oRRS15to5" compset="(DOCN|XOCN|SOCN|AQP1)">
      <grid name="atm">r0125</grid>
      <grid name="lnd">r0125</grid>
      <grid name="ocnice">oRRS15to5</grid>
      <grid name="rof">r0125</grid>
      <grid name="glc">null</grid>
      <grid name="wav">null</grid>
      <mask>oRRS15to5</mask>
    </model_grid>

    <model_grid alias="r0125_r0125_oRRS18to6v3" compset="(DOCN|XOCN|SOCN|AQP1)">
      <grid name="atm">r0125</grid>
      <grid name="lnd">r0125</grid>
      <grid name="ocnice">oRRS18to6v3</grid>
      <grid name="rof">r0125</grid>
      <grid name="glc">null</grid>
      <grid name="wav">null</grid>
      <mask>oRRS18to6v3</mask>
    </model_grid>

    <!--  spectral element grids -->

    <model_grid alias="ne4_oQU480">
      <grid name="atm">ne4np4</grid>
      <grid name="lnd">ne4np4</grid>
      <grid name="ocnice">oQU480</grid>
      <grid name="rof">r05</grid>
      <grid name="glc">null</grid>
      <grid name="wav">null</grid>
      <mask>oQU480</mask>
    </model_grid>

    <model_grid alias="ne4_oQU240">
      <grid name="atm">ne4np4</grid>
      <grid name="lnd">ne4np4</grid>
      <grid name="ocnice">oQU240</grid>
      <grid name="rof">r05</grid>
      <grid name="glc">null</grid>
      <grid name="wav">null</grid>
      <mask>oQU240</mask>
    </model_grid>

    <model_grid alias="ne4_oQU240wLI">
      <grid name="atm">ne4np4</grid>
      <grid name="lnd">ne4np4</grid>
      <grid name="ocnice">oQU240wLI</grid>
      <grid name="rof">r05</grid>
      <grid name="glc">null</grid>
      <grid name="wav">null</grid>
      <mask>oQU240wLI</mask>
    </model_grid>

    <model_grid alias="ne11_oQU240">
      <grid name="atm">ne11np4</grid>
      <grid name="lnd">ne11np4</grid>
      <grid name="ocnice">oQU240</grid>
      <grid name="rof">r05</grid>
      <grid name="glc">null</grid>
      <grid name="wav">null</grid>
      <mask>oQU240</mask>
    </model_grid>

    <model_grid alias="ne16_g37">
      <grid name="atm">ne16np4</grid>
      <grid name="lnd">ne16np4</grid>
      <grid name="ocnice">gx3v7</grid>
      <grid name="rof">r05</grid>
      <grid name="glc">null</grid>
      <grid name="wav">null</grid>
      <mask>gx3v7</mask>
    </model_grid>

    <model_grid alias="ne30_g16">
      <grid name="atm">ne30np4</grid>
      <grid name="lnd">ne30np4</grid>
      <grid name="ocnice">gx1v6</grid>
      <grid name="rof">r05</grid>
      <grid name="glc">null</grid>
      <grid name="wav">null</grid>
      <mask>gx1v6</mask>
    </model_grid>

    <model_grid alias="ne30_f19_g16">
      <grid name="atm">ne30np4</grid>
      <grid name="lnd">1.9x2.5</grid>
      <grid name="ocnice">gx1v6</grid>
      <grid name="rof">r05</grid>
      <grid name="glc">null</grid>
      <grid name="wav">null</grid>
      <mask>gx1v6</mask>
    </model_grid>

    <model_grid alias="ne30_f09_g16">
      <grid name="atm">ne30np4</grid>
      <grid name="lnd">0.9x1.25</grid>
      <grid name="ocnice">gx1v6</grid>
      <grid name="rof">r05</grid>
      <grid name="glc">null</grid>
      <grid name="wav">null</grid>
      <mask>gx1v6</mask>
    </model_grid>

    <model_grid alias="ne60_g16">
      <grid name="atm">ne60np4</grid>
      <grid name="lnd">ne60np4</grid>
      <grid name="ocnice">gx1v6</grid>
      <grid name="rof">r05</grid>
      <grid name="glc">null</grid>
      <grid name="wav">null</grid>
      <mask>gx1v6</mask>
    </model_grid>

    <model_grid alias="ne120_g16">
      <grid name="atm">ne120np4</grid>
      <grid name="lnd">ne120np4</grid>
      <grid name="ocnice">gx1v6</grid>
      <grid name="rof">r05</grid>
      <grid name="glc">null</grid>
      <grid name="wav">null</grid>
      <mask>gx1v6</mask>
    </model_grid>

    <model_grid alias="ne120_oRRS18v3">
      <grid name="atm">ne120np4</grid>
      <grid name="lnd">ne120np4</grid>
      <grid name="ocnice">oRRS18to6v3</grid>
      <grid name="rof">r0125</grid>
      <grid name="glc">null</grid>
      <grid name="wav">null</grid>
      <mask>oRRS18to6v3</mask>
    </model_grid>

    <model_grid alias="ne120_oRRS15">
      <grid name="atm">ne120np4</grid>
      <grid name="lnd">ne120np4</grid>
      <grid name="ocnice">oRRS15to5</grid>
      <grid name="rof">r0125</grid>
      <grid name="glc">null</grid>
      <grid name="wav">null</grid>
      <mask>oRRS15to5</mask>
    </model_grid>

    <model_grid alias="ne240_f02_g16">
      <grid name="atm">ne240np4</grid>
      <grid name="lnd">0.23x0.31</grid>
      <grid name="ocnice">gx1v6</grid>
      <grid name="rof">r05</grid>
      <grid name="glc">null</grid>
      <grid name="wav">null</grid>
      <mask>gx1v6</mask>
    </model_grid>

    <model_grid alias="ne4_ne4" compset="(DOCN|XOCN|SOCN|AQP1)">
      <grid name="atm">ne4np4</grid>
      <grid name="lnd">ne4np4</grid>
      <grid name="ocnice">ne4np4</grid>
      <grid name="rof">r05</grid>
      <grid name="glc">null</grid>
      <grid name="wav">null</grid>
      <mask>oQU240</mask>
    </model_grid>

    <model_grid alias="ne4pg2_ne4pg2" compset="(DOCN|XOCN|SOCN|AQP1)">
      <grid name="atm">ne4np4.pg2</grid>
      <grid name="lnd">ne4np4.pg2</grid>
      <grid name="ocnice">ne4np4.pg2</grid>
      <grid name="rof">r05</grid>
      <grid name="glc">null</grid>
      <grid name="wav">null</grid>
      <mask>oQU240</mask>
    </model_grid>

    <model_grid alias="ne4pg2_r05_oQU480" compset="(EAM.+ELM.+MPASO)">
      <grid name="atm">ne4np4.pg2</grid>
      <grid name="lnd">r05</grid>
      <grid name="ocnice">oQU480</grid>
      <grid name="rof">r05</grid>
      <grid name="glc">null</grid>
      <grid name="wav">null</grid>
      <mask>oQU480</mask>
    </model_grid>

    <model_grid alias="ne4pg2_oQU480">
      <grid name="atm">ne4np4.pg2</grid>
      <grid name="lnd">ne4np4.pg2</grid>
      <grid name="ocnice">oQU480</grid>
      <grid name="rof">r2</grid>
      <grid name="glc">null</grid>
      <grid name="wav">null</grid>
      <mask>oQU480</mask>
    </model_grid>

    <model_grid alias="ne4pg2_r2_oQU480" compset="(EAM.+ELM.+MPASO)">
      <grid name="atm">ne4np4.pg2</grid>
      <grid name="lnd">r2</grid>
      <grid name="ocnice">oQU480</grid>
      <grid name="rof">r2</grid>
      <grid name="glc">null</grid>
      <grid name="wav">null</grid>
      <mask>oQU480</mask>
    </model_grid>

    <model_grid alias="ne8_ne8" compset="(DOCN|XOCN|SOCN|AQP1)">
      <grid name="atm">ne8np4</grid>
      <grid name="lnd">ne8np4</grid>
      <grid name="ocnice">ne8np4</grid>
      <grid name="rof">r05</grid>
      <grid name="glc">null</grid>
      <grid name="wav">null</grid>
      <mask>oQU240</mask>
    </model_grid>

    <model_grid alias="ne8pg2_ne8pg2" compset="(DOCN|XOCN|SOCN|AQP1)">
      <grid name="atm">ne8np4.pg2</grid>
      <grid name="lnd">ne8np4.pg2</grid>
      <grid name="ocnice">ne8np4.pg2</grid>
      <grid name="rof">r05</grid>
      <grid name="glc">null</grid>
      <grid name="wav">null</grid>
      <mask>oQU240</mask>
    </model_grid>

    <model_grid alias="ne11_ne11" compset="(DOCN|XOCN|SOCN|AQP1)">
      <grid name="atm">ne11np4</grid>
      <grid name="lnd">ne11np4</grid>
      <grid name="ocnice">ne11np4</grid>
      <grid name="rof">r05</grid>
      <grid name="glc">null</grid>
      <grid name="wav">null</grid>
      <mask>oQU240</mask>
    </model_grid>

    <model_grid alias="armx8v3_armx8v3" compset="(DOCN|XOCN|SOCN|AQP1)">
      <grid name="atm">ne0np4_arm_x8v3_lowcon</grid>
      <grid name="lnd">ne0np4_arm_x8v3_lowcon</grid>
      <grid name="ocnice">ne0np4_arm_x8v3_lowcon</grid>
      <grid name="rof">null</grid>
      <grid name="glc">null</grid>
      <grid name="wav">null</grid>
      <mask>gx1v6</mask>
    </model_grid>

    <model_grid alias="conusx4v1_conusx4v1" compset="(DOCN|XOCN|SOCN|AQP1)">
      <grid name="atm">ne0np4_conus_x4v1_lowcon</grid>
      <grid name="lnd">ne0np4_conus_x4v1_lowcon</grid>
      <grid name="ocnice">ne0np4_conus_x4v1_lowcon</grid>
      <grid name="rof">null</grid>
      <grid name="glc">null</grid>
      <grid name="wav">null</grid>
      <mask>tx0.1v2</mask>
    </model_grid>

    <model_grid alias="conusx4v1_r05_oECv3">
      <grid name="atm">ne0np4_conus_x4v1_lowcon</grid>
      <grid name="lnd">r05</grid>
      <grid name="ocnice">oEC60to30v3</grid>
      <grid name="rof">r05</grid>
      <grid name="glc">null</grid>
      <grid name="wav">null</grid>
      <mask>oEC60to30v3</mask>
    </model_grid>

    <model_grid alias="conusx4v1pg2_r05_oECv3">
      <grid name="atm">ne0np4_conus_x4v1_lowcon.pg2</grid>
      <grid name="lnd">r05</grid>
      <grid name="ocnice">oEC60to30v3</grid>
      <grid name="rof">r05</grid>
      <grid name="glc">null</grid>
      <grid name="wav">null</grid>
      <mask>oEC60to30v3</mask>
    </model_grid>

    <model_grid alias="northamericax4v1_r0125_oRRS15to5">
      <grid name="atm">ne0np4_northamericax4v1</grid>
      <grid name="lnd">r0125</grid>
      <grid name="ocnice">oRRS15to5</grid>
      <grid name="rof">r0125</grid>
      <grid name="glc">null</grid>
      <grid name="wav">null</grid>
      <mask>oRRS15to5</mask>
    </model_grid>

    <model_grid alias="northamericax4v1pg2_r0125_WC14to60E2r3" compset="(DOCN|XOCN|SOCN|AQP1|EAM.+ELM.+MPASO)">
      <grid name="atm">ne0np4_northamericax4v1.pg2</grid>
      <grid name="lnd">r0125</grid>
      <grid name="ocnice">WC14to60E2r3</grid>
      <grid name="rof">r0125</grid>
      <grid name="glc">null</grid>
      <grid name="wav">null</grid>
      <mask>WC14to60E2r3</mask>
    </model_grid>

    <model_grid alias="northamericax4v1pg2_WC14to60E2r3" compset="(DOCN|EAM.+ELM.+MPASO)">
      <grid name="atm">ne0np4_northamericax4v1.pg2</grid>
      <grid name="lnd">ne0np4_northamericax4v1.pg2</grid>
      <grid name="ocnice">WC14to60E2r3</grid>
      <grid name="rof">r0125</grid>
      <grid name="glc">null</grid>
      <grid name="wav">null</grid>
      <mask>WC14to60E2r3</mask>
    </model_grid>

    <model_grid alias="northamericax4v1pg2_EC30to60E2r2" compset="(DOCN|EAM.+ELM.+MPASO)">
      <grid name="atm">ne0np4_northamericax4v1.pg2</grid>
      <grid name="lnd">ne0np4_northamericax4v1.pg2</grid>
      <grid name="ocnice">EC30to60E2r2</grid>
      <grid name="rof">r05</grid>
      <grid name="glc">null</grid>
      <grid name="wav">null</grid>
      <mask>EC30to60E2r2</mask>
    </model_grid>

    <model_grid alias="arcticx4v1pg2_r0125_oARRM60to10">
      <grid name="atm">ne0np4_arcticx4v1.pg2</grid>
      <grid name="lnd">r0125</grid>
      <grid name="ocnice">oARRM60to10</grid>
      <grid name="rof">r0125</grid>
      <grid name="glc">null</grid>
      <grid name="wav">null</grid>
      <mask>oARRM60to10</mask>
    </model_grid>

    <model_grid alias="arcticx4v1pg2_r05_oARRM60to10">
      <grid name="atm">ne0np4_arcticx4v1.pg2</grid>
      <grid name="lnd">r05</grid>
      <grid name="ocnice">oARRM60to10</grid>
      <grid name="rof">r05</grid>
      <grid name="glc">null</grid>
      <grid name="wav">null</grid>
      <mask>oARRM60to10</mask>
    </model_grid>

    <model_grid alias="arcticx4v1pg2_oARRM60to10">
      <grid name="atm">ne0np4_arcticx4v1.pg2</grid>
      <grid name="lnd">ne0np4_arcticx4v1.pg2</grid>
      <grid name="ocnice">oARRM60to10</grid>
      <grid name="rof">r0125</grid>
      <grid name="glc">null</grid>
      <grid name="wav">null</grid>
      <mask>oARRM60to10</mask>
    </model_grid>

    <model_grid alias="arcticx4v1pg2_ARRM10to60E2r1">
      <grid name="atm">ne0np4_arcticx4v1.pg2</grid>
      <grid name="lnd">ne0np4_arcticx4v1.pg2</grid>
      <grid name="ocnice">ARRM10to60E2r1</grid>
      <grid name="rof">r0125</grid>
      <grid name="glc">null</grid>
      <grid name="wav">null</grid>
      <mask>ARRM10to60E2r1</mask>
    </model_grid>

    <model_grid alias="svalbardx8v1_svalbardx8v1" compset="(DOCN|XOCN|SOCN|AQP1)">
      <grid name="atm">ne0np4_svalbard_x8v1_lowcon</grid>
      <grid name="lnd">ne0np4_svalbard_x8v1_lowcon</grid>
      <grid name="ocnice">ne0np4_svalbard_x8v1_lowcon</grid>
      <grid name="rof">null</grid>
      <grid name="glc">null</grid>
      <grid name="wav">null</grid>
      <mask>tx0.1v2</mask>
    </model_grid>

    <model_grid alias="sooberingoax4x8v1_sooberingoax4x8v1" compset="(DOCN|XOCN|SOCN|AQP1)">
      <grid name="atm">ne0np4_sooberingoa_x4x8v1_lowcon</grid>
      <grid name="lnd">ne0np4_sooberingoa_x4x8v1_lowcon</grid>
      <grid name="ocnice">ne0np4_sooberingoa_x4x8v1_lowcon</grid>
      <grid name="rof">null</grid>
      <grid name="glc">null</grid>
      <grid name="wav">null</grid>
      <mask>tx0.1v2</mask>
    </model_grid>

    <model_grid alias="enax4v1_enax4v1" compset="(DOCN|XOCN|SOCN|AQP1)">
      <grid name="atm">ne0np4_enax4v1</grid>
      <grid name="lnd">ne0np4_enax4v1</grid>
      <grid name="ocnice">ne0np4_enax4v1</grid>
      <grid name="rof">null</grid>
      <grid name="glc">null</grid>
      <grid name="wav">null</grid>
      <mask>oRRS18to6</mask>
    </model_grid>

    <model_grid alias="enax4v1_ne30_enax4v1" compset="(DOCN|XOCN|SOCN|AQP1)">
      <grid name="atm">ne0np4_enax4v1</grid>
      <grid name="lnd">ne30np4</grid>
      <grid name="ocnice">ne0np4_enax4v1</grid>
      <grid name="rof">null</grid>
      <grid name="glc">null</grid>
      <grid name="wav">null</grid>
      <mask>oRRS18to6</mask>
    </model_grid>

    <model_grid alias="ne16_ne16" compset="(DOCN|XOCN|SOCN|AQP1)">
      <grid name="atm">ne16np4</grid>
      <grid name="lnd">ne16np4</grid>
      <grid name="ocnice">ne16np4</grid>
      <grid name="rof">r05</grid>
      <grid name="glc">null</grid>
      <grid name="wav">null</grid>
      <mask>gx3v7</mask>
    </model_grid>

    <model_grid alias="ne16pg2_ne16pg2" compset="(DOCN|XOCN|SOCN|AQP1)">
      <grid name="atm">ne16np4.pg2</grid>
      <grid name="lnd">ne16np4.pg2</grid>
      <grid name="ocnice">ne16np4.pg2</grid>
      <grid name="rof">r05</grid>
      <grid name="glc">null</grid>
      <grid name="wav">null</grid>
      <mask>gx3v7</mask>
    </model_grid>

    <model_grid alias="ne16pg2_r05_oQU240" compset="(EAM.+ELM.+MPASO)">
      <grid name="atm">ne16np4.pg2</grid>
      <grid name="lnd">r05</grid>
      <grid name="ocnice">oQU240</grid>
      <grid name="rof">r05</grid>
      <grid name="glc">null</grid>
      <grid name="wav">null</grid>
      <mask>oQU240</mask>
    </model_grid>

    <model_grid alias="ne30_ne30" compset="(DOCN|XOCN|SOCN|AQP1)">
      <grid name="atm">ne30np4</grid>
      <grid name="lnd">ne30np4</grid>
      <grid name="ocnice">ne30np4</grid>
      <grid name="rof">r05</grid>
      <grid name="glc">null</grid>
      <grid name="wav">null</grid>
      <mask>gx1v6</mask>
    </model_grid>

    <model_grid alias="ne30_r05_ne30" compset="(DOCN|XOCN|SOCN|AQP1)">
      <grid name="atm">ne30np4</grid>
      <grid name="lnd">r05</grid>
      <grid name="ocnice">ne30np4</grid>
      <grid name="rof">r05</grid>
      <grid name="glc">null</grid>
      <grid name="wav">null</grid>
      <mask>gx1v6</mask>
    </model_grid>

    <model_grid alias="ne30_r0125_ne30" compset="(DOCN|XOCN|SOCN|AQP1)">
      <grid name="atm">ne30np4</grid>
      <grid name="lnd">r0125</grid>
      <grid name="ocnice">ne30np4</grid>
      <grid name="rof">r0125</grid>
      <grid name="glc">null</grid>
      <grid name="wav">null</grid>
      <mask>gx1v6</mask>
    </model_grid>

    <model_grid alias="ne30_r0125_oECv3">
      <grid name="atm">ne30np4</grid>
      <grid name="lnd">r0125</grid>
      <grid name="ocnice">oEC60to30v3</grid>
      <grid name="rof">r0125</grid>
      <grid name="glc">null</grid>
      <grid name="wav">null</grid>
      <mask>oEC60to30v3</mask>
    </model_grid>

    <model_grid alias="ne30_r0125_oRRS18to6v3" compset="(DOCN|XOCN|SOCN|AQP1)">
      <grid name="atm">ne30np4</grid>
      <grid name="lnd">r0125</grid>
      <grid name="ocnice">oRRS18to6v3</grid>
      <grid name="rof">r0125</grid>
      <grid name="glc">null</grid>
      <grid name="wav">null</grid>
      <mask>oRRS18to6v3</mask>
    </model_grid>

    <model_grid alias="ne30pg2_r0125_oRRS18to6v3" compset="(DOCN|XOCN|SOCN|AQP1)">
      <grid name="atm">ne30np4.pg2</grid>
      <grid name="lnd">r0125</grid>
      <grid name="ocnice">oRRS18to6v3</grid>
      <grid name="rof">r0125</grid>
      <grid name="glc">null</grid>
      <grid name="wav">null</grid>
      <mask>oRRS18to6v3</mask>
    </model_grid>

    <model_grid alias="ne30pg2_WCAtl12to45E2r4">
      <grid name="atm">ne30np4.pg2</grid>
      <grid name="lnd">ne30np4.pg2</grid>
      <grid name="ocnice">WCAtl12to45E2r4</grid>
      <grid name="rof">r05</grid>
      <grid name="glc">null</grid>
      <grid name="wav">null</grid>
      <mask>WCAtl12to45E2r4</mask>
    </model_grid>

    <model_grid alias="ne30pg2_SOwISC12to60E2r4">
      <grid name="atm">ne30np4.pg2</grid>
      <grid name="lnd">ne30np4.pg2</grid>
      <grid name="ocnice">SOwISC12to60E2r4</grid>
      <grid name="rof">r05</grid>
      <grid name="glc">null</grid>
      <grid name="wav">null</grid>
      <mask>SOwISC12to60E2r4</mask>
    </model_grid>

    <model_grid alias="ne30pg2_ECwISC30to60E2r1">
      <grid name="atm">ne30np4.pg2</grid>
      <grid name="lnd">ne30np4.pg2</grid>
      <grid name="ocnice">ECwISC30to60E2r1</grid>
      <grid name="rof">r05</grid>
      <grid name="glc">null</grid>
      <grid name="wav">null</grid>
      <mask>ECwISC30to60E2r1</mask>
    </model_grid>

    <model_grid alias="ne30pg2_ECwISC30to60E3r2">
      <grid name="atm">ne30np4.pg2</grid>
      <grid name="lnd">ne30np4.pg2</grid>
      <grid name="ocnice">ECwISC30to60E3r2</grid>
      <grid name="rof">r05</grid>
      <grid name="glc">null</grid>
      <grid name="wav">null</grid>
      <mask>ECwISC30to60E3r2</mask>
    </model_grid>

<<<<<<< HEAD
    <model_grid alias="ne30pg2_IcoswISC30E3r4">
      <grid name="atm">ne30np4.pg2</grid>
      <grid name="lnd">ne30np4.pg2</grid>
      <grid name="ocnice">IcoswISC30E3r4</grid>
      <grid name="rof">r05</grid>
      <grid name="glc">null</grid>
      <grid name="wav">null</grid>
      <mask>IcoswISC30E3r4</mask>
=======
    <model_grid alias="ne30pg2_IcoswISC30E3r5">
      <grid name="atm">ne30np4.pg2</grid>
      <grid name="lnd">ne30np4.pg2</grid>
      <grid name="ocnice">IcoswISC30E3r5</grid>
      <grid name="rof">r05</grid>
      <grid name="glc">null</grid>
      <grid name="wav">null</grid>
      <mask>IcoswISC30E3r5</mask>
>>>>>>> cd0473e7
    </model_grid>

    <model_grid alias="northamericax4v1_r0125_northamericax4v1" compset="(DOCN|XOCN|SOCN|AQP1)">
      <grid name="atm">ne0np4_northamericax4v1</grid>
      <grid name="lnd">r0125</grid>
      <grid name="ocnice">ne0np4_northamericax4v1</grid>
      <grid name="rof">r0125</grid>
      <grid name="glc">null</grid>
      <grid name="wav">null</grid>
      <mask>oRRS15to5</mask>
    </model_grid>

    <model_grid alias="northamericax4v1pg2_r0125_northamericax4v1pg2" compset="(DOCN|XOCN|SOCN|AQP1)">
      <grid name="atm">ne0np4_northamericax4v1.pg2</grid>
      <grid name="lnd">r0125</grid>
      <grid name="ocnice">ne0np4_northamericax4v1.pg2</grid>
      <grid name="rof">r0125</grid>
      <grid name="glc">null</grid>
      <grid name="wav">null</grid>
      <mask>oRRS15to5</mask>
    </model_grid>

    <model_grid alias="antarcticax4v1_r0125_antarcticax4v1" compset="(DOCN|XOCN|SOCN|AQP1)">
      <grid name="atm">ne0np4_antarcticax4v1</grid>
      <grid name="lnd">r0125</grid>
      <grid name="ocnice">ne0np4_antarcticax4v1</grid>
      <grid name="rof">r0125</grid>
      <grid name="glc">null</grid>
      <grid name="wav">null</grid>
      <mask>oRRS15to5</mask>
    </model_grid>

    <model_grid alias="antarcticax4v1pg2_r0125_antarcticax4v1pg2" compset="(DOCN|XOCN|SOCN|AQP1)">
      <grid name="atm">ne0np4_antarcticax4v1.pg2</grid>
      <grid name="lnd">r0125</grid>
      <grid name="ocnice">ne0np4_antarcticax4v1.pg2</grid>
      <grid name="rof">r0125</grid>
      <grid name="glc">null</grid>
      <grid name="wav">null</grid>
      <mask>oRRS15to5</mask>
    </model_grid>

    <model_grid alias="ne30pg2_ne30pg2" compset="(DOCN|XOCN|SOCN|AQP1)">
      <grid name="atm">ne30np4.pg2</grid>
      <grid name="lnd">ne30np4.pg2</grid>
      <grid name="ocnice">ne30np4.pg2</grid>
      <grid name="rof">r05</grid>
      <grid name="glc">null</grid>
      <grid name="wav">null</grid>
      <mask>gx1v6</mask>
    </model_grid>

    <model_grid alias="ne32_ne32" compset="(DOCN|XOCN|SOCN|AQP1)">
      <grid name="atm">ne32np4</grid>
      <grid name="lnd">ne32np4</grid>
      <grid name="ocnice">ne32np4</grid>
      <grid name="rof">r05</grid>
      <grid name="glc">null</grid>
      <grid name="wav">null</grid>
      <mask>gx1v6</mask>
    </model_grid>

    <model_grid alias="ne32pg2_ne32pg2" compset="(DOCN|XOCN|SOCN|AQP1)">
      <grid name="atm">ne32np4.pg2</grid>
      <grid name="lnd">ne32np4.pg2</grid>
      <grid name="ocnice">ne32np4.pg2</grid>
      <grid name="rof">r05</grid>
      <grid name="glc">null</grid>
      <grid name="wav">null</grid>
      <mask>gx1v6</mask>
    </model_grid>

    <model_grid alias="ne25_ne25" compset="(DOCN|XOCN|SOCN|AQP1)">
      <grid name="atm">ne25np4</grid>
      <grid name="lnd">ne25np4</grid>
      <grid name="ocnice">ne25np4</grid>
      <grid name="rof">r05</grid>
      <grid name="glc">null</grid>
      <grid name="wav">null</grid>
      <mask>gx1v6</mask>
    </model_grid>
    <model_grid alias="ne25pg2_ne25pg2" compset="(DOCN|XOCN|SOCN|AQP1)">
      <grid name="atm">ne25np4.pg2</grid>
      <grid name="lnd">ne25np4.pg2</grid>
      <grid name="ocnice">ne25np4.pg2</grid>
      <grid name="rof">r05</grid>
      <grid name="glc">null</grid>
      <grid name="wav">null</grid>
      <mask>gx1v6</mask>
    </model_grid>
    <model_grid alias="ne35_ne35" compset="(DOCN|XOCN|SOCN|AQP1)">
      <grid name="atm">ne35np4</grid>
      <grid name="lnd">ne35np4</grid>
      <grid name="ocnice">ne35np4</grid>
      <grid name="rof">r05</grid>
      <grid name="glc">null</grid>
      <grid name="wav">null</grid>
      <mask>gx1v6</mask>
    </model_grid>
    <model_grid alias="ne35pg2_ne35pg2" compset="(DOCN|XOCN|SOCN|AQP1)">
      <grid name="atm">ne35np4.pg2</grid>
      <grid name="lnd">ne35np4.pg2</grid>
      <grid name="ocnice">ne35np4.pg2</grid>
      <grid name="rof">r05</grid>
      <grid name="glc">null</grid>
      <grid name="wav">null</grid>
      <mask>gx1v6</mask>
    </model_grid>
    <model_grid alias="ne40_ne40" compset="(DOCN|XOCN|SOCN|AQP1)">
      <grid name="atm">ne40np4</grid>
      <grid name="lnd">ne40np4</grid>
      <grid name="ocnice">ne40np4</grid>
      <grid name="rof">r05</grid>
      <grid name="glc">null</grid>
      <grid name="wav">null</grid>
      <mask>gx1v6</mask>
    </model_grid>
    <model_grid alias="ne40pg2_ne40pg2" compset="(DOCN|XOCN|SOCN|AQP1)">
      <grid name="atm">ne40np4.pg2</grid>
      <grid name="lnd">ne40np4.pg2</grid>
      <grid name="ocnice">ne40np4.pg2</grid>
      <grid name="rof">r05</grid>
      <grid name="glc">null</grid>
      <grid name="wav">null</grid>
      <mask>gx1v6</mask>
    </model_grid>
    <model_grid alias="ne45_ne45" compset="(DOCN|XOCN|SOCN|AQP1)">
      <grid name="atm">ne45np4</grid>
      <grid name="lnd">ne45np4</grid>
      <grid name="ocnice">ne45np4</grid>
      <grid name="rof">r05</grid>
      <grid name="glc">null</grid>
      <grid name="wav">null</grid>
      <mask>oEC60to30v3</mask>
    </model_grid>
    <model_grid alias="ne45pg2_ne45pg2" compset="(DOCN|XOCN|SOCN|AQP1)">
      <grid name="atm">ne45np4.pg2</grid>
      <grid name="lnd">ne45np4.pg2</grid>
      <grid name="ocnice">ne45np4.pg2</grid>
      <grid name="rof">r05</grid>
      <grid name="glc">null</grid>
      <grid name="wav">null</grid>
      <mask>oEC60to30v3</mask>
    </model_grid>

    <model_grid alias="ne120_r0125_oRRS18to6v3" compset="(DOCN|XOCN|SOCN|AQP1)">
      <grid name="atm">ne120np4</grid>
      <grid name="lnd">r0125</grid>
      <grid name="ocnice">oRRS18to6v3</grid>
      <grid name="rof">r0125</grid>
      <grid name="glc">null</grid>
      <grid name="wav">null</grid>
      <mask>oRRS18to6v3</mask>
    </model_grid>

    <model_grid alias="ne120pg2_r0125_oRRS18to6v3">
      <grid name="atm">ne120np4.pg2</grid>
      <grid name="lnd">r0125</grid>
      <grid name="ocnice">oRRS18to6v3</grid>
      <grid name="rof">r0125</grid>
      <grid name="glc">null</grid>
      <grid name="wav">null</grid>
      <mask>oRRS18to6v3</mask>
    </model_grid>

    <model_grid alias="ne60_ne60" compset="(DOCN|XOCN|SOCN|AQP1)">
      <grid name="atm">ne60np4</grid>
      <grid name="lnd">ne60np4</grid>
      <grid name="ocnice">ne60np4</grid>
      <grid name="rof">r05</grid>
      <grid name="glc">null</grid>
      <grid name="wav">null</grid>
      <mask>gx1v6</mask>
    </model_grid>

    <model_grid alias="ne60pg2_ne60pg2" compset="(DOCN|XOCN|SOCN|AQP1)">
      <grid name="atm">ne60np4.pg2</grid>
      <grid name="lnd">ne60np4.pg2</grid>
      <grid name="ocnice">ne60np4.pg2</grid>
      <grid name="rof">r05</grid>
      <grid name="glc">null</grid>
      <grid name="wav">null</grid>
      <mask>gx1v6</mask>
    </model_grid>

    <model_grid alias="ne64_ne64" compset="(DOCN|XOCN|SOCN|AQP1)">
      <grid name="atm">ne64np4</grid>
      <grid name="lnd">ne64np4</grid>
      <grid name="ocnice">ne64np4</grid>
      <grid name="rof">r05</grid>
      <grid name="glc">null</grid>
      <grid name="wav">null</grid>
      <mask>gx1v6</mask>
    </model_grid>

    <model_grid alias="ne64pg2_ne64pg2" compset="(DOCN|XOCN|SOCN|AQP1)">
      <grid name="atm">ne64np4.pg2</grid>
      <grid name="lnd">ne64np4.pg2</grid>
      <grid name="ocnice">ne64np4.pg2</grid>
      <grid name="rof">r05</grid>
      <grid name="glc">null</grid>
      <grid name="wav">null</grid>
      <mask>gx1v6</mask>
    </model_grid>

    <model_grid alias="ne120_ne120" compset="(DOCN|XOCN|SOCN|AQP1)">
      <grid name="atm">ne120np4</grid>
      <grid name="lnd">ne120np4</grid>
      <grid name="ocnice">ne120np4</grid>
      <grid name="rof">r0125</grid>
      <grid name="glc">null</grid>
      <grid name="wav">null</grid>
      <mask>gx1v6</mask>
    </model_grid>

    <model_grid alias="ne120pg2_ne120pg2" compset="(DOCN|XOCN|SOCN|AQP1)">
      <grid name="atm">ne120np4.pg2</grid>
      <grid name="lnd">ne120np4.pg2</grid>
      <grid name="ocnice">ne120np4.pg2</grid>
      <grid name="rof">r05</grid>
      <grid name="glc">null</grid>
      <grid name="wav">null</grid>
      <mask>gx1v6</mask>
    </model_grid>

    <model_grid alias="ne120pg2_r05_oECv3">
      <grid name="atm">ne120np4.pg2</grid>
      <grid name="lnd">r05</grid>
      <grid name="ocnice">oEC60to30v3</grid>
      <grid name="rof">r05</grid>
      <grid name="glc">null</grid>
      <grid name="wav">null</grid>
      <mask>oEC60to30v3</mask>
    </model_grid>

    <model_grid alias="ne120pg2_r05_EC30to60E2r2">
      <grid name="atm">ne120np4.pg2</grid>
      <grid name="lnd">r05</grid>
      <grid name="ocnice">EC30to60E2r2</grid>
      <grid name="rof">r05</grid>
      <grid name="glc">null</grid>
      <grid name="wav">null</grid>
      <mask>EC30to60E2r2</mask>
    </model_grid>

    <model_grid alias="ne120pg2_r05_ECwISC30to60E3r2">
      <grid name="atm">ne120np4.pg2</grid>
      <grid name="lnd">r05</grid>
      <grid name="ocnice">ECwISC30to60E3r2</grid>
      <grid name="rof">r05</grid>
      <grid name="glc">null</grid>
      <grid name="wav">null</grid>
      <mask>ECwISC30to60E3r2</mask>
    </model_grid>

<<<<<<< HEAD
    <model_grid alias="ne120pg2_r05_IcoswISC30E3r4">
      <grid name="atm">ne120np4.pg2</grid>
      <grid name="lnd">r05</grid>
      <grid name="ocnice">IcoswISC30E3r4</grid>
      <grid name="rof">r05</grid>
      <grid name="glc">null</grid>
      <grid name="wav">null</grid>
      <mask>IcoswISC30E3r4</mask>
=======
    <model_grid alias="ne120pg2_r05_IcoswISC30E3r5">
      <grid name="atm">ne120np4.pg2</grid>
      <grid name="lnd">r05</grid>
      <grid name="ocnice">IcoswISC30E3r5</grid>
      <grid name="rof">r05</grid>
      <grid name="glc">null</grid>
      <grid name="wav">null</grid>
      <mask>IcoswISC30E3r5</mask>
>>>>>>> cd0473e7
    </model_grid>

    <model_grid alias="ne240_ne240" compset="(DOCN|XOCN|SOCN|AQP1)">
      <grid name="atm">ne240np4</grid>
      <grid name="lnd">ne240np4</grid>
      <grid name="ocnice">ne240np4</grid>
      <grid name="rof">null</grid>
      <grid name="glc">null</grid>
      <grid name="wav">null</grid>
      <mask>tx0.1v2</mask>
    </model_grid>

    <model_grid alias="ne256np4_oRRS18to6v3">
      <grid name="atm">ne256np4</grid>
      <grid name="lnd">ne256np4</grid>
      <grid name="ocnice">oRRS18to6v3</grid>
      <grid name="rof">null</grid>
      <grid name="glc">null</grid>
      <grid name="wav">null</grid>
      <mask>oRRS18to6v3</mask>
    </model_grid>

    <model_grid alias="ne256pg2_r0125_oRRS18to6v3">
      <grid name="atm">ne256np4.pg2</grid>
      <grid name="lnd">r0125</grid>
      <grid name="ocnice">oRRS18to6v3</grid>
      <grid name="rof">r0125</grid>
      <grid name="glc">null</grid>
      <grid name="wav">null</grid>
      <mask>oRRS18to6v3</mask>
    </model_grid>

    <model_grid alias="ne256pg2_ne256pg2">
      <grid name="atm">ne256np4.pg2</grid>
      <grid name="lnd">ne256np4.pg2</grid>
      <grid name="ocnice">ne256np4.pg2</grid>
      <grid name="rof">r0125</grid>
      <grid name="glc">null</grid>
      <grid name="wav">null</grid>
      <mask>ICOS10</mask>
    </model_grid>

    <model_grid alias="ne512pg2_r0125_oRRS18to6v3">
      <grid name="atm">ne512np4.pg2</grid>
      <grid name="lnd">r0125</grid>
      <grid name="ocnice">oRRS18to6v3</grid>
      <grid name="rof">r0125</grid>
      <grid name="glc">null</grid>
      <grid name="wav">null</grid>
      <mask>oRRS18to6v3</mask>
    </model_grid>

    <model_grid alias="ne512np4_360x720cru_ne512np4">
      <grid name="atm">ne512np4</grid>
      <grid name="lnd">360x720cru</grid>
      <grid name="ocnice">ne512np4</grid>
      <grid name="rof">r05</grid>
      <grid name="glc">null</grid>
      <grid name="wav">null</grid>
      <mask>oRRS15to5</mask>
    </model_grid>

    <model_grid alias="ne512np4_360x720cru_oRRS15to5">
      <grid name="atm">ne512np4</grid>
      <grid name="lnd">360x720cru</grid>
      <grid name="ocnice">oRRS15to5</grid>
      <grid name="rof">r05</grid>
      <grid name="glc">null</grid>
      <grid name="wav">null</grid>
      <mask>oRRS15to5</mask>
    </model_grid>

    <model_grid alias="ne1024np4_360x720cru_ne1024np4" compset="(DOCN|XOCN|SOCN|AQP1)">
      <grid name="atm">ne1024np4</grid>
      <grid name="lnd">360x720cru</grid>
      <grid name="ocnice">ne1024np4</grid>
      <grid name="rof">null</grid>
      <grid name="glc">null</grid>
      <grid name="wav">null</grid>
      <mask>oRRS15to5</mask>
    </model_grid>

    <model_grid alias="ne1024pg2_r0125_oRRS18to6v3">
      <grid name="atm">ne1024np4.pg2</grid>
      <grid name="lnd">r0125</grid>
      <grid name="ocnice">oRRS18to6v3</grid>
      <grid name="rof">r0125</grid>
      <grid name="glc">null</grid>
      <grid name="wav">null</grid>
      <mask>oRRS18to6v3</mask>
    </model_grid>

    <model_grid alias="ne1024pg2_oRRS18to6v3">
      <grid name="atm">ne1024np4.pg2</grid>
      <grid name="lnd">ne1024np4.pg2</grid>
      <grid name="ocnice">oRRS18to6v3</grid>
      <grid name="rof">r0125</grid>
      <grid name="glc">null</grid>
      <grid name="wav">null</grid>
      <mask>oRRS18to6v3</mask>
    </model_grid>

    <model_grid alias="ne1024pg2_ICOS10">
      <grid name="atm">ne1024np4.pg2</grid>
      <grid name="lnd">ne1024np4.pg2</grid>
      <grid name="ocnice">ICOS10</grid>
      <grid name="rof">r0125</grid>
      <grid name="glc">null</grid>
      <grid name="wav">null</grid>
      <mask>ICOS10</mask>
    </model_grid>

    <model_grid alias="ne1024pg2_ne1024pg2">
      <grid name="atm">ne1024np4.pg2</grid>
      <grid name="lnd">ne1024np4.pg2</grid>
      <grid name="ocnice">ne1024np4.pg2</grid>
      <grid name="rof">r0125</grid>
      <grid name="glc">null</grid>
      <grid name="wav">null</grid>
      <mask>ICOS10</mask>
    </model_grid>

    <model_grid alias="ne1024np4_oRRS15to5" compset="(DOCN|XOCN|SOCN|AQP1)">
      <grid name="atm">ne1024np4</grid>
      <grid name="lnd">ne1024np4</grid>
      <grid name="ocnice">oRRS15to5</grid>
      <grid name="rof">null</grid>
      <grid name="glc">null</grid>
      <grid name="wav">null</grid>
      <mask>oRRS15to5</mask>
    </model_grid>

    <model_grid alias="ne1024np4_360x720cru_oRRS15to5" compset="(DOCN|XOCN|SOCN|AQP1)">
      <grid name="atm">ne1024np4</grid>
      <grid name="lnd">360x720cru</grid>
      <grid name="ocnice">oRRS15to5</grid>
      <grid name="rof">null</grid>
      <grid name="glc">null</grid>
      <grid name="wav">null</grid>
      <mask>oRRS15to5</mask>
    </model_grid>

    <!--- mali grids -->

    <model_grid alias="ne30_oECv3_aisgis" compset="_MALI">
      <grid name="atm">ne30np4</grid>
      <grid name="lnd">ne30np4</grid>
      <grid name="ocnice">oEC60to30v3</grid>
      <grid name="rof">r05</grid>
      <grid name="glc">mpas.aisgis20km</grid>
      <grid name="wav">null</grid>
      <mask>oEC60to30v3</mask>
    </model_grid>

    <model_grid alias="ne30_oECv3wLI_aisgis" compset="_MALI">
      <grid name="atm">ne30np4</grid>
      <grid name="lnd">ne30np4</grid>
      <grid name="ocnice">oEC60to30v3wLI</grid>
      <grid name="rof">r05</grid>
      <grid name="glc">mpas.aisgis20km</grid>
      <grid name="wav">null</grid>
      <mask>oEC60to30v3wLI</mask>
    </model_grid>

    <model_grid alias="ne30_oECv3_gis" compset="_MALI">
      <grid name="atm">ne30np4</grid>
      <grid name="lnd">ne30np4</grid>
      <grid name="ocnice">oEC60to30v3</grid>
      <grid name="rof">r05</grid>
      <grid name="glc">mpas.gis20km</grid>
      <grid name="wav">null</grid>
      <mask>oEC60to30v3</mask>
    </model_grid>

    <model_grid alias="ne30pg2_r05_oECv3_gis1to10" compset="_MALI">
      <grid name="atm">ne30np4.pg2</grid>
      <grid name="lnd">r05</grid>
      <grid name="ocnice">oEC60to30v3</grid>
      <grid name="rof">r05</grid>
      <grid name="glc">mpas.gis1to10km</grid>
      <grid name="wav">null</grid>
      <mask>oEC60to30v3</mask>
    </model_grid>

    <model_grid alias="ne30pg2_oECv3_gis1to10" compset="_MALI">
      <grid name="atm">ne30np4.pg2</grid>
      <grid name="lnd">ne30np4.pg2</grid>
      <grid name="ocnice">oEC60to30v3</grid>
      <grid name="rof">r05</grid>
      <grid name="glc">mpas.gis1to10km</grid>
      <grid name="wav">null</grid>
      <mask>oEC60to30v3</mask>
    </model_grid>

    <model_grid alias="ne30pg2_r0125_EC30to60E2r2_gis1to10" compset="_MALI">
      <grid name="atm">ne30np4.pg2</grid>
      <grid name="lnd">r0125</grid>
      <grid name="ocnice">EC30to60E2r2</grid>
      <grid name="rof">r0125</grid>
      <grid name="glc">mpas.gis1to10km</grid>
      <grid name="wav">null</grid>
      <mask>EC30to60E2r2</mask>
    </model_grid>

    <model_grid alias="ne120pg2_r0125_EC30to60E2r2_gis1to10" compset="_MALI">
      <grid name="atm">ne120np4.pg2</grid>
      <grid name="lnd">r0125</grid>
      <grid name="ocnice">EC30to60E2r2</grid>
      <grid name="rof">r0125</grid>
      <grid name="glc">mpas.gis1to10km</grid>
      <grid name="wav">null</grid>
      <mask>EC30to60E2r2</mask>
    </model_grid>

    <model_grid alias="f09_g16_g" compset="_MALI">
      <grid name="atm">0.9x1.25</grid>
      <grid name="lnd">0.9x1.25</grid>
      <grid name="ocnice">gx1v6</grid>
      <grid name="rof">r05</grid>
      <grid name="glc">mpas.gis20km</grid>
      <grid name="wav">null</grid>
      <mask>gx1v6</mask>
    </model_grid>

    <model_grid alias="f09_g16_a" compset="_MALI">
      <grid name="atm">0.9x1.25</grid>
      <grid name="lnd">0.9x1.25</grid>
      <grid name="ocnice">gx1v6</grid>
      <grid name="rof">r05</grid>
      <grid name="glc">mpas.ais20km</grid>
      <grid name="wav">null</grid>
      <mask>gx1v6</mask>
    </model_grid>

    <!-- new runoff grids for data runoff model DROF -->

    <model_grid alias="T31_g37_rx1" compset="_DROF">
      <grid name="atm">T31</grid>
      <grid name="lnd">T31</grid>
      <grid name="ocnice">gx3v7</grid>
      <grid name="rof">rx1</grid>
      <grid name="glc">null</grid>
      <grid name="wav">null</grid>
      <mask>gx3v7</mask>
    </model_grid>

    <model_grid alias="f45_g37_rx1" compset="_DROF">
      <grid name="atm">4x5</grid>
      <grid name="lnd">4x5</grid>
      <grid name="ocnice">gx3v7</grid>
      <grid name="rof">rx1</grid>
      <grid name="glc">null</grid>
      <grid name="wav">null</grid>
      <mask>gx3v7</mask>
    </model_grid>

    <model_grid alias="f19_g16_rx1" compset="_DROF">
      <grid name="atm">1.9x2.5</grid>
      <grid name="lnd">1.9x2.5</grid>
      <grid name="ocnice">gx1v6</grid>
      <grid name="rof">rx1</grid>
      <grid name="glc">null</grid>
      <grid name="wav">null</grid>
      <mask>gx1v6</mask>
    </model_grid>

    <model_grid alias="ne30_g16_rx1" compset="_DROF">
      <grid name="atm">ne30np4</grid>
      <grid name="lnd">ne30np4</grid>
      <grid name="ocnice">gx1v6</grid>
      <grid name="rof">rx1</grid>
      <grid name="glc">null</grid>
      <grid name="wav">null</grid>
      <mask>gx1v6</mask>
    </model_grid>

    <model_grid alias="ne30_f19_g16_rx1" compset="_DROF">
      <grid name="atm">ne30np4</grid>
      <grid name="lnd">1.9x2.5</grid>
      <grid name="ocnice">gx1v6</grid>
      <grid name="rof">rx1</grid>
      <grid name="glc">null</grid>
      <grid name="wav">null</grid>
      <mask>gx1v6</mask>
    </model_grid>

    <!-- ww3 grids -->

    <model_grid alias="CFSv2_wQU225EC60to30" compset="_WW3">
      <grid name="atm">CFSv2</grid>
      <grid name="lnd">null</grid>
      <grid name="ocnice">null</grid>
      <grid name="rof">null</grid>
      <grid name="glc">null</grid>
      <grid name="wav">wQU225EC60to30</grid>
      <mask>oEC60to30v3</mask>
    </model_grid>

    <model_grid alias="CFSR_wQU225EC60to30" compset="_WW3">
      <grid name="atm">CFSR</grid>
      <grid name="lnd">null</grid>
      <grid name="ocnice">null</grid>
      <grid name="rof">null</grid>
      <grid name="glc">null</grid>
      <grid name="wav">wQU225EC60to30</grid>
      <mask>oEC60to30v3</mask>
    </model_grid>

    <model_grid alias="T62_oEC60to30v3_wQU225EC60to30" compset="_WW3">
      <grid name="atm">T62</grid>
      <grid name="lnd">T62</grid>
      <grid name="ocnice">oEC60to30v3</grid>
      <grid name="rof">rx1</grid>
      <grid name="glc">null</grid>
      <grid name="wav">wQU225EC60to30</grid>
      <mask>oEC60to30v3</mask>
    </model_grid>

    <model_grid alias="T62_oQU480" compset="(DATM|XATM|SATM)">
      <grid name="atm">T62</grid>
      <grid name="lnd">T62</grid>
      <grid name="ocnice">oQU480</grid>
      <grid name="rof">rx1</grid>
      <grid name="glc">null</grid>
      <grid name="wav">null</grid>
      <mask>oQU480</mask>
    </model_grid>

    <model_grid alias="T62_oQU240" compset="(DATM|XATM|SATM)">
      <grid name="atm">T62</grid>
      <grid name="lnd">T62</grid>
      <grid name="ocnice">oQU240</grid>
      <grid name="rof">rx1</grid>
      <grid name="glc">null</grid>
      <grid name="wav">null</grid>
      <mask>oQU240</mask>
    </model_grid>

    <model_grid alias="T62_oQU240wLI" compset="(DATM|XATM|SATM)">
      <grid name="atm">T62</grid>
      <grid name="lnd">T62</grid>
      <grid name="ocnice">oQU240wLI</grid>
      <grid name="rof">rx1</grid>
      <grid name="glc">null</grid>
      <grid name="wav">null</grid>
      <mask>oQU240wLI</mask>
    </model_grid>

    <model_grid alias="T62_oQU120" compset="(DATM|XATM|SATM)">
      <grid name="atm">T62</grid>
      <grid name="lnd">T62</grid>
      <grid name="ocnice">oQU120</grid>
      <grid name="rof">rx1</grid>
      <grid name="glc">null</grid>
      <grid name="wav">null</grid>
      <mask>oQU120</mask>
    </model_grid>

    <model_grid alias="TL319_EC30to60E2r2_wQU225EC30to60E2r2">
      <grid name="atm">TL319</grid>
      <grid name="lnd">TL319</grid>
      <grid name="ocnice">EC30to60E2r2</grid>
      <grid name="rof">JRA025</grid>
      <grid name="glc">null</grid>
      <grid name="wav">wQU225EC30to60E2r2</grid>
      <mask>EC30to60E2r2</mask>
    </model_grid>

    <model_grid alias="ne16_oQU240">
      <grid name="atm">ne16np4</grid>
      <grid name="lnd">ne16np4</grid>
      <grid name="ocnice">oQU240</grid>
      <grid name="rof">r05</grid>
      <grid name="glc">null</grid>
      <grid name="wav">null</grid>
      <mask>oQU240</mask>
    </model_grid>

    <model_grid alias="ne16_oQU240_a">
      <grid name="atm">ne16np4</grid>
      <grid name="lnd">ne16np4</grid>
      <grid name="ocnice">oQU240</grid>
      <grid name="rof">r05</grid>
      <grid name="glc">mpas.ais20km</grid>
      <grid name="wav">null</grid>
      <mask>oQU240</mask>
    </model_grid>

    <model_grid alias="ne30_oQU120">
      <grid name="atm">ne30np4</grid>
      <grid name="lnd">ne30np4</grid>
      <grid name="ocnice">oQU120</grid>
      <grid name="rof">r05</grid>
      <grid name="glc">null</grid>
      <grid name="wav">null</grid>
      <mask>oQU120</mask>
    </model_grid>

    <model_grid alias="ne30_oQU120_a">
      <grid name="atm">ne30np4</grid>
      <grid name="lnd">ne30np4</grid>
      <grid name="ocnice">oQU120</grid>
      <grid name="rof">r05</grid>
      <grid name="glc">mpas.ais20km</grid>
      <grid name="wav">null</grid>
      <mask>oQU120</mask>
    </model_grid>

    <model_grid alias="ne30_oECv3">
      <grid name="atm">ne30np4</grid>
      <grid name="lnd">ne30np4</grid>
      <grid name="ocnice">oEC60to30v3</grid>
      <grid name="rof">r05</grid>
      <grid name="glc">null</grid>
      <grid name="wav">null</grid>
      <mask>oEC60to30v3</mask>
    </model_grid>

    <model_grid alias="ne30_oECv3_wQU225EC60to30">
      <grid name="atm">ne30np4</grid>
      <grid name="lnd">ne30np4</grid>
      <grid name="ocnice">oEC60to30v3</grid>
      <grid name="rof">r05</grid>
      <grid name="glc">null</grid>
      <grid name="wav">wQU225EC60to30</grid>
      <mask>oEC60to30v3</mask>
    </model_grid>

    <model_grid alias="ne30_oECv3wLI">
      <grid name="atm">ne30np4</grid>
      <grid name="lnd">ne30np4</grid>
      <grid name="ocnice">oEC60to30v3wLI</grid>
      <grid name="rof">r05</grid>
      <grid name="glc">null</grid>
      <grid name="wav">null</grid>
      <mask>oEC60to30v3wLI</mask>
    </model_grid>

    <model_grid alias="ne30_ECwISC30to60E1r2">
      <grid name="atm">ne30np4</grid>
      <grid name="lnd">ne30np4</grid>
      <grid name="ocnice">ECwISC30to60E1r2</grid>
      <grid name="rof">r05</grid>
      <grid name="glc">null</grid>
      <grid name="wav">null</grid>
      <mask>ECwISC30to60E1r2</mask>
    </model_grid>

    <model_grid alias="ne30pg2_oECv3">
      <grid name="atm">ne30np4.pg2</grid>
      <grid name="lnd">ne30np4.pg2</grid>
      <grid name="ocnice">oEC60to30v3</grid>
      <grid name="rof">r05</grid>
      <grid name="glc">null</grid>
      <grid name="wav">null</grid>
      <mask>oEC60to30v3</mask>
    </model_grid>

    <model_grid alias="ne30pg2_oARRM60to10">
      <grid name="atm">ne30np4.pg2</grid>
      <grid name="lnd">ne30np4.pg2</grid>
      <grid name="ocnice">oARRM60to10</grid>
      <grid name="rof">r05</grid>
      <grid name="glc">null</grid>
      <grid name="wav">null</grid>
      <mask>oARRM60to10</mask>
    </model_grid>

    <model_grid alias="ne30pg2_ARRM10to60E2r1">
      <grid name="atm">ne30np4.pg2</grid>
      <grid name="lnd">ne30np4.pg2</grid>
      <grid name="ocnice">ARRM10to60E2r1</grid>
      <grid name="rof">r05</grid>
      <grid name="glc">null</grid>
      <grid name="wav">null</grid>
      <mask>ARRM10to60E2r1</mask>
    </model_grid>

    <model_grid alias="ne30pg2_EC30to60E2r2">
      <grid name="atm">ne30np4.pg2</grid>
      <grid name="lnd">ne30np4.pg2</grid>
      <grid name="ocnice">EC30to60E2r2</grid>
      <grid name="rof">r05</grid>
      <grid name="glc">null</grid>
      <grid name="wav">null</grid>
      <mask>EC30to60E2r2</mask>
    </model_grid>

    <model_grid alias="ne30pg2_EC30to60E2r2_wQU225EC30to60E2r2">
      <grid name="atm">ne30np4.pg2</grid>
      <grid name="lnd">ne30np4.pg2</grid>
      <grid name="ocnice">EC30to60E2r2</grid>
      <grid name="rof">r05</grid>
      <grid name="glc">null</grid>
      <grid name="wav">wQU225EC30to60E2r2</grid>
      <mask>EC30to60E2r2</mask>
    </model_grid>

    <model_grid alias="ne30pg2_WC14to60E2r3">
      <grid name="atm">ne30np4.pg2</grid>
      <grid name="lnd">ne30np4.pg2</grid>
      <grid name="ocnice">WC14to60E2r3</grid>
      <grid name="rof">r05</grid>
      <grid name="glc">null</grid>
      <grid name="wav">null</grid>
      <mask>WC14to60E2r3</mask>
    </model_grid>

<!-- WARNING: THIS GRID COMBINATION IS NOT SCIENTIFICALLY SUPPORTED -->
    <model_grid alias="ne30pg2_oRRS18to6v3">
      <grid name="atm">ne30np4.pg2</grid>
      <grid name="lnd">ne30np4.pg2</grid>
      <grid name="ocnice">oRRS18to6v3</grid>
      <grid name="rof">r05</grid>
      <grid name="glc">null</grid>
      <grid name="wav">null</grid>
      <mask>oRRS18to6v3</mask>
      <support>Experimental for ocn/ice testing</support>
    </model_grid>

    <model_grid alias="ne30_r05_oECv3">
      <grid name="atm">ne30np4</grid>
      <grid name="lnd">r05</grid>
      <grid name="ocnice">oEC60to30v3</grid>
      <grid name="rof">r05</grid>
      <grid name="glc">null</grid>
      <grid name="wav">null</grid>
      <mask>oEC60to30v3</mask>
    </model_grid>

    <model_grid alias="ne30pg2_r05_oECv3">
      <grid name="atm">ne30np4.pg2</grid>
      <grid name="lnd">r05</grid>
      <grid name="ocnice">oEC60to30v3</grid>
      <grid name="rof">r05</grid>
      <grid name="glc">null</grid>
      <grid name="wav">null</grid>
      <mask>oEC60to30v3</mask>
    </model_grid>

    <model_grid alias="ne30pg2_r05_oARRM60to10">
      <grid name="atm">ne30np4.pg2</grid>
      <grid name="lnd">r05</grid>
      <grid name="ocnice">oARRM60to10</grid>
      <grid name="rof">r05</grid>
      <grid name="glc">null</grid>
      <grid name="wav">null</grid>
      <mask>oARRM60to10</mask>
    </model_grid>

    <model_grid alias="ne30pg2_r05_EC30to60E2r2">
      <grid name="atm">ne30np4.pg2</grid>
      <grid name="lnd">r05</grid>
      <grid name="ocnice">EC30to60E2r2</grid>
      <grid name="rof">r05</grid>
      <grid name="glc">null</grid>
      <grid name="wav">null</grid>
      <mask>EC30to60E2r2</mask>
    </model_grid>

    <model_grid alias="ne30pg2_r05_ECwISC30to60E3r2">
      <grid name="atm">ne30np4.pg2</grid>
      <grid name="lnd">r05</grid>
      <grid name="ocnice">ECwISC30to60E3r2</grid>
      <grid name="rof">r05</grid>
      <grid name="glc">null</grid>
      <grid name="wav">null</grid>
      <mask>ECwISC30to60E3r2</mask>
    </model_grid>

<<<<<<< HEAD
    <model_grid alias="ne30pg2_r05_IcoswISC30E3r4">
      <grid name="atm">ne30np4.pg2</grid>
      <grid name="lnd">r05</grid>
      <grid name="ocnice">IcoswISC30E3r4</grid>
      <grid name="rof">r05</grid>
      <grid name="glc">null</grid>
      <grid name="wav">null</grid>
      <mask>IcoswISC30E3r4</mask>
=======
    <model_grid alias="ne30pg2_r05_IcoswISC30E3r5">
      <grid name="atm">ne30np4.pg2</grid>
      <grid name="lnd">r05</grid>
      <grid name="ocnice">IcoswISC30E3r5</grid>
      <grid name="rof">r05</grid>
      <grid name="glc">null</grid>
      <grid name="wav">null</grid>
      <mask>IcoswISC30E3r5</mask>
>>>>>>> cd0473e7
    </model_grid>

    <model_grid alias="ne30pg2_r05_WC14to60E2r3">
      <grid name="atm">ne30np4.pg2</grid>
      <grid name="lnd">r05</grid>
      <grid name="ocnice">WC14to60E2r3</grid>
      <grid name="rof">r05</grid>
      <grid name="glc">null</grid>
      <grid name="wav">null</grid>
      <mask>WC14to60E2r3</mask>
    </model_grid>

    <model_grid alias="ne30pg3_r05_oECv3">
      <grid name="atm">ne30np4.pg3</grid>
      <grid name="lnd">r05</grid>
      <grid name="ocnice">oEC60to30v3</grid>
      <grid name="rof">r05</grid>
      <grid name="glc">null</grid>
      <grid name="wav">null</grid>
      <mask>oEC60to30v3</mask>
    </model_grid>

    <model_grid alias="ne30pg4_r05_oECv3">
      <grid name="atm">ne30np4.pg4</grid>
      <grid name="lnd">r05</grid>
      <grid name="ocnice">oEC60to30v3</grid>
      <grid name="rof">r05</grid>
      <grid name="glc">null</grid>
      <grid name="wav">null</grid>
      <mask>oEC60to30v3</mask>
    </model_grid>

    <model_grid alias="ne30pg2_r05_ne30pg2" compset="(DOCN|XOCN|SOCN|AQP1)">
      <grid name="atm">ne30np4.pg2</grid>
      <grid name="lnd">r05</grid>
      <grid name="ocnice">ne30np4.pg2</grid>
      <grid name="rof">r05</grid>
      <grid name="glc">null</grid>
      <grid name="wav">null</grid>
      <mask>oEC60to30v3</mask>
    </model_grid>

    <model_grid alias="ne30_oRRS30v3">
      <grid name="atm">ne30np4</grid>
      <grid name="lnd">ne30np4</grid>
      <grid name="ocnice">oRRS30to10v3</grid>
      <grid name="rof">r05</grid>
      <grid name="glc">null</grid>
      <grid name="wav">null</grid>
      <mask>oRRS30to10v3</mask>
    </model_grid>

    <model_grid alias="ne30_oRRS30v3wLI">
      <grid name="atm">ne30np4</grid>
      <grid name="lnd">ne30np4</grid>
      <grid name="ocnice">oRRS30to10v3wLI</grid>
      <grid name="rof">r05</grid>
      <grid name="glc">null</grid>
      <grid name="wav">null</grid>
      <mask>oRRS30to10v3wLI</mask>
    </model_grid>

    <model_grid alias="ne45pg2_r05_oECv3">
      <grid name="atm">ne45np4.pg2</grid>
      <grid name="lnd">r05</grid>
      <grid name="ocnice">oEC60to30v3</grid>
      <grid name="rof">r05</grid>
      <grid name="glc">null</grid>
      <grid name="wav">null</grid>
      <mask>oEC60to30v3</mask>
    </model_grid>

    <model_grid alias="twpx4v1_twpx4v1" compset="(DOCN|XOCN|SOCN|AQP1)">
      <grid name="atm">ne0np4_twpx4v1</grid>
      <grid name="lnd">ne0np4_twpx4v1</grid>
      <grid name="ocnice">ne0np4_twpx4v1</grid>
      <grid name="rof">null</grid>
      <grid name="glc">null</grid>
      <grid name="wav">null</grid>
      <mask>oRRS18to6v3</mask>
    </model_grid>

    <model_grid alias="T62_oQU120_ais20" compset="MPASO.*_MALI">
      <grid name="atm">T62</grid>
      <grid name="lnd">T62</grid>
      <grid name="ocnice">oQU120</grid>
      <grid name="rof">rx1</grid>
      <grid name="glc">mpas.ais20km</grid>
      <grid name="wav">null</grid>
      <mask>oQU120</mask>
    </model_grid>

    <model_grid alias="T62_oEC60to30v3wLI_ais20" compset="MPASO.*_MALI">
      <grid name="atm">T62</grid>
      <grid name="lnd">T62</grid>
      <grid name="ocnice">oEC60to30v3wLI</grid>
      <grid name="rof">rx1</grid>
      <grid name="glc">mpas.ais20km</grid>
      <grid name="wav">null</grid>
      <mask>oEC60to30v3wLI</mask>
    </model_grid>

  </grids>

  <domains>

    <!-- ======================================================== -->
    <!-- Component grid domain specifications -->
    <!-- ======================================================== -->

    <domain name="reg">
      <nx/>
      <ny/>
      <desc>regional grid mask: </desc>
    </domain>

    <domain name="usgs">
      <nx/>
      <ny/>
      <desc>USGS mask</desc>
    </domain>

    <domain name="null">
      <nx>0</nx>
      <ny>0</ny>
      <desc>null is no grid: </desc>
    </domain>

    <domain name="ELM_USRDAT">
      <nx>1</nx>
      <ny>1</ny>
      <file grid="atm|lnd">$DIN_LOC_ROOT/share/domains/domain.clm/domain.lnd.${ELM_USRDAT_NAME}_navy.nc</file>
      <desc>user specified domain - only valid for DATM/ELM compset</desc>
    </domain>

    <domain name="1x1_numaIA">
      <nx>1</nx>
      <ny>1</ny>
      <file grid="atm|lnd">$DIN_LOC_ROOT/share/domains/domain.clm/domain.lnd.1x1pt-numaIA_navy.110106.nc</file>
      <desc>1x1 Numa Iowa -- only valid for DATM/ELM compset</desc>
    </domain>

    <domain name="1x1_brazil">
      <nx>1</nx>
      <ny>1</ny>
      <file grid="atm|lnd">$DIN_LOC_ROOT/share/domains/domain.clm/domain.lnd.1x1pt-brazil_navy.090715.nc</file>
      <desc>1x1 Brazil -- only valid for DATM/ELM compset</desc>
    </domain>

    <domain name="1x1_smallvilleIA">
      <nx>1</nx>
      <ny>1</ny>
      <file grid="atm|lnd">$DIN_LOC_ROOT/share/domains/domain.clm/domain.lnd.1x1pt-smallvilleIA_test.110106.nc</file>
      <desc>1x1 Smallville Iowa Crop Test Case -- only valid for DATM/ELM compset</desc>
    </domain>

    <domain name="1x1_camdenNJ">
      <nx>1</nx>
      <ny>1</ny>
      <file grid="atm|lnd">$DIN_LOC_ROOT/share/domains/domain.clm/domain.lnd.1x1pt-camdenNJ_navy.111004.nc</file>
      <desc>1x1 Camden New Jersey -- only valid for DATM/ELM compset</desc>
    </domain>

    <domain name="1x1_mexicocityMEX">
      <nx>1</nx>
      <ny>1</ny>
      <file grid="atm|lnd">$DIN_LOC_ROOT/share/domains/domain.clm/domain.lnd.1x1pt-mexicocityMEX_navy.090715.nc</file>
      <desc>1x1 Mexico City Mexico -- only valid for DATM/ELM compset</desc>
    </domain>

    <domain name="1x1_vancouverCAN">
      <nx>1</nx>
      <ny>1</ny>
      <file grid="atm|lnd">$DIN_LOC_ROOT/share/domains/domain.clm/domain.lnd.1x1pt-vancouverCAN_navy.090715.nc</file>
      <desc>1x1 Vancouver Canada -- only valid for DATM/ELM compset</desc>
    </domain>

    <domain name="1x1_tropicAtl">
      <nx>1</nx>
      <ny>1</ny>
      <file grid="atm|lnd">$DIN_LOC_ROOT/share/domains/domain.clm/domain.lnd.1x1pt-tropicAtl_test.111004.nc</file>
      <desc>1x1 Tropical Atlantic Test Case -- only valid for DATM/ELM compset</desc>
    </domain>

    <domain name="1x1_urbanc_alpha">
      <nx>1</nx>
      <ny>1</ny>
      <file grid="atm|lnd">$DIN_LOC_ROOT/share/domains/domain.clm/domain.lnd.1x1pt-urbanc_alpha_test.110201.nc</file>
      <desc>1x1 Urban C Alpha Test Case -- only valid for DATM/ELM compset</desc>
    </domain>

    <domain name="5x5_amazon">
      <nx>1</nx>
      <ny>1</ny>
      <file grid="atm|lnd">$DIN_LOC_ROOT/share/domains/domain.clm/domain.lnd.5x5pt-amazon_navy.090715.nc</file>
      <desc>5x5 Amazon regional case -- only valid for DATM/ELM compset</desc>
    </domain>

    <domain name="360x720cru">
      <nx>720</nx>
      <ny>360</ny>
      <file grid="atm|lnd">$DIN_LOC_ROOT/share/domains/domain.clm/domain.lnd.360x720_cruncep.100429.nc</file>
      <file grid="atm|lnd" mask="oRRS15to5">$DIN_LOC_ROOT/share/domains/domain.lnd.360x720cru_oRRS15to5.190417.nc</file>
      <desc>Exact half-degree CRUNCEP datm forcing grid with CRUNCEP land-mask -- only valid for DATM/ELM compset</desc>
    </domain>

    <domain name="NLDAS">
      <nx>464</nx>
      <ny>224</ny>
      <file grid="atm|lnd">$DIN_LOC_ROOT/share/domains/domain.clm/domain.lnd.nldas2_0224x0464_c110415.nc</file>
      <desc>NLDAS US one eighth degree grid -- only valid for DATM/ELM compset</desc>
    </domain>

    <domain name="0.23x0.31">
      <nx>1152</nx>
      <ny>768</ny>
      <file grid="atm|lnd" mask="gx1v6">$DIN_LOC_ROOT/share/domains/domain.lnd.fv0.23x0.31_gx1v6.100517.nc</file>
      <file grid="ice|ocn" mask="gx1v6">$DIN_LOC_ROOT/share/domains/domain.ocn.0.23x0.31_gx1v6_101108.nc</file>
      <desc>0.23x0.31 is FV 1/4-deg grid:</desc>
    </domain>

    <domain name="0.47x0.63">
      <nx>576</nx>
      <ny>384</ny>
      <file grid="atm|lnd" mask="gx1v6">$DIN_LOC_ROOT/share/domains/domain.lnd.fv0.47x0.63_gx1v6.090407.nc</file>
      <file grid="ice|ocn" mask="gx1v6">$DIN_LOC_ROOT/share/domains/domain.ocn.0.47x0.63_gx1v6_090408.nc</file>
      <desc>0.47x0.63 is FV 1/2-deg grid:</desc>
    </domain>

    <domain name="0.9x1.25">
      <nx>288</nx>
      <ny>192</ny>
      <file grid="atm|lnd" mask="gx1v6">$DIN_LOC_ROOT/share/domains/domain.lnd.fv0.9x1.25_gx1v6.090309.nc</file>
      <file grid="atm|lnd" mask="mp120v1">$DIN_LOC_ROOT/share/domains/domain.lnd.fv0.9x1.25_mp120v1.111018.nc</file>
      <file grid="ice|ocn" mask="gx1v6">$DIN_LOC_ROOT/share/domains/domain.ocn.0.9x1.25_gx1v6_090403.nc</file>
      <desc>0.9x1.25 is FV 1-deg grid:</desc>
    </domain>

    <domain name="1.9x2.5">
      <nx>144</nx>
      <ny>96</ny>
      <file grid="atm|lnd" mask="gx1v6">$DIN_LOC_ROOT/share/domains/domain.lnd.fv1.9x2.5_gx1v6.090206.nc</file>
      <file grid="ice|ocn" mask="gx1v6">$DIN_LOC_ROOT/share/domains/domain.ocn.1.9x2.5_gx1v6_090403.nc</file>
      <desc>1.9x2.5 is FV 2-deg grid:</desc>
    </domain>

    <domain name="4x5">
      <nx>72</nx>
      <ny>46</ny>
      <file grid="atm|lnd" mask="gx3v7">$DIN_LOC_ROOT/share/domains/domain.lnd.fv4x5_gx3v7.091218.nc</file>
      <file grid="ice|ocn" mask="gx3v7">$DIN_LOC_ROOT/share/domains/domain.ocn.4x5_gx3v7_100120.nc</file>
      <desc>4x5 is FV 4-deg grid:</desc>
    </domain>

    <domain name="2.5x3.33">
      <nx>108</nx>
      <ny>72</ny>
      <file grid="atm|lnd" mask="gx3v7">$DIN_LOC_ROOT/share/domains/domain.lnd.fv2.5x3.33_gx3v7.110223.nc</file>
      <file grid="ice|ocn" mask="gx3v7">$DIN_LOC_ROOT/share/domains/domain.ocn.fv2.5x3.33_gx3v7_110223.nc</file>
      <desc>2.5x3.33 is FV 3-deg grid:</desc>
    </domain>

    <domain name="10x15">
      <nx>24</nx>
      <ny>19</ny>
      <file grid="atm|lnd" mask="usgs">$DIN_LOC_ROOT/share/domains/domain.clm/domain.lnd.fv10x15_USGS.110713.nc</file>
      <file grid="ice|ocn" mask="usgs">$DIN_LOC_ROOT/share/domains/domain.clm/domain.camocn.10x15_USGS_070807.nc</file>
      <desc>10x15 is FV 10-deg grid:</desc>
    </domain>

    <!--=====================================================================-->
    <!--=====================================================================-->
    <!-- Eulerian grid domains -->
    <!--=====================================================================-->
    <!--=====================================================================-->
    <domain name="T341">
      <nx>1024</nx>
      <ny>512</ny>
      <desc>T341 is Gaussian grid:</desc>
    </domain>

    <domain name="T85">
      <nx>256</nx>
      <ny>128</ny>
      <desc>T85 is Gaussian grid:</desc>
    </domain>

    <domain name="T62">
      <nx>192</nx>
      <ny>96</ny>
      <file grid="atm|lnd" mask="gx1v6">$DIN_LOC_ROOT/share/domains/domain.lnd.T62_gx1v6.090320.nc</file>
      <file grid="atm|lnd" mask="gx3v7">$DIN_LOC_ROOT/share/domains/domain.lnd.T62_gx3v7.090911.nc</file>
      <file grid="atm|lnd" mask="oQU480">$DIN_LOC_ROOT/share/domains/domain.lnd.T62_oQU480.151209.nc</file>
      <file grid="atm|lnd" mask="oQU240">$DIN_LOC_ROOT/share/domains/domain.lnd.T62_oQU240.151209.nc</file>
      <file grid="atm|lnd" mask="oQU240wLI">$DIN_LOC_ROOT/share/domains/domain.lnd.T62_oQU240wLI_mask.160929.nc</file>
      <file grid="atm|lnd" mask="oQU120">$DIN_LOC_ROOT/share/domains/domain.lnd.T62_oQU120.151209.nc</file>
      <file grid="atm|lnd" mask="oEC60to30v3">$DIN_LOC_ROOT/share/domains/domain.lnd.T62_oEC60to30v3.161222.nc</file>
      <file grid="atm|lnd" mask="oEC60to30v3wLI">$DIN_LOC_ROOT/share/domains/domain.lnd.T62_oEC60to30v3wLI_mask.170328.nc</file>
      <file grid="atm|lnd" mask="ECwISC30to60E1r2">$DIN_LOC_ROOT/share/domains/domain.lnd.T62_ECwISC30to60E1r2.200410.nc</file>
      <file grid="atm|lnd" mask="oRRS30to10v3">$DIN_LOC_ROOT/share/domains/domain.lnd.T62_oRRS30to10v3.171129.nc</file>
      <file grid="atm|lnd" mask="oRRS30to10v3wLI">$DIN_LOC_ROOT/share/domains/domain.lnd.T62_oRRS30to10v3wLI_mask.171109.nc</file>
      <file grid="atm|lnd" mask="oRRS18to6v3">$DIN_LOC_ROOT/share/domains/domain.lnd.T62_oRRS18to6v3.170111.nc</file>
      <file grid="atm|lnd" mask="oRRS15to5">$DIN_LOC_ROOT/share/domains/domain.lnd.T62_oRRS15to5.150722.nc</file>
      <file grid="atm|lnd" mask="oARRM60to10">$DIN_LOC_ROOT/share/domains/domain.lnd.T62_oARRM60to10.180716.nc</file>
      <file grid="atm|lnd" mask="oARRM60to6">$DIN_LOC_ROOT/share/domains/domain.lnd.T62_oARRM60to6.180803.nc</file>
      <file grid="atm|lnd" mask="ARRM10to60E2r1">$DIN_LOC_ROOT/share/domains/domain.lnd.T62_ARRM10to60E2r1.220802.nc</file>
      <file grid="atm|lnd" mask="EC30to60E2r2">$DIN_LOC_ROOT/share/domains/domain.lnd.T62_EC30to60E2r2.201005.nc</file>
      <file grid="atm|lnd" mask="WC14to60E2r3">$DIN_LOC_ROOT/share/domains/domain.lnd.T62_WC14to60E2r3.200929.nc</file>
      <file grid="atm|lnd" mask="WCAtl12to45E2r4">$DIN_LOC_ROOT/share/domains/domain.lnd.T62_WCAtl12to45E2r4.210318.nc</file>
      <file grid="atm|lnd" mask="SOwISC12to60E2r4">$DIN_LOC_ROOT/share/domains/domain.lnd.T62_SOwISC12to60E2r4.210119.nc</file>
      <file grid="atm|lnd" mask="ECwISC30to60E2r1">$DIN_LOC_ROOT/share/domains/domain.lnd.T62_ECwISC30to60E2r1.201007.nc</file>
      <file grid="atm|lnd" mask="ECwISC30to60E3r2">$DIN_LOC_ROOT/share/domains/domain.lnd.T62_ECwISC30to60E3r2.231018.nc</file>
<<<<<<< HEAD
      <file grid="atm|lnd" mask="IcoswISC30E3r4">$DIN_LOC_ROOT/share/domains/domain.lnd.T62_IcoswISC30E3r4.231121.nc</file>
=======
      <file grid="atm|lnd" mask="IcoswISC30E3r5">$DIN_LOC_ROOT/share/domains/domain.lnd.T62_IcoswISC30E3r5.231121.nc</file>
>>>>>>> cd0473e7
      <desc>T62 is Gaussian grid:</desc>
    </domain>

    <domain name="T42">
      <nx>128</nx>
      <ny>64</ny>
      <file grid="atm|lnd" mask="usgs">$DIN_LOC_ROOT/share/domains/domain.clm/domain.lnd.T42_USGS.111004.nc</file>
      <file grid="ice|ocn" mask="usgs">$DIN_LOC_ROOT/atm/cam/ocnfrac/domain.camocn.64x128_USGS_070807.nc</file>
      <desc>T42 is Gaussian grid:</desc>
    </domain>

    <domain name="T31">
      <nx>96</nx>
      <ny>48</ny>
      <desc>T31 is Gaussian grid:</desc>
    </domain>

    <domain name="TL319">
      <nx>640</nx>
      <ny>320</ny>
      <file grid="atm|lnd" mask="oEC60to30v3">$DIN_LOC_ROOT/share/domains/domain.lnd.TL319_oEC60to30v3.181203.nc</file>
      <file grid="ice|ocn" mask="oEC60to30v3">$DIN_LOC_ROOT/share/domains/domain.ocn.TL319_oEC60to30v3.181203.nc</file>
      <file grid="atm|lnd" mask="oEC60to30v3wLI">$DIN_LOC_ROOT/share/domains/domain.lnd.TL319_oEC60to30v3wLI.200108.nc</file>
      <file grid="ice|ocn" mask="oEC60to30v3wLI">$DIN_LOC_ROOT/share/domains/domain.ocn.TL319_oEC60to30v3wLI.200108.nc</file>
      <file grid="atm|lnd" mask="ECwISC30to60E1r2">$DIN_LOC_ROOT/share/domains/domain.lnd.TL319_ECwISC30to60E1r2.200819.nc</file>
      <file grid="ice|ocn" mask="ECwISC30to60E1r2">$DIN_LOC_ROOT/share/domains/domain.ocn.TL319_ECwISC30to60E1r2.200819.nc</file>
      <file grid="atm|lnd" mask="oARRM60to10">$DIN_LOC_ROOT/share/domains/domain.lnd.TL319_oARRM60to10.180905.nc</file>
      <file grid="ice|ocn" mask="oARRM60to10">$DIN_LOC_ROOT/share/domains/domain.ocn.TL319_oARRM60to10.180905.nc</file>
      <file grid="atm|lnd" mask="oARRM60to6">$DIN_LOC_ROOT/share/domains/domain.lnd.TL319_oARRM60to6.180905.nc</file>
      <file grid="ice|ocn" mask="oARRM60to6">$DIN_LOC_ROOT/share/domains/domain.ocn.TL319_oARRM60to6.180905.nc</file>
      <file grid="atm|lnd" mask="ARRM10to60E2r1">$DIN_LOC_ROOT/share/domains/domain.lnd.TL319_ARRM10to60E2r1.220802.nc</file>
      <file grid="ice|ocn" mask="ARRM10to60E2r1">$DIN_LOC_ROOT/share/domains/domain.ocn.TL319_ARRM10to60E2r1.220802.nc</file>
      <file grid="atm|lnd" mask="EC30to60E2r2">$DIN_LOC_ROOT/share/domains/domain.lnd.TL319_EC30to60E2r2.201005.nc</file>
      <file grid="ice|ocn" mask="EC30to60E2r2">$DIN_LOC_ROOT/share/domains/domain.ocn.TL319_EC30to60E2r2.201005.nc</file>
      <file grid="atm|lnd" mask="WC14to60E2r3">$DIN_LOC_ROOT/share/domains/domain.lnd.TL319_WC14to60E2r3.200929.nc</file>
      <file grid="ice|ocn" mask="WC14to60E2r3">$DIN_LOC_ROOT/share/domains/domain.ocn.TL319_WC14to60E2r3.200929.nc</file>
      <file grid="atm|lnd" mask="WCAtl12to45E2r4">$DIN_LOC_ROOT/share/domains/domain.lnd.TL319_WCAtl12to45E2r4.210318.nc</file>
      <file grid="ice|ocn" mask="WCAtl12to45E2r4">$DIN_LOC_ROOT/share/domains/domain.ocn.TL319_WCAtl12to45E2r4.210318.nc</file>
      <file grid="atm|lnd" mask="SOwISC12to60E2r4">$DIN_LOC_ROOT/share/domains/domain.lnd.TL319_SOwISC12to60E2r4.210119.nc</file>
      <file grid="ice|ocn" mask="SOwISC12to60E2r4">$DIN_LOC_ROOT/share/domains/domain.ocn.TL319_SOwISC12to60E2r4.210119.nc</file>
      <file grid="atm|lnd" mask="ECwISC30to60E2r1">$DIN_LOC_ROOT/share/domains/domain.lnd.TL319_ECwISC30to60E2r1.201007.nc</file>
      <file grid="ice|ocn" mask="ECwISC30to60E2r1">$DIN_LOC_ROOT/share/domains/domain.ocn.TL319_ECwISC30to60E2r1.201007.nc</file>
      <file grid="atm|lnd" mask="ECwISC30to60E3r2">$DIN_LOC_ROOT/share/domains/domain.lnd.TL319_ECwISC30to60E3r2.231018.nc</file>
      <file grid="ice|ocn" mask="ECwISC30to60E3r2">$DIN_LOC_ROOT/share/domains/domain.ocn.TL319_ECwISC30to60E3r2.231018.nc</file>
<<<<<<< HEAD
      <file grid="atm|lnd" mask="IcoswISC30E3r4">$DIN_LOC_ROOT/share/domains/domain.lnd.TL319_IcoswISC30E3r4.231121.nc</file>
      <file grid="ice|ocn" mask="IcoswISC30E3r4">$DIN_LOC_ROOT/share/domains/domain.ocn.TL319_IcoswISC30E3r4.231121.nc</file>
=======
      <file grid="atm|lnd" mask="IcoswISC30E3r5">$DIN_LOC_ROOT/share/domains/domain.lnd.TL319_IcoswISC30E3r5.231121.nc</file>
      <file grid="ice|ocn" mask="IcoswISC30E3r5">$DIN_LOC_ROOT/share/domains/domain.ocn.TL319_IcoswISC30E3r5.231121.nc</file>
>>>>>>> cd0473e7
      <file grid="atm|lnd" mask="oRRS18to6v3">$DIN_LOC_ROOT/share/domains/domain.lnd.TL319_oRRS18to6v3.220124.nc</file>
      <file grid="ice|ocn" mask="oRRS18to6v3">$DIN_LOC_ROOT/share/domains/domain.ocn.TL319_oRRS18to6v3.220124.nc</file>
      <desc>TL319 is JRA lat/lon grid:</desc>
    </domain>

    <!--=====================================================================-->
    <!--=====================================================================-->
    <!-- SE grid domains -->
    <!--=====================================================================-->
    <!--=====================================================================-->

    <!-- ne4  -->
    <domain name="ne4np4">
      <nx>866</nx>
      <ny>1</ny>
      <file grid="atm|lnd" mask="oQU480">$DIN_LOC_ROOT/share/domains/domain.lnd.ne4np4_oQU480.180702.nc</file>
      <file grid="atm|lnd" mask="oQU240">$DIN_LOC_ROOT/share/domains/domain.lnd.ne4np4_oQU240.160614.nc</file>
      <file grid="ice|ocn" mask="oQU480">$DIN_LOC_ROOT/share/domains/domain.ocn.ne4np4_oQU480.180702.nc</file>
      <file grid="ice|ocn" mask="oQU240">$DIN_LOC_ROOT/share/domains/domain.ocn.ne4np4_oQU240.160614.nc</file>
      <desc>ne4np4 is Spectral Elem  7.5-deg grid:</desc>
    </domain>
    <domain name="ne4np4.pg2">
      <nx>384</nx>
      <ny>1</ny>
      <file grid="atm|lnd" mask="oQU480">domain.lnd.ne4pg2_oQU480.200527.nc</file>
      <file grid="atm|lnd" mask="oQU240">domain.lnd.ne4pg2_oQU240.190321.nc</file>
      <file grid="ice|ocn" mask="oQU480">domain.ocn.ne4pg2_oQU480.200527.nc</file>
      <file grid="ice|ocn" mask="oQU240">domain.ocn.ne4pg2_oQU240.190321.nc</file>
      <desc>ne4np4.pg2 is Spectral Elem 7.5-deg grid w/ 2x2 FV physics grid per element:</desc>
    </domain>

    <!--=====================================================================-->
    <!-- ne11 -->
    <domain name="ne11np4">
      <nx>6536</nx>
      <ny>1</ny>
      <file grid="atm|lnd" mask="oQU240">$DIN_LOC_ROOT/share/domains/domain.lnd.ne11np4_oQU240.160614.nc</file>
      <file grid="ice|ocn" mask="oQU240">$DIN_LOC_ROOT/share/domains/domain.ocn.ne11np4_oQU240.160614.nc</file>
      <desc>ne11np4 is Spectral Elem 2.7-deg grid:</desc>
    </domain>

    <!--=====================================================================-->
    <!-- ne16 -->
    <domain name="ne16np4">
      <nx>13826</nx>
      <ny>1</ny>
      <file grid="atm|lnd" mask="gx3v7">$DIN_LOC_ROOT/share/domains/domain.lnd.ne16np4_gx3v7.120406.nc</file>
      <file grid="atm|lnd" mask="oQU240">$DIN_LOC_ROOT/share/domains/domain.lnd.ne16np4_oQU240.151211.nc</file>
      <file grid="ice|ocn" mask="gx3v7">$DIN_LOC_ROOT/share/domains/domain.ocn.ne16np4_gx3v7.121113.nc</file>
      <file grid="ice|ocn" mask="oQU240">$DIN_LOC_ROOT/share/domains/domain.ocn.ne16np4_oQU240.151211.nc</file>
      <desc>ne16np4 is Spectral Elem 2-deg grid:</desc>
    </domain>
    <domain name="ne16np4.pg2">
      <nx>6144</nx>
      <ny>1</ny>
      <file grid="atm|lnd" mask="oQU240">domain.lnd.ne16pg2_oQU240.200527.nc</file>
      <file grid="ice|ocn" mask="oQU240">domain.ocn.ne16pg2_oQU240.200527.nc</file>
      <file grid="atm|lnd" mask="gx1v6">DUMMY</file>
      <file grid="ice|ocn" mask="gx1v6">DUMMY</file>
      <desc>ne16np4.pg2 is Spectral Elem 2-deg grid w/ 2x2 FV physics grid per element:</desc>
    </domain>

    <!--=====================================================================-->
    <!-- ne30 -->
    <domain name="ne30np4">
      <nx>48602</nx>
      <ny>1</ny>
      <file grid="atm|lnd" mask="gx1v6">$DIN_LOC_ROOT/share/domains/domain.lnd.ne30np4_gx1v6.110905.nc</file>
      <file grid="atm|lnd" mask="oQU120">$DIN_LOC_ROOT/share/domains/domain.lnd.ne30np4_oQU120.160401.nc</file>
      <file grid="atm|lnd" mask="oEC60to30v3">$DIN_LOC_ROOT/share/domains/domain.lnd.ne30np4_oEC60to30v3.161222.nc</file>
      <file grid="atm" mask="oEC60to30v3wLI">$DIN_LOC_ROOT/share/domains/domain.lnd.ne30np4_oEC60to30v3wLI_mask.170802.nc</file>
      <file grid="atm|lnd" mask="ECwISC30to60E1r2">$DIN_LOC_ROOT/share/domains/domain.lnd.ne30np4_ECwISC30to60E1r2.200410.nc</file>
      <file grid="atm|lnd" mask="oRRS18to6v3">$DIN_LOC_ROOT/share/domains/domain.lnd.ne30pg2_oRRS18to6v3.211101.nc</file>
      <file grid="ice|ocn" mask="oRRS18to6v3">$DIN_LOC_ROOT/share/domains/domain.ocn.ne30pg2_oRRS18to6v3.211101.nc</file>
      <file grid="atm|lnd" mask="oRRS30to10v3">$DIN_LOC_ROOT/share/domains/domain.lnd.ne30np4_oRRS30to10v3.171101.nc</file>
      <file grid="atm|lnd" mask="oRRS30to10v3wLI">$DIN_LOC_ROOT/share/domains/domain.lnd.ne30np4_oRRS30to10v3wLI_mask.171109.nc</file>
      <file grid="ice|ocn" mask="gx1v6">$DIN_LOC_ROOT/share/domains/domain.ocn.ne30np4_gx1v6_110217.nc</file>
      <file grid="ice|ocn" mask="oQU120">$DIN_LOC_ROOT/share/domains/domain.ocn.ne30np4_oQU120.160401.nc</file>
      <file grid="ice|ocn" mask="oEC60to30v3">$DIN_LOC_ROOT/share/domains/domain.ocn.ne30np4_oEC60to30v3.161222.nc</file>
      <file grid="ice|ocn" mask="oEC60to30v3wLI">$DIN_LOC_ROOT/share/domains/domain.ocn.ne30np4_oEC60to30v3wLI_mask.160915.nc</file>
      <file grid="ice|ocn" mask="ECwISC30to60E1r2">$DIN_LOC_ROOT/share/domains/domain.ocn.ne30np4_ECwISC30to60E1r2.200410.nc</file>
      <file grid="ice|ocn" mask="oRRS30to10v3">$DIN_LOC_ROOT/share/domains/domain.ocn.ne30np4_oRRS30to10v3.171101.nc</file>
      <file grid="ice|ocn" mask="oRRS30to10v3wLI">$DIN_LOC_ROOT/share/domains/domain.ocn.ne30np4_oRRS30to10v3wLI_mask.171109.nc</file>
      <file grid="lnd" mask="oEC60to30v3wLI">$DIN_LOC_ROOT/share/domains/domain.lnd.ne30np4_oEC60to30v3wLI_mask.170802.nc</file>
      <desc>ne30np4 is Spectral Elem 1-deg grid:</desc>
    </domain>
    <domain name="ne30np4.pg2">
      <nx>21600</nx>
      <ny>1</ny>
      <file grid="atm|lnd" mask="oEC60to30v3">$DIN_LOC_ROOT/share/domains/domain.lnd.ne30pg2_oEC60to30v3.200220.nc</file>
      <file grid="ice|ocn" mask="oEC60to30v3">$DIN_LOC_ROOT/share/domains/domain.ocn.ne30pg2_oEC60to30v3.200220.nc</file>
      <file grid="atm|lnd" mask="oARRM60to10">$DIN_LOC_ROOT/share/domains/domain.lnd.ne30pg2_ARRM60to10.200527.nc</file>
      <file grid="ice|ocn" mask="oARRM60to10">$DIN_LOC_ROOT/share/domains/domain.ocn.ne30pg2_ARRM60to10.200527.nc</file>
      <file grid="atm|lnd" mask="ARRM10to60E2r1">$DIN_LOC_ROOT/share/domains/domain.lnd.ne30pg2_ARRM10to60E2r1.220802.nc</file>
      <file grid="ice|ocn" mask="ARRM10to60E2r1">$DIN_LOC_ROOT/share/domains/domain.ocn.ne30pg2_ARRM10to60E2r1.220802.nc</file>
      <file grid="atm|lnd" mask="EC30to60E2r2">$DIN_LOC_ROOT/share/domains/domain.lnd.ne30pg2_EC30to60E2r2.201005.nc</file>
      <file grid="ice|ocn" mask="EC30to60E2r2">$DIN_LOC_ROOT/share/domains/domain.ocn.ne30pg2_EC30to60E2r2.201005.nc</file>
      <file grid="atm|lnd" mask="WC14to60E2r3">$DIN_LOC_ROOT/share/domains/domain.lnd.ne30pg2_WC14to60E2r3.200929.nc</file>
      <file grid="ice|ocn" mask="WC14to60E2r3">$DIN_LOC_ROOT/share/domains/domain.ocn.ne30pg2_WC14to60E2r3.200929.nc</file>
      <file grid="atm|lnd" mask="WCAtl12to45E2r4">$DIN_LOC_ROOT/share/domains/domain.lnd.ne30pg2_WCAtl12to45E2r4.210318.nc</file>
      <file grid="ice|ocn" mask="WCAtl12to45E2r4">$DIN_LOC_ROOT/share/domains/domain.ocn.ne30pg2_WCAtl12to45E2r4.210318.nc</file>
      <file grid="atm|lnd" mask="SOwISC12to60E2r4">$DIN_LOC_ROOT/share/domains/domain.lnd.ne30pg2_SOwISC12to60E2r4.210119.nc</file>
      <file grid="ice|ocn" mask="SOwISC12to60E2r4">$DIN_LOC_ROOT/share/domains/domain.ocn.ne30pg2_SOwISC12to60E2r4.210119.nc</file>
      <file grid="atm|lnd" mask="ECwISC30to60E2r1">$DIN_LOC_ROOT/share/domains/domain.lnd.ne30pg2_ECwISC30to60E2r1.201007.nc</file>
      <file grid="ice|ocn" mask="ECwISC30to60E2r1">$DIN_LOC_ROOT/share/domains/domain.ocn.ne30pg2_ECwISC30to60E2r1.201007.nc</file>
      <file grid="atm|lnd" mask="oRRS18to6v3">$DIN_LOC_ROOT/share/domains/domain.lnd.ne30pg2_oRRS18to6v3.211101.nc</file>
      <file grid="ice|ocn" mask="oRRS18to6v3">$DIN_LOC_ROOT/share/domains/domain.ocn.ne30pg2_oRRS18to6v3.211101.nc</file>
      <file grid="atm|lnd" mask="ECwISC30to60E3r2">$DIN_LOC_ROOT/share/domains/domain.lnd.ne30pg2_ECwISC30to60E3r2.231018.nc</file>
      <file grid="ice|ocn" mask="ECwISC30to60E3r2">$DIN_LOC_ROOT/share/domains/domain.ocn.ne30pg2_ECwISC30to60E3r2.231018.nc</file>
<<<<<<< HEAD
      <file grid="atm|lnd" mask="IcoswISC30E3r4">$DIN_LOC_ROOT/share/domains/domain.lnd.ne30pg2_IcoswISC30E3r4.231121.nc</file>
      <file grid="ice|ocn" mask="IcoswISC30E3r4">$DIN_LOC_ROOT/share/domains/domain.ocn.ne30pg2_IcoswISC30E3r4.231121.nc</file>
=======
      <file grid="atm|lnd" mask="IcoswISC30E3r5">$DIN_LOC_ROOT/share/domains/domain.lnd.ne30pg2_IcoswISC30E3r5.231121.nc</file>
      <file grid="ice|ocn" mask="IcoswISC30E3r5">$DIN_LOC_ROOT/share/domains/domain.ocn.ne30pg2_IcoswISC30E3r5.231121.nc</file>
>>>>>>> cd0473e7
      <file grid="atm|lnd" mask="gx1v6">$DIN_LOC_ROOT/share/domains/domain.lnd.ne30pg2_gx1v6.190806.nc</file>
      <file grid="ice|ocn" mask="gx1v6">$DIN_LOC_ROOT/share/domains/domain.ocn.ne30pg2_gx1v6.190806.nc</file>
      <desc>ne30np4.pg2 is Spectral Elem 1-deg grid w/ 2x2 FV physics grid per element:</desc>
    </domain>
    <domain name="ne30np4.pg3">
      <nx>48600</nx>
      <ny>1</ny>
      <file grid="atm|lnd" mask="oEC60to30v3">$DIN_LOC_ROOT/share/domains/domain.lnd.ne30pg3_oEC60to30v3.200330.nc</file>
      <file grid="ice|ocn" mask="oEC60to30v3">$DIN_LOC_ROOT/share/domains/domain.ocn.ne30pg3_oEC60to30v3.200330.nc</file>
      <desc>ne30np4.pg3 is Spectral Elem 1-deg grid w/ 3x3 FV physics grid per element:</desc>
    </domain>
    <domain name="ne30np4.pg4">
      <nx>86400</nx>
      <ny>1</ny>
      <file grid="atm|lnd" mask="oEC60to30v3">$DIN_LOC_ROOT/share/domains/domain.lnd.ne30pg4_oEC60to30v3.200330.nc</file>
      <file grid="ice|ocn" mask="oEC60to30v3">$DIN_LOC_ROOT/share/domains/domain.ocn.ne30pg4_oEC60to30v3.200330.nc</file>
      <desc>ne30np4.pg4 is Spectral Elem 1-deg grid w/ 4x4 FV physics grid per element:</desc>
    </domain>

    <!--=====================================================================-->
    <!-- ne45 -->
    <domain name="ne45np4.pg2">
      <nx>48600</nx>
      <ny>1</ny>
      <file grid="atm|lnd" mask="oEC60to30v3">$DIN_LOC_ROOT/share/domains/domain.lnd.ne45pg2_oEC60to30v3.200615.nc</file>
      <file grid="ice|ocn" mask="oEC60to30v3">$DIN_LOC_ROOT/share/domains/domain.ocn.ne45pg2_oEC60to30v3.200615.nc</file>
      <desc>ne45np4.pg2 is Spectral Elem w/ 1-deg FV physics grid:</desc>
    </domain>

    <!--=====================================================================-->
    <!-- ne60 -->
    <domain name="ne60np4">
      <nx>194402</nx>
      <ny>1</ny>
      <file grid="atm|lnd" mask="gx1v6">$DIN_LOC_ROOT/share/domains/domain.lnd.ne60np4_gx1v6.120406.nc</file>
      <file grid="ice|ocn" mask="gx1v6">$DIN_LOC_ROOT/share/domains/domain.ocn.ne60np4_gx1v6.121113.nc</file>
      <desc>ne60np4 is Spectral Elem 1/2-deg grid:</desc>
    </domain>
    <domain name="ne60np4.pg2">
      <nx>86400</nx>
      <ny>1</ny>
      <file grid="atm|lnd" mask="gx1v6">DUMMY</file>
      <file grid="ice|ocn" mask="gx1v6">DUMMY</file>
      <desc>ne60np4.pg2 is Spectral Elem 1/2-deg grid w/ 2x2 FV physics grid per element:</desc>
    </domain>

    <!--=====================================================================-->
    <!-- ne120 -->
    <domain name="ne120np4">
      <nx>777602</nx>
      <ny>1</ny>
      <file grid="atm|lnd" mask="gx1v6">$DIN_LOC_ROOT/share/domains/domain.lnd.ne120np4_gx1v6.110502.nc</file>
      <file grid="atm|lnd" mask="oRRS18to6v3">$DIN_LOC_ROOT/share/domains/domain.lnd.ne120np4_oRRS18to6v3.170111.nc</file>
      <file grid="atm|lnd" mask="oRRS15to5">$DIN_LOC_ROOT/share/domains/domain.lnd.ne120np4_oRRS15to5.160207.nc</file>
      <file grid="ice|ocn" mask="gx1v6">$DIN_LOC_ROOT/share/domains/domain.ocn.ne120np4_gx1v6.121113.nc</file>
      <file grid="ice|ocn" mask="oRRS18to6v3">$DIN_LOC_ROOT/share/domains/domain.ocn.ne120np4_oRRS18to6v3.170111.nc</file>
      <file grid="ice|ocn" mask="oRRS15to5">$DIN_LOC_ROOT/share/domains/domain.ocn.ne120np4_oRRS15to5.160207.nc</file>
      <desc>ne120np4 is Spectral Elem 1/4-deg grid:</desc>
    </domain>

    <domain name="ne120np4.pg2">
      <nx>345600</nx>
      <ny>1</ny>
      <file grid="atm|lnd" mask="oEC60to30v3">$DIN_LOC_ROOT/share/domains/domain.lnd.ne120pg2_oEC60to30v3.200511.nc</file>
      <file grid="ice|ocn" mask="oEC60to30v3">$DIN_LOC_ROOT/share/domains/domain.ocn.ne120pg2_oEC60to30v3.200511.nc</file>
      <file grid="atm|lnd" mask="EC30to60E2r2">$DIN_LOC_ROOT/share/domains/domain.lnd.ne120pg2_EC30to60E2r2.210312.nc</file>
      <file grid="ice|ocn" mask="EC30to60E2r2">$DIN_LOC_ROOT/share/domains/domain.ocn.ne120pg2_EC30to60E2r2.210312.nc</file>
      <file grid="atm|lnd" mask="ICOS10">$DIN_LOC_ROOT/share/domains/domain.lnd.ne120pg2_ICOS10.230120.nc</file>
      <file grid="ice|ocn" mask="ICOS10">$DIN_LOC_ROOT/share/domains/domain.ocn.ne120pg2_ICOS10.230120.nc</file>
      <file grid="atm|lnd" mask="ECwISC30to60E3r2">$DIN_LOC_ROOT/share/domains/domain.lnd.ne120pg2_ECwISC30to60E3r2.231018.nc</file>
      <file grid="ice|ocn" mask="ECwISC30to60E3r2">$DIN_LOC_ROOT/share/domains/domain.ocn.ne120pg2_ECwISC30to60E3r2.231018.nc</file>
<<<<<<< HEAD
      <file grid="atm|lnd" mask="IcoswISC30E3r4">$DIN_LOC_ROOT/share/domains/domain.lnd.ne120pg2_IcoswISC30E3r4.231121.nc</file>
      <file grid="ice|ocn" mask="IcoswISC30E3r4">$DIN_LOC_ROOT/share/domains/domain.ocn.ne120pg2_IcoswISC30E3r4.231121.nc</file>
=======
      <file grid="atm|lnd" mask="IcoswISC30E3r5">$DIN_LOC_ROOT/share/domains/domain.lnd.ne120pg2_IcoswISC30E3r5.231121.nc</file>
      <file grid="ice|ocn" mask="IcoswISC30E3r5">$DIN_LOC_ROOT/share/domains/domain.ocn.ne120pg2_IcoswISC30E3r5.231121.nc</file>
>>>>>>> cd0473e7
      <file grid="atm|lnd" mask="gx1v6">$DIN_LOC_ROOT/share/domains/domain.lnd.ne120pg2_gx1v6.190819.nc</file>
      <file grid="ice|ocn" mask="gx1v6">$DIN_LOC_ROOT/share/domains/domain.ocn.ne120pg2_gx1v6.190819.nc</file>
      <desc>ne120np4 is Spectral Elem 1/4-deg grid w/ 2x2 FV physics grid</desc>
    </domain>

    <!-- ne240 -->
    <domain name="ne240np4">
      <nx>3110402</nx>
      <ny>1</ny>
      <file grid="atm|lnd" mask="gx1v6">$DIN_LOC_ROOT/share/domains/domain.lnd.ne240np4_gx1v6.111226.nc</file>
      <file grid="ice|ocn" mask="gx1v6">$DIN_LOC_ROOT/share/domains/domain.ocn.ne240np4_gx1v6.111226.nc</file>
      <file grid="atm|lnd" mask="tx0.1v2">$DIN_LOC_ROOT/share/domains/domain.lnd.ne240np4_tx0.1v2.170822.nc</file>
      <file grid="ice|ocn" mask="tx0.1v2">$DIN_LOC_ROOT/share/domains/domain.ocn.ne240np4_tx0.1v2.170822.nc</file>
      <desc>ne240np4 is Spectral Elem 1/8-deg grid:</desc>
    </domain>

    <domain name="ne512np4">
      <nx>14155778</nx>
      <ny>1</ny>
      <file grid="atm|lnd" mask="oRRS15to5">$DIN_LOC_ROOT/share/domains/domain.lnd.ne512np4_oRRS15to5.190417.nc</file>
      <file grid="ice|ocn" mask="oRRS15to5">$DIN_LOC_ROOT/share/domains/domain.ocn.ne512np4_oRRS15to5.190417.nc</file>
      <desc>ne512np4 is Spectral Elem 6km grid:</desc>
    </domain>

    <domain name="ne1024np4">
      <nx>56623106</nx>
      <ny>1</ny>
      <file grid="atm|lnd" mask="oRRS15to5">$DIN_LOC_ROOT/share/domains/domain.lnd.ne1024np4_oRRS15to5.200228.nc</file>
      <file grid="ice|ocn" mask="oRRS15to5">$DIN_LOC_ROOT/share/domains/domain.ocn.ne1024np4_oRRS15to5.200228.nc</file>
      <desc>ne1024np4 is Spectral Elem 3km grid:</desc>
    </domain>

    <domain name="ne256np4">
      <nx>3538946</nx>
      <ny>1</ny>
      <file grid="atm|lnd" mask="oRRS18to6v3">$DIN_LOC_ROOT/share/domains/domain.lnd.ne256np4_oRRS18to6v3.220524.nc</file>
      <file grid="ice|ocn" mask="oRRS18to6v3">$DIN_LOC_ROOT/share/domains/domain.ocn.ne256np4_oRRS18to6v3.220524.nc</file>
      <desc>ne256np4 is Spectral Elem 12km grid:</desc>
    </domain>

    <domain name="ne256np4.pg2">
      <nx>1572864</nx>
      <ny>1</ny>
      <file grid="atm|lnd" mask="oRRS18to6v3">$DIN_LOC_ROOT/share/domains/domain.lnd.ne256pg2_oRRS18to6v3.200212.nc</file>
      <file grid="ice|ocn" mask="oRRS18to6v3">$DIN_LOC_ROOT/share/domains/domain.ocn.ne256pg2_oRRS18to6v3.200212.nc</file>
      <file grid="atm|lnd" mask="ICOS10">$DIN_LOC_ROOT/share/domains/domain.lnd.ne256pg2_ICOS10.230201.nc</file>
      <file grid="ice|ocn" mask="ICOS10">$DIN_LOC_ROOT/share/domains/domain.ocn.ne256pg2_ICOS10.230201.nc</file>
      <desc>ne256np4.pg2 is Spectral Elem 12km grid w/ 2x2 FV physics grid per element:</desc>
    </domain>

    <domain name="ne512np4.pg2">
      <nx>6291456</nx>
      <ny>1</ny>
      <file grid="atm|lnd" mask="oRRS18to6v3">$DIN_LOC_ROOT/share/domains/domain.lnd.ne512pg2_oRRS18to6v3.200212.nc</file>
      <file grid="ice|ocn" mask="oRRS18to6v3">$DIN_LOC_ROOT/share/domains/domain.ocn.ne512pg2_oRRS18to6v3.200212.nc</file>
      <desc>ne512np4.pg2 is Spectral Elem 6km grid w/ 2x2 FV physics grid per element:</desc>
    </domain>

    <domain name="ne1024np4.pg2">
      <nx>25165824</nx>
      <ny>1</ny>
      <file grid="atm|lnd" mask="oRRS18to6v3">$DIN_LOC_ROOT/share/domains/domain.lnd.ne1024pg2_oRRS18to6v3.200212.nc</file>
      <file grid="ice|ocn" mask="oRRS18to6v3">$DIN_LOC_ROOT/share/domains/domain.ocn.ne1024pg2_oRRS18to6v3.200212.nc</file>
      <file grid="atm|lnd" mask="ICOS10">$DIN_LOC_ROOT/share/domains/domain.lnd.ne1024pg2_ICOS10.211018.nc</file>
      <file grid="ice|ocn" mask="ICOS10">$DIN_LOC_ROOT/share/domains/domain.ocn.ne1024pg2_ICOS10.211018.nc</file>
      <desc>ne1024np4.pg2 is Spectral Elem 3km grid w/ 2x2 FV physics grid per element:</desc>
    </domain>





    <!--=====================================================================-->
    <!--=====================================================================-->

    <domain name="gx1v6">
      <nx>320</nx>
      <ny>384</ny>
      <file grid="atm|ice|lnd|ocn">$DIN_LOC_ROOT/share/domains/domain.ocn.gx1v6.090206.nc</file>
      <desc>gx1v6 is displaced Greenland pole v6 1-deg grid:</desc>
    </domain>

    <domain name="gx3v7">
      <nx>100</nx>
      <ny>116</ny>
      <file grid="ice|ocn">$DIN_LOC_ROOT/share/domains/domain.ocn.gx3v7.120323.nc</file>
      <desc>gx3v7 is displaced Greenland pole v7 3-deg grid:</desc>
    </domain>

    <!-- MPAS grids -->

    <domain name="oEC60to30v3">
      <nx>235160</nx>
      <ny>1</ny>
      <file grid="ice|ocn">$DIN_LOC_ROOT/share/domains/domain.ocn.oEC60to30v3.161222.nc</file>
      <desc>oEC60to30v3 is a MPAS ocean grid generated with the eddy closure density function that is roughly comparable to the pop 1 degree resolution:</desc>
    </domain>

    <domain name="oEC60to30v3wLI">
      <nx>236358</nx>
      <ny>1</ny>
      <file grid="ice|ocn">$DIN_LOC_ROOT/share/domains/domain.ocn.ne30np4_oEC60to30v3wLI-nomask.180906.nc</file>
      <desc>oEC60to30v3wLI is a MPAS ocean grid generated with the eddy closure density function with 30 km gridcells at the equator, 60 km at mid-latitudes, and 35 km at high latitudes.  It is roughly comparable to the POP 1 degree resolution. Additionally, it has ocean under landice cavities:</desc>
    </domain>

    <domain name="ECwISC30to60E1r2">
      <nx>237907</nx>
      <ny>1</ny>
      <file grid="ice|ocn">$DIN_LOC_ROOT/share/domains/domain.ocn.ne30np4_ECwISC30to60E1r2-nomask.200408.nc</file>
      <desc>ECwISC30to60E1r2 is a MPAS ocean grid generated with the eddy closure density function with 30 km gridcells at the equator, 60 km at mid-latitudes, and 35 km at high latitudes.  It is roughly comparable to the POP 1 degree resolution. Additionally, it has ocean under landice cavities. Revision2:</desc>
    </domain>

    <domain name="oRRS30to10v3">
      <nx>1445361</nx>
      <ny>1</ny>
      <file grid="ocn|ice">$DIN_LOC_ROOT/share/domains/domain.ocn.oRRS30to10v3.171129.nc</file>
      <desc>oRRS30to10v3 is an MPAS ocean grid with a mesh density function that is roughly proportional to the Rossby radius of deformation, with 30 km gridcells at low and 10 km gridcells at high latitudes:</desc>
    </domain>

    <domain name="oRRS30to10v3wLI">
      <nx>1460217</nx>
      <ny>1</ny>
      <file grid="ocn|ice">$DIN_LOC_ROOT/share/domains/domain.ocn.oRRS30to10v3wLI.171109.nc</file>
      <desc>oRRS30to10v3wLI is an MPAS ocean grid with a mesh density function that is roughly proportional to the Rossby radius of deformation, with 30 km gridcells at low and 10 km gridcells at high latitudes: Additionally, it has ocean under landice cavities:</desc>
    </domain>

    <domain name="oRRS18to6v3">
      <nx>3693225</nx>
      <ny>1</ny>
      <file grid="ice|ocn">$DIN_LOC_ROOT/share/domains/domain.ocn.oRRS18to6v3.170111.nc</file>
      <desc>oRRS18to6v3 is an MPAS ocean grid with a mesh density function that is roughly proportional to the Rossby radius of deformation, with 18 km gridcells at low and 6 km gridcells at high latitudes:</desc>
    </domain>

    <domain name="ICOS10">
      <nx>7403447</nx>
      <ny>1</ny>
      <file grid="ice|ocn">$DIN_LOC_ROOT/share/domains/domain.ocn.ICOS10.211018.nc</file>
      <desc>ICOS10 is an MPAS ocean grid with an icosahedral mesh with about 7.5 km gridcells globally:</desc>
    </domain>

    <domain name="oARRM60to10">
      <nx>619264</nx>
      <ny>1</ny>
      <file grid="ice|ocn">$DIN_LOC_ROOT/share/domains/domain.ocn.oARRM60to10.210407.nc</file>
      <desc>oARRM60to10 is an Arctic-Region-Refined MPAS ocean grid with 30 km gridcells at -90 deg latitude, 60 km gridcells at -40 deg latitude, 30 km gridcells at the equator, and 10 km gridcells at 90 deg latitude; North Atlantic and North Pacific have different resolution between 0 and 60 deg latitudes:</desc>
    </domain>

    <domain name="oARRM60to6">
      <nx>1208625</nx>
      <ny>1</ny>
      <file grid="ice|ocn">$DIN_LOC_ROOT/share/domains/domain.ocn.oARRM60to6.180803.nc</file>
      <desc>oARRM60to6 is an Arctic-Region-Refined MPAS ocean grid with 30 km gridcells at -90 deg latitude, 60 km gridcells at -40 deg latitude, 30 km gridcells at the equator, and 6 km gridcells at 90 deg latitude; North Atlantic and North Pacific have different resolution between 0 and 60 deg latitudes:</desc>
    </domain>

    <domain name="ARRM10to60E2r1">
      <nx>594836</nx>
      <ny>1</ny>
      <file grid="ice|ocn">$DIN_LOC_ROOT/share/domains/domain.ocn.ARRM10to60E2r1.220802.nc</file>
      <desc>ARRM10to60E2r1 is an Arctic-Region-Refined MPAS ocean grid with 30 km gridcells at -90 deg latitude, 60 km gridcells at -40 deg latitude, 30 km gridcells at the equator, and 10 km gridcells at 90 deg latitude; North Atlantic and North Pacific have different resolution between 0 and 60 deg latitudes:</desc>
    </domain>

    <domain name="EC30to60E2r2">
      <nx>236853</nx>
      <ny>1</ny>
      <file grid="ice|ocn">$DIN_LOC_ROOT/share/domains/domain.ocn.EC30to60E2r2.201005.nc</file>
      <desc>EC30to60E2r2 is a MPAS ocean grid generated with the jigsaw/compass process using the eddy closure density function that is roughly comparable to the pop 1 degree resolution:</desc>
    </domain>

    <domain name="WC14to60E2r3">
      <nx>407420</nx>
      <ny>1</ny>
      <file grid="ice|ocn">$DIN_LOC_ROOT/share/domains/domain.ocn.WC14to60E2r3.200929.nc</file>
      <desc>WC14to60E2r3 is a MPAS ice/ocean grid with enhanced resolution of 14km along the coast of North America, the Northern Atlantic subpolar gyre, and the Arctic Ocean. The high resolution regions smoothly transition to the background resolution of the standard low resolution 60to30km grid:</desc>
    </domain>

    <domain name="WCAtl12to45E2r4">
      <nx>851664</nx>
      <ny>1</ny>
      <file grid="ice|ocn">$DIN_LOC_ROOT/share/domains/domain.ocn.WCAtl12to45E2r4.210318.nc</file>
      <desc>WCAtl12to45E2r4 is an MPAS ice/ocean grid with enhanced resolution of 45km over most of the equatorial Atlantic basin, 12km in the Northern Atlantic subpolar gyre, 12km in the Arctic Ocean, with coarsest resolution of 45km in the Pacific mid-latitudes. For the Southern Atlantic and Southern Ocean, resolution is 12km at high latitudes. High resolution transitions smoothly to the background resolution of the standard low resolution 60to30km grid:</desc>
    </domain>

    <domain name="SOwISC12to60E2r4">
      <nx>569915</nx>
      <ny>1</ny>
      <file grid="ice|ocn">$DIN_LOC_ROOT/share/domains/domain.ocn.SOwISC12to60E2r4.210119.nc</file>
      <desc>SOwISC12to60E2r4 is a MPAS ice/ocean grid with enhanced resolution of 12km in the Southern Ocean around Antarctica. The high resolution regions smoothly transition to the background resolution of the standard low resolution 60to30km grid:</desc>
    </domain>

    <domain name="ECwISC30to60E2r1">
      <nx>237984</nx>
      <ny>1</ny>
      <file grid="ice|ocn">$DIN_LOC_ROOT/share/domains/domain.ocn.ECwISC30to60E2r1.201007.nc</file>
      <desc>ECwISC30to60E2r1 is a MPAS ocean grid generated with the jigsaw/compass process using the eddy closure density function that has 30 km gridcells at the equator, 60 km at mid-latitudes, and 35 km at high latitudes. Additionally, it has ocean in ice-shelf cavities:</desc>
    </domain>

    <domain name="ECwISC30to60E3r2">
      <nx>237954</nx>
      <ny>1</ny>
      <file grid="ice|ocn">$DIN_LOC_ROOT/share/domains/domain.ocn.ECwISC30to60E3r2.231018.nc</file>
      <desc>ECwISC30to60E3r2 is a MPAS ocean grid generated with the jigsaw/compass process using the eddy closure density function that has 30 km gridcells at the equator, 60 km at mid-latitudes, and 35 km at high latitudes. Additionally, it has ocean in ice-shelf cavities:</desc>
    </domain>

<<<<<<< HEAD
    <domain name="IcoswISC30E3r4">
      <nx>465044</nx>
      <ny>1</ny>
      <file grid="ice|ocn">$DIN_LOC_ROOT/share/domains/domain.ocn.IcoswISC30E3r4.231121.nc</file>
      <desc>IcoswISC30E3r4 is a MPAS ocean grid generated with the jigsaw/compass process XXX. Additionally, it has ocean in ice-shelf cavities:</desc>
=======
    <domain name="IcoswISC30E3r5">
      <nx>465044</nx>
      <ny>1</ny>
      <file grid="ice|ocn">$DIN_LOC_ROOT/share/domains/domain.ocn.IcoswISC30E3r5.231121.nc</file>
      <desc>IcoswISC30E3r5 is a MPAS ocean grid generated with the jigsaw/compass process XXX. Additionally, it has ocean in ice-shelf cavities:</desc>
>>>>>>> cd0473e7
    </domain>

    <!-- ROF (river) grids-->

    <domain name="r2">
      <nx>180</nx>
      <ny>90</ny>
      <file grid="atm|lnd" mask="oQU480">$DIN_LOC_ROOT/share/domains/domain.lnd.r2_oQU480.210211.nc</file>
      <desc>r2 is 2 degree river routing grid (only used for testing):</desc>
    </domain>

    <domain name="rx1">
      <nx>360</nx>
      <ny>180</ny>
      <desc>rx1 is 1 degree river routing grid (only valid for DROF):</desc>
    </domain>

    <domain name="r05">
      <nx>720</nx>
      <ny>360</ny>
      <file grid="atm" mask="oQU480">$DIN_LOC_ROOT/share/domains/domain.lnd.r05_oQU480.200527.nc</file>
      <file grid="lnd" mask="oQU480">$DIN_LOC_ROOT/share/domains/domain.lnd.r05_oQU480.200527.nc</file>
      <file grid="atm" mask="oQU240">$DIN_LOC_ROOT/share/domains/domain.lnd.r05_oQU240.200527.nc</file>
      <file grid="lnd" mask="oQU240">$DIN_LOC_ROOT/share/domains/domain.lnd.r05_oQU240.200527.nc</file>
      <file grid="atm" mask="oEC60to30v3">$DIN_LOC_ROOT/share/domains/domain.lnd.r05_oEC60to30v3.190418.nc</file>
      <file grid="lnd" mask="oEC60to30v3">$DIN_LOC_ROOT/share/domains/domain.lnd.r05_oEC60to30v3.190418.nc</file>
      <file grid="atm" mask="oARRM60to10">$DIN_LOC_ROOT/share/domains/domain.lnd.r05_ARRM60to10.200602.nc</file>
      <file grid="lnd" mask="oARRM60to10">$DIN_LOC_ROOT/share/domains/domain.lnd.r05_ARRM60to10.200602.nc</file>
      <file grid="atm" mask="EC30to60E2r2">$DIN_LOC_ROOT/share/domains/domain.lnd.r05_EC30to60E2r2.201005.nc</file>
      <file grid="lnd" mask="EC30to60E2r2">$DIN_LOC_ROOT/share/domains/domain.lnd.r05_EC30to60E2r2.201005.nc</file>
      <file grid="atm" mask="WC14to60E2r3">$DIN_LOC_ROOT/share/domains/domain.lnd.r05_WC14to60E2r3.200929.nc</file>
      <file grid="lnd" mask="WC14to60E2r3">$DIN_LOC_ROOT/share/domains/domain.lnd.r05_WC14to60E2r3.200929.nc</file>
      <file grid="atm" mask="ECwISC30to60E3r2">$DIN_LOC_ROOT/share/domains/domain.lnd.r05_ECwISC30to60E3r2.231018.nc</file>
      <file grid="lnd" mask="ECwISC30to60E3r2">$DIN_LOC_ROOT/share/domains/domain.lnd.r05_ECwISC30to60E3r2.231018.nc</file>
<<<<<<< HEAD
      <file grid="atm" mask="IcoswISC30E3r4">$DIN_LOC_ROOT/share/domains/domain.lnd.r05_IcoswISC30E3r4.231121.nc</file>
      <file grid="lnd" mask="IcoswISC30E3r4">$DIN_LOC_ROOT/share/domains/domain.lnd.r05_IcoswISC30E3r4.231121.nc</file>
=======
      <file grid="atm" mask="IcoswISC30E3r5">$DIN_LOC_ROOT/share/domains/domain.lnd.r05_IcoswISC30E3r5.231121.nc</file>
      <file grid="lnd" mask="IcoswISC30E3r5">$DIN_LOC_ROOT/share/domains/domain.lnd.r05_IcoswISC30E3r5.231121.nc</file>
>>>>>>> cd0473e7
      <file grid="lnd" mask="gx1v6">$DIN_LOC_ROOT/share/domains/domain.lnd.r05_gx1v6.191014.nc</file>
      <desc>r05 is 1/2 degree river routing grid:</desc>
    </domain>

    <domain name="r01">
      <nx>3600</nx>
      <ny>1800</ny>
      <desc>r01 is 1/10 degree river routing grid:</desc>
    </domain>

    <domain name="r0125">
      <nx>2880</nx>
      <ny>1440</ny>
      <file grid="atm" mask="oEC60to30v3">$DIN_LOC_ROOT/share/domains/domain.lnd.r0125_oEC60to30v3.190812.nc</file>
      <file grid="lnd" mask="oEC60to30v3">$DIN_LOC_ROOT/share/domains/domain.lnd.r0125_oEC60to30v3.190812.nc</file>
      <file grid="atm" mask="oRRS15to5">$DIN_LOC_ROOT/share/domains/domain.lnd.r0125_oRRS15to5.191122.nc</file>
      <file grid="lnd" mask="oRRS15to5">$DIN_LOC_ROOT/share/domains/domain.lnd.r0125_oRRS15to5.191122.nc</file>
      <file grid="atm" mask="oRRS18to6v3">$DIN_LOC_ROOT/share/domains/domain.lnd.r0125_oRRS18to6v3.200212.nc</file>
      <file grid="lnd" mask="oRRS18to6v3">$DIN_LOC_ROOT/share/domains/domain.lnd.r0125_oRRS18to6v3.200212.nc</file>
      <file grid="atm" mask="WC14to60E2r3">$DIN_LOC_ROOT/share/domains/domain.lnd.r0125_WC14to60E2r3.200929.nc</file>
      <file grid="lnd" mask="WC14to60E2r3">$DIN_LOC_ROOT/share/domains/domain.lnd.r0125_WC14to60E2r3.200929.nc</file>
      <file grid="atm" mask="EC30to60E2r2">$DIN_LOC_ROOT/share/domains/domain.lnd.r0125_EC30to60E2r2.210412.nc</file>
      <file grid="lnd" mask="EC30to60E2r2">$DIN_LOC_ROOT/share/domains/domain.lnd.r0125_EC30to60E2r2.210412.nc</file>
      <file grid="lnd" mask="gx1v6">$DIN_LOC_ROOT/share/domains/domain.lnd.r0125_gx1v6.191017.nc</file>
      <file grid="atm" mask="oARRM60to10">$DIN_LOC_ROOT/share/domains/domain.lnd.r0125_oARRM60to10.210630.nc</file>
      <file grid="lnd" mask="oARRM60to10">$DIN_LOC_ROOT/share/domains/domain.lnd.r0125_oARRM60to10.210630.nc</file>
      <desc>r0125 is 1/8 degree river routing grid:</desc>
    </domain>

    <domain name="mp120v1">
      <nx>28993</nx>
      <ny>1</ny>
      <file grid="ice|ocn">$DIN_LOC_ROOT/share/domains/domain.ocn.mp120v1.111018.nc</file>
      <desc>mp120v1 is a MPAS ocean grid that is roughly 1 degree resolution:</desc>
    </domain>

    <domain name="mp120r10v1">
      <nx>139734</nx>
      <ny>1</ny>
      <desc>mp120r10v1 is a MPAS grid:</desc>
    </domain>

    <!-- GLC:MALI domains -->

    <domain name="mpas.aisgis20km">
      <nx>53100</nx>
      <ny>1</ny>
      <desc>mpas.aisgis20km is a uniform-resolution 20km MALI grid of the Antarctic and Greenland Ice Sheets.  It is primarily intended for testing.</desc>
    </domain>

    <domain name="mpas.gis20km">
      <nx>7425</nx>
      <ny>1</ny>
      <desc>mpas.gis20km is a uniform-resolution 20km MALI grid of the Greenland Ice Sheet.  It is primarily intended for testing.</desc>
    </domain>

    <domain name="mpas.gis1to10km">
      <nx>817165</nx>
      <ny>1</ny>
      <desc>mpas.gis1to10km is a variable-resolution, from 1- to 10-km, MALI grid of the Greenland Ice Sheet.</desc>
    </domain>

    <domain name="mpas.ais20km">
      <nx>45675</nx>
      <ny>1</ny>
      <desc>mpas.ais20km is a uniform-resolution 20km MALI grid of the Antarctic Ice Sheet.  It is primarily intended for testing.</desc>
    </domain>

    <!-- WW3 domains-->

    <domain name="wQU225EC60to30">
      <nx>56131</nx>
      <ny>1</ny>
      <file grid="wav">$DIN_LOC_ROOT/share/domains/domain.ocn.wQU225EC60to30.210413.nc</file>
      <desc>WW3 unstructured QU 225km global grid with EC60to30 coastlines</desc>
    </domain>

    <domain name="wQU225EC30to60E2r2">
      <nx>56645</nx>
      <ny>1</ny>
      <file grid="wav">$DIN_LOC_ROOT/share/domains/domain.ocn.wQU225EC30to60E2r2.220224.nc</file>
      <desc>WW3 unstructured QU 225km global grid with EC30to60E2r2 coastlines</desc>
    </domain>

    <!-- RRM grids -->

    <domain name="ne0np4_arm_x8v3_lowcon">
      <nx>92558</nx>
      <ny>1</ny>
      <file grid="atm|lnd" mask="gx1v6">$DIN_LOC_ROOT/share/domains/domain.lnd.armx8v3_gx1v6.140517.nc</file>
      <file grid="ice|ocn" mask="gx1v6">$DIN_LOC_ROOT/share/domains/domain.ocn.armx8v3_gx1v6.140517.nc</file>
      <desc>1-deg with 1/8-deg over U.S. (version 3):</desc>
    </domain>

    <domain name="ne0np4_enax4v1">
      <nx>78788</nx>
      <ny>1</ny>
      <file grid="atm|lnd" mask="gx1v6">$DIN_LOC_ROOT/share/domains/domain.lnd.enax4v1_gx1v6.170523.nc</file>
      <file grid="atm|lnd" mask="oRRS18to6">$DIN_LOC_ROOT/share/domains/domain.lnd.enax4v1_oRRS18to6.170621.nc</file>
      <file grid="ice|ocn" mask="gx1v6">$DIN_LOC_ROOT/share/domains/domain.ocn.enax4v1_gx1v6.170523.nc</file>
      <file grid="ice|ocn" mask="oRRS18to6">$DIN_LOC_ROOT/share/domains/domain.ocn.enax4v1_oRRS18to6.170621.nc</file>
      <desc>1-deg with 1/4-deg over Eastern North Atlantic (version 1):</desc>
    </domain>

    <domain name="ne0np4_twpx4v1">
      <nx>81434</nx>
      <ny>1</ny>
      <file grid="atm|lnd" mask="oRRS18to6v3">$DIN_LOC_ROOT/share/domains/domain.lnd.twpx4v1_oRRS18to6v3.170629.nc</file>
      <file grid="ice|ocn" mask="oRRS18to6v3">$DIN_LOC_ROOT/share/domains/domain.ocn.twpx4v1_oRRS18to6v3.170629.nc</file>
      <desc>1-deg with 1/4-deg over Tropical West Pacific (version 1):</desc>
    </domain>

    <domain name="ne0np4_conus_x4v1_lowcon">
      <nx>89147</nx>
      <ny>1</ny>
      <file grid="atm|lnd" mask="tx0.1v2">$DIN_LOC_ROOT/share/domains/domain.lnd.conusx4v1_tx0.1v2.161129.nc</file>
      <file grid="ice|ocn" mask="tx0.1v2">$DIN_LOC_ROOT/share/domains/domain.ocn.conusx4v1_tx0.1v2.161129.nc</file>
      <file grid="atm|lnd" mask="oEC60to30v3">$DIN_LOC_ROOT/share/domains/domain.lnd.conusx4v1_oEC60to30v3.200518.nc</file>
      <file grid="ice|ocn" mask="oEC60to30v3">$DIN_LOC_ROOT/share/domains/domain.ocn.conusx4v1_oEC60to30v3.200518.nc</file>
      <desc>1-deg with 1/4-deg over CONUS (version 1):</desc>
    </domain>

    <domain name="ne0np4_conus_x4v1_lowcon.pg2">
      <nx>39620</nx>
      <ny>1</ny>
      <file grid="atm|lnd" mask="oEC60to30v3">$DIN_LOC_ROOT/share/domains/domain.lnd.conusx4v1pg2_oEC60to30v3.200518.nc</file>
      <file grid="ice|ocn" mask="oEC60to30v3">$DIN_LOC_ROOT/share/domains/domain.ocn.conusx4v1pg2_oEC60to30v3.200518.nc</file>
      <desc>1-deg with 1/4-deg over CONUS (version 1):</desc>
    </domain>

    <domain name="ne0np4_northamericax4v1">
      <nx>130088</nx>
      <ny>1</ny>
      <file grid="atm|lnd" mask="oRRS15to5">$DIN_LOC_ROOT/share/domains/domain.lnd.northamericax4v1_oRRS15to5.191022.nc</file>
      <file grid="ice|ocn" mask="oRRS15to5">$DIN_LOC_ROOT/share/domains/domain.ocn.northamericax4v1_oRRS15to5.191114.nc</file>
      <file grid="atm|lnd" mask="gx1v6">$DIN_LOC_ROOT/share/domains/domain.lnd.northamericax4v1_gx1v6.191113.nc</file>
      <file grid="ice|ocn" mask="gx1v6">$DIN_LOC_ROOT/share/domains/domain.ocn.northamericax4v1_gx1v6.191113.nc</file>
      <desc>1-deg with 1/4-deg over North America (version 1):</desc>
    </domain>

    <domain name="ne0np4_northamericax4v1.pg2">
      <nx>57816</nx>
      <ny>1</ny>
      <file grid="atm|lnd" mask="oRRS15to5">$DIN_LOC_ROOT/share/domains/domain.lnd.northamericax4v1pg2_oRRS15to5.200401.nc</file>
      <file grid="ice|ocn" mask="oRRS15to5">$DIN_LOC_ROOT/share/domains/domain.ocn.northamericax4v1pg2_oRRS15to5.200401.nc</file>
      <file grid="atm|lnd" mask="WC14to60E2r3">$DIN_LOC_ROOT/share/domains/domain.lnd.northamericax4v1pg2_WC14to60E2r3.200929.nc</file>
      <file grid="ice|ocn" mask="WC14to60E2r3">$DIN_LOC_ROOT/share/domains/domain.ocn.northamericax4v1pg2_WC14to60E2r3.200929.nc</file>
      <file grid="atm|lnd" mask="EC30to60E2r2">$DIN_LOC_ROOT/share/domains/domain.lnd.northamericax4v1pg2_EC30to60E2r2.220428.nc</file>
      <file grid="ice|ocn" mask="EC30to60E2r2">$DIN_LOC_ROOT/share/domains/domain.ocn.northamericax4v1pg2_EC30to60E2r2.220428.nc</file>
      <desc>1-deg with 1/4-deg over North America (version 1) pg2:</desc>
    </domain>

    <domain name="ne0np4_arcticx4v1.pg2">
      <nx>97200</nx>
      <ny>1</ny>
      <file grid="atm|lnd" mask="oARRM60to10">$DIN_LOC_ROOT/share/domains/domain.lnd.arcticx4v1pg2_oARRM60to10.210630.nc</file>
      <file grid="ice|ocn" mask="oARRM60to10">$DIN_LOC_ROOT/share/domains/domain.ocn.arcticx4v1pg2_oARRM60to10.210630.nc</file>
      <file grid="atm|lnd" mask="ARRM10to60E2r1">$DIN_LOC_ROOT/share/domains/domain.lnd.arcticx4v1pg2_ARRM10to60E2r1.220802.nc</file>
      <file grid="ice|ocn" mask="ARRM10to60E2r1">$DIN_LOC_ROOT/share/domains/domain.ocn.arcticx4v1pg2_ARRM10to60E2r1.220802.nc</file>
      <desc>1-deg with 1/4-deg over Arctic (version 1) pg2:</desc>
    </domain>


    <domain name="ne0np4_antarcticax4v1">
      <nx>109883</nx>
      <ny>1</ny>
      <file grid="atm|lnd" mask="oRRS15to5">$DIN_LOC_ROOT/share/domains/domain.lnd.antarcticax4v1_oRRS15to5.191127.nc</file>
      <file grid="ice|ocn" mask="oRRS15to5">$DIN_LOC_ROOT/share/domains/domain.ocn.antarcticax4v1_oRRS15to5.191127.nc</file>
      <desc>1-deg with 1/4-deg over Antarctica (version 1):</desc>
    </domain>

    <domain name="ne0np4_antarcticax4v1.pg2">
      <nx>48836</nx>
      <ny>1</ny>
      <file grid="atm|lnd" mask="oRRS15to5">$DIN_LOC_ROOT/share/domains/domain.lnd.antarcticax4v1pg2_oRRS15to5.200926.nc</file>
      <file grid="ice|ocn" mask="oRRS15to5">$DIN_LOC_ROOT/share/domains/domain.ocn.antarcticax4v1pg2_oRRS15to5.200926.nc</file>
      <desc>1-deg with 1/4-deg over Antarctica (version 1) pg2:</desc>
    </domain>

    <domain name="tx0.1v2">
      <nx>3600</nx>
      <ny>2400</ny>
      <file grid="atm|ice|lnd|ocn">$DIN_LOC_ROOT/share/domains/domain.ocn.tx0.1v2.090218.nc</file>
      <desc>tx0.1v2 is an old mask used for CONUS:</desc>
    </domain>

    <domain name="oQU480">
      <nx>1791</nx>
      <ny>1</ny>
      <file grid="ice|ocn">$DIN_LOC_ROOT/share/domains/domain.ocn.oQU480.151209.nc</file>
      <desc>oQU480 is an MPAS ocean mesh with quasi-uniform 480 km grid cells, nominally 4 degree resolution:</desc>
    </domain>

    <domain name="oQU240">
      <nx>7153</nx>
      <ny>1</ny>
      <file grid="ice|ocn">$DIN_LOC_ROOT/share/domains/domain.ocn.oQU240.151209.nc</file>
      <desc>oQU240 is an MPAS ocean mesh with quasi-uniform 240 km grid cells, nominally 2 degree resolution:</desc>
    </domain>

    <domain name="oQU240wLI">
      <nx>7268</nx>
      <ny>1</ny>
      <file grid="ice|ocn">$DIN_LOC_ROOT/share/domains/domain.ocn.oQU240wLI_mask.160929.nc</file>
      <desc>oQU240wLI is an MPAS ocean mesh with quasi-uniform 240 km grid cells, nominally 2 degree resolution. Additionally, it has ocean under landice cavities.:</desc>
    </domain>

    <domain name="oQU120">
      <nx>28571</nx>
      <ny>1</ny>
      <file grid="ice|ocn">$DIN_LOC_ROOT/share/domains/domain.ocn.oQU120.160401.nc</file>
      <desc>oQU120 is an MPAS ocean mesh with quasi-uniform 120 km grid cells, nominally 1 degree resolution:</desc>
    </domain>

    <domain name="oRRS15to5">
      <nx>5778136</nx>
      <ny>1</ny>
      <file grid="ice|ocn">$DIN_LOC_ROOT/share/domains/domain.ocn.oRRS15to5.160207.nc</file>
      <desc>oRRS15to5 is an MPAS ocean grid with a mesh density function that is roughly proportional to the Rossby radius of deformation, with 15 km gridcells at low and 5 km gridcells at high latitudes:</desc>
    </domain>

  </domains>

  <!-- The following are the required grid maps that must not be idmap if the   -->
  <!-- attributes grid1 and grid2 are not equal -->

  <required_gridmaps>
    <required_gridmap grid1="atm_grid" grid2="ocn_grid">ATM2OCN_FMAPNAME</required_gridmap>
    <required_gridmap grid1="atm_grid" grid2="ocn_grid">ATM2OCN_SMAPNAME</required_gridmap>
    <required_gridmap grid1="atm_grid" grid2="ocn_grid">ATM2OCN_VMAPNAME</required_gridmap>
    <required_gridmap grid1="atm_grid" grid2="ocn_grid">OCN2ATM_FMAPNAME</required_gridmap>
    <required_gridmap grid1="atm_grid" grid2="ocn_grid">OCN2ATM_SMAPNAME</required_gridmap>
    <required_gridmap grid1="atm_grid" grid2="lnd_grid">ATM2LND_FMAPNAME</required_gridmap>
    <required_gridmap grid1="atm_grid" grid2="lnd_grid">ATM2LND_SMAPNAME</required_gridmap>
    <required_gridmap grid1="atm_grid" grid2="lnd_grid">LND2ATM_FMAPNAME</required_gridmap>
    <required_gridmap grid1="atm_grid" grid2="lnd_grid">LND2ATM_SMAPNAME</required_gridmap>
    <required_gridmap grid1="atm_grid" grid2="rof_grid" compset="_MOSART">ATM2ROF_FMAPNAME</required_gridmap>
    <required_gridmap grid1="atm_grid" grid2="rof_grid" compset="_MOSART">ATM2ROF_SMAPNAME</required_gridmap>
    <required_gridmap grid1="atm_grid" grid2="wav_grid">ATM2WAV_SMAPNAME</required_gridmap>
    <required_gridmap grid1="ocn_grid" grid2="wav_grid">OCN2WAV_SMAPNAME</required_gridmap>
    <required_gridmap grid1="ocn_grid" grid2="wav_grid">ICE2WAV_SMAPNAME</required_gridmap> <!-- ??? -->
    <!-- <required_gridmap grid1="ocn_grid" grid2="rof_grid" not_compset="_POP">ROF2OCN_FMAPNAME</required_gridmap> ?? -->
    <required_gridmap grid1="ocn_grid" grid2="rof_grid">ROF2OCN_LIQ_RMAPNAME</required_gridmap>
    <required_gridmap grid1="ocn_grid" grid2="rof_grid">ROF2OCN_ICE_RMAPNAME</required_gridmap>
    <required_gridmap grid1="lnd_grid" grid2="rof_grid">LND2ROF_FMAPNAME</required_gridmap>
    <required_gridmap grid1="lnd_grid" grid2="rof_grid">ROF2LND_FMAPNAME</required_gridmap>
  </required_gridmaps>

  <gridmaps>

    <!-- ======================================================== -->
    <!-- Mapping -->
    <!-- ======================================================== -->

    <!--- atm to ocean and ocean to atm mapping files -->

    <gridmap atm_grid="0.23x0.31" ocn_grid="gx1v6">
      <map name="ATM2OCN_FMAPNAME">cpl/cpl6/map_fv0.23x0.31_to_gx1v6_aave_da_100423.nc</map>
      <map name="ATM2OCN_SMAPNAME">cpl/cpl6/map_fv0.23x0.31_to_gx1v6_bilin_da_100423.nc</map>
      <map name="ATM2OCN_VMAPNAME">cpl/cpl6/map_fv0.23x0.31_to_gx1v6_bilin_da_100423.nc</map>
      <map name="OCN2ATM_FMAPNAME">cpl/cpl6/map_gx1v6_to_fv0.23x0.31_aave_da_100423.nc</map>
      <map name="OCN2ATM_SMAPNAME">cpl/cpl6/map_gx1v6_to_fv0.23x0.31_aave_da_100423.nc</map>
    </gridmap>

    <gridmap atm_grid="0.47x0.63" ocn_grid="gx1v6">
      <map name="ATM2OCN_FMAPNAME">cpl/cpl6/map_fv0.47x0.63_to_gx1v6_aave_da_090407.nc</map>
      <map name="ATM2OCN_SMAPNAME">cpl/cpl6/map_fv0.47x0.63_to_gx1v6_patch_090401.nc</map>
      <map name="ATM2OCN_VMAPNAME">cpl/cpl6/map_fv0.47x0.63_to_gx1v6_patch_090401.nc</map>
      <map name="OCN2ATM_FMAPNAME">cpl/cpl6/map_gx1v6_to_fv0.47x0.63_aave_da_090407.nc</map>
      <map name="OCN2ATM_SMAPNAME">cpl/cpl6/map_gx1v6_to_fv0.47x0.63_aave_da_090407.nc</map>
    </gridmap>

    <gridmap atm_grid="0.9x1.25" ocn_grid="gx1v6">
      <map name="ATM2OCN_FMAPNAME">cpl/gridmaps/fv0.9x1.25/map_fv0.9x1.25_TO_gx1v6_aave.130322.nc</map>
      <map name="ATM2OCN_SMAPNAME">cpl/gridmaps/fv0.9x1.25/map_fv0.9x1.25_TO_gx1v6_blin.130322.nc</map>
      <map name="ATM2OCN_VMAPNAME">cpl/gridmaps/fv0.9x1.25/map_fv0.9x1.25_TO_gx1v6_patc.130322.nc</map>
      <map name="OCN2ATM_FMAPNAME">cpl/gridmaps/gx1v6/map_gx1v6_TO_fv0.9x1.25_aave.130322.nc</map>
      <map name="OCN2ATM_SMAPNAME">cpl/gridmaps/gx1v6/map_gx1v6_TO_fv0.9x1.25_aave.130322.nc</map>
    </gridmap>

    <gridmap atm_grid="0.9x1.25" ocn_grid="mp120v1">
      <map name="ATM2OCN_FMAPNAME">cpl/cpl6/map_fv0.9x1.25_to_mp120v1_aave_da_111004.nc</map>
      <map name="ATM2OCN_SMAPNAME">cpl/cpl6/map_fv0.9x1.25_to_mp120v1_aave_da_111004.nc</map>
      <map name="ATM2OCN_VMAPNAME">cpl/cpl6/map_fv0.9x1.25_to_mp120v1_aave_da_111004.nc</map>
      <map name="OCN2ATM_FMAPNAME">cpl/cpl6/map_mp120v1_to_fv0.9x1.25_aave_da_111004.nc</map>
      <map name="OCN2ATM_SMAPNAME">cpl/cpl6/map_mp120v1_to_fv0.9x1.25_aave_da_111004.nc</map>
    </gridmap>

    <gridmap atm_grid="1.9x2.5" ocn_grid="gx1v6">
      <map name="ATM2OCN_FMAPNAME">cpl/gridmaps/fv1.9x2.5/map_fv1.9x2.5_TO_gx1v6_aave.130322.nc</map>
      <map name="ATM2OCN_SMAPNAME">cpl/gridmaps/fv1.9x2.5/map_fv1.9x2.5_TO_gx1v6_blin.130322.nc</map>
      <map name="ATM2OCN_VMAPNAME">cpl/gridmaps/fv1.9x2.5/map_fv1.9x2.5_TO_gx1v6_patc.130322.nc</map>
      <map name="OCN2ATM_FMAPNAME">cpl/gridmaps/gx1v6/map_gx1v6_TO_fv1.9x2.5_aave.130322.nc</map>
      <map name="OCN2ATM_SMAPNAME">cpl/gridmaps/gx1v6/map_gx1v6_TO_fv1.9x2.5_aave.130322.nc</map>
    </gridmap>

    <gridmap atm_grid="4x5" ocn_grid="gx3v7">
      <map name="ATM2OCN_FMAPNAME">cpl/cpl6/map_fv4x5_to_gx3v7_aave_da_091218.nc</map>
      <map name="ATM2OCN_SMAPNAME">cpl/cpl6/map_fv4x5_to_gx3v7_bilin_da_091218.nc</map>
      <map name="ATM2OCN_VMAPNAME">cpl/cpl6/map_fv4x5_to_gx3v7_bilin_da_091218.nc</map>
      <map name="OCN2ATM_FMAPNAME">cpl/cpl6/map_gx3v7_to_fv4x5_aave_da_091218.nc</map>
      <map name="OCN2ATM_SMAPNAME">cpl/cpl6/map_gx3v7_to_fv4x5_aave_da_091218.nc</map>
    </gridmap>

    <gridmap atm_grid="ne4np4" ocn_grid="gx3v7">
      <map name="ATM2OCN_FMAPNAME">cpl/gridmaps/ne4np4/</map>
      <map name="ATM2OCN_VMAPNAME">cpl/gridmaps/ne4np4/</map>
      <map name="ATM2OCN_SMAPNAME">cpl/gridmaps/ne4np4/</map>
      <map name="OCN2ATM_FMAPNAME">cpl/gridmaps/gx3v7/</map>
      <map name="OCN2ATM_SMAPNAME">cpl/gridmaps/gx3v7/</map>
    </gridmap>

    <gridmap atm_grid="ne4np4" ocn_grid="oQU480">
      <map name="ATM2OCN_FMAPNAME">cpl/gridmaps/ne4np4/map_ne4np4_to_oQU480_aave.180702.nc</map>
      <map name="ATM2OCN_VMAPNAME">cpl/gridmaps/ne4np4/map_ne4np4_to_oQU480_conserve.180702.nc</map>
      <map name="ATM2OCN_SMAPNAME">cpl/gridmaps/ne4np4/map_ne4np4_to_oQU480_conserve.180702.nc</map>
      <map name="OCN2ATM_FMAPNAME">cpl/gridmaps/oQU480/map_oQU480_to_ne4np4_aave.180702.nc</map>
      <map name="OCN2ATM_SMAPNAME">cpl/gridmaps/oQU480/map_oQU480_to_ne4np4_aave.180702.nc</map>
    </gridmap>

    <gridmap atm_grid="ne4np4" ocn_grid="oQU240">
      <map name="ATM2OCN_FMAPNAME">cpl/gridmaps/ne4np4/map_ne4np4_to_oQU240_aave.160614.nc</map>
      <map name="ATM2OCN_VMAPNAME">cpl/gridmaps/ne4np4/map_ne4np4_to_oQU240_aave.160614.nc</map>
      <map name="ATM2OCN_SMAPNAME">cpl/gridmaps/ne4np4/map_ne4np4_to_oQU240_aave.160614.nc</map>
      <map name="OCN2ATM_FMAPNAME">cpl/gridmaps/oQU240/map_oQU240_to_ne4np4_aave.160614.nc</map>
      <map name="OCN2ATM_SMAPNAME">cpl/gridmaps/oQU240/map_oQU240_to_ne4np4_aave.160614.nc</map>
    </gridmap>

    <gridmap atm_grid="ne4np4.pg2" ocn_grid="oQU480">
      <map name="ATM2OCN_FMAPNAME">cpl/gridmaps/ne4pg2/map_ne4pg2_to_oQU480_mono.200527.nc</map>
      <map name="ATM2OCN_VMAPNAME">cpl/gridmaps/ne4pg2/map_ne4pg2_to_oQU480_bilin.200527.nc</map>
      <map name="ATM2OCN_SMAPNAME">cpl/gridmaps/ne4pg2/map_ne4pg2_to_oQU480_bilin.200527.nc</map>
      <map name="OCN2ATM_FMAPNAME">cpl/gridmaps/oQU480/map_oQU480_to_ne4pg2_mono.200527.nc</map>
      <map name="OCN2ATM_SMAPNAME">cpl/gridmaps/oQU480/map_oQU480_to_ne4pg2_mono.200527.nc</map>
    </gridmap>

    <gridmap atm_grid="ne4np4.pg2" lnd_grid="r05">
      <map name="ATM2LND_FMAPNAME">cpl/gridmaps/ne4pg2/map_ne4pg2_to_r05_mono.200527.nc</map>
      <map name="ATM2LND_SMAPNAME">cpl/gridmaps/ne4pg2/map_ne4pg2_to_r05_bilin.200527.nc</map>
      <map name="LND2ATM_FMAPNAME">cpl/gridmaps/ne4pg2/map_r05_to_ne4pg2_mono.200527.nc</map>
      <map name="LND2ATM_SMAPNAME">cpl/gridmaps/ne4pg2/map_r05_to_ne4pg2_mono.200527.nc</map>
    </gridmap>

    <gridmap atm_grid="ne11np4" ocn_grid="gx3v7">
      <map name="ATM2OCN_FMAPNAME">cpl/gridmaps/ne11np4/</map>
      <map name="ATM2OCN_VMAPNAME">cpl/gridmaps/ne11np4/</map>
      <map name="ATM2OCN_SMAPNAME">cpl/gridmaps/ne11np4/</map>
      <map name="OCN2ATM_FMAPNAME">cpl/gridmaps/gx3v7/</map>
      <map name="OCN2ATM_SMAPNAME">cpl/gridmaps/gx3v7/</map>
    </gridmap>

    <gridmap atm_grid="ne11np4" ocn_grid="oQU240">
      <map name="ATM2OCN_FMAPNAME">cpl/gridmaps/ne11np4/map_ne11np4_to_oQU240_aave.160614.nc</map>
      <map name="ATM2OCN_VMAPNAME">cpl/gridmaps/ne11np4/map_ne11np4_to_oQU240_aave.160614.nc</map>
      <map name="ATM2OCN_SMAPNAME">cpl/gridmaps/ne11np4/map_ne11np4_to_oQU240_aave.160614.nc</map>
      <map name="OCN2ATM_FMAPNAME">cpl/gridmaps/oQU240/map_oQU240_to_ne11np4_aave.160614.nc</map>
      <map name="OCN2ATM_SMAPNAME">cpl/gridmaps/oQU240/map_oQU240_to_ne11np4_aave.160614.nc</map>
    </gridmap>

    <gridmap atm_grid="ne16np4" ocn_grid="gx3v7">
      <map name="ATM2OCN_FMAPNAME">cpl/gridmaps/ne16np4/map_ne16np4_TO_gx3v7_aave.120406.nc</map>
      <map name="ATM2OCN_SMAPNAME">cpl/gridmaps/ne16np4/map_ne16np4_TO_gx3v7_aave.120406.nc</map>
      <map name="ATM2OCN_VMAPNAME">cpl/gridmaps/ne16np4/map_ne16np4_TO_gx3v7_aave.120406.nc</map>
      <map name="OCN2ATM_FMAPNAME">cpl/gridmaps/gx3v7/map_gx3v7_TO_ne16np4_aave.120406.nc</map>
      <map name="OCN2ATM_SMAPNAME">cpl/gridmaps/gx3v7/map_gx3v7_TO_ne16np4_aave.120406.nc</map>
    </gridmap>

    <gridmap atm_grid="ne16np4.pg2" ocn_grid="oQU240">
      <map name="ATM2OCN_FMAPNAME">cpl/gridmaps/ne16pg2/map_ne16pg2_to_oQU240_mono.200527.nc</map>
      <map name="ATM2OCN_VMAPNAME">cpl/gridmaps/ne16pg2/map_ne16pg2_to_oQU240_bilin.200527.nc</map>
      <map name="ATM2OCN_SMAPNAME">cpl/gridmaps/ne16pg2/map_ne16pg2_to_oQU240_bilin.200527.nc</map>
      <map name="OCN2ATM_FMAPNAME">cpl/gridmaps/oQU240/map_oQU240_to_ne16pg2_mono.200527.nc</map>
      <map name="OCN2ATM_SMAPNAME">cpl/gridmaps/oQU240/map_oQU240_to_ne16pg2_mono.200527.nc</map>
    </gridmap>

    <gridmap atm_grid="ne16np4.pg2" lnd_grid="r05">
      <map name="ATM2LND_FMAPNAME">cpl/gridmaps/ne16pg2/map_ne16pg2_to_r05_mono.200527.nc</map>
      <map name="ATM2LND_SMAPNAME">cpl/gridmaps/ne16pg2/map_ne16pg2_to_r05_bilin.200527.nc</map>
      <map name="LND2ATM_FMAPNAME">cpl/gridmaps/ne16pg2/map_r05_to_ne16pg2_mono.200527.nc</map>
      <map name="LND2ATM_SMAPNAME">cpl/gridmaps/ne16pg2/map_r05_to_ne16pg2_mono.200527.nc</map>
    </gridmap>

    <gridmap atm_grid="ne30np4" ocn_grid="gx1v6">
      <map name="ATM2OCN_FMAPNAME">cpl/cpl6/map_ne30np4_to_gx1v6_aave_110121.nc</map>
      <map name="ATM2OCN_SMAPNAME">cpl/cpl6/map_ne30np4_to_gx1v6_native_110328.nc</map>
      <map name="ATM2OCN_VMAPNAME">cpl/cpl6/map_ne30np4_to_gx1v6_native_110328.nc</map>
      <map name="OCN2ATM_FMAPNAME">cpl/cpl6/map_gx1v6_to_ne30np4_aave_110121.nc</map>
      <map name="OCN2ATM_SMAPNAME">cpl/cpl6/map_gx1v6_to_ne30np4_aave_110121.nc</map>
    </gridmap>

    <gridmap atm_grid="ne30np4.pg2" ocn_grid="oEC60to30v3">
      <map name="ATM2OCN_FMAPNAME">cpl/gridmaps/ne30pg2/map_ne30pg2_to_oEC60to30v3_mono.200220.nc</map>
      <map name="ATM2OCN_VMAPNAME">cpl/gridmaps/ne30pg2/map_ne30pg2_to_oEC60to30v3_bilin.200220.nc</map>
      <map name="ATM2OCN_SMAPNAME">cpl/gridmaps/ne30pg2/map_ne30pg2_to_oEC60to30v3_bilin.200220.nc</map>
      <map name="OCN2ATM_FMAPNAME">cpl/gridmaps/oEC60to30v3/map_oEC60to30v3_to_ne30pg2_mono.200220.nc</map>
      <map name="OCN2ATM_SMAPNAME">cpl/gridmaps/oEC60to30v3/map_oEC60to30v3_to_ne30pg2_mono.200220.nc</map>
    </gridmap>

    <gridmap atm_grid="ne30np4.pg2" ocn_grid="oARRM60to10">
      <map name="ATM2OCN_FMAPNAME">cpl/gridmaps/ne30pg2/map_ne30pg2_to_ARRM60to10_mono.200527.nc</map>
      <map name="ATM2OCN_VMAPNAME">cpl/gridmaps/ne30pg2/map_ne30pg2_to_ARRM60to10_bilin.200527.nc</map>
      <map name="ATM2OCN_SMAPNAME">cpl/gridmaps/ne30pg2/map_ne30pg2_to_ARRM60to10_bilin.200527.nc</map>
      <map name="OCN2ATM_FMAPNAME">cpl/gridmaps/oARRM60to10/map_ARRM60to10_to_ne30pg2_mono.200527.nc</map>
      <map name="OCN2ATM_SMAPNAME">cpl/gridmaps/oARRM60to10/map_ARRM60to10_to_ne30pg2_mono.200527.nc</map>
    </gridmap>

    <gridmap atm_grid="ne30np4.pg2" ocn_grid="ARRM10to60E2r1">
      <map name="ATM2OCN_FMAPNAME">cpl/gridmaps/ne30pg2/map_ne30pg2_to_ARRM10to60E2r1_mono.220802.nc</map>
      <map name="ATM2OCN_VMAPNAME">cpl/gridmaps/ne30pg2/map_ne30pg2_to_ARRM10to60E2r1_bilin.220802.nc</map>
      <map name="ATM2OCN_SMAPNAME">cpl/gridmaps/ne30pg2/map_ne30pg2_to_ARRM10to60E2r1_bilin.220802.nc</map>
      <map name="OCN2ATM_FMAPNAME">cpl/gridmaps/ARRM10to60E2r1/map_ARRM10to60E2r1_to_ne30pg2_mono.220802.nc</map>
      <map name="OCN2ATM_SMAPNAME">cpl/gridmaps/ARRM10to60E2r1/map_ARRM10to60E2r1_to_ne30pg2_mono.220802.nc</map>
    </gridmap>

    <gridmap atm_grid="ne30np4.pg2" ocn_grid="EC30to60E2r2">
      <map name="ATM2OCN_FMAPNAME">cpl/gridmaps/ne30pg2/map_ne30pg2_to_EC30to60E2r2_mono.201005.nc</map>
      <map name="ATM2OCN_VMAPNAME">cpl/gridmaps/ne30pg2/map_ne30pg2_to_EC30to60E2r2_bilin.201005.nc</map>
      <map name="ATM2OCN_SMAPNAME">cpl/gridmaps/ne30pg2/map_ne30pg2_to_EC30to60E2r2_bilin.201005.nc</map>
      <map name="OCN2ATM_FMAPNAME">cpl/gridmaps/EC30to60E2r2/map_EC30to60E2r2_to_ne30pg2_mono.201005.nc</map>
      <map name="OCN2ATM_SMAPNAME">cpl/gridmaps/EC30to60E2r2/map_EC30to60E2r2_to_ne30pg2_mono.201005.nc</map>
    </gridmap>

    <gridmap atm_grid="ne30np4.pg2" ocn_grid="WC14to60E2r3">
      <map name="ATM2OCN_FMAPNAME">cpl/gridmaps/ne30pg2/map_ne30pg2_to_WC14to60E2r3_mono.200928.nc</map>
      <map name="ATM2OCN_VMAPNAME">cpl/gridmaps/ne30pg2/map_ne30pg2_to_WC14to60E2r3_bilin.200928.nc</map>
      <map name="ATM2OCN_SMAPNAME">cpl/gridmaps/ne30pg2/map_ne30pg2_to_WC14to60E2r3_bilin.200928.nc</map>
      <map name="OCN2ATM_FMAPNAME">cpl/gridmaps/WC14to60E2r3/map_WC14to60E2r3_to_ne30pg2_mono.200928.nc</map>
      <map name="OCN2ATM_SMAPNAME">cpl/gridmaps/WC14to60E2r3/map_WC14to60E2r3_to_ne30pg2_mono.200928.nc</map>
    </gridmap>

    <gridmap atm_grid="ne30np4.pg2" ocn_grid="WCAtl12to45E2r4">
      <map name="ATM2OCN_FMAPNAME">cpl/gridmaps/ne30pg2/map_ne30pg2_to_WCAtl12to45E2r4_mono.210318.nc</map>
      <map name="ATM2OCN_VMAPNAME">cpl/gridmaps/ne30pg2/map_ne30pg2_to_WCAtl12to45E2r4_bilin.210318.nc</map>
      <map name="ATM2OCN_SMAPNAME">cpl/gridmaps/ne30pg2/map_ne30pg2_to_WCAtl12to45E2r4_bilin.210318.nc</map>
      <map name="OCN2ATM_FMAPNAME">cpl/gridmaps/WCAtl12to45E2r4/map_WCAtl12to45E2r4_to_ne30pg2_mono.210318.nc</map>
      <map name="OCN2ATM_SMAPNAME">cpl/gridmaps/WCAtl12to45E2r4/map_WCAtl12to45E2r4_to_ne30pg2_mono.210318.nc</map>
    </gridmap>

    <gridmap atm_grid="ne30np4.pg2" ocn_grid="SOwISC12to60E2r4">
      <map name="ATM2OCN_FMAPNAME">cpl/gridmaps/ne30pg2/map_ne30pg2_to_SOwISC12to60E2r4_mono.210119.nc</map>
      <map name="ATM2OCN_VMAPNAME">cpl/gridmaps/ne30pg2/map_ne30pg2_to_SOwISC12to60E2r4_bilin.210212.nc</map>
      <map name="ATM2OCN_SMAPNAME">cpl/gridmaps/ne30pg2/map_ne30pg2_to_SOwISC12to60E2r4-nomask_bilin.210119.nc</map>
      <map name="OCN2ATM_FMAPNAME">cpl/gridmaps/SOwISC12to60E2r4/map_SOwISC12to60E2r4-nomask_to_ne30pg2_mono.210119.nc</map>
      <map name="OCN2ATM_SMAPNAME">cpl/gridmaps/SOwISC12to60E2r4/map_SOwISC12to60E2r4-nomask_to_ne30pg2_mono.210119.nc</map>
    </gridmap>

    <gridmap atm_grid="ne30np4.pg2" ocn_grid="ECwISC30to60E2r1">
      <map name="ATM2OCN_FMAPNAME">cpl/gridmaps/ne30pg2/map_ne30pg2_to_ECwISC30to60E2r1_mono.201006.nc</map>
      <map name="ATM2OCN_VMAPNAME">cpl/gridmaps/ne30pg2/map_ne30pg2_to_ECwISC30to60E2r1_bilin.210409.nc</map>
      <map name="ATM2OCN_SMAPNAME">cpl/gridmaps/ne30pg2/map_ne30pg2_to_ECwISC30to60E2r1-nomask_bilin.201006.nc</map>
      <map name="OCN2ATM_FMAPNAME">cpl/gridmaps/ECwISC30to60E2r1/map_ECwISC30to60E2r1-nomask_to_ne30pg2_mono.201006.nc</map>
      <map name="OCN2ATM_SMAPNAME">cpl/gridmaps/ECwISC30to60E2r1/map_ECwISC30to60E2r1-nomask_to_ne30pg2_mono.201006.nc</map>
    </gridmap>

    <gridmap atm_grid="ne30np4.pg2" ocn_grid="ECwISC30to60E3r2">
      <map name="ATM2OCN_FMAPNAME">cpl/gridmaps/ne30pg2/map_ne30pg2_to_ECwISC30to60E3r2_traave.20231018.nc</map>
      <map name="ATM2OCN_VMAPNAME">cpl/gridmaps/ne30pg2/map_ne30pg2_to_ECwISC30to60E3r2_trintbilin.20231018.nc</map>
      <map name="ATM2OCN_SMAPNAME">cpl/gridmaps/ne30pg2/map_ne30pg2_to_ECwISC30to60E3r2-nomask_trintbilin.20231018.nc</map>
      <map name="OCN2ATM_FMAPNAME">cpl/gridmaps/ECwISC30to60E3r2/map_ECwISC30to60E3r2_to_ne30pg2_traave.20231018.nc</map>
      <map name="OCN2ATM_SMAPNAME">cpl/gridmaps/ECwISC30to60E3r2/map_ECwISC30to60E3r2_to_ne30pg2_traave.20231018.nc</map>
    </gridmap>

<<<<<<< HEAD
    <gridmap atm_grid="ne30np4.pg2" ocn_grid="IcoswISC30E3r4">
      <map name="ATM2OCN_FMAPNAME">cpl/gridmaps/ne30pg2/map_ne30pg2_to_IcoswISC30E3r4_traave.20231121.nc</map>
      <map name="ATM2OCN_VMAPNAME">cpl/gridmaps/ne30pg2/map_ne30pg2_to_IcoswISC30E3r4_trbilin.20231121.nc</map>
      <map name="ATM2OCN_SMAPNAME">cpl/gridmaps/ne30pg2/map_ne30pg2_to_IcoswISC30E3r4-nomask_trbilin.20231121.nc</map>
      <map name="OCN2ATM_FMAPNAME">cpl/gridmaps/IcoswISC30E3r4/map_IcoswISC30E3r4_to_ne30pg2_traave.20231121.nc</map>
      <map name="OCN2ATM_SMAPNAME">cpl/gridmaps/IcoswISC30E3r4/map_IcoswISC30E3r4_to_ne30pg2_traave.20231121.nc</map>
=======
    <gridmap atm_grid="ne30np4.pg2" ocn_grid="IcoswISC30E3r5">
      <map name="ATM2OCN_FMAPNAME">cpl/gridmaps/ne30pg2/map_ne30pg2_to_IcoswISC30E3r5_traave.20231121.nc</map>
      <map name="ATM2OCN_VMAPNAME">cpl/gridmaps/ne30pg2/map_ne30pg2_to_IcoswISC30E3r5_trbilin.20231121.nc</map>
      <map name="ATM2OCN_SMAPNAME">cpl/gridmaps/ne30pg2/map_ne30pg2_to_IcoswISC30E3r5-nomask_trbilin.20231121.nc</map>
      <map name="OCN2ATM_FMAPNAME">cpl/gridmaps/IcoswISC30E3r5/map_IcoswISC30E3r5_to_ne30pg2_traave.20231121.nc</map>
      <map name="OCN2ATM_SMAPNAME">cpl/gridmaps/IcoswISC30E3r5/map_IcoswISC30E3r5_to_ne30pg2_traave.20231121.nc</map>
>>>>>>> cd0473e7
    </gridmap>

    <gridmap atm_grid="ne30np4.pg3" ocn_grid="oEC60to30v3">
      <map name="ATM2OCN_FMAPNAME">cpl/gridmaps/ne30pg3/map_ne30pg3_to_oEC60to30v3_mono.200331.nc</map>
      <map name="ATM2OCN_VMAPNAME">cpl/gridmaps/ne30pg3/map_ne30pg3_to_oEC60to30v3_bilin.200331.nc</map>
      <map name="ATM2OCN_SMAPNAME">cpl/gridmaps/ne30pg3/map_ne30pg3_to_oEC60to30v3_bilin.200331.nc</map>
      <map name="OCN2ATM_FMAPNAME">cpl/gridmaps/oEC60to30v3/map_oEC60to30v3_to_ne30pg3_mono.200331.nc</map>
      <map name="OCN2ATM_SMAPNAME">cpl/gridmaps/oEC60to30v3/map_oEC60to30v3_to_ne30pg3_mono.200331.nc</map>
    </gridmap>

    <gridmap atm_grid="ne30np4.pg4" ocn_grid="oEC60to30v3">
      <map name="ATM2OCN_FMAPNAME">cpl/gridmaps/ne30pg4/map_ne30pg4_to_oEC60to30v3_mono.200331.nc</map>
      <map name="ATM2OCN_VMAPNAME">cpl/gridmaps/ne30pg4/map_ne30pg4_to_oEC60to30v3_bilin.200331.nc</map>
      <map name="ATM2OCN_SMAPNAME">cpl/gridmaps/ne30pg4/map_ne30pg4_to_oEC60to30v3_bilin.200331.nc</map>
      <map name="OCN2ATM_FMAPNAME">cpl/gridmaps/oEC60to30v3/map_oEC60to30v3_to_ne30pg4_mono.200331.nc</map>
      <map name="OCN2ATM_SMAPNAME">cpl/gridmaps/oEC60to30v3/map_oEC60to30v3_to_ne30pg4_mono.200331.nc</map>
    </gridmap>

    <gridmap atm_grid="ne30np4" ocn_grid="oEC60to30v3wLI">
      <map name="ATM2OCN_FMAPNAME">cpl/gridmaps/ne30np4/map_ne30np4_to_oEC60to30v3wLI_mask_aave.170802.nc</map>
      <map name="ATM2OCN_VMAPNAME">cpl/gridmaps/ne30np4/map_ne30np4_to_oEC60to30v3wLI_mask_conserve.170802.nc</map>
      <map name="ATM2OCN_SMAPNAME">cpl/gridmaps/ne30np4/map_ne30np4_to_oEC60to30v3wLI_nomask_bilin.170802.nc</map>
      <map name="OCN2ATM_FMAPNAME">cpl/gridmaps/oEC60to30v3wLI/map_oEC60to30v3wLI_nomask_to_ne30np4_aave.180906.nc</map>
      <map name="OCN2ATM_SMAPNAME">cpl/gridmaps/oEC60to30v3wLI/map_oEC60to30v3wLI_nomask_to_ne30np4_aave.180906.nc</map>
    </gridmap>

    <gridmap atm_grid="ne30np4" ocn_grid="ECwISC30to60E1r2">
      <map name="ATM2OCN_FMAPNAME">cpl/gridmaps/ne30np4/map_ne30np4_to_ECwISC30to60E1r2_aave.200410.nc</map>
      <map name="ATM2OCN_VMAPNAME">cpl/gridmaps/ne30np4/map_ne30np4_to_ECwISC30to60E1r2_aave.200410.nc</map>
      <map name="ATM2OCN_SMAPNAME">cpl/gridmaps/ne30np4/map_ne30np4_to_ECwISC30to60E1r2-nomask_bilin.200408.nc</map>
      <map name="OCN2ATM_FMAPNAME">cpl/gridmaps/ECwISC30to60E1r2/map_ECwISC30to60E1r2-nomask_to_ne30np4_aave.200408.nc</map>
      <map name="OCN2ATM_SMAPNAME">cpl/gridmaps/ECwISC30to60E1r2/map_ECwISC30to60E1r2-nomask_to_ne30np4_aave.200408.nc</map>
    </gridmap>

    <gridmap atm_grid="ne30np4" lnd_grid="0.9x1.25">
      <map name="ATM2LND_FMAPNAME">cpl/gridmaps/ne30np4/map_ne30np4_TO_fv0.9x1.25_aave.120712.nc</map>
      <map name="ATM2LND_SMAPNAME">cpl/gridmaps/ne30np4/map_ne30np4_TO_fv0.9x1.25_aave.120712.nc</map>
      <map name="LND2ATM_FMAPNAME">cpl/gridmaps/fv0.9x1.25/map_fv0.9x1.25_TO_ne30np4_aave.120712.nc</map>
      <map name="LND2ATM_SMAPNAME">cpl/gridmaps/fv0.9x1.25/map_fv0.9x1.25_TO_ne30np4_aave.120712.nc</map>
    </gridmap>

    <gridmap atm_grid="ne30np4" lnd_grid="1.9x2.5">
      <map name="ATM2LND_FMAPNAME">cpl/cpl6/map_ne30np4_to_fv1.9x2.5_aave_da_091230.nc</map>
      <map name="ATM2LND_SMAPNAME">cpl/cpl6/map_ne30np4_to_fv1.9x2.5_aave_da_091230.nc</map>
      <map name="LND2ATM_FMAPNAME">cpl/cpl6/map_fv1.9x2.5_to_ne30np4_aave_da_091230.nc</map>
      <map name="LND2ATM_SMAPNAME">cpl/cpl6/map_fv1.9x2.5_to_ne30np4_aave_da_091230.nc</map>
    </gridmap>

    <gridmap atm_grid="ne30np4" lnd_grid="r05">
      <map name="ATM2LND_FMAPNAME">cpl/gridmaps/ne30np4/map_ne30np4_to_r05_mono.191016.nc</map>
      <map name="ATM2LND_SMAPNAME">cpl/gridmaps/ne30np4/map_ne30np4_to_r05_mono.191016.nc</map>
      <map name="LND2ATM_FMAPNAME">cpl/gridmaps/ne30np4/map_r05_to_ne30np4_mono.191016.nc</map>
      <map name="LND2ATM_SMAPNAME">cpl/gridmaps/ne30np4/map_r05_to_ne30np4_mono.191016.nc</map>
    </gridmap>

    <gridmap atm_grid="ne30np4.pg2" lnd_grid="r05">
      <map name="ATM2LND_FMAPNAME">cpl/gridmaps/ne30pg2/map_ne30pg2_to_r05_mono.200220.nc</map>
      <map name="ATM2LND_SMAPNAME">cpl/gridmaps/ne30pg2/map_ne30pg2_to_r05_bilin.200220.nc</map>
      <map name="LND2ATM_FMAPNAME">cpl/gridmaps/ne30pg2/map_r05_to_ne30pg2_mono.200220.nc</map>
      <map name="LND2ATM_SMAPNAME">cpl/gridmaps/ne30pg2/map_r05_to_ne30pg2_mono.200220.nc</map>
    </gridmap>

    <gridmap atm_grid="ne30np4.pg3" lnd_grid="r05">
      <map name="ATM2LND_FMAPNAME">cpl/gridmaps/ne30pg3/map_ne30pg3_to_r05_mono.200331.nc</map>
      <map name="ATM2LND_SMAPNAME">cpl/gridmaps/ne30pg3/map_ne30pg3_to_r05_bilin.200331.nc</map>
      <map name="LND2ATM_FMAPNAME">cpl/gridmaps/ne30pg3/map_r05_to_ne30pg3_mono.200331.nc</map>
      <map name="LND2ATM_SMAPNAME">cpl/gridmaps/ne30pg3/map_r05_to_ne30pg3_mono.200331.nc</map>
    </gridmap>

    <gridmap atm_grid="ne30np4.pg4" lnd_grid="r05">
      <map name="ATM2LND_FMAPNAME">cpl/gridmaps/ne30pg4/map_ne30pg4_to_r05_mono.200331.nc</map>
      <map name="ATM2LND_SMAPNAME">cpl/gridmaps/ne30pg4/map_ne30pg4_to_r05_bilin.200331.nc</map>
      <map name="LND2ATM_FMAPNAME">cpl/gridmaps/ne30pg4/map_r05_to_ne30pg4_mono.200331.nc</map>
      <map name="LND2ATM_SMAPNAME">cpl/gridmaps/ne30pg4/map_r05_to_ne30pg4_mono.200331.nc</map>
    </gridmap>

    <gridmap atm_grid="ne30np4" lnd_grid="r0125">
      <map name="ATM2LND_FMAPNAME">cpl/gridmaps/ne30np4/map_ne30np4_to_r0125_mono.190801.nc</map>
      <map name="ATM2LND_SMAPNAME">cpl/gridmaps/ne30np4/map_ne30np4_to_r0125_mono.190801.nc</map>
      <map name="LND2ATM_FMAPNAME">cpl/gridmaps/ne30np4/map_r0125_to_ne30np4_mono.200508.nc</map>
      <map name="LND2ATM_SMAPNAME">cpl/gridmaps/ne30np4/map_r0125_to_ne30np4_mono.200508.nc</map>
      <map name="ATM2ROF_FMAPNAME">cpl/gridmaps/ne30np4/map_ne30np4_to_r0125_mono.190801.nc</map>
      <map name="ATM2ROF_SMAPNAME">cpl/gridmaps/ne30np4/map_ne30np4_to_r0125_mono.190801.nc</map>
    </gridmap>

    <gridmap atm_grid="ne30np4.pg2" lnd_grid="r0125">
      <map name="ATM2LND_FMAPNAME">cpl/gridmaps/ne30pg2/map_ne30pg2_to_r0125_mono.200707.nc</map>
      <map name="ATM2LND_SMAPNAME">cpl/gridmaps/ne30pg2/map_ne30pg2_to_r0125_mono.200707.nc</map>
      <map name="LND2ATM_FMAPNAME">cpl/gridmaps/ne30pg2/map_r0125_to_ne30pg2_mono.200707.nc</map>
      <map name="LND2ATM_SMAPNAME">cpl/gridmaps/ne30pg2/map_r0125_to_ne30pg2_mono.200707.nc</map>
      <map name="ATM2ROF_FMAPNAME">cpl/gridmaps/ne30pg2/map_ne30pg2_to_r0125_mono.200707.nc</map>
      <map name="ATM2ROF_SMAPNAME">cpl/gridmaps/ne30pg2/map_ne30pg2_to_r0125_mono.200707.nc</map>
    </gridmap>

    <gridmap atm_grid="ne30np4" ocn_grid="oRRS18to6v3">
      <map name="ATM2OCN_FMAPNAME">cpl/gridmaps/ne30np4/map_ne30np4_to_oRRS18to6v3_mono.20200507.nc</map>
      <map name="ATM2OCN_VMAPNAME">cpl/gridmaps/ne30np4/map_ne30np4_to_oRRS18to6v3_mono.20200507.nc</map>
      <map name="ATM2OCN_SMAPNAME">cpl/gridmaps/ne30np4/map_ne30np4_to_oRRS18to6v3_mono.20200507.nc</map>
      <map name="OCN2ATM_FMAPNAME">cpl/gridmaps/ne30np4/map_oRRS18to6v3_to_ne30np4_mono.20200507.nc</map>
      <map name="OCN2ATM_SMAPNAME">cpl/gridmaps/ne30np4/map_oRRS18to6v3_to_ne30np4_mono.20200507.nc</map>
    </gridmap>

    <gridmap atm_grid="ne30np4.pg2" ocn_grid="oRRS18to6v3">
      <map name="ATM2OCN_FMAPNAME">cpl/gridmaps/ne30pg2/map_ne30pg2_to_oRRS18to6v3_mono.230806.nc</map>
      <map name="ATM2OCN_VMAPNAME">cpl/gridmaps/ne30pg2/map_ne30pg2_to_oRRS18to6v3_bilin.211101.nc</map>
      <map name="ATM2OCN_SMAPNAME">cpl/gridmaps/ne30pg2/map_ne30pg2_to_oRRS18to6v3_bilin.211101.nc</map>
      <map name="OCN2ATM_FMAPNAME">cpl/gridmaps/ne30pg2/map_oRRS18to6v3_to_ne30pg2_mono.200707.nc</map>
      <map name="OCN2ATM_SMAPNAME">cpl/gridmaps/ne30pg2/map_oRRS18to6v3_to_ne30pg2_mono.200707.nc</map>
    </gridmap>

    <gridmap atm_grid="ne45np4.pg2" ocn_grid="oEC60to30v3">
      <map name="ATM2OCN_FMAPNAME">cpl/gridmaps/ne45pg2/map_ne45pg2_to_oEC60to30v3_mono.200610.nc</map>
      <map name="ATM2OCN_VMAPNAME">cpl/gridmaps/ne45pg2/map_ne45pg2_to_oEC60to30v3_bilin.200610.nc</map>
      <map name="ATM2OCN_SMAPNAME">cpl/gridmaps/ne45pg2/map_ne45pg2_to_oEC60to30v3_bilin.200610.nc</map>
      <map name="OCN2ATM_FMAPNAME">cpl/gridmaps/oEC60to30v3/map_oEC60to30v3_to_ne45pg2_mono.200610.nc</map>
      <map name="OCN2ATM_SMAPNAME">cpl/gridmaps/oEC60to30v3/map_oEC60to30v3_to_ne45pg2_mono.200610.nc</map>
    </gridmap>
    <gridmap atm_grid="ne45np4.pg2" lnd_grid="r05">
      <map name="ATM2LND_FMAPNAME">cpl/gridmaps/ne45pg2/map_ne45pg2_to_r05_mono.200610.nc</map>
      <map name="ATM2LND_SMAPNAME">cpl/gridmaps/ne45pg2/map_ne45pg2_to_r05_bilin.200610.nc</map>
      <map name="LND2ATM_FMAPNAME">cpl/gridmaps/ne45pg2/map_r05_to_ne45pg2_mono.200610.nc</map>
      <map name="LND2ATM_SMAPNAME">cpl/gridmaps/ne45pg2/map_r05_to_ne45pg2_mono.200610.nc</map>
    </gridmap>
    <gridmap atm_grid="ne45np4.pg2" rof_grid="r05">
      <map name="ATM2ROF_FMAPNAME">cpl/gridmaps/ne45pg2/map_ne45pg2_to_r05_mono.200610.nc</map>
      <map name="ATM2ROF_SMAPNAME">cpl/gridmaps/ne45pg2/map_ne45pg2_to_r05_bilin.200610.nc</map>
    </gridmap>

    <gridmap atm_grid="ne60np4" ocn_grid="gx1v6">
      <map name="ATM2OCN_FMAPNAME">cpl/gridmaps/ne60np4/map_ne60np4_TO_gx1v6_aave.120406.nc</map>
      <map name="ATM2OCN_SMAPNAME">cpl/gridmaps/ne60np4/map_ne60np4_TO_gx1v6_blin.120406.nc</map>
      <map name="OCN2ATM_FMAPNAME">cpl/gridmaps/gx1v6/map_gx1v6_TO_ne60np4_aave.120406.nc</map>
      <map name="OCN2ATM_SMAPNAME">cpl/gridmaps/gx1v6/map_gx1v6_TO_ne60np4_aave.120406.nc</map>
    </gridmap>

    <gridmap atm_grid="ne120np4" ocn_grid="gx1v6">
      <map name="ATM2OCN_FMAPNAME">cpl/gridmaps/ne120np4/map_ne120np4_to_gx1v6_aave_110428.nc</map>
      <map name="ATM2OCN_SMAPNAME">cpl/gridmaps/ne120np4/map_ne120np4_to_gx1v6_bilin_110428.nc</map>
      <map name="ATM2OCN_VMAPNAME">cpl/gridmaps/ne120np4/map_ne120np4_to_gx1v6_bilin_110428.nc</map>
      <map name="OCN2ATM_FMAPNAME">cpl/gridmaps/gx1v6/map_gx1v6_to_ne120np4_aave_110428.nc</map>
      <map name="OCN2ATM_SMAPNAME">cpl/gridmaps/gx1v6/map_gx1v6_to_ne120np4_aave_110428.nc</map>
    </gridmap>

    <gridmap atm_grid="ne120np4" lnd_grid="0.9x1.25">
      <map name="ATM2LND_FMAPNAME">cpl/gridmaps/ne120np4/map_ne120np4_TO_fv0.9x1.25_aave.120712.nc</map>
      <map name="ATM2LND_SMAPNAME">cpl/gridmaps/ne120np4/map_ne120np4_TO_fv0.9x1.25_aave.120712.nc</map>
      <map name="LND2ATM_FMAPNAME">cpl/gridmaps/fv0.9x1.25/map_fv0.9x1.25_TO_ne120np4_aave.120712.nc</map>
      <map name="LND2ATM_SMAPNAME">cpl/gridmaps/fv0.9x1.25/map_fv0.9x1.25_TO_ne120np4_aave.120712.nc</map>
    </gridmap>

    <gridmap atm_grid="ne120np4" lnd_grid="0.23x0.31">
      <map name="ATM2LND_FMAPNAME">cpl/gridmaps/ne120np4/map_ne120np4_to_fv0.23x0.31_aave_110331.nc</map>
      <map name="ATM2LND_SMAPNAME">cpl/gridmaps/ne120np4/map_ne120np4_to_fv0.23x0.31_aave_110331.nc</map>
      <map name="LND2ATM_FMAPNAME">cpl/gridmaps/fv0.23x0.31/map_fv0.23x0.31_to_ne120np4_aave_110331.nc</map>
      <map name="LND2ATM_SMAPNAME">cpl/gridmaps/fv0.23x0.31/map_fv0.23x0.31_to_ne120np4_aave_110331.nc</map>
    </gridmap>

    <gridmap atm_grid="ne120np4" lnd_grid="r0125">
      <map name="ATM2LND_FMAPNAME">cpl/gridmaps/ne120np4/map_ne120np4_to_r0125_mono.20200508.nc</map>
      <map name="ATM2LND_SMAPNAME">cpl/gridmaps/ne120np4/map_ne120np4_to_r0125_mono.20200508.nc</map>
      <map name="LND2ATM_FMAPNAME">cpl/gridmaps/ne120np4/map_r0125_to_ne120np4_mono.200508.nc</map>
      <map name="LND2ATM_SMAPNAME">cpl/gridmaps/ne120np4/map_r0125_to_ne120np4_mono.200508.nc</map>
      <map name="ATM2ROF_FMAPNAME">cpl/gridmaps/ne120np4/map_ne120np4_to_r0125_mono.20200508.nc</map>
      <map name="ATM2ROF_SMAPNAME">cpl/gridmaps/ne120np4/map_ne120np4_to_r0125_mono.20200508.nc</map>
    </gridmap>

    <gridmap atm_grid="ne120np4.pg2" lnd_grid="r0125">
      <map name="ATM2LND_FMAPNAME">cpl/gridmaps/ne120pg2/map_ne120pg2_to_r0125_mono.200707.nc</map>
      <map name="ATM2LND_SMAPNAME">cpl/gridmaps/ne120pg2/map_ne120pg2_to_r0125_mono.200707.nc</map>
      <map name="LND2ATM_FMAPNAME">cpl/gridmaps/ne120pg2/map_r0125_to_ne120pg2_mono.200707.nc</map>
      <map name="LND2ATM_SMAPNAME">cpl/gridmaps/ne120pg2/map_r0125_to_ne120pg2_mono.200707.nc</map>
      <map name="ATM2ROF_FMAPNAME">cpl/gridmaps/ne120pg2/map_ne120pg2_to_r0125_mono.200707.nc</map>
      <map name="ATM2ROF_SMAPNAME">cpl/gridmaps/ne120pg2/map_ne120pg2_to_r0125_mono.200707.nc</map>
    </gridmap>

    <gridmap atm_grid="ne120np4" ocn_grid="oRRS18to6v3">
      <map name="ATM2OCN_FMAPNAME">cpl/gridmaps/ne120np4/map_ne120np4_to_oRRS18to6v3_mono.20200702.nc</map>
      <map name="ATM2OCN_VMAPNAME">cpl/gridmaps/ne120np4/map_ne120np4_to_oRRS18to6v3_mono.20200702.nc</map>
      <map name="ATM2OCN_SMAPNAME">cpl/gridmaps/ne120np4/map_ne120np4_to_oRRS18to6v3_mono.20200702.nc</map>
      <map name="OCN2ATM_FMAPNAME">cpl/gridmaps/ne120np4/map_oRRS18to6v3_to_ne120np4_mono.20200702.nc</map>
      <map name="OCN2ATM_SMAPNAME">cpl/gridmaps/ne120np4/map_oRRS18to6v3_to_ne120np4_mono.20200702.nc</map>
    </gridmap>

    <gridmap atm_grid="ne120np4" ocn_grid="oRRS18to6v3">
      <map name="ATM2OCN_FMAPNAME">cpl/gridmaps/ne120np4/map_ne120np4_to_oRRS18to6v3_aave.170111.nc</map>
      <map name="ATM2OCN_VMAPNAME">cpl/gridmaps/ne120np4/map_ne120np4_to_oRRS18to6v3_conserve.170111.nc</map>
      <map name="ATM2OCN_SMAPNAME">cpl/gridmaps/ne120np4/map_ne120np4_to_oRRS18to6v3_conserve.170111.nc</map>
      <map name="OCN2ATM_FMAPNAME">cpl/gridmaps/oRRS18to6v3/map_oRRS18to6v3_to_ne120np4_aave.170111.nc</map>
      <map name="OCN2ATM_SMAPNAME">cpl/gridmaps/oRRS18to6v3/map_oRRS18to6v3_to_ne120np4_aave.170111.nc</map>
    </gridmap>

    <gridmap atm_grid="ne120np4.pg2" ocn_grid="oRRS18to6v3">
      <map name="ATM2OCN_FMAPNAME">cpl/gridmaps/ne120pg2/map_ne120pg2_to_oRRS18to6v3_mono.200707.nc</map>
      <map name="ATM2OCN_VMAPNAME">cpl/gridmaps/ne120pg2/map_ne120pg2_to_oRRS18to6v3_mono.200707.nc</map>
      <map name="ATM2OCN_SMAPNAME">cpl/gridmaps/ne120pg2/map_ne120pg2_to_oRRS18to6v3_mono.200707.nc</map>
      <map name="OCN2ATM_FMAPNAME">cpl/gridmaps/ne120pg2/map_oRRS18to6v3_to_ne120pg2_mono.200707.nc</map>
      <map name="OCN2ATM_SMAPNAME">cpl/gridmaps/ne120pg2/map_oRRS18to6v3_to_ne120pg2_mono.200707.nc</map>
    </gridmap>

    <gridmap atm_grid="ne120np4.pg2" ocn_grid="oEC60to30v3">
      <map name="ATM2OCN_FMAPNAME">cpl/gridmaps/ne120pg2/map_ne120pg2_to_oEC60to30v3_mono.200331.nc</map>
      <map name="ATM2OCN_VMAPNAME">cpl/gridmaps/ne120pg2/map_ne120pg2_to_oEC60to30v3_bilin.200331.nc</map>
      <map name="ATM2OCN_SMAPNAME">cpl/gridmaps/ne120pg2/map_ne120pg2_to_oEC60to30v3_bilin.200331.nc</map>
      <map name="OCN2ATM_FMAPNAME">cpl/gridmaps/oEC60to30v3/map_oEC60to30v3_to_ne120pg2_mono.200331.nc</map>
      <map name="OCN2ATM_SMAPNAME">cpl/gridmaps/oEC60to30v3/map_oEC60to30v3_to_ne120pg2_mono.200331.nc</map>
    </gridmap>

    <gridmap atm_grid="ne120np4.pg2" ocn_grid="EC30to60E2r2">
      <map name="ATM2OCN_FMAPNAME">cpl/gridmaps/ne120pg2/map_ne120pg2_to_EC30to60E2r2_mono.210311.nc</map>
      <map name="ATM2OCN_VMAPNAME">cpl/gridmaps/ne120pg2/map_ne120pg2_to_EC30to60E2r2_bilin.210311.nc</map>
      <map name="ATM2OCN_SMAPNAME">cpl/gridmaps/ne120pg2/map_ne120pg2_to_EC30to60E2r2_bilin.210311.nc</map>
      <map name="OCN2ATM_FMAPNAME">cpl/gridmaps/EC30to60E2r2/map_EC30to60E2r2_to_ne120pg2_mono.210311.nc</map>
      <map name="OCN2ATM_SMAPNAME">cpl/gridmaps/EC30to60E2r2/map_EC30to60E2r2_to_ne120pg2_mono.210311.nc</map>
    </gridmap>

    <gridmap atm_grid="ne120np4.pg2" ocn_grid="ECwISC30to60E3r2">
      <map name="ATM2OCN_FMAPNAME">cpl/gridmaps/ne120pg2/map_ne120pg2_to_ECwISC30to60E3r2_traave.20231018.nc</map>
      <map name="ATM2OCN_VMAPNAME">cpl/gridmaps/ne120pg2/map_ne120pg2_to_ECwISC30to60E3r2_trintbilin.20231018.nc</map>
      <map name="ATM2OCN_SMAPNAME">cpl/gridmaps/ne120pg2/map_ne120pg2_to_ECwISC30to60E3r2-nomask_trintbilin.20231018.nc</map>
      <map name="OCN2ATM_FMAPNAME">cpl/gridmaps/ECwISC30to60E3r2/map_ECwISC30to60E3r2_to_ne120pg2_traave.20231018.nc</map>
      <map name="OCN2ATM_SMAPNAME">cpl/gridmaps/ECwISC30to60E3r2/map_ECwISC30to60E3r2_to_ne120pg2_traave.20231018.nc</map>
    </gridmap>

<<<<<<< HEAD
    <gridmap atm_grid="ne120np4.pg2" ocn_grid="IcoswISC30E3r4">
      <map name="ATM2OCN_FMAPNAME">cpl/gridmaps/ne120pg2/map_ne120pg2_to_IcoswISC30E3r4_traave.20231121.nc</map>
      <map name="ATM2OCN_VMAPNAME">cpl/gridmaps/ne120pg2/map_ne120pg2_to_IcoswISC30E3r4_trbilin.20231121.nc</map>
      <map name="ATM2OCN_SMAPNAME">cpl/gridmaps/ne120pg2/map_ne120pg2_to_IcoswISC30E3r4-nomask_trbilin.20231121.nc</map>
      <map name="OCN2ATM_FMAPNAME">cpl/gridmaps/IcoswISC30E3r4/map_IcoswISC30E3r4_to_ne120pg2_traave.20231121.nc</map>
      <map name="OCN2ATM_SMAPNAME">cpl/gridmaps/IcoswISC30E3r4/map_IcoswISC30E3r4_to_ne120pg2_traave.20231121.nc</map>
=======
    <gridmap atm_grid="ne120np4.pg2" ocn_grid="IcoswISC30E3r5">
      <map name="ATM2OCN_FMAPNAME">cpl/gridmaps/ne120pg2/map_ne120pg2_to_IcoswISC30E3r5_traave.20231121.nc</map>
      <map name="ATM2OCN_VMAPNAME">cpl/gridmaps/ne120pg2/map_ne120pg2_to_IcoswISC30E3r5_trbilin.20231121.nc</map>
      <map name="ATM2OCN_SMAPNAME">cpl/gridmaps/ne120pg2/map_ne120pg2_to_IcoswISC30E3r5-nomask_trbilin.20231121.nc</map>
      <map name="OCN2ATM_FMAPNAME">cpl/gridmaps/IcoswISC30E3r5/map_IcoswISC30E3r5_to_ne120pg2_traave.20231121.nc</map>
      <map name="OCN2ATM_SMAPNAME">cpl/gridmaps/IcoswISC30E3r5/map_IcoswISC30E3r5_to_ne120pg2_traave.20231121.nc</map>
>>>>>>> cd0473e7
    </gridmap>

    <gridmap atm_grid="ne120np4.pg2" lnd_grid="r05">
      <map name="ATM2LND_FMAPNAME">cpl/gridmaps/ne120pg2/map_ne120pg2_to_r05_mono.200331.nc</map>
      <map name="ATM2LND_SMAPNAME">cpl/gridmaps/ne120pg2/map_ne120pg2_to_r05_bilin.200331.nc</map>
      <map name="LND2ATM_FMAPNAME">cpl/gridmaps/ne120pg2/map_r05_to_ne120pg2_mono.200331.nc</map>
      <map name="LND2ATM_SMAPNAME">cpl/gridmaps/ne120pg2/map_r05_to_ne120pg2_mono.200331.nc</map>
    </gridmap>

    <gridmap atm_grid="ne120np4.pg2" rof_grid="r05">
      <map name="ATM2ROF_FMAPNAME">cpl/gridmaps/ne120pg2/map_ne120pg2_to_r05_mono.200331.nc</map>
      <map name="ATM2ROF_SMAPNAME">cpl/gridmaps/ne120pg2/map_ne120pg2_to_r05_bilin.200331.nc</map>
    </gridmap>

    <gridmap atm_grid="ne240np4" ocn_grid="gx1v6">
      <map name="ATM2OCN_FMAPNAME">cpl/gridmaps/ne240np4/map_ne240np4_to_gx1v6_aave_110428.nc</map>
      <map name="ATM2OCN_SMAPNAME">cpl/gridmaps/ne240np4/map_ne240np4_to_gx1v6_aave_110428.nc</map>
      <map name="ATM2OCN_VMAPNAME">cpl/gridmaps/ne240np4/map_ne240np4_to_gx1v6_aave_110428.nc</map>
      <map name="OCN2ATM_FMAPNAME">cpl/gridmaps/gx1v6/map_gx1v6_to_ne240np4_aave_110428.nc</map>
      <map name="OCN2ATM_SMAPNAME">cpl/gridmaps/gx1v6/map_gx1v6_to_ne240np4_aave_110428.nc</map>
    </gridmap>
    <gridmap atm_grid="ne240np4" ocn_grid="tx0.1v2">
      <map name="ATM2OCN_FMAPNAME">cpl/gridmaps/ne240np4/map_ne240np4_to_tx0.1v2_aave_110419.nc</map>
      <map name="ATM2OCN_SMAPNAME">cpl/gridmaps/ne240np4/map_ne240np4_to_tx0.1v2_native_120327.nc</map>
      <map name="ATM2OCN_VMAPNAME">cpl/gridmaps/ne240np4/map_ne240np4_to_tx0.1v2_native_120327.nc</map>
      <map name="OCN2ATM_FMAPNAME">cpl/gridmaps/tx0.1v2/map_tx0.1v2_to_ne240np4_aave_110419.nc</map>
      <map name="OCN2ATM_SMAPNAME">cpl/gridmaps/tx0.1v2/map_tx0.1v2_to_ne240np4_aave_110419.nc</map>
    </gridmap>

    <gridmap atm_grid="ne240np4" lnd_grid="0.23x0.31">
      <map name="ATM2LND_FMAPNAME">cpl/gridmaps/ne240np4/map_ne240np4_to_fv0.23x0.31_aave_110428.nc</map>
      <map name="ATM2LND_SMAPNAME">cpl/gridmaps/ne240np4/map_ne240np4_to_fv0.23x0.31_aave_110428.nc</map>
      <map name="LND2ATM_FMAPNAME">cpl/gridmaps/fv0.23x0.31/map_fv0.23x0.31_to_ne240np4_aave_110428.nc</map>
      <map name="LND2ATM_SMAPNAME">cpl/gridmaps/fv0.23x0.31/map_fv0.23x0.31_to_ne240np4_aave_110428.nc</map>
    </gridmap>

    <gridmap atm_grid="ne512np4" ocn_grid="oRRS15to5">
      <map name="ATM2OCN_FMAPNAME">cpl/gridmaps/ne512np4/map_ne512np4_to_oRRS15to5_mono.190402.nc</map>
      <map name="ATM2OCN_SMAPNAME">cpl/gridmaps/ne512np4/map_ne512np4_to_oRRS15to5_mono.190402.nc</map>
      <map name="ATM2OCN_VMAPNAME">cpl/gridmaps/ne512np4/map_ne512np4_to_oRRS15to5_mono.190402.nc</map>
      <map name="OCN2ATM_FMAPNAME">cpl/gridmaps/oRRS15to5/map_oRRS15to5_to_ne512np4_mono.190402.nc</map>
      <map name="OCN2ATM_SMAPNAME">cpl/gridmaps/oRRS15to5/map_oRRS15to5_to_ne512np4_mono.190402.nc</map>
    </gridmap>

    <gridmap atm_grid="ne512np4" lnd_grid="360x720cru">
      <map name="ATM2LND_FMAPNAME">cpl/gridmaps/ne512np4/map_ne512np4_to_360x720cru_mono.190409.nc</map>
      <map name="ATM2LND_SMAPNAME">cpl/gridmaps/ne512np4/map_ne512np4_to_360x720cru_mono.190409.nc</map>
      <map name="LND2ATM_FMAPNAME">cpl/gridmaps/360x720cru/map_360x720cru_to_ne512np4_mono.190409.nc</map>
      <map name="LND2ATM_SMAPNAME">cpl/gridmaps/360x720cru/map_360x720cru_to_ne512np4_mono.190409.nc</map>
    </gridmap>

    <gridmap atm_grid="ne1024np4" ocn_grid="oRRS15to5">
      <map name="ATM2OCN_FMAPNAME">cpl/gridmaps/ne1024np4/map_ne1024np4_to_oRRS15to5_mono.190509.nc</map>
      <map name="ATM2OCN_SMAPNAME">cpl/gridmaps/ne1024np4/map_ne1024np4_to_oRRS15to5_mono.190509.nc</map>
      <map name="ATM2OCN_VMAPNAME">cpl/gridmaps/ne1024np4/map_ne1024np4_to_oRRS15to5_mono.190509.nc</map>
      <map name="OCN2ATM_FMAPNAME">cpl/gridmaps/oRRS15to5/map_oRRS15to5_to_ne1024np4_mono.190509.nc</map>
      <map name="OCN2ATM_SMAPNAME">cpl/gridmaps/oRRS15to5/map_oRRS15to5_to_ne1024np4_mono.190509.nc</map>
    </gridmap>

    <gridmap atm_grid="ne1024np4" lnd_grid="360x720cru">
      <map name="ATM2LND_FMAPNAME">cpl/gridmaps/ne1024np4/map_ne1024np4_to_360x720cru_mono.190508.nc</map>
      <map name="ATM2LND_SMAPNAME">cpl/gridmaps/ne1024np4/map_ne1024np4_to_360x720cru_mono.190508.nc</map>
      <map name="LND2ATM_FMAPNAME">cpl/gridmaps/360x720cru/map_360x720cru_to_ne1024np4_mono.190508.nc</map>
      <map name="LND2ATM_SMAPNAME">cpl/gridmaps/360x720cru/map_360x720cru_to_ne1024np4_mono.190508.nc</map>
    </gridmap>

    <gridmap atm_grid="ne256np4" ocn_grid="oRRS18to6v3">
      <!-- 13km atm /  18to6 ocean, so use bilin for state -->
      <map name="ATM2OCN_FMAPNAME">cpl/gridmaps/ne256np4/map_ne256np4_to_oRRS18to6v3_mono.20220523.nc</map>
      <map name="ATM2OCN_SMAPNAME">cpl/gridmaps/ne256np4/map_ne256np4_to_oRRS18to6v3_intbilin.20220503.nc</map>
      <map name="ATM2OCN_VMAPNAME">cpl/gridmaps/ne256np4/map_ne256np4_to_oRRS18to6v3_intbilin.20220503.nc</map>
      <map name="OCN2ATM_FMAPNAME">cpl/gridmaps/ne256np4/map_oRRS18to6v3_to_ne256np4_monotr.20220523.nc</map>
      <map name="OCN2ATM_SMAPNAME">cpl/gridmaps/ne256np4/map_oRRS18to6v3_to_ne256np4_monotr.20220523.nc</map>
    </gridmap>

    <gridmap atm_grid="ne256np4.pg2" ocn_grid="oRRS18to6v3">
      <!-- 13km atm /  18to6 ocean, so use bilin for state -->
      <map name="ATM2OCN_FMAPNAME">cpl/gridmaps/ne256pg2/map_ne256pg2_to_oRRS18to6v3_nco.200212.nc</map>
      <map name="ATM2OCN_SMAPNAME">cpl/gridmaps/ne256pg2/map_ne256pg2_to_oRRS18to6v3_bilin.200212.nc</map>
      <map name="ATM2OCN_VMAPNAME">cpl/gridmaps/ne256pg2/map_ne256pg2_to_oRRS18to6v3_bilin.200212.nc</map>
      <map name="OCN2ATM_FMAPNAME">cpl/gridmaps/ne256pg2/map_oRRS18to6v3_to_ne256pg2_nco.200212.nc</map>
      <map name="OCN2ATM_SMAPNAME">cpl/gridmaps/ne256pg2/map_oRRS18to6v3_to_ne256pg2_nco.200212.nc</map>
    </gridmap>

    <gridmap atm_grid="ne256np4.pg2" lnd_grid="r0125">
      <!-- 13km atm /  13km land, so use bilin for state -->
      <map name="ATM2LND_FMAPNAME">cpl/gridmaps/ne256pg2/map_ne256pg2_to_r0125_mono.200212.nc</map>
      <map name="ATM2LND_SMAPNAME">cpl/gridmaps/ne256pg2/map_ne256pg2_to_r0125_bilin.200212.nc</map>
      <map name="LND2ATM_FMAPNAME">cpl/gridmaps/ne256pg2/map_r0125_to_ne256pg2_mono.200212.nc</map>
      <map name="LND2ATM_SMAPNAME">cpl/gridmaps/ne256pg2/map_r0125_to_ne256pg2_bilin.200212.nc</map>
    </gridmap>

    <gridmap atm_grid="ne256np4.pg2" rof_grid="r0125">
      <map name="ATM2ROF_FMAPNAME">cpl/gridmaps/ne256pg2/map_ne256pg2_to_r0125_mono.200212.nc</map>
      <map name="ATM2ROF_SMAPNAME">cpl/gridmaps/ne256pg2/map_ne256pg2_to_r0125_bilin.200212.nc</map>
    </gridmap>

    <gridmap atm_grid="ne512np4.pg2" ocn_grid="oRRS18to6v3">
      <!-- 6km atm /  18to6 ocean, so use bilin for state -->
      <map name="ATM2OCN_FMAPNAME">cpl/gridmaps/ne512pg2/map_ne512pg2_to_oRRS18to6v3_nco.200212.nc</map>
      <map name="ATM2OCN_SMAPNAME">cpl/gridmaps/ne512pg2/map_ne512pg2_to_oRRS18to6v3_bilin.200212.nc</map>
      <map name="ATM2OCN_VMAPNAME">cpl/gridmaps/ne512pg2/map_ne512pg2_to_oRRS18to6v3_bilin.200212.nc</map>
      <map name="OCN2ATM_FMAPNAME">cpl/gridmaps/ne512pg2/map_oRRS18to6v3_to_ne512pg2_nco.200212.nc</map>
      <map name="OCN2ATM_SMAPNAME">cpl/gridmaps/ne512pg2/map_oRRS18to6v3_to_ne512pg2_nco.200212.nc</map>
    </gridmap>

    <gridmap atm_grid="ne512np4.pg2" lnd_grid="r0125">
      <!-- 6km atm /  13km land.  downscale atm->land, land->atm use bilinear -->
      <map name="ATM2LND_FMAPNAME">cpl/gridmaps/ne512pg2/map_ne512pg2_to_r0125_mono.200212.nc</map>
      <map name="ATM2LND_SMAPNAME">cpl/gridmaps/ne512pg2/map_ne512pg2_to_r0125_mono.200212.nc</map>
      <map name="LND2ATM_FMAPNAME">cpl/gridmaps/ne512pg2/map_r0125_to_ne512pg2_mono.200212.nc</map>
      <map name="LND2ATM_SMAPNAME">cpl/gridmaps/ne512pg2/map_r0125_to_ne512pg2_bilin.200212.nc</map>
    </gridmap>

    <gridmap atm_grid="ne1024np4.pg2" ocn_grid="oRRS18to6v3">
      <!-- 3km atm /  18to6 ocean.  downscale atm->ocn -->
      <map name="ATM2OCN_FMAPNAME">cpl/gridmaps/ne1024pg2/map_ne1024pg2_to_oRRS18to6v3_nco.200212.nc</map>
      <map name="ATM2OCN_SMAPNAME">cpl/gridmaps/ne1024pg2/map_ne1024pg2_to_oRRS18to6v3_nco.200212.nc</map>
      <map name="ATM2OCN_VMAPNAME">cpl/gridmaps/ne1024pg2/map_ne1024pg2_to_oRRS18to6v3_nco.200212.nc</map>
      <map name="OCN2ATM_FMAPNAME">cpl/gridmaps/ne1024pg2/map_oRRS18to6v3_to_ne1024pg2_nco.200212.nc</map>
      <map name="OCN2ATM_SMAPNAME">cpl/gridmaps/ne1024pg2/map_oRRS18to6v3_to_ne1024pg2_nco.200212.nc</map>
    </gridmap>

    <gridmap atm_grid="ne1024np4.pg2" ocn_grid="ICOS10">
      <!-- 3km atm /  7.5km ocean.  downscale atm->ocn -->
      <map name="ATM2OCN_FMAPNAME">cpl/gridmaps/ne1024pg2/map_ne1024pg2_to_ICOS10_nco.211018.nc</map>
      <map name="ATM2OCN_SMAPNAME">cpl/gridmaps/ne1024pg2/map_ne1024pg2_to_ICOS10_nco.211018.nc</map>
      <map name="ATM2OCN_VMAPNAME">cpl/gridmaps/ne1024pg2/map_ne1024pg2_to_ICOS10_nco.211018.nc</map>
      <map name="OCN2ATM_FMAPNAME">cpl/gridmaps/ne1024pg2/map_ICOS10_to_ne1024pg2_nco.211018.nc</map>
      <map name="OCN2ATM_SMAPNAME">cpl/gridmaps/ne1024pg2/map_ICOS10_to_ne1024pg2_nco.211018.nc</map>
    </gridmap>

    <gridmap atm_grid="ne1024np4.pg2" lnd_grid="r0125">
      <!-- 3km atm /  13km land.  downscale atm->land.  land->atm use bilinear-->
      <map name="ATM2LND_FMAPNAME">cpl/gridmaps/ne1024pg2/map_ne1024pg2_to_r0125_mono.200212.nc</map>
      <map name="ATM2LND_SMAPNAME">cpl/gridmaps/ne1024pg2/map_ne1024pg2_to_r0125_mono.200212.nc</map>
      <map name="LND2ATM_FMAPNAME">cpl/gridmaps/ne1024pg2/map_r0125_to_ne1024pg2_mono.200212.nc</map>
      <map name="LND2ATM_SMAPNAME">cpl/gridmaps/ne1024pg2/map_r0125_to_ne1024pg2_mono.200212.nc</map>
    </gridmap>

    <gridmap atm_grid="ne1024np4.pg2" rof_grid="r0125">
      <map name="ATM2ROF_FMAPNAME">cpl/gridmaps/ne1024pg2/map_ne1024pg2_to_r0125_mono.200212.nc</map>
      <map name="ATM2ROF_SMAPNAME">cpl/gridmaps/ne1024pg2/map_ne1024pg2_to_r0125_mono.200212.nc</map>
    </gridmap>

    <gridmap atm_grid="ne0np4_conus_x4v1_lowcon" ocn_grid="oEC60to30v3">
      <map name="ATM2OCN_FMAPNAME">cpl/gridmaps/conusx4v1/map_conusx4v1_to_oEC60to30v3_mono.200514.nc</map>
      <map name="ATM2OCN_VMAPNAME">cpl/gridmaps/conusx4v1/map_conusx4v1_to_oEC60to30v3_bilin.200514.nc</map>
      <map name="ATM2OCN_SMAPNAME">cpl/gridmaps/conusx4v1/map_conusx4v1_to_oEC60to30v3_bilin.200514.nc</map>
      <map name="OCN2ATM_FMAPNAME">cpl/gridmaps/oEC60to30v3/map_oEC60to30v3_to_conusx4v1_monotr.200514.nc</map>
      <map name="OCN2ATM_SMAPNAME">cpl/gridmaps/oEC60to30v3/map_oEC60to30v3_to_conusx4v1_monotr.200514.nc</map>
    </gridmap>
    <gridmap atm_grid="ne0np4_conus_x4v1_lowcon" lnd_grid="r05">
      <map name="ATM2LND_FMAPNAME">cpl/gridmaps/conusx4v1/map_conusx4v1_to_r05_mono.200514.nc</map>
      <map name="ATM2LND_SMAPNAME">cpl/gridmaps/conusx4v1/map_conusx4v1_to_r05_bilin.200514.nc</map>
      <map name="LND2ATM_FMAPNAME">cpl/gridmaps/conusx4v1/map_r05_to_conusx4v1_monotr.200514.nc</map>
      <map name="LND2ATM_SMAPNAME">cpl/gridmaps/conusx4v1/map_r05_to_conusx4v1_bilin.200514.nc</map>
    </gridmap>
    <gridmap atm_grid="ne0np4_conus_x4v1_lowcon" rof_grid="r05">
      <map name="ATM2ROF_FMAPNAME">cpl/gridmaps/conusx4v1/map_conusx4v1_to_r05_mono.200514.nc</map>
      <map name="ATM2ROF_SMAPNAME">cpl/gridmaps/conusx4v1/map_conusx4v1_to_r05_bilin.200514.nc</map>
    </gridmap>

    <gridmap atm_grid="ne0np4_conus_x4v1_lowcon.pg2" ocn_grid="oEC60to30v3">
      <map name="ATM2OCN_FMAPNAME">cpl/gridmaps/conusx4v1pg2/map_conusx4v1pg2_to_oEC60to30v3_mono.200514.nc</map>
      <map name="ATM2OCN_VMAPNAME">cpl/gridmaps/conusx4v1pg2/map_conusx4v1pg2_to_oEC60to30v3_bilin.200514.nc</map>
      <map name="ATM2OCN_SMAPNAME">cpl/gridmaps/conusx4v1pg2/map_conusx4v1pg2_to_oEC60to30v3_bilin.200514.nc</map>
      <map name="OCN2ATM_FMAPNAME">cpl/gridmaps/oEC60to30v3/map_oEC60to30v3_to_conusx4v1pg2_mono.200514.nc</map>
      <map name="OCN2ATM_SMAPNAME">cpl/gridmaps/oEC60to30v3/map_oEC60to30v3_to_conusx4v1pg2_mono.200514.nc</map>
    </gridmap>
    <gridmap atm_grid="ne0np4_conus_x4v1_lowcon.pg2" lnd_grid="r05">
      <map name="ATM2LND_FMAPNAME">cpl/gridmaps/conusx4v1pg2/map_conusx4v1pg2_to_r05_mono.200514.nc</map>
      <map name="ATM2LND_SMAPNAME">cpl/gridmaps/conusx4v1pg2/map_conusx4v1pg2_to_r05_bilin.200514.nc</map>
      <map name="LND2ATM_FMAPNAME">cpl/gridmaps/conusx4v1pg2/map_r05_to_conusx4v1pg2_mono.200514.nc</map>
      <map name="LND2ATM_SMAPNAME">cpl/gridmaps/conusx4v1pg2/map_r05_to_conusx4v1pg2_mono.200514.nc</map>
    </gridmap>
    <gridmap atm_grid="ne0np4_conus_x4v1_lowcon.pg2" rof_grid="r05">
      <map name="ATM2ROF_FMAPNAME">cpl/gridmaps/conusx4v1pg2/map_conusx4v1pg2_to_r05_mono.200514.nc</map>
      <map name="ATM2ROF_SMAPNAME">cpl/gridmaps/conusx4v1pg2/map_conusx4v1pg2_to_r05_bilin.200514.nc</map>
    </gridmap>


    <gridmap atm_grid="ne0np4_enax4v1" lnd_grid="ne30np4">
      <map name="ATM2LND_FMAPNAME">cpl/cpl6/map_enax4v1_TO_ne30np4_aave.170517.nc</map>
      <map name="ATM2LND_SMAPNAME">cpl/cpl6/map_enax4v1_TO_ne30np4_aave.170517.nc</map>
      <map name="LND2ATM_FMAPNAME">cpl/cpl6/map_ne30np4_TO_enax4v1_aave.170517.nc</map>
      <map name="LND2ATM_SMAPNAME">cpl/cpl6/map_ne30np4_TO_enax4v1_aave.170517.nc</map>
    </gridmap>

    <gridmap atm_grid="ne0np4_enax4v1" ocn_grid="gx1v6">
      <map name="ATM2OCN_FMAPNAME">cpl/cpl6/map_enax4v1_TO_gx1v6_aave.170523.nc</map>
      <map name="ATM2OCN_SMAPNAME">cpl/cpl6/map_enax4v1_TO_gx1v6_blin.170523.nc</map>
      <map name="ATM2OCN_VMAPNAME">cpl/cpl6/map_enax4v1_TO_gx1v6_patc.170523.nc</map>
      <map name="OCN2ATM_FMAPNAME">cpl/cpl6/map_gx1v6_TO_enax4v1_aave.170523.nc</map>
      <map name="OCN2ATM_SMAPNAME">cpl/cpl6/map_gx1v6_TO_enax4v1_aave.170523.nc</map>
    </gridmap>

    <gridmap atm_grid="ne0np4_enax4v1" ocn_grid="oRRS18to6">
      <map name="ATM2OCN_FMAPNAME">cpl/cpl6/map_enax4v1_TO_oRRS18to6_aave.170620.nc</map>
      <map name="ATM2OCN_SMAPNAME">cpl/cpl6/map_enax4v1_TO_oRRS18to6_blin.170620.nc</map>
      <map name="ATM2OCN_VMAPNAME">cpl/cpl6/map_enax4v1_TO_oRRS18to6_patc.170620.nc</map>
      <map name="OCN2ATM_FMAPNAME">cpl/cpl6/map_oRRS18to6_TO_enax4v1_aave.170620.nc</map>
      <map name="OCN2ATM_SMAPNAME">cpl/cpl6/map_oRRS18to6_TO_enax4v1_aave.170620.nc</map>
    </gridmap>

    <gridmap atm_grid="ne0np4_northamericax4v1" ocn_grid="oRRS15to5">
      <map name="ATM2OCN_FMAPNAME">cpl/gridmaps/northamericax4v1np4/map_northamericax4v1_to_oRRS15to5_mono.20191022.nc</map>
      <map name="ATM2OCN_SMAPNAME">cpl/gridmaps/northamericax4v1np4/map_northamericax4v1_to_oRRS15to5_highorder.20191022.nc</map>
      <map name="ATM2OCN_VMAPNAME">cpl/gridmaps/northamericax4v1np4/map_northamericax4v1_to_oRRS15to5_highorder.20191022.nc</map>
      <map name="OCN2ATM_FMAPNAME">cpl/gridmaps/oRRS15to5/map_oRRS15to5_to_northamericax4v1_monotr.20191022.nc</map>
      <!-- high order mapping file of ocn->atm has problems
           use the monotr mapping file for now -->
      <map name="OCN2ATM_SMAPNAME">cpl/gridmaps/oRRS15to5/map_oRRS15to5_to_northamericax4v1_monotr.20191022.nc</map>
    </gridmap>

    <gridmap atm_grid="ne0np4_northamericax4v1" lnd_grid="r0125">
      <map name="ATM2LND_FMAPNAME">cpl/gridmaps/northamericax4v1np4/map_northamericax4v1_to_r0125_mono.20191022.nc</map>
      <map name="ATM2LND_SMAPNAME">cpl/gridmaps/northamericax4v1np4/map_northamericax4v1_to_r0125_mono.20191022.nc</map>
      <map name="LND2ATM_FMAPNAME">cpl/gridmaps/r0125/map_r0125_to_northamericax4v1_mono.20191022.nc</map>
      <map name="LND2ATM_SMAPNAME">cpl/gridmaps/r0125/map_r0125_to_northamericax4v1_mono.20191022.nc</map>
    </gridmap>

    <gridmap atm_grid="ne0np4_northamericax4v1" rof_grid="r0125">
      <map name="ATM2ROF_FMAPNAME">cpl/gridmaps/northamericax4v1np4/map_northamericax4v1_to_r0125_mono.20191022.nc</map>
      <map name="ATM2ROF_SMAPNAME">cpl/gridmaps/northamericax4v1np4/map_northamericax4v1_to_r0125_mono.20191022.nc</map>
    </gridmap>

    <gridmap atm_grid="ne0np4_northamericax4v1.pg2" ocn_grid="WC14to60E2r3">
      <map name="ATM2OCN_FMAPNAME">cpl/gridmaps/northamericax4v1np4/map_northamericax4v1pg2_to_WC14to60E2r3_mono.20200929.nc</map>
      <map name="ATM2OCN_VMAPNAME">cpl/gridmaps/northamericax4v1np4/map_northamericax4v1pg2_to_WC14to60E2r3_bilin.20200929.nc</map>
      <map name="ATM2OCN_SMAPNAME">cpl/gridmaps/northamericax4v1np4/map_northamericax4v1pg2_to_WC14to60E2r3_bilin.20200929.nc</map>
      <map name="OCN2ATM_FMAPNAME">cpl/gridmaps/WC14to60E2r3/map_WC14to60E2r3_to_northamericax4v1pg2_mono.20200929.nc</map>
      <map name="OCN2ATM_SMAPNAME">cpl/gridmaps/WC14to60E2r3/map_WC14to60E2r3_to_northamericax4v1pg2_mono.20200929.nc</map>
    </gridmap>

    <gridmap atm_grid="ne0np4_northamericax4v1.pg2" ocn_grid="EC30to60E2r2">
      <map name="ATM2OCN_FMAPNAME">cpl/gridmaps/northamericax4v1np4/map_northamericax4v1pg2_to_EC30to60E2r2_mono.220428.nc</map>
      <map name="ATM2OCN_VMAPNAME">cpl/gridmaps/northamericax4v1np4/map_northamericax4v1pg2_to_EC30to60E2r2_bilin.220428.nc</map>
      <map name="ATM2OCN_SMAPNAME">cpl/gridmaps/northamericax4v1np4/map_northamericax4v1pg2_to_EC30to60E2r2_bilin.220428.nc</map>
      <map name="OCN2ATM_FMAPNAME">cpl/gridmaps/EC30to60E2r2/map_EC30to60E2r2_to_northamericax4v1pg2_mono.220428.nc</map>
      <map name="OCN2ATM_SMAPNAME">cpl/gridmaps/EC30to60E2r2/map_EC30to60E2r2_to_northamericax4v1pg2_mono.220428.nc</map>
    </gridmap>

    <gridmap atm_grid="ne0np4_northamericax4v1.pg2" lnd_grid="r0125">
      <map name="ATM2LND_FMAPNAME">cpl/gridmaps/northamericax4v1np4/map_northamericax4v1pg2_to_r0125_mono.20200401.nc</map>
      <map name="ATM2LND_SMAPNAME">cpl/gridmaps/northamericax4v1np4/map_northamericax4v1pg2_to_r0125_bilin.20200401.nc</map>
      <map name="LND2ATM_FMAPNAME">cpl/gridmaps/r0125/map_r0125_to_northamericax4v1pg2_mono.20200401.nc</map>
      <map name="LND2ATM_SMAPNAME">cpl/gridmaps/r0125/map_r0125_to_northamericax4v1pg2_mono.20200401.nc</map>
    </gridmap>

    <gridmap atm_grid="ne0np4_northamericax4v1.pg2" rof_grid="r0125">
      <map name="ATM2ROF_FMAPNAME">cpl/gridmaps/northamericax4v1np4/map_northamericax4v1pg2_to_r0125_mono.20200401.nc</map>
      <map name="ATM2ROF_SMAPNAME">cpl/gridmaps/northamericax4v1np4/map_northamericax4v1pg2_to_r0125_bilin.20200401.nc</map>
    </gridmap>

    <gridmap atm_grid="ne0np4_northamericax4v1.pg2" rof_grid="r05">
      <map name="ATM2ROF_FMAPNAME">cpl/gridmaps/northamericax4v1np4/map_northamericax4v1pg2_to_r05_mono.220428.nc</map>
      <map name="ATM2ROF_SMAPNAME">cpl/gridmaps/northamericax4v1np4/map_northamericax4v1pg2_to_r05_bilin.220428.nc</map>
    </gridmap>

    <gridmap atm_grid="ne0np4_arcticx4v1.pg2" ocn_grid="oARRM60to10">
      <map name="ATM2OCN_FMAPNAME">cpl/gridmaps/arcticx4v1pg2/map_arcticx4v1pg2_to_oARRM60to10_mono.20210407.nc</map>
      <map name="ATM2OCN_VMAPNAME">cpl/gridmaps/arcticx4v1pg2/map_arcticx4v1pg2_to_oARRM60to10_mono.20210407.nc</map>
      <map name="ATM2OCN_SMAPNAME">cpl/gridmaps/arcticx4v1pg2/map_arcticx4v1pg2_to_oARRM60to10_mono.20210407.nc</map>
      <map name="OCN2ATM_FMAPNAME">cpl/gridmaps/oARRM60to10/map_oARRM60to10_to_arcticx4v1pg2_mono.20210407.nc</map>
      <map name="OCN2ATM_SMAPNAME">cpl/gridmaps/oARRM60to10/map_oARRM60to10_to_arcticx4v1pg2_mono.20210407.nc</map>
    </gridmap>

    <gridmap atm_grid="ne0np4_arcticx4v1.pg2" ocn_grid="ARRM10to60E2r1">
      <map name="ATM2OCN_FMAPNAME">cpl/gridmaps/arcticx4v1pg2/map_arcticx4v1pg2_to_ARRM10to60E2r1_mono.220802.nc</map>
      <map name="ATM2OCN_VMAPNAME">cpl/gridmaps/arcticx4v1pg2/map_arcticx4v1pg2_to_ARRM10to60E2r1_bilin.220802.nc</map>
      <map name="ATM2OCN_SMAPNAME">cpl/gridmaps/arcticx4v1pg2/map_arcticx4v1pg2_to_ARRM10to60E2r1_bilin.220802.nc</map>
      <map name="OCN2ATM_FMAPNAME">cpl/gridmaps/ARRM10to60E2r1/map_ARRM10to60E2r1_to_arcticx4v1pg2_mono.220802.nc</map>
      <map name="OCN2ATM_SMAPNAME">cpl/gridmaps/ARRM10to60E2r1/map_ARRM10to60E2r1_to_arcticx4v1pg2_mono.220802.nc</map>
    </gridmap>

    <gridmap atm_grid="ne0np4_arcticx4v1.pg2" lnd_grid="r0125">
      <map name="ATM2LND_FMAPNAME">cpl/gridmaps/arcticx4v1pg2/map_arcticx4v1pg2_to_r0125_mono.20210517.nc</map>
      <map name="ATM2LND_SMAPNAME">cpl/gridmaps/arcticx4v1pg2/map_arcticx4v1pg2_to_r0125_mono.20210517.nc</map>
      <map name="LND2ATM_FMAPNAME">cpl/gridmaps/r0125/map_r0125_to_arcticx4v1pg2_mono.20210517.nc</map>
      <map name="LND2ATM_SMAPNAME">cpl/gridmaps/r0125/map_r0125_to_arcticx4v1pg2_mono.20210517.nc</map>
    </gridmap>

    <gridmap atm_grid="ne0np4_arcticx4v1.pg2" lnd_grid="r05">
      <map name="ATM2LND_FMAPNAME">cpl/gridmaps/arcticx4v1pg2/map_arcticx4v1pg2_to_r05_mono.20210706.nc</map>
      <map name="ATM2LND_SMAPNAME">cpl/gridmaps/arcticx4v1pg2/map_arcticx4v1pg2_to_r05_mono.20210706.nc</map>
      <map name="LND2ATM_FMAPNAME">cpl/gridmaps/r05/map_r05_to_arcticx4v1pg2_mono.20210706.nc</map>
      <map name="LND2ATM_SMAPNAME">cpl/gridmaps/r05/map_r05_to_arcticx4v1pg2_mono.20210706.nc</map>
    </gridmap>

    <gridmap atm_grid="ne0np4_arcticx4v1.pg2" rof_grid="r0125">
      <map name="ATM2ROF_FMAPNAME">cpl/gridmaps/arcticx4v1pg2/map_arcticx4v1pg2_to_r0125_mono.20210517.nc</map>
      <map name="ATM2ROF_SMAPNAME">cpl/gridmaps/arcticx4v1pg2/map_arcticx4v1pg2_to_r0125_mono.20210517.nc</map>
    </gridmap>

    <gridmap atm_grid="ne0np4_arcticx4v1.pg2" rof_grid="r05">
      <map name="ATM2ROF_FMAPNAME">cpl/gridmaps/arcticx4v1pg2/map_arcticx4v1pg2_to_r05_mono.20210706.nc</map>
      <map name="ATM2ROF_SMAPNAME">cpl/gridmaps/arcticx4v1pg2/map_arcticx4v1pg2_to_r05_mono.20210706.nc</map>
    </gridmap>

    <gridmap atm_grid="ne0np4_antarcticax4v1" lnd_grid="r0125">
      <map name="ATM2LND_FMAPNAME">cpl/gridmaps/antarcticax4v1np4/map_antarcticax4v1_to_r0125_mono.20191127.nc</map>
      <map name="ATM2LND_SMAPNAME">cpl/gridmaps/antarcticax4v1np4/map_antarcticax4v1_to_r0125_mono.20191127.nc</map>
      <map name="LND2ATM_FMAPNAME">cpl/gridmaps/r0125/map_r0125_to_antarcticax4v1_monotr.20191127.nc</map>
      <map name="LND2ATM_SMAPNAME">cpl/gridmaps/r0125/map_r0125_to_antarcticax4v1_monotr.20191127.nc</map>
    </gridmap>

    <gridmap atm_grid="ne0np4_antarcticax4v1" rof_grid="r0125">
      <map name="ATM2ROF_FMAPNAME">cpl/gridmaps/antarcticax4v1np4/map_antarcticax4v1_to_r0125_mono.20191127.nc</map>
      <map name="ATM2ROF_SMAPNAME">cpl/gridmaps/antarcticax4v1np4/map_antarcticax4v1_to_r0125_mono.20191127.nc</map>
    </gridmap>

    <gridmap atm_grid="ne0np4_antarcticax4v1.pg2" lnd_grid="r0125">
      <map name="ATM2LND_FMAPNAME">cpl/gridmaps/antarcticax4v1np4/map_antarcticax4v1pg2_to_r0125_mono.20200925.nc</map>
      <map name="ATM2LND_SMAPNAME">cpl/gridmaps/antarcticax4v1np4/map_antarcticax4v1pg2_to_r0125_bilin.20200925.nc</map>
      <map name="LND2ATM_FMAPNAME">cpl/gridmaps/r0125/map_r0125_to_antarcticax4v1pg2_mono.20200925.nc</map>
      <map name="LND2ATM_SMAPNAME">cpl/gridmaps/r0125/map_r0125_to_antarcticax4v1pg2_mono.20200925.nc</map>
    </gridmap>

    <gridmap atm_grid="ne0np4_antarcticax4v1.pg2" rof_grid="r0125">
      <map name="ATM2ROF_FMAPNAME">cpl/gridmaps/antarcticax4v1np4/map_antarcticax4v1pg2_to_r0125_mono.20200925.nc</map>
      <map name="ATM2ROF_SMAPNAME">cpl/gridmaps/antarcticax4v1np4/map_antarcticax4v1pg2_to_r0125_mono.20200925.nc</map>
    </gridmap>

    <gridmap atm_grid="T62" ocn_grid="gx3v7">
      <map name="ATM2OCN_FMAPNAME">cpl/gridmaps/T62/map_T62_TO_gx3v7_aave.130322.nc</map>
      <map name="ATM2OCN_SMAPNAME">cpl/gridmaps/T62/map_T62_TO_gx3v7_blin.130322.nc</map>
      <map name="ATM2OCN_VMAPNAME">cpl/gridmaps/T62/map_T62_TO_gx3v7_patc.130322.nc</map>
      <map name="OCN2ATM_FMAPNAME">cpl/gridmaps/gx3v7/map_gx3v7_TO_T62_aave.130322.nc</map>
      <map name="OCN2ATM_SMAPNAME">cpl/gridmaps/gx3v7/map_gx3v7_TO_T62_aave.130322.nc</map>
    </gridmap>

    <gridmap atm_grid="T62" ocn_grid="gx1v6">
      <map name="ATM2OCN_FMAPNAME">cpl/gridmaps/T62/map_T62_TO_gx1v6_aave.130322.nc</map>
      <map name="ATM2OCN_SMAPNAME">cpl/gridmaps/T62/map_T62_TO_gx1v6_blin.130322.nc</map>
      <map name="ATM2OCN_VMAPNAME">cpl/gridmaps/T62/map_T62_TO_gx1v6_patc.130322.nc</map>
      <map name="OCN2ATM_FMAPNAME">cpl/gridmaps/gx1v6/map_gx1v6_TO_T62_aave.130322.nc</map>
      <map name="OCN2ATM_SMAPNAME">cpl/gridmaps/gx1v6/map_gx1v6_TO_T62_aave.130322.nc</map>
    </gridmap>

    <gridmap atm_grid="T62" ocn_grid="oQU480">
      <map name="ATM2OCN_FMAPNAME">cpl/gridmaps/T62/map_T62_TO_oQU480_aave.151209.nc</map>
      <map name="ATM2OCN_VMAPNAME">cpl/gridmaps/T62/map_T62_TO_oQU480_patc.151209.nc</map>
      <map name="ATM2OCN_SMAPNAME">cpl/gridmaps/T62/map_T62_TO_oQU480_blin.151209.nc</map>
      <map name="OCN2ATM_FMAPNAME">cpl/gridmaps/oQU480/map_oQU480_TO_T62_aave.151209.nc</map>
      <map name="OCN2ATM_SMAPNAME">cpl/gridmaps/oQU480/map_oQU480_TO_T62_aave.151209.nc</map>
    </gridmap>

    <gridmap atm_grid="T62" ocn_grid="oQU240">
      <map name="ATM2OCN_FMAPNAME">cpl/gridmaps/T62/map_T62_TO_oQU240_aave.151209.nc</map>
      <map name="ATM2OCN_VMAPNAME">cpl/gridmaps/T62/map_T62_TO_oQU240_patc.151209.nc</map>
      <map name="ATM2OCN_SMAPNAME">cpl/gridmaps/T62/map_T62_TO_oQU240_blin.151209.nc</map>
      <map name="OCN2ATM_FMAPNAME">cpl/gridmaps/oQU240/map_oQU240_TO_T62_aave.151209.nc</map>
      <map name="OCN2ATM_SMAPNAME">cpl/gridmaps/oQU240/map_oQU240_TO_T62_aave.151209.nc</map>
    </gridmap>

    <gridmap atm_grid="T62" ocn_grid="oQU240wLI">
      <map name="ATM2OCN_FMAPNAME">cpl/gridmaps/T62/map_T62_TO_oQU240wLI_mask_aave.160929.nc</map>
      <map name="ATM2OCN_SMAPNAME">cpl/gridmaps/T62/map_T62_TO_oQU240wLI_nomask_aave.160929.nc</map>
      <map name="ATM2OCN_VMAPNAME">cpl/gridmaps/T62/map_T62_TO_oQU240wLI_mask_patc.160929.nc</map>
      <map name="OCN2ATM_FMAPNAME">cpl/gridmaps/oQU240wLI/map_oQU240wLI_mask_TO_T62_aave.160929.nc</map>
      <map name="OCN2ATM_SMAPNAME">cpl/gridmaps/oQU240wLI/map_oQU240wLI_mask_TO_T62_aave.160929.nc</map>
    </gridmap>

    <gridmap atm_grid="T62" ocn_grid="oQU120">
      <map name="ATM2OCN_FMAPNAME">cpl/gridmaps/T62/map_T62_TO_oQU120_aave.151209.nc</map>
      <map name="ATM2OCN_VMAPNAME">cpl/gridmaps/T62/map_T62_TO_oQU120_patc.151209.nc</map>
      <map name="ATM2OCN_SMAPNAME">cpl/gridmaps/T62/map_T62_TO_oQU120_blin.151209.nc</map>
      <map name="OCN2ATM_FMAPNAME">cpl/gridmaps/oQU120/map_oQU120_TO_T62_aave.151209.nc</map>
      <map name="OCN2ATM_SMAPNAME">cpl/gridmaps/oQU120/map_oQU120_TO_T62_aave.151209.nc</map>
    </gridmap>

    <gridmap atm_grid="T62" ocn_grid="oEC60to30v3">
      <map name="ATM2OCN_FMAPNAME">cpl/gridmaps/T62/map_T62_TO_oEC60to30v3_aave.161222.nc</map>
      <map name="ATM2OCN_SMAPNAME">cpl/gridmaps/T62/map_T62_TO_oEC60to30v3_blin.161222.nc</map>
      <map name="ATM2OCN_VMAPNAME">cpl/gridmaps/T62/map_T62_TO_oEC60to30v3_patc.161222.nc</map>
      <map name="OCN2ATM_FMAPNAME">cpl/gridmaps/oEC60to30v3/map_oEC60to30v3_TO_T62_aave.161222.nc</map>
      <map name="OCN2ATM_SMAPNAME">cpl/gridmaps/oEC60to30v3/map_oEC60to30v3_TO_T62_aave.161222.nc</map>
    </gridmap>

    <gridmap atm_grid="T62" ocn_grid="oEC60to30v3wLI">
      <map name="ATM2OCN_FMAPNAME">cpl/gridmaps/T62/map_T62_TO_oEC60to30v3wLI_mask_aave.170328.nc</map>
      <map name="ATM2OCN_SMAPNAME">cpl/gridmaps/T62/map_T62_TO_oEC60to30v3wLI_nomask_blin.170328.nc</map>
      <map name="ATM2OCN_VMAPNAME">cpl/gridmaps/T62/map_T62_TO_oEC60to30v3wLI_mask_patc.170328.nc</map>
      <map name="OCN2ATM_FMAPNAME">cpl/gridmaps/oEC60to30v3wLI/map_oEC60to30v3wLI_mask_TO_T62_aave.170328.nc</map>
      <map name="OCN2ATM_SMAPNAME">cpl/gridmaps/oEC60to30v3wLI/map_oEC60to30v3wLI_mask_TO_T62_aave.170328.nc</map>
    </gridmap>

    <gridmap atm_grid="T62" ocn_grid="ECwISC30to60E1r2">
      <map name="ATM2OCN_FMAPNAME">cpl/gridmaps/T62/map_T62_to_ECwISC30to60E1r2_aave.200410.nc</map>
      <map name="ATM2OCN_SMAPNAME">cpl/gridmaps/T62/map_T62_to_ECwISC30to60E1r2-nomask_bilin.200408.nc</map>
      <map name="ATM2OCN_VMAPNAME">cpl/gridmaps/T62/map_T62_to_ECwISC30to60E1r2_patch.200410.nc</map>
      <map name="OCN2ATM_FMAPNAME">cpl/gridmaps/ECwISC30to60E1r2/map_ECwISC30to60E1r2_to_T62_aave.200410.nc</map>
      <map name="OCN2ATM_SMAPNAME">cpl/gridmaps/ECwISC30to60E1r2/map_ECwISC30to60E1r2_to_T62_aave.200410.nc</map>
    </gridmap>

    <gridmap atm_grid="T62" ocn_grid="oRRS30to10v3">
      <map name="ATM2OCN_FMAPNAME">cpl/gridmaps/T62/map_T62_TO_oRRS30to10v3_aave.171128.nc</map>
      <map name="ATM2OCN_SMAPNAME">cpl/gridmaps/T62/map_T62_TO_oRRS30to10v3_blin.171128.nc</map>
      <map name="ATM2OCN_VMAPNAME">cpl/gridmaps/T62/map_T62_TO_oRRS30to10v3_patc.171128.nc</map>
      <map name="OCN2ATM_FMAPNAME">cpl/gridmaps/oRRS30to10v3/map_oRRS30to10v3_TO_T62_aave.171128.nc</map>
      <map name="OCN2ATM_SMAPNAME">cpl/gridmaps/oRRS30to10v3/map_oRRS30to10v3_TO_T62_aave.171128.nc</map>
    </gridmap>

    <gridmap atm_grid="T62" ocn_grid="oRRS30to10v3wLI">
      <map name="ATM2OCN_FMAPNAME">cpl/gridmaps/T62/map_T62_TO_oRRS30to10v3wLI_mask_aave.171109.nc</map>
      <map name="ATM2OCN_SMAPNAME">cpl/gridmaps/T62/map_T62_TO_oRRS30to10v3wLI_nomask_blin.171109.nc</map>
      <map name="ATM2OCN_VMAPNAME">cpl/gridmaps/T62/map_T62_TO_oRRS30to10v3wLI_mask_patc.171109.nc</map>
      <map name="OCN2ATM_FMAPNAME">cpl/gridmaps/oRRS30to10v3wLI/map_oRRS30to10v3wLI_mask_TO_T62_aave.171109.nc</map>
      <map name="OCN2ATM_SMAPNAME">cpl/gridmaps/oRRS30to10v3wLI/map_oRRS30to10v3wLI_mask_TO_T62_aave.171109.nc</map>
    </gridmap>

    <gridmap atm_grid="T62" ocn_grid="oRRS18to6v3">
      <map name="ATM2OCN_FMAPNAME">cpl/gridmaps/T62/map_T62_to_oRRS18to6v3_aave.170111.nc</map>
      <map name="ATM2OCN_VMAPNAME">cpl/gridmaps/T62/map_T62_to_oRRS18to6v3_patc.170111.nc</map>
      <map name="ATM2OCN_SMAPNAME">cpl/gridmaps/T62/map_T62_to_oRRS18to6v3_blin.170111.nc</map>
      <map name="OCN2ATM_FMAPNAME">cpl/gridmaps/oRRS18to6v3/map_oRRS18to6v3_to_T62_aave.170111.nc</map>
      <map name="OCN2ATM_SMAPNAME">cpl/gridmaps/oRRS18to6v3/map_oRRS18to6v3_to_T62_aave.170111.nc</map>
    </gridmap>

    <gridmap atm_grid="T62" ocn_grid="oRRS15to5">
      <map name="ATM2OCN_FMAPNAME">cpl/gridmaps/T62/map_T62_TO_oRRS15to5_aave.150722.nc</map>
      <map name="ATM2OCN_VMAPNAME">cpl/gridmaps/T62/map_T62_TO_oRRS15to5_patc.150722.nc</map>
      <map name="ATM2OCN_SMAPNAME">cpl/gridmaps/T62/map_T62_TO_oRRS15to5_blin.150722.nc</map>
      <map name="OCN2ATM_FMAPNAME">cpl/gridmaps/oRRS15to5/map_oRRS15to5_TO_T62_aave.150722.nc</map>
      <map name="OCN2ATM_SMAPNAME">cpl/gridmaps/oRRS15to5/map_oRRS15to5_TO_T62_aave.150722.nc</map>
    </gridmap>

    <gridmap atm_grid="T62" ocn_grid="oARRM60to10">
      <map name="ATM2OCN_FMAPNAME">cpl/gridmaps/T62/map_T62_to_oARRM60to10_aave.180715.nc</map>
      <map name="ATM2OCN_SMAPNAME">cpl/gridmaps/T62/map_T62_to_oARRM60to10_bilin.180715.nc</map>
      <map name="ATM2OCN_VMAPNAME">cpl/gridmaps/T62/map_T62_to_oARRM60to10_patch.180715.nc</map>
      <map name="OCN2ATM_FMAPNAME">cpl/gridmaps/oARRM60to10/map_oARRM60to10_to_T62_aave.180715.nc</map>
      <map name="OCN2ATM_SMAPNAME">cpl/gridmaps/oARRM60to10/map_oARRM60to10_to_T62_aave.180715.nc</map>
    </gridmap>

    <gridmap atm_grid="T62" ocn_grid="oARRM60to6">
      <map name="ATM2OCN_FMAPNAME">cpl/gridmaps/T62/map_T62_to_oARRM60to6_aave.180803.nc</map>
      <map name="ATM2OCN_SMAPNAME">cpl/gridmaps/T62/map_T62_to_oARRM60to6_bilin.180803.nc</map>
      <map name="ATM2OCN_VMAPNAME">cpl/gridmaps/T62/map_T62_to_oARRM60to6_patch.180803.nc</map>
      <map name="OCN2ATM_FMAPNAME">cpl/gridmaps/oARRM60to6/map_oARRM60to6_to_T62_aave.180803.nc</map>
      <map name="OCN2ATM_SMAPNAME">cpl/gridmaps/oARRM60to6/map_oARRM60to6_to_T62_aave.180803.nc</map>
    </gridmap>

    <gridmap atm_grid="T62" ocn_grid="ARRM10to60E2r1">
      <map name="ATM2OCN_FMAPNAME">cpl/gridmaps/T62/map_T62_to_ARRM10to60E2r1_aave.220802.nc</map>
      <map name="ATM2OCN_SMAPNAME">cpl/gridmaps/T62/map_T62_to_ARRM10to60E2r1_bilin.220802.nc</map>
      <map name="ATM2OCN_VMAPNAME">cpl/gridmaps/T62/map_T62_to_ARRM10to60E2r1_patch.220802.nc</map>
      <map name="OCN2ATM_FMAPNAME">cpl/gridmaps/ARRM10to60E2r1/map_ARRM10to60E2r1_to_T62_aave.220802.nc</map>
      <map name="OCN2ATM_SMAPNAME">cpl/gridmaps/ARRM10to60E2r1/map_ARRM10to60E2r1_to_T62_aave.220802.nc</map>
    </gridmap>

    <gridmap atm_grid="T62" ocn_grid="EC30to60E2r2">
      <map name="ATM2OCN_FMAPNAME">cpl/gridmaps/T62/map_T62_to_EC30to60E2r2_aave.201005.nc</map>
      <map name="ATM2OCN_SMAPNAME">cpl/gridmaps/T62/map_T62_to_EC30to60E2r2_bilin.201005.nc</map>
      <map name="ATM2OCN_VMAPNAME">cpl/gridmaps/T62/map_T62_to_EC30to60E2r2_patch.201005.nc</map>
      <map name="OCN2ATM_FMAPNAME">cpl/gridmaps/EC30to60E2r2/map_EC30to60E2r2_to_T62_aave.201005.nc</map>
      <map name="OCN2ATM_SMAPNAME">cpl/gridmaps/EC30to60E2r2/map_EC30to60E2r2_to_T62_aave.201005.nc</map>
    </gridmap>

    <gridmap atm_grid="T62" ocn_grid="WC14to60E2r3">
      <map name="ATM2OCN_FMAPNAME">cpl/gridmaps/T62/map_T62_to_WC14to60E2r3_aave.200928.nc</map>
      <map name="ATM2OCN_SMAPNAME">cpl/gridmaps/T62/map_T62_to_WC14to60E2r3_bilin.200928.nc</map>
      <map name="ATM2OCN_VMAPNAME">cpl/gridmaps/T62/map_T62_to_WC14to60E2r3_patch.200928.nc</map>
      <map name="OCN2ATM_FMAPNAME">cpl/gridmaps/WC14to60E2r3/map_WC14to60E2r3_to_T62_aave.200928.nc</map>
      <map name="OCN2ATM_SMAPNAME">cpl/gridmaps/WC14to60E2r3/map_WC14to60E2r3_to_T62_aave.200928.nc</map>
    </gridmap>

    <gridmap atm_grid="T62" ocn_grid="WCAtl12to45E2r4">
      <map name="ATM2OCN_FMAPNAME">cpl/gridmaps/T62/map_T62_to_WCAtl12to45E2r4_aave.210318.nc</map>
      <map name="ATM2OCN_SMAPNAME">cpl/gridmaps/T62/map_T62_to_WCAtl12to45E2r4_bilin.210318.nc</map>
      <map name="ATM2OCN_VMAPNAME">cpl/gridmaps/T62/map_T62_to_WCAtl12to45E2r4_patch.210318.nc</map>
      <map name="OCN2ATM_FMAPNAME">cpl/gridmaps/WCAtl12to45E2r4/map_WCAtl12to45E2r4_to_T62_aave.210318.nc</map>
      <map name="OCN2ATM_SMAPNAME">cpl/gridmaps/WCAtl12to45E2r4/map_WCAtl12to45E2r4_to_T62_aave.210318.nc</map>
    </gridmap>

    <gridmap atm_grid="T62" ocn_grid="SOwISC12to60E2r4">
      <map name="ATM2OCN_FMAPNAME">cpl/gridmaps/T62/map_T62_to_SOwISC12to60E2r4_aave.210119.nc</map>
      <map name="ATM2OCN_SMAPNAME">cpl/gridmaps/T62/map_T62_to_SOwISC12to60E2r4-nomask_bilin.210119.nc</map>
      <map name="ATM2OCN_VMAPNAME">cpl/gridmaps/T62/map_T62_to_SOwISC12to60E2r4_patch.210119.nc</map>
      <map name="OCN2ATM_FMAPNAME">cpl/gridmaps/SOwISC12to60E2r4/map_SOwISC12to60E2r4_to_T62_aave.210119.nc</map>
      <map name="OCN2ATM_SMAPNAME">cpl/gridmaps/SOwISC12to60E2r4/map_SOwISC12to60E2r4_to_T62_aave.210119.nc</map>
    </gridmap>

    <gridmap atm_grid="T62" ocn_grid="ECwISC30to60E2r1">
      <map name="ATM2OCN_FMAPNAME">cpl/gridmaps/T62/map_T62_to_ECwISC30to60E2r1_aave.201006.nc</map>
      <map name="ATM2OCN_SMAPNAME">cpl/gridmaps/T62/map_T62_to_ECwISC30to60E2r1-nomask_bilin.201006.nc</map>
      <map name="ATM2OCN_VMAPNAME">cpl/gridmaps/T62/map_T62_to_ECwISC30to60E2r1_patch.201006.nc</map>
      <map name="OCN2ATM_FMAPNAME">cpl/gridmaps/ECwISC30to60E2r1/map_ECwISC30to60E2r1_to_T62_aave.201006.nc</map>
      <map name="OCN2ATM_SMAPNAME">cpl/gridmaps/ECwISC30to60E2r1/map_ECwISC30to60E2r1_to_T62_aave.201006.nc</map>
    </gridmap>

<<<<<<< HEAD
    <gridmap atm_grid="T62" ocn_grid="IcoswISC30E3r4">
      <map name="ATM2OCN_FMAPNAME">cpl/gridmaps/T62/map_T62_to_IcoswISC30E3r4_traave.20231121.nc</map>
      <map name="ATM2OCN_SMAPNAME">cpl/gridmaps/T62/map_T62_to_IcoswISC30E3r4-nomask_trbilin.20231121.nc</map>
      <map name="ATM2OCN_VMAPNAME">cpl/gridmaps/T62/map_T62_to_IcoswISC30E3r4_esmfpatch.20231121.nc</map>
      <map name="OCN2ATM_FMAPNAME">cpl/gridmaps/IcoswISC30E3r4/map_IcoswISC30E3r4_to_T62_traave.20231121.nc</map>
      <map name="OCN2ATM_SMAPNAME">cpl/gridmaps/IcoswISC30E3r4/map_IcoswISC30E3r4_to_T62_traave.20231121.nc</map>
=======
    <gridmap atm_grid="T62" ocn_grid="IcoswISC30E3r5">
      <map name="ATM2OCN_FMAPNAME">cpl/gridmaps/T62/map_T62_to_IcoswISC30E3r5_traave.20231121.nc</map>
      <map name="ATM2OCN_SMAPNAME">cpl/gridmaps/T62/map_T62_to_IcoswISC30E3r5-nomask_trbilin.20231121.nc</map>
      <map name="ATM2OCN_VMAPNAME">cpl/gridmaps/T62/map_T62_to_IcoswISC30E3r5_esmfpatch.20231121.nc</map>
      <map name="OCN2ATM_FMAPNAME">cpl/gridmaps/IcoswISC30E3r5/map_IcoswISC30E3r5_to_T62_traave.20231121.nc</map>
      <map name="OCN2ATM_SMAPNAME">cpl/gridmaps/IcoswISC30E3r5/map_IcoswISC30E3r5_to_T62_traave.20231121.nc</map>
>>>>>>> cd0473e7
    </gridmap>

    <gridmap atm_grid="TL319" ocn_grid="oEC60to30v3">
      <map name="ATM2OCN_FMAPNAME">cpl/gridmaps/TL319/map_TL319_to_oEC60to30v3_aave.181203.nc</map>
      <map name="ATM2OCN_SMAPNAME">cpl/gridmaps/TL319/map_TL319_to_oEC60to30v3_bilin.181203.nc</map>
      <map name="ATM2OCN_VMAPNAME">cpl/gridmaps/TL319/map_TL319_to_oEC60to30v3_patch.181203.nc</map>
      <map name="OCN2ATM_FMAPNAME">cpl/gridmaps/oEC60to30v3/map_oEC60to30v3_to_TL319_aave.181203.nc</map>
      <map name="OCN2ATM_SMAPNAME">cpl/gridmaps/oEC60to30v3/map_oEC60to30v3_to_TL319_aave.181203.nc</map>
    </gridmap>

    <gridmap atm_grid="TL319" ocn_grid="oEC60to30v3wLI">
      <map name="ATM2OCN_FMAPNAME">cpl/gridmaps/TL319/map_TL319_to_oEC60to30v3wLI_aave.200108.nc</map>
      <map name="ATM2OCN_SMAPNAME">cpl/gridmaps/TL319/map_TL319_to_oEC60to30v3wLI-nomask_bilin.200108.nc</map>
      <map name="ATM2OCN_VMAPNAME">cpl/gridmaps/TL319/map_TL319_to_oEC60to30v3wLI_patch.200108.nc</map>
      <map name="OCN2ATM_FMAPNAME">cpl/gridmaps/oEC60to30v3wLI/map_oEC60to30v3wLI_to_TL319_aave.200108.nc</map>
      <map name="OCN2ATM_SMAPNAME">cpl/gridmaps/oEC60to30v3wLI/map_oEC60to30v3wLI_to_TL319_aave.200108.nc</map>
    </gridmap>

    <gridmap atm_grid="TL319" ocn_grid="ECwISC30to60E1r2">
      <map name="ATM2OCN_FMAPNAME">cpl/gridmaps/TL319/map_TL319_to_ECwISC30to60E1r2_aave.200819.nc</map>
      <map name="ATM2OCN_SMAPNAME">cpl/gridmaps/TL319/map_TL319_to_ECwISC30to60E1r2-nomask_bilin.200819.nc</map>
      <map name="ATM2OCN_VMAPNAME">cpl/gridmaps/TL319/map_TL319_to_ECwISC30to60E1r2_patch.200819.nc</map>
      <map name="OCN2ATM_FMAPNAME">cpl/gridmaps/ECwISC30to60E1r2/map_ECwISC30to60E1r2_to_TL319_aave.200819.nc</map>
      <map name="OCN2ATM_SMAPNAME">cpl/gridmaps/ECwISC30to60E1r2/map_ECwISC30to60E1r2_to_TL319_aave.200819.nc</map>
    </gridmap>

    <gridmap atm_grid="TL319" ocn_grid="oARRM60to10">
      <map name="ATM2OCN_FMAPNAME">cpl/gridmaps/TL319/map_TL319_to_oARRM60to10_aave.180904.nc</map>
      <map name="ATM2OCN_SMAPNAME">cpl/gridmaps/TL319/map_TL319_to_oARRM60to10_bilin.180904.nc</map>
      <map name="ATM2OCN_VMAPNAME">cpl/gridmaps/TL319/map_TL319_to_oARRM60to10_patch.180904.nc</map>
      <map name="OCN2ATM_FMAPNAME">cpl/gridmaps/oARRM60to10/map_oARRM60to10_to_TL319_aave.180904.nc</map>
      <map name="OCN2ATM_SMAPNAME">cpl/gridmaps/oARRM60to10/map_oARRM60to10_to_TL319_aave.180904.nc</map>
    </gridmap>

    <gridmap atm_grid="TL319" ocn_grid="oARRM60to6">
      <map name="ATM2OCN_FMAPNAME">cpl/gridmaps/TL319/map_TL319_to_oARRM60to6_aave.180904.nc</map>
      <map name="ATM2OCN_SMAPNAME">cpl/gridmaps/TL319/map_TL319_to_oARRM60to6_bilin.180904.nc</map>
      <map name="ATM2OCN_VMAPNAME">cpl/gridmaps/TL319/map_TL319_to_oARRM60to6_patch.180904.nc</map>
      <map name="OCN2ATM_FMAPNAME">cpl/gridmaps/oARRM60to6/map_oARRM60to6_to_TL319_aave.180904.nc</map>
      <map name="OCN2ATM_SMAPNAME">cpl/gridmaps/oARRM60to6/map_oARRM60to6_to_TL319_aave.180904.nc</map>
    </gridmap>

    <gridmap atm_grid="TL319" ocn_grid="ARRM10to60E2r1">
      <map name="ATM2OCN_FMAPNAME">cpl/gridmaps/TL319/map_TL319_to_ARRM10to60E2r1_aave.220802.nc</map>
      <map name="ATM2OCN_SMAPNAME">cpl/gridmaps/TL319/map_TL319_to_ARRM10to60E2r1_bilin.220802.nc</map>
      <map name="ATM2OCN_VMAPNAME">cpl/gridmaps/TL319/map_TL319_to_ARRM10to60E2r1_patch.220802.nc</map>
      <map name="OCN2ATM_FMAPNAME">cpl/gridmaps/ARRM10to60E2r1/map_ARRM10to60E2r1_to_TL319_aave.220802.nc</map>
      <map name="OCN2ATM_SMAPNAME">cpl/gridmaps/ARRM10to60E2r1/map_ARRM10to60E2r1_to_TL319_aave.220802.nc</map>
    </gridmap>

    <gridmap atm_grid="TL319" ocn_grid="EC30to60E2r2">
      <map name="ATM2OCN_FMAPNAME">cpl/gridmaps/TL319/map_TL319_to_EC30to60E2r2_aave.201005.nc</map>
      <map name="ATM2OCN_SMAPNAME">cpl/gridmaps/TL319/map_TL319_to_EC30to60E2r2_bilin.201005.nc</map>
      <map name="ATM2OCN_VMAPNAME">cpl/gridmaps/TL319/map_TL319_to_EC30to60E2r2_patch.201005.nc</map>
      <map name="OCN2ATM_FMAPNAME">cpl/gridmaps/EC30to60E2r2/map_EC30to60E2r2_to_TL319_aave.201005.nc</map>
      <map name="OCN2ATM_SMAPNAME">cpl/gridmaps/EC30to60E2r2/map_EC30to60E2r2_to_TL319_aave.201005.nc</map>
    </gridmap>

    <gridmap atm_grid="TL319" ocn_grid="WC14to60E2r3">
      <map name="ATM2OCN_FMAPNAME">cpl/gridmaps/TL319/map_TL319_to_WC14to60E2r3_aave.200928.nc</map>
      <map name="ATM2OCN_SMAPNAME">cpl/gridmaps/TL319/map_TL319_to_WC14to60E2r3_bilin.200928.nc</map>
      <map name="ATM2OCN_VMAPNAME">cpl/gridmaps/TL319/map_TL319_to_WC14to60E2r3_patch.200928.nc</map>
      <map name="OCN2ATM_FMAPNAME">cpl/gridmaps/WC14to60E2r3/map_WC14to60E2r3_to_TL319_aave.200928.nc</map>
      <map name="OCN2ATM_SMAPNAME">cpl/gridmaps/WC14to60E2r3/map_WC14to60E2r3_to_TL319_aave.200928.nc</map>
    </gridmap>

    <gridmap atm_grid="TL319" ocn_grid="WCAtl12to45E2r4">
      <map name="ATM2OCN_FMAPNAME">cpl/gridmaps/TL319/map_TL319_to_WCAtl12to45E2r4_aave.210318.nc</map>
      <map name="ATM2OCN_SMAPNAME">cpl/gridmaps/TL319/map_TL319_to_WCAtl12to45E2r4_bilin.210318.nc</map>
      <map name="ATM2OCN_VMAPNAME">cpl/gridmaps/TL319/map_TL319_to_WCAtl12to45E2r4_patch.210318.nc</map>
      <map name="OCN2ATM_FMAPNAME">cpl/gridmaps/WCAtl12to45E2r4/map_WCAtl12to45E2r4_to_TL319_aave.210318.nc</map>
      <map name="OCN2ATM_SMAPNAME">cpl/gridmaps/WCAtl12to45E2r4/map_WCAtl12to45E2r4_to_TL319_aave.210318.nc</map>
    </gridmap>

    <gridmap atm_grid="TL319" ocn_grid="SOwISC12to60E2r4">
      <map name="ATM2OCN_FMAPNAME">cpl/gridmaps/TL319/map_TL319_to_SOwISC12to60E2r4_aave.210119.nc</map>
      <map name="ATM2OCN_SMAPNAME">cpl/gridmaps/TL319/map_TL319_to_SOwISC12to60E2r4-nomask_bilin.210119.nc</map>
      <map name="ATM2OCN_VMAPNAME">cpl/gridmaps/TL319/map_TL319_to_SOwISC12to60E2r4_patch.210119.nc</map>
      <map name="OCN2ATM_FMAPNAME">cpl/gridmaps/SOwISC12to60E2r4/map_SOwISC12to60E2r4_to_TL319_aave.210119.nc</map>
      <map name="OCN2ATM_SMAPNAME">cpl/gridmaps/SOwISC12to60E2r4/map_SOwISC12to60E2r4_to_TL319_aave.210119.nc</map>
    </gridmap>

    <gridmap atm_grid="TL319" ocn_grid="ECwISC30to60E2r1">
      <map name="ATM2OCN_FMAPNAME">cpl/gridmaps/TL319/map_TL319_to_ECwISC30to60E2r1_aave.201006.nc</map>
      <map name="ATM2OCN_SMAPNAME">cpl/gridmaps/TL319/map_TL319_to_ECwISC30to60E2r1-nomask_bilin.201006.nc</map>
      <map name="ATM2OCN_VMAPNAME">cpl/gridmaps/TL319/map_TL319_to_ECwISC30to60E2r1_patch.201006.nc</map>
      <map name="OCN2ATM_FMAPNAME">cpl/gridmaps/ECwISC30to60E2r1/map_ECwISC30to60E2r1_to_TL319_aave.201006.nc</map>
      <map name="OCN2ATM_SMAPNAME">cpl/gridmaps/ECwISC30to60E2r1/map_ECwISC30to60E2r1_to_TL319_aave.201006.nc</map>
    </gridmap>

    <gridmap atm_grid="TL319" ocn_grid="ECwISC30to60E3r2">
      <map name="ATM2OCN_FMAPNAME">cpl/gridmaps/TL319/map_TL319_to_ECwISC30to60E3r2_traave.20231018.nc</map>
      <map name="ATM2OCN_SMAPNAME">cpl/gridmaps/TL319/map_TL319_to_ECwISC30to60E3r2-nomask_trintbilin.20231018.nc</map>
      <map name="ATM2OCN_VMAPNAME">cpl/gridmaps/TL319/map_TL319_to_ECwISC30to60E3r2_patch.20231018.nc</map>
      <map name="OCN2ATM_FMAPNAME">cpl/gridmaps/ECwISC30to60E3r2/map_ECwISC30to60E3r2_to_TL319_traave.20231018.nc</map>
      <map name="OCN2ATM_SMAPNAME">cpl/gridmaps/ECwISC30to60E3r2/map_ECwISC30to60E3r2_to_TL319_traave.20231018.nc</map>
    </gridmap>

<<<<<<< HEAD
    <gridmap atm_grid="TL319" ocn_grid="IcoswISC30E3r4">
      <map name="ATM2OCN_FMAPNAME">cpl/gridmaps/TL319/map_TL319_to_IcoswISC30E3r4_traave.20231121.nc</map>
      <map name="ATM2OCN_SMAPNAME">cpl/gridmaps/TL319/map_TL319_to_IcoswISC30E3r4-nomask_trbilin.20231121.nc</map>
      <map name="ATM2OCN_VMAPNAME">cpl/gridmaps/TL319/map_TL319_to_IcoswISC30E3r4_esmfpatch.20231121.nc</map>
      <map name="OCN2ATM_FMAPNAME">cpl/gridmaps/IcoswISC30E3r4/map_IcoswISC30E3r4_to_TL319_traave.20231121.nc</map>
      <map name="OCN2ATM_SMAPNAME">cpl/gridmaps/IcoswISC30E3r4/map_IcoswISC30E3r4_to_TL319_traave.20231121.nc</map>
=======
    <gridmap atm_grid="TL319" ocn_grid="IcoswISC30E3r5">
      <map name="ATM2OCN_FMAPNAME">cpl/gridmaps/TL319/map_TL319_to_IcoswISC30E3r5_traave.20231121.nc</map>
      <map name="ATM2OCN_SMAPNAME">cpl/gridmaps/TL319/map_TL319_to_IcoswISC30E3r5-nomask_trbilin.20231121.nc</map>
      <map name="ATM2OCN_VMAPNAME">cpl/gridmaps/TL319/map_TL319_to_IcoswISC30E3r5_esmfpatch.20231121.nc</map>
      <map name="OCN2ATM_FMAPNAME">cpl/gridmaps/IcoswISC30E3r5/map_IcoswISC30E3r5_to_TL319_traave.20231121.nc</map>
      <map name="OCN2ATM_SMAPNAME">cpl/gridmaps/IcoswISC30E3r5/map_IcoswISC30E3r5_to_TL319_traave.20231121.nc</map>
>>>>>>> cd0473e7
    </gridmap>

    <gridmap atm_grid="TL319" ocn_grid="oRRS18to6v3">
      <map name="ATM2OCN_FMAPNAME">cpl/gridmaps/TL319/map_TL319_to_oRRS18to6v3_aave.220124.nc</map>
      <map name="ATM2OCN_SMAPNAME">cpl/gridmaps/TL319/map_TL319_to_oRRS18to6v3_bilin.220124.nc</map>
      <map name="ATM2OCN_VMAPNAME">cpl/gridmaps/TL319/map_TL319_to_oRRS18to6v3_patch.220124.nc</map>
      <map name="OCN2ATM_FMAPNAME">cpl/gridmaps/oRRS18to6v3/map_oRRS18to6v3_to_TL319_aave.220124.nc</map>
      <map name="OCN2ATM_SMAPNAME">cpl/gridmaps/oRRS18to6v3/map_oRRS18to6v3_to_TL319_aave.220124.nc</map>
    </gridmap>

    <gridmap atm_grid="T31" ocn_grid="gx3v7">
      <map name="ATM2OCN_FMAPNAME">cpl/cpl6/map_T31_to_gx3v7_aave_da_090903.nc</map>
      <map name="ATM2OCN_SMAPNAME">cpl/cpl6/map_T31_to_gx3v7_patch_090903.nc</map>
      <map name="ATM2OCN_VMAPNAME">cpl/cpl6/map_T31_to_gx3v7_patch_090903.nc</map>
      <map name="OCN2ATM_FMAPNAME">cpl/cpl6/map_gx3v7_to_T31_aave_da_090903.nc</map>
      <map name="OCN2ATM_SMAPNAME">cpl/cpl6/map_gx3v7_to_T31_aave_da_090903.nc</map>
    </gridmap>

    <gridmap atm_grid="T85" ocn_grid="gx1v6">
      <map name="ATM2OCN_FMAPNAME">cpl/gridmaps/T85/map_T85_to_gx1v6_aave_110411.nc</map>
      <map name="ATM2OCN_SMAPNAME">cpl/gridmaps/T85/map_T85_to_gx1v6_bilin_110411.nc</map>
      <map name="ATM2OCN_VMAPNAME">cpl/gridmaps/T85/map_T85_to_gx1v6_bilin_110411.nc</map>
      <map name="OCN2ATM_FMAPNAME">cpl/gridmaps/gx1v6/map_gx1v6_to_T85_aave_110411.nc</map>
      <map name="OCN2ATM_SMAPNAME">cpl/gridmaps/gx1v6/map_gx1v6_to_T85_aave_110411.nc</map>
    </gridmap>

    <gridmap atm_grid="T85" lnd_grid="0.9x1.25">
      <map name="ATM2LND_FMAPNAME">cpl/gridmaps/T85/map_T85_to_fv0.9x1.25_aave_110411.nc</map>
      <map name="ATM2LND_SMAPNAME">cpl/gridmaps/T85/map_T85_to_fv0.9x1.25_bilin_110411.nc</map>
      <map name="LND2ATM_FMAPNAME">cpl/gridmaps/fv0.9x1.25/map_fv0.9x1.25_to_T85_aave_110411.nc</map>
      <map name="LND2ATM_SMAPNAME">cpl/gridmaps/fv0.9x1.25/map_fv0.9x1.25_to_T85_bilin_110411.nc</map>
    </gridmap>

    <gridmap atm_grid="128x256" lnd_grid="0.9x1.25">
      <map name="ATM2LND_SMAPNAME">cpl/gridmaps/T85/map_T85_to_fv0.9x1.25_bilin_110411.nc</map>
      <map name="LND2ATM_FMAPNAME">cpl/gridmaps/fv0.9x1.25/map_fv0.9x1.25_to_T85_aave_110411.nc</map>
      <map name="ATM2LND_FMAPNAME">cpl/gridmaps/T85/map_T85_to_fv0.9x1.25_aave_110411.nc</map>
      <map name="LND2ATM_SMAPNAME">cpl/gridmaps/fv0.9x1.25/map_fv0.9x1.25_to_T85_bilin_110411.nc</map>
    </gridmap>

    <gridmap atm_grid="128x256" lnd_grid="0.9x1.25">
      <map name="ATM2LND_SMAPNAME">cpl/gridmaps/T85/map_T85_to_fv0.9x1.25_bilin_110411.nc</map>
      <map name="LND2ATM_FMAPNAME">cpl/gridmaps/fv0.9x1.25/map_fv0.9x1.25_to_T85_aave_110411.nc</map>
      <map name="ATM2LND_FMAPNAME">cpl/gridmaps/T85/map_T85_to_fv0.9x1.25_aave_110411.nc</map>
      <map name="LND2ATM_SMAPNAME">cpl/gridmaps/fv0.9x1.25/map_fv0.9x1.25_to_T85_aave_110411.nc</map>
    </gridmap>

    <gridmap atm_grid="512x1024" lnd_grid="0.23x0.31">
      <map name="ATM2LND_FMAPNAME">cpl/gridmaps/T341/map_T341_to_fv0.23x0.31_aave_110413.nc</map>
      <map name="ATM2LND_SMAPNAME">cpl/gridmaps/T341/map_T341_to_fv0.23x0.31_aave_110413.nc</map>
      <map name="LND2ATM_FMAPNAME">cpl/gridmaps/fv0.23x0.31/map_fv0.23x0.31_to_T341_aave_110413.nc</map>
      <map name="LND2ATM_SMAPNAME">cpl/gridmaps/fv0.23x0.31/map_fv0.23x0.31_to_T341_aave_110413.nc</map>
    </gridmap>

    <gridmap atm_grid="ne4np4" rof_grid="r05">
      <map name="ATM2ROF_FMAPNAME">lnd/clm2/mappingdata/maps/ne4np4/map_ne4np4_TO_r05_aave.160621.nc</map>
      <map name="ATM2ROF_SMAPNAME">lnd/clm2/mappingdata/maps/ne4np4/map_ne4np4_TO_r05_aave.160621.nc</map>
    </gridmap>

    <gridmap atm_grid="ne4np4.pg2" rof_grid="r2">
      <map name="ATM2ROF_FMAPNAME">cpl/gridmaps/ne4pg2/map_ne4pg2_to_r2_mono.210211.nc</map>
      <map name="ATM2ROF_SMAPNAME">cpl/gridmaps/ne4pg2/map_ne4pg2_to_r2_mono.210211.nc</map>
    </gridmap>

    <gridmap atm_grid="ne4np4.pg2" rof_grid="r05">
      <map name="ATM2ROF_FMAPNAME">cpl/gridmaps/ne4pg2/map_ne4pg2_to_r05_mono.200527.nc</map>
      <map name="ATM2ROF_SMAPNAME">cpl/gridmaps/ne4pg2/map_ne4pg2_to_r05_mono.200527.nc</map>
    </gridmap>

    <gridmap atm_grid="ne11np4" rof_grid="r05">
      <map name="ATM2ROF_FMAPNAME">lnd/clm2/mappingdata/maps/ne11np4/map_ne11np4_TO_r05_aave.160621.nc</map>
      <map name="ATM2ROF_SMAPNAME">lnd/clm2/mappingdata/maps/ne11np4/map_ne11np4_TO_r05_aave.160621.nc</map>
    </gridmap>

    <gridmap atm_grid="ne16np4.pg2" rof_grid="r05">
      <map name="ATM2ROF_FMAPNAME">cpl/gridmaps/ne16pg2/map_ne16pg2_to_r05_mono.200527.nc</map>
      <map name="ATM2ROF_SMAPNAME">cpl/gridmaps/ne16pg2/map_ne16pg2_to_r05_mono.200527.nc</map>
    </gridmap>

    <gridmap atm_grid="ne30np4" rof_grid="r05">
      <map name="ATM2ROF_FMAPNAME">lnd/clm2/mappingdata/maps/ne30np4/map_ne30np4_to_0.5x0.5rtm_aave_da_110320.nc</map>
      <map name="ATM2ROF_SMAPNAME">lnd/clm2/mappingdata/maps/ne30np4/map_ne30np4_to_0.5x0.5rtm_aave_da_110320.nc</map>
    </gridmap>

    <gridmap atm_grid="ne30np4.pg2" rof_grid="r05">
      <map name="ATM2ROF_FMAPNAME">cpl/gridmaps/ne30pg2/map_ne30pg2_to_r05_mono.200220.nc</map>
      <map name="ATM2ROF_SMAPNAME">cpl/gridmaps/ne30pg2/map_ne30pg2_to_r05_mono.200220.nc</map>
    </gridmap>

    <gridmap atm_grid="ne30np4.pg3" rof_grid="r05">
      <map name="ATM2ROF_FMAPNAME">cpl/gridmaps/ne30pg3/map_ne30pg3_to_r05_mono.200331.nc</map>
      <map name="ATM2ROF_SMAPNAME">cpl/gridmaps/ne30pg3/map_ne30pg3_to_r05_mono.200331.nc</map>
    </gridmap>

    <gridmap atm_grid="ne30np4.pg4" rof_grid="r05">
      <map name="ATM2ROF_FMAPNAME">cpl/gridmaps/ne30pg4/map_ne30pg4_to_r05_mono.200331.nc</map>
      <map name="ATM2ROF_SMAPNAME">cpl/gridmaps/ne30pg4/map_ne30pg4_to_r05_mono.200331.nc</map>
    </gridmap>

    <gridmap atm_grid="0.9x1.25" rof_grid="r05">
      <map name="ATM2ROF_FMAPNAME">lnd/clm2/mappingdata/maps/0.9x1.25/map_0.9x1.25_nomask_to_0.5x0.5_nomask_aave_da_c120522.nc</map>
      <map name="ATM2ROF_SMAPNAME">lnd/clm2/mappingdata/maps/0.9x1.25/map_0.9x1.25_nomask_to_0.5x0.5_nomask_aave_da_c120522.nc</map>
    </gridmap>

    <gridmap atm_grid="1.9x2.5" rof_grid="r05">
      <map name="ATM2ROF_FMAPNAME">lnd/clm2/mappingdata/maps/1.9x2.5/map_1.9x2.5_nomask_to_0.5x0.5_nomask_aave_da_c120522.nc</map>
      <map name="ATM2ROF_SMAPNAME">lnd/clm2/mappingdata/maps/1.9x2.5/map_1.9x2.5_nomask_to_0.5x0.5_nomask_aave_da_c120522.nc</map>
    </gridmap>

    <gridmap atm_grid="4x5" rof_grid="r05">
      <map name="ATM2ROF_FMAPNAME">lnd/clm2/mappingdata/maps/4x5/map_4x5_nomask_to_0.5x0.5_nomask_aave_da_c110822.nc</map>
      <map name="ATM2ROF_SMAPNAME">lnd/clm2/mappingdata/maps/4x5/map_4x5_nomask_to_0.5x0.5_nomask_aave_da_c110822.nc</map>
    </gridmap>

    <gridmap atm_grid="360x720cru" rof_grid="r05">
      <map name="ATM2ROF_FMAPNAME">lnd/clm2/mappingdata/maps/360x720/map_360x720_nomask_to_0.5x0.5_nomask_aave_da_c130103.nc</map>
      <map name="ATM2ROF_SMAPNAME">lnd/clm2/mappingdata/maps/360x720/map_360x720_nomask_to_0.5x0.5_nomask_aave_da_c130103.nc</map>
    </gridmap>

    <gridmap atm_grid="ne120np4" rof_grid="r0125">
      <map name="ATM2ROF_FMAPNAME">lnd/clm2/mappingdata/maps/ne120np4/map_ne120np4_to_0.125_nomask_aave.160613.nc</map>
      <map name="ATM2ROF_SMAPNAME">lnd/clm2/mappingdata/maps/ne120np4/map_ne120np4_to_0.125_nomask_aave.160613.nc</map>
    </gridmap>

    <!--  QL, 150525, wav to ocn, atm, ice mapping files  -->

    <gridmap atm_grid="T62" wav_grid="wQU225EC60to30">
      <map name="ATM2WAV_SMAPNAME">cpl/gridmaps/wQU225EC60to30/map_T62_TO_wQU225EC60to30_blin.20210428.nc</map>
    </gridmap>

    <gridmap atm_grid="ne30np4" wav_grid="wQU225EC60to30">
      <map name="ATM2WAV_SMAPNAME">cpl/gridmaps/wQU225EC60to30/map_n30np4_to_wQU225EC60to30_bilin.211207.nc</map>
    </gridmap>

    <gridmap atm_grid="ne30np4.pg2" wav_grid="wQU225EC30to60E2r2">
      <map name="ATM2WAV_SMAPNAME">cpl/gridmaps/wQU225EC30to60E2r2/map_ne30pg2_TO_wQU225EC30to60E2r2_blin.20220222.nc</map>
    </gridmap>

    <gridmap atm_grid="TL319" wav_grid="wQU225EC30to60E2r2">
      <map name="ATM2WAV_SMAPNAME">cpl/gridmaps/wQU225EC30to60E2r2/map_TL319_TO_wQU225EC30to60E2r2_blin.20220602.nc</map>
    </gridmap>

    <gridmap ocn_grid="oEC60to30v3" wav_grid="wQU225EC60to30">
      <map name="WAV2OCN_SMAPNAME">cpl/gridmaps/wQU225EC60to30/map_wQU225EC60to30_TO_oEC60to30v3_blin.20210428.nc</map>
      <map name="OCN2WAV_SMAPNAME">cpl/gridmaps/wQU225EC60to30/map_oEC60to30v3_TO_wQU225EC60to30_blin.20210428.nc</map>
      <map name="ICE2WAV_SMAPNAME">cpl/gridmaps/wQU225EC60to30/map_oEC60to30v3_TO_wQU225EC60to30_blin.20210428.nc</map>
    </gridmap>

    <gridmap ocn_grid="EC30to60E2r2" wav_grid="wQU225EC30to60E2r2">
      <map name="WAV2OCN_SMAPNAME">cpl/gridmaps/wQU225EC30to60E2r2/map_wQU225EC30to60E2r2_TO_EC30to60E2r2_blin.20220222.nc</map>
      <map name="OCN2WAV_SMAPNAME">cpl/gridmaps/wQU225EC30to60E2r2/map_EC30to60E2r2_TO_wQU225EC30to60E2r2_blin.20220222.nc</map>
      <map name="ICE2WAV_SMAPNAME">cpl/gridmaps/wQU225EC30to60E2r2/map_EC30to60E2r2_TO_wQU225EC30to60E2r2_blin.20220222.nc</map>
    </gridmap>

    <gridmap atm_grid="CFSv2" wav_grid="wQU225EC60to30">
      <map name="ATM2WAV_SMAPNAME">cpl/gridmaps/wQU225EC60to30/map_CFSv2_TO_wQU225EC60to30_blin.20210412.nc</map>
    </gridmap>

    <gridmap atm_grid="CFSR" wav_grid="wQU225EC60to30">
      <map name="ATM2WAV_SMAPNAME">cpl/gridmaps/wQU225EC60to30/map_CFSR_TO_wQU225EC60to30_blin.20210415.nc</map>
    </gridmap>

    <!--- river to land and land to river mapping files    -->

    <gridmap lnd_grid="360x720cru" rof_grid="r01">
      <map name="LND2ROF_FMAPNAME">lnd/clm2/mappingdata/maps/0.1x0.1/map_360x720_nomask_to_0.1x0.1_nomask_aave_da_c130107.nc</map>
      <map name="ROF2LND_FMAPNAME">lnd/clm2/mappingdata/maps/360x720/map_0.1x0.1_nomask_to_360x720_nomask_aave_da_c130104.nc</map>
    </gridmap>

    <gridmap lnd_grid="1.9x2.5" rof_grid="r01">
      <map name="LND2ROF_FMAPNAME">lnd/clm2/mappingdata/maps/0.1x0.1/map_1.9x2.5_nomask_to_0.1x0.1_nomask_aave_da_c120709.nc</map>
      <map name="ROF2LND_FMAPNAME">lnd/clm2/mappingdata/maps/1.9x2.5/map_0.1x0.1_nomask_to_1.9x2.5_nomask_aave_da_c120709.nc</map>
    </gridmap>

    <gridmap lnd_grid="ne120np4" rof_grid="r01">
      <map name="LND2ROF_FMAPNAME">lnd/clm2/mappingdata/maps/0.1x0.1/map_ne120np4_nomask_to_0.1x0.1_nomask_aave_da_c120711.nc</map>
      <map name="ROF2LND_FMAPNAME">lnd/clm2/mappingdata/maps/ne120np4/map_0.1x0.1_nomask_to_ne120np4_nomask_aave_da_c120706.nc</map>
    </gridmap>

    <gridmap lnd_grid="ne120np4" rof_grid="r0125">
      <map name="LND2ROF_FMAPNAME">lnd/clm2/mappingdata/maps/ne120np4/map_ne120np4_to_0.125_nomask_aave.160613.nc</map>
      <map name="ROF2LND_FMAPNAME">lnd/clm2/mappingdata/maps/ne120np4/map_0.125_to_ne120np4_nomask_aave.160613.nc</map>
    </gridmap>

    <gridmap lnd_grid="ne240np4" rof_grid="r01">
      <map name="LND2ROF_FMAPNAME">lnd/clm2/mappingdata/maps/0.1x0.1/map_ne240np4_nomask_to_0.1x0.1_nomask_aave_da_c120711.nc</map>
      <map name="ROF2LND_FMAPNAME">lnd/clm2/mappingdata/maps/ne240np4/map_0.1x0.1_nomask_to_ne240np4_nomask_aave_da_c120706.nc</map>
    </gridmap>

    <gridmap lnd_grid="ne1024np4.pg2" rof_grid="r0125">
      <map name="LND2ROF_FMAPNAME">cpl/gridmaps/ne1024pg2/map_ne1024pg2_to_r0125_mono.200212.nc</map>
      <map name="ROF2LND_FMAPNAME">cpl/gridmaps/ne1024pg2/map_r0125_to_ne1024pg2_mono.200212.nc</map>
    </gridmap>

    <gridmap lnd_grid="360x720cru" rof_grid="r05">
      <map name="LND2ROF_FMAPNAME">lnd/clm2/mappingdata/maps/0.5x0.5/map_360x720_nomask_to_0.5x0.5_nomask_aave_da_c130103.nc</map>
      <map name="ROF2LND_FMAPNAME">lnd/clm2/mappingdata/maps/360x720/map_0.5x0.5_nomask_to_360x720_nomask_aave_da_c120830.nc</map>
    </gridmap>

    <gridmap lnd_grid="ne4np4" rof_grid="r05">
      <map name="LND2ROF_FMAPNAME">lnd/clm2/mappingdata/maps/ne4np4/map_ne4np4_TO_r05_aave.160621.nc</map>
      <map name="ROF2LND_FMAPNAME">lnd/clm2/mappingdata/maps/ne4np4/map_r05_TO_ne4np4_aave.160621.nc</map>
    </gridmap>

    <gridmap lnd_grid="ne4np4.pg2" rof_grid="r2">
      <map name="LND2ROF_FMAPNAME">cpl/gridmaps/ne4pg2/map_ne4pg2_to_r2_mono.210211.nc</map>
      <map name="ROF2LND_FMAPNAME">cpl/gridmaps/ne4pg2/map_r2_to_ne4pg2_mono.210211.nc</map>
    </gridmap>

    <gridmap lnd_grid="ne4np4.pg2" rof_grid="r05">
      <map name="LND2ROF_FMAPNAME">cpl/gridmaps/ne4pg2/map_ne4pg2_to_r05_mono.200527.nc</map>
      <map name="ROF2LND_FMAPNAME">cpl/gridmaps/ne4pg2/map_r05_to_ne4pg2_mono.200527.nc</map>
    </gridmap>

    <gridmap lnd_grid="ne11np4" rof_grid="r05">
      <map name="LND2ROF_FMAPNAME">lnd/clm2/mappingdata/maps/ne11np4/map_ne11np4_TO_r05_aave.160621.nc</map>
      <map name="ROF2LND_FMAPNAME">lnd/clm2/mappingdata/maps/ne11np4/map_r05_TO_ne11np4_aave.160621.nc</map>
    </gridmap>

    <gridmap lnd_grid="ne16np4" rof_grid="r05">
      <map name="LND2ROF_FMAPNAME">lnd/clm2/mappingdata/maps/ne16np4/map_ne16np4_nomask_to_0.5x0.5_nomask_aave_da_c110922.nc</map>
      <map name="ROF2LND_FMAPNAME">lnd/clm2/mappingdata/maps/ne16np4/map_0.5x0.5_nomask_to_ne16np4_nomask_aave_da_c110922.nc</map>
    </gridmap>

    <gridmap lnd_grid="ne30np4" rof_grid="r05">
      <map name="LND2ROF_FMAPNAME">lnd/clm2/mappingdata/maps/ne30np4/map_ne30np4_to_0.5x0.5rtm_aave_da_110320.nc</map>
      <map name="ROF2LND_FMAPNAME">lnd/clm2/mappingdata/maps/ne30np4/map_0.5x0.5_nomask_to_ne30np4_nomask_aave_da_c121019.nc</map>
    </gridmap>

    <gridmap lnd_grid="ne30np4.pg2" rof_grid="r05">
      <map name="LND2ROF_FMAPNAME">cpl/gridmaps/ne30pg2/map_ne30pg2_to_r05_mono.200220.nc</map>
      <map name="ROF2LND_FMAPNAME">cpl/gridmaps/ne30pg2/map_r05_to_ne30pg2_mono.200220.nc</map>
    </gridmap>

    <gridmap lnd_grid="ne0np4_northamericax4v1.pg2" rof_grid="r0125">
      <map name="LND2ROF_FMAPNAME">cpl/gridmaps/northamericax4v1np4/map_northamericax4v1pg2_to_r0125_mono.20200401.nc</map>
      <map name="ROF2LND_FMAPNAME">cpl/gridmaps/r0125/map_r0125_to_northamericax4v1pg2_mono.20200401.nc</map>
    </gridmap>

    <gridmap lnd_grid="ne0np4_northamericax4v1.pg2" rof_grid="r05">
      <map name="LND2ROF_FMAPNAME">cpl/gridmaps/northamericax4v1np4/map_northamericax4v1pg2_to_r05_mono.220428.nc</map>
      <map name="ROF2LND_FMAPNAME">cpl/gridmaps/r05/map_r05_to_northamericax4v1pg2_mono.220428.nc</map>
    </gridmap>

    <gridmap lnd_grid="ne0np4_arcticx4v1.pg2" rof_grid="r0125">
      <map name="LND2ROF_FMAPNAME">cpl/gridmaps/arcticx4v1pg2/map_arcticx4v1pg2_to_r0125_mono.20210517.nc</map>
      <map name="ROF2LND_FMAPNAME">cpl/gridmaps/r0125/map_r0125_to_arcticx4v1pg2_mono.20210517.nc</map>
    </gridmap>

    <gridmap lnd_grid="ne0np4_arcticx4v1.pg2" rof_grid="r05">
      <map name="LND2ROF_FMAPNAME">cpl/gridmaps/arcticx4v1pg2/map_arcticx4v1pg2_to_r05_mono.20210706.nc</map>
      <map name="ROF2LND_FMAPNAME">cpl/gridmaps/r05/map_r05_to_arcticx4v1pg2_mono.20210706.nc</map>
    </gridmap>

    <gridmap lnd_grid="ne60np4" rof_grid="r05">
      <map name="LND2ROF_FMAPNAME">lnd/clm2/mappingdata/maps/ne60np4/map_ne60np4_nomask_to_0.5x0.5_nomask_aave_da_c110922.nc</map>
      <map name="ROF2LND_FMAPNAME">lnd/clm2/mappingdata/maps/ne60np4/map_0.5x0.5_nomask_to_ne60np4_nomask_aave_da_c110922.nc</map>
    </gridmap>

    <gridmap lnd_grid="ne120np4" rof_grid="r05">
      <map name="LND2ROF_FMAPNAME">lnd/clm2/mappingdata/maps/ne120np4/map_ne120np4_to_0.5x0.5rtm_aave_da_110320.nc</map>
      <map name="ROF2LND_FMAPNAME">lnd/clm2/mappingdata/maps/ne120np4/map_0.5x0.5_nomask_to_ne120np4_nomask_aave_da_c121019.nc</map>
    </gridmap>

    <gridmap lnd_grid="ne240np4" rof_grid="r05">
      <map name="LND2ROF_FMAPNAME">lnd/clm2/mappingdata/maps/ne240np4/map_ne240np4_nomask_to_0.5x0.5_nomask_aave_da_c110922.nc</map>
      <map name="ROF2LND_FMAPNAME">lnd/clm2/mappingdata/maps/ne240np4/map_0.5x0.5_nomask_to_ne240np4_nomask_aave_da_c121019.nc</map>
    </gridmap>

    <gridmap lnd_grid="ne1024np4.pg2" rof_grid="r0125">
      <map name="LND2ROF_FMAPNAME">cpl/gridmaps/ne1024pg2/map_ne1024pg2_to_r0125_mono.200212.nc</map>
      <map name="ROF2LND_FMAPNAME">cpl/gridmaps/ne1024pg2/map_r0125_to_ne1024pg2_mono.200212.nc</map>
    </gridmap>

    <gridmap lnd_grid="0.23x0.31" rof_grid="r05">
      <map name="LND2ROF_FMAPNAME">lnd/clm2/mappingdata/maps/0.23x0.31/map_0.23x0.31_nomask_to_0.5x0.5_nomask_aave_da_c110920.nc</map>
      <map name="ROF2LND_FMAPNAME">lnd/clm2/mappingdata/maps/0.23x0.31/map_0.5x0.5_nomask_to_0.23x0.31_nomask_aave_da_c110920.nc</map>
    </gridmap>

    <gridmap lnd_grid="0.47x0.63" rof_grid="r05">
      <map name="LND2ROF_FMAPNAME">lnd/clm2/mappingdata/maps/0.47x0.63/map_0.47x0.63_nomask_to_0.5x0.5_nomask_aave_da_c120306.nc</map>
      <map name="ROF2LND_FMAPNAME">lnd/clm2/mappingdata/maps/0.47x0.63/map_0.5x0.5_nomask_to_0.47x0.63_nomask_aave_da_c120306.nc</map>
    </gridmap>

    <gridmap lnd_grid="0.9x1.25" rof_grid="r05">
      <map name="LND2ROF_FMAPNAME">lnd/clm2/mappingdata/maps/0.9x1.25/map_0.9x1.25_nomask_to_0.5x0.5_nomask_aave_da_c120522.nc</map>
      <map name="ROF2LND_FMAPNAME">lnd/clm2/mappingdata/maps/0.9x1.25/map_0.5x0.5_nomask_to_0.9x1.25_nomask_aave_da_c121019.nc</map>
    </gridmap>

    <gridmap lnd_grid="1.9x2.5" rof_grid="r05">
      <map name="LND2ROF_FMAPNAME">lnd/clm2/mappingdata/maps/1.9x2.5/map_1.9x2.5_nomask_to_0.5x0.5_nomask_aave_da_c120522.nc</map>
      <map name="ROF2LND_FMAPNAME">lnd/clm2/mappingdata/maps/1.9x2.5/map_0.5x0.5_nomask_to_1.9x2.5_nomask_aave_da_c120709.nc</map>
    </gridmap>

    <gridmap lnd_grid="2.5x3.33" rof_grid="r05">
      <map name="LND2ROF_FMAPNAME">lnd/clm2/mappingdata/maps/2.5x3.33/map_2.5x3.33_nomask_to_0.5x0.5_nomask_aave_da_c110823.nc</map>
      <map name="ROF2LND_FMAPNAME">lnd/clm2/mappingdata/maps/2.5x3.33/map_0.5x0.5_nomask_to_2.5x3.33_nomask_aave_da_c110823.nc</map>
    </gridmap>

    <gridmap lnd_grid="10x15" rof_grid="r05">
      <map name="LND2ROF_FMAPNAME">lnd/clm2/mappingdata/maps/10x15/map_10x15_to_0.5x0.5rtm_aave_da_110307.nc</map>
      <map name="ROF2LND_FMAPNAME">lnd/clm2/mappingdata/maps/10x15/map_0.5x0.5_nomask_to_10x15_nomask_aave_da_c121019.nc</map>
    </gridmap>

    <gridmap lnd_grid="4x5" rof_grid="r05">
      <map name="LND2ROF_FMAPNAME">lnd/clm2/mappingdata/maps/4x5/map_4x5_nomask_to_0.5x0.5_nomask_aave_da_c110822.nc</map>
      <map name="ROF2LND_FMAPNAME">lnd/clm2/mappingdata/maps/4x5/map_0.5x0.5_nomask_to_4x5_nomask_aave_da_c110822.nc</map>
    </gridmap>

    <gridmap lnd_grid="T341" rof_grid="r05">
      <map name="LND2ROF_FMAPNAME">lnd/clm2/mappingdata/maps/512x1024/map_512x1024_nomask_to_0.5x0.5_nomask_aave_da_c110920.nc</map>
      <map name="ROF2LND_FMAPNAME">lnd/clm2/mappingdata/maps/512x1024/map_0.5x0.5_nomask_to_512x1024_nomask_aave_da_c110920.nc</map>
    </gridmap>

    <gridmap lnd_grid="T85" rof_grid="r05">
      <map name="LND2ROF_FMAPNAME">lnd/clm2/mappingdata/maps/128x256/map_128x256_nomask_to_0.5x0.5_nomask_aave_da_c110920.nc</map>
      <map name="ROF2LND_FMAPNAME">lnd/clm2/mappingdata/maps/128x256/map_0.5x0.5_nomask_to_128x256_nomask_aave_da_c110920.nc</map>
    </gridmap>

    <gridmap lnd_grid="T31" rof_grid="r05">
      <map name="LND2ROF_FMAPNAME">lnd/clm2/mappingdata/maps/48x96/map_48x96_nomask_to_0.5x0.5_nomask_aave_da_c110822.nc</map>
      <map name="ROF2LND_FMAPNAME">lnd/clm2/mappingdata/maps/48x96/map_0.5x0.5_nomask_to_48x96_nomask_aave_da_c110822.nc</map>
    </gridmap>

    <!--- river to ocn area overlap -->

    <gridmap ocn_grid="gx1v6" rof_grid="r05">
      <map name="ROF2OCN_FMAPNAME">cpl/cpl6/map_r05_TO_g16_aave.120920.nc</map>
    </gridmap>

    <gridmap ocn_grid="gx3v7" rof_grid="rx1">
      <map name="ROF2OCN_ICE_RMAPNAME">cpl/cpl6/map_rx1_to_gx3v7_e1000r500_090903.nc</map>
      <map name="ROF2OCN_LIQ_RMAPNAME">cpl/cpl6/map_rx1_to_gx3v7_e1000r500_090903.nc</map>
    </gridmap>

    <gridmap ocn_grid="gx1v6" rof_grid="rx1">
      <map name="ROF2OCN_ICE_RMAPNAME">cpl/cpl6/map_rx1_to_gx1v6_e1000r300_090318.nc</map>
      <map name="ROF2OCN_LIQ_RMAPNAME">cpl/cpl6/map_rx1_to_gx1v6_e1000r300_090318.nc</map>
    </gridmap>

    <gridmap ocn_grid="gx3v7" rof_grid="r05">
      <map name="ROF2OCN_ICE_RMAPNAME">cpl/cpl6/map_r05_to_gx3v7_e1000r500_090903.nc</map>
      <map name="ROF2OCN_LIQ_RMAPNAME">cpl/cpl6/map_r05_to_gx3v7_e1000r500_090903.nc</map>
    </gridmap>

    <gridmap ocn_grid="gx1v6" rof_grid="r05">
      <map name="ROF2OCN_ICE_RMAPNAME">cpl/cpl6/map_r05_to_gx1v6_e1000r300_090226.nc</map>
      <map name="ROF2OCN_LIQ_RMAPNAME">cpl/cpl6/map_r05_to_gx1v6_e1000r300_090226.nc</map>
    </gridmap>

    <gridmap ocn_grid="gx1v6" rof_grid="r01">
      <map name="ROF2OCN_ICE_RMAPNAME">cpl/cpl6/map_r01_to_gx1v6_120711.nc</map>
      <map name="ROF2OCN_LIQ_RMAPNAME">cpl/cpl6/map_r01_to_gx1v6_120711.nc</map>
    </gridmap>

    <!--- ocean to river mapping files -->
    <gridmap rof_grid="r05" ocn_grid="EC30to60E2r2">
      <map name="OCN2ROF_SMAPNAME">cpl/cpl6/map_EC30to60E2r2_to_r05_neareststod.220728.nc</map>
    </gridmap>

    <!--- current MPAS grids -->

    <gridmap ocn_grid="oQU480" rof_grid="rx1">
      <map name="ROF2OCN_ICE_RMAPNAME">cpl/cpl6/map_rx1_to_oQU480_nn_151209.nc</map>
      <map name="ROF2OCN_LIQ_RMAPNAME">cpl/cpl6/map_rx1_to_oQU480_nn_151209.nc</map>
    </gridmap>

    <gridmap ocn_grid="oQU240" rof_grid="rx1">
      <map name="ROF2OCN_ICE_RMAPNAME">cpl/cpl6/map_rx1_to_oQU240_nn.160527.nc</map>
      <map name="ROF2OCN_LIQ_RMAPNAME">cpl/cpl6/map_rx1_to_oQU240_nn.160527.nc</map>
    </gridmap>

    <gridmap ocn_grid="oQU240wLI" rof_grid="rx1">
      <map name="ROF2OCN_ICE_RMAPNAME">cpl/cpl6/map_rx1_to_oQU240wLI_nn.160929.nc</map>
      <map name="ROF2OCN_LIQ_RMAPNAME">cpl/cpl6/map_rx1_to_oQU240wLI_nn.160929.nc</map>
    </gridmap>

    <gridmap ocn_grid="oQU120" rof_grid="rx1">
      <map name="ROF2OCN_ICE_RMAPNAME">cpl/cpl6/map_rx1_to_oQU120_nn.160527.nc</map>
      <map name="ROF2OCN_LIQ_RMAPNAME">cpl/cpl6/map_rx1_to_oQU120_nn.160527.nc</map>
    </gridmap>

    <gridmap ocn_grid="oEC60to30v3" rof_grid="rx1">
      <map name="ROF2OCN_ICE_RMAPNAME">cpl/cpl6/map_rx1_to_oEC60to30v3_smoothed.r300e600.161222.nc</map>
      <map name="ROF2OCN_LIQ_RMAPNAME">cpl/cpl6/map_rx1_to_oEC60to30v3_smoothed.r300e600.161222.nc</map>
    </gridmap>

    <gridmap ocn_grid="oEC60to30v3wLI" rof_grid="rx1">
      <map name="ROF2OCN_ICE_RMAPNAME">cpl/cpl6/map_rx1_to_oEC60to30v3wLI_smoothed.r300e600.180601.nc</map>
      <map name="ROF2OCN_LIQ_RMAPNAME">cpl/cpl6/map_rx1_to_oEC60to30v3wLI_smoothed.r300e600.180601.nc</map>
    </gridmap>

    <gridmap ocn_grid="ECwISC30to60E1r2" rof_grid="rx1">
      <map name="ROF2OCN_ICE_RMAPNAME">cpl/cpl6/map_rx1_to_ECwISC30to60E1r2_smoothed.r150e300.200410.nc</map>
      <map name="ROF2OCN_LIQ_RMAPNAME">cpl/cpl6/map_rx1_to_ECwISC30to60E1r2_smoothed.r150e300.200410.nc</map>
    </gridmap>

    <gridmap ocn_grid="oRRS30to10v3" rof_grid="rx1">
      <map name="ROF2OCN_ICE_RMAPNAME">cpl/cpl6/map_rx1_to_oRRS30to10v3_smoothed.r150e300.171129.nc</map>
      <map name="ROF2OCN_LIQ_RMAPNAME">cpl/cpl6/map_rx1_to_oRRS30to10v3_smoothed.r150e300.171129.nc</map>
    </gridmap>

    <gridmap ocn_grid="oRRS30to10v3wLI" rof_grid="rx1">
      <map name="ROF2OCN_ICE_RMAPNAME">cpl/cpl6/map_rx1_to_oRRS30to10v3wLI-masked_smoothed.r150e300.180611.nc</map>
      <map name="ROF2OCN_LIQ_RMAPNAME">cpl/cpl6/map_rx1_to_oRRS30to10v3wLI-masked_smoothed.r150e300.180611.nc</map>
    </gridmap>

    <gridmap ocn_grid="oRRS18to6v3" rof_grid="rx1">
      <map name="ROF2OCN_ICE_RMAPNAME">cpl/cpl6/map_rx1_to_oRRS18to6v3_smoothed.r100e200.170111.nc</map>
      <map name="ROF2OCN_LIQ_RMAPNAME">cpl/cpl6/map_rx1_to_oRRS18to6v3_smoothed.r100e200.170111.nc</map>
    </gridmap>

    <gridmap ocn_grid="oRRS15to5" rof_grid="rx1">
      <map name="ROF2OCN_ICE_RMAPNAME">cpl/cpl6/map_rx1_to_oRRS15to5_nn.160527.nc</map>
      <map name="ROF2OCN_LIQ_RMAPNAME">cpl/cpl6/map_rx1_to_oRRS15to5_nn.160527.nc</map>
    </gridmap>

    <gridmap ocn_grid="oARRM60to10" rof_grid="rx1">
      <map name="ROF2OCN_ICE_RMAPNAME">cpl/cpl6/map_rx1_to_oARRM60to10_smoothed.r150e300.180718.nc</map>
      <map name="ROF2OCN_LIQ_RMAPNAME">cpl/cpl6/map_rx1_to_oARRM60to10_smoothed.r150e300.180718.nc</map>
    </gridmap>

    <gridmap ocn_grid="oARRM60to6" rof_grid="rx1">
      <map name="ROF2OCN_ICE_RMAPNAME">cpl/cpl6/map_rx1_to_oARRM60to6_smoothed.r150e300.180816.nc</map>
      <map name="ROF2OCN_LIQ_RMAPNAME">cpl/cpl6/map_rx1_to_oARRM60to6_smoothed.r150e300.180816.nc</map>
    </gridmap>

    <gridmap ocn_grid="ARRM10to60E2r1" rof_grid="rx1">
      <map name="ROF2OCN_ICE_RMAPNAME">cpl/cpl6/map_rx1_to_ARRM10to60E2r1_smoothed.r150e300.220802.nc</map>
      <map name="ROF2OCN_LIQ_RMAPNAME">cpl/cpl6/map_rx1_to_ARRM10to60E2r1_smoothed.r150e300.220802.nc</map>
    </gridmap>

    <gridmap ocn_grid="EC30to60E2r2" rof_grid="rx1">
      <map name="ROF2OCN_ICE_RMAPNAME">cpl/cpl6/map_rx1_to_EC30to60E2r2_smoothed.r150e300.201005.nc</map>
      <map name="ROF2OCN_LIQ_RMAPNAME">cpl/cpl6/map_rx1_to_EC30to60E2r2_smoothed.r150e300.201005.nc</map>
    </gridmap>

    <gridmap ocn_grid="WC14to60E2r3" rof_grid="rx1">
      <map name="ROF2OCN_ICE_RMAPNAME">cpl/cpl6/map_rx1_to_WC14to60E2r3_smoothed.r150e300.200929.nc</map>
      <map name="ROF2OCN_LIQ_RMAPNAME">cpl/cpl6/map_rx1_to_WC14to60E2r3_smoothed.r150e300.200929.nc</map>
    </gridmap>

    <gridmap ocn_grid="WCAtl12to45E2r4" rof_grid="rx1">
      <map name="ROF2OCN_ICE_RMAPNAME">cpl/cpl6/map_rx1_to_WCAtl12to45E2r4_smoothed.r150e300.210318.nc</map>
      <map name="ROF2OCN_LIQ_RMAPNAME">cpl/cpl6/map_rx1_to_WCAtl12to45E2r4_smoothed.r150e300.210318.nc</map>
    </gridmap>

    <gridmap ocn_grid="SOwISC12to60E2r4" rof_grid="rx1">
      <map name="ROF2OCN_ICE_RMAPNAME">cpl/cpl6/map_rx1_to_SOwISC12to60E2r4_smoothed.r150e300.210119.nc</map>
      <map name="ROF2OCN_LIQ_RMAPNAME">cpl/cpl6/map_rx1_to_SOwISC12to60E2r4_smoothed.r150e300.210119.nc</map>
    </gridmap>

    <gridmap ocn_grid="ECwISC30to60E2r1" rof_grid="rx1">
      <map name="ROF2OCN_ICE_RMAPNAME">cpl/cpl6/map_rx1_to_ECwISC30to60E2r1_smoothed.r150e300.201006.nc</map>
      <map name="ROF2OCN_LIQ_RMAPNAME">cpl/cpl6/map_rx1_to_ECwISC30to60E2r1_smoothed.r150e300.201006.nc</map>
    </gridmap>

    <gridmap ocn_grid="ECwISC30to60E3r2" rof_grid="rx1">
      <map name="ROF2OCN_ICE_RMAPNAME">cpl/cpl6/map_rx1_to_ECwISC30to60E3r2_smoothed.r150e300.230901.nc</map>
      <map name="ROF2OCN_LIQ_RMAPNAME">cpl/cpl6/map_rx1_to_ECwISC30to60E3r2_smoothed.r150e300.230901.nc</map>
    </gridmap>

<<<<<<< HEAD
    <gridmap ocn_grid="IcoswISC30E3r4" rof_grid="rx1">
      <map name="ROF2OCN_ICE_RMAPNAME">cpl/cpl6/map_rx1_to_IcoswISC30E3r4_cstmnn.r150e300.20231121.nc</map>
      <map name="ROF2OCN_LIQ_RMAPNAME">cpl/cpl6/map_rx1_to_IcoswISC30E3r4_cstmnn.r150e300.20231121.nc</map>
=======
    <gridmap ocn_grid="IcoswISC30E3r5" rof_grid="rx1">
      <map name="ROF2OCN_ICE_RMAPNAME">cpl/cpl6/map_rx1_to_IcoswISC30E3r5_cstmnn.r150e300.20231121.nc</map>
      <map name="ROF2OCN_LIQ_RMAPNAME">cpl/cpl6/map_rx1_to_IcoswISC30E3r5_cstmnn.r150e300.20231121.nc</map>
>>>>>>> cd0473e7
    </gridmap>

    <gridmap ocn_grid="oEC60to30v3" rof_grid="JRA025">
      <map name="ROF2OCN_ICE_RMAPNAME">cpl/cpl6/map_JRA025_to_oEC60to30v3_smoothed.r150e300.181204.nc</map>
      <map name="ROF2OCN_LIQ_RMAPNAME">cpl/cpl6/map_JRA025_to_oEC60to30v3_smoothed.r150e300.181204.nc</map>
    </gridmap>

    <gridmap ocn_grid="oEC60to30v3wLI" rof_grid="JRA025">
      <map name="ROF2OCN_ICE_RMAPNAME">cpl/cpl6/map_JRA025_to_oEC60to30v3wLI_smoothed.r150e300.200115.nc</map>
      <map name="ROF2OCN_LIQ_RMAPNAME">cpl/cpl6/map_JRA025_to_oEC60to30v3wLI_smoothed.r150e300.200115.nc</map>
    </gridmap>

    <gridmap ocn_grid="ECwISC30to60E1r2" rof_grid="JRA025">
      <map name="ROF2OCN_ICE_RMAPNAME">cpl/cpl6/map_JRA025_to_ECwISC30to60E1r2_smoothed.r150e300.200819.nc</map>
      <map name="ROF2OCN_LIQ_RMAPNAME">cpl/cpl6/map_JRA025_to_ECwISC30to60E1r2_smoothed.r150e300.200819.nc</map>
    </gridmap>

    <gridmap ocn_grid="oARRM60to10" rof_grid="JRA025">
      <map name="ROF2OCN_ICE_RMAPNAME">cpl/cpl6/map_JRA025_to_oARRM60to10_smoothed.r150e300.181219.nc</map>
      <map name="ROF2OCN_LIQ_RMAPNAME">cpl/cpl6/map_JRA025_to_oARRM60to10_smoothed.r150e300.181219.nc</map>
    </gridmap>

    <gridmap ocn_grid="oARRM60to6" rof_grid="JRA025">
      <map name="ROF2OCN_ICE_RMAPNAME">cpl/cpl6/map_JRA025_to_oARRM60to6_smoothed.r150e300.181220.nc</map>
      <map name="ROF2OCN_LIQ_RMAPNAME">cpl/cpl6/map_JRA025_to_oARRM60to6_smoothed.r150e300.181220.nc</map>
    </gridmap>

    <gridmap ocn_grid="ARRM10to60E2r1" rof_grid="JRA025">
      <map name="ROF2OCN_ICE_RMAPNAME">cpl/cpl6/map_JRA025_to_ARRM10to60E2r1_smoothed.r150e300.220802.nc</map>
      <map name="ROF2OCN_LIQ_RMAPNAME">cpl/cpl6/map_JRA025_to_ARRM10to60E2r1_smoothed.r150e300.220802.nc</map>
    </gridmap>

    <gridmap ocn_grid="EC30to60E2r2" rof_grid="JRA025">
      <map name="ROF2OCN_ICE_RMAPNAME">cpl/cpl6/map_JRA025_to_EC30to60E2r2_smoothed.r150e300.201005.nc</map>
      <map name="ROF2OCN_LIQ_RMAPNAME">cpl/cpl6/map_JRA025_to_EC30to60E2r2_smoothed.r150e300.201005.nc</map>
    </gridmap>

    <gridmap ocn_grid="WC14to60E2r3" rof_grid="JRA025">
      <map name="ROF2OCN_ICE_RMAPNAME">cpl/cpl6/map_JRA025_to_WC14to60E2r3_smoothed.r150e300.200929.nc</map>
      <map name="ROF2OCN_LIQ_RMAPNAME">cpl/cpl6/map_JRA025_to_WC14to60E2r3_smoothed.r150e300.200929.nc</map>
    </gridmap>

    <gridmap ocn_grid="WCAtl12to45E2r4" rof_grid="JRA025">
      <map name="ROF2OCN_ICE_RMAPNAME">cpl/cpl6/map_JRA025_to_WCAtl12to45E2r4_smoothed.r150e300.210318.nc</map>
      <map name="ROF2OCN_LIQ_RMAPNAME">cpl/cpl6/map_JRA025_to_WCAtl12to45E2r4_smoothed.r150e300.210318.nc</map>
    </gridmap>

    <gridmap ocn_grid="SOwISC12to60E2r4" rof_grid="JRA025">
      <map name="ROF2OCN_ICE_RMAPNAME">cpl/cpl6/map_JRA025_to_SOwISC12to60E2r4_smoothed.r150e300.210119.nc</map>
      <map name="ROF2OCN_LIQ_RMAPNAME">cpl/cpl6/map_JRA025_to_SOwISC12to60E2r4_smoothed.r150e300.210119.nc</map>
    </gridmap>

    <gridmap ocn_grid="ECwISC30to60E2r1" rof_grid="JRA025">
      <map name="ROF2OCN_ICE_RMAPNAME">cpl/cpl6/map_JRA025_to_ECwISC30to60E2r1_smoothed.r150e300.201006.nc</map>
      <map name="ROF2OCN_LIQ_RMAPNAME">cpl/cpl6/map_JRA025_to_ECwISC30to60E2r1_smoothed.r150e300.201006.nc</map>
    </gridmap>

    <gridmap ocn_grid="ECwISC30to60E3r2" rof_grid="JRA025">
      <map name="ROF2OCN_ICE_RMAPNAME">cpl/cpl6/map_JRA025_to_ECwISC30to60E3r2_smoothed.r150e300.230901.nc</map>
      <map name="ROF2OCN_LIQ_RMAPNAME">cpl/cpl6/map_JRA025_to_ECwISC30to60E3r2_smoothed.r150e300.230901.nc</map>
    </gridmap>

<<<<<<< HEAD
    <gridmap ocn_grid="IcoswISC30E3r4" rof_grid="JRA025">
      <map name="ROF2OCN_ICE_RMAPNAME">cpl/cpl6/map_JRA025_to_IcoswISC30E3r4_cstmnn.r150e300.20231121.nc</map>
      <map name="ROF2OCN_LIQ_RMAPNAME">cpl/cpl6/map_JRA025_to_IcoswISC30E3r4_cstmnn.r150e300.20231121.nc</map>
=======
    <gridmap ocn_grid="IcoswISC30E3r5" rof_grid="JRA025">
      <map name="ROF2OCN_ICE_RMAPNAME">cpl/cpl6/map_JRA025_to_IcoswISC30E3r5_cstmnn.r150e300.20231121.nc</map>
      <map name="ROF2OCN_LIQ_RMAPNAME">cpl/cpl6/map_JRA025_to_IcoswISC30E3r5_cstmnn.r150e300.20231121.nc</map>
>>>>>>> cd0473e7
    </gridmap>

    <gridmap ocn_grid="oRRS18to6v3" rof_grid="JRA025">
      <map name="ROF2OCN_ICE_RMAPNAME">cpl/cpl6/map_JRA025_to_oRRS18to6v3_smoothed.r50e100.220124.nc</map>
      <map name="ROF2OCN_LIQ_RMAPNAME">cpl/cpl6/map_JRA025_to_oRRS18to6v3_smoothed.r50e100.220124.nc</map>
    </gridmap>

    <gridmap ocn_grid="oQU480" rof_grid="r2">
      <map name="ROF2OCN_ICE_RMAPNAME">cpl/cpl6/map_r2_to_oQU480_nn.210211.nc</map>
      <map name="ROF2OCN_LIQ_RMAPNAME">cpl/cpl6/map_r2_to_oQU480_nn.210211.nc</map>
    </gridmap>

    <gridmap ocn_grid="oQU480" rof_grid="r05">
      <map name="ROF2OCN_ICE_RMAPNAME">cpl/cpl6/map_r05_to_oQU480_nn.180702.nc</map>
      <map name="ROF2OCN_LIQ_RMAPNAME">cpl/cpl6/map_r05_to_oQU480_nn.180702.nc</map>
    </gridmap>

    <gridmap ocn_grid="oQU240" rof_grid="r05">
      <map name="ROF2OCN_ICE_RMAPNAME">cpl/cpl6/map_r05_to_oQU240_nn.160714.nc</map>
      <map name="ROF2OCN_LIQ_RMAPNAME">cpl/cpl6/map_r05_to_oQU240_nn.160714.nc</map>
    </gridmap>

    <gridmap ocn_grid="oQU240wLI" rof_grid="r05">
      <map name="ROF2OCN_ICE_RMAPNAME">cpl/cpl6/map_r05_to_oQU240wLI_nn.160929.nc</map>
      <map name="ROF2OCN_LIQ_RMAPNAME">cpl/cpl6/map_r05_to_oQU240wLI_nn.160929.nc</map>
    </gridmap>

    <gridmap ocn_grid="oQU120" rof_grid="r05">
      <map name="ROF2OCN_ICE_RMAPNAME">cpl/cpl6/map_r05_to_oQU120_nn.160718.nc</map>
      <map name="ROF2OCN_LIQ_RMAPNAME">cpl/cpl6/map_r05_to_oQU120_nn.160718.nc</map>
    </gridmap>

    <gridmap ocn_grid="oEC60to30v3" rof_grid="r05">
      <map name="ROF2OCN_ICE_RMAPNAME">cpl/cpl6/map_r05_to_oEC60to30v3_smoothed.r300e600.161222.nc</map>
      <map name="ROF2OCN_LIQ_RMAPNAME">cpl/cpl6/map_r05_to_oEC60to30v3_smoothed.r300e600.161222.nc</map>
    </gridmap>

    <gridmap ocn_grid="oARRM60to10" rof_grid="r05">
      <map name="ROF2OCN_ICE_RMAPNAME">cpl/cpl6/map_r05_to_ARRM60to10_smoothed.r150e300.200413.nc</map>
      <map name="ROF2OCN_LIQ_RMAPNAME">cpl/cpl6/map_r05_to_ARRM60to10_smoothed.r150e300.200413.nc</map>
    </gridmap>

    <gridmap ocn_grid="ARRM10to60E2r1" rof_grid="r05">
      <map name="ROF2OCN_ICE_RMAPNAME">cpl/cpl6/map_r05_to_ARRM10to60E2r1_smoothed.r150e300.220802.nc</map>
      <map name="ROF2OCN_LIQ_RMAPNAME">cpl/cpl6/map_r05_to_ARRM10to60E2r1_smoothed.r150e300.220802.nc</map>
    </gridmap>

    <gridmap ocn_grid="oARRM60to10" rof_grid="r0125">
      <map name="ROF2OCN_ICE_RMAPNAME">cpl/cpl6/map_r0125_to_ARRM60to10_smoothed.r50e100.220214.nc</map>
      <map name="ROF2OCN_LIQ_RMAPNAME">cpl/cpl6/map_r0125_to_ARRM60to10_smoothed.r50e100.220214.nc</map>
    </gridmap>

    <gridmap ocn_grid="ARRM10to60E2r1" rof_grid="r0125">
      <map name="ROF2OCN_ICE_RMAPNAME">cpl/cpl6/map_r0125_to_ARRM10to60E2r1_smoothed.r50e100.220802.nc</map>
      <map name="ROF2OCN_LIQ_RMAPNAME">cpl/cpl6/map_r0125_to_ARRM10to60E2r1_smoothed.r50e100.220802.nc</map>
    </gridmap>

    <gridmap ocn_grid="EC30to60E2r2" rof_grid="r05">
      <map name="ROF2OCN_ICE_RMAPNAME">cpl/cpl6/map_r05_to_EC30to60E2r2_smoothed.r150e300.201005.nc</map>
      <map name="ROF2OCN_LIQ_RMAPNAME">cpl/cpl6/map_r05_to_EC30to60E2r2_smoothed.r150e300.201005.nc</map>
    </gridmap>

    <gridmap ocn_grid="WC14to60E2r3" rof_grid="r05">
      <map name="ROF2OCN_ICE_RMAPNAME">cpl/cpl6/map_r05_to_WC14to60E2r3_smoothed.r150e300.200929.nc</map>
      <map name="ROF2OCN_LIQ_RMAPNAME">cpl/cpl6/map_r05_to_WC14to60E2r3_smoothed.r150e300.200929.nc</map>
    </gridmap>

    <gridmap ocn_grid="WCAtl12to45E2r4" rof_grid="r05">
      <map name="ROF2OCN_ICE_RMAPNAME">cpl/cpl6/map_r05_to_WCAtl12to45E2r4_smoothed.r150e300.210318.nc</map>
      <map name="ROF2OCN_LIQ_RMAPNAME">cpl/cpl6/map_r05_to_WCAtl12to45E2r4_smoothed.r150e300.210318.nc</map>
    </gridmap>

    <gridmap ocn_grid="SOwISC12to60E2r4" rof_grid="r05">
      <map name="ROF2OCN_ICE_RMAPNAME">cpl/cpl6/map_r05_to_SOwISC12to60E2r4_smoothed.r150e300.210119.nc</map>
      <map name="ROF2OCN_LIQ_RMAPNAME">cpl/cpl6/map_r05_to_SOwISC12to60E2r4_smoothed.r150e300.210119.nc</map>
    </gridmap>

    <gridmap ocn_grid="ECwISC30to60E2r1" rof_grid="r05">
      <map name="ROF2OCN_ICE_RMAPNAME">cpl/cpl6/map_r05_to_ECwISC30to60E2r1_smoothed.r150e300.201006.nc</map>
      <map name="ROF2OCN_LIQ_RMAPNAME">cpl/cpl6/map_r05_to_ECwISC30to60E2r1_smoothed.r150e300.201006.nc</map>
    </gridmap>

    <gridmap ocn_grid="ECwISC30to60E3r2" rof_grid="r05">
      <map name="ROF2OCN_ICE_RMAPNAME">cpl/cpl6/map_r05_to_ECwISC30to60E3r2_smoothed.r150e300.230901.nc</map>
      <map name="ROF2OCN_LIQ_RMAPNAME">cpl/cpl6/map_r05_to_ECwISC30to60E3r2_smoothed.r150e300.230901.nc</map>
    </gridmap>

<<<<<<< HEAD
    <gridmap ocn_grid="IcoswISC30E3r4" rof_grid="r05">
      <map name="ROF2OCN_ICE_RMAPNAME">cpl/cpl6/map_r05_to_IcoswISC30E3r4_cstmnn.r150e300.20231121.nc</map>
      <map name="ROF2OCN_LIQ_RMAPNAME">cpl/cpl6/map_r05_to_IcoswISC30E3r4_cstmnn.r150e300.20231121.nc</map>
=======
    <gridmap ocn_grid="IcoswISC30E3r5" rof_grid="r05">
      <map name="ROF2OCN_ICE_RMAPNAME">cpl/cpl6/map_r05_to_IcoswISC30E3r5_cstmnn.r150e300.20231121.nc</map>
      <map name="ROF2OCN_LIQ_RMAPNAME">cpl/cpl6/map_r05_to_IcoswISC30E3r5_cstmnn.r150e300.20231121.nc</map>
>>>>>>> cd0473e7
    </gridmap>

    <gridmap ocn_grid="WC14to60E2r3" rof_grid="r0125">
      <map name="ROF2OCN_ICE_RMAPNAME">cpl/cpl6/map_r0125_to_WC14to60E2r3_smoothed.r150e300.200929.nc</map>
      <map name="ROF2OCN_LIQ_RMAPNAME">cpl/cpl6/map_r0125_to_WC14to60E2r3_smoothed.r150e300.200929.nc</map>
    </gridmap>

    <gridmap ocn_grid="oEC60to30v3" rof_grid="r0125">
      <map name="ROF2OCN_ICE_RMAPNAME">cpl/cpl6/map_r0125_to_oEC60to30v3_smoothed.r150e300.190812.nc</map>
      <map name="ROF2OCN_LIQ_RMAPNAME">cpl/cpl6/map_r0125_to_oEC60to30v3_smoothed.r150e300.190812.nc</map>
    </gridmap>

    <gridmap ocn_grid="EC30to60E2r2" rof_grid="r0125">
      <map name="ROF2OCN_ICE_RMAPNAME">cpl/cpl6/map_r0125_to_EC30to60E2r2_smoothed.r150e300.210311.nc</map>
      <map name="ROF2OCN_LIQ_RMAPNAME">cpl/cpl6/map_r0125_to_EC30to60E2r2_smoothed.r150e300.210311.nc</map>
    </gridmap>

    <gridmap ocn_grid="oEC60to30v3wLI" rof_grid="r05">
      <map name="ROF2OCN_ICE_RMAPNAME">cpl/cpl6/map_r05_to_oEC60to30v3wLI_smoothed.r300e600.180611.nc</map>
      <map name="ROF2OCN_LIQ_RMAPNAME">cpl/cpl6/map_r05_to_oEC60to30v3wLI_smoothed.r300e600.180611.nc</map>
    </gridmap>

    <gridmap ocn_grid="ECwISC30to60E1r2" rof_grid="r05">
      <map name="ROF2OCN_ICE_RMAPNAME">cpl/cpl6/map_r05_to_ECwISC30to60E1r2_smoothed.r150e300.200410.nc</map>
      <map name="ROF2OCN_LIQ_RMAPNAME">cpl/cpl6/map_r05_to_ECwISC30to60E1r2_smoothed.r150e300.200410.nc</map>
    </gridmap>

    <gridmap ocn_grid="oRRS30to10v3" rof_grid="r05">
      <map name="ROF2OCN_ICE_RMAPNAME">cpl/cpl6/map_r05_to_oRRS30to10v3_smoothed.r150e300.171109.nc</map>
      <map name="ROF2OCN_LIQ_RMAPNAME">cpl/cpl6/map_r05_to_oRRS30to10v3_smoothed.r150e300.171109.nc</map>
    </gridmap>

    <gridmap ocn_grid="oRRS30to10v3wLI" rof_grid="r05">
      <map name="ROF2OCN_ICE_RMAPNAME">cpl/cpl6/map_r05_to_oRRS30to10v3wLI_smoothed.r150e300.171109.nc</map>
      <map name="ROF2OCN_LIQ_RMAPNAME">cpl/cpl6/map_r05_to_oRRS30to10v3wLI_smoothed.r150e300.171109.nc</map>
    </gridmap>

    <gridmap ocn_grid="oRRS15to5" rof_grid="r05">
      <map name="ROF2OCN_ICE_RMAPNAME">cpl/cpl6/map_r05_to_oRRS15to5_nn.160203.nc</map>
      <map name="ROF2OCN_LIQ_RMAPNAME">cpl/cpl6/map_r05_to_oRRS15to5_nn.160203.nc</map>
    </gridmap>

    <gridmap ocn_grid="oRRS18to6v3" rof_grid="r05">
      <map name="ROF2OCN_ICE_RMAPNAME">cpl/cpl6/map_r05_to_oRRS18to6v3_smoothed.r50e100.211102.nc</map>
      <map name="ROF2OCN_LIQ_RMAPNAME">cpl/cpl6/map_r05_to_oRRS18to6v3_smoothed.r50e100.211102.nc</map>
    </gridmap>

    <gridmap ocn_grid="oRRS18to6v3" rof_grid="r0125">
      <map name="ROF2OCN_ICE_RMAPNAME">cpl/cpl6/map_r0125_to_oRRS18to6v3_smoothed.r50e100.170111.nc</map>
      <map name="ROF2OCN_LIQ_RMAPNAME">cpl/cpl6/map_r0125_to_oRRS18to6v3_smoothed.r50e100.170111.nc</map>
    </gridmap>

    <gridmap ocn_grid="oRRS15to5" rof_grid="r0125">
      <map name="ROF2OCN_ICE_RMAPNAME">cpl/cpl6/map_r0125_to_oRRS15to5_nn.160720.nc</map>
      <map name="ROF2OCN_LIQ_RMAPNAME">cpl/cpl6/map_r0125_to_oRRS15to5_nn.160720.nc</map>
    </gridmap>

    <gridmap ocn_grid="ICOS10" rof_grid="r0125">
      <map name="ROF2OCN_ICE_RMAPNAME">cpl/cpl6/map_r0125_to_ICOS10_smoothed.r50e100.220302.nc</map>
      <map name="ROF2OCN_LIQ_RMAPNAME">cpl/cpl6/map_r0125_to_ICOS10_smoothed.r50e100.220302.nc</map>
    </gridmap>

    <!--- river flooding variables -->

    <XROF_FLOOD_MODE lnd_grid="1.9x2.5" rof_grid="r05" ocn_grid="gx1v6" >ACTIVE</XROF_FLOOD_MODE>

    <!-- ====================  -->
    <!-- GLC: MALI grids       -->
    <!-- ====================  -->


    <gridmap glc_grid="mpas.gis20km" lnd_grid="0.9x1.25">
      <map name="LND2GLC_FMAPNAME">cpl/gridmaps/fv0.9x1.25/map_fv0.9x1.25_TO_mpas.gis20km_aave.150922.nc</map>
      <map name="LND2GLC_SMAPNAME">cpl/gridmaps/fv0.9x1.25/map_fv0.9x1.25_TO_mpas.gis20km_bilin.150922.nc</map>
      <map name="GLC2LND_FMAPNAME">cpl/gridmaps/mpas.gis20km/map_mpas.gis20km_TO_fv0.9x1.25_aave.150922.nc</map>
      <map name="GLC2LND_SMAPNAME">cpl/gridmaps/mpas.gis20km/map_mpas.gis20km_TO_fv0.9x1.25_aave.150922.nc</map>
    </gridmap>

    <!-- ====================  -->
    <!-- GLC: mpas.aisgis20km  -->
    <!-- ====================  -->
    <gridmap glc_grid="mpas.aisgis20km" lnd_grid="ne30np4">
      <map name="LND2GLC_FMAPNAME">cpl/gridmaps/ne30np4/map_ne30np4_to_mpas.aisgis20km_mono.20190805.nc</map>
      <map name="LND2GLC_SMAPNAME">cpl/gridmaps/ne30np4/map_ne30np4_to_mpas.aisgis20km_intbilin.20190805.nc</map>
      <map name="GLC2LND_FMAPNAME">cpl/gridmaps/mpas.aisgis20km/map_mpas.aisgis20km_to_ne30np4_monotr.20190805.nc</map>
      <map name="GLC2LND_SMAPNAME">cpl/gridmaps/mpas.aisgis20km/map_mpas.aisgis20km_to_ne30np4_mono.20190805.nc</map>
    </gridmap>

    <gridmap glc_grid="mpas.aisgis20km" ocn_grid="oEC60to30v3">
      <map name="OCN2GLC_FMAPNAME">cpl/gridmaps/oEC60to30v3/map_oEC60to30v3_to_mpas.aisgis20km_aave.190403.nc</map>
      <map name="OCN2GLC_SMAPNAME">cpl/gridmaps/oEC60to30v3/map_oEC60to30v3_to_mpas.aisgis20km_bilin.190403.nc</map>
      <map name="GLC2OCN_FMAPNAME">cpl/gridmaps/mpas.aisgis20km/map_mpas.aisgis20km_to_oEC60to30v3_aave.190403.nc</map>
      <map name="GLC2OCN_SMAPNAME">cpl/gridmaps/mpas.aisgis20km/map_mpas.aisgis20km_to_oEC60to30v3_bilin.190403.nc</map>
    </gridmap>

    <gridmap glc_grid="mpas.aisgis20km" ocn_grid="oEC60to30v3wLI">
      <map name="OCN2GLC_FMAPNAME">cpl/gridmaps/oEC60to30v3wLI/map_oEC60to30v3wLI_to_mpas.aisgis20km_aave.190713.nc</map>
      <map name="OCN2GLC_SMAPNAME">cpl/gridmaps/oEC60to30v3wLI/map_oEC60to30v3wLI_to_mpas.aisgis20km_bilin.190713.nc</map>
      <map name="GLC2OCN_FMAPNAME">cpl/gridmaps/mpas.aisgis20km/map_mpas.aisgis20km_to_oEC60to30v3wLI_aave.190713.nc</map>
      <map name="GLC2OCN_SMAPNAME">cpl/gridmaps/mpas.aisgis20km/map_mpas.aisgis20km_to_oEC60to30v3wLI_bilin.190713.nc</map>
    </gridmap>

    <!-- ====================  -->
    <!-- GLC: mpas.gis20km     -->
    <!-- ====================  -->

    <gridmap glc_grid="mpas.gis20km" lnd_grid="ne30np4">
      <map name="LND2GLC_FMAPNAME">cpl/gridmaps/ne30np4/map_ne30np4_to_mpas.gis20km_mono.171002.nc</map>
      <map name="LND2GLC_SMAPNAME">cpl/gridmaps/ne30np4/map_ne30np4_to_mpas.gis20km_intbilin.171002.nc</map>
      <map name="GLC2LND_FMAPNAME">cpl/gridmaps/mpas.gis20km/map_mpas.gis20km_to_ne30np4_mono.171002.nc</map>
      <map name="GLC2LND_SMAPNAME">cpl/gridmaps/mpas.gis20km/map_mpas.gis20km_to_ne30np4_mono.171002.nc</map>
    </gridmap>

    <gridmap glc_grid="mpas.gis20km" ocn_grid="oEC60to30v3">
      <map name="OCN2GLC_FMAPNAME">cpl/gridmaps/oEC60to30v3/map_oEC60to30v3_to_mpas.gis20km_aave.181115.nc</map>
      <map name="OCN2GLC_FMAPNAME">cpl/gridmaps/oEC60to30v3/map_oEC60to30v3_to_mpas.gis20km_bilin.181115.nc</map>
      <map name="GLC2OCN_SMAPNAME">cpl/gridmaps/mpas.gis20km/map_mpas.gis20km_to_oEC60to30v3_aave.181115.nc</map>
      <map name="GLC2OCN_SMAPNAME">cpl/gridmaps/mpas.gis20km/map_mpas.gis20km_to_oEC60to30v3_aave.181115.nc</map>
    </gridmap>

    <!-- ====================  -->
    <!-- GLC: mpas.gis1to10km  -->
    <!-- ====================  -->

    <gridmap glc_grid="mpas.gis1to10km" lnd_grid="r05">
      <map name="LND2GLC_FMAPNAME">cpl/gridmaps/r05/map_r05_to_gis1to10km_mono.200602.nc</map>
      <map name="LND2GLC_SMAPNAME">cpl/gridmaps/r05/map_r05_to_gis1to10km_bilin.200602.nc</map>
      <map name="GLC2LND_FMAPNAME">cpl/gridmaps/mpas.gis1to10km/map_gis1to10km_to_r05_mono.200602.nc</map>
      <map name="GLC2LND_SMAPNAME">cpl/gridmaps/mpas.gis1to10km/map_gis1to10km_to_r05_mono.200602.nc</map>
    </gridmap>

    <gridmap glc_grid="mpas.gis1to10km" lnd_grid="ne30np4.pg2">
      <map name="LND2GLC_FMAPNAME">cpl/gridmaps/ne30pg2/map_ne30pg2_to_gis1to10km_mono.210304.nc</map>
      <map name="LND2GLC_SMAPNAME">cpl/gridmaps/ne30pg2/map_ne30pg2_to_gis1to10km_bilin.210304.nc</map>
      <map name="GLC2LND_FMAPNAME">cpl/gridmaps/mpas.gis1to10km/map_gis1to10km_to_ne30pg2_mono.210304.nc</map>
      <map name="GLC2LND_SMAPNAME">cpl/gridmaps/mpas.gis1to10km/map_gis1to10km_to_ne30pg2_mono.210304.nc</map>
    </gridmap>

    <gridmap glc_grid="mpas.gis1to10km" lnd_grid="r0125">
      <map name="LND2GLC_FMAPNAME">cpl/gridmaps/r0125/map_r0125_to_gis1to10km_mono.210304.nc</map>
      <map name="LND2GLC_SMAPNAME">cpl/gridmaps/r0125/map_r0125_to_gis1to10km_bilin.210304.nc</map>
      <map name="GLC2LND_FMAPNAME">cpl/gridmaps/mpas.gis1to10km/map_gis1to10km_to_r0125_mono.210304.nc</map>
      <map name="GLC2LND_SMAPNAME">cpl/gridmaps/mpas.gis1to10km/map_gis1to10km_to_r0125_mono.210304.nc</map>
    </gridmap>

    <gridmap glc_grid="mpas.gis1to10km" ocn_grid="oEC60to30v3">
      <map name="OCN2GLC_FMAPNAME">cpl/gridmaps/oEC60to30v3/map_oEC60to30v3_to_gis1to10km_aave.200602.nc</map>
      <map name="OCN2GLC_SMAPNAME">cpl/gridmaps/oEC60to30v3/map_oEC60to30v3_to_gis1to10km_bilin.200602.nc</map>
      <map name="GLC2ICE_FMAPNAME">cpl/gridmaps/mpas.gis1to10km/map_gis1to10km_to_oEC60to30v3_aave.200602.nc</map>
      <map name="GLC2ICE_SMAPNAME">cpl/gridmaps/mpas.gis1to10km/map_gis1to10km_to_oEC60to30v3_aave.200602.nc</map>
      <map name="GLC2OCN_FMAPNAME">cpl/gridmaps/mpas.gis1to10km/map_gis1to10km_to_oEC60to30v3_aave.200602.nc</map>
      <map name="GLC2OCN_SMAPNAME">cpl/gridmaps/mpas.gis1to10km/map_gis1to10km_to_oEC60to30v3_aave.200602.nc</map>
      <map name="GLC2OCN_LIQ_RMAPNAME">cpl/gridmaps/mpas.gis1to10km/map_gis1to10km_to_oEC60to30v3_aave.200602.nc</map>
      <map name="GLC2OCN_ICE_RMAPNAME">cpl/gridmaps/mpas.gis1to10km/map_gis1to10km_to_oEC60to30v3_aave.200602.nc</map>
    </gridmap>

    <gridmap glc_grid="mpas.gis1to10km" ocn_grid="EC30to60E2r2">
      <map name="OCN2GLC_FMAPNAME">cpl/gridmaps/EC30to60E2r2/map_EC30to60E2r2_to_gis1to10km_aave.210304.nc</map>
      <map name="OCN2GLC_SMAPNAME">cpl/gridmaps/EC30to60E2r2/map_EC30to60E2r2_to_gis1to10km_bilin.210304.nc</map>
      <map name="GLC2ICE_FMAPNAME">cpl/gridmaps/mpas.gis1to10km/map_gis1to10km_to_EC30to60E2r2_aave.210304.nc</map>
      <map name="GLC2ICE_SMAPNAME">cpl/gridmaps/mpas.gis1to10km/map_gis1to10km_to_EC30to60E2r2_aave.210304.nc</map>
      <map name="GLC2OCN_FMAPNAME">cpl/gridmaps/mpas.gis1to10km/map_gis1to10km_to_EC30to60E2r2_aave.210304.nc</map>
      <map name="GLC2OCN_SMAPNAME">cpl/gridmaps/mpas.gis1to10km/map_gis1to10km_to_EC30to60E2r2_aave.210304.nc</map>
      <map name="GLC2OCN_LIQ_RMAPNAME">cpl/gridmaps/mpas.gis1to10km/map_gis1to10km_to_EC30to60E2r2_aave.210304.nc</map>
      <map name="GLC2OCN_ICE_RMAPNAME">cpl/gridmaps/mpas.gis1to10km/map_gis1to10km_to_EC30to60E2r2_aave.210304.nc</map>
    </gridmap>

    <!-- ====================  -->
    <!-- GLC: mpas.ais20km     -->
    <!-- ====================  -->

    <gridmap glc_grid="mpas.ais20km" lnd_grid="0.9x1.25">
      <map name="LND2GLC_FMAPNAME">cpl/gridmaps/fv0.9x1.25/map_f09_TO_ais20km_aave.151005.nc</map>
      <map name="LND2GLC_SMAPNAME">cpl/gridmaps/fv0.9x1.25/map_f09_TO_ais20km_bilin.151005.nc</map>
      <map name="GLC2LND_FMAPNAME">cpl/gridmaps/mpas.ais20km/map_ais20km_TO_f09_aave.151005.nc</map>
      <map name="GLC2LND_SMAPNAME">cpl/gridmaps/mpas.ais20km/map_ais20km_TO_f09_aave.151005.nc</map>
    </gridmap>

    <!-- ======================================================== -->
    <!-- GRIDS: glc to ocn mapping                                -->
    <!--                                                          -->
    <!-- Eventually we will also want glc to ice mapping files.   -->
    <!-- These will likely differ from the glc to ocn mapping     -->
    <!-- files in their degree of smoothing (or they may not be   -->
    <!-- smoothed at all). But for now we are only specifying     -->
    <!-- glc to ocn mapping files. (By default, glc to ice        -->
    <!-- mapping is turned off in the system.)                    -->
    <!-- ======================================================== -->

    <gridmap atm_grid="ne16np4" ocn_grid="oQU240">
      <map name="ATM2OCN_FMAPNAME">cpl/gridmaps/ne16np4/map_ne16np4_to_oQU240_aave.151209.nc</map>
      <map name="ATM2OCN_VMAPNAME">cpl/gridmaps/ne16np4/map_ne16np4_to_oQU240_conserve.151209.nc</map>
      <map name="ATM2OCN_SMAPNAME">cpl/gridmaps/ne16np4/map_ne16np4_to_oQU240_conserve.151209.nc</map>
      <map name="OCN2ATM_FMAPNAME">cpl/gridmaps/oQU240/map_oQU240_to_ne16np4_aave.151209.nc</map>
      <map name="OCN2ATM_SMAPNAME">cpl/gridmaps/oQU240/map_oQU240_to_ne16np4_aave.151209.nc</map>
    </gridmap>

    <gridmap atm_grid="ne30np4" ocn_grid="oQU120">
      <map name="ATM2OCN_FMAPNAME">cpl/gridmaps/ne30np4/map_ne30np4_to_oQU120_aave.160322.nc</map>
      <map name="ATM2OCN_VMAPNAME">cpl/gridmaps/ne30np4/map_ne30np4_to_oQU120_conserve.160322.nc</map>
      <map name="ATM2OCN_SMAPNAME">cpl/gridmaps/ne30np4/map_ne30np4_to_oQU120_conserve.160322.nc</map>
      <map name="OCN2ATM_FMAPNAME">cpl/gridmaps/oQU120/map_oQU120_to_ne30np4_aave.160322.nc</map>
      <map name="OCN2ATM_SMAPNAME">cpl/gridmaps/oQU120/map_oQU120_to_ne30np4_aave.160322.nc</map>
    </gridmap>

    <gridmap atm_grid="ne30np4" ocn_grid="oEC60to30v3">
      <map name="ATM2OCN_FMAPNAME">cpl/gridmaps/ne30np4/map_ne30np4_to_oEC60to30v3_aave.161222.nc</map>
      <map name="ATM2OCN_VMAPNAME">cpl/gridmaps/ne30np4/map_ne30np4_to_oEC60to30v3_conserve_161222.nc</map>
      <map name="ATM2OCN_SMAPNAME">cpl/gridmaps/ne30np4/map_ne30np4_to_oEC60to30v3_conserve_161222.nc</map>
      <map name="OCN2ATM_FMAPNAME">cpl/gridmaps/oEC60to30v3/map_oEC60to30v3_to_ne30np4_aave.161222.nc</map>
      <map name="OCN2ATM_SMAPNAME">cpl/gridmaps/oEC60to30v3/map_oEC60to30v3_to_ne30np4_aave.161222.nc</map>
    </gridmap>

    <gridmap atm_grid="ne30np4" ocn_grid="oRRS30to10v3">
      <map name="ATM2OCN_FMAPNAME">cpl/gridmaps/ne30np4/map_ne30np4_to_oRRS30to10v3_aave.171218.nc</map>
      <map name="ATM2OCN_VMAPNAME">cpl/gridmaps/ne30np4/map_ne30np4_to_oRRS30to10v3_conserve.171218.nc</map>
      <map name="ATM2OCN_SMAPNAME">cpl/gridmaps/ne30np4/map_ne30np4_to_oRRS30to10v3_conserve.171218.nc</map>
      <map name="OCN2ATM_FMAPNAME">cpl/gridmaps/oRRS30to10v3/map_oRRS30to10v3_to_ne30np4_aave.171218.nc</map>
      <map name="OCN2ATM_SMAPNAME">cpl/gridmaps/oRRS30to10v3/map_oRRS30to10v3_to_ne30np4_aave.171218.nc</map>
    </gridmap>

    <gridmap atm_grid="ne30np4" ocn_grid="oRRS30to10v3wLI">
      <map name="ATM2OCN_FMAPNAME">cpl/gridmaps/ne30np4/map_ne30np4_to_oRRS30to10v3wLI_mask_aave.171218.nc</map>
      <map name="ATM2OCN_VMAPNAME">cpl/gridmaps/ne30np4/map_ne30np4_to_oRRS30to10v3wLI_mask_conserve.171218.nc</map>
      <map name="ATM2OCN_SMAPNAME">cpl/gridmaps/ne30np4/map_ne30np4_to_oRRS30to10v3wLI_nomask_conserve.171218.nc</map>
      <map name="OCN2ATM_FMAPNAME">cpl/gridmaps/oRRS30to10v3wLI/map_oRRS30to10v3wLI_mask_to_ne30np4_aave.171218.nc</map>
      <map name="OCN2ATM_SMAPNAME">cpl/gridmaps/oRRS30to10v3wLI/map_oRRS30to10v3wLI_mask_to_ne30np4_aave.171218.nc</map>
    </gridmap>

    <gridmap atm_grid="ne30np4" lnd_grid="1.9x1.25">
      <map name="ATM2LND_SMAPNAME">cpl/cpl6/map_ne30np4_to_fv1.9x2.5_aave_da_091230.nc</map>
      <map name="LND2ATM_FMAPNAME">cpl/cpl6/map_fv1.9x2.5_to_ne30np4_aave_da_091230.nc</map>
      <map name="ATM2LND_FMAPNAME">cpl/cpl6/map_ne30np4_to_fv1.9x2.5_aave_da_091230.nc</map>
      <map name="LND2ATM_SMAPNAME">cpl/cpl6/map_fv1.9x2.5_to_ne30np4_aave_da_091230.nc</map>
    </gridmap>

    <gridmap atm_grid="ne120np4" ocn_grid="oRRS18to6v3">
      <map name="ATM2OCN_FMAPNAME">cpl/gridmaps/ne120np4/map_ne120np4_to_oRRS18to6v3_aave.170111.nc</map>
      <map name="ATM2OCN_VMAPNAME">cpl/gridmaps/ne120np4/map_ne120np4_to_oRRS18to6v3_conserve.170111.nc</map>
      <map name="ATM2OCN_SMAPNAME">cpl/gridmaps/ne120np4/map_ne120np4_to_oRRS18to6v3_conserve.170111.nc</map>
      <map name="OCN2ATM_FMAPNAME">cpl/gridmaps/oRRS18to6v3/map_oRRS18to6v3_to_ne120np4_aave.170111.nc</map>
      <map name="OCN2ATM_SMAPNAME">cpl/gridmaps/oRRS18to6v3/map_oRRS18to6v3_to_ne120np4_aave.170111.nc</map>
    </gridmap>

    <gridmap atm_grid="ne120np4" ocn_grid="oRRS15to5">
      <map name="ATM2OCN_FMAPNAME">cpl/gridmaps/ne120np4/map_ne120np4_to_oRRS15to5_aave.160203.nc</map>
      <map name="ATM2OCN_VMAPNAME">cpl/gridmaps/ne120np4/map_ne120np4_to_oRRS15to5_bilin.160428.nc</map>
      <map name="ATM2OCN_SMAPNAME">cpl/gridmaps/ne120np4/map_ne120np4_to_oRRS15to5_bilin.160428.nc</map>
      <map name="OCN2ATM_FMAPNAME">cpl/gridmaps/oRRS15to5/map_oRRS15to5_to_ne120np4_aave.160203.nc</map>
      <map name="OCN2ATM_SMAPNAME">cpl/gridmaps/oRRS15to5/map_oRRS15to5_to_ne120np4_aave.160203.nc</map>
    </gridmap>

    <gridmap atm_grid="48x96" ocn_grid="gx3v7">
      <map name="ATM2OCN_FMAPNAME">cpl/cpl6/map_T31_to_gx3v7_aave_da_090903.nc</map>
      <map name="ATM2OCN_VMAPNAME">cpl/cpl6/map_T31_to_gx3v7_patch_090903.nc</map>
      <map name="ATM2OCN_SMAPNAME">cpl/cpl6/map_T31_to_gx3v7_patch_090903.nc</map>
      <map name="OCN2ATM_FMAPNAME">cpl/cpl6/map_gx3v7_to_T31_aave_da_090903.nc</map>
      <map name="OCN2ATM_SMAPNAME">cpl/cpl6/map_gx3v7_to_T31_aave_da_090903.nc</map>
    </gridmap>

    <gridmap atm_grid="128x256" ocn_grid="gx1v6">
      <map name="ATM2OCN_FMAPNAME">cpl/gridmaps/T85/map_T85_to_gx1v6_aave_110411.nc</map>
      <map name="ATM2OCN_VMAPNAME">cpl/gridmaps/T85/map_T85_to_gx1v6_bilin_110411.nc</map>
      <map name="ATM2OCN_SMAPNAME">cpl/gridmaps/T85/map_T85_to_gx1v6_bilin_110411.nc</map>
      <map name="OCN2ATM_FMAPNAME">cpl/gridmaps/gx1v6/map_gx1v6_to_T85_aave_110411.nc</map>
      <map name="OCN2ATM_SMAPNAME">cpl/gridmaps/gx1v6/map_gx1v6_to_T85_aave_110411.nc</map>
    </gridmap>

    <gridmap lnd_grid="512x1024" rof_grid="r05">
      <map name="LND2ROF_FMAPNAME">lnd/clm2/mappingdata/maps/512x1024/map_512x1024_nomask_to_0.5x0.5_nomask_aave_da_c110920.nc</map>
      <map name="ROF2LND_FMAPNAME">lnd/clm2/mappingdata/maps/512x1024/map_0.5x0.5_nomask_to_512x1024_nomask_aave_da_c110920.nc</map>
    </gridmap>

    <gridmap lnd_grid="128x256" rof_grid="r05">
      <map name="LND2ROF_FMAPNAME">lnd/clm2/mappingdata/maps/128x256/map_128x256_nomask_to_0.5x0.5_nomask_aave_da_c110920.nc</map>
      <map name="ROF2LND_FMAPNAME">lnd/clm2/mappingdata/maps/128x256/map_0.5x0.5_nomask_to_128x256_nomask_aave_da_c110920.nc</map>
    </gridmap>

    <gridmap lnd_grid="48x96" rof_grid="r05">
      <map name="LND2ROF_FMAPNAME">lnd/clm2/mappingdata/maps/48x96/map_48x96_nomask_to_0.5x0.5_nomask_aave_da_c110822.nc</map>
      <map name="ROF2LND_FMAPNAME">lnd/clm2/mappingdata/maps/48x96/map_0.5x0.5_nomask_to_48x96_nomask_aave_da_c110822.nc</map>
    </gridmap>

    <gridmap glc_grid="mpas.ais20km" ocn_grid="oQU240">
      <map name="GLC2OCN_FMAPNAME">cpl/gridmaps/mpas.ais20km/map_ais20km_to_oQU240_aave.151209.nc</map>
      <map name="OCN2GLC_FMAPNAME">cpl/gridmaps/oQU240/map_oQU240_to_ais20km_aave.151209.nc</map>
      <map name="GLC2OCN_SMAPNAME">cpl/gridmaps/mpas.ais20km/map_ais20km_to_oQU240_nearestdtos.151209.nc</map>
      <map name="GLC2OCN_LIQ_RMAPNAME">cpl/gridmaps/mpas.ais20km/map_ais20km_to_oQU240_nearestdtos.151209.nc</map>
      <map name="GLC2OCN_ICE_RMAPNAME">cpl/gridmaps/mpas.ais20km/map_ais20km_to_oQU240_nearestdtos.151209.nc</map>
      <map name="OCN2GLC_SMAPNAME">cpl/gridmaps/oQU240/map_oQU240_to_ais20km_nearestdtos.151209.nc</map>
    </gridmap>

    <gridmap glc_grid="mpas.ais20km" ocn_grid="oQU120">
      <map name="GLC2ICE_FMAPNAME">cpl/gridmaps/mpas.ais20km/map_ais20km_to_oQU120_aave.160331.nc</map>
      <map name="GLC2ICE_SMAPNAME">cpl/gridmaps/mpas.ais20km/map_ais20km_to_oQU120_nearestdtos.160331.nc</map>
      <map name="GLC2OCN_FMAPNAME">cpl/gridmaps/mpas.ais20km/map_ais20km_to_oQU120_aave.160331.nc</map>
      <map name="GLC2OCN_SMAPNAME">cpl/gridmaps/mpas.ais20km/map_ais20km_to_oQU120_nearestdtos.160331.nc</map>
      <map name="GLC2OCN_LIQ_RMAPNAME">cpl/gridmaps/mpas.ais20km/map_ais20km_to_oQU120_nearestdtos.160331.nc</map>
      <map name="GLC2OCN_ICE_RMAPNAME">cpl/gridmaps/mpas.ais20km/map_ais20km_to_oQU120_nearestdtos.160331.nc</map>
      <map name="OCN2GLC_FMAPNAME">cpl/gridmaps/oQU120/map_oQU120_to_ais20km_aave.160331.nc</map>
      <map name="OCN2GLC_SMAPNAME">cpl/gridmaps/oQU120/map_oQU120_to_ais20km_neareststod.160331.nc</map>
    </gridmap>

    <gridmap glc_grid="mpas.ais20km" ocn_grid="oEC60to30v3wLI">
      <map name="GLC2ICE_FMAPNAME">cpl/gridmaps/mpas.ais20km/map_ais20km_to_oEC60to30v3wLI_nomask_aave.190207.nc</map>
      <map name="GLC2ICE_SMAPNAME">cpl/gridmaps/mpas.ais20km/map_ais20km_to_oEC60to30v3wLI_nomask_nearestdtos.190207.nc</map>
      <map name="GLC2OCN_FMAPNAME">cpl/gridmaps/mpas.ais20km/map_ais20km_to_oEC60to30v3wLI_nomask_aave.190207.nc</map>
      <map name="GLC2OCN_SMAPNAME">cpl/gridmaps/mpas.ais20km/map_ais20km_to_oEC60to30v3wLI_nomask_nearestdtos.190207.nc</map>
      <map name="GLC2OCN_LIQ_RMAPNAME">cpl/gridmaps/mpas.ais20km/map_ais20km_to_oEC60to30v3wLI_nomask_nearestdtos.190207.nc</map>
      <map name="GLC2OCN_ICE_RMAPNAME">cpl/gridmaps/mpas.ais20km/map_ais20km_to_oEC60to30v3wLI_nomask_nearestdtos.190207.nc</map>
      <map name="OCN2GLC_FMAPNAME">cpl/gridmaps/oEC60to30v3wLI/map_oEC60to30v3wLI_nomask_to_ais20km_aave.190207.nc</map>
      <map name="OCN2GLC_SMAPNAME">cpl/gridmaps/oEC60to30v3wLI/map_oEC60to30v3wLI_nomask_to_ais20km_neareststod.190207.nc</map>
    </gridmap>

  </gridmaps>

</grid_data><|MERGE_RESOLUTION|>--- conflicted
+++ resolved
@@ -409,7 +409,6 @@
       <mask>ECwISC30to60E3r2</mask>
     </model_grid>
 
-<<<<<<< HEAD
     <model_grid alias="T62_IcoswISC30E3r4" compset="(DATM|XATM|SATM)">
       <grid name="atm">T62</grid>
       <grid name="lnd">T62</grid>
@@ -418,7 +417,8 @@
       <grid name="glc">null</grid>
       <grid name="wav">null</grid>
       <mask>IcoswISC30E3r4</mask>
-=======
+    </model_grid>
+
     <model_grid alias="T62_IcoswISC30E3r5" compset="(DATM|XATM|SATM)">
       <grid name="atm">T62</grid>
       <grid name="lnd">T62</grid>
@@ -427,7 +427,6 @@
       <grid name="glc">null</grid>
       <grid name="wav">null</grid>
       <mask>IcoswISC30E3r5</mask>
->>>>>>> cd0473e7
     </model_grid>
 
     <model_grid alias="TL319_oEC60to30v3" compset="(DATM|XATM|SATM)">
@@ -550,7 +549,6 @@
       <mask>ECwISC30to60E3r2</mask>
     </model_grid>
 
-<<<<<<< HEAD
     <model_grid alias="TL319_IcoswISC30E3r4" compset="(DATM|XATM|SATM)">
       <grid name="atm">TL319</grid>
       <grid name="lnd">TL319</grid>
@@ -559,7 +557,8 @@
       <grid name="glc">null</grid>
       <grid name="wav">null</grid>
       <mask>IcoswISC30E3r4</mask>
-=======
+    </model_grid>
+
     <model_grid alias="TL319_IcoswISC30E3r5" compset="(DATM|XATM|SATM)">
       <grid name="atm">TL319</grid>
       <grid name="lnd">TL319</grid>
@@ -568,7 +567,6 @@
       <grid name="glc">null</grid>
       <grid name="wav">null</grid>
       <mask>IcoswISC30E3r5</mask>
->>>>>>> cd0473e7
     </model_grid>
 
     <model_grid alias="TL319_oRRS18to6v3" compset="(DATM|XATM|SATM)">
@@ -1255,7 +1253,6 @@
       <mask>ECwISC30to60E3r2</mask>
     </model_grid>
 
-<<<<<<< HEAD
     <model_grid alias="ne30pg2_IcoswISC30E3r4">
       <grid name="atm">ne30np4.pg2</grid>
       <grid name="lnd">ne30np4.pg2</grid>
@@ -1264,7 +1261,8 @@
       <grid name="glc">null</grid>
       <grid name="wav">null</grid>
       <mask>IcoswISC30E3r4</mask>
-=======
+    </model_grid>
+
     <model_grid alias="ne30pg2_IcoswISC30E3r5">
       <grid name="atm">ne30np4.pg2</grid>
       <grid name="lnd">ne30np4.pg2</grid>
@@ -1273,7 +1271,6 @@
       <grid name="glc">null</grid>
       <grid name="wav">null</grid>
       <mask>IcoswISC30E3r5</mask>
->>>>>>> cd0473e7
     </model_grid>
 
     <model_grid alias="northamericax4v1_r0125_northamericax4v1" compset="(DOCN|XOCN|SOCN|AQP1)">
@@ -1529,7 +1526,6 @@
       <mask>ECwISC30to60E3r2</mask>
     </model_grid>
 
-<<<<<<< HEAD
     <model_grid alias="ne120pg2_r05_IcoswISC30E3r4">
       <grid name="atm">ne120np4.pg2</grid>
       <grid name="lnd">r05</grid>
@@ -1538,7 +1534,8 @@
       <grid name="glc">null</grid>
       <grid name="wav">null</grid>
       <mask>IcoswISC30E3r4</mask>
-=======
+    </model_grid>
+
     <model_grid alias="ne120pg2_r05_IcoswISC30E3r5">
       <grid name="atm">ne120np4.pg2</grid>
       <grid name="lnd">r05</grid>
@@ -1547,7 +1544,6 @@
       <grid name="glc">null</grid>
       <grid name="wav">null</grid>
       <mask>IcoswISC30E3r5</mask>
->>>>>>> cd0473e7
     </model_grid>
 
     <model_grid alias="ne240_ne240" compset="(DOCN|XOCN|SOCN|AQP1)">
@@ -2118,7 +2114,6 @@
       <mask>ECwISC30to60E3r2</mask>
     </model_grid>
 
-<<<<<<< HEAD
     <model_grid alias="ne30pg2_r05_IcoswISC30E3r4">
       <grid name="atm">ne30np4.pg2</grid>
       <grid name="lnd">r05</grid>
@@ -2127,7 +2122,8 @@
       <grid name="glc">null</grid>
       <grid name="wav">null</grid>
       <mask>IcoswISC30E3r4</mask>
-=======
+    </model_grid>
+
     <model_grid alias="ne30pg2_r05_IcoswISC30E3r5">
       <grid name="atm">ne30np4.pg2</grid>
       <grid name="lnd">r05</grid>
@@ -2136,7 +2132,6 @@
       <grid name="glc">null</grid>
       <grid name="wav">null</grid>
       <mask>IcoswISC30E3r5</mask>
->>>>>>> cd0473e7
     </model_grid>
 
     <model_grid alias="ne30pg2_r05_WC14to60E2r3">
@@ -2449,11 +2444,8 @@
       <file grid="atm|lnd" mask="SOwISC12to60E2r4">$DIN_LOC_ROOT/share/domains/domain.lnd.T62_SOwISC12to60E2r4.210119.nc</file>
       <file grid="atm|lnd" mask="ECwISC30to60E2r1">$DIN_LOC_ROOT/share/domains/domain.lnd.T62_ECwISC30to60E2r1.201007.nc</file>
       <file grid="atm|lnd" mask="ECwISC30to60E3r2">$DIN_LOC_ROOT/share/domains/domain.lnd.T62_ECwISC30to60E3r2.231018.nc</file>
-<<<<<<< HEAD
       <file grid="atm|lnd" mask="IcoswISC30E3r4">$DIN_LOC_ROOT/share/domains/domain.lnd.T62_IcoswISC30E3r4.231121.nc</file>
-=======
       <file grid="atm|lnd" mask="IcoswISC30E3r5">$DIN_LOC_ROOT/share/domains/domain.lnd.T62_IcoswISC30E3r5.231121.nc</file>
->>>>>>> cd0473e7
       <desc>T62 is Gaussian grid:</desc>
     </domain>
 
@@ -2498,13 +2490,10 @@
       <file grid="ice|ocn" mask="ECwISC30to60E2r1">$DIN_LOC_ROOT/share/domains/domain.ocn.TL319_ECwISC30to60E2r1.201007.nc</file>
       <file grid="atm|lnd" mask="ECwISC30to60E3r2">$DIN_LOC_ROOT/share/domains/domain.lnd.TL319_ECwISC30to60E3r2.231018.nc</file>
       <file grid="ice|ocn" mask="ECwISC30to60E3r2">$DIN_LOC_ROOT/share/domains/domain.ocn.TL319_ECwISC30to60E3r2.231018.nc</file>
-<<<<<<< HEAD
       <file grid="atm|lnd" mask="IcoswISC30E3r4">$DIN_LOC_ROOT/share/domains/domain.lnd.TL319_IcoswISC30E3r4.231121.nc</file>
       <file grid="ice|ocn" mask="IcoswISC30E3r4">$DIN_LOC_ROOT/share/domains/domain.ocn.TL319_IcoswISC30E3r4.231121.nc</file>
-=======
       <file grid="atm|lnd" mask="IcoswISC30E3r5">$DIN_LOC_ROOT/share/domains/domain.lnd.TL319_IcoswISC30E3r5.231121.nc</file>
       <file grid="ice|ocn" mask="IcoswISC30E3r5">$DIN_LOC_ROOT/share/domains/domain.ocn.TL319_IcoswISC30E3r5.231121.nc</file>
->>>>>>> cd0473e7
       <file grid="atm|lnd" mask="oRRS18to6v3">$DIN_LOC_ROOT/share/domains/domain.lnd.TL319_oRRS18to6v3.220124.nc</file>
       <file grid="ice|ocn" mask="oRRS18to6v3">$DIN_LOC_ROOT/share/domains/domain.ocn.TL319_oRRS18to6v3.220124.nc</file>
       <desc>TL319 is JRA lat/lon grid:</desc>
@@ -2614,13 +2603,10 @@
       <file grid="ice|ocn" mask="oRRS18to6v3">$DIN_LOC_ROOT/share/domains/domain.ocn.ne30pg2_oRRS18to6v3.211101.nc</file>
       <file grid="atm|lnd" mask="ECwISC30to60E3r2">$DIN_LOC_ROOT/share/domains/domain.lnd.ne30pg2_ECwISC30to60E3r2.231018.nc</file>
       <file grid="ice|ocn" mask="ECwISC30to60E3r2">$DIN_LOC_ROOT/share/domains/domain.ocn.ne30pg2_ECwISC30to60E3r2.231018.nc</file>
-<<<<<<< HEAD
       <file grid="atm|lnd" mask="IcoswISC30E3r4">$DIN_LOC_ROOT/share/domains/domain.lnd.ne30pg2_IcoswISC30E3r4.231121.nc</file>
       <file grid="ice|ocn" mask="IcoswISC30E3r4">$DIN_LOC_ROOT/share/domains/domain.ocn.ne30pg2_IcoswISC30E3r4.231121.nc</file>
-=======
       <file grid="atm|lnd" mask="IcoswISC30E3r5">$DIN_LOC_ROOT/share/domains/domain.lnd.ne30pg2_IcoswISC30E3r5.231121.nc</file>
       <file grid="ice|ocn" mask="IcoswISC30E3r5">$DIN_LOC_ROOT/share/domains/domain.ocn.ne30pg2_IcoswISC30E3r5.231121.nc</file>
->>>>>>> cd0473e7
       <file grid="atm|lnd" mask="gx1v6">$DIN_LOC_ROOT/share/domains/domain.lnd.ne30pg2_gx1v6.190806.nc</file>
       <file grid="ice|ocn" mask="gx1v6">$DIN_LOC_ROOT/share/domains/domain.ocn.ne30pg2_gx1v6.190806.nc</file>
       <desc>ne30np4.pg2 is Spectral Elem 1-deg grid w/ 2x2 FV physics grid per element:</desc>
@@ -2692,13 +2678,10 @@
       <file grid="ice|ocn" mask="ICOS10">$DIN_LOC_ROOT/share/domains/domain.ocn.ne120pg2_ICOS10.230120.nc</file>
       <file grid="atm|lnd" mask="ECwISC30to60E3r2">$DIN_LOC_ROOT/share/domains/domain.lnd.ne120pg2_ECwISC30to60E3r2.231018.nc</file>
       <file grid="ice|ocn" mask="ECwISC30to60E3r2">$DIN_LOC_ROOT/share/domains/domain.ocn.ne120pg2_ECwISC30to60E3r2.231018.nc</file>
-<<<<<<< HEAD
       <file grid="atm|lnd" mask="IcoswISC30E3r4">$DIN_LOC_ROOT/share/domains/domain.lnd.ne120pg2_IcoswISC30E3r4.231121.nc</file>
       <file grid="ice|ocn" mask="IcoswISC30E3r4">$DIN_LOC_ROOT/share/domains/domain.ocn.ne120pg2_IcoswISC30E3r4.231121.nc</file>
-=======
       <file grid="atm|lnd" mask="IcoswISC30E3r5">$DIN_LOC_ROOT/share/domains/domain.lnd.ne120pg2_IcoswISC30E3r5.231121.nc</file>
       <file grid="ice|ocn" mask="IcoswISC30E3r5">$DIN_LOC_ROOT/share/domains/domain.ocn.ne120pg2_IcoswISC30E3r5.231121.nc</file>
->>>>>>> cd0473e7
       <file grid="atm|lnd" mask="gx1v6">$DIN_LOC_ROOT/share/domains/domain.lnd.ne120pg2_gx1v6.190819.nc</file>
       <file grid="ice|ocn" mask="gx1v6">$DIN_LOC_ROOT/share/domains/domain.ocn.ne120pg2_gx1v6.190819.nc</file>
       <desc>ne120np4 is Spectral Elem 1/4-deg grid w/ 2x2 FV physics grid</desc>
@@ -2902,19 +2885,18 @@
       <desc>ECwISC30to60E3r2 is a MPAS ocean grid generated with the jigsaw/compass process using the eddy closure density function that has 30 km gridcells at the equator, 60 km at mid-latitudes, and 35 km at high latitudes. Additionally, it has ocean in ice-shelf cavities:</desc>
     </domain>
 
-<<<<<<< HEAD
     <domain name="IcoswISC30E3r4">
       <nx>465044</nx>
       <ny>1</ny>
       <file grid="ice|ocn">$DIN_LOC_ROOT/share/domains/domain.ocn.IcoswISC30E3r4.231121.nc</file>
       <desc>IcoswISC30E3r4 is a MPAS ocean grid generated with the jigsaw/compass process XXX. Additionally, it has ocean in ice-shelf cavities:</desc>
-=======
+    </domain>
+
     <domain name="IcoswISC30E3r5">
       <nx>465044</nx>
       <ny>1</ny>
       <file grid="ice|ocn">$DIN_LOC_ROOT/share/domains/domain.ocn.IcoswISC30E3r5.231121.nc</file>
       <desc>IcoswISC30E3r5 is a MPAS ocean grid generated with the jigsaw/compass process XXX. Additionally, it has ocean in ice-shelf cavities:</desc>
->>>>>>> cd0473e7
     </domain>
 
     <!-- ROF (river) grids-->
@@ -2949,13 +2931,10 @@
       <file grid="lnd" mask="WC14to60E2r3">$DIN_LOC_ROOT/share/domains/domain.lnd.r05_WC14to60E2r3.200929.nc</file>
       <file grid="atm" mask="ECwISC30to60E3r2">$DIN_LOC_ROOT/share/domains/domain.lnd.r05_ECwISC30to60E3r2.231018.nc</file>
       <file grid="lnd" mask="ECwISC30to60E3r2">$DIN_LOC_ROOT/share/domains/domain.lnd.r05_ECwISC30to60E3r2.231018.nc</file>
-<<<<<<< HEAD
       <file grid="atm" mask="IcoswISC30E3r4">$DIN_LOC_ROOT/share/domains/domain.lnd.r05_IcoswISC30E3r4.231121.nc</file>
       <file grid="lnd" mask="IcoswISC30E3r4">$DIN_LOC_ROOT/share/domains/domain.lnd.r05_IcoswISC30E3r4.231121.nc</file>
-=======
       <file grid="atm" mask="IcoswISC30E3r5">$DIN_LOC_ROOT/share/domains/domain.lnd.r05_IcoswISC30E3r5.231121.nc</file>
       <file grid="lnd" mask="IcoswISC30E3r5">$DIN_LOC_ROOT/share/domains/domain.lnd.r05_IcoswISC30E3r5.231121.nc</file>
->>>>>>> cd0473e7
       <file grid="lnd" mask="gx1v6">$DIN_LOC_ROOT/share/domains/domain.lnd.r05_gx1v6.191014.nc</file>
       <desc>r05 is 1/2 degree river routing grid:</desc>
     </domain>
@@ -3418,21 +3397,20 @@
       <map name="OCN2ATM_SMAPNAME">cpl/gridmaps/ECwISC30to60E3r2/map_ECwISC30to60E3r2_to_ne30pg2_traave.20231018.nc</map>
     </gridmap>
 
-<<<<<<< HEAD
     <gridmap atm_grid="ne30np4.pg2" ocn_grid="IcoswISC30E3r4">
       <map name="ATM2OCN_FMAPNAME">cpl/gridmaps/ne30pg2/map_ne30pg2_to_IcoswISC30E3r4_traave.20231121.nc</map>
       <map name="ATM2OCN_VMAPNAME">cpl/gridmaps/ne30pg2/map_ne30pg2_to_IcoswISC30E3r4_trbilin.20231121.nc</map>
       <map name="ATM2OCN_SMAPNAME">cpl/gridmaps/ne30pg2/map_ne30pg2_to_IcoswISC30E3r4-nomask_trbilin.20231121.nc</map>
       <map name="OCN2ATM_FMAPNAME">cpl/gridmaps/IcoswISC30E3r4/map_IcoswISC30E3r4_to_ne30pg2_traave.20231121.nc</map>
       <map name="OCN2ATM_SMAPNAME">cpl/gridmaps/IcoswISC30E3r4/map_IcoswISC30E3r4_to_ne30pg2_traave.20231121.nc</map>
-=======
+    </gridmap>
+
     <gridmap atm_grid="ne30np4.pg2" ocn_grid="IcoswISC30E3r5">
       <map name="ATM2OCN_FMAPNAME">cpl/gridmaps/ne30pg2/map_ne30pg2_to_IcoswISC30E3r5_traave.20231121.nc</map>
       <map name="ATM2OCN_VMAPNAME">cpl/gridmaps/ne30pg2/map_ne30pg2_to_IcoswISC30E3r5_trbilin.20231121.nc</map>
       <map name="ATM2OCN_SMAPNAME">cpl/gridmaps/ne30pg2/map_ne30pg2_to_IcoswISC30E3r5-nomask_trbilin.20231121.nc</map>
       <map name="OCN2ATM_FMAPNAME">cpl/gridmaps/IcoswISC30E3r5/map_IcoswISC30E3r5_to_ne30pg2_traave.20231121.nc</map>
       <map name="OCN2ATM_SMAPNAME">cpl/gridmaps/IcoswISC30E3r5/map_IcoswISC30E3r5_to_ne30pg2_traave.20231121.nc</map>
->>>>>>> cd0473e7
     </gridmap>
 
     <gridmap atm_grid="ne30np4.pg3" ocn_grid="oEC60to30v3">
@@ -3656,21 +3634,20 @@
       <map name="OCN2ATM_SMAPNAME">cpl/gridmaps/ECwISC30to60E3r2/map_ECwISC30to60E3r2_to_ne120pg2_traave.20231018.nc</map>
     </gridmap>
 
-<<<<<<< HEAD
     <gridmap atm_grid="ne120np4.pg2" ocn_grid="IcoswISC30E3r4">
       <map name="ATM2OCN_FMAPNAME">cpl/gridmaps/ne120pg2/map_ne120pg2_to_IcoswISC30E3r4_traave.20231121.nc</map>
       <map name="ATM2OCN_VMAPNAME">cpl/gridmaps/ne120pg2/map_ne120pg2_to_IcoswISC30E3r4_trbilin.20231121.nc</map>
       <map name="ATM2OCN_SMAPNAME">cpl/gridmaps/ne120pg2/map_ne120pg2_to_IcoswISC30E3r4-nomask_trbilin.20231121.nc</map>
       <map name="OCN2ATM_FMAPNAME">cpl/gridmaps/IcoswISC30E3r4/map_IcoswISC30E3r4_to_ne120pg2_traave.20231121.nc</map>
       <map name="OCN2ATM_SMAPNAME">cpl/gridmaps/IcoswISC30E3r4/map_IcoswISC30E3r4_to_ne120pg2_traave.20231121.nc</map>
-=======
+    </gridmap>
+
     <gridmap atm_grid="ne120np4.pg2" ocn_grid="IcoswISC30E3r5">
       <map name="ATM2OCN_FMAPNAME">cpl/gridmaps/ne120pg2/map_ne120pg2_to_IcoswISC30E3r5_traave.20231121.nc</map>
       <map name="ATM2OCN_VMAPNAME">cpl/gridmaps/ne120pg2/map_ne120pg2_to_IcoswISC30E3r5_trbilin.20231121.nc</map>
       <map name="ATM2OCN_SMAPNAME">cpl/gridmaps/ne120pg2/map_ne120pg2_to_IcoswISC30E3r5-nomask_trbilin.20231121.nc</map>
       <map name="OCN2ATM_FMAPNAME">cpl/gridmaps/IcoswISC30E3r5/map_IcoswISC30E3r5_to_ne120pg2_traave.20231121.nc</map>
       <map name="OCN2ATM_SMAPNAME">cpl/gridmaps/IcoswISC30E3r5/map_IcoswISC30E3r5_to_ne120pg2_traave.20231121.nc</map>
->>>>>>> cd0473e7
     </gridmap>
 
     <gridmap atm_grid="ne120np4.pg2" lnd_grid="r05">
@@ -4163,21 +4140,20 @@
       <map name="OCN2ATM_SMAPNAME">cpl/gridmaps/ECwISC30to60E2r1/map_ECwISC30to60E2r1_to_T62_aave.201006.nc</map>
     </gridmap>
 
-<<<<<<< HEAD
     <gridmap atm_grid="T62" ocn_grid="IcoswISC30E3r4">
       <map name="ATM2OCN_FMAPNAME">cpl/gridmaps/T62/map_T62_to_IcoswISC30E3r4_traave.20231121.nc</map>
       <map name="ATM2OCN_SMAPNAME">cpl/gridmaps/T62/map_T62_to_IcoswISC30E3r4-nomask_trbilin.20231121.nc</map>
       <map name="ATM2OCN_VMAPNAME">cpl/gridmaps/T62/map_T62_to_IcoswISC30E3r4_esmfpatch.20231121.nc</map>
       <map name="OCN2ATM_FMAPNAME">cpl/gridmaps/IcoswISC30E3r4/map_IcoswISC30E3r4_to_T62_traave.20231121.nc</map>
       <map name="OCN2ATM_SMAPNAME">cpl/gridmaps/IcoswISC30E3r4/map_IcoswISC30E3r4_to_T62_traave.20231121.nc</map>
-=======
+    </gridmap>
+
     <gridmap atm_grid="T62" ocn_grid="IcoswISC30E3r5">
       <map name="ATM2OCN_FMAPNAME">cpl/gridmaps/T62/map_T62_to_IcoswISC30E3r5_traave.20231121.nc</map>
       <map name="ATM2OCN_SMAPNAME">cpl/gridmaps/T62/map_T62_to_IcoswISC30E3r5-nomask_trbilin.20231121.nc</map>
       <map name="ATM2OCN_VMAPNAME">cpl/gridmaps/T62/map_T62_to_IcoswISC30E3r5_esmfpatch.20231121.nc</map>
       <map name="OCN2ATM_FMAPNAME">cpl/gridmaps/IcoswISC30E3r5/map_IcoswISC30E3r5_to_T62_traave.20231121.nc</map>
       <map name="OCN2ATM_SMAPNAME">cpl/gridmaps/IcoswISC30E3r5/map_IcoswISC30E3r5_to_T62_traave.20231121.nc</map>
->>>>>>> cd0473e7
     </gridmap>
 
     <gridmap atm_grid="TL319" ocn_grid="oEC60to30v3">
@@ -4276,21 +4252,20 @@
       <map name="OCN2ATM_SMAPNAME">cpl/gridmaps/ECwISC30to60E3r2/map_ECwISC30to60E3r2_to_TL319_traave.20231018.nc</map>
     </gridmap>
 
-<<<<<<< HEAD
     <gridmap atm_grid="TL319" ocn_grid="IcoswISC30E3r4">
       <map name="ATM2OCN_FMAPNAME">cpl/gridmaps/TL319/map_TL319_to_IcoswISC30E3r4_traave.20231121.nc</map>
       <map name="ATM2OCN_SMAPNAME">cpl/gridmaps/TL319/map_TL319_to_IcoswISC30E3r4-nomask_trbilin.20231121.nc</map>
       <map name="ATM2OCN_VMAPNAME">cpl/gridmaps/TL319/map_TL319_to_IcoswISC30E3r4_esmfpatch.20231121.nc</map>
       <map name="OCN2ATM_FMAPNAME">cpl/gridmaps/IcoswISC30E3r4/map_IcoswISC30E3r4_to_TL319_traave.20231121.nc</map>
       <map name="OCN2ATM_SMAPNAME">cpl/gridmaps/IcoswISC30E3r4/map_IcoswISC30E3r4_to_TL319_traave.20231121.nc</map>
-=======
+    </gridmap>
+
     <gridmap atm_grid="TL319" ocn_grid="IcoswISC30E3r5">
       <map name="ATM2OCN_FMAPNAME">cpl/gridmaps/TL319/map_TL319_to_IcoswISC30E3r5_traave.20231121.nc</map>
       <map name="ATM2OCN_SMAPNAME">cpl/gridmaps/TL319/map_TL319_to_IcoswISC30E3r5-nomask_trbilin.20231121.nc</map>
       <map name="ATM2OCN_VMAPNAME">cpl/gridmaps/TL319/map_TL319_to_IcoswISC30E3r5_esmfpatch.20231121.nc</map>
       <map name="OCN2ATM_FMAPNAME">cpl/gridmaps/IcoswISC30E3r5/map_IcoswISC30E3r5_to_TL319_traave.20231121.nc</map>
       <map name="OCN2ATM_SMAPNAME">cpl/gridmaps/IcoswISC30E3r5/map_IcoswISC30E3r5_to_TL319_traave.20231121.nc</map>
->>>>>>> cd0473e7
     </gridmap>
 
     <gridmap atm_grid="TL319" ocn_grid="oRRS18to6v3">
@@ -4753,15 +4728,14 @@
       <map name="ROF2OCN_LIQ_RMAPNAME">cpl/cpl6/map_rx1_to_ECwISC30to60E3r2_smoothed.r150e300.230901.nc</map>
     </gridmap>
 
-<<<<<<< HEAD
     <gridmap ocn_grid="IcoswISC30E3r4" rof_grid="rx1">
       <map name="ROF2OCN_ICE_RMAPNAME">cpl/cpl6/map_rx1_to_IcoswISC30E3r4_cstmnn.r150e300.20231121.nc</map>
       <map name="ROF2OCN_LIQ_RMAPNAME">cpl/cpl6/map_rx1_to_IcoswISC30E3r4_cstmnn.r150e300.20231121.nc</map>
-=======
+    </gridmap>
+
     <gridmap ocn_grid="IcoswISC30E3r5" rof_grid="rx1">
       <map name="ROF2OCN_ICE_RMAPNAME">cpl/cpl6/map_rx1_to_IcoswISC30E3r5_cstmnn.r150e300.20231121.nc</map>
       <map name="ROF2OCN_LIQ_RMAPNAME">cpl/cpl6/map_rx1_to_IcoswISC30E3r5_cstmnn.r150e300.20231121.nc</map>
->>>>>>> cd0473e7
     </gridmap>
 
     <gridmap ocn_grid="oEC60to30v3" rof_grid="JRA025">
@@ -4824,15 +4798,14 @@
       <map name="ROF2OCN_LIQ_RMAPNAME">cpl/cpl6/map_JRA025_to_ECwISC30to60E3r2_smoothed.r150e300.230901.nc</map>
     </gridmap>
 
-<<<<<<< HEAD
     <gridmap ocn_grid="IcoswISC30E3r4" rof_grid="JRA025">
       <map name="ROF2OCN_ICE_RMAPNAME">cpl/cpl6/map_JRA025_to_IcoswISC30E3r4_cstmnn.r150e300.20231121.nc</map>
       <map name="ROF2OCN_LIQ_RMAPNAME">cpl/cpl6/map_JRA025_to_IcoswISC30E3r4_cstmnn.r150e300.20231121.nc</map>
-=======
+    </gridmap>
+
     <gridmap ocn_grid="IcoswISC30E3r5" rof_grid="JRA025">
       <map name="ROF2OCN_ICE_RMAPNAME">cpl/cpl6/map_JRA025_to_IcoswISC30E3r5_cstmnn.r150e300.20231121.nc</map>
       <map name="ROF2OCN_LIQ_RMAPNAME">cpl/cpl6/map_JRA025_to_IcoswISC30E3r5_cstmnn.r150e300.20231121.nc</map>
->>>>>>> cd0473e7
     </gridmap>
 
     <gridmap ocn_grid="oRRS18to6v3" rof_grid="JRA025">
@@ -4920,15 +4893,14 @@
       <map name="ROF2OCN_LIQ_RMAPNAME">cpl/cpl6/map_r05_to_ECwISC30to60E3r2_smoothed.r150e300.230901.nc</map>
     </gridmap>
 
-<<<<<<< HEAD
     <gridmap ocn_grid="IcoswISC30E3r4" rof_grid="r05">
       <map name="ROF2OCN_ICE_RMAPNAME">cpl/cpl6/map_r05_to_IcoswISC30E3r4_cstmnn.r150e300.20231121.nc</map>
       <map name="ROF2OCN_LIQ_RMAPNAME">cpl/cpl6/map_r05_to_IcoswISC30E3r4_cstmnn.r150e300.20231121.nc</map>
-=======
+    </gridmap>
+
     <gridmap ocn_grid="IcoswISC30E3r5" rof_grid="r05">
       <map name="ROF2OCN_ICE_RMAPNAME">cpl/cpl6/map_r05_to_IcoswISC30E3r5_cstmnn.r150e300.20231121.nc</map>
       <map name="ROF2OCN_LIQ_RMAPNAME">cpl/cpl6/map_r05_to_IcoswISC30E3r5_cstmnn.r150e300.20231121.nc</map>
->>>>>>> cd0473e7
     </gridmap>
 
     <gridmap ocn_grid="WC14to60E2r3" rof_grid="r0125">
