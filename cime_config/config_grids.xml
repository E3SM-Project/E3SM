--- conflicted
+++ resolved
@@ -1170,10 +1170,16 @@
       <mask>IcoswISC30E3r5</mask>
     </model_grid>
 
-<<<<<<< HEAD
     <model_grid alias="eastasiax4v1pg2_r025_IcoswISC30E3r5">
       <grid name="atm">ne0np4_eastasiax4v1.pg2</grid>
-=======
+      <grid name="lnd">r025</grid>
+      <grid name="ocnice">IcoswISC30E3r5</grid>
+      <grid name="rof">r025</grid>
+      <grid name="glc">null</grid>
+      <grid name="wav">null</grid>
+      <mask>IcoswISC30E3r5</mask>
+    </model_grid>
+
     <model_grid alias="amazonx4v1pg2_r025_IcoswISC30E3r5">
       <grid name="atm">ne0np4_amazonx4v1.pg2</grid>
       <grid name="lnd">r025</grid>
@@ -1186,7 +1192,6 @@
 
     <model_grid alias="amazonx4v2pg2_r025_IcoswISC30E3r5">
       <grid name="atm">ne0np4_amazonx4v2.pg2</grid>
->>>>>>> 8d908002
       <grid name="lnd">r025</grid>
       <grid name="ocnice">IcoswISC30E3r5</grid>
       <grid name="rof">r025</grid>
@@ -3585,14 +3590,14 @@
       <desc>1-deg with 1/4-deg over North America (version 1) pg2 as described in Tang et al. (2023):</desc>
     </domain>
 
-<<<<<<< HEAD
     <domain name="ne0np4_eastasiax4v1.pg2">
       <nx>48864</nx>
       <ny>1</ny>
       <file grid="atm|lnd" mask="IcoswISC30E3r5">$DIN_LOC_ROOT/share/domains/domain.lnd.eastasiax4v1pg2_IcoswISC30E3r5.250805.nc</file>
       <file grid="ice|ocn" mask="IcoswISC30E3r5">$DIN_LOC_ROOT/share/domains/domain.ocn.eastasiax4v1pg2_IcoswISC30E3r5.250805.nc</file>
       <desc>1-deg with 1/4-deg over East Asia (version 1) pg2:</desc>
-=======
+    </domain>
+
     <domain name="ne0np4_amazonx4v1.pg2">
       <nx>48528</nx>
       <ny>1</ny>
@@ -3607,7 +3612,6 @@
       <file grid="atm|lnd" mask="IcoswISC30E3r5">$DIN_LOC_ROOT/share/domains/domain.lnd.amazonx4v2pg2_IcoswISC30E3r5.251004.nc</file>
       <file grid="ice|ocn" mask="IcoswISC30E3r5">$DIN_LOC_ROOT/share/domains/domain.ocn.amazonx4v2pg2_IcoswISC30E3r5.251004.nc</file>
       <desc>1-deg with 1/4-deg over Amazon (version 2) pg2:</desc>
->>>>>>> 8d908002
     </domain>
 
     <domain name="ne0np4_arcticx4v1.pg2">
@@ -4475,7 +4479,6 @@
       <map name="ATM2OCN_FMAPNAME_NONLINEAR">cpl/gridmaps/northamericax4v1np4/map_northamericax4v1pg2_to_IcoswISC30E3r5_trfvnp2.20240331.nc</map>
     </gridmap>
 
-<<<<<<< HEAD
     <gridmap atm_grid="ne0np4_eastasiax4v1.pg2" ocn_grid="IcoswISC30E3r5">
       <map name="ATM2OCN_FMAPNAME">cpl/gridmaps/eastasiax4v1pg2/map_eastasiax4v1pg2_to_IcoswISC30E3r5_traave.20250805.nc</map>
       <map name="ATM2OCN_VMAPNAME">cpl/gridmaps/eastasiax4v1pg2/map_eastasiax4v1pg2_to_IcoswISC30E3r5_trbilin.20250805.nc</map>
@@ -4484,7 +4487,8 @@
       <map name="OCN2ATM_SMAPNAME">cpl/gridmaps/IcoswISC30E3r5/map_IcoswISC30E3r5_to_eastasiax4v1pg2_traave.20250805.nc</map>
       <map name="ATM2ICE_FMAPNAME_NONLINEAR">cpl/gridmaps/eastasiax4v1pg2/map_eastasiax4v1pg2_to_IcoswISC30E3r5_trfvnp2.20250805.nc</map>
       <map name="ATM2OCN_FMAPNAME_NONLINEAR">cpl/gridmaps/eastasiax4v1pg2/map_eastasiax4v1pg2_to_IcoswISC30E3r5_trfvnp2.20250805.nc</map>
-=======
+    </gridmap>
+
     <gridmap atm_grid="ne0np4_amazonx4v1.pg2" ocn_grid="IcoswISC30E3r5">
       <map name="ATM2OCN_FMAPNAME">cpl/gridmaps/amazonx4v1pg2/map_amazonx4v1pg2_to_IcoswISC30E3r5_traave.20250417.nc</map>
       <map name="ATM2OCN_VMAPNAME">cpl/gridmaps/amazonx4v1pg2/map_amazonx4v1pg2_to_IcoswISC30E3r5_trbilin.20250417.nc</map>
@@ -4503,7 +4507,6 @@
       <map name="OCN2ATM_SMAPNAME">cpl/gridmaps/IcoswISC30E3r5/map_IcoswISC30E3r5_to_amazonx4v2pg2_traave.20250923.nc</map>
       <map name="ATM2ICE_FMAPNAME_NONLINEAR">cpl/gridmaps/amazonx4v2pg2/map_amazonx4v2pg2_to_IcoswISC30E3r5_trfvnp2.20250923.nc</map>
       <map name="ATM2OCN_FMAPNAME_NONLINEAR">cpl/gridmaps/amazonx4v2pg2/map_amazonx4v2pg2_to_IcoswISC30E3r5_trfvnp2.20250923.nc</map>
->>>>>>> 8d908002
     </gridmap>
 
     <gridmap atm_grid="ne0np4_northamericax4v1.pg2" lnd_grid="r0125">
@@ -4522,14 +4525,14 @@
       <map name="LND2ATM_SMAPNAME">cpl/gridmaps/r025/map_r025_to_northamericax4v1pg2_traave.20240331.nc</map>
     </gridmap>
 
-<<<<<<< HEAD
     <gridmap atm_grid="ne0np4_eastasiax4v1.pg2" lnd_grid="r025">
       <map name="ATM2LND_FMAPNAME">cpl/gridmaps/eastasiax4v1pg2/map_eastasiax4v1pg2_to_r025_traave.20250805.nc</map>
       <map name="ATM2LND_FMAPNAME_NONLINEAR">cpl/gridmaps/eastasiax4v1pg2/map_eastasiax4v1pg2_to_r025_trfvnp2.20250805.nc</map>
       <map name="ATM2LND_SMAPNAME">cpl/gridmaps/eastasiax4v1pg2/map_eastasiax4v1pg2_to_r025_trbilin.20250805.nc</map>
       <map name="LND2ATM_FMAPNAME">cpl/gridmaps/r025/map_r025_to_eastasiax4v1pg2_traave.20250805.nc</map>
       <map name="LND2ATM_SMAPNAME">cpl/gridmaps/r025/map_r025_to_eastasiax4v1pg2_traave.20250805.nc</map>
-=======
+    </gridmap>
+
     <gridmap atm_grid="ne0np4_amazonx4v1.pg2" lnd_grid="r025">
       <map name="ATM2LND_FMAPNAME">cpl/gridmaps/amazonx4v1pg2/map_amazonx4v1pg2_to_r025_traave.20250417.nc</map>
       <map name="ATM2LND_FMAPNAME_NONLINEAR">cpl/gridmaps/amazonx4v1pg2/map_amazonx4v1pg2_to_r025_trfvnp2.20250417.nc</map>
@@ -4544,7 +4547,6 @@
       <map name="ATM2LND_SMAPNAME">cpl/gridmaps/amazonx4v2pg2/map_amazonx4v2pg2_to_r025_trbilin.20250923.nc</map>
       <map name="LND2ATM_FMAPNAME">cpl/gridmaps/r025/map_r025_to_amazonx4v2pg2_traave.20250923.nc</map>
       <map name="LND2ATM_SMAPNAME">cpl/gridmaps/r025/map_r025_to_amazonx4v2pg2_traave.20250923.nc</map>
->>>>>>> 8d908002
     </gridmap>
 
     <gridmap atm_grid="ne0np4_northamericax4v1.pg2" rof_grid="r0125">
@@ -4564,12 +4566,12 @@
       <map name="ATM2ROF_SMAPNAME">cpl/gridmaps/northamericax4v1np4/map_northamericax4v1pg2_to_r025_trbilin.20240331.nc</map>
     </gridmap>
 
-<<<<<<< HEAD
     <gridmap atm_grid="ne0np4_eastasiax4v1.pg2" rof_grid="r025">
       <map name="ATM2ROF_FMAPNAME">cpl/gridmaps/eastasiax4v1pg2/map_eastasiax4v1pg2_to_r025_traave.20250805.nc</map>
       <map name="ATM2ROF_FMAPNAME_NONLINEAR">cpl/gridmaps/eastasiax4v1pg2/map_eastasiax4v1pg2_to_r025_trfvnp2.20250805.nc</map>
       <map name="ATM2ROF_SMAPNAME">cpl/gridmaps/eastasiax4v1pg2/map_eastasiax4v1pg2_to_r025_trbilin.20250805.nc</map>
-=======
+    </gridmap>
+
     <gridmap atm_grid="ne0np4_amazonx4v1.pg2" rof_grid="r025">
       <map name="ATM2ROF_FMAPNAME">cpl/gridmaps/amazonx4v1pg2/map_amazonx4v1pg2_to_r025_traave.20250417.nc</map>
       <map name="ATM2ROF_FMAPNAME_NONLINEAR">cpl/gridmaps/amazonx4v1pg2/map_amazonx4v1pg2_to_r025_trfvnp2.20250417.nc</map>
@@ -4580,7 +4582,6 @@
       <map name="ATM2ROF_FMAPNAME">cpl/gridmaps/amazonx4v2pg2/map_amazonx4v2pg2_to_r025_traave.20250923.nc</map>
       <map name="ATM2ROF_FMAPNAME_NONLINEAR">cpl/gridmaps/amazonx4v2pg2/map_amazonx4v2pg2_to_r025_trfvnp2.20250923.nc</map>
       <map name="ATM2ROF_SMAPNAME">cpl/gridmaps/amazonx4v2pg2/map_amazonx4v2pg2_to_r025_trbilin.20250923.nc</map>
->>>>>>> 8d908002
     </gridmap>
 
     <gridmap atm_grid="ne0np4_arcticx4v1.pg2" ocn_grid="oARRM60to10">
