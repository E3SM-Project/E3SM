<?xml version="1.0"?>
<config_pes>
  <!-- ===================================================================== -->
  <!-- ===================================================================== -->
  <grid name="any">
    <mach name="any">
      <pes compset="any" pesize="any">
        <comment>allactive: any grid, any compset, any machine, any pesize, 1 node</comment>
        <ntasks>
          <ntasks_atm>-1</ntasks_atm>
          <ntasks_lnd>-1</ntasks_lnd>
          <ntasks_rof>-1</ntasks_rof>
          <ntasks_ice>-1</ntasks_ice>
          <ntasks_ocn>-1</ntasks_ocn>
          <ntasks_glc>-1</ntasks_glc>
          <ntasks_wav>-1</ntasks_wav>
          <ntasks_cpl>-1</ntasks_cpl>
        </ntasks>
      </pes>
      <pes compset="any" pesize="T">
        <comment>allactive: any grid, any mach, any compset, pesize=threaded, 4x4</comment>
        <ntasks>
          <ntasks_atm>4</ntasks_atm>
          <ntasks_lnd>4</ntasks_lnd>
          <ntasks_rof>4</ntasks_rof>
          <ntasks_ice>4</ntasks_ice>
          <ntasks_ocn>4</ntasks_ocn>
          <ntasks_glc>4</ntasks_glc>
          <ntasks_wav>4</ntasks_wav>
          <ntasks_cpl>4</ntasks_cpl>
        </ntasks>
        <nthrds>
          <nthrds_atm>4</nthrds_atm>
          <nthrds_lnd>4</nthrds_lnd>
          <nthrds_rof>4</nthrds_rof>
          <nthrds_ice>4</nthrds_ice>
          <nthrds_ocn>4</nthrds_ocn>
          <nthrds_glc>4</nthrds_glc>
          <nthrds_wav>4</nthrds_wav>
          <nthrds_cpl>4</nthrds_cpl>
        </nthrds>
      </pes>
      <pes compset="any" pesize="FC">
        <comment>allactive: any grid, any mach, any compset, pesize=fully concurrent, 4x4</comment>
        <ntasks>
          <ntasks_atm>8</ntasks_atm>
          <ntasks_lnd>2</ntasks_lnd>
          <ntasks_rof>2</ntasks_rof>
          <ntasks_ice>4</ntasks_ice>
          <ntasks_ocn>8</ntasks_ocn>
          <ntasks_glc>4</ntasks_glc>
          <ntasks_wav>8</ntasks_wav>
          <ntasks_cpl>4</ntasks_cpl>
        </ntasks>
        <rootpe>
          <rootpe_atm>8</rootpe_atm>
          <rootpe_lnd>0</rootpe_lnd>
          <rootpe_rof>2</rootpe_rof>
          <rootpe_ice>4</rootpe_ice>
          <rootpe_ocn>24</rootpe_ocn>
          <rootpe_glc>20</rootpe_glc>
          <rootpe_wav>8</rootpe_wav>
          <rootpe_cpl>16</rootpe_cpl>
        </rootpe>
      </pes>
    </mach>
    <!-- machine-specific generic defaults -->
    <mach name="anvil|compy">
      <pes compset="any" pesize="any">
        <comment>allactive: default, 4 nodes x MAX_MPITASKS_PER_NODE mpi x 1 omp @ root 0</comment>
        <ntasks>
          <ntasks_atm>-4</ntasks_atm>
          <ntasks_lnd>-4</ntasks_lnd>
          <ntasks_rof>-4</ntasks_rof>
          <ntasks_ice>-4</ntasks_ice>
          <ntasks_ocn>-4</ntasks_ocn>
          <ntasks_glc>-4</ntasks_glc>
          <ntasks_wav>-4</ntasks_wav>
          <ntasks_cpl>-4</ntasks_cpl>
        </ntasks>
      </pes>
    </mach>
    <mach name="chrysalis">
      <pes compset="any" pesize="any">
        <comment>allactive+chrysalis: default, 4 nodes x 32 mpi x 2 omp @ root 0</comment>
        <MAX_MPITASKS_PER_NODE>32</MAX_MPITASKS_PER_NODE>
        <MAX_TASKS_PER_NODE>64</MAX_TASKS_PER_NODE>
        <ntasks>
          <ntasks_atm>-4</ntasks_atm>
          <ntasks_lnd>-4</ntasks_lnd>
          <ntasks_rof>-4</ntasks_rof>
          <ntasks_ice>-4</ntasks_ice>
          <ntasks_ocn>-4</ntasks_ocn>
          <ntasks_glc>-4</ntasks_glc>
          <ntasks_wav>-4</ntasks_wav>
          <ntasks_cpl>-4</ntasks_cpl>
        </ntasks>
        <nthrds>
          <nthrds_atm>2</nthrds_atm>
          <nthrds_lnd>2</nthrds_lnd>
          <nthrds_rof>2</nthrds_rof>
          <nthrds_ice>2</nthrds_ice>
          <nthrds_ocn>2</nthrds_ocn>
          <nthrds_glc>2</nthrds_glc>
          <nthrds_wav>2</nthrds_wav>
          <nthrds_cpl>2</nthrds_cpl>
        </nthrds>
      </pes>
    </mach>
    <mach name="theta|pm-gpu|cori-knl|cori-haswell|jlse">
      <pes compset="any" pesize="any">
        <comment>allactive: default, 1 node x MAX_MPITASKS_PER_NODE mpi x 1 omp @ root 0</comment>
        <ntasks>
          <ntasks_atm>-1</ntasks_atm>
          <ntasks_lnd>-1</ntasks_lnd>
          <ntasks_rof>-1</ntasks_rof>
          <ntasks_ice>-1</ntasks_ice>
          <ntasks_ocn>-1</ntasks_ocn>
          <ntasks_glc>-1</ntasks_glc>
          <ntasks_wav>-1</ntasks_wav>
          <ntasks_cpl>-1</ntasks_cpl>
        </ntasks>
      </pes>
    </mach>
    <mach name="pm-cpu|alvarez">
      <pes compset="any" pesize="any">
        <comment>allactive: default, 1 node x MAX_MPITASKS_PER_NODE mpi x 2 omp @ root 0</comment>
        <ntasks>
<<<<<<< HEAD
          <ntasks_atm>1</ntasks_atm>
          <ntasks_lnd>1</ntasks_lnd>
          <ntasks_rof>1</ntasks_rof>
          <ntasks_ice>1</ntasks_ice>
          <ntasks_ocn>1</ntasks_ocn>
          <ntasks_glc>1</ntasks_glc>
          <ntasks_wav>1</ntasks_wav>
          <ntasks_cpl>1</ntasks_cpl>
=======
          <ntasks_atm>-1</ntasks_atm>
          <ntasks_lnd>-1</ntasks_lnd>
          <ntasks_rof>-1</ntasks_rof>
          <ntasks_ice>-1</ntasks_ice>
          <ntasks_ocn>-1</ntasks_ocn>
          <ntasks_glc>-1</ntasks_glc>
          <ntasks_wav>-1</ntasks_wav>
          <ntasks_cpl>-1</ntasks_cpl>
>>>>>>> 417902b8
        </ntasks>
        <nthrds>
          <nthrds_atm>2</nthrds_atm>
          <nthrds_lnd>2</nthrds_lnd>
          <nthrds_rof>2</nthrds_rof>
          <nthrds_ice>2</nthrds_ice>
          <nthrds_ocn>2</nthrds_ocn>
          <nthrds_cpl>2</nthrds_cpl>
        </nthrds>
      </pes>
    </mach>
    <mach name="gcp">
      <pes compset="any" pesize="any">
        <comment>allactive+gcp: default</comment>
        <ntasks>
          <ntasks_atm>30</ntasks_atm>
          <ntasks_lnd>30</ntasks_lnd>
          <ntasks_rof>30</ntasks_rof>
          <ntasks_ice>16</ntasks_ice>
          <ntasks_ocn>16</ntasks_ocn>
          <ntasks_glc>16</ntasks_glc>
          <ntasks_wav>30</ntasks_wav>
          <ntasks_cpl>30</ntasks_cpl>
        </ntasks>
      </pes>
    </mach>    
    <mach name="lawrencium-lr3">
      <pes compset="any" pesize="any">
        <comment>allactive+lawrencium-lr3: default, 2 nodes</comment>
        <ntasks>
          <ntasks_atm>-2</ntasks_atm>
          <ntasks_lnd>-2</ntasks_lnd>
          <ntasks_rof>-2</ntasks_rof>
          <ntasks_ice>-2</ntasks_ice>
          <ntasks_ocn>-2</ntasks_ocn>
          <ntasks_glc>-2</ntasks_glc>
          <ntasks_wav>-2</ntasks_wav>
          <ntasks_cpl>-2</ntasks_cpl>
        </ntasks>
      </pes>
    </mach>
    <mach name="anlworkstation|anlgce">
      <pes compset="any" pesize="any">
        <comment>allactive+anlgce: default, 16 mpi x 1 omp @ root 0</comment>
        <ntasks>
          <ntasks_atm>1</ntasks_atm>
          <ntasks_lnd>1</ntasks_lnd>
          <ntasks_rof>1</ntasks_rof>
          <ntasks_ice>1</ntasks_ice>
          <ntasks_ocn>1</ntasks_ocn>
          <ntasks_glc>1</ntasks_glc>
          <ntasks_wav>1</ntasks_wav>
          <ntasks_cpl>1</ntasks_cpl>
        </ntasks>
      </pes>
    </mach>
    <!-- end machine-specific generic defaults -->
    <mach name="cori-haswell">
      <pes compset="any" pesize="T">
        <comment>allactive+cori-haswell: pesize=threaded</comment>
        <ntasks>
          <ntasks_atm>240</ntasks_atm>
          <ntasks_lnd>240</ntasks_lnd>
          <ntasks_rof>240</ntasks_rof>
          <ntasks_ice>240</ntasks_ice>
          <ntasks_ocn>240</ntasks_ocn>
          <ntasks_glc>240</ntasks_glc>
          <ntasks_wav>240</ntasks_wav>
          <ntasks_cpl>240</ntasks_cpl>
        </ntasks>
        <nthrds>
          <nthrds_atm>4</nthrds_atm>
          <nthrds_lnd>4</nthrds_lnd>
          <nthrds_rof>4</nthrds_rof>
          <nthrds_ice>1</nthrds_ice>
          <nthrds_ocn>1</nthrds_ocn>
          <nthrds_glc>4</nthrds_glc>
          <nthrds_wav>4</nthrds_wav>
          <nthrds_cpl>4</nthrds_cpl>
        </nthrds>
      </pes>
    </mach>
    <mach name="sandiatoss3">
      <pes compset="any" pesize="T">
        <comment>allactive+sandiatoss3: pesize=T</comment>
        <ntasks>
          <ntasks_atm>128</ntasks_atm>
          <ntasks_lnd>128</ntasks_lnd>
          <ntasks_rof>128</ntasks_rof>
          <ntasks_ice>128</ntasks_ice>
          <ntasks_ocn>128</ntasks_ocn>
          <ntasks_glc>128</ntasks_glc>
          <ntasks_wav>128</ntasks_wav>
          <ntasks_cpl>128</ntasks_cpl>
        </ntasks>
        <nthrds>
          <nthrds_atm>4</nthrds_atm>
          <nthrds_lnd>4</nthrds_lnd>
          <nthrds_rof>4</nthrds_rof>
          <nthrds_ice>1</nthrds_ice>
          <nthrds_ocn>1</nthrds_ocn>
          <nthrds_glc>4</nthrds_glc>
          <nthrds_wav>4</nthrds_wav>
          <nthrds_cpl>4</nthrds_cpl>
        </nthrds>
      </pes>
      <pes compset="any" pesize="S">
        <comment>allactive+sandiatoss3: pesize=S</comment>
        <ntasks>
          <ntasks_atm>64</ntasks_atm>
          <ntasks_lnd>64</ntasks_lnd>
          <ntasks_rof>64</ntasks_rof>
          <ntasks_ice>64</ntasks_ice>
          <ntasks_ocn>64</ntasks_ocn>
          <ntasks_glc>64</ntasks_glc>
          <ntasks_wav>64</ntasks_wav>
          <ntasks_cpl>64</ntasks_cpl>
        </ntasks>
      </pes>
    </mach>
    <mach name="mappy|sandiatoss3">
      <pes compset="2000_DATM%QIA_DLND%GPCC_SICE_SOCN_MOSART_SGLC_SWAV" pesize="any">
        <comment>allactive+mappy: any grid, active MOSART</comment>
        <ntasks>
          <ntasks_atm>-1</ntasks_atm>
          <ntasks_lnd>-1</ntasks_lnd>
          <ntasks_rof>-1</ntasks_rof>
          <ntasks_ice>-1</ntasks_ice>
          <ntasks_ocn>-1</ntasks_ocn>
          <ntasks_glc>-1</ntasks_glc>
          <ntasks_wav>-1</ntasks_wav>
          <ntasks_cpl>-1</ntasks_cpl>
        </ntasks>
      </pes>
    </mach>
  </grid> <!-- end grid name="any" -->
  <grid name="a%ne30np4_">
    <mach name="cori-haswell">
      <pes compset="EAM.+ELM.+MPASSI.+MPASO.+MOSART.+SGLC.+SWAV" pesize="any">
        <comment>"185 nodes, 32x1, ~5sypd (wmod185)"</comment>
        <ntasks>
          <ntasks_atm>5400</ntasks_atm>
          <ntasks_lnd>608</ntasks_lnd>
          <ntasks_rof>608</ntasks_rof>
          <ntasks_ice>3200</ntasks_ice>
          <ntasks_ocn>512</ntasks_ocn>
          <ntasks_glc>32</ntasks_glc>
          <ntasks_wav>32</ntasks_wav>
          <ntasks_cpl>4800</ntasks_cpl>
        </ntasks>
        <rootpe>
          <rootpe_atm>0</rootpe_atm>
          <rootpe_lnd>4800</rootpe_lnd>
          <rootpe_rof>4800</rootpe_rof>
          <rootpe_ice>0</rootpe_ice>
          <rootpe_ocn>5408</rootpe_ocn>
          <rootpe_glc>0</rootpe_glc>
          <rootpe_wav>0</rootpe_wav>
          <rootpe_cpl>0</rootpe_cpl>
        </rootpe>
      </pes>
      <pes compset="EAM.+ELM.+MPASSI.+MPASO.+MOSART.+SGLC.+SWAV" pesize="S">
        <comment>"15 nodes, 32x1, ~.5sypd (wmod015)"</comment>
        <ntasks>
          <ntasks_atm>288</ntasks_atm>
          <ntasks_lnd>32</ntasks_lnd>
          <ntasks_rof>32</ntasks_rof>
          <ntasks_ice>256</ntasks_ice>
          <ntasks_ocn>192</ntasks_ocn>
          <ntasks_glc>32</ntasks_glc>
          <ntasks_wav>32</ntasks_wav>
          <ntasks_cpl>288</ntasks_cpl>
        </ntasks>
        <rootpe>
          <rootpe_atm>0</rootpe_atm>
          <rootpe_lnd>256</rootpe_lnd>
          <rootpe_rof>256</rootpe_rof>
          <rootpe_ice>0</rootpe_ice>
          <rootpe_ocn>288</rootpe_ocn>
          <rootpe_glc>0</rootpe_glc>
          <rootpe_wav>0</rootpe_wav>
          <rootpe_cpl>0</rootpe_cpl>
        </rootpe>
      </pes>
    </mach>
    <mach name="cori-knl">
      <pes compset=".*EAM.+ELM.+MPASSI.+MPASO.+MOSART.*" pesize="L">
        <comment>"cori-knl ne30 coupled compest on 105 nodes, 64x1 (2 threads CPL/OCN/ICE), (kmod125) sypd=3.6"</comment>
        <MAX_MPITASKS_PER_NODE>64</MAX_MPITASKS_PER_NODE>
        <MAX_TASKS_PER_NODE>128</MAX_TASKS_PER_NODE>
        <ntasks>
          <ntasks_atm>6080</ntasks_atm>
          <ntasks_lnd>822</ntasks_lnd>
          <ntasks_rof>128</ntasks_rof>
          <ntasks_ice>5120</ntasks_ice>
          <ntasks_ocn>640</ntasks_ocn>
          <ntasks_glc>64</ntasks_glc>
          <ntasks_wav>64</ntasks_wav>
          <ntasks_cpl>5952</ntasks_cpl>
        </ntasks>
        <nthrds>
          <nthrds_atm>1</nthrds_atm>
          <nthrds_lnd>1</nthrds_lnd>
          <nthrds_rof>2</nthrds_rof>
          <nthrds_ice>2</nthrds_ice>
          <nthrds_ocn>2</nthrds_ocn>
          <nthrds_glc>1</nthrds_glc>
          <nthrds_wav>1</nthrds_wav>
          <nthrds_cpl>2</nthrds_cpl>
        </nthrds>
        <rootpe>
          <rootpe_atm>0</rootpe_atm>
          <rootpe_lnd>5120</rootpe_lnd>
          <rootpe_rof>5952</rootpe_rof>
          <rootpe_ice>0</rootpe_ice>
          <rootpe_ocn>6080</rootpe_ocn>
          <rootpe_glc>0</rootpe_glc>
          <rootpe_wav>0</rootpe_wav>
          <rootpe_cpl>0</rootpe_cpl>
        </rootpe>
      </pes>
      <pes compset=".*EAM.+ELM.+MPASSI.+MPASO.+MOSART.*" pesize="any">
        <comment>"cori-knl ne30 coupled compest on 50 nodes, 67x2, (kmod060b) sypd=2.79"</comment>
        <MAX_MPITASKS_PER_NODE>67</MAX_MPITASKS_PER_NODE>
        <MAX_TASKS_PER_NODE>268</MAX_TASKS_PER_NODE>
        <ntasks>
          <ntasks_atm>2700</ntasks_atm>
          <ntasks_lnd>268</ntasks_lnd>
          <ntasks_rof>134</ntasks_rof>
          <ntasks_ice>2560</ntasks_ice>
          <ntasks_ocn>335</ntasks_ocn>
          <ntasks_glc>67</ntasks_glc>
          <ntasks_wav>67</ntasks_wav>
          <ntasks_cpl>2881</ntasks_cpl>
        </ntasks>
        <nthrds>
          <nthrds_atm>2</nthrds_atm>
          <nthrds_lnd>2</nthrds_lnd>
          <nthrds_rof>2</nthrds_rof>
          <nthrds_ice>2</nthrds_ice>
          <nthrds_ocn>2</nthrds_ocn>
          <nthrds_glc>1</nthrds_glc>
          <nthrds_wav>1</nthrds_wav>
          <nthrds_cpl>2</nthrds_cpl>
        </nthrds>
        <rootpe>
          <rootpe_atm>0</rootpe_atm>
          <rootpe_lnd>2613</rootpe_lnd>
          <rootpe_rof>2881</rootpe_rof>
          <rootpe_ice>0</rootpe_ice>
          <rootpe_ocn>3015</rootpe_ocn>
          <rootpe_glc>0</rootpe_glc>
          <rootpe_wav>0</rootpe_wav>
          <rootpe_cpl>0</rootpe_cpl>
        </rootpe>
      </pes>
      <pes compset=".*EAM.+ELM.+MPASSI.+MPASO.+MOSART.*" pesize="S">
        <comment>"cori-knl ne30 coupled compest on 26 nodes, 67x2, (kmod031b) sypd=1.79"</comment>
        <MAX_MPITASKS_PER_NODE>67</MAX_MPITASKS_PER_NODE>
        <MAX_TASKS_PER_NODE>134</MAX_TASKS_PER_NODE>
        <ntasks>
          <ntasks_atm>1350</ntasks_atm>
          <ntasks_lnd>670</ntasks_lnd>
          <ntasks_rof>64</ntasks_rof>
          <ntasks_ice>1350</ntasks_ice>
          <ntasks_ocn>268</ntasks_ocn>
          <ntasks_glc>67</ntasks_glc>
          <ntasks_wav>67</ntasks_wav>
          <ntasks_cpl>1350</ntasks_cpl>
        </ntasks>
        <nthrds>
          <nthrds_atm>2</nthrds_atm>
          <nthrds_lnd>2</nthrds_lnd>
          <nthrds_rof>2</nthrds_rof>
          <nthrds_ice>2</nthrds_ice>
          <nthrds_ocn>2</nthrds_ocn>
          <nthrds_glc>1</nthrds_glc>
          <nthrds_wav>1</nthrds_wav>
          <nthrds_cpl>2</nthrds_cpl>
        </nthrds>
        <rootpe>
          <rootpe_atm>0</rootpe_atm>
          <rootpe_lnd>0</rootpe_lnd>
          <rootpe_rof>1407</rootpe_rof>
          <rootpe_ice>0</rootpe_ice>
          <rootpe_ocn>1474</rootpe_ocn>
          <rootpe_glc>0</rootpe_glc>
          <rootpe_wav>0</rootpe_wav>
          <rootpe_cpl>0</rootpe_cpl>
        </rootpe>
      </pes>
      <pes compset=".*EAM.+ELM.+MPASSI.+MPASO.+MOSART.*" pesize="T">
        <comment>"cori-knl ne30 coupled compest on 17 nodes, 67x4, (kmod017) sypd=1.12"</comment>
        <MAX_MPITASKS_PER_NODE>67</MAX_MPITASKS_PER_NODE>
        <MAX_TASKS_PER_NODE>268</MAX_TASKS_PER_NODE>
        <ntasks>
          <ntasks_atm>737</ntasks_atm>
          <ntasks_lnd>670</ntasks_lnd>
          <ntasks_rof>64</ntasks_rof>
          <ntasks_ice>640</ntasks_ice>
          <ntasks_ocn>384</ntasks_ocn>
          <ntasks_glc>67</ntasks_glc>
          <ntasks_wav>67</ntasks_wav>
          <ntasks_cpl>737</ntasks_cpl>
        </ntasks>
        <nthrds>
          <nthrds_atm>4</nthrds_atm>
          <nthrds_lnd>2</nthrds_lnd>
          <nthrds_rof>2</nthrds_rof>
          <nthrds_ice>2</nthrds_ice>
          <nthrds_ocn>2</nthrds_ocn>
          <nthrds_glc>1</nthrds_glc>
          <nthrds_wav>1</nthrds_wav>
          <nthrds_cpl>2</nthrds_cpl>
        </nthrds>
        <rootpe>
          <rootpe_atm>0</rootpe_atm>
          <rootpe_lnd>0</rootpe_lnd>
          <rootpe_rof>670</rootpe_rof>
          <rootpe_ice>0</rootpe_ice>
          <rootpe_ocn>737</rootpe_ocn>
          <rootpe_glc>0</rootpe_glc>
          <rootpe_wav>0</rootpe_wav>
          <rootpe_cpl>0</rootpe_cpl>
        </rootpe>
      </pes>
    </mach>
  </grid>
  <grid name="a%ne30np4_l%.+_oi%oEC60to30v3">
    <mach name="anvil|bebop">
      <pes compset=".*EAM.+ELM.+MPASSI.+MPASO.+MOSART.+SGLC.+SWAV" pesize="S">
        <comment> A_WCYCL*/ne30_oECv3 on 29 nodes pure-MPI, sypd=2.88 </comment>
        <ntasks>
          <ntasks_atm>900</ntasks_atm>
          <ntasks_lnd>180</ntasks_lnd>
          <ntasks_rof>180</ntasks_rof>
          <ntasks_ice>720</ntasks_ice>
          <ntasks_cpl>720</ntasks_cpl>
          <ntasks_ocn>144</ntasks_ocn>
        </ntasks>
        <rootpe>
          <rootpe_lnd>720</rootpe_lnd>
          <rootpe_rof>720</rootpe_rof>
          <rootpe_ocn>900</rootpe_ocn>
        </rootpe>
      </pes>
      <pes compset=".*EAM.+ELM.+MPASSI.+MPASO.+MOSART.+SGLC.+SWAV" pesize="any">
        <comment> A_WCYCL*/ne30_oECv3 on 44 nodes pure-MPI, sypd=4.05 </comment>
        <ntasks>
          <ntasks_atm>1350</ntasks_atm>
          <ntasks_lnd>72</ntasks_lnd>
          <ntasks_rof>72</ntasks_rof>
          <ntasks_ice>1296</ntasks_ice>
          <ntasks_cpl>1296</ntasks_cpl>
          <ntasks_ocn>216</ntasks_ocn>
        </ntasks>
        <rootpe>
          <rootpe_lnd>1296</rootpe_lnd>
          <rootpe_rof>1296</rootpe_rof>
          <rootpe_ocn>1368</rootpe_ocn>
        </rootpe>
      </pes>
      <pes compset=".*EAM.+ELM.+MPASSI.+MPASO.+MOSART.+SGLC.+SWAV" pesize="L">
        <comment> A_WCYCL*/ne30_oECv3 on 84 nodes pure-MPI, sypd=5.40 </comment>
        <ntasks>
          <ntasks_atm>2700</ntasks_atm>
          <ntasks_lnd>108</ntasks_lnd>
          <ntasks_rof>108</ntasks_rof>
          <ntasks_ice>2592</ntasks_ice>
          <ntasks_cpl>2592</ntasks_cpl>
          <ntasks_ocn>324</ntasks_ocn>
        </ntasks>
        <rootpe>
          <rootpe_lnd>2592</rootpe_lnd>
          <rootpe_rof>2592</rootpe_rof>
          <rootpe_ocn>2700</rootpe_ocn>
        </rootpe>
      </pes>
    </mach>
    <mach name="theta">
      <pes compset=".*EAM.+ELM.+MPASSI.+MPASO.+MOSART.+SGLC.+SWAV" pesize="XS">
        <comment>ne30-wcycl on 8 nodes</comment>
        <MAX_TASKS_PER_NODE>128</MAX_TASKS_PER_NODE>
        <MAX_MPITASKS_PER_NODE>64</MAX_MPITASKS_PER_NODE>
        <ntasks>
          <ntasks_atm>338</ntasks_atm>
          <ntasks_lnd>128</ntasks_lnd>
          <ntasks_rof>128</ntasks_rof>
          <ntasks_ice>256</ntasks_ice>
          <ntasks_ocn>128</ntasks_ocn>
          <ntasks_cpl>256</ntasks_cpl>
          <ntasks_glc>1</ntasks_glc>
          <ntasks_wav>1</ntasks_wav>
        </ntasks>
        <rootpe>
          <rootpe_atm>0</rootpe_atm>
          <rootpe_lnd>256</rootpe_lnd>
          <rootpe_rof>256</rootpe_rof>
          <rootpe_ice>0</rootpe_ice>
          <rootpe_ocn>384</rootpe_ocn>
          <rootpe_cpl>0</rootpe_cpl>
          <rootpe_glc>0</rootpe_glc>
          <rootpe_wav>0</rootpe_wav>
        </rootpe>
      </pes>
      <pes compset=".*EAM.+ELM.+MPASSI.+MPASO.+MOSART.+SGLC.+SWAV" pesize="any">
        <comment>ne30-wcycl on 128 nodes</comment>
        <MAX_TASKS_PER_NODE>128</MAX_TASKS_PER_NODE>
        <MAX_MPITASKS_PER_NODE>64</MAX_MPITASKS_PER_NODE>
        <ntasks>
          <ntasks_atm>5400</ntasks_atm>
          <ntasks_lnd>640</ntasks_lnd>
          <ntasks_rof>640</ntasks_rof>
          <ntasks_ice>2752</ntasks_ice>
          <ntasks_ocn>2752</ntasks_ocn>
          <ntasks_cpl>5400</ntasks_cpl>
          <ntasks_glc>1</ntasks_glc>
          <ntasks_wav>1</ntasks_wav>
        </ntasks>
        <rootpe>
          <rootpe_atm>0</rootpe_atm>
          <rootpe_lnd>4800</rootpe_lnd>
          <rootpe_rof>4800</rootpe_rof>
          <rootpe_ice>0</rootpe_ice>
          <rootpe_ocn>5440</rootpe_ocn>
          <rootpe_cpl>0</rootpe_cpl>
          <rootpe_glc>0</rootpe_glc>
          <rootpe_wav>0</rootpe_wav>
        </rootpe>
      </pes>
    </mach>
    <mach name="compy">
      <pes compset=".*EAM.+ELM.+MPASSI.+MPASO.+MOSART.+" pesize="S">
        <comment> -compset A_WCYCL* -res ne30_oEC* on 27 nodes pure-MPI </comment>
        <ntasks>
          <ntasks_atm>900</ntasks_atm>
          <ntasks_lnd>900</ntasks_lnd>
          <ntasks_rof>900</ntasks_rof>
          <ntasks_ice>900</ntasks_ice>
          <ntasks_ocn>160</ntasks_ocn>
          <ntasks_cpl>900</ntasks_cpl>
        </ntasks>
        <rootpe>
          <rootpe_atm>0</rootpe_atm>
          <rootpe_lnd>0</rootpe_lnd>
          <rootpe_rof>0</rootpe_rof>
          <rootpe_ice>0</rootpe_ice>
          <rootpe_ocn>920</rootpe_ocn>
          <rootpe_cpl>0</rootpe_cpl>
        </rootpe>
      </pes>
      <pes compset=".*EAM.+ELM.+MPASSI.+MPASO.+MOSART.+" pesize="any">
        <comment> -compset A_WCYCL* -res ne30_oEC* on 40 nodes pure-MPI </comment>
        <ntasks>
          <ntasks_atm>1350</ntasks_atm>
          <ntasks_lnd>1350</ntasks_lnd>
          <ntasks_rof>1350</ntasks_rof>
          <ntasks_ice>1350</ntasks_ice>
          <ntasks_ocn>240</ntasks_ocn>
          <ntasks_cpl>1350</ntasks_cpl>
        </ntasks>
        <rootpe>
          <rootpe_atm>0</rootpe_atm>
          <rootpe_lnd>0</rootpe_lnd>
          <rootpe_rof>0</rootpe_rof>
          <rootpe_ice>0</rootpe_ice>
          <rootpe_ocn>1360</rootpe_ocn>
          <rootpe_cpl>0</rootpe_cpl>
        </rootpe>
      </pes>
      <pes compset=".*EAM.+ELM.+MPASSI.+MPASO.+MOSART.+" pesize="L">
        <comment> -compset A_WCYCL* -res ne30_oEC* on 80 nodes pure-MPI </comment>
        <ntasks>
          <ntasks_atm>2700</ntasks_atm>
          <ntasks_lnd>2700</ntasks_lnd>
          <ntasks_rof>2700</ntasks_rof>
          <ntasks_ice>2700</ntasks_ice>
          <ntasks_ocn>480</ntasks_ocn>
          <ntasks_cpl>2700</ntasks_cpl>
        </ntasks>
        <rootpe>
          <rootpe_atm>0</rootpe_atm>
          <rootpe_lnd>0</rootpe_lnd>
          <rootpe_rof>0</rootpe_rof>
          <rootpe_ice>0</rootpe_ice>
          <rootpe_ocn>2720</rootpe_ocn>
          <rootpe_cpl>0</rootpe_cpl>
        </rootpe>
      </pes>
      <pes compset=".*EAM.+ELM.+MPASSI.+MPASO.+MOSART.+" pesize="XL">
        <comment> -compset A_WCYCL* -res ne30_oEC* on 160 nodes pure-MPI </comment>
        <ntasks>
          <ntasks_atm>5400</ntasks_atm>
          <ntasks_lnd>5400</ntasks_lnd>
          <ntasks_rof>5400</ntasks_rof>
          <ntasks_ice>5400</ntasks_ice>
          <ntasks_ocn>1000</ntasks_ocn>
          <ntasks_cpl>5400</ntasks_cpl>
        </ntasks>
        <rootpe>
          <rootpe_atm>0</rootpe_atm>
          <rootpe_lnd>0</rootpe_lnd>
          <rootpe_rof>0</rootpe_rof>
          <rootpe_ice>0</rootpe_ice>
          <rootpe_ocn>5400</rootpe_ocn>
          <rootpe_cpl>0</rootpe_cpl>
        </rootpe>
      </pes>
    </mach>
  </grid>
  <grid name="a%ne120np4_l%ne120np4_oi%oRRS15to5_r%r0.+_m%oRRS15to5_g%null_w%null">
    <mach name="cori-haswell">
      <pes compset="EAM.+ELM.+MPASSI.+MPASO.+MOSART.+SGLC.+SWAV" pesize="any">
        <comment>none</comment>
        <ntasks>
          <ntasks_atm>9600</ntasks_atm>
          <ntasks_lnd>9600</ntasks_lnd>
          <ntasks_rof>9600</ntasks_rof>
          <ntasks_ice>9600</ntasks_ice>
          <ntasks_ocn>9600</ntasks_ocn>
          <ntasks_glc>9600</ntasks_glc>
          <ntasks_wav>1</ntasks_wav>
          <ntasks_cpl>9600</ntasks_cpl>
        </ntasks>
      </pes>
    </mach>
  </grid>
  <grid name="a%ne120np4">
    <mach name="theta">
      <pes compset=".*EAM.+ELM.+MPASSI.+MPASO.+MOSART.*" pesize="any">
        <comment>ne120-wcycl on 145 nodes, MPI-only</comment>
        <MAX_TASKS_PER_NODE>64</MAX_TASKS_PER_NODE>
        <MAX_MPITASKS_PER_NODE>64</MAX_MPITASKS_PER_NODE>
        <ntasks>
          <ntasks_atm>7200</ntasks_atm>
          <ntasks_cpl>7200</ntasks_cpl>
          <ntasks_ice>6400</ntasks_ice>
          <ntasks_lnd>832</ntasks_lnd>
          <ntasks_rof>832</ntasks_rof>
          <ntasks_ocn>2048</ntasks_ocn>
          <ntasks_glc>1</ntasks_glc>
          <ntasks_wav>1</ntasks_wav>
        </ntasks>
        <rootpe>
          <rootpe_atm>0</rootpe_atm>
          <rootpe_cpl>0</rootpe_cpl>
          <rootpe_ice>0</rootpe_ice>
          <rootpe_lnd>6400</rootpe_lnd>
          <rootpe_rof>6400</rootpe_rof>
          <rootpe_ocn>7232</rootpe_ocn>
          <rootpe_glc>0</rootpe_glc>
          <rootpe_wav>0</rootpe_wav>
        </rootpe>
      </pes>
      <pes compset=".*EAM.+ELM.+MPASSI.+MPASO.+MOSART.*" pesize="MT">
        <comment>ne120-wcycl on 145 nodes, threaded</comment>
        <MAX_TASKS_PER_NODE>256</MAX_TASKS_PER_NODE>
        <MAX_MPITASKS_PER_NODE>64</MAX_MPITASKS_PER_NODE>
        <ntasks>
          <ntasks_atm>7200</ntasks_atm>
          <ntasks_cpl>7200</ntasks_cpl>
          <ntasks_ice>6400</ntasks_ice>
          <ntasks_lnd>832</ntasks_lnd>
          <ntasks_rof>832</ntasks_rof>
          <ntasks_ocn>2048</ntasks_ocn>
          <ntasks_glc>1</ntasks_glc>
          <ntasks_wav>1</ntasks_wav>
        </ntasks>
        <nthrds>
          <nthrds_atm>4</nthrds_atm>
          <nthrds_cpl>1</nthrds_cpl>
          <nthrds_ice>2</nthrds_ice>
          <nthrds_lnd>4</nthrds_lnd>
          <nthrds_rof>4</nthrds_rof>
          <nthrds_ocn>4</nthrds_ocn>
          <nthrds_glc>1</nthrds_glc>
          <nthrds_wav>1</nthrds_wav>
        </nthrds>
        <rootpe>
          <rootpe_atm>0</rootpe_atm>
          <rootpe_cpl>0</rootpe_cpl>
          <rootpe_ice>0</rootpe_ice>
          <rootpe_lnd>6400</rootpe_lnd>
          <rootpe_rof>6400</rootpe_rof>
          <rootpe_ocn>7232</rootpe_ocn>
          <rootpe_glc>0</rootpe_glc>
          <rootpe_wav>0</rootpe_wav>
        </rootpe>
      </pes>
      <pes compset=".*EAM.+ELM.+MPASSI.+MPASO.+MOSART.*" pesize="L">
        <comment>ne120 coupled-compset on 466 nodes</comment>
        <MAX_TASKS_PER_NODE>64</MAX_TASKS_PER_NODE>
        <MAX_MPITASKS_PER_NODE>64</MAX_MPITASKS_PER_NODE>
        <ntasks>
          <ntasks_atm>21600</ntasks_atm>
          <ntasks_cpl>16384</ntasks_cpl>
          <ntasks_ice>16384</ntasks_ice>
          <ntasks_lnd>5248</ntasks_lnd>
          <ntasks_rof>5248</ntasks_rof>
          <ntasks_ocn>8192</ntasks_ocn>
          <ntasks_glc>1</ntasks_glc>
          <ntasks_wav>1</ntasks_wav>
        </ntasks>
        <rootpe>
          <rootpe_atm>0</rootpe_atm>
          <rootpe_cpl>0</rootpe_cpl>
          <rootpe_ice>0</rootpe_ice>
          <rootpe_lnd>16384</rootpe_lnd>
          <rootpe_rof>16384</rootpe_rof>
          <rootpe_ocn>21632</rootpe_ocn>
          <rootpe_glc>0</rootpe_glc>
          <rootpe_wav>0</rootpe_wav>
        </rootpe>
      </pes>
      <pes compset=".*EAM.+ELM.+MPASSI.+MPASO.+MOSART.*" pesize="XL">
        <comment>ne120-wcycl on 863 nodes, MPI-only</comment>
        <MAX_TASKS_PER_NODE>64</MAX_TASKS_PER_NODE>
        <MAX_MPITASKS_PER_NODE>64</MAX_MPITASKS_PER_NODE>
        <ntasks>
          <ntasks_atm>43200</ntasks_atm>
          <ntasks_cpl>43200</ntasks_cpl>
          <ntasks_ice>24000</ntasks_ice>
          <ntasks_lnd>4800</ntasks_lnd>
          <ntasks_rof>4800</ntasks_rof>
          <ntasks_ocn>12000</ntasks_ocn>
          <ntasks_glc>1</ntasks_glc>
          <ntasks_wav>1</ntasks_wav>
        </ntasks>
        <rootpe>
          <rootpe_atm>0</rootpe_atm>
          <rootpe_cpl>0</rootpe_cpl>
          <rootpe_ice>0</rootpe_ice>
          <rootpe_lnd>38400</rootpe_lnd>
          <rootpe_rof>33600</rootpe_rof>
          <rootpe_ocn>43200</rootpe_ocn>
          <rootpe_glc>0</rootpe_glc>
          <rootpe_wav>0</rootpe_wav>
        </rootpe>
      </pes>
      <pes compset=".*EAM.+ELM.+MPASSI.+MPASO.+MOSART.*" pesize="XLT">
        <comment>ne120-wcycl on 863 nodes, threaded</comment>
        <MAX_TASKS_PER_NODE>128</MAX_TASKS_PER_NODE>
        <MAX_MPITASKS_PER_NODE>64</MAX_MPITASKS_PER_NODE>
        <ntasks>
          <ntasks_atm>43200</ntasks_atm>
          <ntasks_cpl>43200</ntasks_cpl>
          <ntasks_ice>24000</ntasks_ice>
          <ntasks_lnd>4800</ntasks_lnd>
          <ntasks_rof>4800</ntasks_rof>
          <ntasks_ocn>12000</ntasks_ocn>
          <ntasks_glc>1</ntasks_glc>
          <ntasks_wav>1</ntasks_wav>
        </ntasks>
        <nthrds>
          <nthrds_atm>2</nthrds_atm>
          <nthrds_cpl>1</nthrds_cpl>
          <nthrds_ice>2</nthrds_ice>
          <nthrds_lnd>2</nthrds_lnd>
          <nthrds_rof>2</nthrds_rof>
          <nthrds_ocn>2</nthrds_ocn>
          <nthrds_glc>1</nthrds_glc>
          <nthrds_wav>1</nthrds_wav>
        </nthrds>
        <rootpe>
          <rootpe_atm>0</rootpe_atm>
          <rootpe_cpl>0</rootpe_cpl>
          <rootpe_ice>0</rootpe_ice>
          <rootpe_lnd>38400</rootpe_lnd>
          <rootpe_rof>33600</rootpe_rof>
          <rootpe_ocn>43200</rootpe_ocn>
          <rootpe_glc>0</rootpe_glc>
          <rootpe_wav>0</rootpe_wav>
        </rootpe>
      </pes>
      <pes compset=".*EAM.+ELM.+MPASSI.+MPASO.+MOSART.*" pesize="XLT2">
        <comment>ne120-wcycl on 825 nodes, threaded, 32 tasks/node</comment>
        <MAX_TASKS_PER_NODE>128</MAX_TASKS_PER_NODE>
        <MAX_MPITASKS_PER_NODE>32</MAX_MPITASKS_PER_NODE>
        <ntasks>
          <ntasks_atm>21600</ntasks_atm>
          <ntasks_cpl>21600</ntasks_cpl>
          <ntasks_ice>9600</ntasks_ice>
          <ntasks_lnd>4800</ntasks_lnd>
          <ntasks_rof>4800</ntasks_rof>
          <ntasks_ocn>4800</ntasks_ocn>
          <ntasks_glc>1</ntasks_glc>
          <ntasks_wav>1</ntasks_wav>
        </ntasks>
        <nthrds>
          <nthrds_atm>4</nthrds_atm>
          <nthrds_cpl>4</nthrds_cpl>
          <nthrds_ice>4</nthrds_ice>
          <nthrds_lnd>4</nthrds_lnd>
          <nthrds_rof>4</nthrds_rof>
          <nthrds_ocn>4</nthrds_ocn>
          <nthrds_glc>1</nthrds_glc>
          <nthrds_wav>1</nthrds_wav>
        </nthrds>
        <rootpe>
          <rootpe_atm>0</rootpe_atm>
          <rootpe_cpl>0</rootpe_cpl>
          <rootpe_ice>0</rootpe_ice>
          <rootpe_lnd>16800</rootpe_lnd>
          <rootpe_rof>12000</rootpe_rof>
          <rootpe_ocn>21600</rootpe_ocn>
          <rootpe_glc>0</rootpe_glc>
          <rootpe_wav>0</rootpe_wav>
        </rootpe>
      </pes>
      <pes compset=".*EAM.+ELM.+MPASSI.+MPASO.+MOSART.*" pesize="XLT3">
        <comment>ne120-wcycl on 800 nodes, threaded, 32 tasks/node</comment>
        <MAX_TASKS_PER_NODE>128</MAX_TASKS_PER_NODE>
        <MAX_MPITASKS_PER_NODE>32</MAX_MPITASKS_PER_NODE>
        <ntasks>
          <ntasks_atm>21600</ntasks_atm>
          <ntasks_cpl>21600</ntasks_cpl>
          <ntasks_ice>12000</ntasks_ice>
          <ntasks_lnd>4800</ntasks_lnd>
          <ntasks_rof>4800</ntasks_rof>
          <ntasks_ocn>4000</ntasks_ocn>
          <ntasks_glc>1</ntasks_glc>
          <ntasks_wav>1</ntasks_wav>
        </ntasks>
        <nthrds>
          <nthrds_atm>4</nthrds_atm>
          <nthrds_cpl>4</nthrds_cpl>
          <nthrds_ice>4</nthrds_ice>
          <nthrds_lnd>4</nthrds_lnd>
          <nthrds_rof>4</nthrds_rof>
          <nthrds_ocn>4</nthrds_ocn>
          <nthrds_glc>1</nthrds_glc>
          <nthrds_wav>1</nthrds_wav>
        </nthrds>
        <rootpe>
          <rootpe_atm>0</rootpe_atm>
          <rootpe_cpl>0</rootpe_cpl>
          <rootpe_ice>0</rootpe_ice>
          <rootpe_lnd>16800</rootpe_lnd>
          <rootpe_rof>12000</rootpe_rof>
          <rootpe_ocn>21600</rootpe_ocn>
          <rootpe_glc>0</rootpe_glc>
          <rootpe_wav>0</rootpe_wav>
        </rootpe>
      </pes>
    </mach>
    <mach name="cori-knl">
      <pes compset=".*EAM.+ELM.+MPASSI.+MPASO.+MOSART.*" pesize="L">
        <comment>cori-knl ne120 coupled compset on 1025 nodes, 33x8, (hmod1025vc) s=1.0</comment>
        <MAX_MPITASKS_PER_NODE>33</MAX_MPITASKS_PER_NODE>
        <MAX_TASKS_PER_NODE>264</MAX_TASKS_PER_NODE>
        <ntasks>
          <ntasks_atm>29007</ntasks_atm>
          <ntasks_cpl>27852</ntasks_cpl>
          <ntasks_ice>19200</ntasks_ice>
          <ntasks_lnd>4950</ntasks_lnd>
          <ntasks_rof>1155</ntasks_rof>
          <ntasks_ocn>4800</ntasks_ocn>
          <ntasks_glc>33</ntasks_glc>
          <ntasks_wav>33</ntasks_wav>
        </ntasks>
        <nthrds>
          <nthrds_atm>4</nthrds_atm>
          <nthrds_cpl>4</nthrds_cpl>
          <nthrds_ice>4</nthrds_ice>
          <nthrds_lnd>2</nthrds_lnd>
          <nthrds_rof>2</nthrds_rof>
          <nthrds_ocn>4</nthrds_ocn>
          <nthrds_glc>1</nthrds_glc>
          <nthrds_wav>1</nthrds_wav>
        </nthrds>
        <rootpe>
          <rootpe_atm>0</rootpe_atm>
          <rootpe_cpl>0</rootpe_cpl>
          <rootpe_ice>0</rootpe_ice>
          <rootpe_lnd>19800</rootpe_lnd>
          <rootpe_rof>27852</rootpe_rof>
          <rootpe_ocn>29007</rootpe_ocn>
          <rootpe_glc>0</rootpe_glc>
          <rootpe_wav>0</rootpe_wav>
        </rootpe>
      </pes>
      <pes compset=".*EAM.+ELM.+MPASSI.+MPASO.+MOSART.*" pesize="any">
        <comment>cori-knl ne120 coupled-compset on 448 nodes, 33x8, (hmod448b) sypd=0.69 wcosplite s=0.54</comment>
        <MAX_MPITASKS_PER_NODE>33</MAX_MPITASKS_PER_NODE>
        <MAX_TASKS_PER_NODE>264</MAX_TASKS_PER_NODE>
        <ntasks>
          <ntasks_atm>12375</ntasks_atm>
          <ntasks_cpl>11880</ntasks_cpl>
          <ntasks_ice>9600</ntasks_ice>
          <ntasks_lnd>2277</ntasks_lnd>
          <ntasks_rof>495</ntasks_rof>
          <ntasks_ocn>2400</ntasks_ocn>
          <ntasks_glc>33</ntasks_glc>
          <ntasks_wav>33</ntasks_wav>
        </ntasks>
        <nthrds>
          <nthrds_atm>4</nthrds_atm>
          <nthrds_cpl>4</nthrds_cpl>
          <nthrds_ice>4</nthrds_ice>
          <nthrds_lnd>2</nthrds_lnd>
          <nthrds_rof>2</nthrds_rof>
          <nthrds_ocn>4</nthrds_ocn>
          <nthrds_glc>1</nthrds_glc>
          <nthrds_wav>1</nthrds_wav>
        </nthrds>
        <rootpe>
          <rootpe_atm>0</rootpe_atm>
          <rootpe_cpl>0</rootpe_cpl>
          <rootpe_ice>0</rootpe_ice>
          <rootpe_lnd>9603</rootpe_lnd>
          <rootpe_rof>11880</rootpe_rof>
          <rootpe_ocn>12375</rootpe_ocn>
          <rootpe_glc>0</rootpe_glc>
          <rootpe_wav>0</rootpe_wav>
        </rootpe>
      </pes>
      <pes compset=".*EAM.+ELM.+MPASSI.+MPASO.+MOSART.*" pesize="S">
        <comment>cori-knl ne120 coupled-compset on 207 nodes, 33x8, (hmod207) sypd=0.37</comment>
        <MAX_MPITASKS_PER_NODE>33</MAX_MPITASKS_PER_NODE>
        <MAX_TASKS_PER_NODE>264</MAX_TASKS_PER_NODE>
        <ntasks>
          <ntasks_atm>5610</ntasks_atm>
          <ntasks_cpl>4620</ntasks_cpl>
          <ntasks_ice>5584</ntasks_ice>
          <ntasks_lnd>4620</ntasks_lnd>
          <ntasks_rof>990</ntasks_rof>
          <ntasks_ocn>1200</ntasks_ocn>
          <ntasks_glc>33</ntasks_glc>
          <ntasks_wav>33</ntasks_wav>
        </ntasks>
        <nthrds>
          <nthrds_atm>8</nthrds_atm>
          <nthrds_cpl>8</nthrds_cpl>
          <nthrds_ice>4</nthrds_ice>
          <nthrds_lnd>4</nthrds_lnd>
          <nthrds_rof>2</nthrds_rof>
          <nthrds_ocn>4</nthrds_ocn>
          <nthrds_glc>1</nthrds_glc>
          <nthrds_wav>1</nthrds_wav>
        </nthrds>
        <rootpe>
          <rootpe_atm>0</rootpe_atm>
          <rootpe_cpl>0</rootpe_cpl>
          <rootpe_ice>0</rootpe_ice>
          <rootpe_lnd>0</rootpe_lnd>
          <rootpe_rof>4620</rootpe_rof>
          <rootpe_ocn>5610</rootpe_ocn>
          <rootpe_glc>0</rootpe_glc>
          <rootpe_wav>0</rootpe_wav>
        </rootpe>
      </pes>
      <pes compset=".*EAM.+ELM.+MPASSI.+MPASO.+MOSART.*" pesize="T">
        <comment>cori-knl ne120 coupled-compset on 131 nodes, 33x8, (hmod131) sypd=0.25</comment>
        <MAX_MPITASKS_PER_NODE>33</MAX_MPITASKS_PER_NODE>
        <MAX_TASKS_PER_NODE>264</MAX_TASKS_PER_NODE>
        <ntasks>
          <ntasks_atm>3333</ntasks_atm>
          <ntasks_cpl>3333</ntasks_cpl>
          <ntasks_ice>3200</ntasks_ice>
          <ntasks_lnd>2871</ntasks_lnd>
          <ntasks_rof>462</ntasks_rof>
          <ntasks_ocn>960</ntasks_ocn>
          <ntasks_glc>33</ntasks_glc>
          <ntasks_wav>33</ntasks_wav>
        </ntasks>
        <nthrds>
          <nthrds_atm>8</nthrds_atm>
          <nthrds_cpl>8</nthrds_cpl>
          <nthrds_ice>4</nthrds_ice>
          <nthrds_lnd>4</nthrds_lnd>
          <nthrds_rof>4</nthrds_rof>
          <nthrds_ocn>4</nthrds_ocn>
          <nthrds_glc>1</nthrds_glc>
          <nthrds_wav>1</nthrds_wav>
        </nthrds>
        <rootpe>
          <rootpe_atm>0</rootpe_atm>
          <rootpe_cpl>0</rootpe_cpl>
          <rootpe_ice>0</rootpe_ice>
          <rootpe_lnd>0</rootpe_lnd>
          <rootpe_rof>2871</rootpe_rof>
          <rootpe_ocn>3333</rootpe_ocn>
          <rootpe_glc>0</rootpe_glc>
          <rootpe_wav>0</rootpe_wav>
        </rootpe>
      </pes>
    </mach>
    <mach name="compy">
      <pes compset=".*EAM.+ELM.+MPASSI.+MPASO.+MOSART.*" pesize="any">
        <comment>compy ne120 W-cycle on 310 nodes, 40x1, sypd=1.2</comment>
        <ntasks>
          <ntasks_atm>9600</ntasks_atm>
          <ntasks_cpl>9600</ntasks_cpl>
          <ntasks_ice>7200</ntasks_ice>
          <ntasks_ocn>2800</ntasks_ocn>
          <ntasks_lnd>2400</ntasks_lnd>
          <ntasks_rof>2400</ntasks_rof>
        </ntasks>
        <rootpe>
          <rootpe_atm>0</rootpe_atm>
          <rootpe_cpl>0</rootpe_cpl>
          <rootpe_ice>0</rootpe_ice>
          <rootpe_ocn>9600</rootpe_ocn>
          <rootpe_lnd>7200</rootpe_lnd>
          <rootpe_rof>7200</rootpe_rof>
        </rootpe>
      </pes>
    </mach>
  </grid>
  <grid name="a%ne30np4.pg2_l%.+_oi%EC30to60E2r2">
    <mach name="anvil">
      <pes compset=".*EAM.+ELM.+MPASSI.+MPASO.+MOSART.+_SESP$" pesize="S">
        <comment> --compset WCYCL* --res ne30pg2_EC30to60E2r2 on 25 nodes pure-MPI, ~5.4 sypd </comment>
        <ntasks>
          <ntasks_atm>675</ntasks_atm>
          <ntasks_lnd>36</ntasks_lnd>
          <ntasks_rof>36</ntasks_rof>
          <ntasks_ice>648</ntasks_ice>
          <ntasks_ocn>216</ntasks_ocn>
          <ntasks_cpl>684</ntasks_cpl>
        </ntasks>
        <rootpe>
          <rootpe_atm>0</rootpe_atm>
          <rootpe_lnd>648</rootpe_lnd>
          <rootpe_rof>648</rootpe_rof>
          <rootpe_ice>0</rootpe_ice>
          <rootpe_ocn>684</rootpe_ocn>
          <rootpe_cpl>0</rootpe_cpl>
        </rootpe>
      </pes>
      <pes compset=".*EAM.+ELM.+MPASSI.+MPASO.+MOSART.+_SESP$" pesize="M">
        <comment> --compset WCYCL* --res ne30pg2_EC30to60E2r2 on 48 nodes pure-MPI, ~9.4 sypd </comment>
        <ntasks>
          <ntasks_atm>1350</ntasks_atm>
          <ntasks_lnd>72</ntasks_lnd>
          <ntasks_rof>72</ntasks_rof>
          <ntasks_ice>1296</ntasks_ice>
          <ntasks_ocn>360</ntasks_ocn>
          <ntasks_cpl>1368</ntasks_cpl>
        </ntasks>
        <rootpe>
          <rootpe_atm>0</rootpe_atm>
          <rootpe_lnd>1296</rootpe_lnd>
          <rootpe_rof>1296</rootpe_rof>
          <rootpe_ice>0</rootpe_ice>
          <rootpe_ocn>1368</rootpe_ocn>
          <rootpe_cpl>0</rootpe_cpl>
        </rootpe>
      </pes>
      <pes compset=".*EAM.+ELM.+MPASSI.+MPASO.+MOSART.+_SESP$" pesize="L">
        <comment> --compset WCYCL* --res ne30pg2_EC30to60E2r2 on 90 nodes pure-MPI, ~12 sypd </comment>
        <ntasks>
          <ntasks_atm>2700</ntasks_atm>
          <ntasks_lnd>180</ntasks_lnd>
          <ntasks_rof>180</ntasks_rof>
          <ntasks_ice>2520</ntasks_ice>
          <ntasks_ocn>540</ntasks_ocn>
          <ntasks_cpl>2700</ntasks_cpl>
        </ntasks>
        <rootpe>
          <rootpe_atm>0</rootpe_atm>
          <rootpe_lnd>2520</rootpe_lnd>
          <rootpe_rof>2520</rootpe_rof>
          <rootpe_ice>0</rootpe_ice>
          <rootpe_ocn>2700</rootpe_ocn>
          <rootpe_cpl>0</rootpe_cpl>
        </rootpe>
      </pes>
      <pes compset=".*EAM.+ELM.+MPASSI.+MPASO.+SGLC_SWAV_SIAC_SESP_BGC.*" pesize="M">
        <comment>anvil: --compset BGC* --res ne30pg2_r05_EC30to60E2r2 on 30 nodes pure-MPI, ~3 sypd </comment>
        <ntasks>
          <ntasks_atm>675</ntasks_atm>
          <ntasks_lnd>144</ntasks_lnd>
          <ntasks_rof>144</ntasks_rof>
          <ntasks_ice>540</ntasks_ice>
          <ntasks_ocn>396</ntasks_ocn>
          <ntasks_cpl>684</ntasks_cpl>
        </ntasks>
        <rootpe>
          <rootpe_atm>0</rootpe_atm>
          <rootpe_lnd>540</rootpe_lnd>
          <rootpe_rof>540</rootpe_rof>
          <rootpe_ice>0</rootpe_ice>
          <rootpe_ocn>684</rootpe_ocn>
          <rootpe_cpl>0</rootpe_cpl>
        </rootpe>
      </pes>
    </mach>
    <mach name="miller">
      <pes compset=".*EAM.+ELM.+MPASSI.+MPASO.+MOSART.+" pesize="M">
        <comment> -compset A_WCYCL* -res ne30pg2_EC30to60* on 27 nodes pure-MPI, ~15.5 sypd </comment>
        <ntasks>
          <ntasks_atm>2700</ntasks_atm>
          <ntasks_lnd>116</ntasks_lnd>
          <ntasks_rof>116</ntasks_rof>
          <ntasks_ice>2700</ntasks_ice>
          <ntasks_ocn>640</ntasks_ocn>
          <ntasks_cpl>2700</ntasks_cpl>
        </ntasks>
        <rootpe>
          <rootpe_atm>0</rootpe_atm>
          <rootpe_lnd>2700</rootpe_lnd>
          <rootpe_rof>2700</rootpe_rof>
          <rootpe_ice>0</rootpe_ice>
          <rootpe_ocn>2816</rootpe_ocn>
          <rootpe_cpl>0</rootpe_cpl>
        </rootpe>
      </pes>
      <pes compset=".*EAM.+ELM.+MPASSI.+MPASO.+MOSART.+" pesize="L">
        <comment> -compset A_WCYCL* -res ne30pg2_EC30to60* on 54 nodes pure-MPI, ~25.5 sypd </comment>
        <ntasks>
          <ntasks_atm>5400</ntasks_atm>
          <ntasks_lnd>232</ntasks_lnd>
          <ntasks_rof>232</ntasks_rof>
          <ntasks_ice>5400</ntasks_ice>
          <ntasks_ocn>1280</ntasks_ocn>
          <ntasks_cpl>5400</ntasks_cpl>
        </ntasks>
        <rootpe>
          <rootpe_atm>0</rootpe_atm>
          <rootpe_lnd>5400</rootpe_lnd>
          <rootpe_rof>5400</rootpe_rof>
          <rootpe_ice>0</rootpe_ice>
          <rootpe_ocn>5632</rootpe_ocn>
          <rootpe_cpl>0</rootpe_cpl>
        </rootpe>
      </pes>
    </mach>
    <mach name="compy">
      <pes compset=".*EAM.+ELM.+MPASSI.+MPASO.+MOSART.+" pesize="XS">
        <comment> -compset A_WCYCL* -res ne30pg2_EC30to60* on 11 nodes pure-MPI, ~2.8 sypd </comment>
        <ntasks>
          <ntasks_atm>320</ntasks_atm>
          <ntasks_lnd>80</ntasks_lnd>
          <ntasks_rof>80</ntasks_rof>
          <ntasks_ice>240</ntasks_ice>
          <ntasks_ocn>120</ntasks_ocn>
          <ntasks_cpl>320</ntasks_cpl>
        </ntasks>
        <rootpe>
          <rootpe_atm>0</rootpe_atm>
          <rootpe_lnd>240</rootpe_lnd>
          <rootpe_rof>240</rootpe_rof>
          <rootpe_ice>0</rootpe_ice>
          <rootpe_ocn>320</rootpe_ocn>
          <rootpe_cpl>0</rootpe_cpl>
        </rootpe>
      </pes>
      <pes compset=".*EAM.+ELM.+MPASSI.+MPASO.+MOSART.+" pesize="S">
        <comment> -compset A_WCYCL* -res ne30pg2_EC30to60* on 21 nodes pure-MPI, ~5.5 sypd </comment>
        <ntasks>
          <ntasks_atm>600</ntasks_atm>
          <ntasks_lnd>120</ntasks_lnd>
          <ntasks_rof>120</ntasks_rof>
          <ntasks_ice>480</ntasks_ice>
          <ntasks_ocn>240</ntasks_ocn>
          <ntasks_cpl>600</ntasks_cpl>
        </ntasks>
        <rootpe>
          <rootpe_atm>0</rootpe_atm>
          <rootpe_lnd>480</rootpe_lnd>
          <rootpe_rof>480</rootpe_rof>
          <rootpe_ice>0</rootpe_ice>
          <rootpe_ocn>600</rootpe_ocn>
          <rootpe_cpl>0</rootpe_cpl>
        </rootpe>
      </pes>
      <pes compset=".*EAM.+ELM.+MPASSI.+MPASO.+MOSART.+" pesize="M">
        <comment> -compset A_WCYCL* -res ne30pg2_EC30to60* on 46 nodes pure-MPI, ~11 sypd </comment>
        <ntasks>
          <ntasks_atm>1350</ntasks_atm>
          <ntasks_lnd>280</ntasks_lnd>
          <ntasks_rof>280</ntasks_rof>
          <ntasks_ice>1080</ntasks_ice>
          <ntasks_ocn>480</ntasks_ocn>
          <ntasks_cpl>1350</ntasks_cpl>
        </ntasks>
        <rootpe>
          <rootpe_atm>0</rootpe_atm>
          <rootpe_lnd>1080</rootpe_lnd>
          <rootpe_rof>1080</rootpe_rof>
          <rootpe_ice>0</rootpe_ice>
          <rootpe_ocn>1360</rootpe_ocn>
          <rootpe_cpl>0</rootpe_cpl>
        </rootpe>
      </pes>
      <pes compset=".*EAM.+ELM.+MPASSI.+MPASO.+MOSART.+" pesize="L">
        <comment> -compset A_WCYCL* -res ne30pg2_EC30to60* on 90 nodes pure-MPI, ~18 sypd </comment>
        <ntasks>
          <ntasks_atm>2700</ntasks_atm>
          <ntasks_lnd>520</ntasks_lnd>
          <ntasks_rof>520</ntasks_rof>
          <ntasks_ice>2200</ntasks_ice>
          <ntasks_ocn>880</ntasks_ocn>
          <ntasks_cpl>2700</ntasks_cpl>
        </ntasks>
        <rootpe>
          <rootpe_atm>0</rootpe_atm>
          <rootpe_lnd>2200</rootpe_lnd>
          <rootpe_rof>2200</rootpe_rof>
          <rootpe_ice>0</rootpe_ice>
          <rootpe_ocn>2720</rootpe_ocn>
          <rootpe_cpl>0</rootpe_cpl>
        </rootpe>
      </pes>
    </mach>
  </grid>
  <grid name="a%ne30np4.pg2_l%.+_oi%SOwISC12to60E2r4">
    <mach name="anvil">
      <pes compset=".*EAM.+ELM.+MPASSI.+MPASO.+MOSART.+" pesize="L">
        <comment> -compset WCYCL*/CRYO* -res SOwISC12to60E2r4* on 75 nodes pure-MPI, ~5 sypd </comment>
        <ntasks>
          <ntasks_atm>900</ntasks_atm>
          <ntasks_lnd>900</ntasks_lnd>
          <ntasks_rof>900</ntasks_rof>
          <ntasks_ice>900</ntasks_ice>
          <ntasks_ocn>1620</ntasks_ocn>
          <ntasks_cpl>900</ntasks_cpl>
        </ntasks>
        <rootpe>
          <rootpe_atm>0</rootpe_atm>
          <rootpe_lnd>0</rootpe_lnd>
          <rootpe_rof>0</rootpe_rof>
          <rootpe_ice>0</rootpe_ice>
          <rootpe_ocn>900</rootpe_ocn>
          <rootpe_cpl>0</rootpe_cpl>
        </rootpe>
      </pes>
    </mach>
    <mach name="chrysalis">
      <pes compset=".*EAM.+ELM.+MPASSI.+MPASO.+MOSART.+" pesize="L">
        <comment> -compset WCYCL*/CRYO* -res ne30pg*SOwISC12to60E2r4* on 105 nodes pure-MPI, ~18.5 sypd </comment>
        <MAX_MPITASKS_PER_NODE>64</MAX_MPITASKS_PER_NODE>
        <ntasks>
          <ntasks_atm>2700</ntasks_atm>
          <ntasks_lnd>128</ntasks_lnd>
          <ntasks_rof>128</ntasks_rof>
          <ntasks_ice>2624</ntasks_ice>
          <ntasks_ocn>3968</ntasks_ocn>
          <ntasks_cpl>2752</ntasks_cpl>
        </ntasks>
        <rootpe>
          <rootpe_atm>0</rootpe_atm>
          <rootpe_lnd>2624</rootpe_lnd>
          <rootpe_rof>2624</rootpe_rof>
          <rootpe_ice>0</rootpe_ice>
          <rootpe_ocn>2752</rootpe_ocn>
          <rootpe_cpl>0</rootpe_cpl>
        </rootpe>
      </pes>
      <pes compset=".*EAM.+ELM.+MPASSI.+MPASO.+MOSART.+" pesize="M">
        <comment> -compset WCYCL*/CRYO* -res ne30pg*SOwISC12to60E2r4* on 54 nodes pure-MPI, ~11 sypd </comment>
        <MAX_MPITASKS_PER_NODE>64</MAX_MPITASKS_PER_NODE>
        <ntasks>
          <ntasks_atm>1350</ntasks_atm>
          <ntasks_lnd>128</ntasks_lnd>
          <ntasks_rof>128</ntasks_rof>
          <ntasks_ice>1280</ntasks_ice>
          <ntasks_ocn>2048</ntasks_ocn>
          <ntasks_cpl>1408</ntasks_cpl>
        </ntasks>
        <rootpe>
          <rootpe_atm>0</rootpe_atm>
          <rootpe_lnd>1280</rootpe_lnd>
          <rootpe_rof>1280</rootpe_rof>
          <rootpe_ice>0</rootpe_ice>
          <rootpe_ocn>1408</rootpe_ocn>
          <rootpe_cpl>0</rootpe_cpl>
        </rootpe>
      </pes>
    </mach>
  </grid>
  <grid name="a%ne30np4.pg2_l%.+_oi%ECwISC30to60E2r1">
    <mach name="anvil">
      <pes compset=".*EAM.+ELM.+MPASSI.+MPASO.+MOSART.+" pesize="M">
        <comment> -compset WCYCL*/CRYO* -res ECwISC30to60E2r1* on 48 nodes pure-MPI, ~8.5 sypd </comment>
        <ntasks>
          <ntasks_atm>1350</ntasks_atm>
          <ntasks_lnd>108</ntasks_lnd>
          <ntasks_rof>108</ntasks_rof>
          <ntasks_ice>1260</ntasks_ice>
          <ntasks_ocn>360</ntasks_ocn>
          <ntasks_cpl>1368</ntasks_cpl>
        </ntasks>
        <rootpe>
          <rootpe_atm>0</rootpe_atm>
          <rootpe_lnd>1260</rootpe_lnd>
          <rootpe_rof>1260</rootpe_rof>
          <rootpe_ice>0</rootpe_ice>
          <rootpe_ocn>1368</rootpe_ocn>
          <rootpe_cpl>0</rootpe_cpl>
        </rootpe>
      </pes>
    </mach>
    <mach name="chrysalis">
      <pes compset=".*EAM.+ELM.+MPASSI.+MPASO.+MOSART.+" pesize="M">
        <comment> -compset WCYCL*/CRYO* -res ne30pg*ECwISC30to60E2r1* on 55 nodes pure-MPI, ~25 sypd </comment>
        <MAX_MPITASKS_PER_NODE>64</MAX_MPITASKS_PER_NODE>
        <ntasks>
          <ntasks_atm>2700</ntasks_atm>
          <ntasks_lnd>128</ntasks_lnd>
          <ntasks_rof>128</ntasks_rof>
          <ntasks_ice>2624</ntasks_ice>
          <ntasks_ocn>768</ntasks_ocn>
          <ntasks_cpl>2752</ntasks_cpl>
        </ntasks>
        <rootpe>
          <rootpe_atm>0</rootpe_atm>
          <rootpe_lnd>2624</rootpe_lnd>
          <rootpe_rof>2624</rootpe_rof>
          <rootpe_ice>0</rootpe_ice>
          <rootpe_ocn>2752</rootpe_ocn>
          <rootpe_cpl>0</rootpe_cpl>
        </rootpe>
      </pes>
      <pes compset=".*EAM.+ELM.+MPASSI.+MPASO.+MOSART.+" pesize="S">
        <comment> -compset WCYCL*/CRYO* -res ne30pg*ECwISC30to60E2r1* on 28 nodes pure-MPI, ~15 sypd </comment>
        <MAX_MPITASKS_PER_NODE>64</MAX_MPITASKS_PER_NODE>
        <ntasks>
          <ntasks_atm>1350</ntasks_atm>
          <ntasks_lnd>128</ntasks_lnd>
          <ntasks_rof>128</ntasks_rof>
          <ntasks_ice>1280</ntasks_ice>
          <ntasks_ocn>384</ntasks_ocn>
          <ntasks_cpl>1408</ntasks_cpl>
        </ntasks>
        <rootpe>
          <rootpe_atm>0</rootpe_atm>
          <rootpe_lnd>1280</rootpe_lnd>
          <rootpe_rof>1280</rootpe_rof>
          <rootpe_ice>0</rootpe_ice>
          <rootpe_ocn>1408</rootpe_ocn>
          <rootpe_cpl>0</rootpe_cpl>
        </rootpe>
      </pes>
    </mach>
  </grid>
  <grid name="a%ne30.+_oi%.*EC.*to">
    <mach name="gcp">
      <pes compset=".*EAM.+ELM.+MPASSI.+MPASO.+MOSART.+" pesize="any">
        <comment> -compset A_WCYCL* -res ne30pg2_oECv3 with MPASO on 11 nodes </comment>
        <ntasks>
          <ntasks_atm>240</ntasks_atm>
          <ntasks_lnd>240</ntasks_lnd>
          <ntasks_rof>240</ntasks_rof>
          <ntasks_ice>240</ntasks_ice>
          <ntasks_ocn>84</ntasks_ocn>
          <ntasks_cpl>240</ntasks_cpl>
        </ntasks>
        <nthrds>
          <nthrds_atm>2</nthrds_atm>
          <nthrds_lnd>2</nthrds_lnd>
          <nthrds_rof>2</nthrds_rof>
          <nthrds_ice>2</nthrds_ice>
          <nthrds_ocn>2</nthrds_ocn>
          <nthrds_cpl>1</nthrds_cpl>
        </nthrds>
        <rootpe>
          <rootpe_atm>0</rootpe_atm>
          <rootpe_lnd>0</rootpe_lnd>
          <rootpe_rof>0</rootpe_rof>
          <rootpe_ice>0</rootpe_ice>
          <rootpe_ocn>240</rootpe_ocn>
          <rootpe_cpl>0</rootpe_cpl>
        </rootpe>
      </pes>
    </mach>
    <mach name="pm-cpu|alvarez">
      <pes compset=".*EAM.+ELM.+MPASSI.+MPASO.+MOSART.+" pesize="any">
        <comment> -compset A_WCYCL* -res ne30pg2_oECv3 with MPASO on 7 nodes </comment>
        <MAX_MPITASKS_PER_NODE>64</MAX_MPITASKS_PER_NODE>
        <ntasks>
          <ntasks_atm>256</ntasks_atm>
          <ntasks_lnd>256</ntasks_lnd>
          <ntasks_rof>256</ntasks_rof>
          <ntasks_ice>256</ntasks_ice>
          <ntasks_ocn>192</ntasks_ocn>
          <ntasks_cpl>256</ntasks_cpl>
        </ntasks>
        <nthrds>
          <nthrds_atm>2</nthrds_atm>
          <nthrds_lnd>2</nthrds_lnd>
          <nthrds_rof>2</nthrds_rof>
          <nthrds_ice>2</nthrds_ice>
          <nthrds_ocn>2</nthrds_ocn>
          <nthrds_cpl>1</nthrds_cpl>
        </nthrds>
        <rootpe>
          <rootpe_atm>0</rootpe_atm>
          <rootpe_lnd>0</rootpe_lnd>
          <rootpe_rof>0</rootpe_rof>
          <rootpe_ice>0</rootpe_ice>
          <rootpe_ocn>256</rootpe_ocn>
          <rootpe_cpl>0</rootpe_cpl>
        </rootpe>
      </pes>
    </mach>
  </grid>  
  <grid name="a%ne30np4.pg2">
    <mach name="summit|ascent">
      <pes compset="any" pesize="any">
        <comment>summit|ascent: any compset on ne30np4.pg2 grid</comment>
        <ntasks>
          <ntasks_atm>-2</ntasks_atm>
          <ntasks_lnd>-2</ntasks_lnd>
          <ntasks_rof>-2</ntasks_rof>
          <ntasks_ice>-2</ntasks_ice>
          <ntasks_ocn>-2</ntasks_ocn>
          <ntasks_cpl>-2</ntasks_cpl>
          <ntasks_glc>-2</ntasks_glc>
          <ntasks_wav>-2</ntasks_wav>
        </ntasks>
        <nthrds>
          <nthrds_atm>1</nthrds_atm>
          <nthrds_lnd>1</nthrds_lnd>
          <nthrds_rof>1</nthrds_rof>
          <nthrds_ice>1</nthrds_ice>
          <nthrds_ocn>1</nthrds_ocn>
          <nthrds_glc>1</nthrds_glc>
          <nthrds_wav>1</nthrds_wav>
          <nthrds_cpl>1</nthrds_cpl>
        </nthrds>
      </pes>
      <pes compset=".*EAM.+ELM.+MPASSI.+SGLC.+SWAV.+BGC.*" pesize="any">
        <comment>summit|ascent: BGC compset on ne30np4.pg2 grid</comment>
        <MAX_TASKS_PER_NODE>42</MAX_TASKS_PER_NODE>
        <MAX_MPITASKS_PER_NODE>42</MAX_MPITASKS_PER_NODE>
        <ntasks>
          <ntasks_atm>-4</ntasks_atm>
          <ntasks_lnd>-4</ntasks_lnd>
          <ntasks_rof>-4</ntasks_rof>
          <ntasks_ice>-4</ntasks_ice>
          <ntasks_ocn>-4</ntasks_ocn>
          <ntasks_cpl>-4</ntasks_cpl>
          <ntasks_glc>-4</ntasks_glc>
          <ntasks_wav>-4</ntasks_wav>
        </ntasks>
        <nthrds>
          <nthrds_atm>1</nthrds_atm>
          <nthrds_lnd>1</nthrds_lnd>
          <nthrds_rof>1</nthrds_rof>
          <nthrds_ice>1</nthrds_ice>
          <nthrds_ocn>1</nthrds_ocn>
          <nthrds_glc>1</nthrds_glc>
          <nthrds_wav>1</nthrds_wav>
          <nthrds_cpl>1</nthrds_cpl>
        </nthrds>
      </pes>
    </mach>
  </grid>
  <grid name="a%ne30np4.pg2_l%.+_oi%oEC60to30v3">
    <mach name="compy">
      <pes compset=".*EAM.+ELM.+MPASSI.+MPASO.+MOSART.+" pesize="XS">
        <comment> -compset A_WCYCL* -res ne30pg2_oECv3 on 11 nodes pure-MPI, ~2.8 sypd </comment>
        <ntasks>
          <ntasks_atm>320</ntasks_atm>
          <ntasks_lnd>80</ntasks_lnd>
          <ntasks_rof>80</ntasks_rof>
          <ntasks_ice>240</ntasks_ice>
          <ntasks_ocn>120</ntasks_ocn>
          <ntasks_cpl>320</ntasks_cpl>
        </ntasks>
        <rootpe>
          <rootpe_atm>0</rootpe_atm>
          <rootpe_lnd>240</rootpe_lnd>
          <rootpe_rof>240</rootpe_rof>
          <rootpe_ice>0</rootpe_ice>
          <rootpe_ocn>320</rootpe_ocn>
          <rootpe_cpl>0</rootpe_cpl>
        </rootpe>
      </pes>
      <pes compset=".*EAM.+ELM.+MPASSI.+MPASO.+MOSART.+" pesize="S">
        <comment> -compset A_WCYCL* -res ne30pg2_oECv3 on 21 nodes pure-MPI, ~5.5 sypd </comment>
        <ntasks>
          <ntasks_atm>600</ntasks_atm>
          <ntasks_lnd>120</ntasks_lnd>
          <ntasks_rof>120</ntasks_rof>
          <ntasks_ice>480</ntasks_ice>
          <ntasks_ocn>240</ntasks_ocn>
          <ntasks_cpl>600</ntasks_cpl>
        </ntasks>
        <rootpe>
          <rootpe_atm>0</rootpe_atm>
          <rootpe_lnd>480</rootpe_lnd>
          <rootpe_rof>480</rootpe_rof>
          <rootpe_ice>0</rootpe_ice>
          <rootpe_ocn>600</rootpe_ocn>
          <rootpe_cpl>0</rootpe_cpl>
        </rootpe>
      </pes>
      <pes compset=".*EAM.+ELM.+MPASSI.+MPASO.+MOSART.+" pesize="M">
        <comment> -compset A_WCYCL* -res ne30pg2_oECv3 on 46 nodes pure-MPI, ~11 sypd </comment>
        <ntasks>
          <ntasks_atm>1350</ntasks_atm>
          <ntasks_lnd>280</ntasks_lnd>
          <ntasks_rof>280</ntasks_rof>
          <ntasks_ice>1080</ntasks_ice>
          <ntasks_ocn>480</ntasks_ocn>
          <ntasks_cpl>1350</ntasks_cpl>
        </ntasks>
        <rootpe>
          <rootpe_atm>0</rootpe_atm>
          <rootpe_lnd>1080</rootpe_lnd>
          <rootpe_rof>1080</rootpe_rof>
          <rootpe_ice>0</rootpe_ice>
          <rootpe_ocn>1360</rootpe_ocn>
          <rootpe_cpl>0</rootpe_cpl>
        </rootpe>
      </pes>
      <pes compset=".*EAM.+ELM.+MPASSI.+MPASO.+MOSART.+" pesize="L">
        <comment> -compset A_WCYCL* -res ne30pg2_oECv3 on 90 nodes pure-MPI, ~18 sypd </comment>
        <ntasks>
          <ntasks_atm>2700</ntasks_atm>
          <ntasks_lnd>540</ntasks_lnd>
          <ntasks_rof>540</ntasks_rof>
          <ntasks_ice>2160</ntasks_ice>
          <ntasks_ocn>880</ntasks_ocn>
          <ntasks_cpl>2700</ntasks_cpl>
        </ntasks>
        <rootpe>
          <rootpe_atm>0</rootpe_atm>
          <rootpe_lnd>2160</rootpe_lnd>
          <rootpe_rof>2160</rootpe_rof>
          <rootpe_ice>0</rootpe_ice>
          <rootpe_ocn>2720</rootpe_ocn>
          <rootpe_cpl>0</rootpe_cpl>
        </rootpe>
      </pes>
    </mach>
  </grid>
  <grid name="a%ne30np4.pg.+_oi%EC30to60E2r2">
    <mach name="chrysalis">
      <pes compset=".*EAM.+ELM.+MPASSI.+MPASO.+MOSART.+" pesize="XS">
        <comment> -compset A_WCYCL* -res ne30pg*EC30to60* on 14 nodes pure-MPI, ~8.1 sypd </comment>
        <ntasks>
          <ntasks_atm>675</ntasks_atm>
          <ntasks_lnd>64</ntasks_lnd>
          <ntasks_rof>64</ntasks_rof>
          <ntasks_ice>640</ntasks_ice>
          <ntasks_ocn>192</ntasks_ocn>
          <ntasks_cpl>704</ntasks_cpl>
        </ntasks>
        <rootpe>
          <rootpe_atm>0</rootpe_atm>
          <rootpe_lnd>640</rootpe_lnd>
          <rootpe_rof>640</rootpe_rof>
          <rootpe_ice>0</rootpe_ice>
          <rootpe_ocn>704</rootpe_ocn>
          <rootpe_cpl>0</rootpe_cpl>
        </rootpe>
      </pes>
      <pes compset=".*EAM.+ELM.+MPASSI.+MPASO.+MOSART.+" pesize="S">
        <comment> -compset A_WCYCL* -res ne30pg*EC30to60* on 28 nodes pure-MPI, ~15.3 sypd </comment>
        <ntasks>
          <ntasks_atm>1350</ntasks_atm>
          <ntasks_lnd>64</ntasks_lnd>
          <ntasks_rof>64</ntasks_rof>
          <ntasks_ice>1344</ntasks_ice>
          <ntasks_ocn>384</ntasks_ocn>
          <ntasks_cpl>1408</ntasks_cpl>
        </ntasks>
        <rootpe>
          <rootpe_atm>0</rootpe_atm>
          <rootpe_lnd>1344</rootpe_lnd>
          <rootpe_rof>1344</rootpe_rof>
          <rootpe_ice>0</rootpe_ice>
          <rootpe_ocn>1408</rootpe_ocn>
          <rootpe_cpl>0</rootpe_cpl>
        </rootpe>
      </pes>
      <pes compset=".*EAM.+ELM.+MPASSI.+MPASO.+MOSART.+" pesize="M">
        <comment> -compset A_WCYCL* -res ne30pg*EC30to60* on 53 nodes pure-MPI, ~26.4 sypd </comment>
        <ntasks>
          <ntasks_atm>2752</ntasks_atm>
          <ntasks_lnd>192</ntasks_lnd>
          <ntasks_rof>192</ntasks_rof>
          <ntasks_ice>2560</ntasks_ice>
          <ntasks_ocn>640</ntasks_ocn>
          <ntasks_cpl>2752</ntasks_cpl>
        </ntasks>
        <rootpe>
          <rootpe_atm>0</rootpe_atm>
          <rootpe_lnd>2560</rootpe_lnd>
          <rootpe_rof>2560</rootpe_rof>
          <rootpe_ice>0</rootpe_ice>
          <rootpe_ocn>2752</rootpe_ocn>
          <rootpe_cpl>0</rootpe_cpl>
        </rootpe>
      </pes>
      <pes compset=".*EAM.+ELM.+MPASSI.+MPASO.+MOSART.+" pesize="ML">
        <comment> -compset A_WCYCL* -res ne30pg*EC30to60* on 71 nodes pure-MPI, ~31.5 sypd </comment>
        <ntasks>
          <ntasks_atm>3648</ntasks_atm>
          <ntasks_lnd>192</ntasks_lnd>
          <ntasks_rof>192</ntasks_rof>
          <ntasks_ice>3456</ntasks_ice>
          <ntasks_ocn>896</ntasks_ocn>
          <ntasks_cpl>3648</ntasks_cpl>
        </ntasks>
        <rootpe>
          <rootpe_atm>0</rootpe_atm>
          <rootpe_lnd>3456</rootpe_lnd>
          <rootpe_rof>3456</rootpe_rof>
          <rootpe_ice>0</rootpe_ice>
          <rootpe_ocn>3648</rootpe_ocn>
          <rootpe_cpl>0</rootpe_cpl>
        </rootpe>
      </pes>
      <pes compset=".*EAM.+ELM.+MPASSI.+MPASO.+MOSART.+" pesize="L">
        <comment> -compset A_WCYCL* -res ne30pg*EC30to60* on 105 nodes pure-MPI, ~42.3 sypd </comment>
        <ntasks>
          <ntasks_atm>5400</ntasks_atm>
          <ntasks_lnd>320</ntasks_lnd>
          <ntasks_rof>320</ntasks_rof>
          <ntasks_ice>5120</ntasks_ice>
          <ntasks_ocn>1280</ntasks_ocn>
          <ntasks_cpl>5440</ntasks_cpl>
        </ntasks>
        <rootpe>
          <rootpe_atm>0</rootpe_atm>
          <rootpe_lnd>5120</rootpe_lnd>
          <rootpe_rof>5120</rootpe_rof>
          <rootpe_ice>0</rootpe_ice>
          <rootpe_ocn>5440</rootpe_ocn>
          <rootpe_cpl>0</rootpe_cpl>
        </rootpe>
      </pes>
    </mach>
    <mach name="theta">
      <pes compset=".*EAM.+ELM.+MPASSI.+MPASO.+MOSART.+" pesize="XS">
        <comment> -compset A_WCYCL* -res ne30pg*EC30to60* on 8 debug Q nodes threaded, 0.8 sypd </comment>
        <ntasks>
          <ntasks_atm>384</ntasks_atm>
          <ntasks_lnd>64</ntasks_lnd>
          <ntasks_rof>64</ntasks_rof>
          <ntasks_ice>320</ntasks_ice>
          <ntasks_ocn>128</ntasks_ocn>
          <ntasks_cpl>384</ntasks_cpl>
        </ntasks>
        <nthrds>
          <nthrds_atm>2</nthrds_atm>
          <nthrds_lnd>2</nthrds_lnd>
          <nthrds_rof>2</nthrds_rof>
          <nthrds_ice>2</nthrds_ice>
          <nthrds_ocn>2</nthrds_ocn>
          <nthrds_cpl>2</nthrds_cpl>
        </nthrds>
        <rootpe>
          <rootpe_atm>0</rootpe_atm>
          <rootpe_lnd>320</rootpe_lnd>
          <rootpe_rof>320</rootpe_rof>
          <rootpe_ice>0</rootpe_ice>
          <rootpe_ocn>384</rootpe_ocn>
          <rootpe_cpl>0</rootpe_cpl>
        </rootpe>
      </pes>
      <pes compset=".*EAM.+ELM.+MPASSI.+MPASO.+MOSART.+" pesize="any">
        <comment> -compset A_WCYCL* -res ne30pg*EC30to60* on 128 default Q nodes pure-MPI, 3.8 sypd </comment>
        <ntasks>
          <ntasks_atm>5400</ntasks_atm>
          <ntasks_lnd>512</ntasks_lnd>
          <ntasks_rof>512</ntasks_rof>
          <ntasks_ice>6400</ntasks_ice>
          <ntasks_ocn>1280</ntasks_ocn>
          <ntasks_cpl>6912</ntasks_cpl>
        </ntasks>
        <rootpe>
          <rootpe_atm>0</rootpe_atm>
          <rootpe_lnd>6400</rootpe_lnd>
          <rootpe_rof>6400</rootpe_rof>
          <rootpe_ice>0</rootpe_ice>
          <rootpe_ocn>6912</rootpe_ocn>
          <rootpe_cpl>0</rootpe_cpl>
        </rootpe>
      </pes>
    </mach>
    <mach name="cori-knl">
      <pes compset=".*EAM.+ELM.+MPASSI.+MPASO.+MOSART.+" pesize="T">
        <comment> -compset A_WCYCL* -res ne30pg*EC30to60* v2LR 5 nodes n005c64x4 ~0.75 sypd </comment>
        <MAX_MPITASKS_PER_NODE>64</MAX_MPITASKS_PER_NODE>
        <MAX_TASKS_PER_NODE>256</MAX_TASKS_PER_NODE>
        <ntasks>
          <ntasks_atm>256</ntasks_atm>
          <ntasks_lnd>256</ntasks_lnd>
          <ntasks_rof>256</ntasks_rof>
          <ntasks_ice>256</ntasks_ice>
          <ntasks_ocn>64</ntasks_ocn>
          <ntasks_cpl>256</ntasks_cpl>
        </ntasks>
        <nthrds>
          <nthrds_atm>4</nthrds_atm>
          <nthrds_lnd>4</nthrds_lnd>
          <nthrds_rof>4</nthrds_rof>
          <nthrds_ice>4</nthrds_ice>
          <nthrds_ocn>4</nthrds_ocn>
          <nthrds_cpl>1</nthrds_cpl>
        </nthrds>
        <rootpe>
          <rootpe_atm>0</rootpe_atm>
          <rootpe_lnd>0</rootpe_lnd>
          <rootpe_rof>0</rootpe_rof>
          <rootpe_ice>0</rootpe_ice>
          <rootpe_ocn>256</rootpe_ocn>
          <rootpe_cpl>0</rootpe_cpl>
        </rootpe>
      </pes>
      <pes compset=".*EAM.+ELM.+MPASSI.+MPASO.+MOSART.+" pesize="XS">
        <comment> -compset A_WCYCL* -res ne30pg*EC30to60* v2LR 16 nodes n016d67x4  ~2.2 sypd </comment>
        <MAX_MPITASKS_PER_NODE>67</MAX_MPITASKS_PER_NODE>
        <MAX_TASKS_PER_NODE>272</MAX_TASKS_PER_NODE>
        <ntasks>
          <ntasks_atm>871</ntasks_atm>
          <ntasks_lnd>512</ntasks_lnd>
          <ntasks_rof>16</ntasks_rof>
          <ntasks_ice>864</ntasks_ice>
          <ntasks_ocn>192</ntasks_ocn>
          <ntasks_cpl>512</ntasks_cpl>
        </ntasks>
        <nthrds>
          <nthrds_atm>4</nthrds_atm>
          <nthrds_lnd>4</nthrds_lnd>
          <nthrds_rof>4</nthrds_rof>
          <nthrds_ice>4</nthrds_ice>
          <nthrds_ocn>4</nthrds_ocn>
          <nthrds_cpl>1</nthrds_cpl>
        </nthrds>
        <rootpe>
          <rootpe_atm>0</rootpe_atm>
          <rootpe_lnd>0</rootpe_lnd>
          <rootpe_rof>864</rootpe_rof>
          <rootpe_ice>0</rootpe_ice>
          <rootpe_ocn>880</rootpe_ocn>
          <rootpe_cpl>0</rootpe_cpl>
        </rootpe>
      </pes>
      <pes compset=".*EAM.+ELM.+MPASSI.+MPASO.+MOSART.+" pesize="S">
        <comment> -compset A_WCYCL* -res ne30pg*EC30to60* v2LR 25 nodes n025b67x4  ~2.8 sypd </comment>
        <MAX_MPITASKS_PER_NODE>67</MAX_MPITASKS_PER_NODE>
        <MAX_TASKS_PER_NODE>272</MAX_TASKS_PER_NODE>
        <ntasks>
          <ntasks_atm>1407</ntasks_atm>
          <ntasks_lnd>1024</ntasks_lnd>
          <ntasks_rof>256</ntasks_rof>
          <ntasks_ice>1360</ntasks_ice>
          <ntasks_ocn>256</ntasks_ocn>
          <ntasks_cpl>1407</ntasks_cpl>
        </ntasks>
        <nthrds>
          <nthrds_atm>4</nthrds_atm>
          <nthrds_lnd>4</nthrds_lnd>
          <nthrds_rof>4</nthrds_rof>
          <nthrds_ice>4</nthrds_ice>
          <nthrds_ocn>4</nthrds_ocn>
          <nthrds_cpl>1</nthrds_cpl>
        </nthrds>
        <rootpe>
          <rootpe_atm>0</rootpe_atm>
          <rootpe_lnd>0</rootpe_lnd>
          <rootpe_rof>1072</rootpe_rof>
          <rootpe_ice>0</rootpe_ice>
          <rootpe_ocn>1407</rootpe_ocn>
          <rootpe_cpl>0</rootpe_cpl>
        </rootpe>
      </pes>
      <pes compset=".*EAM.+ELM.+MPASSI.+MPASO.+MOSART.+" pesize="M">
        <comment> -compset A_WCYCL* -res ne30pg*EC30to60* v2LR 51 nodes n051b64x2.s32c2M ~4.5 sypd </comment>
        <MAX_MPITASKS_PER_NODE>64</MAX_MPITASKS_PER_NODE>
        <MAX_TASKS_PER_NODE>272</MAX_TASKS_PER_NODE>
        <ntasks>
          <ntasks_atm>2752</ntasks_atm>
          <ntasks_lnd>2048</ntasks_lnd>
          <ntasks_rof>192</ntasks_rof>
          <ntasks_ice>2560</ntasks_ice>
          <ntasks_ocn>512</ntasks_ocn>
          <ntasks_cpl>2752</ntasks_cpl>
        </ntasks>
        <nthrds>
          <nthrds_atm>2</nthrds_atm>
          <nthrds_lnd>2</nthrds_lnd>
          <nthrds_rof>2</nthrds_rof>
          <nthrds_ice>2</nthrds_ice>
          <nthrds_ocn>2</nthrds_ocn>
          <nthrds_cpl>1</nthrds_cpl>
        </nthrds>
        <rootpe>
          <rootpe_atm>0</rootpe_atm>
          <rootpe_lnd>0</rootpe_lnd>
          <rootpe_rof>2560</rootpe_rof>
          <rootpe_ice>0</rootpe_ice>
          <rootpe_ocn>2752</rootpe_ocn>
          <rootpe_cpl>0</rootpe_cpl>
        </rootpe>
      </pes>
      <pes compset=".*EAM.+ELM.+MPASSI.+MPASO.+MOSART.+" pesize="L">
        <comment> -compset A_WCYCL* -res ne30pg*EC30to60* v2LR 101 nodes n101a64x1b  ~6.8 sypd </comment>
        <MAX_MPITASKS_PER_NODE>64</MAX_MPITASKS_PER_NODE>
        <MAX_TASKS_PER_NODE>272</MAX_TASKS_PER_NODE>
        <ntasks>
          <ntasks_atm>5440</ntasks_atm>
          <ntasks_lnd>192</ntasks_lnd>
          <ntasks_rof>128</ntasks_rof>
          <ntasks_ice>5120</ntasks_ice>
          <ntasks_ocn>1024</ntasks_ocn>
          <ntasks_cpl>5440</ntasks_cpl>
        </ntasks>
        <rootpe>
          <rootpe_atm>0</rootpe_atm>
          <rootpe_lnd>5120</rootpe_lnd>
          <rootpe_rof>5312</rootpe_rof>
          <rootpe_ice>0</rootpe_ice>
          <rootpe_ocn>5440</rootpe_ocn>
          <rootpe_cpl>0</rootpe_cpl>
        </rootpe>
      </pes>
      <pes compset=".*EAM.+ELM.+MPASSI.+MPASO.+MOSART.+" pesize="XL">
        <comment> -compset A_WCYCL* -res ne30pg*EC30to60* v2LR 199 nodes n199a32x2  ~9.0 sypd </comment>
        <MAX_MPITASKS_PER_NODE>32</MAX_MPITASKS_PER_NODE>
        <MAX_TASKS_PER_NODE>272</MAX_TASKS_PER_NODE>
        <ntasks>
          <ntasks_atm>5408</ntasks_atm>
          <ntasks_lnd>4096</ntasks_lnd>
          <ntasks_rof>256</ntasks_rof>
          <ntasks_ice>5120</ntasks_ice>
          <ntasks_ocn>960</ntasks_ocn>
          <ntasks_cpl>5408</ntasks_cpl>
        </ntasks>
        <nthrds>
          <nthrds_atm>2</nthrds_atm>
          <nthrds_lnd>1</nthrds_lnd>
          <nthrds_rof>2</nthrds_rof>
          <nthrds_ice>2</nthrds_ice>
          <nthrds_ocn>2</nthrds_ocn>
          <nthrds_cpl>1</nthrds_cpl>
        </nthrds>
        <rootpe>
          <rootpe_atm>0</rootpe_atm>
          <rootpe_lnd>0</rootpe_lnd>
          <rootpe_rof>5120</rootpe_rof>
          <rootpe_ice>0</rootpe_ice>
          <rootpe_ocn>5408</rootpe_ocn>
          <rootpe_cpl>0</rootpe_cpl>
        </rootpe>
      </pes>
    </mach>
  </grid>
  <grid name="a%ne30np4.pg.+_oi%WCAtl12to45E2r4">
    <mach name="chrysalis">
      <pes compset=".*EAM.+ELM.+MPASSI.+MPASO.+MOSART.+" pesize="M">
        <comment> -compset WCYCL* -res ne30pg*WCAtl* on 80 nodes pure-MPI, ~8.5 sypd </comment>
        <ntasks>
          <ntasks_atm>2700</ntasks_atm>
          <ntasks_lnd>64</ntasks_lnd>
          <ntasks_rof>64</ntasks_rof>
          <ntasks_ice>2688</ntasks_ice>
          <ntasks_ocn>2880</ntasks_ocn>
          <ntasks_cpl>2752</ntasks_cpl>
        </ntasks>
        <rootpe>
          <rootpe_atm>0</rootpe_atm>
          <rootpe_lnd>2688</rootpe_lnd>
          <rootpe_rof>2688</rootpe_rof>
          <rootpe_ice>0</rootpe_ice>
          <rootpe_ocn>2752</rootpe_ocn>
          <rootpe_cpl>0</rootpe_cpl>
        </rootpe>
      </pes>
    </mach>
  </grid>
  <grid name="a%ne4np4_l%ne4np4_oi%oQU240_r%r05_m%oQU240_g%null_w%null">
    <mach name="sandiatoss3">
      <pes compset="EAM.+ELM.+MPASSI.+MPASO.+MOSART.+SGLC.+SWAV"  pesize="M">
        <comment>none</comment>
        <ntasks>
          <ntasks_atm>96</ntasks_atm>
          <ntasks_lnd>16</ntasks_lnd>
          <ntasks_rof>96</ntasks_rof>
          <ntasks_ice>96</ntasks_ice>
          <ntasks_ocn>16</ntasks_ocn>
          <ntasks_glc>96</ntasks_glc>
          <ntasks_wav>96</ntasks_wav>
          <ntasks_cpl>96</ntasks_cpl>
        </ntasks>
        <rootpe>
          <rootpe_atm>0</rootpe_atm>
          <rootpe_lnd>96</rootpe_lnd>
          <rootpe_rof>0</rootpe_rof>
          <rootpe_ice>0</rootpe_ice>
          <rootpe_ocn>96</rootpe_ocn>
          <rootpe_glc>0</rootpe_glc>
          <rootpe_wav>0</rootpe_wav>
          <rootpe_cpl>0</rootpe_cpl>
        </rootpe>
      </pes>
      <pes compset=".+EAM.+ELM.+MPASSI.+MPASO.+MOSART.+SGLC.+SWAV"  pesize="L">
        <comment>none</comment>
        <ntasks>
          <ntasks_atm>96</ntasks_atm>
          <ntasks_lnd>32</ntasks_lnd>
          <ntasks_rof>96</ntasks_rof>
          <ntasks_ice>96</ntasks_ice>
          <ntasks_ocn>32</ntasks_ocn>
          <ntasks_glc>96</ntasks_glc>
          <ntasks_wav>96</ntasks_wav>
          <ntasks_cpl>96</ntasks_cpl>
        </ntasks>
        <nthrds>
          <nthrds_atm>4</nthrds_atm>
          <nthrds_lnd>4</nthrds_lnd>
          <nthrds_rof>4</nthrds_rof>
          <nthrds_ice>4</nthrds_ice>
          <nthrds_ocn>4</nthrds_ocn>
          <nthrds_glc>4</nthrds_glc>
          <nthrds_wav>4</nthrds_wav>
          <nthrds_cpl>4</nthrds_cpl>
        </nthrds>
        <rootpe>
          <rootpe_atm>0</rootpe_atm>
          <rootpe_lnd>96</rootpe_lnd>
          <rootpe_rof>0</rootpe_rof>
          <rootpe_ice>0</rootpe_ice>
          <rootpe_ocn>96</rootpe_ocn>
          <rootpe_glc>0</rootpe_glc>
          <rootpe_wav>0</rootpe_wav>
          <rootpe_cpl>0</rootpe_cpl>
        </rootpe>
      </pes>
    </mach>
  </grid>
  <grid name="a%ne4np4_">
    <mach name="cori-knl">
      <pes compset=".*EAM.+ELM.+MPASSI.+MPASO.+MOSART.*" pesize="any">
        <comment>"cori-knl ne4 coupled compest on 6 nodes, sypd=22.9"</comment>
        <MAX_MPITASKS_PER_NODE>67</MAX_MPITASKS_PER_NODE>
        <MAX_TASKS_PER_NODE>134</MAX_TASKS_PER_NODE>
        <ntasks>
          <ntasks_atm>268</ntasks_atm>
          <ntasks_lnd>268</ntasks_lnd>
          <ntasks_rof>96</ntasks_rof>
          <ntasks_ice>128</ntasks_ice>
          <ntasks_ocn>128</ntasks_ocn>
          <ntasks_glc>32</ntasks_glc>
          <ntasks_wav>32</ntasks_wav>
          <ntasks_cpl>268</ntasks_cpl>
        </ntasks>
        <rootpe>
          <rootpe_atm>0</rootpe_atm>
          <rootpe_lnd>0</rootpe_lnd>
          <rootpe_rof>0</rootpe_rof>
          <rootpe_ice>0</rootpe_ice>
          <rootpe_ocn>268</rootpe_ocn>
          <rootpe_glc>0</rootpe_glc>
          <rootpe_wav>0</rootpe_wav>
          <rootpe_cpl>0</rootpe_cpl>
        </rootpe>
      </pes>
    </mach>
  </grid>
  <grid name="a%ne0np4_northamericax4v1.pg2_l%.+_oi%WC14to60E2r3">
    <mach name="compy">
      <pes compset=".*EAM.+ELM.+MPASSI.+MPASO.+MOSART.+" pesize="S">
        <comment> rmod025a </comment>
        <MAX_MPITASKS_PER_NODE>40</MAX_MPITASKS_PER_NODE>
        <MAX_TASKS_PER_NODE>40</MAX_TASKS_PER_NODE>
        <ntasks>
          <ntasks_atm>760</ntasks_atm>
          <ntasks_lnd>760</ntasks_lnd>
          <ntasks_rof>760</ntasks_rof>
          <ntasks_ice>720</ntasks_ice>
          <ntasks_ocn>240</ntasks_ocn>
          <ntasks_cpl>760</ntasks_cpl>
        </ntasks>
        <rootpe>
          <rootpe_atm>0</rootpe_atm>
          <rootpe_lnd>0</rootpe_lnd>
          <rootpe_rof>0</rootpe_rof>
          <rootpe_ice>0</rootpe_ice>
          <rootpe_ocn>760</rootpe_ocn>
          <rootpe_cpl>0</rootpe_cpl>
        </rootpe>
      </pes>
      <pes compset=".*EAM.+ELM.+MPASSI.+MPASO.+MOSART.+" pesize="M">
        <comment> rmod077a </comment>
        <MAX_MPITASKS_PER_NODE>40</MAX_MPITASKS_PER_NODE>
        <MAX_TASKS_PER_NODE>40</MAX_TASKS_PER_NODE>
        <ntasks>
          <ntasks_atm>2440</ntasks_atm>
          <ntasks_lnd>1800</ntasks_lnd>
          <ntasks_rof>640</ntasks_rof>
          <ntasks_ice>1800</ntasks_ice>
          <ntasks_ocn>640</ntasks_ocn>
          <ntasks_cpl>2440</ntasks_cpl>
        </ntasks>
        <rootpe>
          <rootpe_atm>0</rootpe_atm>
          <rootpe_lnd>0</rootpe_lnd>
          <rootpe_rof>1800</rootpe_rof>
          <rootpe_ice>0</rootpe_ice>
          <rootpe_ocn>2440</rootpe_ocn>
          <rootpe_cpl>0</rootpe_cpl>
        </rootpe>
      </pes>
      <pes compset=".*EAM.+ELM.+MPASSI.+MPASO.+MOSART.+" pesize="L">
        <comment> rmod111a </comment>
        <MAX_MPITASKS_PER_NODE>40</MAX_MPITASKS_PER_NODE>
        <MAX_TASKS_PER_NODE>40</MAX_TASKS_PER_NODE>
        <ntasks>
          <ntasks_atm>3640</ntasks_atm>
          <ntasks_lnd>1840</ntasks_lnd>
          <ntasks_rof>240</ntasks_rof>
          <ntasks_ice>1800</ntasks_ice>
          <ntasks_ocn>800</ntasks_ocn>
          <ntasks_cpl>3640</ntasks_cpl>
        </ntasks>
        <rootpe>
          <rootpe_atm>0</rootpe_atm>
          <rootpe_lnd>1800</rootpe_lnd>
          <rootpe_rof>3400</rootpe_rof>
          <rootpe_ice>0</rootpe_ice>
          <rootpe_ocn>3640</rootpe_ocn>
          <rootpe_cpl>0</rootpe_cpl>
        </rootpe>
      </pes>
      <pes compset=".*EAM.+ELM.+MPASSI.+MPASO.+MOSART.+" pesize="ST">
        <comment> rmod037a </comment>
        <MAX_MPITASKS_PER_NODE>20</MAX_MPITASKS_PER_NODE>
        <MAX_TASKS_PER_NODE>40</MAX_TASKS_PER_NODE>
        <ntasks>
          <ntasks_atm>740</ntasks_atm>
          <ntasks_lnd>740</ntasks_lnd>
          <ntasks_rof>740</ntasks_rof>
          <ntasks_ice>720</ntasks_ice>
          <ntasks_ocn>720</ntasks_ocn>
          <ntasks_cpl>740</ntasks_cpl>
        </ntasks>
        <nthrds>
          <nthrds_atm>2</nthrds_atm>
          <nthrds_lnd>2</nthrds_lnd>
          <nthrds_rof>2</nthrds_rof>
          <nthrds_ice>2</nthrds_ice>
          <nthrds_ocn>2</nthrds_ocn>
          <nthrds_cpl>2</nthrds_cpl>
        </nthrds>
      </pes>
      <pes compset=".*EAM.+ELM.+MPASSI.+MPASO.+MOSART.+" pesize="MT">
        <comment> rmod074a </comment>
        <MAX_MPITASKS_PER_NODE>20</MAX_MPITASKS_PER_NODE>
        <MAX_TASKS_PER_NODE>40</MAX_TASKS_PER_NODE>
        <ntasks>
          <ntasks_atm>1120</ntasks_atm>
          <ntasks_lnd>1120</ntasks_lnd>
          <ntasks_rof>1120</ntasks_rof>
          <ntasks_ice>1080</ntasks_ice>
          <ntasks_ocn>360</ntasks_ocn>
          <ntasks_cpl>1120</ntasks_cpl>
        </ntasks>
        <nthrds>
          <nthrds_atm>2</nthrds_atm>
          <nthrds_lnd>2</nthrds_lnd>
          <nthrds_rof>2</nthrds_rof>
          <nthrds_ice>2</nthrds_ice>
          <nthrds_ocn>2</nthrds_ocn>
          <nthrds_cpl>2</nthrds_cpl>
        </nthrds>
        <rootpe>
          <rootpe_atm>0</rootpe_atm>
          <rootpe_lnd>0</rootpe_lnd>
          <rootpe_rof>0</rootpe_rof>
          <rootpe_ice>0</rootpe_ice>
          <rootpe_ocn>1120</rootpe_ocn>
          <rootpe_cpl>0</rootpe_cpl>
        </rootpe>
      </pes>
      <pes compset=".*EAM.+ELM.+MPASSI.+MPASO.+MOSART.+" pesize="LT">
        <comment> rmod115b </comment>
        <MAX_MPITASKS_PER_NODE>20</MAX_MPITASKS_PER_NODE>
        <MAX_TASKS_PER_NODE>40</MAX_TASKS_PER_NODE>
        <ntasks>
          <ntasks_atm>1820</ntasks_atm>
          <ntasks_lnd>1820</ntasks_lnd>
          <ntasks_rof>1820</ntasks_rof>
          <ntasks_ice>1800</ntasks_ice>
          <ntasks_ocn>480</ntasks_ocn>
          <ntasks_cpl>1820</ntasks_cpl>
        </ntasks>
        <nthrds>
          <nthrds_atm>2</nthrds_atm>
          <nthrds_lnd>2</nthrds_lnd>
          <nthrds_rof>2</nthrds_rof>
          <nthrds_ice>2</nthrds_ice>
          <nthrds_ocn>2</nthrds_ocn>
          <nthrds_cpl>2</nthrds_cpl>
        </nthrds>
        <rootpe>
          <rootpe_atm>0</rootpe_atm>
          <rootpe_lnd>0</rootpe_lnd>
          <rootpe_rof>0</rootpe_rof>
          <rootpe_ice>0</rootpe_ice>
          <rootpe_ocn>1820</rootpe_ocn>
          <rootpe_cpl>0</rootpe_cpl>
        </rootpe>
      </pes>
    </mach>
    <mach name="anvil">
      <pes compset=".*EAM.+ELM.+MPASSI.+MPASO.+MOSART.+" pesize="S">
        <comment> for testing only, scaled from compy </comment>
        <ntasks>
          <ntasks_atm>720</ntasks_atm>
          <ntasks_lnd>720</ntasks_lnd>
          <ntasks_rof>720</ntasks_rof>
          <ntasks_ice>720</ntasks_ice>
          <ntasks_ocn>324</ntasks_ocn>
          <ntasks_cpl>720</ntasks_cpl>
        </ntasks>
        <rootpe>
          <rootpe_atm>0</rootpe_atm>
          <rootpe_lnd>0</rootpe_lnd>
          <rootpe_rof>0</rootpe_rof>
          <rootpe_ice>0</rootpe_ice>
          <rootpe_ocn>720</rootpe_ocn>
          <rootpe_cpl>0</rootpe_cpl>
        </rootpe>
      </pes>
    </mach>
    <mach name="cori-knl">
      <pes compset=".*EAM.+ELM.+MPASSI.+MPASO.+MOSART.+" pesize="S">
        <comment> mmod039b64x2 s=1.36 </comment>
        <MAX_MPITASKS_PER_NODE>64</MAX_MPITASKS_PER_NODE>
        <MAX_TASKS_PER_NODE>128</MAX_TASKS_PER_NODE>
        <ntasks>
          <ntasks_atm>1856</ntasks_atm>
          <ntasks_lnd>960</ntasks_lnd>
          <ntasks_rof>896</ntasks_rof>
          <ntasks_ice>1800</ntasks_ice>
          <ntasks_ocn>640</ntasks_ocn>
          <ntasks_cpl>1856</ntasks_cpl>
        </ntasks>
        <nthrds>
          <nthrds_atm>2</nthrds_atm>
          <nthrds_lnd>2</nthrds_lnd>
          <nthrds_rof>2</nthrds_rof>
          <nthrds_ice>2</nthrds_ice>
          <nthrds_ocn>2</nthrds_ocn>
          <nthrds_cpl>1</nthrds_cpl>
        </nthrds>
        <rootpe>
          <rootpe_atm>0</rootpe_atm>
          <rootpe_lnd>0</rootpe_lnd>
          <rootpe_rof>960</rootpe_rof>
          <rootpe_ice>0</rootpe_ice>
          <rootpe_ocn>1856</rootpe_ocn>
          <rootpe_cpl>0</rootpe_cpl>
        </rootpe>
      </pes>      
      <pes compset=".*EAM.+ELM.+MPASSI.+MPASO.+MOSART.+" pesize="M">
        <comment> mmod077k64x2 s=2.19 </comment>
        <MAX_MPITASKS_PER_NODE>64</MAX_MPITASKS_PER_NODE>
        <MAX_TASKS_PER_NODE>128</MAX_TASKS_PER_NODE>
        <ntasks>
          <ntasks_atm>3648</ntasks_atm>
          <ntasks_lnd>3648</ntasks_lnd>
          <ntasks_rof>3648</ntasks_rof>
          <ntasks_ice>3600</ntasks_ice>
          <ntasks_ocn>1280</ntasks_ocn>
          <ntasks_cpl>3648</ntasks_cpl>
        </ntasks>
        <nthrds>
          <nthrds_atm>2</nthrds_atm>
          <nthrds_lnd>2</nthrds_lnd>
          <nthrds_rof>2</nthrds_rof>
          <nthrds_ice>2</nthrds_ice>
          <nthrds_ocn>2</nthrds_ocn>
          <nthrds_cpl>1</nthrds_cpl>
        </nthrds>
        <rootpe>
          <rootpe_atm>0</rootpe_atm>
          <rootpe_lnd>0</rootpe_lnd>
          <rootpe_rof>0</rootpe_rof>
          <rootpe_ice>0</rootpe_ice>
          <rootpe_ocn>3648</rootpe_ocn>
          <rootpe_cpl>0</rootpe_cpl>
        </rootpe>
      </pes>      
      <pes compset=".*EAM.+ELM.+MPASSI.+MPASO.+MOSART.+" pesize="L">
        <comment> 160 nodes 32x8 s=2.2 - 2.8 </comment>
        <MAX_MPITASKS_PER_NODE>32</MAX_MPITASKS_PER_NODE>
        <MAX_TASKS_PER_NODE>272</MAX_TASKS_PER_NODE>
        <ntasks>
          <ntasks_atm>3680</ntasks_atm>
          <ntasks_lnd>1024</ntasks_lnd>
          <ntasks_rof>2656</ntasks_rof>
          <ntasks_ice>3680</ntasks_ice>
          <ntasks_ocn>1440</ntasks_ocn>
          <ntasks_cpl>3680</ntasks_cpl>
        </ntasks>
        <nthrds>
          <nthrds_atm>8</nthrds_atm>
          <nthrds_lnd>8</nthrds_lnd>
          <nthrds_rof>8</nthrds_rof>
          <nthrds_ice>8</nthrds_ice>
          <nthrds_ocn>8</nthrds_ocn>
          <nthrds_cpl>1</nthrds_cpl>
        </nthrds>
        <rootpe>
          <rootpe_atm>0</rootpe_atm>
          <rootpe_lnd>0</rootpe_lnd>
          <rootpe_rof>1024</rootpe_rof>
          <rootpe_ice>0</rootpe_ice>
          <rootpe_ocn>3680</rootpe_ocn>
          <rootpe_cpl>0</rootpe_cpl>
        </rootpe>
      </pes>      
    </mach>
    <mach name="chrysalis">
      <pes compset=".*EAM.+ELM.+MPASSI.+MPASO.+MOSART.+" pesize="T">
        <comment> cmod016b64x1 s=2.4 </comment>
        <MAX_MPITASKS_PER_NODE>64</MAX_MPITASKS_PER_NODE>
        <MAX_TASKS_PER_NODE>128</MAX_TASKS_PER_NODE>
        <ntasks>
          <ntasks_atm>768</ntasks_atm>
          <ntasks_lnd>768</ntasks_lnd>
          <ntasks_rof>768</ntasks_rof>
          <ntasks_ice>720</ntasks_ice>
          <ntasks_ocn>256</ntasks_ocn>
          <ntasks_cpl>768</ntasks_cpl>
        </ntasks>
        <rootpe>
          <rootpe_atm>0</rootpe_atm>
          <rootpe_lnd>0</rootpe_lnd>
          <rootpe_rof>0</rootpe_rof>
          <rootpe_ice>0</rootpe_ice>
          <rootpe_ocn>768</rootpe_ocn>
          <rootpe_cpl>0</rootpe_cpl>
        </rootpe>
      </pes>      
      <pes compset=".*EAM.+ELM.+MPASSI.+MPASO.+MOSART.+" pesize="XS">
        <comment> cmod040c64x1 s=5.6 </comment>
        <MAX_MPITASKS_PER_NODE>64</MAX_MPITASKS_PER_NODE>
        <MAX_TASKS_PER_NODE>128</MAX_TASKS_PER_NODE>
        <ntasks>
          <ntasks_atm>1920</ntasks_atm>
          <ntasks_lnd>1920</ntasks_lnd>
          <ntasks_rof>1920</ntasks_rof>
          <ntasks_ice>1920</ntasks_ice>
          <ntasks_ocn>640</ntasks_ocn>
          <ntasks_cpl>1920</ntasks_cpl>
        </ntasks>
        <rootpe>
          <rootpe_atm>0</rootpe_atm>
          <rootpe_lnd>0</rootpe_lnd>
          <rootpe_rof>0</rootpe_rof>
          <rootpe_ice>0</rootpe_ice>
          <rootpe_ocn>1920</rootpe_ocn>
          <rootpe_cpl>0</rootpe_cpl>
        </rootpe>
      </pes>      
      <pes compset=".*EAM.+ELM.+MPASSI.+MPASO.+MOSART.+" pesize="S">
        <comment> cmod060d64x1 s=8.0 </comment>
        <MAX_MPITASKS_PER_NODE>64</MAX_MPITASKS_PER_NODE>
        <MAX_TASKS_PER_NODE>128</MAX_TASKS_PER_NODE>
        <ntasks>
          <ntasks_atm>2944</ntasks_atm>
          <ntasks_lnd>512</ntasks_lnd>
          <ntasks_rof>2048</ntasks_rof>
          <ntasks_ice>2880</ntasks_ice>
          <ntasks_ocn>880</ntasks_ocn>
          <ntasks_cpl>2944</ntasks_cpl>
        </ntasks>
        <rootpe>
          <rootpe_atm>0</rootpe_atm>
          <rootpe_lnd>0</rootpe_lnd>
          <rootpe_rof>512</rootpe_rof>
          <rootpe_ice>0</rootpe_ice>
          <rootpe_ocn>2944</rootpe_ocn>
          <rootpe_cpl>0</rootpe_cpl>
        </rootpe>
      </pes>      
      <pes compset=".*EAM.+ELM.+MPASSI.+MPASO.+MOSART.+" pesize="M">
        <comment> cmod080c64x1 s=10.1 </comment>
        <MAX_MPITASKS_PER_NODE>64</MAX_MPITASKS_PER_NODE>
        <MAX_TASKS_PER_NODE>128</MAX_TASKS_PER_NODE>
        <ntasks>
          <ntasks_atm>3840</ntasks_atm>
          <ntasks_lnd>3840</ntasks_lnd>
          <ntasks_rof>3840</ntasks_rof>
          <ntasks_ice>3840</ntasks_ice>
          <ntasks_ocn>1280</ntasks_ocn>
          <ntasks_cpl>3840</ntasks_cpl>
        </ntasks>
        <rootpe>
          <rootpe_atm>0</rootpe_atm>
          <rootpe_lnd>0</rootpe_lnd>
          <rootpe_rof>0</rootpe_rof>
          <rootpe_ice>0</rootpe_ice>
          <rootpe_ocn>3840</rootpe_ocn>
          <rootpe_cpl>0</rootpe_cpl>
        </rootpe>
      </pes>      
      <pes compset=".*EAM.+ELM.+MPASSI.+MPASO.+MOSART.+" pesize="L">
        <comment> cmod100b64x1 s=12.3 </comment>
        <MAX_MPITASKS_PER_NODE>64</MAX_MPITASKS_PER_NODE>
        <MAX_TASKS_PER_NODE>128</MAX_TASKS_PER_NODE>
        <ntasks>
          <ntasks_atm>4864</ntasks_atm>
          <ntasks_lnd>448</ntasks_lnd>
          <ntasks_rof>2048</ntasks_rof>
          <ntasks_ice>4400</ntasks_ice>
          <ntasks_ocn>1536</ntasks_ocn>
          <ntasks_cpl>4864</ntasks_cpl>
        </ntasks>
        <rootpe>
          <rootpe_atm>0</rootpe_atm>
          <rootpe_lnd>4416</rootpe_lnd>
          <rootpe_rof>0</rootpe_rof>
          <rootpe_ice>0</rootpe_ice>
          <rootpe_ocn>4864</rootpe_ocn>
          <rootpe_cpl>0</rootpe_cpl>
        </rootpe>
      </pes>      
    </mach>
  </grid>
</config_pes><|MERGE_RESOLUTION|>--- conflicted
+++ resolved
@@ -126,7 +126,59 @@
       <pes compset="any" pesize="any">
         <comment>allactive: default, 1 node x MAX_MPITASKS_PER_NODE mpi x 2 omp @ root 0</comment>
         <ntasks>
-<<<<<<< HEAD
+          <ntasks_atm>-1</ntasks_atm>
+          <ntasks_lnd>-1</ntasks_lnd>
+          <ntasks_rof>-1</ntasks_rof>
+          <ntasks_ice>-1</ntasks_ice>
+          <ntasks_ocn>-1</ntasks_ocn>
+          <ntasks_glc>-1</ntasks_glc>
+          <ntasks_wav>-1</ntasks_wav>
+          <ntasks_cpl>-1</ntasks_cpl>
+        </ntasks>
+        <nthrds>
+          <nthrds_atm>2</nthrds_atm>
+          <nthrds_lnd>2</nthrds_lnd>
+          <nthrds_rof>2</nthrds_rof>
+          <nthrds_ice>2</nthrds_ice>
+          <nthrds_ocn>2</nthrds_ocn>
+          <nthrds_cpl>2</nthrds_cpl>
+        </nthrds>
+      </pes>
+    </mach>
+    <mach name="gcp">
+      <pes compset="any" pesize="any">
+        <comment>allactive+gcp: default</comment>
+        <ntasks>
+          <ntasks_atm>30</ntasks_atm>
+          <ntasks_lnd>30</ntasks_lnd>
+          <ntasks_rof>30</ntasks_rof>
+          <ntasks_ice>16</ntasks_ice>
+          <ntasks_ocn>16</ntasks_ocn>
+          <ntasks_glc>16</ntasks_glc>
+          <ntasks_wav>30</ntasks_wav>
+          <ntasks_cpl>30</ntasks_cpl>
+        </ntasks>
+      </pes>
+    </mach>    
+    <mach name="lawrencium-lr3">
+      <pes compset="any" pesize="any">
+        <comment>allactive+lawrencium-lr3: default, 2 nodes</comment>
+        <ntasks>
+          <ntasks_atm>-2</ntasks_atm>
+          <ntasks_lnd>-2</ntasks_lnd>
+          <ntasks_rof>-2</ntasks_rof>
+          <ntasks_ice>-2</ntasks_ice>
+          <ntasks_ocn>-2</ntasks_ocn>
+          <ntasks_glc>-2</ntasks_glc>
+          <ntasks_wav>-2</ntasks_wav>
+          <ntasks_cpl>-2</ntasks_cpl>
+        </ntasks>
+      </pes>
+    </mach>
+    <mach name="anlworkstation|anlgce">
+      <pes compset="any" pesize="any">
+        <comment>allactive+anlgce: default, 16 mpi x 1 omp @ root 0</comment>
+        <ntasks>
           <ntasks_atm>1</ntasks_atm>
           <ntasks_lnd>1</ntasks_lnd>
           <ntasks_rof>1</ntasks_rof>
@@ -135,7 +187,77 @@
           <ntasks_glc>1</ntasks_glc>
           <ntasks_wav>1</ntasks_wav>
           <ntasks_cpl>1</ntasks_cpl>
-=======
+        </ntasks>
+      </pes>
+    </mach>
+    <!-- end machine-specific generic defaults -->
+    <mach name="cori-haswell">
+      <pes compset="any" pesize="T">
+        <comment>allactive+cori-haswell: pesize=threaded</comment>
+        <ntasks>
+          <ntasks_atm>240</ntasks_atm>
+          <ntasks_lnd>240</ntasks_lnd>
+          <ntasks_rof>240</ntasks_rof>
+          <ntasks_ice>240</ntasks_ice>
+          <ntasks_ocn>240</ntasks_ocn>
+          <ntasks_glc>240</ntasks_glc>
+          <ntasks_wav>240</ntasks_wav>
+          <ntasks_cpl>240</ntasks_cpl>
+        </ntasks>
+        <nthrds>
+          <nthrds_atm>4</nthrds_atm>
+          <nthrds_lnd>4</nthrds_lnd>
+          <nthrds_rof>4</nthrds_rof>
+          <nthrds_ice>1</nthrds_ice>
+          <nthrds_ocn>1</nthrds_ocn>
+          <nthrds_glc>4</nthrds_glc>
+          <nthrds_wav>4</nthrds_wav>
+          <nthrds_cpl>4</nthrds_cpl>
+        </nthrds>
+      </pes>
+    </mach>
+    <mach name="sandiatoss3">
+      <pes compset="any" pesize="T">
+        <comment>allactive+sandiatoss3: pesize=T</comment>
+        <ntasks>
+          <ntasks_atm>128</ntasks_atm>
+          <ntasks_lnd>128</ntasks_lnd>
+          <ntasks_rof>128</ntasks_rof>
+          <ntasks_ice>128</ntasks_ice>
+          <ntasks_ocn>128</ntasks_ocn>
+          <ntasks_glc>128</ntasks_glc>
+          <ntasks_wav>128</ntasks_wav>
+          <ntasks_cpl>128</ntasks_cpl>
+        </ntasks>
+        <nthrds>
+          <nthrds_atm>4</nthrds_atm>
+          <nthrds_lnd>4</nthrds_lnd>
+          <nthrds_rof>4</nthrds_rof>
+          <nthrds_ice>1</nthrds_ice>
+          <nthrds_ocn>1</nthrds_ocn>
+          <nthrds_glc>4</nthrds_glc>
+          <nthrds_wav>4</nthrds_wav>
+          <nthrds_cpl>4</nthrds_cpl>
+        </nthrds>
+      </pes>
+      <pes compset="any" pesize="S">
+        <comment>allactive+sandiatoss3: pesize=S</comment>
+        <ntasks>
+          <ntasks_atm>64</ntasks_atm>
+          <ntasks_lnd>64</ntasks_lnd>
+          <ntasks_rof>64</ntasks_rof>
+          <ntasks_ice>64</ntasks_ice>
+          <ntasks_ocn>64</ntasks_ocn>
+          <ntasks_glc>64</ntasks_glc>
+          <ntasks_wav>64</ntasks_wav>
+          <ntasks_cpl>64</ntasks_cpl>
+        </ntasks>
+      </pes>
+    </mach>
+    <mach name="mappy|sandiatoss3">
+      <pes compset="2000_DATM%QIA_DLND%GPCC_SICE_SOCN_MOSART_SGLC_SWAV" pesize="any">
+        <comment>allactive+mappy: any grid, active MOSART</comment>
+        <ntasks>
           <ntasks_atm>-1</ntasks_atm>
           <ntasks_lnd>-1</ntasks_lnd>
           <ntasks_rof>-1</ntasks_rof>
@@ -144,139 +266,6 @@
           <ntasks_glc>-1</ntasks_glc>
           <ntasks_wav>-1</ntasks_wav>
           <ntasks_cpl>-1</ntasks_cpl>
->>>>>>> 417902b8
-        </ntasks>
-        <nthrds>
-          <nthrds_atm>2</nthrds_atm>
-          <nthrds_lnd>2</nthrds_lnd>
-          <nthrds_rof>2</nthrds_rof>
-          <nthrds_ice>2</nthrds_ice>
-          <nthrds_ocn>2</nthrds_ocn>
-          <nthrds_cpl>2</nthrds_cpl>
-        </nthrds>
-      </pes>
-    </mach>
-    <mach name="gcp">
-      <pes compset="any" pesize="any">
-        <comment>allactive+gcp: default</comment>
-        <ntasks>
-          <ntasks_atm>30</ntasks_atm>
-          <ntasks_lnd>30</ntasks_lnd>
-          <ntasks_rof>30</ntasks_rof>
-          <ntasks_ice>16</ntasks_ice>
-          <ntasks_ocn>16</ntasks_ocn>
-          <ntasks_glc>16</ntasks_glc>
-          <ntasks_wav>30</ntasks_wav>
-          <ntasks_cpl>30</ntasks_cpl>
-        </ntasks>
-      </pes>
-    </mach>    
-    <mach name="lawrencium-lr3">
-      <pes compset="any" pesize="any">
-        <comment>allactive+lawrencium-lr3: default, 2 nodes</comment>
-        <ntasks>
-          <ntasks_atm>-2</ntasks_atm>
-          <ntasks_lnd>-2</ntasks_lnd>
-          <ntasks_rof>-2</ntasks_rof>
-          <ntasks_ice>-2</ntasks_ice>
-          <ntasks_ocn>-2</ntasks_ocn>
-          <ntasks_glc>-2</ntasks_glc>
-          <ntasks_wav>-2</ntasks_wav>
-          <ntasks_cpl>-2</ntasks_cpl>
-        </ntasks>
-      </pes>
-    </mach>
-    <mach name="anlworkstation|anlgce">
-      <pes compset="any" pesize="any">
-        <comment>allactive+anlgce: default, 16 mpi x 1 omp @ root 0</comment>
-        <ntasks>
-          <ntasks_atm>1</ntasks_atm>
-          <ntasks_lnd>1</ntasks_lnd>
-          <ntasks_rof>1</ntasks_rof>
-          <ntasks_ice>1</ntasks_ice>
-          <ntasks_ocn>1</ntasks_ocn>
-          <ntasks_glc>1</ntasks_glc>
-          <ntasks_wav>1</ntasks_wav>
-          <ntasks_cpl>1</ntasks_cpl>
-        </ntasks>
-      </pes>
-    </mach>
-    <!-- end machine-specific generic defaults -->
-    <mach name="cori-haswell">
-      <pes compset="any" pesize="T">
-        <comment>allactive+cori-haswell: pesize=threaded</comment>
-        <ntasks>
-          <ntasks_atm>240</ntasks_atm>
-          <ntasks_lnd>240</ntasks_lnd>
-          <ntasks_rof>240</ntasks_rof>
-          <ntasks_ice>240</ntasks_ice>
-          <ntasks_ocn>240</ntasks_ocn>
-          <ntasks_glc>240</ntasks_glc>
-          <ntasks_wav>240</ntasks_wav>
-          <ntasks_cpl>240</ntasks_cpl>
-        </ntasks>
-        <nthrds>
-          <nthrds_atm>4</nthrds_atm>
-          <nthrds_lnd>4</nthrds_lnd>
-          <nthrds_rof>4</nthrds_rof>
-          <nthrds_ice>1</nthrds_ice>
-          <nthrds_ocn>1</nthrds_ocn>
-          <nthrds_glc>4</nthrds_glc>
-          <nthrds_wav>4</nthrds_wav>
-          <nthrds_cpl>4</nthrds_cpl>
-        </nthrds>
-      </pes>
-    </mach>
-    <mach name="sandiatoss3">
-      <pes compset="any" pesize="T">
-        <comment>allactive+sandiatoss3: pesize=T</comment>
-        <ntasks>
-          <ntasks_atm>128</ntasks_atm>
-          <ntasks_lnd>128</ntasks_lnd>
-          <ntasks_rof>128</ntasks_rof>
-          <ntasks_ice>128</ntasks_ice>
-          <ntasks_ocn>128</ntasks_ocn>
-          <ntasks_glc>128</ntasks_glc>
-          <ntasks_wav>128</ntasks_wav>
-          <ntasks_cpl>128</ntasks_cpl>
-        </ntasks>
-        <nthrds>
-          <nthrds_atm>4</nthrds_atm>
-          <nthrds_lnd>4</nthrds_lnd>
-          <nthrds_rof>4</nthrds_rof>
-          <nthrds_ice>1</nthrds_ice>
-          <nthrds_ocn>1</nthrds_ocn>
-          <nthrds_glc>4</nthrds_glc>
-          <nthrds_wav>4</nthrds_wav>
-          <nthrds_cpl>4</nthrds_cpl>
-        </nthrds>
-      </pes>
-      <pes compset="any" pesize="S">
-        <comment>allactive+sandiatoss3: pesize=S</comment>
-        <ntasks>
-          <ntasks_atm>64</ntasks_atm>
-          <ntasks_lnd>64</ntasks_lnd>
-          <ntasks_rof>64</ntasks_rof>
-          <ntasks_ice>64</ntasks_ice>
-          <ntasks_ocn>64</ntasks_ocn>
-          <ntasks_glc>64</ntasks_glc>
-          <ntasks_wav>64</ntasks_wav>
-          <ntasks_cpl>64</ntasks_cpl>
-        </ntasks>
-      </pes>
-    </mach>
-    <mach name="mappy|sandiatoss3">
-      <pes compset="2000_DATM%QIA_DLND%GPCC_SICE_SOCN_MOSART_SGLC_SWAV" pesize="any">
-        <comment>allactive+mappy: any grid, active MOSART</comment>
-        <ntasks>
-          <ntasks_atm>-1</ntasks_atm>
-          <ntasks_lnd>-1</ntasks_lnd>
-          <ntasks_rof>-1</ntasks_rof>
-          <ntasks_ice>-1</ntasks_ice>
-          <ntasks_ocn>-1</ntasks_ocn>
-          <ntasks_glc>-1</ntasks_glc>
-          <ntasks_wav>-1</ntasks_wav>
-          <ntasks_cpl>-1</ntasks_cpl>
         </ntasks>
       </pes>
     </mach>
