--- conflicted
+++ resolved
@@ -2,16 +2,15 @@
 from setuptools import find_packages, setup
 
 data_files = [
-<<<<<<< HEAD
+
     (sys.prefix + '/share/acme_diags/set4',
      ['acme_diags/driver/set4_diags_AMWG_default.json',
       'acme_diags/plot/vcs/plot_set_4_new.json',
       'acme_diags/plot/vcs/plot_set_4.json'
-=======
+     ]),
     (sys.prefix + '/share/acme_diags/set3',
      ['acme_diags/driver/set3_diags_AMWG_default.json',
       'acme_diags/plot/vcs/plot_set_3.json'
->>>>>>> c39b076e
      ]),
     (sys.prefix + '/share/acme_diags/set5',
      ['acme_diags/driver/set5_diags_AMWG_default.json',
