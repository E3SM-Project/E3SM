#! /bin/csh -fe
### This script was created 2015-11-15 by Philip Cameron-Smith (pjc@llnl.gov) and Peter Caldwell
### and incorporates some features originally from Hui Wan, Kai Zhang, and Balwinder Singh.
### Significant improvements from Michael Deakin and Chris Golaz.
###

###===================================================================
### THINGS USERS USUALLY CHANGE (SEE END OF SECTION FOR GUIDANCE)
###===================================================================

### BASIC INFO ABOUT RUN
set job_name       = A_WCYCL1850_template
set compset        = A_WCYCL1850
set resolution     = ne4np4_oQU240
set machine        = default
set walltime       = default
setenv project       default

### SOURCE CODE OPTIONS
set fetch_code     = false
set acme_tag       = master
set tag_name       = default

### CUSTOM CASE_NAME
set case_name = ${tag_name}.${job_name}.${resolution}

### BUILD OPTIONS
set debug_compile  = false
set old_executable = false

### AUTOMATIC DELETION OPTIONS
set seconds_before_delete_source_dir = -1
set seconds_before_delete_case_dir   = 10
set seconds_before_delete_bld_dir    = -1
set seconds_before_delete_run_dir    = -1

### SUBMIT OPTIONS
set submit_run       = true
set debug_queue      = true

### PROCESSOR CONFIGURATION
set processor_config = S

### STARTUP TYPE
set model_start_type = initial
set restart_files_dir = none

### DIRECTORIES
set code_root_dir               = default
set acme_simulations_dir        = default
set case_build_dir              = default
set case_run_dir                = default
set short_term_archive_root_dir = default

### LENGTH OF SIMULATION, RESTARTS, AND ARCHIVING
set stop_units       = ndays
set stop_num         = 5
set restart_units    = $stop_units
set restart_num      = $stop_num
set num_resubmits    = 0
set do_short_term_archiving      = false

### SIMULATION OPTIONS
set atm_output_freq              = -24
set records_per_atm_output_file  = 40
set start_date                   = default

### COUPLER HISTORY FILES
set do_cpl_hist    = true
set cpl_hist_units = ndays
set cpl_hist_num   = 1

#==============================
#EXPLANATION FOR OPTIONS ABOVE:
#==============================

### BASIC INFO ABOUT RUN (1)

#job_name: This is only used to name the job in the batch system. The problem is that batch systems often only
#    provide the first few letters of the job name when reporting on jobs inthe queue, which may not be enough
#    to distinguish simultaneous jobs.
#compset: indicates which model components and forcings to use. List choices by typing `create_newcase -list compsets`.
#    An (outdated?) list of options is available at http://www.cesm.ucar.edu/models/cesm1.0/cesm/cesm_doc_1_0_4/a3170.html
#resolution: Model resolution to use. Type `create_newcase -list grids` for a list of options or see
#    http://www.cesm.ucar.edu/models/cesm1.0/cesm/cesm_doc_1_0_4/a3714.htm. Note that ACME always uses ne30 or ne120 in the atmosphere.
#machine: what machine you are going to run on. This should be 'default' for most machines, and only changed for machines with multiple queues, such as cori.
#    Valid machine names can also be listed via `create_newcase -list machines`
#walltime: How long to reserve the nodes for. The format is HH:MM(:SS); ie 00:10 -> 10 minutes.
#    Setting this to 'default' has the script determine a reasonable value for most runs.
#project: what bank to charge for your run time. May not be needed on some machines.
#    Setting this to 'default' has CIME determine what project to use
#    NOTE: project must be an *environment* variable on some systems.

### SOURCE CODE OPTIONS (2)

#fetch_code: If True, downloads code from github. If False, code is assumed to exist already.
#    NOTE: it is assumed that you have access to the ACME git repository.  To get access, see:
#    https://acme-climate.atlassian.net/wiki/display/Docs/Installing+the+ACME+Model
#acme_tag: ACME tagname in github. Can be 'master', a git hash, a tag, or a branch name. Only used if fetch_code=True.
#    NOTE: If acme_tag=master or master_detached, then this script will provide the latest master version, but detach from the head,
#          to minimize the risk of a user pushing something to master.
#tag_name: Short name for the ACME branch used. If fetch_code=True, this is a shorter replacement for acme_tag
#    (which could be a very long hash!). Otherwise, this is a short name for the branch used. You can
#    choose TAG_NAME to be whatever you want.

### BUILD OPTIONS (3)

#debug_compile: If TRUE, then compile with debug flags
#    Compiling in debug mode will stop the run at the actual location an error occurs, and provide more helpful output.
#    However, it runs about 10 times slower, and is not bit-for-bit the same because some optimizations make tiny change to the
#    numerics.
#old_executable: If this is a path to an executable, then it is used instead of recompiling (it is copied across).
#    If TRUE then skip the build step entirely.
#    If FALSE then build a new executable (using any already compiled files). If you want a clean build then
#    set seconds_before_delete_bld_dir>=0.
#    NOTE: The executable that will be copied should be the same as would be created by compiling (for provenance).
#    NOTE: The path should either be an absolute path, or a path relative to the case_scripts directory.
#    NOTE: old_executable=true is a risk to provenance, so this feature may be removed in the future.
#          However the build system currently rebuilds a few files every time which takes several minutes.
#          When this gets fixed the cost of deleting this feature will be minor.


### AUTOMATIC DELETION OPTIONS (4)

#seconds_before_delete_source_dir : If seconds_before_delete_source_dir>=0 and fetch_code=true, this script automatically deletes
#    the old source code directory after waiting seconds_before_delete_source_dir seconds (to give you the opportunity to cancel
#    by pressing ctrl-C). To turn off the deletion (default behavior), set $num_seconds_before_deleting_source_dir to be negative.
#seconds_before_delete_case_dir : Similar to above, but remove the old case_scripts directory. Since create_newcase dies whenever
#    the case_scripts directory exists, it only makes sense to use $seconds_before_delete_case_dir<0 if you want to be extra careful and
#    only delete the case_scripts directory manually.
#seconds_before_delete_bld_dir : As above, but the old bld directory will be deleted.  This makes for a clean start.
#seconds_before_delete_run_dir : As above, but the old run directory will be deleted.  This makes for a clean start.

### SUBMIT OPTIONS (5)

#submit_run:  If True, then submit the batch job to start the simulation.
#debug_queue: If True, then use the debug queue, otherwise use the queue specified in the section on QUEUE OPTIONS.

### PROCESSOR CONFIGURATION (6)

#processor_config: Indicates what processor configuration to use.
#    1=single processor, S=small, M=medium, L=large, X1=very large, X2=very very large, CUSTOM=defined below.
#    The actual configurations for S,M,L,X1,X2 are dependent on the machine.

### STARTUP TYPE (7)

#model_start_type:  Specify how this script should initialize the model:  initial, continue, branch.
#    These options are not necessarily related to the CESM run_type options.
#    'initial' means the intial files will be copied into the run directory,
#    and the ACME run_type can be 'initial', 'hybrid', or 'restart', as specified by this script below.
#    'continue' will do a standard restart, and assumes the restart files are already in the run directory.
#    'branch' is almost the same, but will set RUN_TYPE='branch', and other options as specified by this script below.
#    NOTE: To continue an existing simulation, it may be easier to edit env_run and [case].run manually in the
#    case_scripts directory.  The biggest difference is that doing it with this script
#    may delete the previous case_scripts directory, and will provide a way to pass a simulation to someone else.

### DIRECTORIES (8)

#code_root_dir: The directory that contains (or will contain) the source code and other code files. (formerly $CCSMROOT)
#     If fetch_code=false, this is the location where the code already resides.
#     If fetch_code=true, this is where to put the code.

### LENGTH OF SIMULATION, RESTARTS, AND ARCHIVING (9)

#stop_units: The units for the length of run, eg nhours, ndays, nmonths, nyears.
#stop_num: The simulation length for each batch submission, in units of $stop_units.
#restart_units: The units for how often restart files are written, eg nhours, ndays, nmonths, nyears.
#restart_num: How often restart files are written, in units of $restart_units.
#num_resubmits: After a batch job finishes successfully, a new batch job will automatically be submitted to
#    continue the simulation.  num_resubmits is the number of times to submit after initial completion.
#    After the first submission, the CONTINUE_RUN flage in env_run.xml will be changed to TRUE.
#do_short_term_archiving: If TRUE, then move simulation output to the archive directory in your scratch directory.

### SIMULATION OPTIONS (10)

#atm_output_freq (the namelist variable is nhtfrq) : The frequency with which the atmosphere writes its output.
#    0=monthly, +N=every N timesteps,  -N=every N hours
#    For more information:   http://www.cesm.ucar.edu/models/atm-cam/docs/usersguide/node45.html
#records_per_atm_output_file (the namelist variable is mfilt):  The number of time records in each netCDF output file
#    from the atmosphere model. If atm_output_freq=0, then there will only be one time record per file.
#NOTE: If there will be more than one 'history tape' defined in the atm namelist, then
#    atm_output_freq and records_per_atm_output_file should be a comma-separated list of numbers
#    (specifying the option for each history tape).
#start_date: The day that the simulation starts

### GENERAL NOTES:

# 1. capitalization doesn't matter on most of the variables above because we lowercase variables before using them.
# 2. most of the code below does things you probably never want to change. However, users will often make settings
#    in the "USER_NL" and "RUN CONFIGURATION OPTIONS" sections below.

### PROGRAMMING GUIDELINES
#
# +) The exit error numbers are sequential through the code:
#        0-099 are before create_newcase
#      100-199 are between create_newcase and cesm_setup
#      200-299 are between cesm_setup and case_scripts.build
#      300-399 are between case_scripts.build and case_scripts.submit
#      400-499 are after case_scripts.submit
#    If this script dies, then print out the exit code.
#    (in csh: use 'echo $status' immediatedly after the script exits)

#!!!!!!!!!!!!!!!!!!!!!!!!!!!!!!!!!!!!!!!!!!!!!!!!!!!!!!!!!!!!!!!!!!!!!!!!!!!!!!!!!!!!!!!
#  END OF COMMON OPTIONS - you may need to change things below here to access advanced
#  capabilities, but if you do you should know what you're doing.
#!!!!!!!!!!!!!!!!!!!!!!!!!!!!!!!!!!!!!!!!!!!!!!!!!!!!!!!!!!!!!!!!!!!!!!!!!!!!!!!!!!!!!!!

#===========================================
# VERSION OF THIS SCRIPT
#===========================================
set script_ver = 3.0.13

#===========================================
# DEFINE ALIASES
#===========================================

alias lowercase "echo \!:1 | tr '[A-Z]' '[a-z]'"  #make function which lowercases any strings passed to it.
alias uppercase "echo \!:1 | tr '[a-z]' '[A-Z]'"  #make function which uppercases any strings passed to it.

alias acme_print 'echo run_acme: \!*'
alias acme_newline "echo ''"

#===========================================
# ALERT THE USER IF THEY TRY TO PASS ARGUMENTS
#===========================================
set first_argument = $1
if ( $first_argument != '' ) then
 echo 'This script does everything needed to configure/compile/run a case. As such, it'
 echo 'provides complete provenance for each run and makes sharing simulation configurations easy.'
 echo 'Users should make sure that everything required for a run is in this script, the ACME'
 echo 'git repo, and/or the inputdata svn repo.'
 echo '** This script accepts no arguments. Please edit the script as needed and resubmit without arguments. **'
 exit 5
endif

acme_newline
acme_print '++++++++ run_acme starting ('`date`'), version '$script_ver' ++++++++'
acme_newline

#===========================================
# DETERMINE THE LOCATION AND NAME OF THE SCRIPT
#===========================================

# NOTE: CIME 5 and git commands are not cwd agnostic, so compute the absolute paths, then cd to the directories as needed
set this_script_name = `basename $0`
set relative_dir = `dirname $0`
set this_script_dir = `cd $relative_dir ; pwd -P`
set this_script_path = $this_script_dir/$this_script_name

#===========================================
# SETUP DEFAULTS
#===========================================

if ( `lowercase $code_root_dir` == default ) then
  set code_root_dir = `cd $this_script_dir/..; pwd -P`
endif

if ( `lowercase $tag_name` == default ) then
  set pwd_temp       = `pwd`
  set tag_name       = ${pwd_temp:t}
  acme_print '$tag_name = '$tag_name
endif

#===========================================
# BASIC ERROR CHECKING
#===========================================

set seconds_after_warning = 10

if ( `lowercase $old_executable` == true ) then
  if ( $seconds_before_delete_source_dir >= 0 ) then
    acme_newline
    acme_print 'ERROR: It is unlikely that you want to delete the source code and then use the existing compiled executable.'
    acme_print '       Hence, this script will abort to avoid making a mistake.'
    acme_print '       $seconds_before_delete_source_dir = '$seconds_before_delete_source_dir'      $old_executable = '$old_executable
    exit 11
  endif

  if ( $seconds_before_delete_bld_dir >= 0 ) then
    acme_newline
    acme_print 'ERROR: It makes no sense to delete the source-compiled code and then use the existing compiled executable.'
    acme_print '       Hence, this script will abort to avoid making a mistake.'
    acme_print '       $seconds_before_delete_bld_dir = '$seconds_before_delete_bld_dir'      $old_executable = '$old_executable
    exit 12
  endif
endif

if ( `lowercase $case_build_dir` == default && $seconds_before_delete_bld_dir >= 0 ) then
  acme_print 'ERROR: run_acme cannot delete the build directory when CIME chooses it'
  acme_print '       To remedy this, either set $case_build_dir to the path of the executables or disable deleting the directory'
  exit 14
endif

if ( `lowercase $case_run_dir` == default && $seconds_before_delete_run_dir >= 0 ) then
  acme_print 'ERROR: run_acme cannot delete the run directory when CIME chooses it'
  acme_print '       To remedy this, either set $case_run_dir to the path of the executables or disable deleting the directory'
  exit 15
endif

if ( `lowercase $debug_queue` == true && ( $num_resubmits >= 1 || `lowercase $do_short_term_archiving` == true ) ) then
  acme_print 'ERROR: Supercomputer centers generally do not allow job chaining in debug queues'
  acme_print '       You should either use a different queue, or submit a single job without archiving.'
  acme_print '       $debug_queue             = '$debug_queue
  acme_print '       $num_resubmits           = '$num_resubmits
  acme_print '       $do_short_term_archiving = '$do_short_term_archiving
  exit 16
endif

if ( $restart_num != 0 ) then
  @ remaining_periods = $stop_num - ( $stop_num / $restart_num ) * $restart_num
  if ( $num_resubmits >= 1 && ( $stop_units != $restart_units || $remaining_periods != 0 ) ) then
    acme_print 'WARNING: run length is not divisible by the restart write frequency, or the units differ.'
    acme_print 'If restart write frequency doesnt evenly divide the run length, restarts will simulate the same time period multiple times.'
    acme_print '         $stop_units        = '$stop_units
    acme_print '         $stop_num          = '$stop_num
    acme_print '         $restart_units     = '$restart_units
    acme_print '         $restart_num       = '$restart_num
    acme_print '         $remaining_periods = '$remaining_periods
    acme_print '         $num_resubmits     = '$num_resubmits
    sleep $seconds_after_warning
  endif
endif

#===========================================
# DOWNLOAD SOURCE CODE IF NEEDED:
#===========================================

### NOTE: you must be setup with access to the ACME repository before you can clone the repository. For access, see
###       https://acme-climate.atlassian.net/wiki/display/Docs/Installing+the+ACME+Model

if ( `lowercase $fetch_code` == true ) then
  acme_print 'Downloading code from the ACME git repository.'
  if ( -d $code_root_dir/$tag_name ) then
    if ( $seconds_before_delete_source_dir >= 0 ) then
      set num_seconds_until_delete = $seconds_before_delete_source_dir
      acme_print 'Removing old code directory '$code_root_dir/$tag_name' in '$num_seconds_until_delete' seconds.'
      acme_print 'To abort, press ctrl-C'
      while ( ${num_seconds_until_delete} > 0 )
         acme_print ' '${num_seconds_until_delete}'  seconds until deletion.'
         sleep 1
         @ num_seconds_until_delete = ${num_seconds_until_delete} - 1
      end
      rm -fr $code_root_dir/$tag_name
      acme_print 'Deleted '$code_root_dir/$tag_name
    else
      acme_print 'ERROR: Your branch tag already exists, so dying instead of overwriting.'
      acme_print '          You likely want to either set fetch_code=false, change $tag_name, or'
      acme_print '          change seconds_before_delete_source_dir.'
      acme_print '          Note: $fetch_code = '$fetch_code
      acme_print '                $code_root_dir/$tag_name = '$code_root_dir/$tag_name
      acme_print '                $seconds_before_delete_source_dir = '$seconds_before_delete_source_dir
      exit 20
    endif #$seconds_before_delete_source_dir >=0
  endif #$code_root_dir exists

  acme_print 'Cloning repository into $tag_name = '$tag_name'  under $code_root_dir = '$code_root_dir
  mkdir -p $code_root_dir
  git clone git@github.com:ACME-Climate/ACME.git $code_root_dir/$tag_name     # This will put repository, with all code, in directory $tag_name
  ## Setup git hooks
  rm -rf $code_root_dir/$tag_name/.git/hooks
  git clone git@github.com:ACME-Climate/ACME-Hooks.git $code_root_dir/$tag_name/.git/hooks         # checkout with write permission.
#  git clone git://github.com/ACME-Climate/ACME-Hooks.git .git/hooks      # checkout read-only.
  cd $code_root_dir/$tag_name
  git config commit.template $code_root_dir/$tag_name/.git/hooks/commit.template
  ## Bring in MPAS ocean/ice repo
  git submodule update --init

  if ( `lowercase $acme_tag` == master ) then
    acme_newline
    ##acme_print 'Detaching from the master branch to avoid accidental changes to master by user.'
    ##git checkout --detach
    echo 'KLUDGE: git version on anvil (1.7.1) is too old to be able to detach'
    echo 'edison uses git version 1.8.5.6 and it can git checkout --detach'
  else
    acme_newline
    acme_print 'Checking out branch ${acme_tag} = '${acme_tag}
    git checkout ${acme_tag}
  endif

endif

acme_newline
acme_print '$case_name        = '$case_name

#============================================
# DETERMINE THE SCRATCH DIRECTORY TO USE
#============================================

if ( $acme_simulations_dir == default ) then
  ### NOTE: csh doesn't short-circuit; so we can't check whether $SCRATCH exists or whether it's empty in the same condition
  if ( ! $?SCRATCH ) then
    acme_newline
    acme_print 'WARNING: Performing science runs while storing run output in your home directory is likely to exceed your quota'
    acme_print '         To avoid any issues, set $acme_simulations_dir to a scratch filesystem'
    set acme_simulations_dir = ${HOME}/ACME_simulations
  else
    ### Verify that $SCRATCH is not an empty string
    if ( "${SCRATCH}" == "" ) then
      set acme_simulations_dir = ${HOME}/ACME_simulations
      acme_newline
      acme_print 'WARNING: Performing science runs while storing run output in your home directory is likely to exceed your quota'
      acme_print '         To avoid any issues, set $acme_simulations_dir to a scratch filesystem'
    else
      set acme_simulations_dir = ${SCRATCH}/ACME_simulations
    endif
  endif
endif

#============================================
# DELETE PREVIOUS DIRECTORIES (IF REQUESTED)
#============================================
### Determine the case_scripts directory
### Remove existing case_scripts directory (so it doesn't have to be done manually every time)
### Note: This script causes create_newcase to generate a temporary directory (part of a workaround to put the case_name into the script names)
###       If something goes wrong, this temporary directory is sometimes left behind, so we need to delete it too.
### Note: To turn off the deletion, set $num_seconds_until_delete to be negative.
###       To delete immediately, set $num_seconds_until_delete to be zero.

set case_scripts_dir = ${acme_simulations_dir}/${case_name}/case_scripts

if ( -d $case_scripts_dir ) then
  if ( ${seconds_before_delete_case_dir} >= 0 ) then
    set num_seconds_until_delete = $seconds_before_delete_case_dir
    acme_newline
    acme_print 'Removing old $case_scripts_dir directory for '${case_name}' in '${num_seconds_until_delete}' seconds.'
    acme_print 'To abort, press ctrl-C'
    while ( ${num_seconds_until_delete} > 0 )
      acme_print ' '${num_seconds_until_delete}'  seconds until deletion.'
      sleep 1
      @ num_seconds_until_delete = ${num_seconds_until_delete} - 1
    end
    rm -fr $case_scripts_dir
    acme_print ' Deleted $case_scripts_dir directory for : '${case_name}
  else
    acme_print 'WARNING: $case_scripts_dir='$case_scripts_dir' exists '
    acme_print '         and is not being removed because seconds_before_delete_case_dir<0.'
    acme_print '         But create_newcase always fails when the case directory exists, so this script will now abort.'
    acme_print '         To fix this, either delete the case_scripts directory manually, or change seconds_before_delete_case_dir'
    exit 35
  endif
endif

### Remove existing build directory (to force a clean compile).  This is good for a new run, but not usually necessary while developing.

if ( `lowercase $case_build_dir` != default && -d $case_build_dir ) then
  if ( ${seconds_before_delete_bld_dir} >= 0 ) then
    set num_seconds_until_delete = $seconds_before_delete_bld_dir
    acme_newline
    acme_print 'Removing old $case_build_dir directory for '${case_name}' in '${num_seconds_until_delete}' seconds.'
    acme_print 'To abort, press ctrl-C'
    while ( ${num_seconds_until_delete} > 0 )
      acme_print ' '${num_seconds_until_delete}'  seconds until deletion.'
      sleep 1
      @ num_seconds_until_delete = ${num_seconds_until_delete} - 1
    end
    rm -fr $case_build_dir
    acme_print ' Deleted $case_build_dir directory for '${case_name}
  else
    acme_print 'NOTE: $case_build_dir='$case_build_dir' exists '
    acme_print '      and is not being removed because seconds_before_delete_bld_dir<0.'
  endif
endif

### Remove existing run directory (for a clean start).  This is good for a new run, but often not usually necessary while developing.

if ( `lowercase $case_run_dir` != default &&  -d $case_run_dir ) then
  if ( ${seconds_before_delete_run_dir} >= 0 ) then
    set num_seconds_until_delete = $seconds_before_delete_run_dir
    acme_newline
    acme_print 'Removing old $case_run_dir directory for '${case_name}' in '${num_seconds_until_delete}' seconds.'
    acme_print 'To abort, press ctrl-C'
    while ( ${num_seconds_until_delete} > 0 )
     acme_print ' '${num_seconds_until_delete}'  seconds until deletion.'
     sleep 1
     @ num_seconds_until_delete = ${num_seconds_until_delete} - 1
    end
    rm -fr $case_run_dir
    acme_print ' Deleted $case_run_dir directory for '${case_name}
  else
    acme_print 'NOTE: $case_run_dir='$case_run_dir' exists '
    acme_print '      and is not being removed because seconds_before_delete_run_dir<0.'
  endif
endif

#=============================================================
# HANDLE STANDARD PROCESSOR CONFIGURATIONS
#=============================================================
# NOTE: Some standard PE configurations are available (S,M,L,X1,X2).
#       If the requested configuration is 1 or CUSTOM, then set to M here, and handle later.

set lower_case = `lowercase $processor_config`
switch ( $lower_case )
  case 's':
    set std_proc_configuration = 'S'
    breaksw
  case 'm':
    set std_proc_configuration = 'M'
    breaksw
  case 'l':
    set std_proc_configuration = 'L'
    breaksw
  case 'x1':
    set std_proc_configuration = 'X1'
    breaksw
  case 'x2':
    set std_proc_configuration = 'X2'
    breaksw
  case '1':
    set std_proc_configuration = 'M'
    breaksw
  case 'custom*':
    # Note: this is just a placeholder so create_newcase will work.
    #       The actual configuration should be set under 'CUSTOMIZE PROCESSOR CONFIGURATION'
    set std_proc_configuration = 'M'
    breaksw
  default:
    acme_print 'ERROR: $processor_config='$processor_config' is not recognized'
    exit 40
    breaksw
endsw

#================================================================================
# MAKE FILES AND DIRECTORIES CREATED BY THIS SCRIPT READABLE BY EVERYONE IN GROUP
#================================================================================
# Note:  we also want to change the group id for the files.
#        But this can only be done once the run_root_dir has been created,
#        so it is done later.
umask 022

set cime_dir = ${code_root_dir}/${tag_name}/cime
set create_newcase_exe = $cime_dir/scripts/create_newcase
if ( -f ${create_newcase_exe} ) then
  set acme_exe = acme.exe
  set case_setup_exe = $case_scripts_dir/case.setup
  set case_build_exe = $case_scripts_dir/case.build
  set case_run_exe = $case_scripts_dir/case.run
  set case_submit_exe = $case_scripts_dir/case.submit
  set xmlchange_exe = $case_scripts_dir/xmlchange
  set xmlquery_exe = $case_scripts_dir/xmlquery
  set shortterm_archive_script = $case_scripts_dir/case.st_archive
else                                                                   # No version of create_newcase found
  acme_print 'ERROR: ${create_newcase_exe} not found'
  acme_print '       This is most likely because fetch_code should be true.'
  acme_print '       At the moment, $fetch_code = '$fetch_code
  exit 45
endif

#=============================================================
# DETERMINE THE OPTIONS FOR CREATE_NEWCASE
#=============================================================

set configure_options = "--case ${case_name} --compset ${compset} --script-root ${case_scripts_dir} --res ${resolution} --pecount ${std_proc_configuration} --handle-preexisting-dirs u"

if ( `lowercase $machine` != default ) then
  set configure_options = "${configure_options} --mach ${machine}"
endif

if ( `lowercase $case_build_dir` == default ) then
  set case_build_dir = ${acme_simulations_dir}/${case_name}/build
endif

if ( `lowercase $case_run_dir` == default ) then
  set case_run_dir = ${acme_simulations_dir}/${case_name}/run
endif

mkdir -p ${case_build_dir}
set build_root = `cd ${case_build_dir}/..; pwd -P`
mkdir -p ${case_run_dir}
set run_root = `cd ${case_run_dir}/..; pwd -P`

if ( ${build_root} == ${run_root} ) then
  set configure_options = "${configure_options} --output-root ${build_root}"
endif

if ( `lowercase $project` == default ) then
  unsetenv project
else
  set configure_options = "${configure_options} --project ${project}"
endif

#=============================================================
# CREATE CASE_SCRIPTS DIRECTORY AND POPULATE WITH NEEDED FILES
#=============================================================

acme_newline
acme_print '-------- Starting create_newcase --------'
acme_newline

acme_print ${create_newcase_exe} ${configure_options}
${create_newcase_exe} ${configure_options}

cd ${case_scripts_dir}

acme_newline
acme_print '-------- Finished create_newcase --------'
acme_newline

#================================================
# UPDATE VARIABLES WHICH REQUIRE A CASE TO BE SET
#================================================

if ( `lowercase $machine` == default ) then
  set machine = `$xmlquery_exe MACH --value`
endif
# machine is a commonly used variable; so make certain it's lowercase
set machine = `lowercase $machine`

if ( `lowercase $case_build_dir` == default ) then
  set case_build_dir = ${acme_simulations_dir}/${case_name}/bld
endif
${xmlchange_exe} EXEROOT=${case_build_dir}

if ( `lowercase $case_run_dir` == default ) then
  set case_run_dir = ${case_scripts_dir}/${case_name}/run
endif
${xmlchange_exe} RUNDIR=${case_run_dir}

if ( ! $?project ) then
  setenv project `$xmlquery_exe PROJECT --subgroup case.run --value`
else
  if ( $project == "" ) then
    setenv project `$xmlquery_exe PROJECT --subgroup case.run --value`
  endif
endif

acme_print "Project used for submission: ${project}"

#================================
# SET WALLTIME FOR CREATE_NEWCASE
#================================

if ( `lowercase $walltime` == default ) then
  if ( `lowercase $debug_queue` == true ) then
    set walltime = '0:30:00'
  else
    if ( $machine == 'cab' || $machine == 'syrah' ) then
      set walltime = '1:29:00'
    else
      set walltime = '2:00:00'
    endif
  endif
endif

# Allow the user to specify how long the job taks
$xmlchange_exe JOB_WALLCLOCK_TIME=$walltime

#================================
# SET THE STARTDATE FOR THE SIMULATION
#================================

if ( `lowercase $start_date` != 'default' ) then
  $xmlchange_exe RUN_STARTDATE=$start_date
endif

#NOTE: Details of the configuration setup by create_newcase are in $case_scripts_dir/env_case.xml, which should NOT be edited.
#      It will be used by cesm_setup (formerly 'configure -case').
#NOTE: To get verbose output from create_newcase, add '-v' to the argument list.

#============================================================
#COPY STUFF TO SourceMods IF NEEDED:
#============================================================
#note: SourceMods is a horrible thing to do from a provenance perspective
#      it is much better to make changes to the code and to put those changes
#      into a git branch, which you then check out to do your run. Nonetheless,
#      it is useful for debugging so here's an example of how to use it...

#echo 'KLUDGE: Putting streams.ocean in SourceMods'
#cp /global/u1/p/petercal/junk/streams.ocean $case_scripts_dir/SourceMods/src.mpas-o/

#============================================================
# COPY THIS SCRIPT TO THE CASE DIRECTORY TO ENSURE PROVENANCE
#============================================================

set script_provenance_dir  = $case_scripts_dir/run_script_provenance
set script_provenance_name = $this_script_name.`date +%F_%T_%Z`
mkdir -p $script_provenance_dir
cp -f $this_script_path $script_provenance_dir/$script_provenance_name

#=============================================
# CUSTOMIZE PROCESSOR CONFIGURATION
# ============================================
#NOTE: Changes to the processor configuration should be done by an expert.  \
#      Not all possible options will work.

if ( `lowercase $processor_config` == '1' ) then

  set ntasks = 1
  set nthrds = 1
  set sequential_or_concurrent = 'sequential'
  foreach ntasks_name ( NTASKS_ATM  NTASKS_LND  NTASKS_ICE  NTASKS_OCN  NTASKS_CPL  NTASKS_GLC  NTASKS_ROF  NTASKS_WAV )
    $xmlchange_exe --id $ntasks_name --val $ntasks
  end

  foreach nthrds_name ( NTHRDS_ATM  NTHRDS_LND  NTHRDS_ICE  NTHRDS_OCN  NTHRDS_CPL  NTHRDS_GLC  NTHRDS_ROF  NTHRDS_WAV )
    $xmlchange_exe --id $nthrds_name --val $nthrds
  end

  foreach rootpe_name ( ROOTPE_ATM  ROOTPE_LND  ROOTPE_ICE  ROOTPE_OCN  ROOTPE_CPL  ROOTPE_GLC  ROOTPE_ROF  ROOTPE_WAV )
    $xmlchange_exe --id $rootpe_name --val 0
  end

  foreach layout_name ( NINST_ATM_LAYOUT NINST_LND_LAYOUT NINST_ICE_LAYOUT NINST_OCN_LAYOUT NINST_GLC_LAYOUT NINST_ROF_LAYOUT NINST_WAV_LAYOUT )
    $xmlchange_exe --id $layout_name --val $sequential_or_concurrent
  end

else if ( `lowercase $processor_config` == 'customknl' ) then

  acme_print 'using custom layout for cori-knl because $processor_config = '$processor_config

  ${xmlchange_exe} MAX_TASKS_PER_NODE="64"
  ${xmlchange_exe} PES_PER_NODE="256"

  ${xmlchange_exe} NTASKS_ATM="5400"
  ${xmlchange_exe} ROOTPE_ATM="0"

  ${xmlchange_exe} NTASKS_LND="320"
  ${xmlchange_exe} ROOTPE_LND="5120"

  ${xmlchange_exe} NTASKS_ICE="5120"
  ${xmlchange_exe} ROOTPE_ICE="0"

  ${xmlchange_exe} NTASKS_OCN="3840"
  ${xmlchange_exe} ROOTPE_OCN="5440"

  ${xmlchange_exe} NTASKS_CPL="5120"
  ${xmlchange_exe} ROOTPE_CPL="0"

  ${xmlchange_exe} NTASKS_GLC="320"
  ${xmlchange_exe} ROOTPE_GLC="5120"

  ${xmlchange_exe} NTASKS_ROF="320"
  ${xmlchange_exe} ROOTPE_ROF="5120"

  ${xmlchange_exe} NTASKS_WAV="5120"
  ${xmlchange_exe} ROOTPE_WAV="0"

  ${xmlchange_exe} NTHRDS_ATM="1"
  ${xmlchange_exe} NTHRDS_LND="1"
  ${xmlchange_exe} NTHRDS_ICE="1"
  ${xmlchange_exe} NTHRDS_OCN="1"
  ${xmlchange_exe} NTHRDS_CPL="1"
  ${xmlchange_exe} NTHRDS_GLC="1"
  ${xmlchange_exe} NTHRDS_ROF="1"
  ${xmlchange_exe} NTHRDS_WAV="1"

endif

#============================================
# SET PARALLEL I/O (PIO) SETTINGS
#============================================
#Having bad PIO_NUMTASKS and PIO_STRIDE values can wreck performance
#See https://acme-climate.atlassian.net/wiki/display/ATM/How+to+Create+a+New+PE+Layout

#$xmlchange_exe -file env_run.xml -id PIO_NUMTASKS -val 128

#============================================
# SET MODEL INPUT DATA DIRECTORY
#============================================
# NOTE: This section was moved from later in script, because sometimes it is needed for cesm_setup.

# The model input data directory should default to the managed location for your system.
# However, if this does not work properly, or if you want to use your own data, then
# that should be setup here (before case_scripts.build because it checks the necessary files exist)

# NOTE: This code handles the case when the default location is wrong.
#       If you want to use your own files then this code will need to be modified.

# NOTE: For information on the ACME input data repository, see:
#       https://acme-climate.atlassian.net/wiki/display/WORKFLOW/ACME+Input+Data+Repository

#set input_data_dir = 'input_data_dir_NOT_SET'
#if ( $machine == 'cori*' || $machine == 'edison' ) then
#  set input_data_dir = '/project/projectdirs/m411/ACME_inputdata'    # PJC-NERSC
## set input_data_dir = '/project/projectdirs/ccsm1/inputdata'        # NERSC
#else if ( $machine == 'titan' || $machine == 'eos' ) then
#  set input_data_dir = '/lustre/atlas/proj-shared/cli112/pjcs/ACME_inputdata'    # PJC-OLCF
#endif
#if ( -d  $input_data_dir ) then
#  $xmlchange_exe --id DIN_LOC_ROOT --val $input_data_dir
#else
#  echo 'run_acme ERROR: User specified input data directory does NOT exist.'
#  echo '                $input_data_dir = '$input_data_dir
#  exit 270
#endif

### The following command extracts and stores the input_data_dir in case it is needed for user edits to the namelist later.
### NOTE: The following line may be necessary if the $input_data_dir is not set above, and hence defaults to the ACME default.
#NOTE: the following line can fail for old versions of the code (like v0.3) because
#"-value" is a new option in xmlquery. If that happens, comment out the next line and
#hardcode in the appropriate DIN_LOC_ROOT value for your machine.
set input_data_dir = `$xmlquery_exe DIN_LOC_ROOT --value`

#============================================
# COMPONENT CONFIGURATION OPTIONS
#============================================

#NOTE:  This section is for making specific component configuration selections.
#NOTE:  The input_data directory is best set in the section for it above.
#NOTE:  Setting CAM_CONFIG_OPTS will REPLACE anything set by the build system.
#       To add on instead, add '-append' to the xmlchange command.
#NOTE:  CAM_NAMELIST_OPTS should NOT be used.  Instead, use the user_nl section after case_scripts.build

#$xmlchange_exe --id CAM_CONFIG_OPTS --val "-phys cam5 -chem linoz_mam3"

## Chris Golaz: build with COSP
#NOTE: xmlchange has a bug which requires append to be specified with quotes and a leading space.
#NOTE: The xmlchange will fail if CAM is not active, so test whether a data atmosphere (datm) is used.

if ( `$xmlquery_exe --value COMP_ATM` == 'datm'  ) then 
  acme_newline
  acme_print 'The specified configuration uses a data atmosphere, so cannot activate COSP simulator.'
  acme_newline
else
  acme_newline
  acme_print 'Configuring ACME to use the COSP simulator.'
  acme_newline
  $xmlchange_exe --id CAM_CONFIG_OPTS --append --val " -cosp"
endif

#===========================
# SET THE PARTITION OF NODES
#===========================

if ( `lowercase $debug_queue` == true ) then
  if ( $machine == cab || $machine == sierra ) then
    $xmlchange_exe --id JOB_QUEUE --val 'pdebug'
  else if ($machine != skybridge ) then
    $xmlchange_exe --id JOB_QUEUE --val 'debug'
  endif
endif

#============================================
# CONFIGURE
#============================================

#note configure -case turned into cesm_setup in cam5.2

acme_newline
acme_print '-------- Starting case.setup --------'
acme_newline

acme_print ${case_setup_exe}

${case_setup_exe} --reset

acme_newline
acme_print '-------- Finished case.setup  --------'
acme_newline

#============================================================
#MAKE GROUP PERMISSIONS to $PROJECT FOR THIS DIRECTORY
#============================================================
#this stuff, combined with the umask command above, makes
#stuff in $run_root_dir readable by everyone in acme group.

set run_root_dir = `cd $case_run_dir/..; pwd -P`

#both run_root_dir and case_scripts_dir are created by create_newcase,
#so run_root_dir group isn't inherited for case_scripts_dir

#========================================================
# CREATE LOGICAL LINKS BETWEEN RUN_ROOT & THIS_SCRIPT_DIR
#========================================================

#NOTE: This is to make it easy for the user to cd to the case directory
#NOTE: Starting the suffix wit 'a' helps to keep this near the script in ls
#      (but in practice the behavior depends on the LC_COLLATE system variable).

acme_print 'Creating logical links to make navigating easier.'
acme_print 'Note: Beware of using ".." with the links, since the behavior of shell commands can vary.'

# Link in this_script_dir case_dir
set run_dir_link = $this_script_dir/$this_script_name=a_run_link

acme_print ${run_dir_link}

if ( -l $run_dir_link ) then
  rm -f $run_dir_link
endif
acme_print "run_root ${run_root_dir}"
acme_print "run_dir ${run_dir_link}"

ln -s $run_root_dir $run_dir_link

#============================================
# SET BUILD OPTIONS
#============================================

if ( `uppercase $debug_compile` != 'TRUE' && `uppercase $debug_compile` != 'FALSE' ) then
  acme_print 'ERROR: $debug_compile can be true or false but is instead '$debug_compile
  exit 220
endif

if ( $machine == 'edison' && `uppercase $debug_compile` == 'TRUE' ) then
  acme_print 'ERROR: Edison currently has a compiler bug and crashes when compiling in debug mode (Nov 2015)'
  exit 222
endif

$xmlchange_exe --id DEBUG --val `uppercase $debug_compile`

#Modify/uncomment the next line to change the number of processors used to compile.
#$xmlchange_exe --id GMAKE_J --val 4

#=============================================
# CREATE NAMELIST MODIFICATION FILES (USER_NL)
#=============================================

# Append desired changes to the default namelists generated by the build process.
#
# NOTE: It doesn't matter which namelist an option is in for any given component, the system will sort it out.
# NOTE: inputdata directory ($input_data_dir) is set above (before cesm_setup).
# NOTE: The user_nl files need to be set before the build, because case_scripts.build checks whether input files exist.
# NOTE: $atm_output_freq and $records_per_atm_output_file are so commonly used, that they are set in the options at the top of this script.

cat <<EOF >> user_nl_cam
 nhtfrq = $atm_output_freq
 mfilt  = $records_per_atm_output_file
EOF

cat <<EOF >> user_nl_clm
! finidat=''
EOF

### NOTES ON COMMON NAMELIST OPTIONS ###

### ATMOSPHERE NAMELIST ###

#NHTFRQ : The frequency with which the atmosphere writes its output.
#    0=monthly, +N=every N timesteps,  -N=every N hours
#    For more information:   http://www.cesm.ucar.edu/models/atm-cam/docs/usersguide/node45.html
#MFILT : The number of time records in each netCDF output file from the atmosphere model.
#    If mfilt is 0, then there will only be one time record per file.
#NOTE:  nhtfrq and mfilt can be a comma-separated list of numbers, corresponding to the 'history tapes' defined in the namelist.

#============================================
# BUILD CODE
#============================================

#NOTE: This will either build the code (if needed and $old_executable=false) or copy an existing executable.

if ( `lowercase $old_executable` == false ) then
  acme_newline
  acme_print '-------- Starting Build --------'
  acme_newline

  acme_print ${case_build_exe}
  ${case_build_exe}

  acme_newline
  acme_print '-------- Finished Build --------'
  acme_newline
else if ( `lowercase $old_executable` == true ) then
  if ( -x $case_build_dir/$acme_exe ) then       #use executable previously generated for this case_name.
    acme_print 'Skipping build because $old_executable='$old_executable
    acme_newline
    #create_newcase sets BUILD_COMPLETE to FALSE. By using an old executable you're certifying
    #that you're sure the old executable is consistent with the new case... so be sure you're right!
    #NOTE: This is a risk to provenance, so this feature may be removed in the future [PJC].
    #      However the build system currently rebuilds several files every time which takes many minutes.
    #      When this gets fixed the cost of deleting this feature will be minor.
    #      (Also see comments for user options at top of this file.)
    acme_print 'WARNING: Setting BUILD_COMPLETE = TRUE.  This is a little risky, but trusting the user.'
    $xmlchange_exe --id BUILD_COMPLETE --val TRUE
  else
    acme_print 'ERROR: $old_executable='$old_executable' but no executable exists for this case.'
    acme_print '                Expected to find executable = '$case_build_dir/$acme_exe
    exit 297
  endif
else
  if ( -x $old_executable ) then #if absolute pathname exists and is executable.
    #create_newcase sets BUILD_COMPLETE to FALSE. By copying in an old executable you're certifying
    #that you're sure the old executable is consistent with the new case... so be sure you're right!
    #NOTE: This is a risk to provenance, so this feature may be removed in the future [PJC].
    #      However the build system currently rebuilds several files every time which takes many minutes.
    #      When this gets fixed the cost of deleting this feature will be minor.
    #      (Also see comments for user options at top of this file.)
    #
    #NOTE: The alternative solution is to set EXEROOT in env_build.xml.
    #      That is cleaner and quicker, but it means that the executable is outside this directory,
    #      which weakens provenance if this directory is captured for provenance.
    acme_print 'WARNING: Setting BUILD_COMPLETE = TRUE.  This is a little risky, but trusting the user.'
    $xmlchange_exe --id BUILD_COMPLETE --val TRUE
    cp -fp $old_executable $case_build_dir/
  else
    acme_print 'ERROR: $old_executable='$old_executable' does not exist or is not an executable file.'
    exit 297
  endif
endif

#============================================
# BATCH JOB OPTIONS
#============================================

# Set options for batch scripts (see above for queue and batch time, which are handled separately)

# NOTE: This also modifies the short-term archiving scripts.
# NOTE: We want the batch job log to go into a sub-directory of case_scripts (to avoid it getting clogged up)

# NOTE: we are currently not modifying the archiving scripts to run in debug queue when $debug_queue=true
#       under the assumption that if you're debugging you shouldn't be archiving.

# NOTE: there was 1 space between MSUB or PBS and the commands before cime and there are 2 spaces
#       in post-cime versions. This is fixed by " \( \)*" in the lines below. The "*" here means
#       "match zero or more of the expression before". The expression before is a single whitespace.
#       The "\(" and "\)" bit indicate to sed that the whitespace in between is the expression we
#       care about. The space before "\(" makes sure there is at least one whitespace after #MSUB.
#       Taken all together, this stuff matches lines of the form #MSUB<one or more whitespaces>-<stuff>.

mkdir -p batch_output      ### Make directory that stdout and stderr will go into.

set batch_options = ''

if ( $machine =~ 'cori*' || $machine == edison ) then
    set batch_options = "--job-name=${job_name} --output=batch_output/${case_name}.o%j"

    sed -i /"#SBATCH \( \)*--job-name"/c"#SBATCH  --job-name=ST+${job_name}"                  $shortterm_archive_script
    sed -i /"#SBATCH \( \)*--job-name"/a"#SBATCH  --account=${project}"                       $shortterm_archive_script
    sed -i /"#SBATCH \( \)*--output"/c'#SBATCH  --output=batch_output/ST+'${case_name}'.o%j'  $shortterm_archive_script

else if ( $machine == titan || $machine == eos ) then
    sed -i /"#PBS \( \)*-N"/c"#PBS  -N ${job_name}"                                ${case_run_exe}
    sed -i /"#PBS \( \)*-A"/c"#PBS  -A ${project}"                                 ${case_run_exe}
    sed -i /"#PBS \( \)*-j oe"/a'#PBS  -o batch_output/${PBS_JOBNAME}.o${PBS_JOBID}' ${case_run_exe}

    sed -i /"#PBS \( \)*-N"/c"#PBS  -N ST+${job_name}"                             $shortterm_archive_script
    sed -i /"#PBS \( \)*-j oe"/a'#PBS  -o batch_output/${PBS_JOBNAME}.o${PBS_JOBID}' $shortterm_archive_script

else if ( $machine == anvil ) then
# Priority for Anvil
# For more information, see
# https://acme-climate.atlassian.net/wiki/pages/viewpage.action?pageId=98992379#Anvil:ACME'sdedicatednodeshostedonBlues.-Settingthejobpriority
# If default; use the default priority of qsub.py. Otherwise, should be from 0-5, where 0 is the highest priority
# Note that only one user at a time is allowed to use the highest (0) priority
# env_batch.xml must be modified by hand, as it doesn't conform to the entry-id format
# ${xmlchange_exe} batch_submit="qsub.py "
    set anvil_priority   = default
    if ( `lowercase ${anvil_priority}` != default ) then
	sed -i 's:qsub:qsub.py:g' env_batch.xml
	set batch_options="-W x=QOS:pri${anvil_priority}"
    endif

else
    acme_print 'WARNING: This script does not have batch directives for $machine='$machine
    acme_print '         Assuming default ACME values.'
endif

#============================================
# QUEUE OPTIONS
#============================================
# Edit the default queue and batch job lengths.

# HINT: To change queue after run submitted, the following works on most machines:
#       qalter -lwalltime=00:29:00 <run_descriptor>
#       qalter -W queue=debug <run_descriptor>

### Only specially authorized people can use the special_acme qos on Cori or Edison. Don't uncomment unless you're one.
#if ( `lowercase $debug_queue` == false && $machine == edison ) then
#  set batch_options = "${batch_options} --qos=special_acme"
#endif

#============================================
# SETUP SHORT TERM ARCHIVING
#============================================

$xmlchange_exe --id DOUT_S    --val `uppercase $do_short_term_archiving`
if ( `lowercase $short_term_archive_root_dir` != default ) then
  $xmlchange_exe --id DOUT_S_ROOT --val $short_term_archive_root_dir
endif

#============================================
# COUPLER HISTORY OUTPUT
#============================================

#$xmlchange_exe --id HIST_OPTION --val ndays
#$xmlchange_exe --id HIST_N      --val 1


#=======================================================
# SETUP SIMULATION LENGTH AND FREQUENCY OF RESTART FILES
#=======================================================

#SIMULATION LENGTH
$xmlchange_exe --id STOP_OPTION --val `lowercase $stop_units`
$xmlchange_exe --id STOP_N      --val $stop_num

#RESTART FREQUENCY
$xmlchange_exe --id REST_OPTION --val `lowercase $restart_units`
$xmlchange_exe --id REST_N      --val $restart_num

#COUPLER BUDGETS
$xmlchange_exe --id BUDGETS     --val `uppercase $do_cpl_hist`

#COUPLER HISTORY FILES
$xmlchange_exe --id HIST_OPTION --val `lowercase $cpl_hist_units`
$xmlchange_exe --id HIST_N      --val $cpl_hist_num

#============================================
# SETUP SIMULATION INITIALIZATION
#============================================

acme_newline
acme_print '$model_start_type = '${model_start_type}'  (This is NOT necessarily related to RUN_TYPE)'

set model_start_type = `lowercase $model_start_type`
#-----------------------------------------------------------------------------------------------
# start_type = initial means start a new run from default or user-specified initial conditions
#-----------------------------------------------------------------------------------------------
if ( $model_start_type == 'initial' ) then
  ### 'initial' run: cobble together files, with RUN_TYPE= 'startup' or 'hybrid'.
  $xmlchange_exe --id RUN_TYPE --val "startup"
  $xmlchange_exe --id CONTINUE_RUN --val "FALSE"

  # if you want to use your own initial conditions, uncomment and fix up the lines below:
#  set initial_files_dir = $PROJWORK/cli107/sulfur_DOE_restarts/2deg_1850_0011-01-01-00000
#  cp -fpu $initial_files_dir/* ${case_run_dir}

#-----------------------------------------------------------------------------------------------
# start_type = continue means you've already run long enough to produce restart files and want to
# continue the run
#-----------------------------------------------------------------------------------------------
else if ( $model_start_type == 'continue' ) then

  ### This is a standard restart.

  $xmlchange_exe --id CONTINUE_RUN --val "TRUE"

#-----------------------------------------------------------------------------------------------
# start_type = branch means you want to continue a run, but in a new run directory and/or with
# recompiled code
#-----------------------------------------------------------------------------------------------
else if ( $model_start_type == 'branch' ) then

  ### Branch runs are the same as restarts, except that the history output can be changed
  ### (eg to add new variables or change output frequency).

  ### Branch runs are often used when trying to handle a complicated situation.
  ### Hence, it is likely that the user will need to customize this section.

  ### the next lines attempt to automatically extract all needed info for setting up the branch run.
  set rpointer_filename = "${restart_files_dir}/rpointer.drv"
  if ( ! -f $rpointer_filename ) then
    acme_print 'ERROR: ${rpointer_filename} does not exist. It is needed to extract RUN_REFDATE.'
    acme_print "       This may be because you should set model_start_type to 'initial' or 'continue' rather than 'branch'."
    acme_print '       ${rpointer_filename} = '{rpointer_filename}
    exit 370
  endif
  set restart_coupler_filename = `cat $rpointer_filename`
  set restart_case_name = ${restart_coupler_filename:r:r:r:r}         # Extract out the case name for the restart files.
  set restart_filedate = ${restart_coupler_filename:r:e:s/-00000//}   # Extract out the date (yyyy-mm-dd).
  acme_print '$restart_case_name = '$restart_case_name
  acme_print '$restart_filedate  = '$restart_filedate

  ### the next line gets the YYYY-MM of the month before the restart time. Needed for staging history files.
  ### NOTE: This is broken for cases that have run for less than a month
  set restart_prevdate = `date -d "${restart_filedate} - 1 month" +%Y-%m`

  acme_print '$restart_prevdate  = '$restart_prevdate

  acme_print 'Copying stuff for branch run'
  cp ${restart_files_dir}/${restart_case_name}.cam.r.${restart_filedate}-00000.nc $case_run_dir
  cp ${restart_files_dir}/${restart_case_name}.cam.rs.${restart_filedate}-00000.nc $case_run_dir
  cp ${restart_files_dir}/${restart_case_name}.clm2.r.${restart_filedate}-00000.nc $case_run_dir
  cp ${restart_files_dir}/${restart_case_name}.clm2.rh0.${restart_filedate}-00000.nc $case_run_dir
  cp ${restart_files_dir}/${restart_case_name}.cpl.r.${restart_filedate}-00000.nc $case_run_dir
  cp ${restart_files_dir}/${restart_case_name}.mosart.r.${restart_filedate}-00000.nc $case_run_dir
  cp ${restart_files_dir}/${restart_case_name}.mosart.rh0.${restart_filedate}-00000.nc $case_run_dir
  cp ${restart_files_dir}/mpascice.rst.${restart_filedate}_00000.nc $case_run_dir
  cp ${restart_files_dir}/mpaso.rst.${restart_filedate}_00000.nc $case_run_dir
  cp ${restart_files_dir}/${restart_case_name}.cam.h0.${restart_prevdate}-*-00000.nc $case_run_dir
  cp ${restart_files_dir}/${restart_case_name}.mosart.h0.${restart_prevdate}.nc $case_run_dir
  cp ${restart_files_dir}/${restart_case_name}.clm2.h0.${restart_prevdate}.nc $case_run_dir
  cp ${restart_files_dir}/rpointer* $case_run_dir

  $xmlchange_exe --id RUN_TYPE --val "branch"
  $xmlchange_exe --id RUN_REFCASE --val $restart_case_name
  $xmlchange_exe --id RUN_REFDATE --val $restart_filedate    # Model date of restart file
  $xmlchange_exe --id CONTINUE_RUN --val "FALSE"
  # Currently broken in CIME
  # Only uncomment this if you want to continue the run with the same name (risky)!!
  # $xmlchange_exe --id BRNCH_RETAIN_CASENAME --val "TRUE"

else

  acme_print 'ERROR: $model_start_type = '${model_start_type}' is unrecognized.   Exiting.'
  exit 380

endif

#============================================
# RUN CONFIGURATION OPTIONS
#============================================

#NOTE:  This section is for making specific changes to the run options (ie env_run.xml).

#if ( $machine == 'cori*' ) then      ### fix pnetcdf problem on Cori. (github #593)
#  $xmlchange_exe --id PIO_TYPENAME  --val "netcdf"
#endif

#=================================================
# SUBMIT THE SIMULATION TO THE RUN QUEUE
#=================================================
#note: to run the model in the totalview debugger,
# cd $case_run_dir
# totalview srun -a -n <number of procs> -p <name of debug queue> ../bld/$acme_exe
# where you may need to change srun to the appropriate submit command for your system, etc.


acme_newline
acme_print '-------- Starting Submission to Run Queue --------'
acme_newline

if ( ${num_resubmits} > 0 ) then
  ${xmlchange_exe} --id RESUBMIT --val ${num_resubmits}
  acme_print 'Setting number of resubmits to be '${num_resubmits}
  @ total_submits = ${num_resubmits} + 1
  acme_print 'This job will submit '${total_submits}' times after completion'
endif

if ( `lowercase $submit_run` == 'true' ) then
  acme_print '         SUBMITTING JOB:'
  acme_print ${case_submit_exe} --batch-args " ${batch_options} "
  ${case_submit_exe} --batch-args " ${batch_options} "
else
    acme_print 'Run NOT submitted because $submit_run = '$submit_run
endif

acme_newline
acme_print '-------- Finished Submission to Run Queue --------'
acme_newline

#=================================================
# DO POST-SUBMISSION THINGS (IF ANY)
#=================================================

# Actions after the run submission go here.

acme_newline
acme_print '++++++++ run_acme Completed ('`date`') ++++++++'
acme_newline

#**********************************************************************************
### --- end of script - there are no commands beyond here, just useful comments ---
#**********************************************************************************

### -------- Version information --------
# 1.0.0    2015-11-19    Initial version.  Tested on Titan. (PJC)
# 1.0.1    2015-11-19    Fixed bugs and added features  for Hopper. (PJC)
# 1.0.2    2015-11-19    Modified to conform with ACME script standards. PJC)
# 1.0.3    2015-11-23    Modified to include Peter's ideas (PMC)
# 1.0.4    2015-11-23    Additional modification based on discusion with Peter and Chris Golaz. (PJC)
# 1.0.5    2015-11-23    Tweaks for Titan (PJC)
# 1.0.6    2015-11-23    Fixed some error messages, plus some other minor tweaks. (PJC)
# 1.0.7    2015-11-24    Fixed bug for setting batch options (CIME adds an extra space than before). (PJC)
#                        Also, removed GMAKE_J from option list (left it as a comment for users to find).
# 1.0.8    2015-11-24    Merged old_executable stuff and changed to loop over xmlchange statements for
#                        single proc run (PMC)
# 1.0.9    2015-11-25    Added support for using pre-cime code versions, fixed some bugs (PMC)
# 1.0.10   2015-11-25    Cosmetic changes to the edited batch script, and improved comments. (PJC)
# 1.0.11   2015-11-25    Fixed bug with naming of st_archive and lt_archive scripts.  Also cosmetic improvements (PJC).
# 1.0.12   2015-11-25    changed name of variable orig_dir/dir_of_this_script to "this_script_dir" and removed options
#                        for old_executable=true and seconds_before_delete_case_dir<0 because they were provenance-unsafe.(PMC)
# 1.0.13   2015-11-25    Merged changes from PMC with cosmetic changes from PJC.
#                        Also, reactivated old_executable=true, because the model recompiles many files unnecessarily.  (PJC)
# 1.0.14   2015-11-25    Added custom PE configuration so the ACME pre-alpha code will work on Titan for Chris Golaz.   (PJC)
#                        Fixed $cime_space bug introduced in 1.0.10 (PJC)
# 1.0.15   2015-11-25    Fixed bug with old_executable=true (PJC)
# 1.0.16   2015-11-30    Added $machine to the case_name (PJC)
# 1.0.17   2015-11-30    Added date to filename when archiving this script (so previous version doesn't get overwritten) (PJC)
# 1.0.18   2015-11-30    Will now automatically use 'git checkout --detach' so users cannot alter master by accident (PJC)
# 1.0.19   ??            Added an option to set the directory for short term archiving.  Also fixed some comments. (PMC)
# 1.0.20   2015-12-10    Improved comments, especially for 'old_executable' option. (PJC)
# 1.0.21   2015-12-10    Modified so that the script names contain "$case_name" rather than "case_scripts".
#                        Create_newcase doesn't have the flexibility to do what we need, and the rest of the CESM scripts
#                        are designed to stop us doing what we want, so we had to defeat those protections, but
#                        we do this in a safe way that reinstates the protections. (PJC)
# 1.0.22   2015-12-11    Creates logical links so it is easy to move between this this_script_dir and run_root_dir. (PJC)
# 1.0.23   2015-12-11    Changed references to build_and_run_script to just run_script, for consistency and brevity. (PJC)
# 1.0.24   2015-12-11    The temp_case_scripts_dir is now handled like case_scripts_dir for checking and deletion.  (PJC)
# 1.0.25   2015-12-11    Can have separate name for batch scheduler, to help distinguish runs. (PJC)
# 1.0.26   2015-12-16    Can now handle Cori (NERSC), plus improved error messages.  (PJC)
# 1.0.27   2015-12-16    Partial implementation for Eos (OLCF), plus cosmetic changes.  (PJC)
# 1.0.28   2015-12-17    Fixed Cori batch options.  Improved an error message.  (PJC)
# 1.0.29   2015-12-21    Added line to extract inputdata_dir from XML files, so it is available if needed in user_nl files. (PJC)
# 1.0.30   2015-12-23    Changed run.output dir to batch_output -- purpose is clearer, and better for filename completion. (PJC)
#                        Added option to set PE configuration to sequential or concurrent for option '1'. (PJC)
# 1.0.31   2016-01-07    Moved up the location where the input_data_dir is set, so it is availble to cesm_setup.    (PJC)
#                        Checks case_name is 79 characters, or less, which is a requirement of the ACME scripts.
#                        Improved options for SLURM machines.
#                        Added numbers for the ordering of options at top of file (in preperation for reordering).
#                        Added xxdiff calls to fix known bugs in master> (need to generalize for other people)
# 1.0.32   2016-01-07    Converted inputdata_dir to input_data_dir for consistency.      (PJC)
#                        Cosmetic improvements.
# 1.0.33   2016-01-08    Changed default tag to master_detached to improve clarity. (PJC)
#                        Now sets up ACME git hooks when fetch_code=true.
# 1.0.33p  2016-01-08    Changed compset from A_B1850CN to A_B1850 (pre-acme script only).  (PJC)
#                        Added finidat = '' to user_nl_clm, which allows A_B1850 to run.
# 1.0.34   2016-01-12    Commented out the input_data_dir user configuration, so it defaults to the ACME settings.   (PJC)
# 1.0.35   2016-01-13    Improved an error message.   (PJC)
# 1.0.36   2016-01-21    Reordered options to better match workflow. (PJC)
# 1.2.0    2016-01-21    Set options to settings for release. (PJC)
# 1.2.1    2016-01-21    Reordered and refined comments to match new ordering of options. (PJC)
# 1.2.2    2016-01-21    The batch submission problem on Cori has been repaired on master (#598),
#                        so I have undone the workaround in this script. (PJC)
# 1.2.3    2016-01-26    Commented out some of the workarounds for ACME bugs that are no longer needed.  (PJC)
# 1.4.0    2016-03-23    A number of modifications to handle changes in machines and ACME. [version archived to ACME] (PJC)
# 1.4.1    2016-03-23    Modified to defaults for Cori (NERSC). (PJC)
# 1.4.2    2016-08-05    Replaced cime_space with pattern matching, added num_depends functionality for daisychained
#                        jobs, added code for submitting to qos=acme_special on Edison, added cpl_hist options, and
#                        improved support for sierra and cab at LLNL.(PMC)
# 1.4.3    2016-08-10    Improved support for branch runs (PMC)
# 1.4.4    2016-08-11    Added umask command to make run directory world-readable by default.
# 2.0.0    2016-08-10    Added capability to a chain of submissions using the script auto_chain_runs.$machine (PJC)
# 2.0.1    2016-09-13    Fixed num_resubmits undefined error.
#                        Generalized setting of group permissions for other machines. (PJC)
# 2.0.2    2016-09-13    Turned off short- and long-term archiving so auto_chain_runs script can do it manually. (PJC)
# 2.0.3    2016-09-14    Removed 'git --set-upstream' command, because it does not work on tags.  (PJC)
# 2.0.4    2016-09-14    Long term archiving not working in ACME, so turn it off and warn user.  (PJC)
# 3.0.0    2016-12-15    Initial update for CIME5. Change script names, don't move the case directory
#                        as it's broken by the update, use xmlchange to set up the custom PE Layout.
#                        Remove support for CIME2 and pre-cime versions.  (MD)
# 3.0.1    2017-01-26    Setup to run A_WCYCL1850S simulation at ne30 resolution.  (CG)
# 3.0.2    2017-02-13    Activated logical links by default, and tweaked the default settings. (PJC)
# 3.0.3    2017-03-24    Added cori-knl support, made walltime an input variable, changed umask to 022, and
#                        deleted run_name since it wasn't being used any more.
# 3.0.4    2017-03-31    Added version to ACME repository. Working on using more defaults from CIME.
#                        Use 'print' and 'newline' for standardized output (MD)
# 3.0.5    2017-04-07    Restored functionality to delete of run and build directories, and reuse other builds.
#                        Merged in PMC's changes from 3.0.4. Enabled using CIME defaults for more functionality
#                        Renamed 'print' and 'newline' to 'acme_print' and 'acme_newline'
#                        to disambiguate them from system commands (MD)
# 3.0.6    2017-04-27    Implemented PJC's "hack" in a machine independent way to
#                        restore the run acme groups preferred directory structure
#                        Add a warning if the default output directory is in the users home
#                        Give project a default value; if used, CIME will determine the batch account to use
#                        Remove the warning about not running in interactive mode;
#                        use the new CIME option --handle-preexisting-dirs to avoid this potential error
#                        Fix the usage of xmlchange for the customknl configuration
#                        Set walltime to default to get more time on Edison (MD)
# 3.0.7    2017-05-22    Fix for the new CIME 5.3; use the --script-root option instead of PJC's "hack"
#                        Note that this breaks compatibility with older versions of CIME
#                        Also add a fix to reenable using the special acme qos queue on Edison (MD)
# 3.0.8    2017-05-24    Fixed minor bug when $machine contained a capital letter. Bug was introduced recently. (PJC)
# 3.0.9    2017-06-19    Fixed branch runs. Also removed sed commands for case.run and use --batch-args in case.submit (MD)
# 3.0.10   2017-06-14    To allow data-atm compsets to work, I added a test for CAM_CONFIG_OPTS. (PJC)
# 3.0.11   2017-07-14    Replace auto-chaining code with ACME's resubmit feature. Also fix Edison's qos setting (again...) (MD)
# 3.0.12   2017-07-24    Supports setting the queue priority for anvil. Also move making machine lowercase up to clean some things up (MD)
<<<<<<< HEAD
# 3.0.13   2017-08-07    Removes all long term archiving things; as the long term archiver has been removed from CIME. (MD)
=======
# 3.0.13   2017-08-07    Verify that the number of periods between a restart evenly divides the number until the stop with the same units.
#                        Update the machine check for cori to account for cori-knl (MD)
>>>>>>> 2f5c100e
#
# NOTE:  PJC = Philip Cameron-Smith,  PMC = Peter Caldwell, CG = Chris Golaz, MD = Michael Deakin

### ---------- Desired features still to be implemented ------------
# +) fetch_code = update   (pull in latest updates to branch)    (PJC)
# +) A way to run the testsuite.? (PJC)
# +) make the handling of lowercase consistent.  $machine may need to be special. (PJC)
# +) generalize xxdiff commands (for fixing known bugs) to work for other people  (PJC)
# +) Add a 'default' option, for which REST_OPTION='$STOP_OPTION' and REST_N='$STOP_N'.
#    This is important if the user subsequently edits STOP_OPTION or STOP_N.      (PJC)
# +) triggering on $acme_tag = master_detached doesn't make sense.  Fix logic. (PJC)
# +) run_root and run_root_dir are duplicative.  Also, move logical link creation before case.setup (PJC)
# +) change comments referring to cesm_setup to case.setup (name has changed). (PJC)

###Example sed commands
#============================
###To delete a line
#sed -i /'fstrat_list'/d $namelists_dir/cam.buildnml.csh

### To replace part of a line
#sed -i s/"#PBS -q regular"/"#PBS -q debug"/ ${case_run_exe}

### To replace a whole line based on a partial match
#sed -i /"#PBS -N"/c"#PBS -N ${run_job_name}" ${case_run_exe}

### To add a new line:
# sed -i /"PBS -j oe"/a"#PBS -o batch_output/${PBS_JOBNAME}.o${PBS_JOBID}" ${case_run_exe}<|MERGE_RESOLUTION|>--- conflicted
+++ resolved
@@ -208,7 +208,7 @@
 #===========================================
 # VERSION OF THIS SCRIPT
 #===========================================
-set script_ver = 3.0.13
+set script_ver = 3.0.14
 
 #===========================================
 # DEFINE ALIASES
@@ -1344,12 +1344,9 @@
 # 3.0.10   2017-06-14    To allow data-atm compsets to work, I added a test for CAM_CONFIG_OPTS. (PJC)
 # 3.0.11   2017-07-14    Replace auto-chaining code with ACME's resubmit feature. Also fix Edison's qos setting (again...) (MD)
 # 3.0.12   2017-07-24    Supports setting the queue priority for anvil. Also move making machine lowercase up to clean some things up (MD)
-<<<<<<< HEAD
-# 3.0.13   2017-08-07    Removes all long term archiving things; as the long term archiver has been removed from CIME. (MD)
-=======
 # 3.0.13   2017-08-07    Verify that the number of periods between a restart evenly divides the number until the stop with the same units.
 #                        Update the machine check for cori to account for cori-knl (MD)
->>>>>>> 2f5c100e
+# 3.0.14   2017-08-07    Removes all long term archiving things; as the long term archiver has been removed from CIME. (MD)
 #
 # NOTE:  PJC = Philip Cameron-Smith,  PMC = Peter Caldwell, CG = Chris Golaz, MD = Michael Deakin
 
