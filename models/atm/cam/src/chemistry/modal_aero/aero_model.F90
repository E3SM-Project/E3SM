!===============================================================================
! Modal Aerosol Model
! JUly 2015 B.Singh Added unified convection code
!===============================================================================
module aero_model
  use shr_kind_mod,   only: r8 => shr_kind_r8
  use constituents,   only: pcnst, cnst_name, cnst_get_ind
  use ppgrid,         only: pcols, pver, pverp
  use cam_abortutils,     only: endrun
  use cam_logfile,    only: iulog
  use perf_mod,       only: t_startf, t_stopf
  use camsrfexch,     only: cam_in_t, cam_out_t
  use aerodep_flx,    only: aerodep_flx_prescribed
  use physics_types,  only: physics_state, physics_ptend, physics_ptend_init
  use physics_buffer, only: physics_buffer_desc
  use physics_buffer, only: pbuf_get_field, pbuf_get_index, pbuf_set_field
  use physconst,      only: gravit, rair, rhoh2o, spec_class_gas
  use spmd_utils,     only: masterproc

  use cam_history,    only: outfld, fieldname_len
  use chem_mods,      only: gas_pcnst, adv_mass
  use mo_tracname,    only: solsym

  use modal_aero_data,only: cnst_name_cw
  use modal_aero_data,only: ntot_amode, modename_amode

  implicit none
  private

  public :: aero_model_readnl
  public :: aero_model_register
  public :: aero_model_init
  public :: aero_model_gasaerexch ! create, grow, change, and shrink aerosols.
  public :: aero_model_drydep     ! aerosol dry deposition and sediment
  public :: aero_model_wetdep     ! aerosol wet removal
  public :: aero_model_emissions  ! aerosol emissions
  public :: aero_model_surfarea   ! aerosol surface area for chemistry

 ! Misc private data 

  ! number of modes
  integer :: nmodes
  integer :: pblh_idx            = 0
  integer :: dgnum_idx           = 0
  integer :: dgnumwet_idx        = 0
  integer :: rate1_cw2pr_st_idx  = 0  

  integer :: wetdens_ap_idx      = 0
  integer :: qaerwat_idx         = 0

  integer :: fracis_idx          = 0
  integer :: prain_idx           = 0
  integer :: nevapr_idx          = 0
  integer :: rprddp_idx          = 0 
  integer :: rprdsh_idx          = 0 
  integer :: nevapr_shcu_idx     = 0
  integer :: nevapr_dpcu_idx     = 0

  integer :: icwmrdp_idx        = 0
  integer :: icwmrsh_idx        = 0
  integer :: sh_frac_idx        = 0
  integer :: dp_frac_idx        = 0

  integer :: imozart             = -1 

  ! variables for table lookup of aerosol impaction/interception scavenging rates
  integer, parameter :: nimptblgrow_mind=-7, nimptblgrow_maxd=12
  real(r8) :: dlndg_nimptblgrow
  real(r8) :: scavimptblnum(nimptblgrow_mind:nimptblgrow_maxd, ntot_amode)
  real(r8) :: scavimptblvol(nimptblgrow_mind:nimptblgrow_maxd, ntot_amode)

  ! for aero_model_surfarea called from mo_usrrxt
  integer :: aitken_idx = -1
  integer, dimension(ntot_amode) :: num_idx = -1
  integer :: index_tot_mass(ntot_amode,10) = -1
  integer :: index_chm_mass(ntot_amode,10) = -1

  integer :: ndx_h2so4
  character(len=fieldname_len) :: dgnum_name(ntot_amode)

  !For aero_model_wetdep subroutine
  integer :: strt_loop, end_loop, stride_loop !loop indices for the lphase loop

  ! Namelist variables
  logical :: sscav_tuning, convproc_do_aer, convproc_do_gas, resus_fix  
  character(len=16) :: wetdep_list(pcnst) = ' '
  character(len=16) :: drydep_list(pcnst) = ' '
  real(r8)          :: sol_facti_cloud_borne = 1._r8
  real(r8)          :: seasalt_emis_scale

  integer :: ndrydep = 0
  integer,allocatable :: drydep_indices(:)
  integer :: nwetdep = 0
  integer,allocatable :: wetdep_indices(:)
  logical :: drydep_lq(pcnst)
  logical :: wetdep_lq(pcnst)


contains
  
  !=============================================================================
  ! reads aerosol namelist options
  !=============================================================================
  subroutine aero_model_readnl(nlfile)

    use namelist_utils,  only: find_group_name
    use units,           only: getunit, freeunit
    use mpishorthand

    character(len=*), intent(in) :: nlfile  ! filepath for file containing namelist input

    ! Local variables
    integer :: unitn, ierr
    character(len=*), parameter :: subname = 'aero_model_readnl'

    ! Namelist variables
    character(len=16) :: aer_wetdep_list(pcnst) = ' '
    character(len=16) :: aer_drydep_list(pcnst) = ' '

<<<<<<< HEAD
    namelist /aerosol_nl/ aer_wetdep_list, aer_drydep_list, sol_facti_cloud_borne, sscav_tuning, seasalt_emis_scale
=======
    namelist /aerosol_nl/ aer_wetdep_list, aer_drydep_list, sol_facti_cloud_borne, seasalt_emis_scale, sscav_tuning 
>>>>>>> ffb19c77

    !-----------------------------------------------------------------------------

    ! Read namelist
    if (masterproc) then
       unitn = getunit()
       open( unitn, file=trim(nlfile), status='old' )
       call find_group_name(unitn, 'aerosol_nl', status=ierr)
       if (ierr == 0) then
          read(unitn, aerosol_nl, iostat=ierr)
          if (ierr /= 0) then
             call endrun(subname // ':: ERROR reading namelist')
          end if
       end if
       close(unitn)
       call freeunit(unitn)

    end if

#ifdef SPMD
    ! Broadcast namelist variables
    call mpibcast(aer_wetdep_list,   len(aer_wetdep_list(1))*pcnst, mpichar, 0, mpicom)
    call mpibcast(aer_drydep_list,   len(aer_drydep_list(1))*pcnst, mpichar, 0, mpicom)
    call mpibcast(sol_facti_cloud_borne, 1,                         mpir8,   0, mpicom)
    call mpibcast(sscav_tuning,          1,                         mpilog,  0, mpicom)
    call mpibcast(seasalt_emis_scale, 1, mpir8,   0, mpicom)
#endif

    wetdep_list = aer_wetdep_list
    drydep_list = aer_drydep_list

  end subroutine aero_model_readnl

  !=============================================================================
  !=============================================================================
  subroutine aero_model_register(imozart_in, species_class)
    use modal_aero_initialize_data, only : modal_aero_register
    integer, intent(in) :: imozart_in
    integer, intent(inout) :: species_class(:) 

    imozart = imozart_in
    call modal_aero_register(species_class)

  end subroutine aero_model_register

  !=============================================================================
  !=============================================================================
  subroutine aero_model_init( pbuf2d, species_class )

    use mo_chem_utls,    only: get_inv_ndx
    use cam_history,     only: addfld, add_default, phys_decomp
    use phys_control,    only: phys_getopts
    use mo_chem_utls,    only: get_rxt_ndx, get_spc_ndx
    use modal_aero_data, only: cnst_name_cw
    use modal_aero_initialize_data, only: modal_aero_initialize
    use rad_constituents,           only: rad_cnst_get_info
    use dust_model,      only: dust_init, dust_names, dust_active, dust_nbin, dust_nnum
    use seasalt_model,   only: seasalt_init, seasalt_names, seasalt_active,seasalt_nbin
    use drydep_mod,      only: inidrydep
    use wetdep,          only: wetdep_init
    use mo_chem_utls,    only: get_het_ndx

    ! args
    type(physics_buffer_desc), pointer :: pbuf2d(:,:)
    integer, intent(inout) :: species_class(:)  

    ! local vars
    character(len=*), parameter :: subrname = 'aero_model_init'
    integer :: m, n, id
    character(len=20) :: dummy

    logical  :: history_aerosol ! Output MAM or SECT aerosol tendencies

    integer :: l
    integer :: nspc
    character(len=fieldname_len) :: wetdep_name, depflx_name
    character(len=6) :: test_name
    character(len=64) :: errmes

    character(len=2)  :: unit_basename  ! Units 'kg' or '1' 

    dgnum_idx      = pbuf_get_index('DGNUM')
    dgnumwet_idx   = pbuf_get_index('DGNUMWET')
    
    call phys_getopts( history_aerosol_out=history_aerosol, &
         convproc_do_aer_out = convproc_do_aer, & 
         convproc_do_gas_out = convproc_do_gas, &
         resus_fix_out       = resus_fix        )
    if(masterproc) then
       if(convproc_do_aer .or. convproc_do_gas) then
          if(.not. resus_fix)write(iulog,*)'WARNING: resus_fix=.false. and convproc_do_aer (or convproc_do_gas)=.true.' //&
               ' is not a well tested configuration,  may produce incorrect results!!'        
       endif
    endif
    !BSINGH: Decide the loop counters for the lphase loop in aero_model_wetdep subroutine
    !for cases with and without the unified convective transport
    
    !Counters for "without" unified convective treatment (i.e. default case)
    strt_loop   = 1
    end_loop    = 2
    stride_loop = 1
    if(convproc_do_aer .or. convproc_do_gas) then          
       !BSINGH (09/12/2014):Do cloudborne first for unified convection scheme so that the resuspension of cloudborne 
       !can be saved then applied to interstitial (RCE)
       strt_loop   =  2
       end_loop    =  1
       stride_loop = -1
    endif
    call rad_cnst_get_info(0, nmodes=nmodes)

    call modal_aero_initialize(pbuf2d, imozart, species_class) 
    call modal_aero_bcscavcoef_init()

    call dust_init()
    call seasalt_init()
    call wetdep_init()

    fracis_idx      = pbuf_get_index('FRACIS') 
    prain_idx       = pbuf_get_index('PRAIN')  
    nevapr_idx      = pbuf_get_index('NEVAPR') 
    rprddp_idx      = pbuf_get_index('RPRDDP')  
    rprdsh_idx      = pbuf_get_index('RPRDSH')  
    
    nevapr_shcu_idx = pbuf_get_index('NEVAPR_SHCU')
    nevapr_dpcu_idx = pbuf_get_index('NEVAPR_DPCU')

    icwmrdp_idx      = pbuf_get_index('ICWMRDP')
    icwmrsh_idx      = pbuf_get_index('ICWMRSH')
    sh_frac_idx      = pbuf_get_index('SH_FRAC')
    dp_frac_idx      = pbuf_get_index('DP_FRAC')


    nwetdep = 0
    ndrydep = 0

    count_species: do m = 1,pcnst
       if ( len_trim(wetdep_list(m)) /= 0 ) then
          nwetdep = nwetdep+1
       endif
       if ( len_trim(drydep_list(m)) /= 0 ) then
          ndrydep = ndrydep+1
       endif
    enddo count_species
    
    if (nwetdep>0) &
         allocate(wetdep_indices(nwetdep))
    if (ndrydep>0) &
         allocate(drydep_indices(ndrydep))

    do m = 1,ndrydep
       call cnst_get_ind ( drydep_list(m), id, abort=.false. )
       if (id>0) then
          drydep_indices(m) = id
       else
          call endrun(subrname//': invalid drydep species: '//trim(drydep_list(m)) )
       endif

       if (masterproc) then
          write(iulog,*) subrname//': '//drydep_list(m)//' will have drydep applied'
       endif
    enddo
    do m = 1,nwetdep
       call cnst_get_ind ( wetdep_list(m), id, abort=.false. )
       if (id>0) then
          wetdep_indices(m) = id
       else
          call endrun(subrname//': invalid wetdep species: '//trim(wetdep_list(m)) )
       endif
       
       if (masterproc) then
          write(iulog,*) subrname//': '//wetdep_list(m)//' will have wet removal'
       endif
    enddo

    if (ndrydep>0) then

       call inidrydep(rair, gravit)

       dummy = 'RAM1'
       call addfld (dummy,'frac ',1, 'A','RAM1',phys_decomp)
       if ( history_aerosol ) then  
          call add_default (dummy, 1, ' ')
       endif
       dummy = 'airFV'
       call addfld (dummy,'frac ',1, 'A','FV',phys_decomp)
       if ( history_aerosol ) then  
          call add_default (dummy, 1, ' ')
       endif

    endif

    if (dust_active) then
       ! emissions diagnostics ....

       do m = 1, dust_nbin+dust_nnum
          dummy = trim(dust_names(m)) // 'SF'
          call addfld (dummy,'kg/m2/s ',1, 'A',trim(dust_names(m))//' dust surface emission',phys_decomp)
          if (history_aerosol) then
             call add_default (dummy, 1, ' ')
          endif
       enddo

       dummy = 'DSTSFMBL'
       call addfld (dummy,'kg/m2/s',1, 'A','Mobilization flux at surface',phys_decomp)
       if (history_aerosol) then
          call add_default (dummy, 1, ' ')
       endif

       dummy = 'LND_MBL'
       call addfld (dummy,'frac ',1, 'A','Soil erodibility factor',phys_decomp)
       if (history_aerosol) then
          call add_default (dummy, 1, ' ')
       endif

    endif

    if (seasalt_active) then
       
       dummy = 'SSTSFMBL'
       call addfld (dummy,'kg/m2/s',1, 'A','Mobilization flux at surface',phys_decomp)
       if (history_aerosol) then
          call add_default (dummy, 1, ' ')
       endif

       do m = 1, seasalt_nbin
          dummy = trim(seasalt_names(m)) // 'SF'
          call addfld (dummy,'kg/m2/s ',1, 'A',trim(seasalt_names(m))//' seasalt surface emission',phys_decomp)
          if (history_aerosol) then
             call add_default (dummy, 1, ' ')
          endif
       enddo

    endif

    
    ! set flags for drydep tendencies
    drydep_lq(:) = .false.
    do m=1,ndrydep 
       id = drydep_indices(m)
       drydep_lq(id) =  .true.
    enddo

    ! set flags for wetdep tendencies
    wetdep_lq(:) = .false.
    do m=1,nwetdep
       id = wetdep_indices(m)
       wetdep_lq(id) = .true.
    enddo

    wetdens_ap_idx = pbuf_get_index('WETDENS_AP')
    qaerwat_idx    = pbuf_get_index('QAERWAT')
    pblh_idx       = pbuf_get_index('pblh')

    rate1_cw2pr_st_idx  = pbuf_get_index('RATE1_CW2PR_ST') 
    call pbuf_set_field(pbuf2d, rate1_cw2pr_st_idx, 0.0_r8)

    do m = 1,ndrydep
       
       ! units 
       if (drydep_list(m)(1:3) == 'num') then
          unit_basename = ' 1'
       else
          unit_basename = 'kg'  
       endif

       call addfld (trim(drydep_list(m))//'DDF',unit_basename//'/m2/s ',   1, 'A', &
            trim(drydep_list(m))//' dry deposition flux at bottom (grav + turb)',phys_decomp)
       call addfld (trim(drydep_list(m))//'TBF',unit_basename//'/m2/s',   1, 'A', &
            trim(drydep_list(m))//' turbulent dry deposition flux',phys_decomp)
       call addfld (trim(drydep_list(m))//'GVF',unit_basename//'/m2/s ',   1, 'A', &
            trim(drydep_list(m))//' gravitational dry deposition flux',phys_decomp)
       call addfld (trim(drydep_list(m))//'DTQ',unit_basename//'/kg/s ',pver, 'A', &
            trim(drydep_list(m))//' dry deposition',phys_decomp)
       call addfld (trim(drydep_list(m))//'DDV','m/s     ',pver, 'A', &
            trim(drydep_list(m))//' deposition velocity',phys_decomp)

       if ( history_aerosol ) then 
          call add_default (trim(drydep_list(m))//'DDF', 1, ' ')
          call add_default (trim(drydep_list(m))//'TBF', 1, ' ')
          call add_default (trim(drydep_list(m))//'GVF', 1, ' ')
       endif

    enddo

    do m = 1,nwetdep
       
       ! units 
       if (wetdep_list(m)(1:3) == 'num') then
          unit_basename = ' 1'
       else
          unit_basename = 'kg'  
       endif

       call addfld (trim(wetdep_list(m))//'SFWET',unit_basename//'/m2/s ', &
            1,  'A','Wet deposition flux at surface',phys_decomp)
       call addfld (trim(wetdep_list(m))//'SFSIC',unit_basename//'/m2/s ', &
            1,  'A','Wet deposition flux (incloud, convective) at surface',phys_decomp)
       call addfld (trim(wetdep_list(m))//'SFSIS',unit_basename//'/m2/s ', &
            1,  'A','Wet deposition flux (incloud, stratiform) at surface',phys_decomp)
       call addfld (trim(wetdep_list(m))//'SFSBC',unit_basename//'/m2/s ', &
            1,  'A','Wet deposition flux (belowcloud, convective) at surface',phys_decomp)
       call addfld (trim(wetdep_list(m))//'SFSBS',unit_basename//'/m2/s ', &
            1,  'A','Wet deposition flux (belowcloud, stratiform) at surface',phys_decomp)
       if(convproc_do_aer) then
          call addfld (trim(wetdep_list(m))//'SFSEC','kg/m2/s ', &
               1,  'A','Wet deposition flux (precip evap, convective) at surface',phys_decomp)  !RCE
          call addfld (trim(wetdep_list(m))//'SFSES','kg/m2/s ', &
               1,  'A','Wet deposition flux (precip evap, stratiform) at surface',phys_decomp)  !RCE
          call addfld (trim(wetdep_list(m))//'SFSID','kg/m2/s ', &
               1,  'A','Wet deposition flux (incloud, deep convective) at surface',phys_decomp)  !RCE
          call addfld (trim(wetdep_list(m))//'SFSBD','kg/m2/s ', &
               1,  'A','Wet deposition flux (belowcloud, deep convective) at surface',phys_decomp)  !RCE
          call addfld (trim(wetdep_list(m))//'SFSED','kg/m2/s ', &
               1,  'A','Wet deposition flux (precip evap, deep convective) at surface',phys_decomp)  !RCE
       endif

       call addfld (trim(wetdep_list(m))//'WET',unit_basename//'/kg/s ',pver, 'A','wet deposition tendency',phys_decomp)
       call addfld (trim(wetdep_list(m))//'SIC',unit_basename//'/kg/s ',pver, 'A', &
            trim(wetdep_list(m))//' ic wet deposition',phys_decomp)
       call addfld (trim(wetdep_list(m))//'SIS',unit_basename//'/kg/s ',pver, 'A', &
            trim(wetdep_list(m))//' is wet deposition',phys_decomp)
       call addfld (trim(wetdep_list(m))//'SBC',unit_basename//'/kg/s ',pver, 'A', &
            trim(wetdep_list(m))//' bc wet deposition',phys_decomp)
       call addfld (trim(wetdep_list(m))//'SBS',unit_basename//'/kg/s ',pver, 'A', &
            trim(wetdep_list(m))//' bs wet deposition',phys_decomp)
       
       if ( history_aerosol ) then          
          call add_default (trim(wetdep_list(m))//'SFWET', 1, ' ')
          call add_default (trim(wetdep_list(m))//'SFSIC', 1, ' ')
          call add_default (trim(wetdep_list(m))//'SFSIS', 1, ' ')
          call add_default (trim(wetdep_list(m))//'SFSBC', 1, ' ')
          call add_default (trim(wetdep_list(m))//'SFSBS', 1, ' ')
       endif

    enddo

    do m = 1,gas_pcnst

       if  ( solsym(m)(1:3) == 'num') then
          unit_basename = ' 1'  ! Units 'kg' or '1' 
       else
          unit_basename = 'kg'  ! Units 'kg' or '1' 
       end if

       call addfld( 'GS_'//trim(solsym(m)), unit_basename//'/m2/s ',1,  'A', &
                    trim(solsym(m))//' gas chemistry/wet removal (for gas species)', phys_decomp)
       call addfld( 'AQ_'//trim(solsym(m)), unit_basename//'/m2/s ',1,  'A', &
                    trim(solsym(m))//' aqueous chemistry (for gas species)', phys_decomp)
       if ( history_aerosol ) then 
          call add_default( 'GS_'//trim(solsym(m)), 1, ' ')
          call add_default( 'AQ_'//trim(solsym(m)), 1, ' ')
       endif
       
       if(convproc_do_gas) then 
          wetdep_name = 'WD_'//trim(solsym(m))
          depflx_name = 'DF_'//trim(solsym(m)) 
          
          if ( history_aerosol ) then 
             nspc = get_het_ndx(solsym(m)) 
             if (nspc > 0) then
                call cnst_get_ind( solsym(m), nspc, abort=.false. )
                if (nspc > 0) then
                   if (species_class(nspc) == spec_class_gas) &  !RCE - only output WD_xxx for gases
                        call add_default( wetdep_name, 1, ' ' )
                endif
             endif
          endif
       endif

       call cnst_get_ind(trim(solsym(m)), nspc, abort=.false. )
       if(convproc_do_gas) then 
          if ( history_aerosol .and. (nspc > 0) ) then
             if (species_class(nspc) == spec_class_gas) &  !RCE - only output DF_xxx for gases
                  call add_default( depflx_name, 1, ' ' )
          endif
       endif

       if(nspc > 0 .and. .not.cnst_name_cw(nspc) == ' ') then
          if(convproc_do_aer) then 
             call addfld (trim(cnst_name_cw(nspc))//'SFSEC','kg/m2/s ',1,  'A', &
                  trim(cnst_name_cw(nspc))//' wet deposition flux (precip evap, convective) at surface',phys_decomp)  !RCE
             call addfld (trim(cnst_name_cw(nspc))//'SFSES','kg/m2/s ',1,  'A', &
                  trim(cnst_name_cw(nspc))//' wet deposition flux (precip evap, stratiform) at surface',phys_decomp)  !RCE             
             if(history_aerosol) then
                call add_default (trim(cnst_name_cw(nspc))//'SFSEC', 1, ' ')  !RCE
                call add_default (trim(cnst_name_cw(nspc))//'SFSES', 1, ' ')  !RCE
             endif
          endif
       endif

    enddo
    do n = 1,pcnst
       if( .not. (cnst_name_cw(n) == ' ') ) then

          if (cnst_name_cw(n)(1:3) == 'num') then
             unit_basename = ' 1'
          else
             unit_basename = 'kg'  
          endif

          call addfld( cnst_name_cw(n),                unit_basename//'/kg ', pver, 'A', &
               trim(cnst_name_cw(n))//' in cloud water',phys_decomp)
          call addfld (trim(cnst_name_cw(n))//'SFWET', unit_basename//'/m2/s ',1,  'A', &
               trim(cnst_name_cw(n))//' wet deposition flux at surface',phys_decomp)
          call addfld (trim(cnst_name_cw(n))//'SFSIC', unit_basename//'/m2/s ',1,  'A', &
               trim(cnst_name_cw(n))//' wet deposition flux (incloud, convective) at surface',phys_decomp)
          call addfld (trim(cnst_name_cw(n))//'SFSIS', unit_basename//'/m2/s ',1,  'A', &
               trim(cnst_name_cw(n))//' wet deposition flux (incloud, stratiform) at surface',phys_decomp)
          call addfld (trim(cnst_name_cw(n))//'SFSBC', unit_basename//'/m2/s ',1,  'A', &
               trim(cnst_name_cw(n))//' wet deposition flux (belowcloud, convective) at surface',phys_decomp)
          call addfld (trim(cnst_name_cw(n))//'SFSBS', unit_basename//'/m2/s ',1,  'A', &
               trim(cnst_name_cw(n))//' wet deposition flux (belowcloud, stratiform) at surface',phys_decomp)
          call addfld (trim(cnst_name_cw(n))//'DDF',   unit_basename//'/m2/s ',   1, 'A', &
               trim(cnst_name_cw(n))//' dry deposition flux at bottom (grav + turb)',phys_decomp)
          call addfld (trim(cnst_name_cw(n))//'TBF',   unit_basename//'/m2/s ',   1, 'A', &
               trim(cnst_name_cw(n))//' turbulent dry deposition flux',phys_decomp)
          call addfld (trim(cnst_name_cw(n))//'GVF',   unit_basename//'/m2/s ',   1, 'A', &
               trim(cnst_name_cw(n))//' gravitational dry deposition flux',phys_decomp)     

          if ( history_aerosol ) then 
             call add_default( cnst_name_cw(n), 1, ' ' )
             call add_default (trim(cnst_name_cw(n))//'GVF', 1, ' ')
             call add_default (trim(cnst_name_cw(n))//'SFWET', 1, ' ') 
             call add_default (trim(cnst_name_cw(n))//'TBF', 1, ' ')
             call add_default (trim(cnst_name_cw(n))//'DDF', 1, ' ')
             call add_default (trim(cnst_name_cw(n))//'SFSBS', 1, ' ')      
             call add_default (trim(cnst_name_cw(n))//'SFSIC', 1, ' ')
             call add_default (trim(cnst_name_cw(n))//'SFSBC', 1, ' ')
             call add_default (trim(cnst_name_cw(n))//'SFSIS', 1, ' ')
          endif
       endif
    enddo
    do n=1,ntot_amode
       dgnum_name(n) = ' '
       write(dgnum_name(n),fmt='(a,i1)') 'dgnumwet',n
       call addfld( dgnum_name(n), 'm', pver, 'I', 'Aerosol mode wet diameter', phys_decomp )
       if ( history_aerosol ) then 
          call add_default( dgnum_name(n), 1, ' ' )
       endif
    end do

    ndx_h2so4 = get_spc_ndx('H2SO4')

    ! for aero_model_surfarea called from mo_usrrxt
    do l=1,ntot_amode
       if ( trim(modename_amode(l)) == 'aitken' ) then
          aitken_idx = l
       end if
       test_name = ' '
       write(test_name,fmt='(a5,i1)') 'num_a',l
       num_idx(l) = get_spc_ndx( trim(test_name) )
       if (num_idx(l) < 0) then
          write(errmes,fmt='(a,i1)') 'usrrxt_inti: cannot find MAM num_idx ',l
          write(iulog,*) errmes
          call endrun(errmes)
       endif
    end do
    dgnumwet_idx = pbuf_get_index('DGNUMWET')
    if ( aitken_idx < 0 ) then
       errmes = 'usrrxt_inti: cannot find aitken_idx'
       call endrun(errmes)
    end if

    !
    ! define indeces associated with the various names (defined in
    ! chemistry/modal_aero/modal_aero_initialize_data.F90)
    !
#if ( defined MODAL_AERO_3MODE )
    !
    ! accumulation mode #1
    !
    index_tot_mass(1,1) = get_spc_ndx('so4_a1')
    index_tot_mass(1,2) = get_spc_ndx('pom_a1')
    index_tot_mass(1,3) = get_spc_ndx('soa_a1')
    index_tot_mass(1,4) = get_spc_ndx('bc_a1' )
    index_tot_mass(1,5) = get_spc_ndx('dst_a1')
    index_tot_mass(1,6) = get_spc_ndx('ncl_a1')
    index_chm_mass(1,1) = get_spc_ndx('so4_a1')
    index_chm_mass(1,2) = get_spc_ndx('soa_a1')
    index_chm_mass(1,3) = get_spc_ndx('bc_a1' )
    !
    ! aitken mode
    !
    index_tot_mass(2,1) = get_spc_ndx('so4_a2')
    index_tot_mass(2,2) = get_spc_ndx('soa_a2')
    index_tot_mass(2,3) = get_spc_ndx('ncl_a2')
    index_chm_mass(2,1) = get_spc_ndx('so4_a2')
    index_chm_mass(2,2) = get_spc_ndx('soa_a2')
    !
    ! coarse mode
    !
    index_tot_mass(3,1) = get_spc_ndx('dst_a3')
    index_tot_mass(3,2) = get_spc_ndx('ncl_a3')
    index_tot_mass(3,3) = get_spc_ndx('so4_a3')
    index_chm_mass(3,1) = get_spc_ndx('so4_a3')
    !
#endif
#if ( defined MODAL_AERO_7MODE )
    !
    ! accumulation mode #1
    !
    index_tot_mass(1,1) = get_spc_ndx('so4_a1')
    index_tot_mass(1,2) = get_spc_ndx('nh4_a1')
    index_tot_mass(1,3) = get_spc_ndx('pom_a1')
    index_tot_mass(1,4) = get_spc_ndx('soa_a1')
    index_tot_mass(1,5) = get_spc_ndx('bc_a1' )
    index_tot_mass(1,6) = get_spc_ndx('ncl_a1')
    index_chm_mass(1,1) = get_spc_ndx('so4_a1')
    index_chm_mass(1,2) = get_spc_ndx('nh4_a1')
    index_chm_mass(1,3) = get_spc_ndx('soa_a1')
    index_chm_mass(1,4) = get_spc_ndx('bc_a1' )
    !
    ! aitken mode
    !
    index_tot_mass(2,1) = get_spc_ndx('so4_a2')
    index_tot_mass(2,2) = get_spc_ndx('nh4_a2')
    index_tot_mass(2,3) = get_spc_ndx('soa_a2')
    index_tot_mass(2,4) = get_spc_ndx('ncl_a2')
    index_chm_mass(2,1) = get_spc_ndx('so4_a2')
    index_chm_mass(2,2) = get_spc_ndx('nh4_a2')
    index_chm_mass(2,3) = get_spc_ndx('soa_a2')
    !
    ! primary carbon mode not added 
    !
    ! fine sea salt 
    !
    index_tot_mass(4,1) = get_spc_ndx('so4_a4')
    index_tot_mass(4,2) = get_spc_ndx('nh4_a4')
    index_tot_mass(4,3) = get_spc_ndx('ncl_a4')
    index_chm_mass(4,1) = get_spc_ndx('so4_a4')
    index_chm_mass(4,2) = get_spc_ndx('nh4_a4')
    !
    ! fine soil dust 
    !
    index_tot_mass(5,1) = get_spc_ndx('so4_a5')
    index_tot_mass(5,2) = get_spc_ndx('nh4_a5')
    index_tot_mass(5,3) = get_spc_ndx('dst_a5')
    index_chm_mass(5,1) = get_spc_ndx('so4_a5')
    index_chm_mass(5,2) = get_spc_ndx('nh4_a5')
    !
    ! coarse sea salt 
    !
    index_tot_mass(6,1) = get_spc_ndx('so4_a6')
    index_tot_mass(6,2) = get_spc_ndx('nh4_a6')
    index_tot_mass(6,3) = get_spc_ndx('ncl_a6')
    index_chm_mass(6,1) = get_spc_ndx('so4_a6')
    index_chm_mass(6,2) = get_spc_ndx('nh4_a6')
    !
    ! coarse soil dust 
    !
    index_tot_mass(7,1) = get_spc_ndx('so4_a7')
    index_tot_mass(7,2) = get_spc_ndx('nh4_a7')
    index_tot_mass(7,3) = get_spc_ndx('dst_a7')
    index_chm_mass(7,1) = get_spc_ndx('so4_a7')
    index_chm_mass(7,2) = get_spc_ndx('nh4_a7')
    !
#endif

  end subroutine aero_model_init

  !=============================================================================
  !=============================================================================
  subroutine aero_model_drydep  ( state, pbuf, obklen, ustar, cam_in, dt, cam_out, ptend )

    use dust_sediment_mod, only: dust_sediment_tend
    use drydep_mod,        only: d3ddflux, calcram
    use modal_aero_data,   only: qqcw_get_field
    use modal_aero_data,   only: cnst_name_cw
    use modal_aero_data,   only: alnsg_amode
    use modal_aero_data,   only: sigmag_amode
    use modal_aero_data,   only: nspec_amode
    use modal_aero_data,   only: numptr_amode
    use modal_aero_data,   only: numptrcw_amode
    use modal_aero_data,   only: lmassptr_amode
    use modal_aero_data,   only: lmassptrcw_amode
    use modal_aero_deposition, only: set_srf_drydep

  ! args 
    type(physics_state),    intent(in)    :: state     ! Physics state variables
    real(r8),               intent(in)    :: obklen(:)          
    real(r8),               intent(in)    :: ustar(:)  ! sfc fric vel
    type(cam_in_t), target, intent(in)    :: cam_in    ! import state
    real(r8),               intent(in)    :: dt             ! time step
    type(cam_out_t),        intent(inout) :: cam_out   ! export state
    type(physics_ptend),    intent(out)   :: ptend     ! indivdual parameterization tendencies
    type(physics_buffer_desc),    pointer :: pbuf(:)

  ! local vars
    real(r8), pointer :: landfrac(:) ! land fraction
    real(r8), pointer :: icefrac(:)  ! ice fraction
    real(r8), pointer :: ocnfrac(:)  ! ocean fraction
    real(r8), pointer :: fvin(:)     !
    real(r8), pointer :: ram1in(:)   ! for dry dep velocities from land model for progseasalts

    real(r8) :: fv(pcols)            ! for dry dep velocities, from land modified over ocean & ice
    real(r8) :: ram1(pcols)          ! for dry dep velocities, from land modified over ocean & ice

    integer :: lchnk                   ! chunk identifier
    integer :: ncol                    ! number of atmospheric columns
    integer :: jvlc                    ! index for last dimension of vlc_xxx arrays
    integer :: lphase                  ! index for interstitial / cloudborne aerosol
    integer :: lspec                   ! index for aerosol number / chem-mass / water-mass
    integer :: m                       ! aerosol mode index
    integer :: mm                      ! tracer index
    integer :: i

    real(r8) :: tvs(pcols,pver)
    real(r8) :: rho(pcols,pver)      ! air density in kg/m3
    real(r8) :: sflx(pcols)          ! deposition flux
    real(r8) :: dep_trb(pcols)       !kg/m2/s
    real(r8) :: dep_grv(pcols)       !kg/m2/s (total of grav and trb)
    real(r8) :: pvmzaer(pcols,pverp) ! sedimentation velocity in Pa
    real(r8) :: dqdt_tmp(pcols,pver) ! temporary array to hold tendency for 1 species

    real(r8) :: rad_drop(pcols,pver)
    real(r8) :: dens_drop(pcols,pver)
    real(r8) :: sg_drop(pcols,pver)
    real(r8) :: rad_aer(pcols,pver)
    real(r8) :: dens_aer(pcols,pver)
    real(r8) :: sg_aer(pcols,pver)

    real(r8) :: vlc_dry(pcols,pver,4)     ! dep velocity
    real(r8) :: vlc_grv(pcols,pver,4)     ! dep velocity
    real(r8)::  vlc_trb(pcols,4)          ! dep velocity
    real(r8) :: aerdepdryis(pcols,pcnst)  ! aerosol dry deposition (interstitial)
    real(r8) :: aerdepdrycw(pcols,pcnst)  ! aerosol dry deposition (cloud water)
    real(r8), pointer :: fldcw(:,:)
    real(r8), pointer :: dgncur_awet(:,:,:)
    real(r8), pointer :: wetdens(:,:,:)
    real(r8), pointer :: qaerwat(:,:,:)

    landfrac => cam_in%landfrac(:)
    icefrac  => cam_in%icefrac(:)
    ocnfrac  => cam_in%ocnfrac(:)
    fvin     => cam_in%fv(:)
    ram1in   => cam_in%ram1(:)

    lchnk = state%lchnk
    ncol  = state%ncol

    ! calc ram and fv over ocean and sea ice ...
    call calcram( ncol,landfrac,icefrac,ocnfrac,obklen,&
                  ustar,ram1in,ram1,state%t(:,pver),state%pmid(:,pver),&
                  state%pdel(:,pver),fvin,fv)

    call outfld( 'airFV', fv(:), pcols, lchnk )
    call outfld( 'RAM1', ram1(:), pcols, lchnk )
 
    ! note that tendencies are not only in sfc layer (because of sedimentation)
    ! and that ptend is updated within each subroutine for different species
    
    call physics_ptend_init(ptend, state%psetcols, 'aero_model_drydep', lq=drydep_lq)

    call pbuf_get_field(pbuf, dgnumwet_idx,   dgncur_awet, start=(/1,1,1/), kount=(/pcols,pver,nmodes/) ) 
    call pbuf_get_field(pbuf, wetdens_ap_idx, wetdens,     start=(/1,1,1/), kount=(/pcols,pver,nmodes/) ) 
    call pbuf_get_field(pbuf, qaerwat_idx,    qaerwat,     start=(/1,1,1/), kount=(/pcols,pver,nmodes/) ) 

    tvs(:ncol,:) = state%t(:ncol,:)!*(1+state%q(:ncol,k)
    rho(:ncol,:)=  state%pmid(:ncol,:)/(rair*state%t(:ncol,:))

!
! calc settling/deposition velocities for cloud droplets (and cloud-borne aerosols)
!
! *** mean drop radius should eventually be computed from ndrop and qcldwtr
    rad_drop(:,:) = 5.0e-6_r8
    dens_drop(:,:) = rhoh2o
    sg_drop(:,:) = 1.46_r8
    jvlc = 3
    call modal_aero_depvel_part( ncol,state%t(:,:), state%pmid(:,:), ram1, fv,  &
                     vlc_dry(:,:,jvlc), vlc_trb(:,jvlc), vlc_grv(:,:,jvlc),  &
                     rad_drop(:,:), dens_drop(:,:), sg_drop(:,:), 0, lchnk)
    jvlc = 4
    call modal_aero_depvel_part( ncol,state%t(:,:), state%pmid(:,:), ram1, fv,  &
                     vlc_dry(:,:,jvlc), vlc_trb(:,jvlc), vlc_grv(:,:,jvlc),  &
                     rad_drop(:,:), dens_drop(:,:), sg_drop(:,:), 3, lchnk)



    do m = 1, ntot_amode   ! main loop over aerosol modes

       do lphase = 1, 2   ! loop over interstitial / cloud-borne forms

          if (lphase == 1) then   ! interstial aerosol - calc settling/dep velocities of mode

! rad_aer = volume mean wet radius (m)
! dgncur_awet = geometric mean wet diameter for number distribution (m)
             rad_aer(1:ncol,:) = 0.5_r8*dgncur_awet(1:ncol,:,m)   &
                                 *exp(1.5_r8*(alnsg_amode(m)**2))
! dens_aer(1:ncol,:) = wet density (kg/m3)
             dens_aer(1:ncol,:) = wetdens(1:ncol,:,m)
             sg_aer(1:ncol,:) = sigmag_amode(m)

             jvlc = 1
             call modal_aero_depvel_part( ncol, state%t(:,:), state%pmid(:,:), ram1, fv,  & 
                        vlc_dry(:,:,jvlc), vlc_trb(:,jvlc), vlc_grv(:,:,jvlc),  &
                        rad_aer(:,:), dens_aer(:,:), sg_aer(:,:), 0, lchnk)
             jvlc = 2
             call modal_aero_depvel_part( ncol, state%t(:,:), state%pmid(:,:), ram1, fv,  & 
                        vlc_dry(:,:,jvlc), vlc_trb(:,jvlc), vlc_grv(:,:,jvlc),  &
                        rad_aer(:,:), dens_aer(:,:), sg_aer(:,:), 3, lchnk)
          end if

          do lspec = 0, nspec_amode(m)+1   ! loop over number + constituents + water

             if (lspec == 0) then   ! number
                if (lphase == 1) then
                   mm = numptr_amode(m)
                   jvlc = 1
                else
                   mm = numptrcw_amode(m)
                   jvlc = 3
                endif
             else if (lspec <= nspec_amode(m)) then   ! non-water mass
                if (lphase == 1) then
                   mm = lmassptr_amode(lspec,m)
                   jvlc = 2
                else
                   mm = lmassptrcw_amode(lspec,m)
                   jvlc = 4
                endif
             else   ! water mass
!   bypass dry deposition of aerosol water
                cycle
                if (lphase == 1) then
                   mm = 0
!                  mm = lwaterptr_amode(m)
                   jvlc = 2
                else
                   mm = 0
                   jvlc = 4
                endif
             endif


          if (mm <= 0) cycle

!         if (lphase == 1) then
          if ((lphase == 1) .and. (lspec <= nspec_amode(m))) then
             ptend%lq(mm) = .TRUE.

             ! use pvprogseasalts instead (means making the top level 0)
             pvmzaer(:ncol,1)=0._r8
             pvmzaer(:ncol,2:pverp) = vlc_dry(:ncol,:,jvlc)

             call outfld( trim(cnst_name(mm))//'DDV', pvmzaer(:,2:pverp), pcols, lchnk )

             if(.true.) then ! use phil's method
             !      convert from meters/sec to pascals/sec
             !      pvprogseasalts(:,1) is assumed zero, use density from layer above in conversion
                pvmzaer(:ncol,2:pverp) = pvmzaer(:ncol,2:pverp) * rho(:ncol,:)*gravit

             !      calculate the tendencies and sfc fluxes from the above velocities
                call dust_sediment_tend( &
                     ncol,             dt,       state%pint(:,:), state%pmid, state%pdel, state%t , &
                     state%q(:,:,mm),  pvmzaer,  ptend%q(:,:,mm), sflx  )
             else   !use charlie's method
                call d3ddflux( ncol, vlc_dry(:,:,jvlc), state%q(:,:,mm), state%pmid, &
                               state%pdel, tvs, sflx, ptend%q(:,:,mm), dt )
             endif

             ! apportion dry deposition into turb and gravitational settling for tapes
             do i=1,ncol
                dep_trb(i)=sflx(i)*vlc_trb(i,jvlc)/vlc_dry(i,pver,jvlc)
                dep_grv(i)=sflx(i)*vlc_grv(i,pver,jvlc)/vlc_dry(i,pver,jvlc)
             enddo

             call outfld( trim(cnst_name(mm))//'DDF', sflx, pcols, lchnk)
             call outfld( trim(cnst_name(mm))//'TBF', dep_trb, pcols, lchnk )
             call outfld( trim(cnst_name(mm))//'GVF', dep_grv, pcols, lchnk )
             call outfld( trim(cnst_name(mm))//'DTQ', ptend%q(:,:,mm), pcols, lchnk)
             aerdepdryis(:ncol,mm) = sflx(:ncol)

          else if ((lphase == 1) .and. (lspec == nspec_amode(m)+1)) then  ! aerosol water
             ! use pvprogseasalts instead (means making the top level 0)
             pvmzaer(:ncol,1)=0._r8
             pvmzaer(:ncol,2:pverp) = vlc_dry(:ncol,:,jvlc)

             if(.true.) then ! use phil's method
             !      convert from meters/sec to pascals/sec
             !      pvprogseasalts(:,1) is assumed zero, use density from layer above in conversion
                pvmzaer(:ncol,2:pverp) = pvmzaer(:ncol,2:pverp) * rho(:ncol,:)*gravit

             !      calculate the tendencies and sfc fluxes from the above velocities
                call dust_sediment_tend( &
                     ncol,             dt,       state%pint(:,:), state%pmid, state%pdel, state%t , &
                     qaerwat(:,:,mm),  pvmzaer,  dqdt_tmp(:,:), sflx  )
             else   !use charlie's method
                call d3ddflux( ncol, vlc_dry(:,:,jvlc), qaerwat(:,:,mm), state%pmid, &
                               state%pdel, tvs, sflx, dqdt_tmp(:,:), dt )
             endif

             ! apportion dry deposition into turb and gravitational settling for tapes
             do i=1,ncol
                dep_trb(i)=sflx(i)*vlc_trb(i,jvlc)/vlc_dry(i,pver,jvlc)
                dep_grv(i)=sflx(i)*vlc_grv(i,pver,jvlc)/vlc_dry(i,pver,jvlc)
             enddo

             qaerwat(1:ncol,:,mm) = qaerwat(1:ncol,:,mm) + dqdt_tmp(1:ncol,:) * dt

          else  ! lphase == 2
             ! use pvprogseasalts instead (means making the top level 0)
             pvmzaer(:ncol,1)=0._r8
             pvmzaer(:ncol,2:pverp) = vlc_dry(:ncol,:,jvlc)
             fldcw => qqcw_get_field(pbuf, mm,lchnk)

             if(.true.) then ! use phil's method
             !      convert from meters/sec to pascals/sec
             !      pvprogseasalts(:,1) is assumed zero, use density from layer above in conversion
                pvmzaer(:ncol,2:pverp) = pvmzaer(:ncol,2:pverp) * rho(:ncol,:)*gravit

             !      calculate the tendencies and sfc fluxes from the above velocities
                call dust_sediment_tend( &
                     ncol,             dt,       state%pint(:,:), state%pmid, state%pdel, state%t , &
                     fldcw(:,:),  pvmzaer,  dqdt_tmp(:,:), sflx  )
             else   !use charlie's method
                call d3ddflux( ncol, vlc_dry(:,:,jvlc), fldcw(:,:), state%pmid, &
                               state%pdel, tvs, sflx, dqdt_tmp(:,:), dt )
             endif

             ! apportion dry deposition into turb and gravitational settling for tapes
             do i=1,ncol
                dep_trb(i)=sflx(i)*vlc_trb(i,jvlc)/vlc_dry(i,pver,jvlc)
                dep_grv(i)=sflx(i)*vlc_grv(i,pver,jvlc)/vlc_dry(i,pver,jvlc)
             enddo

             fldcw(1:ncol,:) = fldcw(1:ncol,:) + dqdt_tmp(1:ncol,:) * dt

             call outfld( trim(cnst_name_cw(mm))//'DDF', sflx, pcols, lchnk)
             call outfld( trim(cnst_name_cw(mm))//'TBF', dep_trb, pcols, lchnk )
             call outfld( trim(cnst_name_cw(mm))//'GVF', dep_grv, pcols, lchnk )
             aerdepdrycw(:ncol,mm) = sflx(:ncol)

          endif

          enddo   ! lspec = 0, nspec_amode(m)+1
       enddo   ! lphase = 1, 2
    enddo   ! m = 1, ntot_amode

    ! if the user has specified prescribed aerosol dep fluxes then 
    ! do not set cam_out dep fluxes according to the prognostic aerosols
    if (.not.aerodep_flx_prescribed()) then
       call set_srf_drydep(aerdepdryis, aerdepdrycw, cam_out)
    endif

  endsubroutine aero_model_drydep

  !=============================================================================
  !=============================================================================
  subroutine aero_model_wetdep(dt, dlf, dlf2, cmfmc2, state,                    &!Intent-ins
       sh_e_ed_ratio, mu, md, du, eu, ed, dp, dsubcld, jt, maxg, ideep, lengath,&
       species_class,                                                           &
       cam_out,                                                                 & !Intent-inout
       pbuf,                                                                    & !Pointer
       ptend                                                                    ) !Intent-out

    use modal_aero_deposition, only: set_srf_wetdep
    use wetdep,                only: wetdepa_v2, wetdep_inputs_set, wetdep_inputs_t
    use modal_aero_data
    use modal_aero_calcsize,   only: modal_aero_calcsize_sub
    use modal_aero_wateruptake,only: modal_aero_wateruptake_dr
    use modal_aero_convproc,   only: deepconv_wetdep_history, ma_convproc_intr
    use infnan,                only : nan, assignment(=)

    ! args

    type(physics_state), intent(in)    :: state       ! Physics state variables
    real(r8),            intent(in)    :: dt          ! time step
    real(r8),            intent(in)    :: dlf(:,:)    ! shallow+deep convective detrainment [kg/kg/s]
    real(r8),            intent(in)    :: dlf2(:,:)   ! Shal conv cldwtr detrainment (kg/kg/s - grid avg)
    real(r8),            intent(in)    :: cmfmc2(pcols,pverp) ! Shal conv mass flux (kg/m2/s)
    real(r8),            intent(in)    :: sh_e_ed_ratio(pcols,pver)  ! shallow conv [ent/(ent+det)] ratio
                                                ! mu, md, ..., ideep, lengath are all deep conv variables
                                                ! *** AND ARE GATHERED ***
    real(r8),            intent(in)    :: mu(pcols,pver)   ! Updraft mass flux (positive)
    real(r8),            intent(in)    :: md(pcols,pver)   ! Downdraft mass flux (negative)
    real(r8),            intent(in)    :: du(pcols,pver)   ! Mass detrain rate from updraft
    real(r8),            intent(in)    :: eu(pcols,pver)   ! Mass entrain rate into updraft
    real(r8),            intent(in)    :: ed(pcols,pver)   ! Mass entrain rate into downdraft
    ! eu, ed, du are "d(massflux)/dp" and are all positive
    real(r8),            intent(in)    :: dp(pcols,pver)   ! Delta pressure between interfaces
    real(r8),            intent(in)    :: dsubcld(pcols)   ! Delta pressure from cloud base to sfc
    
    integer,             intent(in)    :: jt(pcols)         ! Index of cloud top for each column
    integer,             intent(in)    :: maxg(pcols)       ! Index of cloud top for each column
    integer,             intent(in)    :: ideep(pcols)      ! Gathering array
    integer,             intent(in)    :: lengath           ! Gathered min lon indices over which to operate
    integer,             intent(in)    :: species_class(:)
    
    type(cam_out_t),     intent(inout) :: cam_out     ! export state
    type(physics_buffer_desc), pointer :: pbuf(:)

    type(physics_ptend), intent(out)   :: ptend       ! indivdual parameterization tendencies

    ! local vars

    integer :: m ! tracer index

    integer :: lchnk ! chunk identifier
    integer :: ncol ! number of atmospheric columns

    real(r8) :: iscavt(pcols, pver)

    integer :: mm
    integer :: i,k

    real(r8) :: icscavt(pcols, pver)
    real(r8) :: isscavt(pcols, pver)
    real(r8) :: bcscavt(pcols, pver)
    real(r8) :: bsscavt(pcols, pver)
    real(r8) :: sol_factb, sol_facti
    real(r8) :: sol_factic(pcols,pver)
    real(r8) :: sol_factbi, sol_factii, sol_factiic

    real(r8) :: sflx(pcols) ! deposition flux

    integer :: jnv ! index for scavcoefnv 3rd dimension
    integer :: lphase ! index for interstitial / cloudborne aerosol
    integer :: lspec ! index for aerosol number / chem-mass / water-mass
    integer :: lcoardust, lcoarnacl ! indices for coarse mode dust and seasalt masses
    real(r8) :: dqdt_tmp(pcols,pver) ! temporary array to hold tendency for 1 species
    real(r8) :: f_act_conv(pcols,pver) ! prescribed aerosol activation fraction for convective cloud ! rce 2010/05/01
    real(r8) :: f_act_conv_coarse(pcols,pver) ! similar but for coarse mode ! rce 2010/05/02
    real(r8) :: f_act_conv_coarse_dust, f_act_conv_coarse_nacl ! rce 2010/05/02
    real(r8) :: fracis_cw(pcols,pver)
    real(r8) :: hygro_sum_old(pcols,pver) ! before removal [sum of (mass*hydro/dens)]
    real(r8) :: hygro_sum_del(pcols,pver) ! removal change to [sum of (mass*hydro/dens)]
    real(r8) :: hygro_sum_old_ik, hygro_sum_new_ik
    real(r8) :: prec(pcols) ! precipitation rate
    real(r8) :: q_tmp(pcols,pver) ! temporary array to hold "most current" mixing ratio for 1 species
    real(r8) :: qqcw_tmp(pcols,pver) ! temporary array to hold qqcw ! rce 2010/05/01
    real(r8) :: scavcoefnv(pcols,pver,0:2) ! Dana and Hales coefficient (/mm) for
                                           ! cloud-borne num & vol (0),
                                           ! interstitial num (1), interstitial vol (2)
    real(r8) :: tmpa, tmpb
    real(r8) :: tmpdust, tmpnacl
    real(r8) :: water_old, water_new ! temporary old/new aerosol water mix-rat
    logical  :: isprx(pcols,pver) ! true if precipation
    logical, parameter :: do_aero_water_removal = .false. ! True if aerosol water reduction by wet removal is to be calculated
                                                          ! (this has not been fully tested, so best to leave it off)
    logical :: do_hygro_sum_del, do_lphase1, do_lphase2

    real(r8) :: tmp_evapdp, tmp_evapsh  !RCE
    real(r8) :: tmp_precdp, tmp_precsh  !RCE
    real(r8) :: tmp_resudp, tmp_resush  !RCE
    real(r8) :: sflxec(pcols), sflxecdp(pcols)  ! deposition flux  !RCE
    real(r8) :: sflxic(pcols), sflxicdp(pcols)  ! deposition flux  !RCE
    real(r8) :: sflxbc(pcols), sflxbcdp(pcols)  ! deposition flux  !RCE
    real(r8) :: rcscavt(pcols, pver)  !RCE
    real(r8) :: rsscavt(pcols, pver)  !RCE
    real(r8) :: qqcw_in(pcols,pver), qqcw_sav(pcols,pver,0:maxd_aspectype)       ! temporary array to hold qqcw for the current mode  !RCE
    real(r8) :: rtscavt(pcols, pver, 0:maxd_aspectype)  !RCE
    
    real(r8), pointer :: fldcw(:,:)

    real(r8), pointer :: dgnumwet(:,:,:)
    real(r8), pointer :: qaerwat(:,:,:)  ! aerosol water
    real(r8), pointer :: rate1ord_cw2pr_st(:,:)

    real(r8), pointer :: fracis(:,:,:)   ! fraction of transported species that are insoluble

    integer, parameter:: nsrflx_mzaer2cnvpr = 2  !RCE 2012/01/12 bgn
    real(r8)          :: aerdepwetis(pcols,pcnst) ! aerosol wet deposition (interstitial) 
    real(r8)          :: aerdepwetcw(pcols,pcnst) ! aerosol wet deposition (cloud water)  
    real(r8)          :: qsrflx_mzaer2cnvpr(pcols,pcnst,nsrflx_mzaer2cnvpr)
    real(r8)          :: rprddpsum(pcols),  rprdshsum(pcols)   ! RCE 2012/01/12
    real(r8)          :: evapcdpsum(pcols), evapcshsum(pcols)  ! RCE 2012/01/12
    real(r8), pointer :: rprddp(:,:)     ! rain production, deep convection
    real(r8), pointer :: rprdsh(:,:)     ! rain production, deep convection
    real(r8), pointer :: evapcsh(:,:)    ! Evaporation rate of shallow convective precipitation >=0.
    real(r8), pointer :: evapcdp(:,:)    ! Evaporation rate of deep    convective precipitation >=0.

    real(r8), pointer :: icwmrdp(:,:)    ! in cloud water mixing ratio, deep convection
    real(r8), pointer :: icwmrsh(:,:)    ! in cloud water mixing ratio, deep convection
    real(r8), pointer :: sh_frac(:,:)    ! Shallow convective cloud fraction
    real(r8), pointer :: dp_frac(:,:)    ! Deep convective cloud fraction


    type(wetdep_inputs_t) :: dep_inputs

    lchnk = state%lchnk
    ncol  = state%ncol

    call physics_ptend_init(ptend, state%psetcols, 'aero_model_wetdep', lq=wetdep_lq)
    
    ! Do calculations of mode radius and water uptake if:
    ! 1) modal aerosols are affecting the climate, or
    ! 2) prognostic modal aerosols are enabled
    
    call t_startf('calcsize')
    ! for prognostic modal aerosols the transfer of mass between aitken and accumulation
    ! modes is done in conjunction with the dry radius calculation
    call modal_aero_calcsize_sub(state, ptend, dt, pbuf)
    call t_stopf('calcsize')

    call t_startf('wateruptake')
    call modal_aero_wateruptake_dr(state, pbuf)
    call t_stopf('wateruptake')

    if (nwetdep<1) return

    call wetdep_inputs_set( state, pbuf, dep_inputs )

    call pbuf_get_field(pbuf, dgnumwet_idx,       dgnumwet, start=(/1,1,1/), kount=(/pcols,pver,nmodes/) )
    call pbuf_get_field(pbuf, qaerwat_idx,        qaerwat,  start=(/1,1,1/), kount=(/pcols,pver,nmodes/) )
    call pbuf_get_field(pbuf, rate1_cw2pr_st_idx, rate1ord_cw2pr_st)
    call pbuf_get_field(pbuf, fracis_idx,         fracis, start=(/1,1,1/), kount=(/pcols, pver, pcnst/) )

    !Compute variables needed for convproc unified convective transport
    call pbuf_get_field(pbuf, rprddp_idx,      rprddp  )
    call pbuf_get_field(pbuf, rprdsh_idx,      rprdsh  )
    call pbuf_get_field(pbuf, nevapr_shcu_idx, evapcsh )
    call pbuf_get_field(pbuf, nevapr_dpcu_idx, evapcdp )
    evapcdpsum(:) = 0.0_r8
    rprddpsum(:)  = 0.0_r8  !RCE 2012/01/12 bgn
    evapcshsum(:) = 0.0_r8
    rprdshsum(:)  = 0.0_r8
    do k = 1, pver
       rprddpsum(:ncol)  = rprddpsum(:ncol)  +  rprddp(:ncol,k)*state%pdel(:ncol,k)/gravit
       rprdshsum(:ncol)  = rprdshsum(:ncol)  +  rprdsh(:ncol,k)*state%pdel(:ncol,k)/gravit
       evapcdpsum(:ncol) = evapcdpsum(:ncol) + evapcdp(:ncol,k)*state%pdel(:ncol,k)/gravit
       evapcshsum(:ncol) = evapcshsum(:ncol) + evapcsh(:ncol,k)*state%pdel(:ncol,k)/gravit
    enddo  !RCE 2012/01/12 end


    prec(:ncol)=0._r8
    do k=1,pver
       where (prec(:ncol) >= 1.e-7_r8)
          isprx(:ncol,k) = .true.
       elsewhere
          isprx(:ncol,k) = .false.
       endwhere
       prec(:ncol) = prec(:ncol) + (dep_inputs%prain(:ncol,k) + dep_inputs%cmfdqr(:ncol,k) - dep_inputs%evapr(:ncol,k)) &
            *state%pdel(:ncol,k)/gravit
    end do
    
    if(convproc_do_aer .or. convproc_do_gas) then
       qsrflx_mzaer2cnvpr(:,:,:) = 0.0_r8  !RCE
       aerdepwetis(:,:)          = 0.0_r8  !RCE
       aerdepwetcw(:,:)          = 0.0_r8  !RCE
       qqcw_tmp(:,:)             = 0.0_r8  !RCE
    else
       !Fill in nans for the default case
       qsrflx_mzaer2cnvpr(:,:,:) = nan
       aerdepwetis(:,:)          = nan
       aerdepwetcw(:,:)          = nan
    endif

    ! calculate the mass-weighted sol_factic for coarse mode species
    ! sol_factic_coarse(:,:) = 0.30_r8 ! tuned 1/4
    f_act_conv_coarse(:,:) = 0.60_r8 ! rce 2010/05/02
    f_act_conv_coarse_dust = 0.40_r8 ! rce 2010/05/02
    f_act_conv_coarse_nacl = 0.80_r8 ! rce 2010/05/02
    if (modeptr_coarse > 0) then
       lcoardust = lptr_dust_a_amode(modeptr_coarse)
       lcoarnacl = lptr_nacl_a_amode(modeptr_coarse)
       if ((lcoardust > 0) .and. (lcoarnacl > 0)) then
          do k = 1, pver
             do i = 1, ncol
                tmpdust = max( 0.0_r8, state%q(i,k,lcoardust) + ptend%q(i,k,lcoardust)*dt )
                tmpnacl = max( 0.0_r8, state%q(i,k,lcoarnacl) + ptend%q(i,k,lcoarnacl)*dt )
                if ((tmpdust+tmpnacl) > 1.0e-30_r8) then
                   ! sol_factic_coarse(i,k) = (0.2_r8*tmpdust + 0.4_r8*tmpnacl)/(tmpdust+tmpnacl) ! tuned 1/6
                   f_act_conv_coarse(i,k) = (f_act_conv_coarse_dust*tmpdust &
                        + f_act_conv_coarse_nacl*tmpnacl)/(tmpdust+tmpnacl) ! rce 2010/05/02
                end if
             end do
          end do
       end if
    end if

    scavcoefnv(:,:,0) = 0.0_r8 ! below-cloud scavcoef = 0.0 for cloud-borne species

    do m = 1, ntot_amode ! main loop over aerosol modes
       !BSINGH: loop counters (strt_loop,end_loop and stride_loop) are selected based on whether
       ! convproc_do_aer is true or false in the aero_model_init subroutine above
       do lphase = strt_loop,end_loop, stride_loop ! loop over interstitial (1) and cloud-borne (2) forms

          ! sol_factb and sol_facti values
          ! sol_factb - currently this is basically a tuning factor
          ! sol_facti & sol_factic - currently has a physical basis, and reflects activation fraction
          !
          ! 2008-mar-07 rce - sol_factb (interstitial) changed from 0.3 to 0.1
          ! - sol_factic (interstitial, dust modes) changed from 1.0 to 0.5
          ! - sol_factic (cloud-borne, pcarb modes) no need to set it to 0.0
          ! because the cloud-borne pcarbon == 0 (no activation)
          !
          ! rce 2010/05/02
          ! prior to this date, sol_factic was used for convective in-cloud wet removal,
          ! and its value reflected a combination of an activation fraction (which varied between modes)
          ! and a tuning factor
          ! from this date forward, two parameters are used for convective in-cloud wet removal
          ! f_act_conv is the activation fraction
          ! note that "non-activation" of aerosol in air entrained into updrafts should
          ! be included here
          ! eventually we might use the activate routine (with w ~= 1 m/s) to calculate
          ! this, but there is still the entrainment issue
          ! sol_factic is strictly a tuning factor
          !
          if (lphase == 1) then ! interstial aerosol
             hygro_sum_old(:,:) = 0.0_r8
             hygro_sum_del(:,:) = 0.0_r8
             call modal_aero_bcscavcoef_get( m, ncol, isprx, dgnumwet, &
                  scavcoefnv(:,:,1), scavcoefnv(:,:,2) )

             if (sscav_tuning) then
                sol_factb  = 0.03_r8   ! all below-cloud scav ON (0.1 "tuning factor")  ! tuned 1/6
             else
                sol_factb  = 0.1_r8    ! all below-cloud scav ON (0.1 "tuning factor")
             endif

             ! sol_factb = 0.03_r8 ! all below-cloud scav ON (0.1 "tuning factor") ! tuned 1/6

             sol_facti = 0.0_r8 ! strat in-cloud scav totally OFF for institial

             sol_factic = 0.4_r8 ! xl 2010/05/20

             if (m == modeptr_pcarbon) then
                ! sol_factic = 0.0_r8 ! conv in-cloud scav OFF (0.0 activation fraction)
                f_act_conv = 0.0_r8 ! rce 2010/05/02
             else if ((m == modeptr_finedust) .or. (m == modeptr_coardust)) then
                ! sol_factic = 0.2_r8 ! conv in-cloud scav ON (0.5 activation fraction) ! tuned 1/4
                f_act_conv = 0.4_r8 ! rce 2010/05/02
             else
                ! sol_factic = 0.4_r8 ! conv in-cloud scav ON (1.0 activation fraction) ! tuned 1/4
                if (sscav_tuning) then
                   f_act_conv = 0.4_r8   ! rce 2010/05/02
                else
                   f_act_conv = 0.8_r8   ! rce 2010/05/02
                endif
                      
             end if

          else ! cloud-borne aerosol (borne by stratiform cloud drops)

             sol_factb  = 0.0_r8   ! all below-cloud scav OFF (anything cloud-borne is located "in-cloud")
             if (sscav_tuning) then 
                sol_facti  = min(0.6_r8, sol_facti_cloud_borne)  ! strat  in-cloud scav totally ON for cloud-borne  ! tuned 1/6
             else
                sol_facti  = sol_facti_cloud_borne   ! strat  in-cloud scav cloud-borne tuning factor
             endif
             sol_factic = 0.0_r8   ! conv   in-cloud scav OFF (having this on would mean
                                   !        that conv precip collects strat droplets)
             f_act_conv = 0.0_r8   ! conv   in-cloud scav OFF (having this on would mean

          end if
          if((convproc_do_aer .or. convproc_do_gas ).and. lphase == 1) then
             ! RCE 2012/01/12
             ! if modal aero convproc is turned on for aerosols, then
             !    turn off the convective in-cloud removal for interstitial aerosols
             !    (but leave the below-cloud on, as convproc only does in-cloud)
             !    and turn off the outfld SFWET, SFSIC, SFSID, SFSEC, and SFSED calls 
             ! for (stratiform)-cloudborne aerosols, convective wet removal
             !    (all forms) is zero, so no action is needed
             sol_factic = 0.0_r8
          endif
          !
          ! rce 2010/05/03
          ! wetdepa has 6 "sol_fact" parameters:
          ! sol_facti, sol_factic, sol_factb for liquid cloud
          ! sol_factii, sol_factiic, sol_factbi for ice cloud
          ! the ice cloud parameters are optional, and if not provided, they default to
          ! one of the other sol_fact parameters (see subr. wetdepa about this)
          ! for now, we set the ice cloud parameters equal
          ! to their liquid cloud counterparts
          ! currently the ice parameters are not used in wetdepa as
          ! wetdepa sets "weight" (the ice cloud fraction) to 0.0
          ! if this changes, we will have to give more thought to
          ! the ice cloud parameter values
          !
          sol_factbi = sol_factb
          sol_factii = sol_facti
          sol_factiic = sol_factic(1,1)


          do lspec = 0, nspec_amode(m)+1 ! loop over number + chem constituents + water

             if (lspec == 0) then ! number
                if (lphase == 1) then
                   mm = numptr_amode(m)
                   jnv = 1
                else
                   mm = numptrcw_amode(m)
                   jnv = 0
                endif
             else if (lspec <= nspec_amode(m)) then ! non-water mass
                if (lphase == 1) then
                   mm = lmassptr_amode(lspec,m)
                   jnv = 2
                else
                   mm = lmassptrcw_amode(lspec,m)
                   jnv = 0
                endif
             else ! water mass
                ! bypass wet removal of aerosol water
                if(convproc_do_aer .or. convproc_do_gas) then
                   if ( .not. do_aero_water_removal ) cycle 
                else
                   cycle
                endif
                if (lphase == 1) then
                   mm = 0
                   ! mm = lwaterptr_amode(m)
                   jnv = 2
                else
                   mm = 0
                   jnv = 0
                endif
             endif

             if (mm <= 0) cycle


             ! set f_act_conv for interstitial (lphase=1) coarse mode species
             ! for the convective in-cloud, we conceptually treat the coarse dust and seasalt
             ! as being externally mixed, and apply f_act_conv = f_act_conv_coarse_dust/nacl to dust/seasalt
             ! number and sulfate are conceptually partitioned to the dust and seasalt
             ! on a mass basis, so the f_act_conv for number and sulfate are
             ! mass-weighted averages of the values used for dust/seasalt
             if ((lphase == 1) .and. (m == modeptr_coarse)) then
                ! sol_factic = sol_factic_coarse
                f_act_conv = f_act_conv_coarse ! rce 2010/05/02
                if (lspec > 0) then
                   if (lmassptr_amode(lspec,m) == lptr_dust_a_amode(m)) then
                      ! sol_factic = 0.2_r8 ! tuned 1/4
                      f_act_conv = f_act_conv_coarse_dust ! rce 2010/05/02
                   else if (lmassptr_amode(lspec,m) == lptr_nacl_a_amode(m)) then
                      ! sol_factic = 0.4_r8 ! tuned 1/6
                      f_act_conv = f_act_conv_coarse_nacl ! rce 2010/05/02
                   end if
                end if
             end if


             if ((lphase == 1) .and. (lspec <= nspec_amode(m))) then
                ptend%lq(mm) = .TRUE.
                dqdt_tmp(:,:) = 0.0_r8
                ! q_tmp reflects changes from modal_aero_calcsize and is the "most current" q
                q_tmp(1:ncol,:) = state%q(1:ncol,:,mm) + ptend%q(1:ncol,:,mm)*dt
                if(convproc_do_aer .or. convproc_do_gas) then
                   !Feed in the saved cloudborne mixing ratios from phase 2
                   qqcw_in(:,:) = qqcw_sav(:,:,lspec)
                else
                   fldcw => qqcw_get_field(pbuf, mm,lchnk)
                   qqcw_in(:,:) = fldcw(:,:)
                endif

                call wetdepa_v2( state%t, state%pmid, state%q(:,:,1), state%pdel, &
                     dep_inputs%cldt, dep_inputs%cldcu, dep_inputs%cmfdqr, &
                     dep_inputs%evapc, dep_inputs%conicw, dep_inputs%prain, dep_inputs%qme, &
                     dep_inputs%evapr, dep_inputs%totcond, q_tmp, dt, &
                     dqdt_tmp, iscavt, dep_inputs%cldv, dep_inputs%cldvcu, dep_inputs%cldvst, &
                     dlf, fracis(:,:,mm), sol_factb, ncol, &
                     scavcoefnv(:,:,jnv), &
                     is_strat_cloudborne=.false.,  &
                     rate1ord_cw2pr_st=rate1ord_cw2pr_st,  &
                     qqcw=qqcw_in(:,:),  &
                     f_act_conv=f_act_conv, &
                     icscavt=icscavt, isscavt=isscavt, bcscavt=bcscavt, bsscavt=bsscavt, &
                     rcscavt=rcscavt, rsscavt=rsscavt,                                   & 
                     sol_facti_in=sol_facti, sol_factbi_in=sol_factbi, sol_factii_in=sol_factii, & 
                     sol_factic_in=sol_factic, sol_factiic_in=sol_factiic, resus_fix=resus_fix)

                do_hygro_sum_del = .false.
                if ( lspec > 0 ) do_hygro_sum_del = .true. 

                if(convproc_do_aer .or. convproc_do_gas) then
                   do_hygro_sum_del = .false.
                   ! add resuspension of cloudborne species to dqdt of interstitial species
                   dqdt_tmp(1:ncol,:) = dqdt_tmp(1:ncol,:) + rtscavt(1:ncol,:,lspec)  ! RCE 2012/01/12

                   if ( (lspec > 0) .and. do_aero_water_removal ) then  !RCE 2012/01/12
                      do_hygro_sum_del = .true.
                   endif
                endif

                ptend%q(1:ncol,:,mm) = ptend%q(1:ncol,:,mm) + dqdt_tmp(1:ncol,:)

                call outfld( trim(cnst_name(mm))//'WET', dqdt_tmp(:,:), pcols, lchnk)
                call outfld( trim(cnst_name(mm))//'SIC', icscavt, pcols, lchnk)
                call outfld( trim(cnst_name(mm))//'SIS', isscavt, pcols, lchnk)
                call outfld( trim(cnst_name(mm))//'SBC', bcscavt, pcols, lchnk)
                call outfld( trim(cnst_name(mm))//'SBS', bsscavt, pcols, lchnk)

                sflx(:)=0._r8
                do k=1,pver
                   do i=1,ncol
                      sflx(i)=sflx(i)+dqdt_tmp(i,k)*state%pdel(i,k)/gravit
                   enddo
                enddo
                if (.not. (convproc_do_aer .or. convproc_do_gas)) call outfld( trim(cnst_name(mm))//'SFWET', sflx, pcols, lchnk)
                aerdepwetis(:ncol,mm) = sflx(:ncol)

                sflx(:)=0._r8
                do k=1,pver
                   do i=1,ncol
                      sflx(i)=sflx(i)+icscavt(i,k)*state%pdel(i,k)/gravit
                   enddo
                enddo
                if (.not.(convproc_do_aer .or. convproc_do_gas))call outfld( trim(cnst_name(mm))//'SFSIC', sflx, pcols, lchnk)
                if (convproc_do_aer .or. convproc_do_gas)sflxic = sflx
                sflx(:)=0._r8
                do k=1,pver
                   do i=1,ncol
                      sflx(i)=sflx(i)+isscavt(i,k)*state%pdel(i,k)/gravit
                   enddo
                enddo
                call outfld( trim(cnst_name(mm))//'SFSIS', sflx, pcols, lchnk)
                sflx(:)=0._r8
                do k=1,pver
                   do i=1,ncol
                      sflx(i)=sflx(i)+bcscavt(i,k)*state%pdel(i,k)/gravit
                   enddo
                enddo
                call outfld( trim(cnst_name(mm))//'SFSBC', sflx, pcols, lchnk)
                if (convproc_do_aer .or. convproc_do_gas)sflxbc = sflx
                sflx(:)=0._r8
                do k=1,pver
                   do i=1,ncol
                      sflx(i)=sflx(i)+bsscavt(i,k)*state%pdel(i,k)/gravit
                   enddo
                enddo
                call outfld( trim(cnst_name(mm))//'SFSBS', sflx, pcols, lchnk)
                
                if(convproc_do_aer .or. convproc_do_gas) then
                   !BSINGH(09/15/2014):Following two nested do-loops are new additions for unified convection 
                   !BSINGH(09/15/2014):After these do-loops, code was added by RCE, the comments by RCE are kept as it is
                   sflx(:)=0._r8
                   do k=1,pver
                      do i=1,ncol
                         sflx(i)=sflx(i)+rcscavt(i,k)*state%pdel(i,k)/gravit
                      enddo
                   enddo
                   sflxec = sflx
                   
                   sflx(:)=0._r8
                   do k=1,pver
                      do i=1,ncol
                         sflx(i)=sflx(i)+rsscavt(i,k)*state%pdel(i,k)/gravit
                      enddo
                   enddo
                   call outfld( trim(cnst_name(mm))//'SFSES', sflx, pcols, lchnk)                   
                   !RCE 2012/01/12 end - prev ~40 lines are modified               
                   
                   !RCE 2012/01/12 bgn - next ~40 lines are new
                   ! apportion convective surface fluxes to deep and shallow conv
                   ! this could be done more accurately in subr wetdepa
                   ! since deep and shallow rarely occur simultaneously, and these
                   !    fields are just diagnostics, this approximate method is adequate
                   ! only do this for interstitial aerosol, because conv clouds to not
                   !    affect the stratiform-cloudborne aerosol
                   if ( deepconv_wetdep_history) then
                      do i = 1, ncol
                         tmp_precdp = max( rprddpsum(i),  1.0e-35_r8 )
                         tmp_precsh = max( rprdshsum(i),  1.0e-35_r8 )
                         tmp_evapdp = max( evapcdpsum(i), 0.1e-35_r8 )
                         tmp_evapsh = max( evapcshsum(i), 0.1e-35_r8 )
                         
                         ! assume that in- and below-cloud removal are proportional to column precip production
                         tmpa = tmp_precdp / (tmp_precdp + tmp_precsh)
                         tmpa = max( 0.0_r8, min( 1.0_r8, tmpa ) )
                         sflxicdp(i) = sflxic(i)*tmpa
                         sflxbcdp(i) = sflxbc(i)*tmpa
                         
                         ! assume that resuspension is proportional to (wet removal)*[(precip evap)/(precip production)]
                         tmp_resudp =           tmpa  * min( (tmp_evapdp/tmp_precdp), 1.0_r8 )
                         tmp_resush = (1.0_r8 - tmpa) * min( (tmp_evapsh/tmp_precsh), 1.0_r8 )
                         tmpb = max( tmp_resudp, 1.0e-35_r8 ) / max( (tmp_resudp+tmp_resush), 1.0e-35_r8 )
                         tmpb = max( 0.0_r8, min( 1.0_r8, tmpb ) )
                         sflxecdp(i) = sflxec(i)*tmpb
                      end do
                      call outfld( trim(cnst_name(mm))//'SFSBD', sflxbcdp, pcols, lchnk)
                   else
                      sflxec(1:ncol)   = 0.0_r8 
                      sflxecdp(1:ncol) = 0.0_r8
                   end if
                   
                   ! when ma_convproc_intr is used, convective in-cloud wet removal is done there
                   ! the convective (total and deep) precip-evap-resuspension includes in- and below-cloud
                   ! contributions
                   ! so pass the below-cloud contribution to ma_convproc_intr
                   qsrflx_mzaer2cnvpr(1:ncol,mm,1) = sflxec(  1:ncol)
                   qsrflx_mzaer2cnvpr(1:ncol,mm,2) = sflxecdp(1:ncol)
                   !RCE 2012/01/12 end - prev ~40 lines are new
                endif
                 
                 if (do_hygro_sum_del) then
                    tmpa = spechygro(lspectype_amode(lspec,m))/ &
                         specdens_amode(lspectype_amode(lspec,m))
                    tmpb = tmpa*dt
                    hygro_sum_old(1:ncol,:) = hygro_sum_old(1:ncol,:) &
                         + tmpa*q_tmp(1:ncol,:)
                    hygro_sum_del(1:ncol,:) = hygro_sum_del(1:ncol,:) &
                         + tmpb*dqdt_tmp(1:ncol,:)
                 end if
             else if ((lphase == 1) .and. (lspec == nspec_amode(m)+1)) then
                do_lphase1 = .true.
                if(convproc_do_aer .or. convproc_do_gas) then
                   do_lphase1 = .false.
                   if(do_aero_water_removal)do_lphase1 = .true.
                endif
                if(do_lphase1) then
                   ! aerosol water -- because of how wetdepa treats evaporation of stratiform
                   ! precip, it is not appropriate to apply wetdepa to aerosol water
                   ! instead, "hygro_sum" = [sum of (mass*hygro/dens)] is calculated before and
                   ! after wet removal, and new water is calculated using
                   ! new_water = old_water*min(10,(hygro_sum_new/hygro_sum_old))
                   ! the "min(10,...)" is to avoid potential problems when hygro_sum_old ~= 0
                   ! also, individual wet removal terms (ic,is,bc,bs) are not output to history
                   ! ptend%lq(mm) = .TRUE.
                   ! dqdt_tmp(:,:) = 0.0_r8
                   do k = 1, pver
                      do i = 1, ncol
                         ! water_old = max( 0.0_r8, state%q(i,k,mm)+ptend%q(i,k,mm)*dt )
                         water_old = max( 0.0_r8, qaerwat(i,k,mm) )
                         hygro_sum_old_ik = max( 0.0_r8, hygro_sum_old(i,k) )
                         hygro_sum_new_ik = max( 0.0_r8, hygro_sum_old_ik+hygro_sum_del(i,k) )
                         if (hygro_sum_new_ik >= 10.0_r8*hygro_sum_old_ik) then
                            water_new = 10.0_r8*water_old
                         else
                            water_new = water_old*(hygro_sum_new_ik/hygro_sum_old_ik)
                         end if
                         ! dqdt_tmp(i,k) = (water_new - water_old)/dt
                         qaerwat(i,k,mm) = water_new
                      end do
                   end do
                   
                   ! ptend%q(1:ncol,:,mm) = ptend%q(1:ncol,:,mm) + dqdt_tmp(1:ncol,:)
                   
                   ! call outfld( trim(cnst_name(mm))
                   
                   ! sflx(:)=0._r8
                   ! do k=1,pver
                   ! do i=1,ncol
                   ! sflx(i)=sflx(i)+dqdt_tmp(i,k)*state%pdel(i,k)/gravit
                   ! enddo
                   ! enddo
                   ! call outfld( trim(cnst_name(mm))
                endif

             elseif(lphase == 2) then ! lphase == 2
                do_lphase2 = .true.
                if(convproc_do_aer .or. convproc_do_gas) then
                   do_lphase2 = .false.
                   if(lspec <= nspec_amode(m))do_lphase2 = .true.
                endif
                if( do_lphase2 ) then
                   dqdt_tmp(:,:) = 0.0_r8
                   if(convproc_do_aer .or. convproc_do_gas) then
                      fldcw => qqcw_get_field(pbuf,mm,lchnk)
                      qqcw_sav(1:ncol,:,lspec) = fldcw(1:ncol,:)  !RCE 2012/01/12
                   else
                      qqcw_tmp(:,:) = 0.0_r8 ! rce 2010/05/01
                      fldcw => qqcw_get_field(pbuf, mm,lchnk)
                   endif
                   
                   call wetdepa_v2(state%t, state%pmid, state%q(:,:,1), state%pdel, &
                        dep_inputs%cldt, dep_inputs%cldcu, dep_inputs%cmfdqr, &
                        dep_inputs%evapc, dep_inputs%conicw, dep_inputs%prain, dep_inputs%qme, &
                        dep_inputs%evapr, dep_inputs%totcond, fldcw, dt, &
                        dqdt_tmp, iscavt, dep_inputs%cldv, dep_inputs%cldvcu, dep_inputs%cldvst, &
                        dlf, fracis_cw, sol_factb, ncol, &
                        scavcoefnv(:,:,jnv), &
                        is_strat_cloudborne=.true.,  &
                        rate1ord_cw2pr_st=rate1ord_cw2pr_st,  &
                        qqcw=qqcw_tmp,  &
                        f_act_conv=f_act_conv, &
                        icscavt=icscavt, isscavt=isscavt, bcscavt=bcscavt, bsscavt=bsscavt, &
                        rcscavt=rcscavt, rsscavt=rsscavt,                                   &           
                        sol_facti_in=sol_facti, sol_factbi_in=sol_factbi, sol_factii_in=sol_factii, &   
                        sol_factic_in=sol_factic, sol_factiic_in=sol_factiic, resus_fix=resus_fix)

                   if(convproc_do_aer .or. convproc_do_gas) then
                      ! save resuspension of cloudborne species
                      
                      rtscavt(1:ncol,:,lspec) = rcscavt(1:ncol,:) + rsscavt(1:ncol,:)  ! RCE 2012/01/12
                      
                      ! wetdepa_v2 adds the resuspension of cloudborne to the dqdt of cloudborne (as a source)
                      ! undo this, so the resuspension of cloudborne can be added to the dqdt of interstitial (above)
                      dqdt_tmp(1:ncol,:) = dqdt_tmp(1:ncol,:) - rtscavt(1:ncol,:,lspec)  ! RCE 2012/01/12                     
                   endif

                   
                   fldcw(1:ncol,:) = fldcw(1:ncol,:) + dqdt_tmp(1:ncol,:) * dt

                   sflx(:)=0._r8
                   do k=1,pver
                      do i=1,ncol
                         sflx(i)=sflx(i)+dqdt_tmp(i,k)*state%pdel(i,k)/gravit
                      enddo
                   enddo
                   call outfld( trim(cnst_name_cw(mm))//'SFWET', sflx, pcols, lchnk)
                   aerdepwetcw(:ncol,mm) = sflx(:ncol)
                   
                   sflx(:)=0._r8
                   do k=1,pver
                      do i=1,ncol
                         sflx(i)=sflx(i)+icscavt(i,k)*state%pdel(i,k)/gravit
                      enddo
                   enddo
                   call outfld( trim(cnst_name_cw(mm))//'SFSIC', sflx, pcols, lchnk)
                   sflx(:)=0._r8
                   do k=1,pver
                      do i=1,ncol
                         sflx(i)=sflx(i)+isscavt(i,k)*state%pdel(i,k)/gravit
                      enddo
                   enddo
                   call outfld( trim(cnst_name_cw(mm))//'SFSIS', sflx, pcols, lchnk)
                   sflx(:)=0._r8
                   do k=1,pver
                      do i=1,ncol
                         sflx(i)=sflx(i)+bcscavt(i,k)*state%pdel(i,k)/gravit
                      enddo
                   enddo
                   call outfld( trim(cnst_name_cw(mm))//'SFSBC', sflx, pcols, lchnk)
                   sflx(:)=0._r8
                   do k=1,pver
                      do i=1,ncol
                         sflx(i)=sflx(i)+bsscavt(i,k)*state%pdel(i,k)/gravit
                      enddo
                   enddo
                   call outfld( trim(cnst_name_cw(mm))//'SFSBS', sflx, pcols, lchnk)

                   if(convproc_do_aer .or. convproc_do_gas) then
                      !BSINGH(09/15/2014):Following two nested do-loops are new additions for unified convection                       
                      sflx(:)=0.0_r8
                      do k=1,pver
                         sflx(1:ncol)=sflx(1:ncol)+rcscavt(1:ncol,k)*state%pdel(1:ncol,k)/gravit
                      enddo
                      call outfld( trim(cnst_name_cw(mm))//'SFSEC', sflx, pcols, lchnk)
                      
                      sflx(:)=0.0_r8
                      do k=1,pver
                         sflx(1:ncol)=sflx(1:ncol)+rsscavt(1:ncol,k)*state%pdel(1:ncol,k)/gravit
                      enddo
                      call outfld( trim(cnst_name_cw(mm))//'SFSES', sflx, pcols, lchnk)
                      !RCE 2012/01/12 end - prev ~40 lines are changed
                   endif
                endif
             endif

          enddo ! lspec = 0, nspec_amode(m)+1
       enddo ! lphase = 1, 2
    enddo ! m = 1, ntot_amode

    ! if the user has specified prescribed aerosol dep fluxes then
    ! do not set cam_out dep fluxes according to the prognostic aerosols
    if (.not.aerodep_flx_prescribed()) then
       call set_srf_wetdep(aerdepwetis, aerdepwetcw, cam_out)
    endif

    if(convproc_do_aer .or. convproc_do_gas) then 
       
       call pbuf_get_field(pbuf, icwmrdp_idx,     icwmrdp )
       call pbuf_get_field(pbuf, icwmrsh_idx,     icwmrsh )
       call pbuf_get_field(pbuf, sh_frac_idx,     sh_frac )
       call pbuf_get_field(pbuf, dp_frac_idx,     dp_frac )

       call t_startf('ma_convproc')
       call ma_convproc_intr( state, ptend, pbuf, dt,                   &
            dp_frac, icwmrdp, rprddp, evapcdp,                          &
            sh_frac, icwmrsh, rprdsh, evapcsh,                          &
            dlf, dlf2, cmfmc2, sh_e_ed_ratio,                           &
            nsrflx_mzaer2cnvpr, qsrflx_mzaer2cnvpr, aerdepwetis,        &
            mu, md, du, eu, ed, dp, dsubcld, jt, maxg, ideep, lengath,  &
            species_class)
       call t_stopf('ma_convproc')       
    endif


  endsubroutine aero_model_wetdep


  !=============================================================================
  !=============================================================================
  !-------------------------------------------------------------------------
  ! provides aerosol surface area info for modal aerosols
  ! called from mo_usrrxt
  !-------------------------------------------------------------------------
  subroutine aero_model_surfarea( &
                  mmr, radmean, relhum, pmid, temp, strato_sad, &
                  sulfate, rho, ltrop, het1_ndx, pbuf, ncol, sfc, dm_aer, sad_total )

    use ref_pres,        only : top_lev=>trop_cloud_top_lev
    use modal_aero_data, only : sigmag_amode
    use mo_constants,    only : pi
    use modal_aero_data, only : nspec_amode
    use modal_aero_data, only : alnsg_amode

    ! dummy args
    real(r8), intent(in)    :: pmid(:,:)
    real(r8), intent(in)    :: temp(:,:)
    real(r8), intent(in)    :: mmr(:,:,:)
    real(r8), intent(in)    :: radmean      ! mean radii in cm
    real(r8), intent(in)    :: strato_sad(:,:)
    integer,  intent(in)    :: ncol
    integer,  intent(in)    :: ltrop(:)
    integer,  intent(in)    :: het1_ndx
    real(r8), intent(in)    :: relhum(:,:)
    real(r8), intent(in)    :: rho(:,:) ! total atm density (/cm^3)
    real(r8), intent(in)    :: sulfate(:,:)
    type(physics_buffer_desc), pointer :: pbuf(:)

    real(r8), intent(inout) :: sfc(:,:,:)
    real(r8), intent(inout) :: dm_aer(:,:,:)
    real(r8), intent(inout) :: sad_total(:,:)

    ! local vars

    real(r8), target :: sad_mode(pcols,pver,ntot_amode)
    real(r8) :: rho_air
    real(r8), pointer, dimension(:,:,:) :: dgnumwet
    integer :: l
    integer :: i,k,m 

    real(r8) :: chm_mass,tot_mass

    call pbuf_get_field(pbuf, dgnumwet_idx, dgnumwet )

    !
    ! compute surface aero for each mode; however, at this point we only use Aitken mode (mode 2 in MAM3; how
    ! can we move from hard-wiring this?) as the surface area for chemical reactions.
    !
    sad_mode = 0._r8
    sad_total = 0._r8
    dm_aer = 0._r8
    do i = 1,ncol
       do k = ltrop(i),pver
          rho_air = pmid(i,k)/(temp(i,k)*287.04_r8)
          do l=1,ntot_amode
             !
             ! compute a mass weighting of the number
             !
             tot_mass = 0._r8
             chm_mass = 0._r8
             do m=1,nspec_amode(l)
               if ( index_tot_mass(l,m) > 0 ) &
                    tot_mass = tot_mass + mmr(i,k,index_tot_mass(l,m))
               if ( index_chm_mass(l,m) > 0 ) &
                    chm_mass = chm_mass + mmr(i,k,index_chm_mass(l,m))
             end do
             if ( tot_mass > 0._r8 ) then
               sad_mode(i,k,l) = chm_mass/tot_mass * &
                    mmr(i,k,num_idx(l))*rho_air*pi*dgnumwet(i,k,l)**2*&
                    exp(2*alnsg_amode(l)**2)  ! m^2/m^3
               sad_mode(i,k,l) = 1.e-2_r8 * sad_mode(i,k,l) ! cm^2/cm^3
             else
               sad_mode(i,k,l) = 0._r8
             end if
          end do
          sad_total(i,k) = sum(sad_mode(i,k,:))
          dm_aer(i,k,:) = dgnumwet(i,k,:) * 1.e2_r8 ! convert m to cm

       enddo
    enddo

    sfc(:,:,:) = sad_mode(:,:,:) 

  end subroutine aero_model_surfarea

  !=============================================================================
  !=============================================================================
  subroutine aero_model_gasaerexch( loffset, ncol, lchnk, delt, reaction_rates, &
                                    tfld, pmid, pdel, mbar, relhum, &
                                    zm,  qh2o, cwat, cldfr, cldnum, &
                                    airdens, invariants, del_h2so4_gasprod,  &
                                    vmr0, vmr, pbuf )

    use time_manager,          only : get_nstep
    use modal_aero_coag,       only : modal_aero_coag_sub
    use modal_aero_gasaerexch, only : modal_aero_gasaerexch_sub
    use modal_aero_newnuc,     only : modal_aero_newnuc_sub
    use mo_setsox,             only : setsox, has_sox
    use modal_aero_data,       only : cnst_name_cw, qqcw_get_field

    !-----------------------------------------------------------------------
    !      ... dummy arguments
    !-----------------------------------------------------------------------
    integer,  intent(in) :: loffset                ! offset applied to modal aero "pointers"
    integer,  intent(in) :: ncol                   ! number columns in chunk
    integer,  intent(in) :: lchnk                  ! chunk index
    real(r8), intent(in) :: delt                   ! time step size (sec)
    real(r8), intent(in) :: reaction_rates(:,:,:)  ! reaction rates
    real(r8), intent(in) :: tfld(:,:)              ! temperature (K)
    real(r8), intent(in) :: pmid(:,:)              ! pressure at model levels (Pa)
    real(r8), intent(in) :: pdel(:,:)              ! pressure thickness of levels (Pa)
    real(r8), intent(in) :: mbar(:,:)              ! mean wet atmospheric mass ( amu )
    real(r8), intent(in) :: relhum(:,:)            ! relative humidity
    real(r8), intent(in) :: airdens(:,:)           ! total atms density (molec/cm**3)
    real(r8), intent(in) :: invariants(:,:,:)
    real(r8), intent(in) :: del_h2so4_gasprod(:,:) 
    real(r8), intent(in) :: zm(:,:) 
    real(r8), intent(in) :: qh2o(:,:) 
    real(r8), intent(in) :: cwat(:,:)          ! cloud liquid water content (kg/kg)
    real(r8), intent(in) :: cldfr(:,:) 
    real(r8), intent(in) :: cldnum(:,:)       ! droplet number concentration (#/kg)
    real(r8), intent(in) :: vmr0(:,:,:)       ! initial mixing ratios (before gas-phase chem changes)
    real(r8), intent(inout) :: vmr(:,:,:)         ! mixing ratios ( vmr )
    type(physics_buffer_desc), pointer :: pbuf(:)
    
    ! local vars 
    
    integer :: n, m
    integer :: i,k
    integer :: nstep

    real(r8) :: del_h2so4_aeruptk(ncol,pver)

    real(r8), pointer :: dgnum(:,:,:), dgnumwet(:,:,:), wetdens(:,:,:)
    real(r8), pointer :: pblh(:)                    ! pbl height (m)

    real(r8), dimension(ncol) :: wrk
    character(len=32)         :: name
    real(r8) :: dvmrcwdt(ncol,pver,gas_pcnst)
    real(r8) :: dvmrdt(ncol,pver,gas_pcnst)
    real(r8) :: vmrcw(ncol,pver,gas_pcnst)            ! cloud-borne aerosol (vmr)

    real(r8), pointer :: fldcw(:,:)

    call pbuf_get_field(pbuf, dgnum_idx,      dgnum,  start=(/1,1,1/), kount=(/pcols,pver,ntot_amode/) )
    call pbuf_get_field(pbuf, dgnumwet_idx,   dgnumwet )
    call pbuf_get_field(pbuf, wetdens_ap_idx, wetdens )
    call pbuf_get_field(pbuf, pblh_idx,       pblh)

    do n=1,ntot_amode
       call outfld(dgnum_name(n),dgnumwet(1:ncol,1:pver,n), ncol, lchnk )
    end do

! do gas-aerosol exchange (h2so4, msa, nh3 condensation)

    nstep = get_nstep()

    ! calculate tendency due to gas phase chemistry and processes
    dvmrdt(:ncol,:,:) = (vmr(:ncol,:,:) - vmr0(:ncol,:,:)) / delt
    do m = 1, gas_pcnst
      wrk(:) = 0._r8
      do k = 1,pver
        wrk(:ncol) = wrk(:ncol) + dvmrdt(:ncol,k,m)*adv_mass(m)/mbar(:ncol,k)*pdel(:ncol,k)/gravit
      end do
      name = 'GS_'//trim(solsym(m))
      call outfld( name, wrk(:ncol), ncol, lchnk )
    enddo

!
! Aerosol processes ...
!
    call qqcw2vmr( lchnk, vmrcw, mbar, ncol, loffset, pbuf )

    dvmrdt(:ncol,:,:) = vmr(:ncol,:,:)
    dvmrcwdt(:ncol,:,:) = vmrcw(:ncol,:,:)

  ! aqueous chemistry ...

    if( has_sox ) then
       call setsox(   &
            ncol,     &
            lchnk,    &
            loffset,  &
            delt,     &
            pmid,     &
            pdel,     &
            tfld,     &
            mbar,     &
            cwat,     &
            cldfr,    &
            cldnum,   &
            airdens,  &
            invariants, &
            vmrcw,    &
            vmr       &
            )
    endif

!   Tendency due to aqueous chemistry 
    dvmrdt   = (vmr - dvmrdt) / delt
    dvmrcwdt = (vmrcw - dvmrcwdt) / delt
    do m = 1, gas_pcnst
      wrk(:) = 0._r8
      do k = 1,pver
        wrk(:ncol) = wrk(:ncol) + dvmrdt(:ncol,k,m) * adv_mass(m)/mbar(:ncol,k)*pdel(:ncol,k)/gravit
      end do
      name = 'AQ_'//trim(solsym(m))
      call outfld( name, wrk(:ncol), ncol, lchnk )
    enddo

! do gas-aerosol exchange (h2so4, msa, nh3 condensation)

    if (ndx_h2so4 > 0) then
       del_h2so4_aeruptk(1:ncol,:) = vmr(1:ncol,:,ndx_h2so4)
    else
       del_h2so4_aeruptk(:,:) = 0.0_r8
    endif

    call t_startf('modal_gas-aer_exchng')

    call modal_aero_gasaerexch_sub(                         &
         lchnk,    ncol,     nstep,            &
         loffset,            delt,             &
         tfld,     pmid,     pdel,             &
         vmr,                vmrcw,            &
         dvmrdt,             dvmrcwdt,     &
         dgnum,              dgnumwet     )

    if (ndx_h2so4 > 0) then
       del_h2so4_aeruptk(1:ncol,:) = vmr(1:ncol,:,ndx_h2so4) - del_h2so4_aeruptk(1:ncol,:)
    endif

    call t_stopf('modal_gas-aer_exchng')

    call t_startf('modal_nucl')

    ! do aerosol nucleation (new particle formation)
    call modal_aero_newnuc_sub(                             &
         lchnk,    ncol,     nstep,            &
         loffset,            delt,             &
         tfld,     pmid,     pdel,             &
         zm,       pblh,                       &
         qh2o,     cldfr,                      &
         vmr,                                  &
         del_h2so4_gasprod,  del_h2so4_aeruptk )

    call t_stopf('modal_nucl')

    call t_startf('modal_coag')

    ! do aerosol coagulation
    call modal_aero_coag_sub(                               &
         lchnk,    ncol,     nstep,            &
         loffset,            delt,             &
         tfld,     pmid,     pdel,             &
         vmr,                                  &
         dgnum,              dgnumwet,         &
         wetdens                          )

    call t_stopf('modal_coag')

    call vmr2qqcw( lchnk, vmrcw, mbar, ncol, loffset, pbuf )

    ! diagnostics for cloud-borne aerosols... 
    do n = 1,pcnst
       fldcw => qqcw_get_field(pbuf,n,lchnk,errorhandle=.true.)
       if(associated(fldcw)) then
          call outfld( cnst_name_cw(n), fldcw(:,:), pcols, lchnk )
       endif
    end do

  end subroutine aero_model_gasaerexch

  !=============================================================================
  !=============================================================================
  subroutine aero_model_emissions( state, cam_in )
    use seasalt_model, only: seasalt_emis, seasalt_names, seasalt_indices, seasalt_active,seasalt_nbin
    use dust_model,    only: dust_emis, dust_names, dust_indices, dust_active,dust_nbin, dust_nnum
    use physics_types, only: physics_state

    ! Arguments:

    type(physics_state),    intent(in)    :: state   ! Physics state variables
    type(cam_in_t),         intent(inout) :: cam_in  ! import state

    ! local vars

    integer :: lchnk, ncol
    integer :: m, mm
    real(r8) :: soil_erod_tmp(pcols)
    real(r8) :: sflx(pcols)   ! accumulate over all bins for output
    real(r8) :: u10cubed(pcols)
    real (r8), parameter :: z0=0.0001_r8  ! m roughness length over oceans--from ocean model

    lchnk = state%lchnk
    ncol = state%ncol

    if (dust_active) then

       call dust_emis( ncol, lchnk, cam_in%dstflx, cam_in%cflx, soil_erod_tmp )

       ! some dust emis diagnostics ...
       sflx(:)=0._r8
       do m=1,dust_nbin+dust_nnum
          mm = dust_indices(m)
          if (m<=dust_nbin) sflx(:ncol)=sflx(:ncol)+cam_in%cflx(:ncol,mm)
          call outfld(trim(dust_names(m))//'SF',cam_in%cflx(:,mm),pcols, lchnk)
       enddo
       call outfld('DSTSFMBL',sflx(:),pcols,lchnk)
       call outfld('LND_MBL',soil_erod_tmp(:),pcols, lchnk )
    endif

    if (seasalt_active) then
       u10cubed(:ncol)=sqrt(state%u(:ncol,pver)**2+state%v(:ncol,pver)**2)
       ! move the winds to 10m high from the midpoint of the gridbox:
       ! follows Tie and Seinfeld and Pandis, p.859 with math.

       u10cubed(:ncol)=u10cubed(:ncol)*log(10._r8/z0)/log(state%zm(:ncol,pver)/z0)

       ! we need them to the 3.41 power, according to Gong et al., 1997:
       u10cubed(:ncol)=u10cubed(:ncol)**3.41_r8

       sflx(:)=0._r8

       call seasalt_emis( u10cubed, cam_in%sst, cam_in%ocnfrac, ncol, cam_in%cflx, seasalt_emis_scale )

       do m=1,seasalt_nbin
          mm = seasalt_indices(m)
          sflx(:ncol)=sflx(:ncol)+cam_in%cflx(:ncol,mm)
          call outfld(trim(seasalt_names(m))//'SF',cam_in%cflx(:,mm),pcols,lchnk)
       enddo
       call outfld('SSTSFMBL',sflx(:),pcols,lchnk)
    endif

  end subroutine aero_model_emissions

  !===============================================================================
  ! private methods


  !===============================================================================
  !===============================================================================
  subroutine modal_aero_bcscavcoef_init
    !-----------------------------------------------------------------------
    !
    ! Purpose:
    ! Computes lookup table for aerosol impaction/interception scavenging rates
    !
    ! Authors: R. Easter
    !
    !-----------------------------------------------------------------------
    
    use shr_kind_mod,only: r8 => shr_kind_r8
    use modal_aero_data
    use cam_abortutils,  only: endrun

    implicit none


    !   local variables
    integer nnfit_maxd
    parameter (nnfit_maxd=27)

    integer i, jgrow, jdens, jpress, jtemp, ll, mode, nnfit
    integer lunerr

    real(r8) dg0, dg0_cgs, press, &
         rhodryaero, rhowetaero, rhowetaero_cgs, rmserr, &
         scavratenum, scavratevol, sigmag,                &
         temp, wetdiaratio, wetvolratio
    real(r8) aafitnum(1), xxfitnum(1,nnfit_maxd), yyfitnum(nnfit_maxd)
    real(r8) aafitvol(1), xxfitvol(1,nnfit_maxd), yyfitvol(nnfit_maxd)

    
    lunerr = 6
    dlndg_nimptblgrow = log( 1.25_r8 )

    modeloop: do mode = 1, ntot_amode

       sigmag = sigmag_amode(mode)

       ll = lspectype_amode(1,mode)
       rhodryaero = specdens_amode(ll)

       growloop: do jgrow = nimptblgrow_mind, nimptblgrow_maxd

          wetdiaratio = exp( jgrow*dlndg_nimptblgrow )
          dg0 = dgnum_amode(mode)*wetdiaratio

          wetvolratio = exp( jgrow*dlndg_nimptblgrow*3._r8 )
          rhowetaero = 1.0_r8 + (rhodryaero-1.0_r8)/wetvolratio
          rhowetaero = min( rhowetaero, rhodryaero )

          !
          !   compute impaction scavenging rates at 1 temp-press pair and save
          !
          nnfit = 0

          temp = 273.16_r8
          press = 0.75e6_r8   ! dynes/cm2
          rhowetaero = rhodryaero

          dg0_cgs = dg0*1.0e2_r8   ! m to cm
          rhowetaero_cgs = rhowetaero*1.0e-3_r8   ! kg/m3 to g/cm3
          call calc_1_impact_rate( &
               dg0_cgs, sigmag, rhowetaero_cgs, temp, press, &
               scavratenum, scavratevol, lunerr )

          nnfit = nnfit + 1
          if (nnfit .gt. nnfit_maxd) then
             write(lunerr,9110)
             call endrun()
          end if
9110      format( '*** subr. modal_aero_bcscavcoef_init -- nnfit too big' )

          xxfitnum(1,nnfit) = 1._r8
          yyfitnum(nnfit) = log( scavratenum )

          xxfitvol(1,nnfit) = 1._r8
          yyfitvol(nnfit) = log( scavratevol )

5900      continue

          !
          ! skip mlinfit stuff because scav table no longer has dependencies on
          !    air temp, air press, and particle wet density
          ! just load the log( scavrate--- ) values
          !
          !!
          !!   do linear regression
          !!	log(scavrate) = a1 + a2*log(wetdens)
          !!
          !	call mlinft( xxfitnum, yyfitnum, aafitnum, nnfit, 1, 1, rmserr )
          !	call mlinft( xxfitvol, yyfitvol, aafitvol, nnfit, 1, 1, rmserr )
          !
          !	scavimptblnum(jgrow,mode) = aafitnum(1)
          !	scavimptblvol(jgrow,mode) = aafitvol(1)

          scavimptblnum(jgrow,mode) = yyfitnum(1)
          scavimptblvol(jgrow,mode) = yyfitvol(1)

       enddo growloop
    enddo modeloop
    return
  end subroutine modal_aero_bcscavcoef_init

  !===============================================================================
  !===============================================================================
  subroutine modal_aero_depvel_part( ncol, t, pmid, ram1, fv, vlc_dry, vlc_trb, vlc_grv,  &
                                     radius_part, density_part, sig_part, moment, lchnk )

!    calculates surface deposition velocity of particles
!    L. Zhang, S. Gong, J. Padro, and L. Barrie
!    A size-seggregated particle dry deposition scheme for an atmospheric aerosol module
!    Atmospheric Environment, 35, 549-560, 2001.
!
!    Authors: X. Liu

    !
    ! !USES
    !
    use physconst,     only: pi,boltz, gravit, rair
    use mo_drydep,     only: n_land_type, fraction_landuse

    ! !ARGUMENTS:
    !
    implicit none
    !
    real(r8), intent(in) :: t(pcols,pver)       !atm temperature (K)
    real(r8), intent(in) :: pmid(pcols,pver)    !atm pressure (Pa)
    real(r8), intent(in) :: fv(pcols)           !friction velocity (m/s)
    real(r8), intent(in) :: ram1(pcols)         !aerodynamical resistance (s/m)
    real(r8), intent(in) :: radius_part(pcols,pver)    ! mean (volume/number) particle radius (m)
    real(r8), intent(in) :: density_part(pcols,pver)   ! density of particle material (kg/m3)
    real(r8), intent(in) :: sig_part(pcols,pver)       ! geometric standard deviation of particles
    integer,  intent(in) :: moment ! moment of size distribution (0 for number, 2 for surface area, 3 for volume)
    integer,  intent(in) :: ncol
    integer,  intent(in) :: lchnk

    real(r8), intent(out) :: vlc_trb(pcols)       !Turbulent deposn velocity (m/s)
    real(r8), intent(out) :: vlc_grv(pcols,pver)       !grav deposn velocity (m/s)
    real(r8), intent(out) :: vlc_dry(pcols,pver)       !dry deposn velocity (m/s)
    !------------------------------------------------------------------------

    !------------------------------------------------------------------------
    ! Local Variables
    integer  :: m,i,k,ix                !indices
    real(r8) :: rho     !atm density (kg/m**3)
    real(r8) :: vsc_dyn_atm(pcols,pver)   ![kg m-1 s-1] Dynamic viscosity of air
    real(r8) :: vsc_knm_atm(pcols,pver)   ![m2 s-1] Kinematic viscosity of atmosphere
    real(r8) :: shm_nbr       ![frc] Schmidt number
    real(r8) :: stk_nbr       ![frc] Stokes number
    real(r8) :: mfp_atm(pcols,pver)       ![m] Mean free path of air
    real(r8) :: dff_aer       ![m2 s-1] Brownian diffusivity of particle
    real(r8) :: slp_crc(pcols,pver) ![frc] Slip correction factor
    real(r8) :: rss_trb       ![s m-1] Resistance to turbulent deposition
    real(r8) :: rss_lmn       ![s m-1] Quasi-laminar layer resistance
    real(r8) :: brownian      ! collection efficiency for Browning diffusion
    real(r8) :: impaction     ! collection efficiency for impaction
    real(r8) :: interception  ! collection efficiency for interception
    real(r8) :: stickfrac     ! fraction of particles sticking to surface
    real(r8) :: radius_moment(pcols,pver) ! median radius (m) for moment
    real(r8) :: lnsig         ! ln(sig_part)
    real(r8) :: dispersion    ! accounts for influence of size dist dispersion on bulk settling velocity
                              ! assuming radius_part is number mode radius * exp(1.5 ln(sigma))

    integer  :: lt
    real(r8) :: lnd_frc
    real(r8) :: wrk1, wrk2, wrk3

    ! constants
    real(r8) gamma(11)      ! exponent of schmidt number
!   data gamma/0.54d+00,  0.56d+00,  0.57d+00,  0.54d+00,  0.54d+00, &
!              0.56d+00,  0.54d+00,  0.54d+00,  0.54d+00,  0.56d+00, &
!              0.50d+00/
    data gamma/0.56e+00_r8,  0.54e+00_r8,  0.54e+00_r8,  0.56e+00_r8,  0.56e+00_r8, &        
               0.56e+00_r8,  0.50e+00_r8,  0.54e+00_r8,  0.54e+00_r8,  0.54e+00_r8, &
               0.54e+00_r8/
    save gamma

    real(r8) alpha(11)      ! parameter for impaction
!   data alpha/50.00d+00,  0.95d+00,  0.80d+00,  1.20d+00,  1.30d+00, &
!               0.80d+00, 50.00d+00, 50.00d+00,  2.00d+00,  1.50d+00, &
!             100.00d+00/
    data alpha/1.50e+00_r8,   1.20e+00_r8,  1.20e+00_r8,  0.80e+00_r8,  1.00e+00_r8, &
               0.80e+00_r8, 100.00e+00_r8, 50.00e+00_r8,  2.00e+00_r8,  1.20e+00_r8, &
              50.00e+00_r8/
    save alpha

    real(r8) radius_collector(11) ! radius (m) of surface collectors
!   data radius_collector/-1.00d+00,  5.10d-03,  3.50d-03,  3.20d-03, 10.00d-03, &
!                          5.00d-03, -1.00d+00, -1.00d+00, 10.00d-03, 10.00d-03, &
!                         -1.00d+00/
    data radius_collector/10.00e-03_r8,  3.50e-03_r8,  3.50e-03_r8,  5.10e-03_r8,  2.00e-03_r8, &
                           5.00e-03_r8, -1.00e+00_r8, -1.00e+00_r8, 10.00e-03_r8,  3.50e-03_r8, &
                          -1.00e+00_r8/
    save radius_collector

    integer            :: iwet(11) ! flag for wet surface = 1, otherwise = -1
!   data iwet/1,   -1,   -1,   -1,   -1,  &
!            -1,   -1,   -1,    1,   -1,  &
!             1/
    data iwet/-1,  -1,   -1,   -1,   -1,  &
              -1,   1,   -1,    1,   -1,  &
              -1/
    save iwet


    !------------------------------------------------------------------------
    do k=1,pver
       do i=1,ncol

          lnsig = log(sig_part(i,k))
! use a maximum radius of 50 microns when calculating deposition velocity
          radius_moment(i,k) = min(50.0e-6_r8,radius_part(i,k))*   &
                          exp((float(moment)-1.5_r8)*lnsig*lnsig)
          dispersion = exp(2._r8*lnsig*lnsig)

          rho=pmid(i,k)/rair/t(i,k)

          ! Quasi-laminar layer resistance: call rss_lmn_get
          ! Size-independent thermokinetic properties
          vsc_dyn_atm(i,k) = 1.72e-5_r8 * ((t(i,k)/273.0_r8)**1.5_r8) * 393.0_r8 / &
               (t(i,k)+120.0_r8)      ![kg m-1 s-1] RoY94 p. 102
          mfp_atm(i,k) = 2.0_r8 * vsc_dyn_atm(i,k) / &   ![m] SeP97 p. 455
               (pmid(i,k)*sqrt(8.0_r8/(pi*rair*t(i,k))))
          vsc_knm_atm(i,k) = vsc_dyn_atm(i,k) / rho ![m2 s-1] Kinematic viscosity of air

          slp_crc(i,k) = 1.0_r8 + mfp_atm(i,k) * &
                  (1.257_r8+0.4_r8*exp(-1.1_r8*radius_moment(i,k)/(mfp_atm(i,k)))) / &
                  radius_moment(i,k)   ![frc] Slip correction factor SeP97 p. 464
          vlc_grv(i,k) = (4.0_r8/18.0_r8) * radius_moment(i,k)*radius_moment(i,k)*density_part(i,k)* &
                  gravit*slp_crc(i,k) / vsc_dyn_atm(i,k) ![m s-1] Stokes' settling velocity SeP97 p. 466
          vlc_grv(i,k) = vlc_grv(i,k) * dispersion

          vlc_dry(i,k)=vlc_grv(i,k)
       enddo
    enddo
    k=pver  ! only look at bottom level for next part
    do i=1,ncol
       dff_aer = boltz * t(i,k) * slp_crc(i,k) / &    ![m2 s-1]
                 (6.0_r8*pi*vsc_dyn_atm(i,k)*radius_moment(i,k)) !SeP97 p.474
       shm_nbr = vsc_knm_atm(i,k) / dff_aer                        ![frc] SeP97 p.972

       wrk2 = 0._r8
       wrk3 = 0._r8
       do lt = 1,n_land_type
          lnd_frc = fraction_landuse(i,lt,lchnk)
          if ( lnd_frc /= 0._r8 ) then
             brownian = shm_nbr**(-gamma(lt))
             if (radius_collector(lt) > 0.0_r8) then
!       vegetated surface
                stk_nbr = vlc_grv(i,k) * fv(i) / (gravit*radius_collector(lt))
                interception = 2.0_r8*(radius_moment(i,k)/radius_collector(lt))**2.0_r8
             else
!       non-vegetated surface
                stk_nbr = vlc_grv(i,k) * fv(i) * fv(i) / (gravit*vsc_knm_atm(i,k))  ![frc] SeP97 p.965
                interception = 0.0_r8
             endif
             impaction = (stk_nbr/(alpha(lt)+stk_nbr))**2.0_r8   

             if (iwet(lt) > 0) then
                stickfrac = 1.0_r8
             else
                stickfrac = exp(-sqrt(stk_nbr))
                if (stickfrac < 1.0e-10_r8) stickfrac = 1.0e-10_r8
             endif
             rss_lmn = 1.0_r8 / (3.0_r8 * fv(i) * stickfrac * (brownian+interception+impaction))
             rss_trb = ram1(i) + rss_lmn + ram1(i)*rss_lmn*vlc_grv(i,k)

             wrk1 = 1.0_r8 / rss_trb
             wrk2 = wrk2 + lnd_frc*( wrk1 )
             wrk3 = wrk3 + lnd_frc*( wrk1 + vlc_grv(i,k) )
          endif
       enddo  ! n_land_type
       vlc_trb(i) = wrk2
       vlc_dry(i,k) = wrk3
    enddo !ncol

    return
  end subroutine modal_aero_depvel_part

  !===============================================================================
  subroutine modal_aero_bcscavcoef_get( m, ncol, isprx, dgn_awet, scavcoefnum, scavcoefvol )

    use modal_aero_data
    !-----------------------------------------------------------------------
    implicit none

    integer,intent(in) :: m, ncol
    logical,intent(in):: isprx(pcols,pver)
    real(r8), intent(in) :: dgn_awet(pcols,pver,ntot_amode)
    real(r8), intent(out) :: scavcoefnum(pcols,pver), scavcoefvol(pcols,pver)

    integer i, k, jgrow
    real(r8) dumdgratio, xgrow, dumfhi, dumflo, scavimpvol, scavimpnum


    do k = 1, pver
       do i = 1, ncol

          ! do only if no precip
          if ( isprx(i,k) ) then
             !
             ! interpolate table values using log of (actual-wet-size)/(base-dry-size)

             dumdgratio = dgn_awet(i,k,m)/dgnum_amode(m)

             if ((dumdgratio .ge. 0.99_r8) .and. (dumdgratio .le. 1.01_r8)) then
                scavimpvol = scavimptblvol(0,m)
                scavimpnum = scavimptblnum(0,m)
             else
                xgrow = log( dumdgratio ) / dlndg_nimptblgrow
                jgrow = int( xgrow )
                if (xgrow .lt. 0._r8) jgrow = jgrow - 1
                if (jgrow .lt. nimptblgrow_mind) then
                   jgrow = nimptblgrow_mind
                   xgrow = jgrow
                else
                   jgrow = min( jgrow, nimptblgrow_maxd-1 )
                end if

                dumfhi = xgrow - jgrow
                dumflo = 1._r8 - dumfhi

                scavimpvol = dumflo*scavimptblvol(jgrow,m) + &
                     dumfhi*scavimptblvol(jgrow+1,m)
                scavimpnum = dumflo*scavimptblnum(jgrow,m) + &
                     dumfhi*scavimptblnum(jgrow+1,m)

             end if

             ! impaction scavenging removal amount for volume
             scavcoefvol(i,k) = exp( scavimpvol )
             ! impaction scavenging removal amount to number
             scavcoefnum(i,k) = exp( scavimpnum )

             ! scavcoef = impaction scav rate (1/h) for precip = 1 mm/h
             ! scavcoef = impaction scav rate (1/s) for precip = pfx_inrain
             ! (scavcoef/3600) = impaction scav rate (1/s) for precip = 1 mm/h
             ! (pfx_inrain*3600) = in-rain-area precip rate (mm/h)
             ! impactrate = (scavcoef/3600) * (pfx_inrain*3600)
          else
             scavcoefvol(i,k) = 0._r8
             scavcoefnum(i,k) = 0._r8
          end if

       end do
    end do

    return
  end subroutine modal_aero_bcscavcoef_get

  !===============================================================================
	subroutine calc_1_impact_rate(             &
     		dg0, sigmag, rhoaero, temp, press, &
     		scavratenum, scavratevol, lunerr )
   !
   !   routine computes a single impaction scavenging rate
   !	for precipitation rate of 1 mm/h
   !
   !   dg0 = geometric mean diameter of aerosol number size distrib. (cm)
   !   sigmag = geometric standard deviation of size distrib.
   !   rhoaero = density of aerosol particles (g/cm^3)
   !   temp = temperature (K)
   !   press = pressure (dyne/cm^2)
   !   scavratenum = number scavenging rate (1/h)
   !   scavratevol = volume or mass scavenging rate (1/h)
   !   lunerr = logical unit for error message
   !
   use shr_kind_mod, only: r8 => shr_kind_r8
   use mo_constants, only: boltz_cgs, pi, rhowater => rhoh2o_cgs, &
                           gravity => gravity_cgs, rgas => rgas_cgs

   implicit none

   !   subr. parameters
   integer lunerr
   real(r8) dg0, sigmag, rhoaero, temp, press, scavratenum, scavratevol

   !   local variables
   integer nrainsvmax
   parameter (nrainsvmax=50)
   real(r8) rrainsv(nrainsvmax), xnumrainsv(nrainsvmax),&
        vfallrainsv(nrainsvmax)

   integer naerosvmax
   parameter (naerosvmax=51)
   real(r8) aaerosv(naerosvmax), &
     	ynumaerosv(naerosvmax), yvolaerosv(naerosvmax)

   integer i, ja, jr, na, nr
   real(r8) a, aerodiffus, aeromass, ag0, airdynvisc, airkinvisc
   real(r8) anumsum, avolsum, cair, chi
   real(r8) d, dr, dum, dumfuchs, dx
   real(r8) ebrown, eimpact, eintercept, etotal, freepath
   real(r8) precip, precipmmhr, precipsum
   real(r8) r, rainsweepout, reynolds, rhi, rhoair, rlo, rnumsum
   real(r8) scavsumnum, scavsumnumbb
   real(r8) scavsumvol, scavsumvolbb
   real(r8) schmidt, sqrtreynolds, sstar, stokes, sx              
   real(r8) taurelax, vfall, vfallstp
   real(r8) x, xg0, xg3, xhi, xlo, xmuwaterair                     

   
   rlo = .005_r8
   rhi = .250_r8
   dr = 0.005_r8
   nr = 1 + nint( (rhi-rlo)/dr )
   if (nr .gt. nrainsvmax) then
      write(lunerr,9110)
      call endrun()
   end if

9110 format( '*** subr. calc_1_impact_rate -- nr > nrainsvmax' )

   precipmmhr = 1.0_r8
   precip = precipmmhr/36000._r8

   ag0 = dg0/2._r8
   sx = log( sigmag )
   xg0 = log( ag0 )
   xg3 = xg0 + 3._r8*sx*sx

   xlo = xg3 - 4._r8*sx
   xhi = xg3 + 4._r8*sx
   dx = 0.2_r8*sx

   dx = max( 0.2_r8*sx, 0.01_r8 )
   xlo = xg3 - max( 4._r8*sx, 2._r8*dx )
   xhi = xg3 + max( 4._r8*sx, 2._r8*dx )

   na = 1 + nint( (xhi-xlo)/dx )
   if (na .gt. naerosvmax) then
      write(lunerr,9120)
      call endrun()
   end if

9120 format( '*** subr. calc_1_impact_rate -- na > naerosvmax' )

   !   air molar density
   cair = press/(rgas*temp)
   !   air mass density
   rhoair = 28.966_r8*cair
   !   molecular freepath
   freepath = 2.8052e-10_r8/cair
   !   air dynamic viscosity
   airdynvisc = 1.8325e-4_r8 * (416.16_r8/(temp+120._r8)) *    &
        ((temp/296.16_r8)**1.5_r8)
   !   air kinemaic viscosity
   airkinvisc = airdynvisc/rhoair
   !   ratio of water viscosity to air viscosity (from Slinn)
   xmuwaterair = 60.0_r8

   !
   !   compute rain drop number concentrations
   !	rrainsv = raindrop radius (cm)
   !	xnumrainsv = raindrop number concentration (#/cm^3)
   !		(number in the bin, not number density)
   !	vfallrainsv = fall velocity (cm/s)
   !
   precipsum = 0._r8
   do i = 1, nr
      r = rlo + (i-1)*dr
      rrainsv(i) = r
      xnumrainsv(i) = exp( -r/2.7e-2_r8 )

      d = 2._r8*r
      if (d .le. 0.007_r8) then
         vfallstp = 2.88e5_r8 * d**2._r8
      else if (d .le. 0.025_r8) then
         vfallstp = 2.8008e4_r8 * d**1.528_r8
      else if (d .le. 0.1_r8) then
         vfallstp = 4104.9_r8 * d**1.008_r8
      else if (d .le. 0.25_r8) then
         vfallstp = 1812.1_r8 * d**0.638_r8
      else
         vfallstp = 1069.8_r8 * d**0.235_r8
      end if

      vfall = vfallstp * sqrt(1.204e-3_r8/rhoair)
      vfallrainsv(i) = vfall
      precipsum = precipsum + vfall*(r**3)*xnumrainsv(i)
   end do
   precipsum = precipsum*pi*1.333333_r8

   rnumsum = 0._r8
   do i = 1, nr
      xnumrainsv(i) = xnumrainsv(i)*(precip/precipsum)
      rnumsum = rnumsum + xnumrainsv(i)
   end do

   !
   !   compute aerosol concentrations
   !	aaerosv = particle radius (cm)
   !	fnumaerosv = fraction of total number in the bin (--)
   !	fvolaerosv = fraction of total volume in the bin (--)
   !
   anumsum = 0._r8
   avolsum = 0._r8
   do i = 1, na
      x = xlo + (i-1)*dx
      a = exp( x )
      aaerosv(i) = a
      dum = (x - xg0)/sx
      ynumaerosv(i) = exp( -0.5_r8*dum*dum )
      yvolaerosv(i) = ynumaerosv(i)*1.3333_r8*pi*a*a*a
      anumsum = anumsum + ynumaerosv(i)
      avolsum = avolsum + yvolaerosv(i)
   end do

   do i = 1, na
      ynumaerosv(i) = ynumaerosv(i)/anumsum
      yvolaerosv(i) = yvolaerosv(i)/avolsum
   end do


   !
   !   compute scavenging
   !
   scavsumnum = 0._r8
   scavsumvol = 0._r8
   !
   !   outer loop for rain drop radius
   !
   jr_loop: do jr = 1, nr

      r = rrainsv(jr)
      vfall = vfallrainsv(jr)

      reynolds = r * vfall / airkinvisc
      sqrtreynolds = sqrt( reynolds )

      !
      !   inner loop for aerosol particle radius
      !
      scavsumnumbb = 0._r8
      scavsumvolbb = 0._r8

      ja_loop: do ja = 1, na

         a = aaerosv(ja)

         chi = a/r

         dum = freepath/a
         dumfuchs = 1._r8 + 1.246_r8*dum + 0.42_r8*dum*exp(-0.87_r8/dum)
         taurelax = 2._r8*rhoaero*a*a*dumfuchs/(9._r8*rhoair*airkinvisc)

         aeromass = 4._r8*pi*a*a*a*rhoaero/3._r8
         aerodiffus = boltz_cgs*temp*taurelax/aeromass

         schmidt = airkinvisc/aerodiffus
         stokes = vfall*taurelax/r

         ebrown = 4._r8*(1._r8 + 0.4_r8*sqrtreynolds*(schmidt**0.3333333_r8)) /  &
              (reynolds*schmidt)

         dum = (1._r8 + 2._r8*xmuwaterair*chi) /         &
              (1._r8 + xmuwaterair/sqrtreynolds)
         eintercept = 4._r8*chi*(chi + dum)

         dum = log( 1._r8 + reynolds )
         sstar = (1.2_r8 + dum/12._r8) / (1._r8 + dum)
         eimpact = 0._r8
         if (stokes .gt. sstar) then
	    dum = stokes - sstar
	    eimpact = (dum/(dum+0.6666667_r8)) ** 1.5_r8
         end if

         etotal = ebrown + eintercept + eimpact
         etotal = min( etotal, 1.0_r8 )

         rainsweepout = xnumrainsv(jr)*4._r8*pi*r*r*vfall

         scavsumnumbb = scavsumnumbb + rainsweepout*etotal*ynumaerosv(ja)
         scavsumvolbb = scavsumvolbb + rainsweepout*etotal*yvolaerosv(ja)

      enddo ja_loop

      scavsumnum = scavsumnum + scavsumnumbb
      scavsumvol = scavsumvol + scavsumvolbb

   enddo jr_loop

   scavratenum = scavsumnum*3600._r8
   scavratevol = scavsumvol*3600._r8

   return
 end subroutine calc_1_impact_rate
  
  !=============================================================================
  !=============================================================================
  subroutine qqcw2vmr(lchnk, vmr, mbar, ncol, im, pbuf)
    use modal_aero_data, only : qqcw_get_field
    use physics_buffer, only : physics_buffer_desc
    !-----------------------------------------------------------------
    !	... Xfrom from mass to volume mixing ratio
    !-----------------------------------------------------------------

    use chem_mods, only : adv_mass, gas_pcnst

    implicit none

    !-----------------------------------------------------------------
    !	... Dummy args
    !-----------------------------------------------------------------
    integer, intent(in)     :: lchnk, ncol, im
    real(r8), intent(in)    :: mbar(ncol,pver)
    real(r8), intent(inout) :: vmr(ncol,pver,gas_pcnst)
    type(physics_buffer_desc), pointer :: pbuf(:)

    !-----------------------------------------------------------------
    !	... Local variables
    !-----------------------------------------------------------------
    integer :: k, m
    real(r8), pointer :: fldcw(:,:)

    do m=1,gas_pcnst
       if( adv_mass(m) /= 0._r8 ) then
          fldcw => qqcw_get_field(pbuf, m+im,lchnk,errorhandle=.true.)
          if(associated(fldcw)) then
             do k=1,pver
                vmr(:ncol,k,m) = mbar(:ncol,k) * fldcw(:ncol,k) / adv_mass(m)
             end do
          else
             vmr(:,:,m) = 0.0_r8
          end if
       end if
    end do
  end subroutine qqcw2vmr


  !=============================================================================
  !=============================================================================
  subroutine vmr2qqcw( lchnk, vmr, mbar, ncol, im, pbuf )
    !-----------------------------------------------------------------
    !	... Xfrom from volume to mass mixing ratio
    !-----------------------------------------------------------------

    use m_spc_id
    use chem_mods,       only : adv_mass, gas_pcnst
    use modal_aero_data, only : qqcw_get_field
    use physics_buffer,  only : physics_buffer_desc

    implicit none

    !-----------------------------------------------------------------
    !	... Dummy args
    !-----------------------------------------------------------------
    integer, intent(in)     :: lchnk, ncol, im
    real(r8), intent(in)    :: mbar(ncol,pver)
    real(r8), intent(in)    :: vmr(ncol,pver,gas_pcnst)
    type(physics_buffer_desc), pointer :: pbuf(:)

    !-----------------------------------------------------------------
    !	... Local variables
    !-----------------------------------------------------------------
    integer :: k, m
    real(r8), pointer :: fldcw(:,:)
    !-----------------------------------------------------------------
    !	... The non-group species
    !-----------------------------------------------------------------
    do m = 1,gas_pcnst
       fldcw => qqcw_get_field(pbuf, m+im,lchnk,errorhandle=.true.)
       if( adv_mass(m) /= 0._r8 .and. associated(fldcw)) then
          do k = 1,pver
             fldcw(:ncol,k) = adv_mass(m) * vmr(:ncol,k,m) / mbar(:ncol,k)
          end do
       end if
    end do

  end subroutine vmr2qqcw

end module aero_model<|MERGE_RESOLUTION|>--- conflicted
+++ resolved
@@ -117,11 +117,8 @@
     character(len=16) :: aer_wetdep_list(pcnst) = ' '
     character(len=16) :: aer_drydep_list(pcnst) = ' '
 
-<<<<<<< HEAD
     namelist /aerosol_nl/ aer_wetdep_list, aer_drydep_list, sol_facti_cloud_borne, sscav_tuning, seasalt_emis_scale
-=======
-    namelist /aerosol_nl/ aer_wetdep_list, aer_drydep_list, sol_facti_cloud_borne, seasalt_emis_scale, sscav_tuning 
->>>>>>> ffb19c77
+
 
     !-----------------------------------------------------------------------------
 
