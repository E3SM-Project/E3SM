--- conflicted
+++ resolved
@@ -309,12 +309,7 @@
        pi = 4._r8*atan(1._r8)    
 
        call phys_getopts(convproc_do_gas_out = convproc_do_gas, &
-<<<<<<< HEAD
-            convproc_do_aer_out = convproc_do_aer) !BSINGH (09/17/2014): Added for unified convective transport
-=======
             convproc_do_aer_out = convproc_do_aer) 
-       
->>>>>>> ffb19c77
 
        ! Mode specific properties.
        do m = 1, ntot_amode
