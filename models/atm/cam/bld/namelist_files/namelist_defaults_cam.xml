<?xml version="1.0"?>

<namelist_defaults>

<!-- Timestep size (this is the dynamics/physics coupling interval) -->
<dtime dyn="eul"                   >1200</dtime>
<dtime dyn="eul"   hgrid="256x512" >300 </dtime>
<dtime dyn="eul"   hgrid="128x256" >600 </dtime>
<dtime dyn="eul"   hgrid="64x128"  >1200</dtime>
<dtime dyn="eul"   hgrid="48x96"   >1800</dtime>
<dtime dyn="eul"   hgrid="32x64"   >1800</dtime>
<dtime dyn="eul"   hgrid="8x16"    >1800</dtime>

<dtime dyn="fv"                    >1800</dtime>
<dtime dyn="fv"    waccmx="1"      >300 </dtime>

<dtime dyn="se"                    >1800</dtime>
<dtime dyn="se"    hgrid="ne11np4" >1800</dtime>
<dtime dyn="se"    hgrid="ne16np4" >1800</dtime>
<dtime dyn="se"    hgrid="ne30np4" >1800</dtime>
<dtime dyn="se"    hgrid="ne60np4" >1800</dtime>
<dtime dyn="se"    hgrid="ne120np4">900 </dtime>
<dtime dyn="se"    hgrid="ne240np4">600 </dtime>
<dtime dyn="se"    hgrid="ne0np4_arm_x8v3_lowcon"  >600</dtime>
<dtime dyn="se"    hgrid="ne0np4_conus_x4v1_lowcon"  >900</dtime>
<dtime dyn="se"    hgrid="ne0np4_svalbard_x8v1_lowcon"  >600</dtime>
<dtime dyn="se"    hgrid="ne0np4_sooberingoa_x4x8v1_lowcon"  >600</dtime>

<dtime dyn="sld"                   >3600</dtime>

<!-- Initial conditions -->
<ncdata dyn="fv"  hgrid="0.23x0.31" nlev="26" ic_ymd="101"      >atm/cam/inic/fv/cami_0000-01-01_0.23x0.31_L26_c100513.nc</ncdata>
<ncdata dyn="fv"  hgrid="0.23x0.31" nlev="26" ic_ymd="901"      >atm/cam/inic/fv/cami_0000-09-01_0.23x0.31_L26_c061106.nc</ncdata>
<ncdata dyn="fv"  hgrid="0.47x0.63" nlev="26" ic_ymd="101"      >atm/cam/inic/fv/cami_1980-01-01_0.47x0.63_L26_c071226.nc</ncdata>
<ncdata dyn="fv"  hgrid="0.47x0.63" nlev="26" ic_ymd="901"      >atm/cam/inic/fv/cami_0000-09-01_0.47x0.63_L26_c061106.nc</ncdata>
<ncdata dyn="fv"  hgrid="0.5x0.625" nlev="26" ic_ymd="1001"     >atm/cam/inic/fv/cami_0000-10-01_0.5x0.625_L26_c031204.nc</ncdata>
<ncdata dyn="fv"  hgrid="0.9x1.25"  nlev="26" ic_ymd="101"      >atm/cam/inic/fv/cami_1987-01-01_0.9x1.25_L26_c060703.nc</ncdata>
<ncdata dyn="fv"  hgrid="0.9x1.25"  nlev="26" ic_ymd="901"      >atm/cam/inic/fv/cami_0000-09-01_0.9x1.25_L26_c051205.nc</ncdata>
<ncdata dyn="fv"  hgrid="1.9x2.5"   nlev="26" ic_ymd="101"      >atm/cam/inic/fv/cami_0000-01-01_1.9x2.5_L26_c070408.nc</ncdata>
<ncdata dyn="fv"  hgrid="1.9x2.5"   nlev="26" ic_ymd="901"      >atm/cam/inic/fv/cami_0000-09-01_1.9x2.5_L26_c040809.nc</ncdata>
<ncdata dyn="fv"  hgrid="2.5x3.33"  nlev="26" ic_ymd="101"      >atm/cam/inic/fv/cami_0000-01-01_2.5x3.33_L26_c110309.nc</ncdata>
<ncdata dyn="fv"  hgrid="2.5x3.33"  nlev="26" ic_ymd="901"      >atm/cam/inic/fv/cami_0000-09-01_2.5x3.33_L26_c091007.nc</ncdata>
<ncdata dyn="fv"  hgrid="4x5"       nlev="26" ic_ymd="101"      >atm/cam/inic/fv/cami_0001-01-01_4x5_L26_c060608.nc</ncdata>
<ncdata dyn="fv"  hgrid="10x15"     nlev="26" ic_ymd="101"      >atm/cam/inic/fv/cami_0000-01-01_10x15_L26_c030918.nc</ncdata>

<ncdata dyn="fv"  hgrid="0.23x0.31" nlev="30"  ic_ymd="101"     >atm/cam/inic/fv/cami-mam3_0000-01-01_0.23x0.31_L30_c110527.nc</ncdata>
<ncdata dyn="fv"  hgrid="0.47x0.63" nlev="30"  ic_ymd="101"     >atm/cam/inic/fv/cami-mam3_0000-01-01_0.47x0.63_L30_c100929.nc</ncdata>
<ncdata dyn="fv"  hgrid="0.9x1.25"  nlev="30"  ic_ymd="101"     >atm/cam/inic/fv/cami-mam3_0000-01-01_0.9x1.25_L30_c100618.nc</ncdata>
<ncdata dyn="fv"  hgrid="1.9x2.5"   nlev="30"  ic_ymd="101"     >atm/cam/inic/fv/cami_0000-01-01_1.9x2.5_L30_c070703.nc</ncdata>
<ncdata dyn="fv"  hgrid="1.9x2.5"   nlev="30"  ic_ymd="901"     >atm/cam/inic/fv/cami_0000-09-01_1.9x2.5_L30_c070109.nc</ncdata>
<ncdata dyn="fv"  hgrid="2.5x3.33"  nlev="30"  ic_ymd="101"     >atm/cam/inic/fv/cami_0000-01-01_2.5x3.33_L30_c110309.nc </ncdata>
<ncdata dyn="fv"  hgrid="2.5x3.33"  nlev="30"  ic_ymd="901"     >atm/cam/inic/fv/cami_0000-09-01_2.5x3.33_L30_c100831.nc</ncdata>
<ncdata dyn="fv"  hgrid="4x5"       nlev="30"  ic_ymd="101"     >atm/cam/inic/fv/cami_0000-01-01_4x5_L30_c090108.nc</ncdata>
<ncdata dyn="fv"  hgrid="10x15"     nlev="30"  ic_ymd="101"     >atm/cam/inic/fv/cami_0000-01-01_10x15_L30_c081013.nc</ncdata>

<ncdata dyn="fv"  hgrid="1.9x2.5"   nlev="64"  ic_ymd="101"     >atm/cam/inic/fv/cami_0000-01-01_1.9x2.5_L64_c070703.nc</ncdata>
<ncdata dyn="fv"  hgrid="4x5"       nlev="64"  ic_ymd="101"     >atm/cam/inic/fv/cami_0000-01-01_4x5_L64_c090108.nc</ncdata>
<ncdata dyn="fv"  hgrid="10x15"     nlev="64"  ic_ymd="101"     >atm/cam/inic/fv/cami_0000-01-01_10x15_L64_c081013.nc</ncdata>

<ncdata dyn="fv"  hgrid="1.9x2.5"   nlev="30"  chem="trop_mam3" ic_ymd="101">atm/cam/inic/fv/cami-mam3_0000-01-01_1.9x2.5_L30_c090306.nc</ncdata>

<ncdata dyn="fv"  hgrid="0.47x0.63" nlev="26"  ocn="aquaplanet"  ic_ymd="101" >atm/cam/inic/fv/cami_0000-01-01_0.47x0.63_L26_APE_c080227.nc</ncdata>
<ncdata dyn="fv"  hgrid="1.9x2.5"   nlev="26"  ocn="aquaplanet"  ic_ymd="101" >atm/cam/inic/fv/cami_0000-01-01_1.9x2.5_L26_APE_c080203.nc</ncdata>

<ncdata dyn="fv"  hgrid="0.9x1.25"  nlev="30"  chem="trop_mozart" ic_ymd="19900101" >atm/cam/inic/fv/cami-chem_1990-01-01_0.9x1.25_L30_c080724.nc</ncdata>
<ncdata dyn="fv"  hgrid="1.9x2.5"   nlev="26"  chem="trop_mozart" ic_ymd="19900101" >atm/cam/inic/fv/cami-chem_1990-01-01_1.9x2.5_L26_c080114.nc</ncdata>
<ncdata dyn="fv"  hgrid="1.9x2.5"   nlev="30"  chem="trop_mozart" ic_ymd="19900101" >atm/cam/inic/fv/cami-chem_1990-01-01_1.9x2.5_L30_c080215.nc</ncdata>

<ncdata dyn="fv" hgrid="10x15"   nlev="26" chem="trop_mozart" ic_ymd="101" >atm/cam/inic/fv/camchemi_0012-01-01_10x15_L26_c081104.nc</ncdata>
<ncdata dyn="fv" hgrid="10x15"   nlev="30" chem="trop_mozart" ic_ymd="101" >atm/cam/inic/fv/camchemi_0012-01-01_10x15_L30_c081104.nc</ncdata>
<ncdata dyn="fv" hgrid="4x5"     nlev="26" chem="trop_mozart" ic_ymd="101" >atm/cam/inic/fv/camchemi_0012-01-01_4x5_L26_c081104.nc</ncdata>
<ncdata dyn="fv" hgrid="4x5"     nlev="30" chem="trop_mozart" ic_ymd="101" >atm/cam/inic/fv/camchemi_0012-01-01_4x5_L30_c081104.nc</ncdata>
<ncdata dyn="fv" hgrid="1.9x2.5" nlev="26" chem="trop_mozart" ic_ymd="101" >atm/cam/inic/fv/camchemi_0012-01-01_1.9x2.5_L26_c081104.nc</ncdata>
<ncdata dyn="fv" hgrid="1.9x2.5" nlev="30" chem="trop_mozart" ic_ymd="101" >atm/cam/inic/fv/camchemi_0012-01-01_1.9x2.5_L30_c081104.nc</ncdata>

<ncdata dyn="fv" hgrid="10x15"   nlev="26" chem="trop_mozart_soa" ic_ymd="101" >atm/cam/inic/fv/camchemi_0012-01-01_10x15_L26_c081104.nc</ncdata>
<ncdata dyn="fv" hgrid="10x15"   nlev="30" chem="trop_mozart_soa" ic_ymd="101" >atm/cam/inic/fv/camchemi_0012-01-01_10x15_L30_c081104.nc</ncdata>
<ncdata dyn="fv" hgrid="4x5"     nlev="26" chem="trop_mozart_soa" ic_ymd="101" >atm/cam/inic/fv/camchemi_0012-01-01_4x5_L26_c081104.nc</ncdata>
<ncdata dyn="fv" hgrid="4x5"     nlev="30" chem="trop_mozart_soa" ic_ymd="101" >atm/cam/inic/fv/camchemi_0012-01-01_4x5_L30_c081104.nc</ncdata>
<ncdata dyn="fv" hgrid="1.9x2.5" nlev="26" chem="trop_mozart_soa" ic_ymd="101" >atm/cam/inic/fv/camchemi_0012-01-01_1.9x2.5_L26_c081104.nc</ncdata>
<ncdata dyn="fv" hgrid="1.9x2.5" nlev="30" chem="trop_mozart_soa" ic_ymd="101" >atm/cam/inic/fv/camchemi_0012-01-01_1.9x2.5_L30_c081104.nc</ncdata>

<ncdata dyn="fv" hgrid="10x15"   nlev="30" chem="trop_mozart_mam3" ic_ymd="101" >atm/cam/inic/fv/trop_strat_mam3_chem_2000-01-01_10x15_L30_c120222.nc</ncdata>
<ncdata dyn="fv" hgrid="4x5"     nlev="30" chem="trop_mozart_mam3" ic_ymd="101" >atm/cam/inic/fv/trop_strat_mam3_chem_2000-01-01_4x5_L30_c120222.nc</ncdata>
<ncdata dyn="fv" hgrid="1.9x2.5" nlev="30" chem="trop_mozart_mam3" ic_ymd="101" >atm/cam/inic/fv/trop_strat_mam3_chem_2000-01-01_1.9x2.5_L30_c120222.nc</ncdata>

<ncdata dyn="fv" hgrid="10x15"   nlev="30" chem="trop_strat_mam3" ic_ymd="101" >atm/cam/inic/fv/trop_strat_mam3_chem_2000-01-01_10x15_L30_c121015.nc</ncdata>
<ncdata dyn="fv" hgrid="4x5"     nlev="30" chem="trop_strat_mam3" ic_ymd="101" >atm/cam/inic/fv/trop_strat_mam3_chem_2000-01-01_4x5_L30_c121015.nc</ncdata>
<ncdata dyn="fv" hgrid="1.9x2.5" nlev="30" chem="trop_strat_mam3" ic_ymd="101" >atm/cam/inic/fv/trop_strat_mam3_chem_2000-01-01_1.9x2.5_L30_c121015.nc</ncdata>

<ncdata dyn="fv" hgrid="10x15"   nlev="30" chem="trop_strat_mam7" ic_ymd="101" >atm/cam/inic/fv/trop_strat_mam7_chem_2000-01-01_10x15_L30_c121011.nc</ncdata>
<ncdata dyn="fv" hgrid="4x5"     nlev="30" chem="trop_strat_mam7" ic_ymd="101" >atm/cam/inic/fv/trop_strat_mam7_chem_2000-01-01_4x5_L30_c121011.nc</ncdata>
<ncdata dyn="fv" hgrid="1.9x2.5" nlev="30" chem="trop_strat_mam7" ic_ymd="101" >atm/cam/inic/fv/trop_strat_mam7_chem_2000-01-01_1.9x2.5_L30_c121011.nc</ncdata>

<ncdata dyn="fv" hgrid="10x15"   nlev="26" chem="super_fast_llnl" ic_ymd="101" >atm/cam/inic/fv/camchemi_0012-01-01_10x15_L26_c081104.nc</ncdata>
<ncdata dyn="fv" hgrid="10x15"   nlev="30" chem="super_fast_llnl" ic_ymd="101" >atm/cam/inic/fv/camchemi_0012-01-01_10x15_L30_c081104.nc</ncdata>
<ncdata dyn="fv" hgrid="4x5"     nlev="26" chem="super_fast_llnl" ic_ymd="101" >atm/cam/inic/fv/camchemi_0012-01-01_4x5_L26_c081104.nc</ncdata>
<ncdata dyn="fv" hgrid="4x5"     nlev="30" chem="super_fast_llnl" ic_ymd="101" >atm/cam/inic/fv/camchemi_0012-01-01_4x5_L30_c081104.nc</ncdata>
<ncdata dyn="fv" hgrid="1.9x2.5" nlev="26" chem="super_fast_llnl" ic_ymd="101" >atm/cam/inic/fv/camchemi_0012-01-01_1.9x2.5_L26_c081104.nc</ncdata>
<ncdata dyn="fv" hgrid="1.9x2.5" nlev="30" chem="super_fast_llnl" ic_ymd="101" >atm/cam/inic/fv/camchemi_0012-01-01_1.9x2.5_L30_c081104.nc</ncdata>

<ncdata dyn="fv"  hgrid="4x5"       nlev="26"  chem="trop_mozart" ic_ymd="901" >atm/cam/chem/trop_mozart/ic/cami_0000-09-01_4x5_L26_c060217.nc</ncdata>
<ncdata dyn="fv"  hgrid="10x15"     nlev="26"  chem="trop_mozart" ic_ymd="901" >atm/cam/chem/trop_mozart/ic/cami_0000-09-01_10x15_L26_c060216.nc</ncdata>

<ncdata dyn="fv"  hgrid="0.9x1.25"  nlev="66"   ic_ymd="20000201" >atm/waccm/ic/cami_2000-02-01_0.9x1.25_L66_c040928.nc</ncdata>
<ncdata dyn="fv"  hgrid="0.9x1.25"  nlev="103"  ic_ymd="20000201" >atm/waccm/ic/cami_2000-02-01_0.9x1.25_L103_c041005.nc</ncdata>
<ncdata dyn="fv"  hgrid="1.9x2.5"   nlev="66"   ic_ymd="20000701" >atm/waccm/ic/cami_2000-07-01_1.9x2.5_L66_c040928.nc</ncdata>
<ncdata dyn="fv"  hgrid="1.9x2.5"   nlev="70"   ic_ymd="20000101" >atm/waccm/ic/f2000.waccm-mam3_1.9x2.5_L70.cam2.i.0017-01-01.c120410.nc</ncdata>
<ncdata dyn="fv"  hgrid="4x5"       nlev="70"   ic_ymd="20000101" >atm/waccm/ic/f2000.waccm-mam3_4x5_L70.cam2.i.0017-01-01.c121113.nc</ncdata>
<ncdata dyn="fv"  hgrid="1.9x2.5"   nlev="70"   ic_ymd="18500101" >atm/waccm/ic/b1850.waccm-mam3_1.9x2.5_L70.cam2.i.0156-01-01.c120523.nc</ncdata>
<ncdata dyn="fv"  hgrid="1.9x2.5"   nlev="103"  ic_ymd="20000501" >atm/waccm/ic/cami_2000-05-01_1.9x2.5_L103_c040928.nc</ncdata>
<ncdata dyn="fv"  hgrid="1.9x2.5"   nlev="125"  ic_ymd="20000701" >atm/waccm/ic/cami_2000-07-01_1.9x2.5_L125_c040928.nc</ncdata>
<ncdata dyn="fv"  hgrid="4x5"       nlev="66"   ic_ymd="19600101" >atm/waccm/ic/wa3_4x5_1950_spinup.cam2.i.1960-01-01-00000.nc</ncdata>
<ncdata dyn="fv"  hgrid="10x15"     nlev="66"   ic_ymd="20000101" >atm/waccm/ic/cami_2000-01-01_10x15_L66_c041121.nc</ncdata>
<ncdata dyn="fv"  hgrid="4x5"       nlev="66"  chem="waccm_mozart_sulfur"   ic_ymd="20000101" >atm/waccm/ic/f40.2000.4deg.wcm.carma.sulf.004.cam2.i.0008-01-01-00000.nc</ncdata>

<ncdata dyn="fv"  hgrid="1.9x2.5"   nlev="81"  waccmx="1"  ic_ymd="20000101" >atm/waccm/ic/WAX3548T08CO_2003top_f2000.waccm_0017bottom_L81_c110906.nc</ncdata>

<ncdata dyn="eul" hgrid="512x1024"  nlev="26"              ic_ymd="101" >atm/cam/inic/gaus/T341clim01.cam2.i.0024-01-01-00000.nc</ncdata>
<ncdata dyn="eul" hgrid="256x512"   nlev="26"              ic_ymd="101" >atm/cam/inic/gaus/cami_0000-01-01_256x512_L26_c030918.nc</ncdata>

<ncdata dyn="eul" hgrid="128x256"   nlev="26"              ic_ymd="101" >atm/cam/inic/gaus/cami_0000-01-01_128x256_L26_c030918.nc</ncdata>
<ncdata dyn="eul" hgrid="128x256"   nlev="26"              ic_ymd="901" >atm/cam/inic/gaus/cami_0000-09-01_128x256_L26_c040422.nc</ncdata>

<ncdata           hgrid="64x128"    nlev="26"              ic_ymd="101" >atm/cam/inic/gaus/cami_0000-01-01_64x128_T42_L26_c031110.nc</ncdata>
<ncdata           hgrid="64x128"    nlev="26"              ic_ymd="901" >atm/cam/inic/gaus/cami_0000-09-01_64x128_L26_c030918.nc</ncdata>
<ncdata           hgrid="64x128"    nlev="30"              ic_ymd="101" >atm/cam/inic/gaus/cami_0000-01-01_64x128_L30_c090102.nc</ncdata>
<ncdata           hgrid="64x128"    nlev="30"              ic_ymd="901" >atm/cam/inic/gaus/cami_0000-09-01_64x128_L30_c031210.nc</ncdata>
<ncdata           hgrid="48x96"     nlev="26"              ic_ymd="101" >atm/cam/inic/gaus/cami_0000-01-01_48x96_L26_c091218.nc</ncdata>
<ncdata dyn="eul" hgrid="48x96"     nlev="26"              ic_ymd="901" >atm/cam/inic/gaus/cami_0000-09-01_48x96_L26_c040420.nc</ncdata>
<ncdata           hgrid="48x96"     nlev="30"              ic_ymd="101" >atm/cam/inic/gaus/cami_0000-01-01_48x96_L30_c100426.nc</ncdata>
<ncdata           hgrid="32x64"     nlev="26"              ic_ymd="901" >atm/cam/inic/gaus/cami_0000-09-01_32x64_L26_c030918.nc</ncdata>
<ncdata           hgrid="32x64"     nlev="30"              ic_ymd="101" >atm/cam/inic/gaus/cami_0000-01-01_32x64_L30_c090107.nc</ncdata>
<ncdata           hgrid="8x16"      nlev="26"              ic_ymd="101" >atm/cam/inic/gaus/cami_0000-01-01_8x16_L26_c030228.nc</ncdata>
<ncdata           hgrid="8x16"      nlev="26"              ic_ymd="901" >atm/cam/inic/gaus/cami_0000-09-01_8x16_L26_c030918.nc</ncdata>
<ncdata           hgrid="8x16"      nlev="30"              ic_ymd="101" >atm/cam/inic/gaus/cami_0000-01-01_8x16_L30_c090102.nc</ncdata>


<ncdata dyn="se" hgrid="ne16np4"  nlev="26"             ic_ymd="101" >atm/cam/inic/homme/cami_0000-01-01_ne16np4_L26_c120525.nc</ncdata>
<ncdata dyn="se" hgrid="ne16np4"  nlev="30"             ic_ymd="101" >atm/cam/inic/homme/cami-mam3_0000-01-ne16np4_L30_c090306.nc</ncdata>
<ncdata dyn="se" hgrid="ne30np4"  nlev="26"             ic_ymd="101" >atm/cam/inic/homme/cami_0000-01-01_ne30np4_L26_c100108.nc</ncdata>
<ncdata dyn="se" hgrid="ne30np4"  nlev="26"             ic_ymd="901" >atm/cam/inic/homme/cami_0000-09-01_ne30np4_L26_c040422.nc</ncdata>
<ncdata dyn="se" hgrid="ne30np4"  nlev="30"             ic_ymd="101" >atm/cam/inic/homme/cami-mam3_0000-01-01_ne30np4_L30_c130424.nc</ncdata>
<ncdata dyn="se" hgrid="ne60np4"  nlev="30"             ic_ymd="101" >atm/cam/inic/homme/cami-mam3_0000-01-ne60np4_L30_c090306.nc</ncdata>
<ncdata dyn="se" hgrid="ne120np4" nlev="26"             ic_ymd="901" >atm/cam/inic/homme/cami_0000-09-01_ne120np4_L26_c061106.nc</ncdata>
<ncdata dyn="se" hgrid="ne120np4" nlev="26"             ic_ymd="101" >atm/cam/inic/homme/cami_0000-01-01_ne120np4_L26_c110304.nc</ncdata>
<ncdata dyn="se" hgrid="ne120np4" nlev="30"             ic_ymd="101" >atm/cam/inic/homme/cami-mam3_0000-01-ne120np4_L30_c110928.nc</ncdata>
<ncdata dyn="se" hgrid="ne240np4" nlev="26"             ic_ymd="101" >atm/cam/inic/homme/cami_1850-01-01_ne240np4_L26_c110314.nc</ncdata>
<ncdata dyn="se" hgrid="ne240np4" nlev="26"             ic_ymd="901" >atm/cam/inic/homme/cami_0000-09-01_ne240np4_L26_c061106.nc</ncdata>

<ncdata dyn="se" hgrid="ne240np4" nlev="30"              >atm/cam/inic/homme/cami-mam3_0000-01-ne240np4_L30_c111004.nc</ncdata>

<ncdata dyn="se" hgrid="ne30np4x8arm"  nlev="30"                     >atm/cam/inic/homme/cami-mam3_0000-01-01_arm30x8_L30_c130424.nc</ncdata>
<ncdata dyn="se" hgrid="ne30np4x8arm"  nlev="26" ocn="aquaplanet"    >atm/cam/inic/homme/cami_0003-01-01_arm30x8_L26_ape_c000000.nc</ncdata>

<ncdata dyn="se" hgrid="ne0np4_arm_x8v3_lowcon"  nlev="30"                     >atm/cam/inic/homme/cami-mam3_0000-01-01_arm_x8v3_lowcon_np4_L30_c000000.nc</ncdata>
<ncdata dyn="se" hgrid="ne0np4_arm_x8v3_lowcon"  nlev="26" ocn="aquaplanet"    >atm/cam/inic/homme/cami_0003-01-01_arm_x8v3_lowcon_np4_L26_ape_c000000.nc</ncdata>

<!--Initial file from interpic utility:  ncdata dyn="se" hgrid="ne0np4_conus_x4v1_lowcon"  nlev="30"                     >atm/cam/inic/homme/cami-mam3_0000-01-01_conusx4v1np4_L30_c100618.nc</ncdata-->
<!-- New file from 1 month spin-up, the renamed $CASE.cam.i* file. -->
<ncdata dyn="se" hgrid="ne0np4_conus_x4v1_lowcon"  nlev="30"                     >atm/cam/inic/homme/cami-mam3_0000-01-01_conusx4v1np4_L30_c141106.nc</ncdata>
<ncdata dyn="se" hgrid="ne0np4_conus_x4v1_lowcon"  nlev="30" ocn="aquaplanet"    >atm/cam/inic/homme/cami_0003-01-01_conusx4v1np4_L30_ape_c000000.nc</ncdata>

<!--Initial file from interpic utility:  ncdata dyn="se" hgrid="ne0np4_svalbard_x8v1_lowcon"  nlev="30"                     >atm/cam/inic/homme/cami-mam3_0000-01-01_svalbardx8v1np4_L30_c100618.nc</ncdata-->
<!-- New file from 1 month spin-up, the renamed $CASE.cam.i* file. -->
<ncdata dyn="se" hgrid="ne0np4_svalbard_x8v1_lowcon"  nlev="30"                     >atm/cam/inic/homme/cami-mam3_0000-01-01_svalbardx8v1np4_L30_c141107.nc</ncdata>
<ncdata dyn="se" hgrid="ne0np4_svalbard_x8v1_lowcon"  nlev="30" ocn="aquaplanet"    >atm/cam/inic/homme/cami_0003-01-01_svalbardx8v1np4_L30_ape_c000000.nc</ncdata>

<!--Initial file from interpic utility:  ncdata dyn="se" hgrid="ne0np4_sooberingoa_x4x8v1_lowcon"  nlev="30"                     >atm/cam/inic/homme/cami-mam3_0000-01-01_sooberingoax4x8v1np4_L30_c100618.nc</ncdata-->
<!-- New file from 1 month spin-up, the renamed $CASE.cam.i* file. -->
<ncdata dyn="se" hgrid="ne0np4_sooberingoa_x4x8v1_lowcon"  nlev="30"                     >atm/cam/inic/homme/cami-mam3_0000-01-01_sooberingoax4x8v1np4_L30_c141110.nc</ncdata>
<ncdata dyn="se" hgrid="ne0np4_sooberingoa_x4x8v1_lowcon"  nlev="30" ocn="aquaplanet"    >atm/cam/inic/homme/cami_0003-01-01_sooberingoax4x8v1np4_L30_ape_c000000.nc</ncdata>


<ncdata dyn="se" hgrid="ne5np8"   nlev="26"  ocn="aquaplanet" ic_ymd="101" >atm/cam/inic/homme/cami_0000-01-01_ne5np8_L26_ape_c061102.nc</ncdata>
<ncdata dyn="se" hgrid="ne16np4"  nlev="26"  ocn="aquaplanet" ic_ymd="101" >atm/cam/inic/homme/cami_0000-01-01_ne16np4_L26_ape_c071213.nc</ncdata>
<ncdata dyn="se" hgrid="ne16np8"  nlev="26"  ocn="aquaplanet" ic_ymd="101" >atm/cam/inic/homme/cami_0000-01-01_ne16np8_L26_ape_c110222.nc</ncdata>
<ncdata dyn="se" hgrid="ne21np4"  nlev="26"  ocn="aquaplanet" ic_ymd="101" >atm/cam/inic/homme/cami_0000-01-01_ne21np4_L26_ape_c071210.nc</ncdata>
<ncdata dyn="se" hgrid="ne30np4"  nlev="26"  ocn="aquaplanet" ic_ymd="101" >atm/cam/inic/homme/cami_0000-01-01_ne30np4_L26_ape_c071210.nc</ncdata>

<ncdata dyn="se" hgrid="ne16np4"  nlev="30"  ocn="aquaplanet" ic_ymd="101" >atm/cam/inic/homme/cami_0000-01-01_ne16np4_L30_ape_c101201.nc</ncdata>
<ncdata dyn="se" hgrid="ne30np4"  nlev="30"  ocn="aquaplanet" ic_ymd="101" >atm/cam/inic/homme/cami_0000-01-01_ne30np4_L30_ape_c111020.nc</ncdata>


<!-- Topography -->
<bnd_topo hgrid="256x512" >atm/cam/topo/topo-from-cami_0000-01-01_256x512_L26_c030918.nc</bnd_topo>
<bnd_topo hgrid="128x256" >atm/cam/topo/USGS-gtopo30_128x256_c050520.nc</bnd_topo>
<bnd_topo hgrid="64x128"  >atm/cam/topo/USGS-gtopo30_64x128_c050520.nc</bnd_topo>
<bnd_topo hgrid="48x96"   >atm/cam/topo/USGS-gtopo30_48x96_c050520.nc</bnd_topo>
<bnd_topo hgrid="32x64"   >atm/cam/topo/USGS-gtopo30_32x64_c050520.nc</bnd_topo>
<bnd_topo hgrid="8x16"    >atm/cam/topo/USGS-gtopo30_8x16_c050520.nc</bnd_topo>

<bnd_topo hgrid="0.23x0.31" >atm/cam/topo/USGS_gtopo30_0.23x0.31_remap_c061107.nc</bnd_topo>
<bnd_topo hgrid="0.47x0.63" >atm/cam/topo/USGS_gtopo30_0.47x0.63_remap_c061106.nc</bnd_topo>
<bnd_topo hgrid="0.5x0.625" >atm/cam/topo/topo-from-cami_0000-10-01_0.5x0.625_L26_c031204.nc</bnd_topo>
<bnd_topo hgrid="0.9x1.25"  >atm/cam/topo/USGS-gtopo30_0.9x1.25_remap_c051027.nc</bnd_topo>
<bnd_topo hgrid="1.9x2.5"   >atm/cam/topo/USGS-gtopo30_1.9x2.5_remap_c050602.nc</bnd_topo>
<bnd_topo hgrid="2.5x3.33"  >atm/cam/topo/USGS-gtopo30_2.5x3.33_remap_c100204.nc</bnd_topo>
<bnd_topo hgrid="4x5"       >atm/cam/topo/USGS-gtopo30_4x5_remap_c050520.nc</bnd_topo>
<bnd_topo hgrid="10x15"     >atm/cam/topo/USGS-gtopo30_10x15_remap_c050520.nc</bnd_topo>

<bnd_topo hgrid="ne16np4"   >atm/cam/topo/USGS-gtopo30_1.9x2.5_smooth500-50_ne16np4_c050602.nc</bnd_topo>
<bnd_topo hgrid="ne30np4"   >atm/cam/topo/USGS-gtopo30_ne30np4_16xdel2-PFC-consistentSGH.nc</bnd_topo>
<bnd_topo hgrid="ne60np4"   >atm/cam/topo/USGS_gtopo30_0.47x0.63_smooth2000-100_ne60np4_c061106.nc</bnd_topo>
<bnd_topo hgrid="ne120np4"  >atm/cam/topo/USGS-gtopo30_ne120np4_16xdel2-PFC-consistentSGH.nc</bnd_topo>
<bnd_topo hgrid="ne240np4"  >atm/cam/topo/USGS_gtopo30_0.23x0.31_smooth1000-50_ne240np4_c061107.nc</bnd_topo>

<bnd_topo hgrid="ne0np4_arm_x8v3_lowcon"  >atm/cam/inic/homme/USGS-gtopo30_arm_x8v3_lowcon_tensor12xconsistentSGH.nc</bnd_topo>
<bnd_topo hgrid="ne0np4_conus_x4v1_lowcon"  >atm/cam/topo/USGS-gtopo30_0.9x1.25_remap_conusx4v1_c051027.nc</bnd_topo>
<bnd_topo hgrid="ne0np4_svalbard_x8v1_lowcon"  >atm/cam/topo/USGS-gtopo30_0.9x1.25_remap_svalbardx8v1_c051027.nc</bnd_topo>
<bnd_topo hgrid="ne0np4_sooberingoa_x4x8v1_lowcon"  >atm/cam/topo/USGS-gtopo30_0.9x1.25_remap_sooberingoax4x8v1_c051027.nc</bnd_topo>

<!-- Bulk aerosol physical properties (includes optics) -->

<!-- CAM3 Bulk aerosols.  Optics for CAM-RT -->
<bam_cam3_sul   rad="camrt">atm/cam/physprops/sul_cam3_c080918.nc</bam_cam3_sul>
<bam_cam3_dust1 rad="camrt">atm/cam/physprops/dustv1b1_cam3_c080918.nc</bam_cam3_dust1>
<bam_cam3_dust2 rad="camrt">atm/cam/physprops/dustv1b2_cam3_c080918.nc</bam_cam3_dust2>
<bam_cam3_dust3 rad="camrt">atm/cam/physprops/dustv1b3_cam3_c080918.nc</bam_cam3_dust3>
<bam_cam3_dust4 rad="camrt">atm/cam/physprops/dustv1b4_cam3_c080918.nc</bam_cam3_dust4>
<bam_cam3_bcpho rad="camrt">atm/cam/physprops/bcpho_cam3_c080918.nc</bam_cam3_bcpho>
<bam_cam3_bcphi rad="camrt">atm/cam/physprops/bcphi_cam3_c080918.nc</bam_cam3_bcphi>
<bam_cam3_ocpho rad="camrt">atm/cam/physprops/ocpho_cam3_c080918.nc</bam_cam3_ocpho>
<bam_cam3_ocphi rad="camrt">atm/cam/physprops/ocphi_cam3_c080918.nc</bam_cam3_ocphi>
<bam_cam3_ssam  rad="camrt">atm/cam/physprops/ssam_cam3_c080918.nc</bam_cam3_ssam>
<bam_cam3_sscm  rad="camrt">atm/cam/physprops/sscm_cam3_c080918.nc</bam_cam3_sscm>

<!-- CAM-Chem bulk aerosols (different aerosol names used in prescribed and prognostic modes) -->
<!-- Optics for CAM-RT -->
<bam_sulf  rad="camrt">atm/cam/physprops/sulfate_camrt_c080918.nc</bam_sulf>
<bam_SO4   rad="camrt">atm/cam/physprops/sulfate_camrt_c080918.nc</bam_SO4>
<bam_dust1 rad="camrt">atm/cam/physprops/dust1_camrt_c080918.nc</bam_dust1>
<bam_DST01 rad="camrt">atm/cam/physprops/dust1_camrt_c080918.nc</bam_DST01>
<bam_dust2 rad="camrt">atm/cam/physprops/dust2_camrt_c080918.nc</bam_dust2>
<bam_DST02 rad="camrt">atm/cam/physprops/dust2_camrt_c080918.nc</bam_DST02>
<bam_dust3 rad="camrt">atm/cam/physprops/dust3_camrt_c080918.nc</bam_dust3>
<bam_DST03 rad="camrt">atm/cam/physprops/dust3_camrt_c080918.nc</bam_DST03>
<bam_dust4 rad="camrt">atm/cam/physprops/dust4_camrt_c080918.nc</bam_dust4>
<bam_DST04 rad="camrt">atm/cam/physprops/dust4_camrt_c080918.nc</bam_DST04>
<bam_bcar1 rad="camrt">atm/cam/physprops/bcpho_camrt_c080918.nc</bam_bcar1>
<bam_CB1   rad="camrt">atm/cam/physprops/bcpho_camrt_c080918.nc</bam_CB1>
<bam_bcar2 rad="camrt">atm/cam/physprops/bcphi_camrt_c080918.nc</bam_bcar2>
<bam_CB2   rad="camrt">atm/cam/physprops/bcphi_camrt_c080918.nc</bam_CB2>
<bam_ocar1 rad="camrt">atm/cam/physprops/ocpho_camrt_c080918.nc</bam_ocar1>
<bam_OC1   rad="camrt">atm/cam/physprops/ocpho_camrt_c080918.nc</bam_OC1>
<bam_ocar2 rad="camrt">atm/cam/physprops/ocphi_camrt_c080918.nc</bam_ocar2>
<bam_OC2   rad="camrt">atm/cam/physprops/ocphi_camrt_c080918.nc</bam_OC2>
<bam_SSLTA rad="camrt">atm/cam/physprops/ssam_camrt_c080918.nc</bam_SSLTA>
<bam_SSLTC rad="camrt">atm/cam/physprops/sscm_camrt_c080918.nc</bam_SSLTC>

<!-- CAM-Chem bulk aerosols (different names used in prescribed and prognostic modes) -->
<!-- Optics for RRTMG -->
<bam_sulf   rad="rrtmg">atm/cam/physprops/sulfate_rrtmg_c080918.nc</bam_sulf>
<bam_SO4    rad="rrtmg">atm/cam/physprops/sulfate_rrtmg_c080918.nc</bam_SO4>
<bam_dust1  rad="rrtmg">atm/cam/physprops/dust1_rrtmg_c080918.nc</bam_dust1>
<bam_DST01  rad="rrtmg">atm/cam/physprops/dust1_rrtmg_c080918.nc</bam_DST01>
<bam_dust2  rad="rrtmg">atm/cam/physprops/dust2_rrtmg_c080918.nc</bam_dust2>
<bam_DST02  rad="rrtmg">atm/cam/physprops/dust2_rrtmg_c080918.nc</bam_DST02>
<bam_dust3  rad="rrtmg">atm/cam/physprops/dust3_rrtmg_c080918.nc</bam_dust3>
<bam_DST03  rad="rrtmg">atm/cam/physprops/dust3_rrtmg_c080918.nc</bam_DST03>
<bam_dust4  rad="rrtmg">atm/cam/physprops/dust4_rrtmg_c080918.nc</bam_dust4>
<bam_DST04  rad="rrtmg">atm/cam/physprops/dust4_rrtmg_c080918.nc</bam_DST04>
<bam_bcar1  rad="rrtmg">atm/cam/physprops/bcpho_rrtmg_c080918.nc</bam_bcar1>
<bam_CB1    rad="rrtmg">atm/cam/physprops/bcpho_rrtmg_c080918.nc</bam_CB1>
<bam_bcar2  rad="rrtmg">atm/cam/physprops/bcphi_rrtmg_c080918.nc</bam_bcar2>
<bam_CB2    rad="rrtmg">atm/cam/physprops/bcphi_rrtmg_c080918.nc</bam_CB2>
<bam_ocar1  rad="rrtmg">atm/cam/physprops/ocpho_rrtmg_c080918.nc</bam_ocar1>
<bam_OC1    rad="rrtmg">atm/cam/physprops/ocpho_rrtmg_c080918.nc</bam_OC1>
<bam_ocar2  rad="rrtmg">atm/cam/physprops/ocphi_rrtmg_c080918.nc</bam_ocar2>
<bam_OC2    rad="rrtmg">atm/cam/physprops/ocphi_rrtmg_c080918.nc</bam_OC2>
<bam_sslt1  rad="rrtmg">atm/cam/physprops/seasalt1_rrtmg_c080918.nc</bam_sslt1>
<bam_SSLT01 rad="rrtmg">atm/cam/physprops/seasalt1_rrtmg_c080918.nc</bam_SSLT01>
<bam_sslt2  rad="rrtmg">atm/cam/physprops/seasalt2_rrtmg_c080918.nc</bam_sslt2>
<bam_SSLT02 rad="rrtmg">atm/cam/physprops/seasalt2_rrtmg_c080918.nc</bam_SSLT02>
<bam_sslt3  rad="rrtmg">atm/cam/physprops/seasalt3_rrtmg_c080918.nc</bam_sslt3>
<bam_SSLT03 rad="rrtmg">atm/cam/physprops/seasalt3_rrtmg_c080918.nc</bam_SSLT03>
<bam_sslt4  rad="rrtmg">atm/cam/physprops/seasalt4_rrtmg_c080918.nc</bam_sslt4>
<bam_SSLT04 rad="rrtmg">atm/cam/physprops/seasalt4_rrtmg_c080918.nc</bam_SSLT04>
<bam_SSLTA  rad="rrtmg">atm/cam/physprops/ssam_rrtmg_c080918.nc</bam_SSLTA>
<bam_SSLTC  rad="rrtmg">atm/cam/physprops/sscm_rrtmg_c080918.nc</bam_SSLTC>

<!-- CAM-Chem modal aerosols (different names used in prescribed and prognostic modes) -->
<!-- Optics for RRTMG -->
<!-- 3 mode -->
<mam_so4  rad="rrtmg">atm/cam/physprops/sulfate_rrtmg_c080918.nc</mam_so4>
<mam_pom  rad="rrtmg" mam="3mode">atm/cam/physprops/ocpho_rrtmg_c101112.nc</mam_pom>
<mam_pom  rad="rrtmg">atm/cam/physprops/ocpho_rrtmg_c130709.nc</mam_pom>
<mam_soa  rad="rrtmg">atm/cam/physprops/ocphi_rrtmg_c100508.nc</mam_soa>
<mam_bc   rad="rrtmg">atm/cam/physprops/bcpho_rrtmg_c100508.nc</mam_bc>
<mam_dst  rad="rrtmg">atm/cam/physprops/dust4_rrtmg_c090521.nc</mam_dst>
<mam_ncl  rad="rrtmg">atm/cam/physprops/ssam_rrtmg_c100508.nc</mam_ncl>
<mam_nh4  rad="rrtmg">atm/cam/physprops/sulfate_rrtmg_c080918.nc</mam_nh4>

<!-- Eruptive volcanic aerosols  -->
<VOLC_MMR rad="camrt">atm/cam/physprops/sulfuricacid_cam3_c080918.nc</VOLC_MMR>
<VOLC_MMR rad="rrtmg">atm/cam/physprops/rrtmg_Bi_sigma1.8_c100521.nc'</VOLC_MMR>

<!-- Sea Salt aerosol emission scale factors -->
<seasalt_emis_scale>                          1.35 </seasalt_emis_scale>
<seasalt_emis_scale chem="trop_mam4">         1.35 </seasalt_emis_scale>
<seasalt_emis_scale chem="trop_strat_mam4">   1.35 </seasalt_emis_scale>
<seasalt_emis_scale chem="trop_mam7">         1.62 </seasalt_emis_scale>
<seasalt_emis_scale chem="trop_strat_mam7">   1.62 </seasalt_emis_scale>

<!-- Modal optics calculations -->
<mam3_mode1_file rad="rrtmg">atm/cam/physprops/mam3_mode1_rrtmg_c110318.nc</mam3_mode1_file>
<mam3_mode2_file rad="rrtmg">atm/cam/physprops/mam3_mode2_rrtmg_c110318.nc</mam3_mode2_file>
<mam3_mode3_file rad="rrtmg">atm/cam/physprops/mam3_mode3_rrtmg_c110318.nc</mam3_mode3_file>

<mam4_mode1_file rad="rrtmg">atm/cam/physprops/mam4_mode1_rrtmg_c130628.nc</mam4_mode1_file>
<mam4_mode2_file rad="rrtmg">atm/cam/physprops/mam4_mode2_rrtmg_c130628.nc</mam4_mode2_file>
<mam4_mode3_file rad="rrtmg">atm/cam/physprops/mam4_mode3_rrtmg_c130628.nc</mam4_mode3_file>
<mam4_mode4_file rad="rrtmg">atm/cam/physprops/mam4_mode4_rrtmg_c130628.nc</mam4_mode4_file>

<mam7_mode1_file rad="rrtmg">atm/cam/physprops/mam7_mode1_rrtmg_c120904.nc</mam7_mode1_file>
<mam7_mode2_file rad="rrtmg">atm/cam/physprops/mam7_mode2_rrtmg_c120904.nc</mam7_mode2_file>
<mam7_mode3_file rad="rrtmg">atm/cam/physprops/mam7_mode3_rrtmg_c120904.nc</mam7_mode3_file>
<mam7_mode4_file rad="rrtmg">atm/cam/physprops/mam7_mode4_rrtmg_c120904.nc</mam7_mode4_file>
<mam7_mode5_file rad="rrtmg">atm/cam/physprops/mam7_mode5_rrtmg_c120904.nc</mam7_mode5_file>
<mam7_mode6_file rad="rrtmg">atm/cam/physprops/mam7_mode6_rrtmg_c120904.nc</mam7_mode6_file>
<mam7_mode7_file rad="rrtmg">atm/cam/physprops/mam7_mode7_rrtmg_c120904.nc</mam7_mode7_file>

<water_refindex_file>atm/cam/physprops/water_refindex_rrtmg_c080910.nc</water_refindex_file>

<!-- Cloud optics for RRTMG -->
<liqcldoptics  rad="rrtmg" microphys="rk">slingo</liqcldoptics>
<icecldoptics  rad="rrtmg" microphys="rk">ebertcurry</icecldoptics>
<liqcldoptics  rad="rrtmg">gammadist</liqcldoptics>
<icecldoptics  rad="rrtmg">mitchell</icecldoptics>
<iceopticsfile rad="rrtmg">atm/cam/physprops/iceoptics_c080917.nc</iceopticsfile>
<liqopticsfile rad="rrtmg">atm/cam/physprops/F_nwvl200_mu20_lam50_res64_t298_c080428.nc</liqopticsfile>

<!-- CAM-RT absorptivity/emissivity lookup table -->
<absems_data>atm/cam/rad/abs_ems_factors_fastvx.c030508.nc</absems_data>

<radiation_scheme rad="camrt">camrt</radiation_scheme>
<radiation_scheme rad="rrtmg">rrtmg</radiation_scheme>


<!-- CARMA file paths -->
<carma_emis_file        carma="meteor_smoke">atm/waccm/emis/meteor_smoke_kalashnikova.nc</carma_emis_file> 
<carma_escale_file      carma="meteor_smoke">atm/waccm/emis/smoke_grf_frentzke.nc</carma_escale_file> 
<carma_emis_file        carma="mixed_sulfate">atm/waccm/emis/meteor_smoke_kalashnikova.nc</carma_emis_file> 
<carma_escale_file      carma="mixed_sulfate">atm/waccm/emis/smoke_grf_frentzke.nc</carma_escale_file> 
<carma_emis_file        carma="pmc">atm/waccm/emis/meteor_smoke_kalashnikova.nc</carma_emis_file> 
<carma_escale_file      carma="pmc">atm/waccm/emis/smoke_grf_frentzke.nc</carma_escale_file> 
<carma_mice_file        carma="pmc">atm/cam/physprops/mice_warren_2008.nc</carma_mice_file> 
<carma_emis_file        carma="pmc_sulfate">atm/waccm/emis/meteor_smoke_kalashnikova.nc</carma_emis_file> 
<carma_escale_file      carma="pmc_sulfate">atm/waccm/emis/smoke_grf_frentzke.nc</carma_escale_file> 
<carma_mice_file        carma="pmc_sulfate">atm/cam/physprops/mice_warren_2008.nc</carma_mice_file> 
<carma_soilerosion_file carma="cirrus_dust">atm/cam/dst/soil_erosion_factor_1x1_c120907.nc</carma_soilerosion_file> 
<carma_soilerosion_file carma="dust">atm/cam/dst/soil_erosion_factor_1x1_c120907.nc</carma_soilerosion_file> 
<carma_emis_file        carma="tholin">atm/waccm/emis/early_earth_haze.nc</carma_emis_file> 

<!-- CAM-Chem ozone (2000 climatology) -->
<prescribed_ozone_datapath>atm/cam/ozone</prescribed_ozone_datapath>
<prescribed_ozone_file>ozone_1.9x2.5_L26_2000clim_c091112.nc</prescribed_ozone_file>
<prescribed_ozone_name>O3</prescribed_ozone_name>
<prescribed_ozone_type>CYCLICAL</prescribed_ozone_type>
<prescribed_ozone_cycle_yr>2000</prescribed_ozone_cycle_yr>

<prescribed_ozone_file chem="waccm_ghg">waccm_ozone_c121126.nc</prescribed_ozone_file>
<prescribed_ozone_cycle_yr chem="waccm_ghg">0</prescribed_ozone_cycle_yr>

<!-- CAM-Chem aerosols (2000 climatology) -->
<prescribed_aero_datapath  aer_model='bam'  >atm/cam/chem/trop_mozart_aero/aero</prescribed_aero_datapath>
<prescribed_aero_file      aer_model='bam'  >aero_1.9x2.5_L26_2000clim_c091112.nc</prescribed_aero_file>
<prescribed_aero_model     aer_model='bam'  >bulk</prescribed_aero_model>
<prescribed_aero_type      aer_model='bam'  >CYCLICAL</prescribed_aero_type>
<prescribed_aero_cycle_yr  aer_model='bam'  >2000</prescribed_aero_cycle_yr>
<prescribed_aero_filelist  aer_model='bam'  >aero_1.9x2.5_L26_list_c070514.txt</prescribed_aero_filelist>
<prescribed_aero_datapath  aer_model='mam'  >atm/cam/chem/trop_mam/aero</prescribed_aero_datapath>
<prescribed_aero_file      aer_model='mam'  >mam3_1.9x2.5_L30_2000clim_c130319.nc</prescribed_aero_file>
<prescribed_aero_model     aer_model='mam'  >modal</prescribed_aero_model>
<prescribed_aero_type      aer_model='mam'  >CYCLICAL</prescribed_aero_type>
<prescribed_aero_cycle_yr  aer_model='mam'  >2000</prescribed_aero_cycle_yr>
<prescribed_aero_filelist  aer_model='mam'  >aero_1.9x2.5_L26_list_c070514.txt</prescribed_aero_filelist>

<!-- aerosol deposition (2000 climatology) -->
<aerodep_flx_datapath  aer_model='bam'  >atm/cam/chem/trop_mozart_aero/aero</aerodep_flx_datapath>
<aerodep_flx_file      aer_model='bam'  >aerosoldep_monthly_1849-2006_1.9x2.5_c090803.nc</aerodep_flx_file>
<aerodep_flx_type      aer_model='bam'  >CYCLICAL</aerodep_flx_type>
<aerodep_flx_cycle_yr  aer_model='bam'  >2000</aerodep_flx_cycle_yr>
<aerodep_flx_datapath  aer_model='mam'  >atm/cam/chem/trop_mam/aero</aerodep_flx_datapath>
<aerodep_flx_file      aer_model='mam'  >mam3_1.9x2.5_L30_2000clim_c130319.nc</aerodep_flx_file>
<aerodep_flx_type      aer_model='mam'  >CYCLICAL</aerodep_flx_type>
<aerodep_flx_cycle_yr  aer_model='mam'  >2000</aerodep_flx_cycle_yr>

<!-- Volcanic Aerosol Mass -->
<bndtvvolc>atm/cam/rad/VolcanicMass_1870-1999_64x1_L18_c040115.nc</bndtvvolc>

<!-- Tropopause climatology -->
<tropopause_climo_file>atm/cam/chem/trop_mozart/ub/clim_p_trop.nc</tropopause_climo_file>


<!-- Solar constant from Judith Lean via Caspar Ammann for 1990 or 2000 -->
<solar_const>1361.27</solar_const>
<solar_data_file                    >atm/cam/solar/solar_ave_sc19-sc23.c090810.nc</solar_data_file>
<solar_data_file chem="waccm_mozart"   >atm/cam/solar/spectral_irradiance_Lean_1610-2009_ann_c100405.nc</solar_data_file>
<solar_data_file chem="waccm_mozart_mam3">atm/cam/solar/spectral_irradiance_Lean_1610-2009_ann_c100405.nc</solar_data_file>
<solar_data_file chem="waccm_mozart_sulfur">atm/cam/solar/spectral_irradiance_Lean_1610-2009_ann_c100405.nc</solar_data_file>

<!-- GHG values for 2000 from ghg_hist_1850-2005_c090419.nc -->
<co2vmr>367.0e-6</co2vmr>
<ch4vmr>1760.0e-9</ch4vmr>
<n2ovmr>316.0e-9</n2ovmr>
<f11vmr>653.45e-12</f11vmr>
<f12vmr>535.0e-12</f12vmr>

<!-- Time-variant chemistry surface values -->
<bndtvghg>atm/cam/ggas/ghg_hist_1765-2005_c091218.nc</bndtvghg>
<flbc_file>atm/waccm/lb/LBC_1850-2100_1.9x2.5_REF2_za_c080114.nc</flbc_file>
<flbc_file chem="waccm_mozart_sulfur">atm/waccm/lb/LBC_1765-2005_1.9x2.5_CMIP5_za_c111110.nc</flbc_file>

<!-- Time-variant CO2 fossil fuel emissions -->
<co2flux_fuel_file hgrid="0.9x1.25" sim_year="1850-2000">atm/cam/ggas/co2flux_fossil_1751-2006-monthly_0.9x1.25_c20100204.nc</co2flux_fuel_file>

<!-- DMS surface emissions -->
<bndtvdms          hgrid="128x256"  >atm/cam/scyc/DMS_emissions_128x256_clim_c040122.nc</bndtvdms>
<bndtvdms          hgrid="64x128"   >atm/cam/scyc/DMS_emissions_64x128_c030722.nc</bndtvdms>
<bndtvdms          hgrid="32x64"    >atm/cam/scyc/DMS_emissions_32x64_c030722.nc</bndtvdms>
<bndtvdms dyn="fv" hgrid="4x5"      >atm/cam/scyc/DMS_emissions_4x5_noncon_c050306.nc</bndtvdms>

<!-- oxidant data for prognostic sulfur cycle -->
<bndtvoxid          hgrid="128x256" >atm/cam/scyc/oxid_128x256_L26_clim_c040112.nc</bndtvoxid>
<bndtvoxid          hgrid="64x128"  >atm/cam/scyc/oxid_3d_64x128_L26_c030722.nc</bndtvoxid>
<bndtvoxid          hgrid="32x64"   >atm/cam/scyc/oxid_3d_32x64_L26_c030722.nc</bndtvoxid>
<bndtvoxid dyn="fv" hgrid="4x5"     >atm/cam/scyc/oxid_4x5_L26_noncon_c050306.nc</bndtvoxid>

<!-- SOx surface emissions -->
<bndtvsox          hgrid="128x256"  >atm/cam/scyc/SOx_emissions_128x256_L2_1850-2000_c040321.nc</bndtvsox>
<bndtvsox          hgrid="64x128"   >atm/cam/scyc/SOx_emissions_64x128_L2_c030722.nc</bndtvsox>
<bndtvsox          hgrid="32x64"    >atm/cam/scyc/SOx_emissions_32x64_L2_c030722.nc</bndtvsox>
<bndtvsox dyn="fv" hgrid="4x5"      >atm/cam/scyc/SOx_emissions_4x5_noncon_c050306.nc</bndtvsox>

<!-- Greenhouse gas production/loss rates -->
<bndtvg>atm/cam/ggas/noaamisc.r8.nc</bndtvg>

<!-- WACCM_GHG H2O production/loss rates -->
<h2orates chem="waccm_ghg">atm/waccm/phot/xh2o_c080826.nc</h2orates>

<!-- Constituents for non-LTE calculations and heating rates below 200 nm -->
<waccm_forcing_datapath chem="waccm_ghg">atm/waccm/ub</waccm_forcing_datapath>
<waccm_forcing_file     chem="waccm_ghg">ghg_forcing_2000_c110321.nc</waccm_forcing_file>

<!-- Waccm electric field parameters -->
<efield_lflux_file >atm/waccm/efld/coeff_lflux.dat</efield_lflux_file>
<efield_hflux_file >atm/waccm/efld/coeff_hflux.dat</efield_hflux_file>
<efield_wei96_file >atm/waccm/efld/wei96.cofcnts</efield_wei96_file>

<!-- Waccm aurora and euv parameters -->
<euvacdat_file  >atm/waccm/phot/euvac.dat</euvacdat_file>
<photon_file    chem="waccm_mozart">atm/waccm/phot/photon_c101203.dat</photon_file>
<photon_file    chem="waccm_mozart_mam3">atm/waccm/phot/photon_c101203.dat</photon_file>
<photon_file    chem="waccm_mozart_sulfur">atm/waccm/phot/photon_c101203.dat</photon_file>
<electron_file  >atm/waccm/phot/electron.dat</electron_file>
<euvac_file     >atm/waccm/phot/euvac.nc</euvac_file>

<!-- Waccm solar variability parameters -->
<solar_parms_file                    >atm/waccm/phot/wasolar_ave.nc</solar_parms_file>
<solar_parms_file chem="waccm_ghg"   >atm/waccm/phot/wasolar.nc</solar_parms_file>
<solar_parms_file chem="waccm_mozart">atm/waccm/phot/wasolar.nc</solar_parms_file>
<solar_parms_file chem="waccm_mozart_sulfur">atm/waccm/phot/wasolar.nc</solar_parms_file>
<solar_parms_file chem="waccm_mozart_mam3">atm/waccm/phot/wasolar.nc</solar_parms_file>

<!-- Gravity wave settings for WACCM -->
<effgw_oro>0.125D0</effgw_oro>

<effgw_cm>1.D0</effgw_cm>
<frontgfc            >1.25D-15</frontgfc>
<frontgfc hgrid="4x5">7.5D-16</frontgfc>
<taubgnd             >1.5D-3</taubgnd>
<taubgnd  hgrid="4x5">1.0D-3</taubgnd>

<effgw_beres>0.1D0</effgw_beres>

<!-- Changes to default gravity wave settings for 60 layer CAM -->
<effgw_beres nlev="60">0.55D0</effgw_beres>
<effgw_oro   nlev="60">0.0625D0</effgw_oro>

<!-- Beres scheme gravity wave file -->
<gw_drag_file>atm/waccm/gw/newmfspectra40_dc25.nc</gw_drag_file>

<!-- Waccm-x runtime option -->
<waccmx_opt           >off</waccmx_opt>
<waccmx_opt waccmx="1">neutral</waccmx_opt>

<!-- For MEGAN VOCs -->
<megan_factors_file>atm/cam/chem/trop_mozart/emis/megan21_emis_factors_c20130304.nc</megan_factors_file>

<!-- Airplane emissions -->
<airpl_emis_file>atm/cam/chem/trop_mozart/emis/emissions.aircraft.T42LR.nc</airpl_emis_file>
<no2_aircraft_emis_file>atm/cam/chem/1850-2000_emis/IPCC_emissions_aircraft_NO2_1850-2000_1.9x2.5_c090729.nc</no2_aircraft_emis_file>
<bc_aircraft_emis_file>atm/cam/chem/1850-2000_emis/IPCC_emissions_aircraft_BC_1850-2000_1.9x2.5.c090729.nc</bc_aircraft_emis_file>

<co_aircraft_emis  >atm/cam/chem/trop_mozart/emis/extfrc.CO.1.9x2.5_c101206.nc</co_aircraft_emis>
<no_aircraft_emis  >atm/cam/chem/trop_mozart/emis/extfrc.NO.1.9x2.5_c101206.nc</no_aircraft_emis>
<so2_aircraft_emis >atm/cam/chem/trop_mozart/emis/extfrc.SO2.1.9x2.5_c101206.nc</so2_aircraft_emis>

<!-- Trop chem emissions (default emis files) -->
<bigalk_emis_file      >atm/cam/chem/emis/1992-2010/emissions.BIGALK.surface.1.9x2.5_c110426.nc</bigalk_emis_file>
<bigene_emis_file      >atm/cam/chem/emis/1992-2010/emissions.BIGENE.surface.1.9x2.5_c110426.nc</bigene_emis_file>
<c10h16_emis_file      >atm/cam/chem/emis/1992-2010/emissions.C10H16.surface.1.9x2.5_c110426.nc</c10h16_emis_file>
<c2h2_emis_file        >atm/cam/chem/emis/1992-2010/emissions.C2H2.surface.1.9x2.5_c110426.nc</c2h2_emis_file>
<c2h4_emis_file        >atm/cam/chem/emis/1992-2010/emissions.C2H4.surface.1.9x2.5_c110426.nc</c2h4_emis_file>
<c2h5oh_emis_file      >atm/cam/chem/emis/1992-2010/emissions.C2H5OH.surface.1.9x2.5_c110426.nc</c2h5oh_emis_file>
<c2h6_emis_file        >atm/cam/chem/emis/1992-2010/emissions.C2H6.surface.1.9x2.5_c110426.nc</c2h6_emis_file>
<c3h6_emis_file        >atm/cam/chem/emis/1992-2010/emissions.C3H6.surface.1.9x2.5_c110426.nc</c3h6_emis_file>
<c3h8_emis_file        >atm/cam/chem/emis/1992-2010/emissions.C3H8.surface.1.9x2.5_c110426.nc</c3h8_emis_file>
<cb1_emis_file         >atm/cam/chem/emis/1992-2010/emissions.CB1.surface.1.9x2.5_c110426.nc</cb1_emis_file>
<cb2_emis_file         >atm/cam/chem/emis/1992-2010/emissions.CB2.surface.1.9x2.5_c110426.nc</cb2_emis_file>
<ch2o_emis_file        >atm/cam/chem/emis/1992-2010/emissions.CH2O.surface.1.9x2.5_c110426.nc</ch2o_emis_file>
<ch3cho_emis_file      >atm/cam/chem/emis/1992-2010/emissions.CH3CHO.surface.1.9x2.5_c110426.nc</ch3cho_emis_file>
<ch3cn_emis_file       >atm/cam/chem/emis/1992-2010/emissions.CH3CN.surface.1.9x2.5_c110426.nc</ch3cn_emis_file>
<ch3coch3_emis_file    >atm/cam/chem/emis/1992-2010/emissions.CH3COCH3.surface.1.9x2.5_c110426.nc</ch3coch3_emis_file>
<acetone_emis_file     >atm/cam/chem/emis/1992-2010/emissions.CH3COCH3.surface.1.9x2.5_c110426.nc</acetone_emis_file>
<ch3cooh_emis_file     >atm/cam/chem/emis/1992-2010/emissions.CH3COOH.surface.1.9x2.5_c110426.nc</ch3cooh_emis_file>
<ch3oh_emis_file       >atm/cam/chem/emis/1992-2010/emissions.CH3OH.surface.1.9x2.5_c110426.nc</ch3oh_emis_file>
<co_emis_file          >atm/cam/chem/emis/1992-2010/emissions.CO.surface.1.9x2.5_c110426.nc</co_emis_file>
<dms_emis_file         >atm/cam/chem/emis/1992-2010/emissions.DMS.surface.1.9x2.5_c110426.nc</dms_emis_file>
<hcn_emis_file         >atm/cam/chem/emis/1992-2010/emissions.HCN.surface.1.9x2.5_c110426.nc</hcn_emis_file>
<hcooh_emis_file       >atm/cam/chem/emis/1992-2010/emissions.HCOOH.surface.1.9x2.5_c110426.nc</hcooh_emis_file>
<isop_emis_file        >atm/cam/chem/emis/1992-2010/emissions.ISOP.surface.1.9x2.5_c110426.nc</isop_emis_file>
<mek_emis_file         >atm/cam/chem/emis/1992-2010/emissions.MEK.surface.1.9x2.5_c110426.nc</mek_emis_file>
<nh3_emis_file         >atm/cam/chem/emis/1992-2010/emissions.NH3.surface.1.9x2.5_c110426.nc</nh3_emis_file>
<no_emis_file          >atm/cam/chem/emis/1992-2010/emissions.NO.surface.1.9x2.5_c110426.nc</no_emis_file>
<nox_emis_file         >atm/cam/chem/emis/1992-2010/emissions.NO.surface.1.9x2.5_c110426.nc</nox_emis_file>
<oc1_emis_file         >atm/cam/chem/emis/1992-2010/emissions.OC1.surface.1.9x2.5_c110426.nc</oc1_emis_file>
<oc2_emis_file         >atm/cam/chem/emis/1992-2010/emissions.OC1.surface.1.9x2.5_c110426.nc</oc2_emis_file>
<so2_emis_file         >atm/cam/chem/emis/1992-2010/emissions.SO2.surface.1.9x2.5_c110426.nc</so2_emis_file>
<toluene_emis_file     >atm/cam/chem/emis/1992-2010/emissions.TOLUENE.surface.1.9x2.5_c110426.nc</toluene_emis_file>
<soa_benzene_emis_file >atm/cam/chem/emis/1992-2010/emissions.SOA_BENZENE.surface.1.9x2.5_c120313.nc</soa_benzene_emis_file>
<soa_xylene_emis_file  >atm/cam/chem/emis/1992-2010/emissions.SOA_XYLENE.surface.1.9x2.5_c120313.nc</soa_xylene_emis_file>
<soa_toluene_emis_file >atm/cam/chem/emis/1992-2010/emissions.SOA_TOLUENE.surface.1.9x2.5_c120313.nc</soa_toluene_emis_file>
<benzene_emis_file     >atm/cam/chem/2000_emis/IPCC_emissions_houw_BENZENE_2000_1.9x2.5_c120227.nc</benzene_emis_file>
<xylene_emis_file      >atm/cam/chem/2000_emis/IPCC_emissions_houw_XYLENE_2000_1.9x2.5_c120227.nc</xylene_emis_file>

<!-- WACCM emissions -->
<nox_emis_file  chem="waccm_mozart">atm/cam/chem/1850-2000_emis/IPCC_emissions_houw_NOx_1850-2000_1.9x2.5.c090728.nc</nox_emis_file>
<co_emis_file   chem="waccm_mozart">atm/cam/chem/1850-2000_emis/IPCC_emissions_houw_CO_1850-2000_1.9x2.5.c090728.nc</co_emis_file>
<ch2o_emis_file chem="waccm_mozart">atm/cam/chem/1850-2000_emis/IPCC_emissions_houw_CH2O_1850-2000_1.9x2.5.c090728.nc</ch2o_emis_file>
<so2_emis_file  chem="waccm_mozart">atm/cam/chem/1850-2000_emis/IPCC_emissions_houw_SO2_1850-2000_1.9x2.5.c090522.nc</so2_emis_file> 

<nox_emis_file  chem="waccm_mozart_mam3">atm/cam/chem/emis/1992-2010/emissions.NO.surface.1.9x2.5_c110426.nc</nox_emis_file>
<co_emis_file   chem="waccm_mozart_mam3">atm/cam/chem/emis/1992-2010/emissions.CO.surface.1.9x2.5_c110426.nc</co_emis_file>
<ch2o_emis_file chem="waccm_mozart_mam3">atm/cam/chem/emis/1992-2010/emissions.CH2O.surface.1.9x2.5_c110426.nc</ch2o_emis_file>
<dms_emis_file	chem="waccm_mozart_mam3">atm/cam/chem/trop_mozart_aero/emis/aerocom_mam3_dms_surf_2000_c120315.nc</dms_emis_file>
<so2_emis_file	chem="waccm_mozart_mam3">atm/cam/chem/trop_mozart_aero/emis/ar5_mam3_so2_surf_2000_c120315.nc</so2_emis_file>

<nox_emis_file  chem="waccm_mozart_sulfur">atm/cam/chem/1850-2000_emis/IPCC_emissions_houw_NOx_1850-2000_1.9x2.5.c090728.nc</nox_emis_file>
<co_emis_file   chem="waccm_mozart_sulfur">atm/cam/chem/1850-2000_emis/IPCC_emissions_houw_CO_1850-2000_1.9x2.5.c090728.nc</co_emis_file>
<ch2o_emis_file chem="waccm_mozart_sulfur">atm/cam/chem/1850-2000_emis/IPCC_emissions_houw_CH2O_1850-2000_1.9x2.5.c090728.nc</ch2o_emis_file>
<so2_emis_file  chem="waccm_mozart_sulfur">atm/cam/chem/1850-2000_emis/IPCC_emissions_houw_SO2_1850-2000_1.9x2.5.c090522.nc</so2_emis_file> 

<!-- super_fast Chemistry emissions -->
<ch2o_emis_file	   chem="super_fast_llnl">atm/cam/chem/trop_mozart/emis/emissions.CH2O.surface.T42LR.nc</ch2o_emis_file>
<co_emis_file      chem="super_fast_llnl">atm/cam/chem/trop_mozart/emis/emissions.CO.surface.T42LR.nc</co_emis_file>
<dms_emis_file     chem="super_fast_llnl">atm/cam/chem/trop_mozart/emis/emissions.DMS.surface.T42LR.nc</dms_emis_file>
<nox_emis_file     chem="super_fast_llnl">atm/cam/chem/trop_mozart/emis/emissions.NO.surface.T42LR.nc</nox_emis_file>
<so2_emis_file     chem="super_fast_llnl">atm/cam/chem/trop_mozart/emis/emissions.SO2.surface.T42LR.nc</so2_emis_file>
<isop_emis_file    chem="super_fast_llnl">atm/cam/chem/trop_mozart/emis/emissions.ISOP.surface.T42LR.nc</isop_emis_file>

<!-- BAM and MAM aerosol emissions -->
<dms_emis_bam      >atm/cam/chem/trop_mozart_aero/emis/aerocom_DMS_2000.c080417.nc</dms_emis_bam>
<cb1_emis_bam      >atm/cam/chem/trop_mozart_aero/emis/aerocom_CB1_2000.c080807.nc</cb1_emis_bam>
<oc1_emis_bam      >atm/cam/chem/trop_mozart_aero/emis/aerocom_OC1_2000.nosoa.c080807.nc</oc1_emis_bam>
<so2_emis_bam      >atm/cam/chem/trop_mozart_aero/emis/aerocom_SO2_surface_2000.c080807.nc</so2_emis_bam>
<so4_emis_bam      >atm/cam/chem/trop_mozart_aero/emis/aerocom_SO4_surface_2000.c080807.nc</so4_emis_bam>

<so2_vrt_emis_file >atm/cam/chem/trop_mozart_aero/emis/aerocom_SO2_vertical_2000.c080807.nc</so2_vrt_emis_file>
<so4_vrt_emis_file >atm/cam/chem/trop_mozart_aero/emis/aerocom_SO4_vertical_2000.c080807.nc</so4_vrt_emis_file>

<!-- modal aerosol emissions -->
<nh3_emis_file     ver="mam">atm/cam/chem/trop_mozart_aero/emis/emis_NH3_2000_c111014.nc</nh3_emis_file>
<dms_emis_file	   ver="mam">atm/cam/chem/trop_mozart_aero/emis/aerocom_mam3_dms_surf_2000_c120315.nc</dms_emis_file>
<so2_emis_file	   ver="mam">atm/cam/chem/trop_mozart_aero/emis/ar5_mam3_so2_surf_2000_c120315.nc</so2_emis_file>
<soag_emis_file	   ver="mam">atm/cam/chem/trop_mozart_aero/emis/ar5_mam3_soag_1.5_surf_2000_c130422.nc</soag_emis_file>
<bc_a1_emis_file   ver="mam">atm/cam/chem/trop_mozart_aero/emis/ar5_mam3_bc_surf_2000_c120315.nc</bc_a1_emis_file>
<bc_a3_emis_file   ver="mam">atm/cam/chem/trop_mozart_aero/emis/ar5_mam3_bc_surf_2000_c120315.nc</bc_a3_emis_file>
<bc_a4_emis_file   ver="mam">atm/cam/chem/trop_mozart_aero/emis/ar5_mam3_bc_surf_2000_c120315.nc</bc_a4_emis_file>
<pom_a1_emis_file  ver="mam">atm/cam/chem/trop_mozart_aero/emis/ar5_mam3_pom_surf_2000_c130422.nc</pom_a1_emis_file>
<pom_a3_emis_file  ver="mam">atm/cam/chem/trop_mozart_aero/emis/ar5_mam3_pom_surf_2000_c130422.nc</pom_a3_emis_file>
<pom_a4_emis_file  ver="mam">atm/cam/chem/trop_mozart_aero/emis/ar5_mam3_pom_surf_2000_c130422.nc</pom_a4_emis_file>
<so4_a1_emis_file  ver="mam">atm/cam/chem/trop_mozart_aero/emis/ar5_mam3_so4_a1_surf_2000_c120315.nc</so4_a1_emis_file>
<so4_a2_emis_file  ver="mam">atm/cam/chem/trop_mozart_aero/emis/ar5_mam3_so4_a2_surf_2000_c120315.nc</so4_a2_emis_file>
<num_a1_emis_file  ver="mam">atm/cam/chem/trop_mozart_aero/emis/ar5_mam3_num_a1_surf_2000_c120315.nc</num_a1_emis_file>
<num_a2_emis_file  ver="mam">atm/cam/chem/trop_mozart_aero/emis/ar5_mam3_num_a2_surf_2000_c120315.nc</num_a2_emis_file>

<so2_ext_file      ver="mam">atm/cam/chem/trop_mozart_aero/emis/ar5_mam3_so2_elev_2000_c120315.nc </so2_ext_file>
<so4_a1_ext_file   ver="mam">atm/cam/chem/trop_mozart_aero/emis/ar5_mam3_so4_a1_elev_2000_c120315.nc</so4_a1_ext_file>
<so4_a2_ext_file   ver="mam">atm/cam/chem/trop_mozart_aero/emis/ar5_mam3_so4_a2_elev_2000_c120315.nc</so4_a2_ext_file>
<num_a1_ext_file   ver="mam">atm/cam/chem/trop_mozart_aero/emis/ar5_mam3_num_a1_elev_2000_c120315.nc</num_a1_ext_file>
<num_a2_ext_file   ver="mam">atm/cam/chem/trop_mozart_aero/emis/ar5_mam3_num_a2_elev_2000_c120315.nc</num_a2_ext_file>
<pom_a1_ext_file   ver="mam">atm/cam/chem/trop_mozart_aero/emis/ar5_mam3_pom_elev_2000_c130422.nc </pom_a1_ext_file>
<pom_a3_ext_file   ver="mam">atm/cam/chem/trop_mozart_aero/emis/ar5_mam3_pom_elev_2000_c130422.nc </pom_a3_ext_file>
<pom_a4_ext_file   ver="mam">atm/cam/chem/trop_mozart_aero/emis/ar5_mam3_pom_elev_2000_c130422.nc </pom_a4_ext_file>
<bc_a1_ext_file    ver="mam">atm/cam/chem/trop_mozart_aero/emis/ar5_mam3_bc_elev_2000_c120315.nc </bc_a1_ext_file>
<bc_a3_ext_file    ver="mam">atm/cam/chem/trop_mozart_aero/emis/ar5_mam3_bc_elev_2000_c120315.nc </bc_a3_ext_file>
<bc_a4_ext_file    ver="mam">atm/cam/chem/trop_mozart_aero/emis/ar5_mam3_bc_elev_2000_c120315.nc </bc_a4_ext_file>

<mam7_num_a1_emis_file >atm/cam/chem/trop_mozart_aero/emis/ar5_mam7_num_a1_surf_2000_c120716.nc</mam7_num_a1_emis_file>
<mam7_num_a3_emis_file >atm/cam/chem/trop_mozart_aero/emis/ar5_mam7_num_a3_surf_2000_c120716.nc</mam7_num_a3_emis_file>
<mam7_num_a1_ext_file  >atm/cam/chem/trop_mozart_aero/emis/ar5_mam7_num_a1_elev_2000_c120716.nc</mam7_num_a1_ext_file>
<mam7_num_a3_ext_file  >atm/cam/chem/trop_mozart_aero/emis/ar5_mam7_num_a3_elev_2000_c120716.nc</mam7_num_a3_ext_file>

<!-- prescribed oxidants for prognostic aerosol chemistry -->
<tracer_cnst_file     ver="fixed_ox">oxid_1.9x2.5_L26_1850-2005_c091123.nc</tracer_cnst_file>
<tracer_cnst_datapath ver="fixed_ox">atm/cam/chem/trop_mozart_aero/oxid</tracer_cnst_datapath>
<tracer_cnst_type     ver="fixed_ox">CYCLICAL</tracer_cnst_type>
<tracer_cnst_cycle_yr ver="fixed_ox">2000</tracer_cnst_cycle_yr>
<tracer_cnst_filelist ver="fixed_ox">oxid_1.9x2.5_L26_clim_list.c090805.txt</tracer_cnst_filelist>

<!-- prescribed methane  -->
<tracer_cnst_file     ver="fixed_ch4">CH4_1990-1999_clim_c090605.nc</tracer_cnst_file>
<tracer_cnst_filelist ver="fixed_ch4">filelist_c090605.txt</tracer_cnst_filelist>
<tracer_cnst_datapath ver="fixed_ch4">atm/cam/chem/methane</tracer_cnst_datapath>
<tracer_cnst_type     ver="fixed_ch4">CYCLICAL</tracer_cnst_type>
<tracer_cnst_cycle_yr ver="fixed_ch4">1995</tracer_cnst_cycle_yr>

<prescribed_ghg_file      ver="fixed_ch4">CH4_1990-1999_clim_c090605.nc</prescribed_ghg_file>
<prescribed_ghg_filelist  ver="fixed_ch4">filelist_c090605.txt</prescribed_ghg_filelist>
<prescribed_ghg_datapath  ver="fixed_ch4">atm/cam/chem/methane</prescribed_ghg_datapath>
<prescribed_ghg_type      ver="fixed_ch4">CYCLICAL</prescribed_ghg_type>
<prescribed_ghg_cycle_yr  ver="fixed_ch4">1995</prescribed_ghg_cycle_yr>

<!-- SAD data -->
<sad_file>atm/waccm/sulf/SAD_SULF_1950-2011_1.9x2.5_c130102.nc</sad_file>

<!-- sulfate data -->
<sulf_file>atm/waccm/sulf/sulfate.ar5_camchem_c130304.nc</sulf_file>

<!-- dry deposition method -->
<drydep_method                 >xactive_lnd</drydep_method>
<drydep_method chem="trop_mam3">xactive_atm</drydep_method>
<drydep_method chem="trop_mam4">xactive_atm</drydep_method>
<drydep_method chem="trop_mam7">xactive_atm</drydep_method>
<drydep_method chem="waccm_mozart_mam3">xactive_atm</drydep_method>

<!-- Dry Dep surface data file needed by prognostic MAM on unstructured grid only. -->
<drydep_srf_file hgrid="ne16np4" >atm/cam/chem/trop_mam/atmsrf_ne16np4_110920.nc</drydep_srf_file>
<drydep_srf_file hgrid="ne30np4" >atm/cam/chem/trop_mam/atmsrf_ne30np4_110920.nc</drydep_srf_file>
<drydep_srf_file hgrid="ne60np4" >atm/cam/chem/trop_mam/atmsrf_ne60np4_110920.nc</drydep_srf_file>
<drydep_srf_file hgrid="ne120np4">atm/cam/chem/trop_mam/atmsrf_ne120np4_110920.nc</drydep_srf_file>
<drydep_srf_file hgrid="ne240np4">atm/cam/chem/trop_mam/atmsrf_ne240np4_110920.nc</drydep_srf_file>
<drydep_srf_file hgrid="ne0np4_arm_x8v3_lowcon">atm/cam/chem/trop_mam/atmsrf_armx8v3.nc</drydep_srf_file>
<drydep_srf_file hgrid="ne0np4_conus_x4v1_lowcon">atm/cam/chem/trop_mam/atmsrf_conusx4v1.nc</drydep_srf_file>
<drydep_srf_file hgrid="ne0np4_svalbard_x8v1_lowcon">atm/cam/chem/trop_mam/atmsrf_svalbardx8v1.nc</drydep_srf_file>
<drydep_srf_file hgrid="ne0np4_sooberingoa_x4x8v1_lowcon">atm/cam/chem/trop_mam/atmsrf_sooberingoax4x8v1.nc</drydep_srf_file>

<!-- depvel data -->
<depvel_file    >atm/cam/chem/trop_mozart/dvel/depvel_monthly.nc</depvel_file>
<depvel_lnd_file>atm/cam/chem/trop_mozart/dvel/regrid_vegetation.nc</depvel_lnd_file>
<clim_soilw_file>atm/cam/chem/trop_mozart/dvel/clim_soilw.nc</clim_soilw_file>
<season_wes_file>atm/cam/chem/trop_mozart/dvel/season_wes.nc</season_wes_file>

<!-- photolysis inputs -->
<xs_coef_file>atm/waccm/phot/effxstex.txt</xs_coef_file>
<tuv_xsect_file>atm/cam/chem/trop_mozart/phot/tuv_xsect.nc</tuv_xsect_file>
<o2_xsect_file>atm/cam/chem/trop_mozart/phot/o2src.nc</o2_xsect_file>
<xs_short_file>atm/waccm/phot/xs_short_jpl10_c130206.nc</xs_short_file>
<xs_long_file >atm/waccm/phot/temp_prs_GT200nm_JPL10_c130206.nc</xs_long_file>
<xs_short_file chem="trop_mam3">atm/waccm/phot/xs_short_jpl06_c080930.nc</xs_short_file>
<xs_long_file  chem="trop_mam3">atm/waccm/phot/temp_prs_GT200nm_jpl06_c080930.nc</xs_long_file>
<rsf_file                     >atm/waccm/phot/RSF_GT200nm_v3.0_c080811.nc</rsf_file>
<rsf_file     chem="trop_mam3">atm/waccm/phot/RSF_GT200nm_v3.0_c080416.nc</rsf_file>
<rsf_file     chem="trop_mam4">atm/waccm/phot/RSF_GT200nm_v3.0_c080416.nc</rsf_file>
<exo_coldens_file>atm/cam/chem/trop_mozart/phot/exo_coldens.nc</exo_coldens_file>

<!-- WACCM Upper boundary conditions -->
<tgcm_ubc_file>atm/waccm/ub/tgcm_ubc_1993_c100204.nc</tgcm_ubc_file>
<snoe_ubc_file>atm/waccm/ub/snoe_eof.nc</snoe_ubc_file>

<!-- Boundary data for Tropopheric Chemistry -->
<fstrat_file    >atm/cam/chem/trop_mozart/ub/ubvals_b40.20th.track1_1996-2005_c110315.nc</fstrat_file>
<linoz_data_path>atm/cam/chem/trop_mozart/ub</linoz_data_path>
<linoz_data_file>linoz2004_2006jpl_c081216.nc</linoz_data_file>
<chlorine_loading_file>atm/cam/chem/trop_mozart/ub/EESC_1850-2100_c090603.nc</chlorine_loading_file>

<!-- Fossil fuel carbon aerosol surface emissions-->
  <!-- standard 4 species carbon --> 
<caer_emis          hgrid="64x128"  >atm/cam/rad/carbon_penner_cooke_doubled_64x128_c021120.nc</caer_emis>
<caer_emis          hgrid="32x64"   >atm/cam/rad/carbon_penner_cooke_doubled_32x64_c021120.nc</caer_emis>
<caer_emis dyn="fv" hgrid="4x5"     >atm/cam/rad/carbon_penner_cooke_doubled_4x5_c021120.nc</caer_emis>
  <!-- 'alternative' 16 species carbon from Tami Bond. --> 
<caer_emis          hgrid="64x128" nspecies="16" >atm/cam/rad/ftbc-btbc-oct03-64x128_c050929.nc</caer_emis>


<!-- soil erodibility factors -->
<soil_erod_file                  >atm/cam/dst/dst_1.9x2.5_c090203.nc</soil_erod_file>
<!-- Maintain FV 1-deg version since production model tuned with it. -->
<soil_erod_file  hgrid="0.9x1.25">atm/cam/dst/dst_0.9x1.25_c100121.nc</soil_erod_file>
<!-- Use some special files at low resolutions for backwards compatibility only -->
<soil_erod_file  hgrid="4x5"     >atm/cam/dst/dst_4x5_c090203.nc</soil_erod_file>
<soil_erod_file  hgrid="10x15"   >atm/cam/dst/dst_10x15_c090203.nc</soil_erod_file>
<soil_erod_file  hgrid="8x16"    >atm/cam/dst/dst_8x16_c090203.nc</soil_erod_file>
<soil_erod_file  hgrid="32x64"   >atm/cam/dst/dst_32x64_c090203.nc</soil_erod_file>
<soil_erod_file  hgrid="48x96"   >atm/cam/dst/dst_48x96_c090203.nc</soil_erod_file>
<soil_erod_file  hgrid="64x128"  >atm/cam/dst/dst_64x128_c090203.nc</soil_erod_file>
<soil_erod_file  hgrid="128x256" >atm/cam/dst/dst_128x256_c090203.nc</soil_erod_file>


<!-- Turbulent Mountain Stress -->
<do_tms                                                     > .false. </do_tms>
<do_tms    hgrid="48x96"                                    > .true.  </do_tms>
<do_tms                   chem="waccm_mozart"               > .true.  </do_tms>
<do_tms                   chem="waccm_mozart_sulfur"        > .true.  </do_tms>
<do_tms                   chem="waccm_ghg"                  > .true.  </do_tms>
<do_tms                                       phys="cam5"   > .true.  </do_tms>

<tms_z0fac                                                  > 0.075D0 </tms_z0fac>
<tms_z0fac hgrid="48x96"                                    > 0.100D0 </tms_z0fac>
<tms_z0fac                chem="waccm_mozart"               > 0.100D0 </tms_z0fac>
<tms_z0fac                chem="waccm_mozart_sulfur"        > 0.100D0 </tms_z0fac>
<tms_z0fac                chem="waccm_ghg"                  > 0.100D0 </tms_z0fac>

<tms_orocnst                                                > 1.0D0   </tms_orocnst>

<!-- Implicit Turbulent Surface Stress -->
<do_iss                 > .false. </do_iss>
<do_iss phys="cam5"      > .true.  </do_iss>

<!-- Use convective water in radiation calculation -->
<conv_water_in_rad                 > 0 </conv_water_in_rad>
<conv_water_in_rad phys="cam5"      > 1 </conv_water_in_rad>

<!-- CLUBB_SGS -->
<do_clubb_sgs                > .false. </do_clubb_sgs>
<do_clubb_sgs  clubb_sgs="1" > .true.  </do_clubb_sgs>


<!-- CLUBB_history -->
<clubb_history               > .false. </clubb_history>
<clubb_rad_history           > .false. </clubb_rad_history>


<!-- Microphysics scheme -->
<microp_scheme microphys="rk">RK</microp_scheme>
<microp_scheme microphys="mg1">MG</microp_scheme>
<microp_scheme microphys="mg1.5">MG</microp_scheme>

<micro_mg_version microphys="mg1">1</micro_mg_version>
<micro_mg_sub_version microphys="mg1">0</micro_mg_sub_version>

<micro_mg_version microphys="mg1.5">1</micro_mg_version>
<micro_mg_sub_version microphys="mg1.5">5</micro_mg_sub_version>

<microp_uniform>.false.</microp_uniform>
<!-- BSINGH - Added flags for regenration and liq cld frac bug fixes    -->
<regen_fix             >.false.</regen_fix>
<liqcf_fix             >.false.</liqcf_fix>
<!-- BSINGH - Ends    -->

<micro_mg_dcs                                     > 400.0D-6 </micro_mg_dcs>
<micro_mg_dcs     phys="cam5" microphys="mg1"     > 400.0D-6 </micro_mg_dcs>
<micro_mg_dcs     phys="cam5" microphys="mg1.5"   > 250.0D-6 </micro_mg_dcs>

<!-- Macrophysics scheme -->
<macrop_scheme                       >none</macrop_scheme>
<macrop_scheme macrophys="rk"        >rk</macrop_scheme>
<macrop_scheme macrophys="park"      >park</macrop_scheme>
<macrop_scheme macrophys="clubb_sgs" >CLUBB_SGS</macrop_scheme>

<!-- Vertical limit on troposphere cloud physics -->

<trop_cloud_top_press>      1.D2 </trop_cloud_top_press>

<!-- Vertical limit for modal aerosol processes -->

<clim_modal_aero_top_press> 1.D-4 </clim_modal_aero_top_press>

<!-- Scaling eddy diffusivities -->
  <!-- NOTE: the kv and eddy values are alternate ways of trying to -->
  <!-- limit high diffusivities with diag_TKE. -->
<kv_top_pressure                      >0.D0</kv_top_pressure>

<kv_top_scale                            >1.D0</kv_top_scale>
<kv_top_scale phys="cam5" waccm_phys="1" >0.D0</kv_top_scale>

<kv_freetrop_scale                    >1.D0</kv_freetrop_scale>

<eddy_lbulk_max                       >40.D3</eddy_lbulk_max>

<eddy_leng_max                            >40.D3</eddy_leng_max>
<eddy_leng_max carma="cirrus"             >30.D0</eddy_leng_max>
<eddy_leng_max phys="cam5" waccm_phys="1" >100.D0</eddy_leng_max>

<eddy_max_bot_pressure                            >100.D3</eddy_max_bot_pressure>
<eddy_max_bot_pressure phys="cam5" waccm_phys="1" >100.D0</eddy_max_bot_pressure>

<diff_cnsrv_mass_check                > .false. </diff_cnsrv_mass_check>

<!-- Molecular diffusion limits -->

<do_molec_press> 0.1D0 </do_molec_press>
<molec_diff_bot_press> 50.D0 </molec_diff_bot_press>

<!-- dust emission tuning factor -->
<dust_emis_fact                                                         >2.76D0</dust_emis_fact>
<dust_emis_fact                                         chem="trop_bam"	>4.2D0 </dust_emis_fact>
<dust_emis_fact                            phys="cam5"                  >0.35D0</dust_emis_fact>
<dust_emis_fact          hgrid="0.47x0.63" phys="cam5"                  >0.45D0</dust_emis_fact>
<dust_emis_fact          hgrid="0.23x0.31" phys="cam5"                  >0.45D0</dust_emis_fact>

<dust_emis_fact dyn="se"                   phys="cam5"                  >0.55D0</dust_emis_fact>
<dust_emis_fact dyn="fv"                   phys="cam5" clubb_sgs="1"    >0.13D0</dust_emis_fact>


<!-- BSINGH - Sea Salt tuning option for scavenging mods by PNNL -->
<ssalt_tuning>.false.</ssalt_tuning>

<!-- BSINGH - convective transport scheme options by PNNL -->
<convproc_do_aer         >.false.</convproc_do_aer>
<convproc_method_activate>2</convproc_method_activate>
<convproc_do_gas         >.false.</convproc_do_gas>

<!-- BSINGH - wet deposition option by PNNL -->
<resus_fix>.false.</resus_fix>
<!-- BSINGH - Ends -->

<<<<<<< HEAD

=======
>>>>>>> c26945e9
<!-- in-cloud scav for cloud-borne aerosol tuning factor -->
<sol_facti_cloud_borne                 >1.0D0</sol_facti_cloud_borne>
<sol_facti_cloud_borne clubb_sgs="1"   >0.6D0</sol_facti_cloud_borne>
<!-- BSINGH - wet scavenging tuning option by PNNL -->
<sscav_tuning>.false.</sscav_tuning>

<!-- BSINGH - ice nucleation option by PNNL -->
<demott_ice_nuc>.false.</demott_ice_nuc>


<!-- sub-column switches for physics packages -->
<use_subcol_microp>.false.</use_subcol_microp>
<subcol_scheme    >off    </subcol_scheme>

<!-- sub-column tstcp switches for testing purposes -->
<subcol_tstcp_noAvg  >.false.</subcol_tstcp_noAvg>
<subcol_tstcp_filter >.false.</subcol_tstcp_filter>
<subcol_tstcp_weight >.false.</subcol_tstcp_weight>
<subcol_tstcp_perturb>.false.</subcol_tstcp_perturb>

<!-- sub-column vamp switches  -->
<subcol_vamp_ctyp  > 3 </subcol_vamp_ctyp>
<subcol_vamp_otyp  > 1 </subcol_vamp_otyp>
<subcol_vamp_nsubc > 10 </subcol_vamp_nsubc>

<!-- sub-column SILHS switches -->
<subcol_silhs_weight >.true.</subcol_silhs_weight>
<subcol_silhs_numsubcol >4</subcol_silhs_numsubcol>

<!-- Deep convection scheme -->
<deep_scheme>ZM</deep_scheme>

<!-- PBL scheme -->
<eddy_scheme pbl="uw"             >diag_TKE </eddy_scheme>
<eddy_scheme pbl="hb"             >HB       </eddy_scheme>
<eddy_scheme pbl="hbr"            >HBR      </eddy_scheme>
<eddy_scheme pbl="clubb_sgs"      >CLUBB_SGS</eddy_scheme>

<shallow_scheme pbl="uw"          >UW       </shallow_scheme>
<shallow_scheme pbl="hb"          >Hack     </shallow_scheme>
<shallow_scheme pbl="hbr"         >Hack     </shallow_scheme>
<shallow_scheme pbl="clubb_sgs"   >CLUBB_SGS</shallow_scheme>

<!-- Surface flux averaging -->
<srf_flux_avg eddy_scheme="HB"       >0</srf_flux_avg>
<srf_flux_avg eddy_scheme="HBR"      >0</srf_flux_avg>
<srf_flux_avg eddy_scheme="diag_TKE" >0</srf_flux_avg>
<srf_flux_avg eddy_scheme="CLUBB_SGS">0</srf_flux_avg>

<!-- Cloud fraction -->
<cldfrc_freeze_dry             >.true.</cldfrc_freeze_dry>

<cldfrc_ice            >.false.</cldfrc_ice>
<cldfrc_ice phys="cam5" >.true.</cldfrc_ice>

<cldfrc_rhminl                                                        > 0.900D0 </cldfrc_rhminl>
<cldfrc_rhminl                   phys="cam5" carma="cirrus"           > 0.910D0 </cldfrc_rhminl>
<cldfrc_rhminl                   phys="cam5"                          > 0.8975D0 </cldfrc_rhminl>
<cldfrc_rhminl hgrid="1.9x2.5"   phys="cam5" microphys="mg1.5"        > 0.9125D0 </cldfrc_rhminl>
<cldfrc_rhminl hgrid="1.9x2.5"   phys="cam5"                          > 0.8875D0 </cldfrc_rhminl>

<cldfrc_rhminl hgrid="1.9x2.5"   phys="cam4"                          > 0.910D0 </cldfrc_rhminl>
<cldfrc_rhminl hgrid="0.9x1.25"  phys="cam4"                          > 0.920D0 </cldfrc_rhminl>
<cldfrc_rhminl hgrid="0.47x0.63" phys="cam4"                          > 0.920D0 </cldfrc_rhminl>
<cldfrc_rhminl hgrid="0.47x0.63" phys="cam4" ocn="docn"               > 0.913D0 </cldfrc_rhminl>
<cldfrc_rhminl hgrid="512x1024"  phys="cam4"                          > 0.903D0 </cldfrc_rhminl>
<cldfrc_rhminl hgrid="128x256"   phys="cam4"                          > 0.905D0 </cldfrc_rhminl>
<cldfrc_rhminl hgrid="48x96"     phys="cam4"                          > 0.880D0 </cldfrc_rhminl>
<cldfrc_rhminl dyn="se"       phys="cam4"                             > 0.910D0 </cldfrc_rhminl>


<cldfrc_rhminl_adj_land                                               > 0.100D0 </cldfrc_rhminl_adj_land>
<cldfrc_rhminl_adj_land                      carma="cirrus"           > 0.000D0 </cldfrc_rhminl_adj_land>

<cldfrc_rhminh                                                        > 0.800D0 </cldfrc_rhminh>
<cldfrc_rhminh hgrid="0.23x0.31" phys="cam4"                          > 0.770D0 </cldfrc_rhminh>
<cldfrc_rhminh hgrid="0.47x0.63" phys="cam4"                          > 0.700D0 </cldfrc_rhminh>
<cldfrc_rhminh hgrid="0.9x1.25"  phys="cam4"                          > 0.770D0 </cldfrc_rhminh>
<cldfrc_rhminh hgrid="48x96"     phys="cam4"                          > 0.500D0 </cldfrc_rhminh>
<cldfrc_rhminh hgrid="4x5"       phys="cam4" chem="waccm_mozart"      > 0.900D0 </cldfrc_rhminh>
<cldfrc_rhminh hgrid="4x5"       phys="cam4" chem="waccm_mozart_sulfur"> 0.900D0 </cldfrc_rhminh>
<cldfrc_rhminh hgrid="4x5"       phys="cam4" chem="waccm_ghg"         > 0.900D0 </cldfrc_rhminh>
<cldfrc_rhminh hgrid="10x15"     phys="cam4" chem="waccm_mozart"      > 0.900D0 </cldfrc_rhminh>
<cldfrc_rhminh hgrid="10x15"     phys="cam4" chem="waccm_mozart_sulfur"> 0.900D0 </cldfrc_rhminh>
<cldfrc_rhminh hgrid="10x15"     phys="cam4" chem="waccm_ghg"         > 0.900D0 </cldfrc_rhminh>
<cldfrc_rhminh hgrid="128x256"                                        > 0.680D0 </cldfrc_rhminh>
<cldfrc_rhminh hgrid="128x256"                                        > 0.680D0 </cldfrc_rhminh>
<cldfrc_rhminh hgrid="512x1024"                                       > 0.650D0 </cldfrc_rhminh>


<cldfrc_sh1                                                           > 0.07D0 </cldfrc_sh1>
<cldfrc_sh1 dyn="fv"                                                  > 0.04D0 </cldfrc_sh1>
<cldfrc_sh1 dyn="fv"     hgrid="0.47x0.63"  phys="cam4"               > 0.10D0 </cldfrc_sh1>
<cldfrc_sh1 dyn="se"                                               > 0.04D0 </cldfrc_sh1>

<cldfrc_sh2                                                           > 500.0D0 </cldfrc_sh2>

<cldfrc_dp1                                                           > 0.14D0 </cldfrc_dp1>
<cldfrc_dp1             phys="cam5"                                   > 0.10D0 </cldfrc_dp1>
<cldfrc_dp1 dyn="fv"    phys="cam4"                                   > 0.10D0 </cldfrc_dp1>
<cldfrc_dp1 dyn="se" phys="cam4"                                      > 0.10D0 </cldfrc_dp1>
<cldfrc_dp2                                                           > 500.0D0 </cldfrc_dp2>
<cldfrc_dp2          phys="cam5"                                      > 500.0D0 </cldfrc_dp2>

<cldfrc_premit                                                        > 75000.0D0 </cldfrc_premit>
<cldfrc_premit dyn="fv"  hgrid="0.23x0.31"                            > 25000.0D0 </cldfrc_premit>
<cldfrc_premit dyn="fv"  hgrid="0.47x0.63"                            > 25000.0D0 </cldfrc_premit>
<cldfrc_premit dyn="fv"  hgrid="0.5x0.625"                            > 25000.0D0 </cldfrc_premit>
<cldfrc_premit dyn="eul" hgrid="128x256"                              > 25000.0D0 </cldfrc_premit>
<cldfrc_premit dyn="eul" hgrid="256x512"                              > 25000.0D0 </cldfrc_premit>
<cldfrc_premit dyn="eul" hgrid="512x1024"                             > 25000.0D0 </cldfrc_premit>
<cldfrc_premit dyn="se"                                            > 25000.0D0 </cldfrc_premit>
<cldfrc_premit                                      pbl="uw"          > 40000.0D0 </cldfrc_premit>
<cldfrc_premit dyn="fv"  hgrid="0.23x0.31"          pbl="uw"          > 40000.0D0 </cldfrc_premit>
<cldfrc_premit dyn="fv"  hgrid="0.47x0.63"          pbl="uw"          > 40000.0D0 </cldfrc_premit>
<cldfrc_premit dyn="fv"  hgrid="0.5x0.625"          pbl="uw"          > 40000.0D0 </cldfrc_premit>
<cldfrc_premit dyn="eul" hgrid="128x256"            pbl="uw"          > 40000.0D0 </cldfrc_premit>
<cldfrc_premit dyn="eul" hgrid="256x512"            pbl="uw"          > 40000.0D0 </cldfrc_premit>
<cldfrc_premit dyn="eul" hgrid="512x1024"           pbl="uw"          > 40000.0D0 </cldfrc_premit>
<cldfrc_premit dyn="se"                          pbl="uw"          > 40000.0D0 </cldfrc_premit>

<cldfrc_premib              > 750.0D2 </cldfrc_premib>
<cldfrc_premib  phys="cam5" > 700.0D2 </cldfrc_premib>

<cldfrc_iceopt                             > 1 </cldfrc_iceopt>
<cldfrc_iceopt  phys="cam5"                > 5 </cldfrc_iceopt>
<cldfrc_iceopt  phys="cam4" carma="cirrus" > 4 </cldfrc_iceopt>
<cldfrc_iceopt  phys="cam5" carma="cirrus" > 4 </cldfrc_iceopt>

<cldfrc_icecrit                            > 0.95D0 </cldfrc_icecrit>
<cldfrc_icecrit phys="cam5"                > 0.93D0 </cldfrc_icecrit>
<cldfrc_icecrit             carma="cirrus" > 0.70D0 </cldfrc_icecrit>
<cldfrc_icecrit phys="cam5" carma="cirrus" > 0.70D0 </cldfrc_icecrit>

<!-- Cldwat -->
<cldwat_icritc                                                        >  5.0e-6  </cldwat_icritc>
<cldwat_icritc  dyn="fv"                                              >  9.5e-6  </cldwat_icritc>
<cldwat_icritc  dyn="fv"  hgrid="0.23x0.31"                           > 45.0e-6  </cldwat_icritc>
<cldwat_icritc  dyn="fv"  hgrid="0.47x0.63"                           > 45.0e-6  </cldwat_icritc>
<cldwat_icritc  dyn="fv"  hgrid="0.5x0.625"                           > 45.0e-6  </cldwat_icritc>
<cldwat_icritc  dyn="fv"  hgrid="0.9x1.25"                            > 18.0e-6  </cldwat_icritc>
<cldwat_icritc  dyn="fv"  hgrid="1x1.25"                              > 18.0e-6  </cldwat_icritc>
<cldwat_icritc  dyn="fv"  hgrid="1.9x2.5"                             >  9.5e-6  </cldwat_icritc>
<cldwat_icritc  dyn="fv"  hgrid="2x2.5"                               >  9.5e-6  </cldwat_icritc>
<cldwat_icritc  hgrid="512x1024"                                      > 30.0e-6  </cldwat_icritc>
<cldwat_icritc  hgrid="256x512"                                       > 20.0e-6  </cldwat_icritc>
<cldwat_icritc  hgrid="128x256"                                       > 16.0e-6  </cldwat_icritc>
<cldwat_icritc  hgrid="48x96"                                         >  1.0e-6  </cldwat_icritc>
<cldwat_icritc  dyn="se"                                           > 18.0e-6  </cldwat_icritc>

<cldwat_icritw                                                        >  4.0e-4  </cldwat_icritw>
<cldwat_icritw  dyn="fv"                                              >  2.0e-4  </cldwat_icritw>
<cldwat_icritw  dyn="fv"  hgrid="0.47x0.63"   phys="cam4"             >  2.0e-6  </cldwat_icritw>
<cldwat_icritw  dyn="se"                                           >  2.0e-4  </cldwat_icritw>

<cldwat_conke                                                        >  10.0e-6 </cldwat_conke>
<cldwat_conke dyn="fv"                                               >  5.0e-6  </cldwat_conke>
<cldwat_conke dyn="eul"  hgrid="512x1024"                            >  5.0e-6  </cldwat_conke>
<cldwat_conke dyn="eul"  hgrid="256x512"                             >  5.0e-6  </cldwat_conke>
<cldwat_conke dyn="eul"  hgrid="128x256"                             >  5.0e-6  </cldwat_conke>
<cldwat_conke dyn="se"                                            >  5.0e-6  </cldwat_conke>

<cldwat_r3lcrit                                                      >  10.0e-6  </cldwat_r3lcrit>
<cldwat_r3lcrit  hgrid="48x96"                                       >   1.0e-6  </cldwat_r3lcrit>

<!-- hkconv Moist Convection -->
<hkconv_cmftau> 1800.0D0 </hkconv_cmftau>
<hkconv_c0 dyn="fv"                                                >  1.0e-4 </hkconv_c0>
<hkconv_c0 dyn="fv"   hgrid="0.23x0.31"                            >  5.0e-5 </hkconv_c0>
<hkconv_c0 dyn="fv"   hgrid="0.47x0.63"                            >  5.0e-5 </hkconv_c0>
<hkconv_c0 dyn="fv"   hgrid="0.5x0.625"                            >  5.0e-5 </hkconv_c0>
<hkconv_c0 dyn="fv"   hgrid="4x5"                                  >  2.0e-4 </hkconv_c0>

<hkconv_c0                                                         >  2.0e-4 </hkconv_c0>
<hkconv_c0   hgrid="512x1024"                                      >  1.0e-5 </hkconv_c0>
<hkconv_c0   hgrid="256x512"                                       >  1.0e-5 </hkconv_c0>
<hkconv_c0   hgrid="48x96"                                         >  1.0e-4 </hkconv_c0>
<hkconv_c0   hgrid="128x256"                                       >  1.0e-4 </hkconv_c0>
<hkconv_c0   dyn="se"                                           >  1.0e-4 </hkconv_c0>

<!-- uwshcu Moist Convection -->
<uwshcu_rpen                                                       >  10.0 </uwshcu_rpen>
<uwshcu_rpen hgrid="1.9x2.5"                                       >   5.0 </uwshcu_rpen>
<uwshcu_rpen hgrid="1.9x2.5"  microphys="mg1.5"                    >  10.0 </uwshcu_rpen>

<uwshcu_rpen dyn="se"                                           >   5.0 </uwshcu_rpen>

<!-- zm conv -->
<zmconv_c0_lnd                                                        > 0.0030D0 </zmconv_c0_lnd>
<zmconv_c0_lnd                                    phys="cam5"         > 0.0059D0 </zmconv_c0_lnd>
<zmconv_c0_lnd                   hgrid="ne120np4" phys="cam5"         > 0.0035D0 </zmconv_c0_lnd>
<zmconv_c0_lnd  dyn="fv"                          phys="cam4"         > 0.0035D0 </zmconv_c0_lnd>
<zmconv_c0_lnd  dyn="se"                       phys="cam4"         > 0.0035D0 </zmconv_c0_lnd>
<zmconv_c0_lnd                   hgrid="48x96"    phys="cam4"         > 0.0020D0 </zmconv_c0_lnd>
<zmconv_c0_lnd                   hgrid="128x256"  phys="cam4"         > 0.0040D0 </zmconv_c0_lnd>
<zmconv_c0_lnd                   hgrid="256x512"  phys="cam4"         > 0.0040D0 </zmconv_c0_lnd>
<zmconv_c0_lnd                   hgrid="512x1024" phys="cam4"         > 0.0040D0 </zmconv_c0_lnd>

<zmconv_c0_ocn                                                        > 0.0030D0 </zmconv_c0_ocn>
<zmconv_c0_ocn                                    phys="cam5"         > 0.0450D0 </zmconv_c0_ocn>
<zmconv_c0_ocn                   hgrid="ne120np4" phys="cam5"         > 0.0035D0 </zmconv_c0_ocn>
<zmconv_c0_ocn  dyn="fv"                          phys="cam4"         > 0.0035D0 </zmconv_c0_ocn>
<zmconv_c0_ocn  dyn="se"                       phys="cam4"         > 0.0035D0 </zmconv_c0_ocn>
<zmconv_c0_ocn                   hgrid="48x96"    phys="cam4"         > 0.0020D0 </zmconv_c0_ocn>
<zmconv_c0_ocn                   hgrid="128x256"  phys="cam4"         > 0.0040D0 </zmconv_c0_ocn>
<zmconv_c0_ocn                   hgrid="256x512"  phys="cam4"         > 0.0040D0 </zmconv_c0_ocn>
<zmconv_c0_ocn                   hgrid="512x1024" phys="cam4"         > 0.0040D0 </zmconv_c0_ocn>

<zmconv_tau			                                                      > 3600</zmconv_tau>

<zmconv_ke                                                            > 3.0E-6 </zmconv_ke>
<zmconv_ke      dyn="fv"                                              > 1.0E-6 </zmconv_ke>
<zmconv_ke      dyn="se"                                           > 1.0E-6 </zmconv_ke>
<zmconv_ke                       hgrid="128x256"                      > 1.0E-6 </zmconv_ke>
<zmconv_ke                       hgrid="256x512"                      > 1.0E-6 </zmconv_ke>
<zmconv_ke                       hgrid="512x1024"                     > 1.0E-6 </zmconv_ke>


<!-- Cloud sedimentation -->

<cldsed_ice_stokes_fac                                    > 1.0D0 </cldsed_ice_stokes_fac>
<cldsed_ice_stokes_fac waccm_phys="1"                     > 0.5D0 </cldsed_ice_stokes_fac>
<cldsed_ice_stokes_fac hgrid="1.9x2.5"   phys="cam4"      > 0.5D0 </cldsed_ice_stokes_fac>


<!-- Gravity wave drag parameters -->
<fcrit2              >1.0</fcrit2>

<!-- FV dycore -->
<fft_flt phys="cam3"  >0</fft_flt>
<fft_flt              >1</fft_flt>

<div24del2flag                              > 2</div24del2flag>
<div24del2flag                   phys="cam5"> 4</div24del2flag>
<div24del2flag hgrid="0.23x0.31" phys="cam4">42</div24del2flag>
<div24del2flag hgrid="0.47x0.63" phys="cam4">42</div24del2flag>
<div24del2flag hgrid="0.23x0.31" phys="cam5">42</div24del2flag>
<div24del2flag hgrid="0.47x0.63" phys="cam5">42</div24del2flag>

<nspltvrm                  >1</nspltvrm>
<nspltvrm hgrid="0.9x1.25" >2</nspltvrm>
<nspltvrm hgrid="0.47x0.63">2</nspltvrm>
<nspltvrm hgrid="0.23x0.31">2</nspltvrm>
<nspltvrm    waccm_phys="1">2</nspltvrm>
<nspltrac    waccm_phys="1">2</nspltrac>

<nsplit      waccm_phys="1">8</nsplit>

<del2coef                >3.e+5</del2coef>

<filtcw                  >0</filtcw>
<filtcw hgrid="0.23x0.31">1</filtcw>

<!--for subcycling spectral-->
<eul_nsplit dyn="eul"> 1 </eul_nsplit>
<eul_nsplit dyn="eul" hgrid="512x1024"> 12 </eul_nsplit>

<!-- iop dataset for SCAM mode -->
<iopfile dyn="eul">atm/cam/scam/iop/ARM95_4scam.nc</iopfile>

<!-- physics loadbalance -->
<phys_loadbalance dyn="se"> 0 </phys_loadbalance>
<phys_loadbalance dyn="eul"> 3 </phys_loadbalance>

<!-- Control output to history file(s) -->
<history_amwg>                 .true.   </history_amwg>
<history_vdiag>                .false.  </history_vdiag>
<history_aerosol>              .false.  </history_aerosol>
<history_aero_optics>          .false.  </history_aero_optics>
<history_eddy>                 .false.  </history_eddy>
<history_budget>               .false.  </history_budget>
<history_waccm>                .false.  </history_waccm>
<history_waccm waccm_phys="1"> .true.   </history_waccm>

<!-- BSINGH - ndrop.F90 "repeated g1 equation" bug fix flag -->
<fix_g1_err_ndrop>             .false.  </fix_g1_err_ndrop>


<!-- ================================================================== -->
<!-- Defaults for SE                                                    -->
<!-- ================================================================== -->

<se_partmethod> 4 </se_partmethod>
<se_topology> "cube" </se_topology>
<statefreq> 480 </statefreq>
<integration> "explicit" </integration>

<mesh_file>/dev/null</mesh_file>
<mesh_file hgrid="ne0np4_arm_x8v3_lowcon"  >atm/cam/inic/homme/arm_x8v3_lowcon.g</mesh_file>
<mesh_file hgrid="ne0np4_conus_x4v1_lowcon"  >atm/cam/inic/homme/conusx4v1.g</mesh_file>
<mesh_file hgrid="ne0np4_svalbard_x8v1_lowcon"  >atm/cam/inic/homme/svalbardx8v1.g</mesh_file>
<mesh_file hgrid="ne0np4_sooberingoa_x4x8v1_lowcon"  >atm/cam/inic/homme/sooberingoax4x8v1.g</mesh_file>

<nu_top> 2.5e5 </nu_top>
<nu_top hgrid="ne240np4"> 1.0e5 </nu_top>

<nu>                   1.0e15 </nu>
<nu hgrid="ne11np4" >  2.0e16 </nu>
<nu hgrid="ne16np4" >  7.0e15 </nu>
<nu hgrid="ne30np4" >  1.0e15 </nu>
<nu hgrid="ne60np4" >  1.0e14 </nu>
<nu hgrid="ne120np4">  1.0e13 </nu>
<nu hgrid="ne240np4">  1.1e12 </nu>
<nu hgrid="ne0np4_arm_x8v3_lowcon"  > 8.0e-8</nu>
<nu hgrid="ne0np4_conus_x4v1_lowcon"  > 8.0e-8</nu>
<nu hgrid="ne0np4_svalbard_x8v1_lowcon"  > 8.0e-8</nu>
<nu hgrid="ne0np4_sooberingoa_x4x8v1_lowcon"  > 8.0e-8</nu>



<!-- This will set nu_q to nu internally. -->
<nu_q> -1.0 </nu_q>

<nu_p>                   1.0e15 </nu_p>
<nu_p hgrid="ne11np4" >  2.0e16 </nu_p>
<nu_p hgrid="ne16np4" >  7.0e15 </nu_p>
<nu_p hgrid="ne30np4" >  1.0e15 </nu_p>
<nu_p hgrid="ne60np4" >  1.0e14 </nu_p>
<nu_p hgrid="ne120np4">  1.0e13 </nu_p>
<nu_p hgrid="ne240np4">  1.1e12 </nu_p>
<nu_p hgrid="ne0np4_arm_x8v3_lowcon"  > 8.0e-8</nu_p>
<nu_p hgrid="ne0np4_conus_x4v1_lowcon"  > 8.0e-8</nu_p>
<nu_p hgrid="ne0np4_svalbard_x8v1_lowcon"  > 8.0e-8</nu_p>
<nu_p hgrid="ne0np4_sooberingoa_x4x8v1_lowcon"  > 8.0e-8</nu_p>


<nu_div>                   2.5e15 </nu_div>
<nu_div hgrid="ne11np4" >  5.0e16 </nu_div>
<nu_div hgrid="ne16np4" > 15.5e15 </nu_div>
<nu_div hgrid="ne30np4" >  2.5e15 </nu_div>
<nu_div hgrid="ne60np4" >  2.5e14 </nu_div>
<nu_div hgrid="ne120np4">  2.5e13 </nu_div>
<nu_div hgrid="ne240np4">  2.5e12 </nu_div>
<nu_div hgrid="ne0np4_arm_x8v3_lowcon"  > 20.0e-8</nu_div>
<nu_div hgrid="ne0np4_conus_x4v1_lowcon"  > 20.0e-8</nu_div>
<nu_div hgrid="ne0np4_svalbard_x8v1_lowcon"  > 20.0e-8</nu_div>
<nu_div hgrid="ne0np4_sooberingoa_x4x8v1_lowcon"  > 20.0e-8</nu_div>

<hypervis_order >     2 </hypervis_order>

<hypervis_subcycle>                   3 </hypervis_subcycle>
<hypervis_subcycle hgrid="ne11np4" >  3 </hypervis_subcycle>
<hypervis_subcycle hgrid="ne16np4" >  3 </hypervis_subcycle>
<hypervis_subcycle hgrid="ne30np4" >  3 </hypervis_subcycle>
<hypervis_subcycle hgrid="ne60np4" >  4 </hypervis_subcycle>
<hypervis_subcycle hgrid="ne120np4">  4 </hypervis_subcycle>
<hypervis_subcycle hgrid="ne240np4">  4 </hypervis_subcycle>
<hypervis_subcycle dyn="se" waccm_phys="1">  1 </hypervis_subcycle>
<hypervis_subcycle hgrid="ne0np4_arm_x8v3_lowcon"  > 8 </hypervis_subcycle>
<hypervis_subcycle hgrid="ne0np4_conus_x4v1_lowcon"  > 7 </hypervis_subcycle>
<hypervis_subcycle hgrid="ne0np4_svalbard_x8v1_lowcon"  > 8 </hypervis_subcycle>
<hypervis_subcycle hgrid="ne0np4_sooberingoa_x4x8v1_lowcon"  > 8 </hypervis_subcycle>

<hypervis_subcycle_q> 1 </hypervis_subcycle_q>

<tstep_type > 5 </tstep_type>

<qsplit > 1 </qsplit>

<rsplit >                  3 </rsplit>
<rsplit hgrid="ne11np4" >  2 </rsplit>
<rsplit hgrid="ne16np4" >  3 </rsplit>
<rsplit hgrid="ne30np4" >  3 </rsplit>
<rsplit hgrid="ne60np4" >  3 </rsplit>
<rsplit hgrid="ne120np4">  3 </rsplit>
<rsplit hgrid="ne240np4">  3 </rsplit>

<se_nsplit>                   2 </se_nsplit>
<se_nsplit hgrid="ne11np4" >  1 </se_nsplit>
<se_nsplit hgrid="ne16np4" >  1 </se_nsplit>
<se_nsplit hgrid="ne30np4" >  2 </se_nsplit>
<se_nsplit hgrid="ne60np4" >  4 </se_nsplit>
<se_nsplit hgrid="ne120np4">  4 </se_nsplit>
<se_nsplit hgrid="ne240np4">  5 </se_nsplit>
<se_nsplit hgrid="ne0np4_arm_x8v3_lowcon"  > 5 </se_nsplit>
<se_nsplit hgrid="ne0np4_conus_x4v1_lowcon"  > 4 </se_nsplit>
<se_nsplit hgrid="ne0np4_svalbard_x8v1_lowcon"  > 5 </se_nsplit>
<se_nsplit hgrid="ne0np4_sooberingoa_x4x8v1_lowcon"  > 5 </se_nsplit>

<se_nsplit hgrid="ne11np4"  waccm_phys="1">  5 </se_nsplit>
<se_nsplit hgrid="ne16np4"  waccm_phys="1">  5 </se_nsplit>
<se_nsplit hgrid="ne30np4"  waccm_phys="1">  10 </se_nsplit>
<se_nsplit hgrid="ne60np4"  waccm_phys="1">  20 </se_nsplit>
<se_nsplit hgrid="ne120np4" waccm_phys="1">  20 </se_nsplit>
<se_nsplit hgrid="ne240np4" waccm_phys="1">  25 </se_nsplit>

<hypervis_scaling> 0 </hypervis_scaling>
<hypervis_scaling  hgrid="ne0np4_arm_x8v3_lowcon"  > 3.2 </hypervis_scaling>
<hypervis_scaling  hgrid="ne0np4_conus_x4v1_lowcon"  > 3.2 </hypervis_scaling>
<hypervis_scaling  hgrid="ne0np4_svalbard_x8v1_lowcon"  > 3.2 </hypervis_scaling>
<hypervis_scaling  hgrid="ne0np4_sooberingoa_x4x8v1_lowcon"  > 3.2 </hypervis_scaling>

<se_ne hgrid="ne0np4_arm_x8v3_lowcon"  > 0 </se_ne>
<se_ne hgrid="ne0np4_conus_x4v1_lowcon"  > 0 </se_ne>
<se_ne hgrid="ne0np4_svalbard_x8v1_lowcon"  > 0 </se_ne>
<se_ne hgrid="ne0np4_sooberingoa_x4x8v1_lowcon"  > 0 </se_ne>

<se_ftype> 0 </se_ftype>

<se_phys_tscale> 0 </se_phys_tscale>
<se_limiter_option> 8 </se_limiter_option>
<vert_remap_q_alg> 1 </vert_remap_q_alg>

<interpolate_analysis> .false. </interpolate_analysis>
<interp_nlon> 0 </interp_nlon>
<interp_nlat> 0 </interp_nlat>
<interp_type> 1 </interp_type>
<interp_gridtype> 1 </interp_gridtype>

<!-- ================================================================== -->
<!-- Defaults for driver namelist seq_infodata_inparm                   -->
<!-- ================================================================== -->

<!-- Case name -->
<case_name>camrun</case_name>

<!-- Run-type of simulation -->
<start_type>startup</start_type>

<!-- ================================================================== -->
<!-- Defaults for driver namelist seq_timemgr_inparm                    -->
<!-- ================================================================== -->

<!-- Length of run -->
<stop_option>ndays</stop_option>
<stop_n>1</stop_n>

<!-- Length of time for restarts -->
<restart_option>'monthly'</restart_option>

<!-- Starting date.  The value of start_ymd is used to match the ic_ymd    -->
<!-- attribute of the ncdata files -->
<start_ymd>101</start_ymd>

<!-- Orbit -->
<orb_iyear >1990</orb_iyear>

<ocean_tight_coupling >.true.</ocean_tight_coupling>

<!-- ================================================================== -->
<!-- Defaults for clm_inparm                                            -->
<!-- ================================================================== -->

<!-- Urban air conditioning/heating and wasteheat -->
<urban_hac>ON_WASTEHEAT</urban_hac>

<!-- Urban traffic flux -->
<urban_traffic>.false.</urban_traffic>

<!-- Plant function types (relative to {csmdata}) -->
<fpftcon>lnd/clm2/pftdata/pft-physiology.clm40.c130424.nc</fpftcon>

<!-- Initial condition datasets (relative to {csmdata}) -->
<!-- The year has been removed from the ic_ymd attribute for the climatology files -->
<!-- so that they will be used when the default 101 climatology start date -->
<!-- is used.  The sim_year attribute defaults to 2000 in build-namelist, -->
<!-- and is set explicitly in the use case files -->
<finidat hgrid="0.9x1.25"  ic_ymd="101" sim_year="2000">lnd/clm2/initdata/clmi.BCN.2000-01-01_0.9x1.25_gx1v6_simyr2000_c100303.nc</finidat>
<finidat hgrid="1.9x2.5"   ic_ymd="101" sim_year="2000">lnd/clm2/initdata/clmi.BCN.2000-01-01_1.9x2.5_gx1v6_simyr2000_c100309.nc</finidat>
<finidat hgrid="48x96"     ic_ymd="101" sim_year="2000">lnd/clm2/initdata/clmi.BCN_0051-01-01_48x96_gx3v7_simyr2000_c110509.nc</finidat>

<finidat hgrid="0.9x1.25"  ic_ymd="101" sim_year="1850">ccsm4_init/b40.1850.track1.1deg.006/0863-01-01/b40.1850.track1.1deg.006.clm2.r.0863-01-01-00000.nc</finidat>
<finidat hgrid="1.9x2.5"   ic_ymd="101" sim_year="1850">ccsm4_init/b40.1850.track1.2deg.003/year_401/b40.1850.track1.2deg.003.clm2.r.0401-01-01-00000.nc</finidat>
<finidat hgrid="48x96"     ic_ymd="101" sim_year="1850">lnd/clm2/initdata/clmi.BCN.1850-01-01_48x96_gx3v7_simyr1850_c110421.nc</finidat>
<finidat hgrid="ne30np4"   ic_ymd="101" sim_year="2000">lnd/clm2/initdata/clmi.BCN.2000-01-01_ne30np4_gx1v6_simyr2000_c110328.nc</finidat>
<finidat hgrid="ne0np4_arm_x8v3_lowcon"  ic_ymd="101" sim_year="2000">lnd/clm2/initdata/clmi.armx8v3.1850-01-01.nc</finidat>
<finidat hgrid="ne0np4_conus_x4v1_lowcon" ic_ymd="101" sim_year="2000">lnd/clm2/initdata/clmi.conusx4v1.2000-01-01_c141106.nc</finidat>
<finidat hgrid="ne0np4_svalbard_x8v1_lowcon"  ic_ymd="101" sim_year="1850">lnd/clm2/initdata/clmi.svalbardx8v1.1850-01-01.nc</finidat>
<finidat hgrid="ne0np4_sooberingoa_x4x8v1_lowcon"  ic_ymd="101" sim_year="1850">lnd/clm2/initdata/clmi.sooberingoax4x8v1.1850-01-01_c141110.nc</finidat>

<!-- Surface datasets (relative to {csmdata}) -->
<!-- for present day simulations - year 2000 -->
<fsurdat hgrid="128x256"   sim_year="2000">lnd/clm2/surfdata/surfdata_128x256_simyr2000_c100406.nc</fsurdat>
<fsurdat hgrid="64x128"    sim_year="2000">lnd/clm2/surfdata/surfdata_64x128_simyr2000_c090928.nc</fsurdat>
<fsurdat hgrid="48x96"     sim_year="2000">lnd/clm2/surfdata/surfdata_48x96_simyr2000_c100505.nc</fsurdat>
<fsurdat hgrid="32x64"     sim_year="2000">lnd/clm2/surfdata/surfdata_32x64_simyr2000_c090928.nc</fsurdat>
<fsurdat hgrid="8x16"      sim_year="2000">lnd/clm2/surfdata/surfdata_8x16_simyr2000_c090928.nc</fsurdat>

<fsurdat hgrid="0.23x0.31" sim_year="2000">lnd/clm2/surfdata/surfdata_0.23x0.31_simyr2000_c100406.nc</fsurdat>
<fsurdat hgrid="0.47x0.63" sim_year="2000">lnd/clm2/surfdata/surfdata_0.47x0.63_simyr2000_c091023.nc</fsurdat>
<fsurdat hgrid="0.9x1.25"  sim_year="2000">lnd/clm2/surfdata/surfdata_0.9x1.25_simyr2000_c091006.nc</fsurdat>
<fsurdat hgrid="1.9x2.5"   sim_year="2000">lnd/clm2/surfdata/surfdata_1.9x2.5_simyr2000_c091005.nc</fsurdat>
<fsurdat hgrid="2.5x3.33"  sim_year="2000">lnd/clm2/surfdata/surfdata_2.5x3.33_simyr2000_c091023.nc</fsurdat>
<fsurdat hgrid="4x5"       sim_year="2000">lnd/clm2/surfdata/surfdata_4x5_simyr2000_c090928.nc</fsurdat>
<fsurdat hgrid="10x15"     sim_year="2000">lnd/clm2/surfdata/surfdata_10x15_simyr2000_c090928.nc</fsurdat>

<fsurdat hgrid="ne16np4"   sim_year="2000">lnd/clm2/surfdata_map/surfdata_ne16np4_simyr2000_c120126.nc</fsurdat>
<fsurdat hgrid="ne30np4"   sim_year="2000">lnd/clm2/surfdata_map/surfdata_ne30np4_simyr2000_c110801.nc</fsurdat>
<fsurdat hgrid="ne60np4"   sim_year="2000">lnd/clm2/surfdata_map/surfdata_ne60np4_simyr2000_c120416.nc</fsurdat>
<fsurdat hgrid="ne120np4"  sim_year="2000">lnd/clm2/surfdata_map/surfdata_ne120np4_simyr2000_c120711.nc</fsurdat>
<fsurdat hgrid="ne240np4"  sim_year="2000">lnd/clm2/surfdata_map/surfdata_ne240np4_simyr2000_c110801.nc</fsurdat>

<!-- for pre-industrial simulations - year 1850 -->
<fsurdat hgrid="512x1024"  sim_year="1850">lnd/clm2/surfdata/surfdata_512x1024_simyr1850_c100315.nc</fsurdat>
<fsurdat hgrid="128x256"   sim_year="1850">lnd/clm2/surfdata/surfdata_128x256_simyr1850_c100406.nc</fsurdat>
<fsurdat hgrid="64x128"    sim_year="1850">lnd/clm2/surfdata/surfdata_64x128_simyr1850_c090928.nc</fsurdat>
<fsurdat hgrid="48x96"     sim_year="1850">lnd/clm2/surfdata/surfdata_48x96_simyr1850_c110114.nc</fsurdat>
<fsurdat hgrid="32x64"     sim_year="1850">lnd/clm2/surfdata/surfdata_32x64_simyr1850_c090928.nc</fsurdat>
<fsurdat hgrid="8x16"      sim_year="1850">lnd/clm2/surfdata/surfdata_8x16_simyr1850_c090928.nc</fsurdat>

<fsurdat hgrid="0.23x0.31" sim_year="1850">lnd/clm2/surfdata/surfdata_0.23x0.31_simyr1850_c100404.nc</fsurdat>
<fsurdat hgrid="0.47x0.63" sim_year="1850">lnd/clm2/surfdata/surfdata_0.47x0.63_simyr1850_c100826.nc</fsurdat>
<fsurdat hgrid="0.9x1.25"  sim_year="1850">lnd/clm2/surfdata/surfdata_0.9x1.25_simyr1850_c091006.nc</fsurdat>
<fsurdat hgrid="1.9x2.5"   sim_year="1850">lnd/clm2/surfdata/surfdata_1.9x2.5_simyr1850_c091108.nc</fsurdat>
<fsurdat hgrid="2.5x3.33"  sim_year="1850">lnd/clm2/surfdata/surfdata_2.5x3.33_simyr1850_c091109.nc</fsurdat>
<fsurdat hgrid="4x5"       sim_year="1850">lnd/clm2/surfdata/surfdata_4x5_simyr1850_c090928.nc</fsurdat>
<fsurdat hgrid="10x15"     sim_year="1850">lnd/clm2/surfdata/surfdata_10x15_simyr1850_c100202.nc</fsurdat>

<fsurdat hgrid="ne16np4"   sim_year="1850">lnd/clm2/surfdata/surfdata_ne16np4_simyr1850_c120126.nc</fsurdat>
<fsurdat hgrid="ne30np4"   sim_year="1850">lnd/clm2/surfdata/surfdata_ne30np4_simyr1850_c110727.nc</fsurdat>
<fsurdat hgrid="ne60np4"   sim_year="1850">lnd/clm2/surfdata/surfdata_ne60np4_simyr1850_c120416.nc</fsurdat>
<fsurdat hgrid="ne120np4"  sim_year="1850">lnd/clm2/surfdata/surfdata_ne120np4_simyr1850_c110817.nc</fsurdat>
<fsurdat hgrid="ne240np4"  sim_year="1850">lnd/clm2/surfdata/surfdata_ne240np4_simyr1850_c120127.nc</fsurdat>

<!-- Dynamic PFT surface datasets (relative to {csmdata}) -->
<fpftdyn hgrid="48x96"         sim_year="1850-2000" >lnd/clm2/surfdata/surfdata.pftdyn_48x96_hist_simyr1850-2005_c110114.nc</fpftdyn>

<fpftdyn hgrid="0.9x1.25"      sim_year="1850-2000" >lnd/clm2/surfdata/surfdata.pftdyn_0.9x1.25_simyr1850-2005_c091008.nc</fpftdyn>
<fpftdyn hgrid="1.9x2.5"       sim_year="1850-2000" >lnd/clm2/surfdata/surfdata.pftdyn_1.9x2.5_simyr1850-2005_c091108.nc</fpftdyn>
<fpftdyn hgrid="2.5x3.33"      sim_year="1850-2000" >lnd/clm2/surfdata/surfdata.pftdyn_2.5x3.33_simyr1850-2005_c091109.nc</fpftdyn>
<fpftdyn hgrid="10x15"         sim_year="1850-2000" >lnd/clm2/surfdata/surfdata.pftdyn_10x15_simyr1850-2005_c100205.nc</fpftdyn>

<!-- Dynamic PFT surface datasets for future scenarios(relative to {csmdata}) -->
<fpftdyn hgrid="0.9x1.25"      rcp="8.5" sim_year="1850-2100" >lnd/clm2/surfdata/surfdata.pftdyn_0.9x1.25_rcp8.5_simyr1850-2100_c100319.nc</fpftdyn>
<fpftdyn hgrid="1.9x2.5"       rcp="8.5" sim_year="1850-2100" >lnd/clm2/surfdata/surfdata.pftdyn_1.9x2.5_rcp8.5_simyr1850-2100_c100322.nc</fpftdyn>
<fpftdyn hgrid="10x15"         rcp="8.5" sim_year="1850-2100" >lnd/clm2/surfdata/surfdata.pftdyn_10x15_rcp8.5_simyr1850-2100_c100202.nc</fpftdyn>

<fpftdyn hgrid="0.9x1.25"      rcp="6"  sim_year="1850-2100" >lnd/clm2/surfdata/surfdata.pftdyn_0.9x1.25_rcp6.0_simyr1850-2100_c100812.nc</fpftdyn>
<fpftdyn hgrid="1.9x2.5"       rcp="6"  sim_year="1850-2100" >lnd/clm2/surfdata/surfdata.pftdyn_1.9x2.5_rcp6.0_simyr1850-2100_c100813.nc</fpftdyn>
<fpftdyn hgrid="10x15"         rcp="6"  sim_year="1850-2100" >lnd/clm2/surfdata/surfdata.pftdyn_10x15_rcp6.0_simyr1850-2100_c100901.nc</fpftdyn>

<fpftdyn hgrid="0.9x1.25"      rcp="4.5" sim_year="1850-2100" >lnd/clm2/surfdata/surfdata.pftdyn_0.9x1.25_rcp4.5_simyr1850-2100_c100406.nc</fpftdyn>
<fpftdyn hgrid="1.9x2.5"       rcp="4.5" sim_year="1850-2100" >lnd/clm2/surfdata/surfdata.pftdyn_1.9x2.5_rcp4.5_simyr1850-2100_c100322.nc</fpftdyn>
<fpftdyn hgrid="10x15"         rcp="4.5" sim_year="1850-2100" >lnd/clm2/surfdata/surfdata.pftdyn_10x15_rcp4.5_simyr1850-2100_c100322.nc</fpftdyn>

<fpftdyn hgrid="0.9x1.25"      rcp="2.6" sim_year="1850-2100" >lnd/clm2/surfdata/surfdata.pftdyn_0.9x1.25_rcp2.6_simyr1850-2100_c100323.nc</fpftdyn>
<fpftdyn hgrid="1.9x2.5"       rcp="2.6" sim_year="1850-2100" >lnd/clm2/surfdata/surfdata.pftdyn_1.9x2.5_rcp2.6_simyr1850-2100_c100322.nc</fpftdyn>
<fpftdyn hgrid="10x15"         rcp="2.6" sim_year="1850-2100" >lnd/clm2/surfdata/surfdata.pftdyn_10x15_rcp2.6_simyr1850-2100_c100322.nc</fpftdyn>


<!-- Grid/Fraction datasets (relative to {csmdata}) -->

<fatmlndfrc hgrid="128x256"   >share/domains/domain.clm/domain.lnd.T85_USGS.111004.nc</fatmlndfrc>
<fatmlndfrc hgrid="64x128"    >share/domains/domain.clm/domain.lnd.T42_USGS.111004.nc</fatmlndfrc>
<fatmlndfrc hgrid="48x96"     >share/domains/domain.lnd.T31_gx3v7.090928.nc</fatmlndfrc>
<fatmlndfrc hgrid="32x64"     >share/domains/domain.lnd.T21_USGS.111004.nc</fatmlndfrc>
<fatmlndfrc hgrid="8x16"      >share/domains/domain.clm/domain.lnd.T5_USGS.111004.nc</fatmlndfrc>

<fatmlndfrc hgrid="0.23x0.31" >share/domains/domain.lnd.fv0.23x0.31_gx1v6.100517.nc</fatmlndfrc>
<fatmlndfrc hgrid="0.47x0.63" >share/domains/domain.lnd.fv0.47x0.63_gx1v6.090407.nc</fatmlndfrc>
<fatmlndfrc hgrid="0.9x1.25"  >share/domains/domain.lnd.fv0.9x1.25_gx1v6.090309.nc</fatmlndfrc>
<fatmlndfrc hgrid="1.9x2.5"   >share/domains/domain.lnd.fv1.9x2.5_gx1v6.090206.nc</fatmlndfrc>
<fatmlndfrc hgrid="2.5x3.33"  >share/domains/domain.lnd.fv2.5x3.33_gx3v7.110223.nc</fatmlndfrc>
<fatmlndfrc hgrid="4x5"       >share/domains/domain.lnd.fv4x5_USGS.110713.nc</fatmlndfrc>
<fatmlndfrc hgrid="10x15"     >share/domains/domain.lnd.fv10x15_USGS.110713.nc</fatmlndfrc>

<fatmlndfrc hgrid="ne16np4"   >share/domains/domain.lnd.ne16np4_gx3v7.120406.nc</fatmlndfrc>
<fatmlndfrc hgrid="ne30np4"   >share/domains/domain.lnd.ne30np4_gx1v6.110905.nc</fatmlndfrc>
<fatmlndfrc hgrid="ne60np4"   >share/domains/domain.lnd.ne60np4_gx1v6.120406.nc</fatmlndfrc>
<fatmlndfrc hgrid="ne120np4"  >share/domains/domain.lnd.ne120np4_gx1v6.111226.nc</fatmlndfrc>
<fatmlndfrc hgrid="ne240np4"  >share/domains/domain.lnd.ne240np4_gx1v6.120125.nc</fatmlndfrc>

<!-- SNICAR (SNow, ICe, and Aerosol Radiative model) datasets -->
<fsnowoptics >lnd/clm2/snicardata/snicar_optics_5bnd_c090915.nc</fsnowoptics>
<fsnowaging  >lnd/clm2/snicardata/snicar_drdt_bst_fit_60_c070416.nc</fsnowaging>

<!-- River Transport Model 1/2 degree grid river routing file (relative to {csmdata}) -->
<frivinp_rtm>lnd/clm2/rtmdata/rdirc_0.5x0.5_simyr2000_c101124.nc</frivinp_rtm>

<!-- ================================================================== -->
<!-- CAM specific surface models DOM and CSIM4                          -->
<!-- ================================================================== -->

<!-- SST datasets used with DOM/CSIM4 and DOCN -->
<!-- Present day SST -->
<bndtvs hgrid="0.23x0.31"  sim_year="2000">atm/cam/sst/sst_HadOIBl_bc_0.23x0.31_clim_c061106.nc</bndtvs>
<bndtvs hgrid="0.47x0.63"  sim_year="2000">atm/cam/sst/sst_HadOIBl_bc_0.47x0.63_clim_c061106.nc</bndtvs>
<bndtvs hgrid="0.5x0.625"  sim_year="2000">atm/cam/sst/sst_HadOIBl_bc_0.5x0.625_1949_2001_c040402.nc</bndtvs>
<bndtvs hgrid="0.9x1.25"   sim_year="2000">atm/cam/sst/sst_HadOIBl_bc_0.9x1.25_clim_c040926a.nc</bndtvs>
<bndtvs hgrid="1.9x2.5"    sim_year="2000">atm/cam/sst/sst_HadOIBl_bc_1.9x2.5_clim_c061031.nc</bndtvs>
<bndtvs hgrid="2.5x3.33"   sim_year="2000">atm/cam/sst/sst_HadOIBl_bc_2.5x3.33_clim_c091210.nc</bndtvs>
<bndtvs hgrid="4x5"        sim_year="2000">atm/cam/sst/sst_HadOIBl_bc_4x5_clim_c061031.nc</bndtvs>
<bndtvs hgrid="10x15"      sim_year="2000">atm/cam/sst/sst_HadOIBl_bc_10x15_clim_c050526.nc</bndtvs>

<bndtvs hgrid="256x512"    sim_year="2000">atm/cam/sst/sst_HadOIBl_bc_256x512_clim_c031031.nc</bndtvs>
<bndtvs hgrid="128x256"    sim_year="2000">atm/cam/sst/sst_HadOIBl_bc_128x256_clim_c050526.nc</bndtvs>
<bndtvs hgrid="64x128"     sim_year="2000">atm/cam/sst/sst_HadOIBl_bc_64x128_clim_c050526.nc</bndtvs>
<bndtvs hgrid="48x96"      sim_year="2000">atm/cam/sst/sst_HadOIBl_bc_48x96_clim_c050526.nc</bndtvs>
<bndtvs hgrid="32x64"      sim_year="2000">atm/cam/sst/sst_HadOIBl_bc_32x64_clim_c050526.nc</bndtvs>
<bndtvs hgrid="8x16"       sim_year="2000">atm/cam/sst/sst_HadOIBl_bc_8x16_clim_c050526.nc</bndtvs>

<bndtvs dyn="se"        sim_year="2000">atm/cam/sst/sst_HadOIBl_bc_1x1_clim_c101029.nc</bndtvs>

<!-- Pre-industrial SST: 1850 -->
<bndtvs hgrid="0.23x0.31"  sim_year="1850">atm/cam/sst/sst_HadOIBl_bc_0.23x0.31_clim_pi_c091020.nc</bndtvs>
<bndtvs hgrid="0.47x0.63"  sim_year="1850">atm/cam/sst/sst_HadOIBl_bc_0.47x0.63_clim_pi_c100128.nc</bndtvs>
<bndtvs hgrid="0.9x1.25"   sim_year="1850">atm/cam/sst/sst_HadOIBl_bc_0.9x1.25_clim_pi_c100127.nc</bndtvs>
<bndtvs hgrid="1.9x2.5"    sim_year="1850">atm/cam/sst/sst_HadOIBl_bc_1.9x2.5_clim_pi_c100127.nc</bndtvs>
<bndtvs hgrid="2.5x3.33"   sim_year="1850">ocn/docn7/SSTDATA/sst_HadOIBl_bc_2.5x3.33_clim_pi_c091020.nc</bndtvs>
<bndtvs hgrid="4x5"        sim_year="1850">atm/cam/sst/sst_HadOIBl_bc_4x5_clim_pi_c100127.nc</bndtvs>
<bndtvs hgrid="10x15"      sim_year="1850">atm/cam/sst/sst_HadOIBl_bc_10x15_clim_pi_c100127.nc</bndtvs>

<bndtvs hgrid="128x256"    sim_year="1850">atm/cam/sst/sst_HadOIBl_bc_128x256_clim_pi_c100128.nc</bndtvs>
<bndtvs hgrid="64x128"     sim_year="1850">atm/cam/sst/sst_HadOIBl_bc_64x128_clim_pi_c100128.nc</bndtvs>
<bndtvs hgrid="48x96"      sim_year="1850">atm/cam/sst/sst_HadOIBl_bc_48x96_clim_pi_c100128.nc</bndtvs>
<bndtvs hgrid="32x64"      sim_year="1850">atm/cam/sst/sst_HadOIBl_bc_32x64_clim_pi_c100128.nc</bndtvs>
<bndtvs hgrid="8x16"       sim_year="1850">atm/cam/sst/sst_HadOIBl_bc_8x16_clim_pi_c100128.nc</bndtvs>

<bndtvs dyn="se"        sim_year="1850">atm/cam/sst/sst_HadOIBl_bc_1x1_clim_pi_c100129.nc</bndtvs>

<!-- Time-varying SSTs: 1850-2005 -->
<bndtvs hgrid="0.23x0.31"  sim_year="1850-2000">atm/cam/sst/sst_HadOIBl_bc_0.23x0.31_clim_pi_c091020.nc</bndtvs>
<bndtvs hgrid="0.47x0.63"  sim_year="1850-2000">atm/cam/sst/sst_HadOIBl_bc_0.47x0.63_1850_2012_c130411.nc</bndtvs>
<bndtvs hgrid="0.9x1.25"   sim_year="1850-2000">atm/cam/sst/sst_HadOIBl_bc_0.9x1.25_1850_2012_c130411.nc</bndtvs>
<bndtvs hgrid="1.9x2.5"    sim_year="1850-2000">atm/cam/sst/sst_HadOIBl_bc_1.9x2.5_1850_2012_c130411.nc</bndtvs>
<bndtvs hgrid="2.5x3.33"   sim_year="1850-2000">ocn/docn7/SSTDATA/sst_HadOIBl_bc_2.5x3.33_1870_2008_c091020.nc</bndtvs>
<bndtvs hgrid="4x5"        sim_year="1850-2000">atm/cam/sst/sst_HadOIBl_bc_4x5_1850_2012_c130411.nc</bndtvs>
<bndtvs hgrid="10x15"      sim_year="1850-2000">atm/cam/sst/sst_HadOIBl_bc_10x15_1850_2012_c130411.nc</bndtvs>

<bndtvs hgrid="128x256"    sim_year="1850-2000">atm/cam/sst/sst_HadOIBl_bc_128x256_1850_2012_c130411.nc</bndtvs>
<bndtvs hgrid="64x128"     sim_year="1850-2000">atm/cam/sst/sst_HadOIBl_bc_64x128_1850_2012_c130411.nc</bndtvs>
<bndtvs hgrid="48x96"      sim_year="1850-2000">atm/cam/sst/sst_HadOIBl_bc_48x96_1850_2008_c100128.nc</bndtvs>
<bndtvs hgrid="32x64"      sim_year="1850-2000">atm/cam/sst/sst_HadOIBl_bc_32x64_1850_2012_c130411.nc</bndtvs>
<bndtvs hgrid="8x16"       sim_year="1850-2000">atm/cam/sst/sst_HadOIBl_bc_8x16_1850_2012_c130411.nc</bndtvs>

<bndtvs dyn="se"        sim_year="1850-2000">atm/cam/sst/sst_HadOIBl_bc_1x1_1850_2012_c130411.nc</bndtvs>

<!-- SST domain files -->
<bndtvs_domain dyn="se"  >ocn/docn7/domain.ocn.1x1.111007.nc</bndtvs_domain>

<!-- Ocean domain files -->
<focndomain hgrid="128x256" >atm/cam/ocnfrac/domain.camocn.128x256_USGS_070807.nc</focndomain>
<focndomain hgrid="64x128"  >atm/cam/ocnfrac/domain.camocn.64x128_USGS_070807.nc</focndomain>
<focndomain hgrid="48x96"   >atm/cam/ocnfrac/domain.camocn.48x96_gx3v7_100114.nc</focndomain>
<focndomain hgrid="32x64"   >atm/cam/ocnfrac/domain.camocn.32x64_USGS_070807.nc</focndomain>
<focndomain hgrid="8x16"    >atm/cam/ocnfrac/domain.camocn.8x16_USGS_070807.nc</focndomain>

<focndomain hgrid="0.23x0.31" >atm/cam/ocnfrac/domain.camocn.0.23x0.31_gx1v6_101108.nc</focndomain>
<focndomain hgrid="0.47x0.63" >atm/cam/ocnfrac/domain.camocn.0.47x0.63_gx1v6_090408.nc</focndomain>
<focndomain hgrid="0.9x1.25"  >atm/cam/ocnfrac/domain.camocn.0.9x1.25_gx1v6_090403.nc</focndomain>
<focndomain hgrid="1.9x2.5"   >atm/cam/ocnfrac/domain.camocn.1.9x2.5_gx1v6_090403.nc</focndomain>
<focndomain hgrid="2.5x3.33"  >atm/cam/ocnfrac/domain.camocn.fv2.5x3.33_gx3v7_110223.nc</focndomain>
<focndomain hgrid="4x5"       >atm/cam/ocnfrac/domain.camocn.4x5_USGS_070807.nc</focndomain>
<focndomain hgrid="10x15"     >atm/cam/ocnfrac/domain.camocn.10x15_USGS_070807.nc</focndomain>

<focndomain hgrid="ne16np4"   >share/domains/domain.ocn.ne16np4_gx3v7.121113.nc</focndomain>
<focndomain hgrid="ne30np4"   >share/domains/domain.ocn.ne30np4_gx1v6_110217.nc</focndomain>
<focndomain hgrid="ne60np4"   >share/domains/domain.ocn.ne60np4_gx1v6.120406.nc</focndomain>
<focndomain hgrid="ne120np4"  >share/domains/domain.ocn.ne120np4_gx1v6.111226.nc</focndomain>
<focndomain hgrid="ne240np4"  >share/domains/domain.ocn.ne240np4_gx1v6.111226.nc</focndomain>

</namelist_defaults><|MERGE_RESOLUTION|>--- conflicted
+++ resolved
@@ -817,10 +817,6 @@
 <resus_fix>.false.</resus_fix>
 <!-- BSINGH - Ends -->
 
-<<<<<<< HEAD
-
-=======
->>>>>>> c26945e9
 <!-- in-cloud scav for cloud-borne aerosol tuning factor -->
 <sol_facti_cloud_borne                 >1.0D0</sol_facti_cloud_borne>
 <sol_facti_cloud_borne clubb_sgs="1"   >0.6D0</sol_facti_cloud_borne>
