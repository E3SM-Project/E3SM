--- conflicted
+++ resolved
@@ -72,14 +72,10 @@
 <!-- Plant function types (relative to {csmdata}) -->
 <paramfile                 >lnd/clm2/paramdata/clm_params.c150521.nc</paramfile>
 <paramfile use_ed=".true." >lnd/clm2/paramdata/clm_params.ED.c140115.nc</paramfile>
-<<<<<<< HEAD
 <paramfile use_crop=".true." >lnd/clm2/paramdata/clm_params.c150330.nc</paramfile>
-=======
-
 <!-- soil order related parameters (relative to {csmdata}) -->
 <fsoilordercon             >lnd/clm2/paramdata/CNP_parameters_c131108.nc</fsoilordercon> 
 
->>>>>>> 739ffe08
 <!--
 
      Original initial condition file at 1 degree resolution
@@ -229,20 +225,12 @@
 
 <!-- for pre-industrial simulations - year 1850 -->
 <fsurdat hgrid="360x720cru"   sim_year="1850" use_crop=".false."                           >
-<<<<<<< HEAD
 lnd/clm2/surfdata_map/surfdata_360x720cru_simyr1850_c150626.nc</fsurdat>
-=======
-lnd/clm2/surfdata_map/surfdata_360x720_simyr1850_c150626.nc</fsurdat>
->>>>>>> 739ffe08
 <fsurdat hgrid="48x96"        sim_year="1850" use_crop=".false." >
 lnd/clm2/surfdata_map/surfdata_48x96_simyr1850_c130927.nc</fsurdat>
 
 <fsurdat hgrid="0.9x1.25"     sim_year="1850" use_crop=".false." >
 lnd/clm2/surfdata_map/surfdata_0.9x1.25_simyr1850_c150626.nc</fsurdat>
-<<<<<<< HEAD
-=======
-
->>>>>>> 739ffe08
 <fsurdat hgrid="1.9x2.5"      sim_year="1850" use_crop=".false." >
 lnd/clm2/surfdata_map/surfdata_1.9x2.5_simyr1850_c150626.nc</fsurdat>
 <fsurdat hgrid="10x15"        sim_year="1850" use_crop=".false." >
