#!/usr/bin/env python
"""Namelist creator for CIME's driver.
"""
# Typically ignore this.
# pylint: disable=invalid-name

# Disable these because this is our standard setup
# pylint: disable=wildcard-import,unused-wildcard-import,wrong-import-position

import os, sys, glob, itertools, re

_CIMEROOT = os.path.join(os.path.dirname(os.path.abspath(__file__)), "..","..","..","..")
sys.path.append(os.path.join(_CIMEROOT, "scripts", "Tools"))

from standard_script_setup import *
from CIME.case import Case
from CIME.nmlgen import NamelistGenerator
from CIME.utils import expect, safe_copy
from CIME.utils import get_model, get_time_in_seconds, get_timestamp
from CIME.buildnml import create_namelist_infile, parse_input
from CIME.XML.files import Files
from CIME.XML.grids import Grids

logger = logging.getLogger(__name__)

###############################################################################
def _create_drv_namelists(case, infile, confdir, nmlgen, files):
###############################################################################

    #--------------------------------
    # Set up config dictionary
    #--------------------------------
    config = {}
    config['cime_model'] = get_model()
    config['iyear'] = case.get_value('COMPSET').split('_')[0]
    config['BGC_MODE'] = case.get_value("CCSM_BGC")
    config['CPL_I2O_PER_CAT'] = case.get_value('CPL_I2O_PER_CAT')
    config['COMP_RUN_BARRIERS'] = case.get_value('COMP_RUN_BARRIERS')
    config['DRV_THREADING'] = case.get_value('DRV_THREADING')
    config['CPL_ALBAV'] = case.get_value('CPL_ALBAV')
    config['CPL_EPBAL'] = case.get_value('CPL_EPBAL')
    config['FLDS_WISO'] = case.get_value('FLDS_WISO')
    config['BUDGETS'] = case.get_value('BUDGETS')
    config['MACH'] = case.get_value('MACH')
    config['MPILIB'] = case.get_value('MPILIB')
    config['MULTI_DRIVER'] = '.true.' if case.get_value('MULTI_DRIVER') else '.false.'
    config['OS'] = case.get_value('OS')
    config['glc_nec'] = 0 if case.get_value('GLC_NEC') == 0 else case.get_value('GLC_NEC')
    config['single_column'] = 'true' if case.get_value('PTS_MODE') else 'false'
    config['timer_level'] = 'pos' if case.get_value('TIMER_LEVEL') >= 1 else 'neg'
    config['bfbflag'] = 'on' if case.get_value('BFBFLAG') else 'off'
    config['continue_run'] = '.true.' if case.get_value('CONTINUE_RUN') else '.false.'
    config['atm_grid'] = case.get_value('ATM_GRID')

    if case.get_value('RUN_TYPE') == 'startup':
        config['run_type'] = 'startup'
    elif case.get_value('RUN_TYPE') == 'hybrid':
        config['run_type'] = 'startup'
    elif case.get_value('RUN_TYPE') == 'branch':
        config['run_type'] = 'branch'

    #----------------------------------------------------
    # Initialize namelist defaults
    #----------------------------------------------------
    nmlgen.init_defaults(infile, config)

    #--------------------------------
    # Overwrite: set brnch_retain_casename
    #--------------------------------
    start_type = nmlgen.get_value('start_type')
    if start_type != 'startup':
        if case.get_value('CASE') == case.get_value('RUN_REFCASE'):
            nmlgen.set_value('brnch_retain_casename' , value='.true.')

    #--------------------------------
    # Overwrite: set component coupling frequencies
    #--------------------------------
    ncpl_base_period  = case.get_value('NCPL_BASE_PERIOD')
    if ncpl_base_period == 'hour':
        basedt = 3600
    elif ncpl_base_period == 'day':
        basedt = 3600 * 24
    elif ncpl_base_period == 'year':
        if case.get_value('CALENDAR') == 'NO_LEAP':
            basedt = 3600 * 24 * 365
        else:
            expect(False, "Invalid CALENDAR for NCPL_BASE_PERIOD {} ".format(ncpl_base_period))
    elif ncpl_base_period == 'decade':
        if case.get_value('CALENDAR') == 'NO_LEAP':
            basedt = 3600 * 24 * 365 * 10
        else:
            expect(False, "invalid NCPL_BASE_PERIOD NCPL_BASE_PERIOD {} ".format(ncpl_base_period))
    else:
        expect(False, "invalid NCPL_BASE_PERIOD NCPL_BASE_PERIOD {} ".format(ncpl_base_period))

    if basedt < 0:
        expect(False, "basedt invalid overflow for NCPL_BASE_PERIOD {} ".format(ncpl_base_period))

    comps = case.get_values("COMP_CLASSES")
    mindt = basedt
    for comp in comps:
        ncpl = case.get_value(comp.upper() + '_NCPL')
        if ncpl is not None:
            cpl_dt = int(basedt / int(ncpl))
            totaldt = cpl_dt * int(ncpl)
            if totaldt != basedt:
                expect(False, " {} ncpl doesn't divide base dt evenly".format(comp))
            nmlgen.add_default(comp.lower() + '_cpl_dt', value=cpl_dt)
            mindt = min(mindt, cpl_dt)

    # sanity check
    comp_atm = case.get_value("COMP_ATM")
    if comp_atm is not None and comp_atm not in('datm', 'xatm', 'satm'):
        atmdt = int(basedt / case.get_value('ATM_NCPL'))
        expect(atmdt == mindt, 'Active atm should match shortest model timestep atmdt={} mindt={}'
               .format(atmdt, mindt))
<<<<<<< HEAD

=======
>>>>>>> fb05358a

    #--------------------------------
    # Overwrite: set start_ymd
    #--------------------------------
    run_startdate = "".join(str(x) for x in case.get_value('RUN_STARTDATE').split('-'))
    nmlgen.set_value('start_ymd', value=run_startdate)

    #--------------------------------
    # Overwrite: set tprof_option and tprof_n - if tprof_total is > 0
    #--------------------------------
    # This would be better handled inside the alarm logic in the driver routines.
    # Here supporting only nday(s), nmonth(s), and nyear(s).

    stop_option = case.get_value('STOP_OPTION')
    if 'nyear' in stop_option:
        tprofoption = 'ndays'
        tprofmult = 365
    elif 'nmonth' in stop_option:
        tprofoption = 'ndays'
        tprofmult = 30
    elif 'nday' in stop_option:
        tprofoption = 'ndays'
        tprofmult = 1
    else:
        tprofmult = 1
        tprofoption = 'never'

    tprof_total = case.get_value('TPROF_TOTAL')
    if ((tprof_total > 0) and (case.get_value('STOP_DATE') < 0) and ('ndays' in tprofoption)):
        stop_n = case.get_value('STOP_N')
        stopn = tprofmult * stop_n
        tprofn = int(stopn / tprof_total)
        if tprofn < 1:
            tprofn = 1
        nmlgen.set_value('tprof_option', value=tprofoption)
        nmlgen.set_value('tprof_n'     , value=tprofn)

    # Set up the pause_component_list if pause is active
    pauseo = case.get_value('PAUSE_OPTION')
    if pauseo is not None and pauseo != 'never' and pauseo != 'none':
        pausen = case.get_value('PAUSE_N')
        # Set esp interval
        if 'nstep' in pauseo:
            esp_time = mindt
        else:
            esp_time = get_time_in_seconds(pausen, pauseo)

        nmlgen.set_value('esp_cpl_dt', value=esp_time)
    # End if pause is active

    #--------------------------------
    # (1) Write output namelist file drv_in and  input dataset list.
    #--------------------------------
    write_drv_in_file(case, nmlgen, confdir)

    #--------------------------------
    # (2) Write out seq_map.rc file
    #--------------------------------
    write_seq_maps_file(case, nmlgen, confdir)

    #--------------------------------
    # (3) Construct and write out drv_flds_in
    #--------------------------------
    write_drv_flds_in_file(case, nmlgen, files)

###############################################################################
def write_drv_in_file(case, nmlgen, confdir):
###############################################################################
    data_list_path = os.path.join(case.get_case_root(), "Buildconf", "cpl.input_data_list")
    if os.path.exists(data_list_path):
        os.remove(data_list_path)
    namelist_file = os.path.join(confdir, "drv_in")
    nmlgen.write_output_file(namelist_file, data_list_path )

###############################################################################
def write_seq_maps_file(case, nmlgen, confdir):
###############################################################################
    # first determine if there are invalid idmap settings
    # if source and destination grid are different, mapping file must not be "idmap"
    gridvalue = {}
    ignore_component = {}
    exclude_list = ["CPL","ESP"]
    for comp_class in case.get_values("COMP_CLASSES"):
        if comp_class not in exclude_list:
            gridvalue[comp_class.lower()] = case.get_value(comp_class + "_GRID" )
            if case.get_value(comp_class + "_GRID" ) == 'null':
                ignore_component[comp_class.lower()] = True
            else:
                ignore_component[comp_class.lower()] = False

    # Currently, hard-wire values of mapping file names to ignore
    # TODO: for rof2ocn_fmapname -needs to be resolved since this is currently
    # used in prep_ocn_mod.F90 if flood_present is True - this is in issue #1908.
    # The following is only approriate for config_grids.xml version 2.0 or later
    grid_version = Grids().get_version()
    if grid_version >= 2.0:
        ignore_idmaps = ["rof2ocn_fmapname", "glc2ice_rmapname",
                         "glc2ocn_liq_rmapname", "glc2ocn_ice_rmapname"]
        group_variables = nmlgen.get_group_variables("seq_maps")
        for name in group_variables:
            value = group_variables[name]
            if "mapname" in name:
                value = re.sub('\"', '', value)
                if 'idmap' == value:
                    component1 = name[0:3]
                    component2 = name[4:7]
                    if not ignore_component[component1]  and not ignore_component[component2]:
                        if name in ignore_idmaps:
                            logger.warning("   NOTE: ignoring setting of {}=idmap in seq_maps.rc".format(name))
                        else:
                            if "rof2ocn_" in name:
                                if case.get_value("COMP_OCN") == 'docn':
                                    logger.warning("   NOTE: ignoring setting of {}=idmap in seq_maps.rc".format(name))
                            else:
                                expect(gridvalue[component1] == gridvalue[component2],
                                       "Need to provide valid mapping file between {} and {} in xml variable {} ".\
                                           format(component1, component2, name))

    # now write out the file
    seq_maps_file = os.path.join(confdir, "seq_maps.rc")
    nmlgen.write_seq_maps(seq_maps_file)

###############################################################################
def write_drv_flds_in_file(case, nmlgen, files):
###############################################################################
    # In thte following, all values come simply from the infiles - no default values need to be added
    # FIXME - do want to add the possibility that will use a user definition file for drv_flds_in

    caseroot = case.get_value('CASEROOT')

    nmlgen.add_default('drv_flds_in_files')
    drvflds_files = nmlgen.get_default('drv_flds_in_files')
    infiles = []
    for drvflds_file in drvflds_files:
        infile = os.path.join(caseroot, drvflds_file)
        if os.path.isfile(infile):
            infiles.append(infile)

    if len(infiles) != 0:
        # First read the drv_flds_in files and make sure that
        # for any key there are not two conflicting values
        dicts = {}
        for infile in infiles:
            dict_ = {}
            with open(infile) as myfile:
                for line in myfile:
                    if "=" in line and '!' not in line:
                        name, var = line.partition("=")[::2]
                        name = name.strip()
                        var = var.strip()
                        dict_[name] = var
            dicts[infile] = dict_

        for first,second in itertools.combinations(dicts.keys(),2):
            compare_drv_flds_in(dicts[first], dicts[second], first, second)

        # Now create drv_flds_in
        config = {}
        definition_dir = os.path.dirname(files.get_value("NAMELIST_DEFINITION_FILE", attribute={"component":"drv"}))
        definition_file = [os.path.join(definition_dir, "namelist_definition_drv_flds.xml")]
        nmlgen = NamelistGenerator(case, definition_file, files=files)
        skip_entry_loop = True
        nmlgen.init_defaults(infiles, config, skip_entry_loop=skip_entry_loop)
        drv_flds_in = os.path.join(caseroot, "CaseDocs", "drv_flds_in")
        nmlgen.write_output_file(drv_flds_in)

###############################################################################
def compare_drv_flds_in(first, second, infile1, infile2):
###############################################################################
    sharedKeys = set(first.keys()).intersection(second.keys())
    for key in sharedKeys:
        if first[key] != second[key]:
            print('Key: {}, \n Value 1: {}, \n Value 2: {}'.format(key, first[key], second[key]))
            expect(False, "incompatible settings in drv_flds_in from \n {} \n and \n {}".format(infile1, infile2))

###############################################################################
def _create_component_modelio_namelists(case, files):
###############################################################################

    # will need to create a new namelist generator
    infiles = []
    definition_dir = os.path.dirname(files.get_value("NAMELIST_DEFINITION_FILE", attribute={"component":"drv"}))
    definition_file = [os.path.join(definition_dir, "namelist_definition_modelio.xml")]

    confdir = os.path.join(case.get_value("CASEBUILD"), "cplconf")
    lid = os.environ["LID"] if "LID" in os.environ else get_timestamp("%y%m%d-%H%M%S")

    #if we are in multi-coupler mode the number of instances of cpl will be the max
    # of any NINST_* value
    maxinst = 1
    if case.get_value("MULTI_DRIVER"):
        maxinst = case.get_value("NINST_MAX")

    for model in case.get_values("COMP_CLASSES"):
        model = model.lower()
        with NamelistGenerator(case, definition_file) as nmlgen:
            config = {}
            config['component'] = model
            entries = nmlgen.init_defaults(infiles, config, skip_entry_loop=True)
            if maxinst == 1 and model != 'cpl':
                inst_count = case.get_value("NINST_" + model.upper())
            else:
                inst_count = maxinst

            inst_string = ""
            inst_index = 1
            while inst_index <= inst_count:
                # determine instance string
                if inst_count > 1:
                    inst_string = '_{:04d}'.format(inst_index)

                # set default values
                for entry in entries:
                    nmlgen.add_default(entry)

                # overwrite defaults
                moddiri = case.get_value('EXEROOT') + "/" + model
                nmlgen.set_value('diri', moddiri)

                moddiro = case.get_value('RUNDIR')
                nmlgen.set_value('diro', moddiro)

                logfile = model + inst_string + ".log." + str(lid)
                nmlgen.set_value('logfile', logfile)

                # Write output file
                modelio_file = model + "_modelio.nml" + inst_string
                nmlgen.write_modelio_file(os.path.join(confdir, modelio_file))

                inst_index = inst_index + 1

###############################################################################
def buildnml(case, caseroot, component):
###############################################################################
    if component != "drv":
        raise AttributeError

    confdir = os.path.join(case.get_value("CASEBUILD"), "cplconf")
    if not os.path.isdir(confdir):
        os.makedirs(confdir)

    # NOTE: User definition *replaces* existing definition.
    # TODO: Append instead of replace?
    user_xml_dir = os.path.join(caseroot, "SourceMods", "src.drv")

    expect (os.path.isdir(user_xml_dir),
            "user_xml_dir {} does not exist ".format(user_xml_dir))

    files = Files(comp_interface="mct")
    definition_file = [files.get_value("NAMELIST_DEFINITION_FILE", {"component": "drv"})]

    user_definition = os.path.join(user_xml_dir, "namelist_definition_drv.xml")
    if os.path.isfile(user_definition):
        definition_file = [user_definition]

    # Create the namelist generator object - independent of instance
    nmlgen = NamelistGenerator(case, definition_file)

    # create cplconf/namelist
    infile_text = ""
    if case.get_value('COMP_ATM') == 'cam':
        # cam is actually changing the driver namelist settings
        cam_config_opts = case.get_value("CAM_CONFIG_OPTS")
        if "aquaplanet" in cam_config_opts:
            infile_text = "aqua_planet = .true. \n aqua_planet_sst = 1"

    user_nl_file = os.path.join(caseroot, "user_nl_cpl")
    namelist_infile = os.path.join(confdir, "namelist_infile")
    create_namelist_infile(case, user_nl_file, namelist_infile, infile_text)
    infile = [namelist_infile]

    # create the files drv_in, drv_flds_in and seq_maps.rc
    _create_drv_namelists(case, infile, confdir, nmlgen, files)

    # create the files comp_modelio.nml where comp = [atm, lnd...]
    _create_component_modelio_namelists(case, files)

    # copy drv_in, drv_flds_in, seq_maps.rc and all *modio* fiels to rundir
    rundir = case.get_value("RUNDIR")

    safe_copy(os.path.join(confdir,"drv_in"), rundir)
    drv_flds_in = os.path.join(caseroot, "CaseDocs", "drv_flds_in")
    if os.path.isfile(drv_flds_in):
        safe_copy(drv_flds_in, rundir)

    safe_copy(os.path.join(confdir,"seq_maps.rc"), rundir)

    for filename in glob.glob(os.path.join(confdir, "*modelio*")):
        safe_copy(filename, rundir)

###############################################################################
def _main_func():
    caseroot = parse_input(sys.argv)

    with Case(caseroot) as case:
        buildnml(case, caseroot, "drv")

if __name__ == "__main__":
    _main_func()<|MERGE_RESOLUTION|>--- conflicted
+++ resolved
@@ -114,10 +114,6 @@
         atmdt = int(basedt / case.get_value('ATM_NCPL'))
         expect(atmdt == mindt, 'Active atm should match shortest model timestep atmdt={} mindt={}'
                .format(atmdt, mindt))
-<<<<<<< HEAD
-
-=======
->>>>>>> fb05358a
 
     #--------------------------------
     # Overwrite: set start_ymd
