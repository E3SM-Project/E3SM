--- conflicted
+++ resolved
@@ -114,10 +114,7 @@
         expect(atmdt == mindt, 'Active atm should match shortest model timestep atmdt={} mindt={}'
                .format(atmdt, mindt))
 
-<<<<<<< HEAD
-=======
-
->>>>>>> ee39e933
+
     #--------------------------------
     # Overwrite: set start_ymd
     #--------------------------------
