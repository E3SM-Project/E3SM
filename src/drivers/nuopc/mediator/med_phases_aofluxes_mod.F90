--- conflicted
+++ resolved
@@ -102,13 +102,8 @@
     use shr_nuopc_scalars_mod , only : flds_scalar_num
     use shr_nuopc_methods_mod , only : shr_nuopc_methods_ChkErr
     use shr_nuopc_methods_mod , only : shr_nuopc_methods_FB_init
-<<<<<<< HEAD
-    use shr_nuopc_fldList_mod , only : shr_nuopc_fldlist_getfldnames
     use perf_mod              , only : t_startf, t_stopf
-=======
-    use perf_mod              , only : t_startf, t_stopf
-
->>>>>>> 26a18ff2
+
     ! input/output variables
     type(ESMF_GridComp)               :: gcomp
     type(aoflux_type) , intent(inout) :: aoflux
