module med_phases_ocnalb_mod

  use med_constants_mod, only : R8

  implicit none
  private

  !--------------------------------------------------------------------------
  ! Public interfaces
  !--------------------------------------------------------------------------

  public med_phases_ocnalb_run
  public med_phases_ocnalb_mapo2a

  !--------------------------------------------------------------------------
  ! Private interfaces
  !--------------------------------------------------------------------------

  private med_phases_ocnalb_init

  !--------------------------------------------------------------------------
  ! Private data
  !--------------------------------------------------------------------------

  type ocnalb_type
     real(r8) , pointer :: lats  (:) ! latitudes  (degrees)
     real(r8) , pointer :: lons  (:) ! longitudes (degrees)
     integer  , pointer :: mask  (:) ! ocn domain mask: 0 <=> inactive cell
     real(r8) , pointer :: anidr (:) ! albedo: near infrared, direct
     real(r8) , pointer :: avsdr (:) ! albedo: visible      , direct
     real(r8) , pointer :: anidf (:) ! albedo: near infrared, diffuse
     real(r8) , pointer :: avsdf (:) ! albedo: visible      , diffuse
  end type ocnalb_type

  ! Conversion from degrees to radians
  character(*),parameter :: u_FILE_u = &
       __FILE__

!===============================================================================
contains
!===============================================================================

  subroutine med_phases_ocnalb_init(gcomp, ocnalb, rc)
<<<<<<< HEAD

    use ESMF                  , only : ESMF_LogWrite, ESMF_LOGMSG_INFO, ESMF_SUCCESS, ESMF_FAILURE
    use ESMF                  , only : ESMF_GridComp, ESMF_VM, ESMF_Field, ESMF_Grid, ESMF_Mesh, ESMF_GeomType_Flag
    use ESMF                  , only : ESMF_GridCompGet, ESMF_VMGet, ESMF_FieldGet, ESMF_GEOMTYPE_MESH
    use ESMF                  , only : ESMF_MeshGet
    use ESMF                  , only : operator(==)
    use esmFlds               , only : compatm, compocn
    use med_constants_mod     , only : CL
    use shr_nuopc_methods_mod , only : shr_nuopc_methods_FB_GetFldPtr
    use shr_nuopc_methods_mod , only : shr_nuopc_methods_FB_getFieldN
    use shr_nuopc_methods_mod , only : shr_nuopc_methods_ChkErr
    use med_constants_mod     , only : dbug_flag =>med_constants_dbug_flag
    use med_internalstate_mod , only : InternalState

=======
>>>>>>> c230b8b5
    !-----------------------------------------------------------------------
    ! Initialize pointers to the module variables and then use the module
    ! variables in the med_ocnalb phase
    ! All input field bundles are ASSUMED to be on the ocean grid
    !-----------------------------------------------------------------------

    use ESMF                  , only : ESMF_LogWrite, ESMF_LOGMSG_INFO, ESMF_SUCCESS, ESMF_FAILURE
    use ESMF                  , only : ESMF_GridComp, ESMF_VM, ESMF_Field, ESMF_Grid, ESMF_Mesh, ESMF_GeomType_Flag
    use ESMF                  , only : ESMF_GridCompGet, ESMF_VMGet, ESMF_FieldGet, ESMF_GEOMTYPE_MESH
    use ESMF                  , only : ESMF_MeshGet
    use ESMF                  , only : operator(==)
    use shr_nuopc_methods_mod , only : shr_nuopc_methods_FB_GetFldPtr
    use shr_nuopc_methods_mod , only : shr_nuopc_methods_FB_getFieldN
    use shr_nuopc_methods_mod , only : shr_nuopc_methods_ChkErr
    use med_internalstate_mod , only : InternalState
    use med_constants_mod     , only : CL, R8
    use med_constants_mod     , only : dbug_flag =>med_constants_dbug_flag
    use esmFlds               , only : compatm, compocn

    ! Arguments
    type(ESMF_GridComp)               :: gcomp
    type(ocnalb_type) , intent(inout) :: ocnalb
    integer           , intent(out)   :: rc
    !
    ! Local variables
    type(ESMF_VM)            :: vm
    integer                  :: iam
    type(ESMF_Field)         :: lfield
    type(ESMF_Mesh)          :: lmesh
    type(ESMF_GeomType_Flag) :: geomtype
    integer                  :: n
    integer                  :: lsize
    integer                  :: dimCount
    integer                  :: spatialDim
    integer                  :: numOwnedElements
    type(InternalState)      :: is_local
    real(R8), pointer        :: ownedElemCoords(:)
    character(len=CL)        :: tempc1,tempc2
    integer                  :: dbrc
    character(*), parameter  :: subname = '(med_phases_ocnalb_init) '
    !-----------------------------------------------------------------------

    if (dbug_flag > 5) then
      call ESMF_LogWrite(trim(subname)//": called", ESMF_LOGMSG_INFO, rc=dbrc)
    endif
    rc = ESMF_SUCCESS

    ! The following is for debugging
    call ESMF_GridCompGet(gcomp, vm=vm, rc=rc)
    if (shr_nuopc_methods_ChkErr(rc,__LINE__,u_FILE_u)) return

    call ESMF_VMGet(vm, localPet=iam, rc=rc)
    if (shr_nuopc_methods_ChkErr(rc,__LINE__,u_FILE_u)) return

    ! Get the internal state from gcomp
    nullify(is_local%wrap)
    call ESMF_GridCompGetInternalState(gcomp, is_local, rc)
    if (shr_nuopc_methods_ChkErr(rc,__LINE__,u_FILE_u)) return

    !----------------------------------
    ! Set pointers to fields needed for albedo calculations
    !----------------------------------

    ! These must must be on the ocean grid since the ocean albedo computation is on the ocean grid
    ! The following sets pointers to the module arrays

    call shr_nuopc_methods_FB_GetFldPtr(is_local%wrap%FBMed_ocnalb_o, fldname='So_avsdr', fldptr1=ocnalb%avsdr, rc=rc)
    if (shr_nuopc_methods_ChkErr(rc,__LINE__,u_FILE_u)) return
    call shr_nuopc_methods_FB_GetFldPtr(is_local%wrap%FBMed_ocnalb_o, fldname='So_avsdf', fldptr1=ocnalb%avsdf, rc=rc)
    if (shr_nuopc_methods_ChkErr(rc,__LINE__,u_FILE_u)) return
    call shr_nuopc_methods_FB_GetFldPtr(is_local%wrap%FBMed_ocnalb_o, fldname='So_anidr', fldptr1=ocnalb%anidr, rc=rc)
    if (shr_nuopc_methods_ChkErr(rc,__LINE__,u_FILE_u)) return
    call shr_nuopc_methods_FB_GetFldPtr(is_local%wrap%FBMed_ocnalb_o, fldname='So_anidf', fldptr1=ocnalb%anidf, rc=rc)
    if (shr_nuopc_methods_ChkErr(rc,__LINE__,u_FILE_u)) return

    !----------------------------------
    ! Get lat, lon, which are time-invariant
    !----------------------------------

    ! The following assumes that all fields in FBMed_ocnalb_o have the same grid - so
    ! only need to query field 1
    call shr_nuopc_methods_FB_getFieldN(is_local%wrap%FBMed_ocnalb_o, fieldnum=1, field=lfield, rc=rc)
    if (shr_nuopc_methods_ChkErr(rc,__LINE__,u_FILE_u)) return

    ! Determine if first field is on a grid or a mesh - default will be mesh
    call ESMF_FieldGet(lfield, geomtype=geomtype, rc=rc)
    if (shr_nuopc_methods_ChkErr(rc,__LINE__,u_FILE_u)) return

    if (geomtype == ESMF_GEOMTYPE_MESH) then
       call ESMF_LogWrite(trim(subname)//" : FBAtm is on a mesh ", ESMF_LOGMSG_INFO, rc=rc)
       call ESMF_FieldGet(lfield, mesh=lmesh, rc=rc)
       if (shr_nuopc_methods_ChkErr(rc,__LINE__,u_FILE_u)) return
       call ESMF_MeshGet(lmesh, spatialDim=spatialDim, numOwnedElements=numOwnedElements, rc=rc)
       if (shr_nuopc_methods_ChkErr(rc,__LINE__,u_FILE_u)) return
       lsize = size(ocnalb%anidr)
       if (numOwnedElements /= lsize) then
          write(tempc1,'(i10)') numOwnedElements
          write(tempc2,'(i10)') lsize
          call ESMF_LogWrite(trim(subname)//": ERROR numOwnedElements "// trim(tempc1) // &
               " not equal to local size "// trim(tempc2), ESMF_LOGMSG_INFO, rc=rc)
          rc = ESMF_FAILURE
          return
       end if
       allocate(ownedElemCoords(spatialDim*numOwnedElements))
       allocate(ocnalb%lons(numOwnedElements))
       allocate(ocnalb%lats(numOwnedElements))
       call ESMF_MeshGet(lmesh, ownedElemCoords=ownedElemCoords)
       if (shr_nuopc_methods_ChkErr(rc,__LINE__,u_FILE_u)) return
       do n = 1,lsize
          ocnalb%lons(n) = ownedElemCoords(2*n-1)
          ocnalb%lats(n) = ownedElemCoords(2*n)
       end do
    else
      call ESMF_LogWrite(trim(subname)//": ERROR field bundle must be either on mesh", ESMF_LOGMSG_INFO, rc=rc)
      rc = ESMF_FAILURE
      return
    end if

    if (dbug_flag > 5) then
      call ESMF_LogWrite(trim(subname)//": done", ESMF_LOGMSG_INFO, rc=dbrc)
    endif

  end subroutine med_phases_ocnalb_init

  !===============================================================================

  subroutine med_phases_ocnalb_run(gcomp, rc)

<<<<<<< HEAD
    ! Compute ocean albedos (on the ocean grid)

    use ESMF                  , only : ESMF_GridComp, ESMF_Clock, ESMF_Time
    use ESMF                  , only : ESMF_GridCompGet, ESMF_ClockGet, ESMF_TimeGet
    use ESMF                  , only : ESMF_LogWrite, ESMF_LOGMSG_INFO, ESMF_SUCCESS, ESMF_LogFoundError
    use ESMF                  , only : ESMF_LOGERR_PASSTHRU, ESMF_RouteHandleIsCreated, ESMF_LOGMSG_ERROR, ESMF_FAILURE
=======
    !-----------------------------------------------------------------------
    ! Compute ocean albedos (on the ocean grid)
    !-----------------------------------------------------------------------

    use ESMF                  , only : ESMF_GridComp, ESMF_Clock, ESMF_Time, ESMF_TimeInterval
    use ESMF                  , only : ESMF_GridCompGet, ESMF_ClockGet, ESMF_TimeGet
    use ESMF                  , only : ESMF_LogWrite, ESMF_LOGMSG_INFO, ESMF_SUCCESS, ESMF_LogFoundError
    use ESMF                  , only : ESMF_RouteHandleIsCreated
    use ESMF                  , only : operator(+)
>>>>>>> c230b8b5
    use NUOPC                 , only : NUOPC_CompAttributeGet
    use shr_const_mod         , only : shr_const_pi
    use shr_sys_mod           , only : shr_sys_abort
    use shr_orb_mod           , only : shr_orb_cosz, shr_orb_decl
<<<<<<< HEAD
    use esmFlds               , only : compatm, compocn
    use shr_nuopc_scalars_mod , only : flds_scalar_name, flds_scalar_num, flds_scalar_index_nextsw_cday
=======
>>>>>>> c230b8b5
    use shr_nuopc_fldList_mod , only : mapconsf, mapnames
    use shr_nuopc_methods_mod , only : shr_nuopc_methods_FB_GetFldPtr
    use shr_nuopc_methods_mod , only : shr_nuopc_methods_FB_diagnose
    use shr_nuopc_methods_mod , only : shr_nuopc_methods_State_GetScalar
    use shr_nuopc_methods_mod , only : shr_nuopc_methods_FB_FieldRegrid
    use shr_nuopc_methods_mod , only : shr_nuopc_methods_ChkErr
<<<<<<< HEAD
    use med_internalstate_mod , only : InternalState
    use med_constants_mod     , only : CS, CL
=======
    use med_constants_mod     , only : CS, CL, R8
>>>>>>> c230b8b5
    use med_constants_mod     , only : dbug_flag =>med_constants_dbug_flag
    use med_internalstate_mod , only : InternalState, logunit
    use esmFlds               , only : flds_scalar_name
    use esmFlds               , only : flds_scalar_num
    use esmFlds               , only : flds_scalar_index_nextsw_cday
    use esmFlds               , only : compatm, compocn

<<<<<<< HEAD
    ! Input/output/variables
=======
    ! input/output variables
>>>>>>> c230b8b5
    type(ESMF_GridComp)  :: gcomp
    integer, intent(out) :: rc

    ! local variables
    type(ocnalb_type), save :: ocnalb
    logical                 :: update_alb
    type(InternalState)     :: is_local
    type(ESMF_Clock)        :: clock
    type(ESMF_Time)         :: currTime
<<<<<<< HEAD
=======
    type(ESMF_Time)         :: nextTime
    type(ESMF_TimeInterval) :: timeStep
>>>>>>> c230b8b5
    character(CL)           :: cvalue
    character(CS)           :: starttype        ! config start type
    character(CL)           :: runtype          ! initial, continue, hybrid, branch
    character(CL)           :: aoflux_grid
    logical                 :: flux_albav       ! flux avg option
    real(R8)                :: nextsw_cday      ! calendar day of next atm shortwave
    real(R8), pointer       :: ofrac(:)
    real(R8), pointer       :: ofrad(:)
    real(R8), pointer       :: ifrac(:)
    real(R8), pointer       :: ifrad(:)
    integer                 :: lsize            ! local size
    integer                 :: n,i              ! indices
    real(R8)                :: rlat             ! gridcell latitude in radians
    real(R8)                :: rlon             ! gridcell longitude in radians
    real(R8)                :: cosz             ! Cosine of solar zenith angle
    real(R8)                :: eccen            ! Earth orbit eccentricity
    real(R8)                :: mvelpp           ! Earth orbit
    real(R8)                :: lambm0           ! Earth orbit
    real(R8)                :: obliqr           ! Earth orbit
    real(R8)                :: delta            ! Solar declination angle  in radians
    real(R8)                :: eccf             ! Earth orbit eccentricity factor
<<<<<<< HEAD
    logical                 :: first_call = .true.
    real(R8), parameter     :: albdif = 0.06_r8 ! 60 deg reference albedo, diffuse
    real(R8), parameter     :: albdir = 0.07_r8 ! 60 deg reference albedo, direct
    real(R8), parameter     :: const_deg2rad = shr_const_pi/180.0_R8  ! deg to rads
=======
    real(R8), parameter     :: albdif = 0.06_r8 ! 60 deg reference albedo, diffuse
    real(R8), parameter     :: albdir = 0.07_r8 ! 60 deg reference albedo, direct
    real(R8), parameter     :: const_deg2rad = shr_const_pi/180.0_R8  ! deg to rads
    integer                 :: dbrc
    logical                 :: first_call = .true.
>>>>>>> c230b8b5
    character(len=*)  , parameter :: subname='(med_phases_ocnalb_run)'
    !---------------------------------------

    if (dbug_flag > 5) then
       call ESMF_LogWrite(trim(subname)//": called", ESMF_LOGMSG_INFO, rc=dbrc)
    endif
    rc = ESMF_SUCCESS

    ! Get the internal state from Component.
    nullify(is_local%wrap)
    call ESMF_GridCompGetInternalState(gcomp, is_local, rc)
    if (shr_nuopc_methods_ChkErr(rc,__LINE__,u_FILE_u)) return

    ! Note that in the mct version the atm was initialized first so
    ! that nextsw_cday could be passed to the other components - this
    ! assumed that atmosphere component was ALWAYS initialized first.
    ! In the nuopc version it will be easier to assume that on startup
    ! - nextsw_cday is just what cam was setting it as the current calendar day

    if (first_call) then

       ! Initialize ocean albedo calculation
       call med_phases_ocnalb_init(gcomp, ocnalb, rc)
       if (shr_nuopc_methods_ChkErr(rc,__LINE__,u_FILE_u)) return

       call NUOPC_CompAttributeGet(gcomp, name='start_type', value=cvalue, rc=rc)
       if (shr_nuopc_methods_ChkErr(rc,__LINE__,u_FILE_u)) return
       read(cvalue,*) starttype

       if (trim(starttype) == trim('startup')) then
          runtype = "initial"
       else if (trim(starttype) == trim('continue') ) then
          runtype = "continue"
       else if (trim(starttype) == trim('branch')) then
          runtype = "continue"
       else
          call shr_sys_abort( subname//' ERROR: unknown starttype' )
       end if

       call ESMF_GridCompGet(gcomp, clock=clock)
       if (shr_nuopc_methods_ChkErr(rc,__LINE__,u_FILE_u)) return
       call ESMF_ClockGet( clock, currTime=currTime, timeStep=timeStep, rc=rc)
       if (shr_nuopc_methods_ChkErr(rc,__LINE__,u_FILE_u)) return

       if (trim(runtype) == 'initial') then
          call ESMF_TimeGet( currTime, dayOfYear_r8=nextsw_cday, rc=rc )
          if (shr_nuopc_methods_ChkErr(rc,__LINE__,u_FILE_u)) return
       else
          call shr_nuopc_methods_State_GetScalar(is_local%wrap%NstateImp(compatm), &
               flds_scalar_name=flds_scalar_name, flds_scalar_num=flds_scalar_num, &
               scalar_id=flds_scalar_index_nextsw_cday, value=nextsw_cday, mpicom=is_local%wrap%mpicom, rc=rc)
          if (shr_nuopc_methods_ChkErr(rc,__LINE__,u_FILE_u)) return
       end if

       first_call = .false.

    else

       ! Note that shr_nuopc_methods_State_GetScalar includes a broadcast to all other pets im mpicom
       call shr_nuopc_methods_State_GetScalar(is_local%wrap%NstateImp(compatm), &
            flds_scalar_name=flds_scalar_name, flds_scalar_num=flds_scalar_num, &
            scalar_id=flds_scalar_index_nextsw_cday, value=nextsw_cday, mpicom=is_local%wrap%mpicom, rc=rc)
       if (shr_nuopc_methods_ChkErr(rc,__LINE__,u_FILE_u)) return

    end if

    call NUOPC_CompAttributeGet(gcomp, name='flux_albav', value=cvalue, rc=rc)
    if (shr_nuopc_methods_ChkErr(rc,__LINE__,u_FILE_u)) return
    read(cvalue,*) flux_albav

    call NUOPC_CompAttributeGet(gcomp, name='orb_eccen', value=cvalue, rc=rc)
    if (shr_nuopc_methods_ChkErr(rc,__LINE__,u_FILE_u)) return
    read(cvalue,*) eccen
    call NUOPC_CompAttributeGet(gcomp, name='orb_obliqr', value=cvalue, rc=rc)
    if (shr_nuopc_methods_ChkErr(rc,__LINE__,u_FILE_u)) return
    read(cvalue,*) obliqr
    call NUOPC_CompAttributeGet(gcomp, name='orb_lambm0', value=cvalue, rc=rc)
    if (shr_nuopc_methods_ChkErr(rc,__LINE__,u_FILE_u)) return
    read(cvalue,*) lambm0
    call NUOPC_CompAttributeGet(gcomp, name='orb_mvelpp', value=cvalue, rc=rc)
    if (shr_nuopc_methods_ChkErr(rc,__LINE__,u_FILE_u)) return
    read(cvalue,*) mvelpp

    ! Calculate ocean albedos on the ocean grid

    update_alb = .false.
    lsize = size(ocnalb%anidr)

    if (flux_albav) then
       do n = 1,lsize
          ocnalb%anidr(n) = albdir
          ocnalb%avsdr(n) = albdir
          ocnalb%anidf(n) = albdif
          ocnalb%avsdf(n) = albdif
       end do
       update_alb = .true.
    else
       ! Solar declination
       ! Will only do albedo calculation if nextsw_cday is not -1.
       if (nextsw_cday >= -0.5_r8) then

          call shr_orb_decl(nextsw_cday, eccen, mvelpp,lambm0, obliqr, delta, eccf)

          ! Compute albedos
          do n = 1,lsize
             rlat = const_deg2rad * ocnalb%lats(n)
             rlon = const_deg2rad * ocnalb%lons(n)
             cosz = shr_orb_cosz( nextsw_cday, rlat, rlon, delta )
             if (cosz  >  0.0_r8) then !--- sun hit --
                ocnalb%anidr(n) = (.026_r8/(cosz**1.7_r8 + 0.065_r8)) +   &
                                  (.150_r8*(cosz         - 0.100_r8 ) *   &
                                  (cosz - 0.500_r8 ) * (cosz - 1.000_r8 )  )
                ocnalb%avsdr(n) = ocnalb%anidr(n)
                ocnalb%anidf(n) = albdif
                ocnalb%avsdf(n) = albdif
             else !--- dark side of earth ---
                ocnalb%anidr(n) = 1.0_r8
                ocnalb%avsdr(n) = 1.0_r8
                ocnalb%anidf(n) = 1.0_r8
                ocnalb%avsdf(n) = 1.0_r8
             end if
          end do
          update_alb = .true.

       endif    ! nextsw_cday
    end if   ! flux_albav

    ! Update current ifrad/ofrad values if albedo was updated in field bundle
    if (update_alb) then
       call shr_nuopc_methods_FB_getFldPtr(is_local%wrap%FBfrac(compocn), fldname='ifrac', fldptr1=ifrac, rc=rc)
       if (shr_nuopc_methods_ChkErr(rc,__LINE__,u_FILE_u)) return
       call shr_nuopc_methods_FB_getFldPtr(is_local%wrap%FBfrac(compocn), fldname='ifrad', fldptr1=ifrad, rc=rc)
       if (shr_nuopc_methods_ChkErr(rc,__LINE__,u_FILE_u)) return
       call shr_nuopc_methods_FB_getFldPtr(is_local%wrap%FBfrac(compocn), fldname='ofrac', fldptr1=ofrac, rc=rc)
       if (shr_nuopc_methods_ChkErr(rc,__LINE__,u_FILE_u)) return
       call shr_nuopc_methods_FB_getFldPtr(is_local%wrap%FBfrac(compocn), fldname='ofrad', fldptr1=ofrad, rc=rc)
       if (shr_nuopc_methods_ChkErr(rc,__LINE__,u_FILE_u)) return
       ifrad(:) = ifrac(:)
       ofrad(:) = ofrac(:)
    endif

    if (dbug_flag > 1) then
       call shr_nuopc_methods_FB_diagnose(is_local%wrap%FBMed_ocnalb_o, string=trim(subname)//' FBMed_ocnalb_o', rc=rc)
       if (shr_nuopc_methods_ChkErr(rc,__LINE__,u_FILE_u)) return
    end if

  end subroutine med_phases_ocnalb_run

  !===============================================================================

  subroutine med_phases_ocnalb_mapo2a(gcomp, rc)

    !----------------------------------------------------------
    ! Map ocean albedos from ocn to atm grid
    !----------------------------------------------------------

    use ESMF                  , only : ESMF_GridComp
    use ESMF                  , only : ESMF_LogWrite, ESMF_LOGMSG_INFO, ESMF_SUCCESS
    use shr_nuopc_methods_mod , only : shr_nuopc_methods_ChkErr
    use med_map_mod           , only : med_map_FB_Regrid_Norm
    use med_internalstate_mod , only : InternalState
    use med_constants_mod     , only : R8
    use med_constants_mod     , only : dbug_flag =>med_constants_dbug_flag
    use esmFlds               , only : fldListMed_ocnalb_o
    use esmFlds               , only : compatm, compocn

    ! Arguments
    type(ESMF_GridComp)    :: gcomp
    integer, intent(out)   :: rc

    ! Local variables
    type(InternalState) :: is_local
    integer             :: dbrc
    character(*), parameter :: subName =   '(med_ocnalb_mapo2a) '
    !-----------------------------------------------------------------------

    if (dbug_flag > 5) then
      call ESMF_LogWrite(trim(subname)//": called", ESMF_LOGMSG_INFO, rc=dbrc)
    endif
    rc = ESMF_SUCCESS

    ! Get the internal state from gcomp
    nullify(is_local%wrap)
    call ESMF_GridCompGetInternalState(gcomp, is_local, rc)
    if (shr_nuopc_methods_ChkErr(rc,__LINE__,u_FILE_u)) return

    ! Map the field bundle from the ocean to the atm grid
    call med_map_FB_Regrid_Norm( &
         fldListMed_ocnalb_o%flds, compocn, compatm, &
         is_local%wrap%FBMed_ocnalb_o, &
         is_local%wrap%FBMed_ocnalb_a, &
         is_local%wrap%FBFrac(compocn), &
         is_local%wrap%FBNormOne(compocn,compatm,:), &
         is_local%wrap%RH(compocn,compatm,:), &
         string='FBMed_ocnalb_o_To_FBMed_ocnalb_a', rc=rc)
    if (shr_nuopc_methods_ChkErr(rc,__LINE__,u_FILE_u)) return

  end subroutine med_phases_ocnalb_mapo2a

end module med_phases_ocnalb_mod<|MERGE_RESOLUTION|>--- conflicted
+++ resolved
@@ -41,23 +41,7 @@
 !===============================================================================
 
   subroutine med_phases_ocnalb_init(gcomp, ocnalb, rc)
-<<<<<<< HEAD
-
-    use ESMF                  , only : ESMF_LogWrite, ESMF_LOGMSG_INFO, ESMF_SUCCESS, ESMF_FAILURE
-    use ESMF                  , only : ESMF_GridComp, ESMF_VM, ESMF_Field, ESMF_Grid, ESMF_Mesh, ESMF_GeomType_Flag
-    use ESMF                  , only : ESMF_GridCompGet, ESMF_VMGet, ESMF_FieldGet, ESMF_GEOMTYPE_MESH
-    use ESMF                  , only : ESMF_MeshGet
-    use ESMF                  , only : operator(==)
-    use esmFlds               , only : compatm, compocn
-    use med_constants_mod     , only : CL
-    use shr_nuopc_methods_mod , only : shr_nuopc_methods_FB_GetFldPtr
-    use shr_nuopc_methods_mod , only : shr_nuopc_methods_FB_getFieldN
-    use shr_nuopc_methods_mod , only : shr_nuopc_methods_ChkErr
-    use med_constants_mod     , only : dbug_flag =>med_constants_dbug_flag
-    use med_internalstate_mod , only : InternalState
-
-=======
->>>>>>> c230b8b5
+
     !-----------------------------------------------------------------------
     ! Initialize pointers to the module variables and then use the module
     ! variables in the med_ocnalb phase
@@ -186,14 +170,6 @@
 
   subroutine med_phases_ocnalb_run(gcomp, rc)
 
-<<<<<<< HEAD
-    ! Compute ocean albedos (on the ocean grid)
-
-    use ESMF                  , only : ESMF_GridComp, ESMF_Clock, ESMF_Time
-    use ESMF                  , only : ESMF_GridCompGet, ESMF_ClockGet, ESMF_TimeGet
-    use ESMF                  , only : ESMF_LogWrite, ESMF_LOGMSG_INFO, ESMF_SUCCESS, ESMF_LogFoundError
-    use ESMF                  , only : ESMF_LOGERR_PASSTHRU, ESMF_RouteHandleIsCreated, ESMF_LOGMSG_ERROR, ESMF_FAILURE
-=======
     !-----------------------------------------------------------------------
     ! Compute ocean albedos (on the ocean grid)
     !-----------------------------------------------------------------------
@@ -203,28 +179,17 @@
     use ESMF                  , only : ESMF_LogWrite, ESMF_LOGMSG_INFO, ESMF_SUCCESS, ESMF_LogFoundError
     use ESMF                  , only : ESMF_RouteHandleIsCreated
     use ESMF                  , only : operator(+)
->>>>>>> c230b8b5
     use NUOPC                 , only : NUOPC_CompAttributeGet
     use shr_const_mod         , only : shr_const_pi
     use shr_sys_mod           , only : shr_sys_abort
     use shr_orb_mod           , only : shr_orb_cosz, shr_orb_decl
-<<<<<<< HEAD
-    use esmFlds               , only : compatm, compocn
-    use shr_nuopc_scalars_mod , only : flds_scalar_name, flds_scalar_num, flds_scalar_index_nextsw_cday
-=======
->>>>>>> c230b8b5
     use shr_nuopc_fldList_mod , only : mapconsf, mapnames
     use shr_nuopc_methods_mod , only : shr_nuopc_methods_FB_GetFldPtr
     use shr_nuopc_methods_mod , only : shr_nuopc_methods_FB_diagnose
     use shr_nuopc_methods_mod , only : shr_nuopc_methods_State_GetScalar
     use shr_nuopc_methods_mod , only : shr_nuopc_methods_FB_FieldRegrid
     use shr_nuopc_methods_mod , only : shr_nuopc_methods_ChkErr
-<<<<<<< HEAD
-    use med_internalstate_mod , only : InternalState
-    use med_constants_mod     , only : CS, CL
-=======
     use med_constants_mod     , only : CS, CL, R8
->>>>>>> c230b8b5
     use med_constants_mod     , only : dbug_flag =>med_constants_dbug_flag
     use med_internalstate_mod , only : InternalState, logunit
     use esmFlds               , only : flds_scalar_name
@@ -232,11 +197,7 @@
     use esmFlds               , only : flds_scalar_index_nextsw_cday
     use esmFlds               , only : compatm, compocn
 
-<<<<<<< HEAD
-    ! Input/output/variables
-=======
     ! input/output variables
->>>>>>> c230b8b5
     type(ESMF_GridComp)  :: gcomp
     integer, intent(out) :: rc
 
@@ -246,11 +207,8 @@
     type(InternalState)     :: is_local
     type(ESMF_Clock)        :: clock
     type(ESMF_Time)         :: currTime
-<<<<<<< HEAD
-=======
     type(ESMF_Time)         :: nextTime
     type(ESMF_TimeInterval) :: timeStep
->>>>>>> c230b8b5
     character(CL)           :: cvalue
     character(CS)           :: starttype        ! config start type
     character(CL)           :: runtype          ! initial, continue, hybrid, branch
@@ -272,18 +230,11 @@
     real(R8)                :: obliqr           ! Earth orbit
     real(R8)                :: delta            ! Solar declination angle  in radians
     real(R8)                :: eccf             ! Earth orbit eccentricity factor
-<<<<<<< HEAD
-    logical                 :: first_call = .true.
-    real(R8), parameter     :: albdif = 0.06_r8 ! 60 deg reference albedo, diffuse
-    real(R8), parameter     :: albdir = 0.07_r8 ! 60 deg reference albedo, direct
-    real(R8), parameter     :: const_deg2rad = shr_const_pi/180.0_R8  ! deg to rads
-=======
     real(R8), parameter     :: albdif = 0.06_r8 ! 60 deg reference albedo, diffuse
     real(R8), parameter     :: albdir = 0.07_r8 ! 60 deg reference albedo, direct
     real(R8), parameter     :: const_deg2rad = shr_const_pi/180.0_R8  ! deg to rads
     integer                 :: dbrc
     logical                 :: first_call = .true.
->>>>>>> c230b8b5
     character(len=*)  , parameter :: subname='(med_phases_ocnalb_run)'
     !---------------------------------------
 
