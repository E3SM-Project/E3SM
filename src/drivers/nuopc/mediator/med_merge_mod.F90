--- conflicted
+++ resolved
@@ -42,10 +42,7 @@
     use shr_nuopc_methods_mod , only : shr_nuopc_methods_ChkErr
     use med_internalstate_mod , only : logunit
     use perf_mod              , only : t_startf, t_stopf
-<<<<<<< HEAD
-=======
-
->>>>>>> 26a18ff2
+
     character(len=*)             , intent(in)            :: compout_name ! component name for FBOut
     type(ESMF_FieldBundle)       , intent(inout)         :: FBOut        ! Merged output field bundle
     type(ESMF_FieldBundle)       , intent(inout)         :: FBfrac       ! Fraction data for FBOut
@@ -67,15 +64,9 @@
     character(CS) :: merge_type
     character(CS) :: merge_fracname
     character(CL) :: mrgstr   ! temporary string
-<<<<<<< HEAD
-    logical                :: init_mrgstr
-    character(len=*),parameter  :: subname='(med_merge_auto)'
-    integer                       :: dbrc
-=======
     logical       :: init_mrgstr
     integer       :: dbrc
     character(len=*),parameter :: subname=' (module_med_merge_mod: med_merge_auto)'
->>>>>>> 26a18ff2
     !---------------------------------------
     call t_startf('MED:'//subname)
 
