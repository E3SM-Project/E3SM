--- conflicted
+++ resolved
@@ -1478,23 +1478,12 @@
        end do
     else
        do n = 1,size(iso)
-<<<<<<< HEAD
           ! from both rof and glc to con
           if ( fldchk(is_local%wrap%FBExp(compocn)         , 'Foxx_rofl'//iso(n), rc=rc) .and. &
                fldchk(is_local%wrap%FBImp(comprof, comprof), 'Forr_rofl'//iso(n), rc=rc) .and. &
                fldchk(is_local%wrap%FBImp(compglc, compglc), 'Fogg_rofl'//iso(n), rc=rc)) then
              call addmap(fldListFr(comprof)%flds, 'Forr_rofl'//iso(n), compocn, mapconsf, 'none', rof2ocn_liq_rmap)
              call addmap(fldListFr(compglc)%flds, 'Fogg_rofl'//iso(n), compocn, mapconsf, 'one' , glc2ocn_liq_rmap)
-=======
-          ! liquid runoff from both rof and glc to ocn
-          if ( fldchk(is_local%wrap%FBExp(compocn)         , 'Foxx_rofl' //iso(n), rc=rc) .and. &
-               fldchk(is_local%wrap%FBImp(comprof, comprof), 'Forr_rofl' //iso(n), rc=rc) .and. &
-               fldchk(is_local%wrap%FBImp(comprof, comprof), 'Flrr_flood'//iso(n), rc=rc) .and. &
-               fldchk(is_local%wrap%FBImp(compglc, compglc), 'Fogg_rofl' //iso(n), rc=rc)) then
-             call addmap(fldListFr(comprof)%flds, 'Flrr_flood'//iso(n), compocn, mapfiler, 'none', rof2ocn_fmap)
-             call addmap(fldListFr(comprof)%flds, 'Forr_rofl' //iso(n), compocn, mapfiler, 'none', rof2ocn_liq_rmap)
-             call addmap(fldListFr(compglc)%flds, 'Fogg_rofl' //iso(n), compocn, mapfiler, 'one' , glc2ocn_liq_rmap)
->>>>>>> d0886e75
              call addmrg(fldListTo(compocn)%flds, 'Foxx_rofl'//iso(n), &
                   mrg_from1=comprof, mrg_fld1='Forr_rofl:Flrr_flood', mrg_type1='sum', &
                   mrg_from2=compglc, mrg_fld2='Fogg_rofl'//iso(n)   , mrg_type2='sum')
@@ -1535,25 +1524,15 @@
 
           ! ice runoff from just rof to ocn
           else if ( fldchk(is_local%wrap%FBExp(compocn)         , 'Foxx_rofi'//iso(n), rc=rc) .and. &
-<<<<<<< HEAD
-               fldchk(is_local%wrap%FBImp(comprof, comprof), 'Forr_rofi'//iso(n), rc=rc)) then
+                    fldchk(is_local%wrap%FBImp(comprof, comprof), 'Forr_rofi'//iso(n), rc=rc)) then
              call addmap(fldListFr(comprof)%flds, 'Forr_rofi'//iso(n), compocn, mapconsf, 'none', rof2ocn_ice_rmap)
-=======
-                    fldchk(is_local%wrap%FBImp(comprof, comprof), 'Forr_rofi'//iso(n), rc=rc)) then
-             call addmap(fldListFr(comprof)%flds, 'Forr_rofi'//iso(n), compocn, mapfiler, 'none', rof2ocn_ice_rmap)
->>>>>>> d0886e75
              call addmrg(fldListTo(compocn)%flds, 'Foxx_rofi'//iso(n), &
                   mrg_from1=comprof, mrg_fld1='Forr_rofi', mrg_type1='copy')
 
           ! ice runoff from just glc to ocn
           else if ( fldchk(is_local%wrap%FBExp(compocn)         , 'Foxx_rofi'//iso(n), rc=rc) .and. &
-<<<<<<< HEAD
-               fldchk(is_local%wrap%FBImp(compglc, compglc), 'Fogg_rofi'//iso(n), rc=rc)) then
+                    fldchk(is_local%wrap%FBImp(compglc, compglc), 'Fogg_rofi'//iso(n), rc=rc)) then
              call addmap(fldListFr(compglc)%flds, 'Fogg_rofi'//iso(n), compocn,  mapconsf, 'one', glc2ocn_ice_rmap)
-=======
-                    fldchk(is_local%wrap%FBImp(compglc, compglc), 'Fogg_rofi'//iso(n), rc=rc)) then
-             call addmap(fldListFr(compglc)%flds, 'Fogg_rofi'//iso(n), compocn,  mapfiler, 'one', glc2ocn_ice_rmap)
->>>>>>> d0886e75
              call addmrg(fldListTo(compocn)%flds, 'Foxx_rofi'//iso(n), &
                   mrg_from1=compglc, mrg_fld1='Fogg_rofi'//iso(n), mrg_type1='copy')
           end if
