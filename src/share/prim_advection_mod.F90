--- conflicted
+++ resolved
@@ -856,13 +856,15 @@
   use control_mod, only        : integration, test_case, filter_freq_advection,  hypervis_order, &
         statefreq, moisture, TRACERADV_TOTAL_DIVERGENCE, TRACERADV_UGRADQ, &
         prescribed_wind, nu_q, nu_p, limiter_option, hypervis_subcycle_q, rsplit
-<<<<<<< HEAD
-  use edge_mod, only           : edgevpack, edgerotate, edgevunpack, initedgebuffer, initedgesbuffer, edgevunpackmin
+!<<<<<<< .working
+  use edge_mod, only           : edgevpack, edgerotate, edgevunpack, initedgebuffer, initedgesbuffer, &
+        edgevunpackmin, initghostbuffer3D
+ 
   use edgetype_mod, only       : EdgeDescriptor_t, EdgeBuffer_t, ghostbuffer3D_t
-=======
-  use edge_mod, only           : EdgeBuffer_t, edgevpack, edgerotate, edgevunpack, initedgebuffer, &
-       edgevunpackmin, ghostbuffer3D_t, initghostbuffer3D
->>>>>>> 543f89aa
+!=======
+!  use edge_mod, only           : EdgeBuffer_t, edgevpack, edgerotate, edgevunpack, initedgebuffer, &
+!       edgevunpackmin, ghostbuffer3D_t, initghostbuffer3D
+!>>>>>>> .merge-right.r4294
   use hybrid_mod, only         : hybrid_t
   use bndry_mod, only          : bndry_exchangev
   use viscosity_mod, only      : biharmonic_wk_scalar, biharmonic_wk_scalar_minmax, neighbor_minmax
