--- conflicted
+++ resolved
@@ -71,6 +71,8 @@
     else:
         use_esmf = "noesmf"
         filepath.append(os.path.join(cimeroot, "src", "share", "esmf_wrf_timemgr"))
+
+    comp_interface = case.get_value("COMP_INTERFACE")
     ninst_value = case.get_value("NINST_VALUE")
     libdir = os.path.join(bldroot,comp_interface,use_esmf, ninst_value,"csm_share")
     if not os.path.isdir(libdir):
@@ -96,9 +98,11 @@
         if multi_driver:
             ninst_comp = 1
         else:
-<<<<<<< HEAD
             ninst_comp = case.get_value("NINST_{}".format(comp))
         multiinst_cppdefs += " -DNUM_COMP_INST_{}={}".format(comp, ninst_comp)
+
+    if case.get_value("COMP_OCN") == "nemo":
+        multiinst_cppdefs += " -DNEMO_IN_CCSM "
 
     installdir = os.path.join(installpath, comp_interface,
                               use_esmf, ninst_value)
@@ -124,69 +128,6 @@
 
     cmd = "{} {}".format(gmake_cmd, gmake_opts)
     run_bld_cmd_ensure_logging(cmd, logger)
-=======
-            use_esmf = "noesmf"
-            filepath.append(os.path.join(cimeroot, "src", "share", "esmf_wrf_timemgr"))
-
-        comp_interface = case.get_value("COMP_INTERFACE")
-        ninst_value = case.get_value("NINST_VALUE")
-
-        libdir = os.path.join(bldroot,comp_interface,use_esmf, ninst_value,"csm_share")
-        if not os.path.isdir(libdir):
-            os.makedirs(libdir)
-
-        filepathfile = os.path.join(libdir, "Filepath")
-        # if the filepathfile has a different number of lines than filepath, replace it
-        file_len = 0
-        if os.path.isfile(filepathfile):
-            file_len = len(open(filepathfile).readlines())
-
-        if len(filepath) != file_len:
-            with open(filepathfile, "w") as fd:
-                for path in filepath:
-                    fd.write("{}\n".format(path))
-
-        components = case.get_values("COMP_CLASSES")
-        multiinst_cppdefs = ""
-        multi_driver = case.get_value("MULTI_DRIVER")
-        for comp in components:
-            if comp == "CPL":
-                continue
-            if multi_driver:
-                ninst_comp = 1
-            else:
-                ninst_comp = case.get_value("NINST_{}".format(comp))
-            multiinst_cppdefs += " -DNUM_COMP_INST_{}={}".format(comp, ninst_comp)
-
-        if case.get_value("COMP_OCN") == "nemo":
-            multiinst_cppdefs += " -DNEMO_IN_CCSM "
-
-        installdir = os.path.join(installpath, comp_interface,
-                                  use_esmf, ninst_value)
-        for ndir in ("lib", "include"):
-            if not os.path.isdir(os.path.join(installdir,ndir)):
-                os.makedirs(os.path.join(installdir,ndir))
-        # copy some header files
-        for _file in glob.iglob(os.path.join(cimeroot,"src","share","include","*")):
-            copyifnewer(_file, os.path.join(installdir, "include", os.path.basename(_file)))
-        for _file in glob.iglob(os.path.join(cimeroot,"src","share","RandNum","include","*")):
-            copyifnewer(_file, os.path.join(installdir, "include", os.path.basename(_file)))
-
-        # This runs the make command
-        gmake_opts = "-f {}/Makefile complib MODEL=csm_share ".format(os.path.join(caseroot,"Tools"))
-        gmake_opts += "-j {} ".format(case.get_value("GMAKE_J"))
-        gmake_opts += " COMPLIB=libcsm_share.a"
-        gmake_opts += " USER_CPPDEFS=\"{}\" ".format(multiinst_cppdefs)
-        gmake_opts += " CASEROOT={} ".format(caseroot)
-        gmake_opts += " CIMEROOT={} ".format(cimeroot)
-        gmake_opts += "INCLUDE_DIR={} ".format(os.path.join(installdir, "include"))
-        gmake_opts += " -C {}".format(libdir)
-
-        gmake_cmd = case.get_value("GMAKE")
-
-        cmd = "{} {}".format(gmake_cmd, gmake_opts)
-        run_bld_cmd_ensure_logging(cmd, logger)
->>>>>>> c5bd8567
 
 def _main(argv, documentation):
     bldroot, installpath, caseroot = parse_command_line(argv, documentation)
