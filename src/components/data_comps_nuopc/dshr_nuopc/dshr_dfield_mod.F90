module dshr_dfield_mod

  use ESMF
  use shr_kind_mod     , only : r8=>shr_kind_r8, cs=>shr_kind_cs, cl=>shr_kind_cl, cxx=>shr_kind_cxx
  use shr_sys_mod      , only : shr_sys_abort
  use dshr_strdata_mod , only : shr_strdata_type
  use dshr_methods_mod , only : dshr_state_getfldptr, dshr_fldbun_getfieldn, dshr_field_getfldptr
  use dshr_methods_mod , only : chkerr

  implicit none
  private

  public :: dshr_dfield_add
  public :: dshr_dfield_copy

  interface dshr_dfield_add
     module procedure dshr_dfield_add_1d
     module procedure dshr_dfield_add_2d
     module procedure dshr_dfield_add_strmfld
  end interface dshr_dfield_add

  ! Note that whereas the data model export state field bundle might have fields
  ! with undistributed dimensions - the stream field bundles only have fields
  ! with no undistributed dimensions

  ! Linked list node
  type, public :: dfield_type
     ! state data
     real(r8), pointer          :: state_data1d(:) => null()
     real(r8), pointer          :: state_data2d(:,:) => null()
     ! stream data input (always assumed to be 1d for now)
     real(r8), pointer          :: stream_data1d(:) => null()
     ! stream data pointers for 1d export state data
     integer                    :: sdat_stream_index = 0
     integer                    :: sdat_fldbun_index = 0
     ! stream data pointers for 2d export state data
     integer, pointer           :: sdat_stream_indices(:) => null()
     integer, pointer           :: sdat_fldbun_indices(:) => null()
     integer                    :: stream_nflds = 0 ! number of stream field names
     character(CS), allocatable :: stream_fldnames(:)
     ! linked list pointer
     type(dfield_type), pointer :: next => null()
  end type dfield_type

  integer :: iunset = -999
  character(*), parameter :: modName =  "(dshr_dfield_mod)"
  character(*), parameter :: u_FILE_u = &
       __FILE__

!===============================================================================
contains
!===============================================================================

<<<<<<< HEAD
  subroutine dshr_dfield_add_strmfld(dfields, sdat, strm_fld, strm_ptr, logunit, masterproc)

=======
  subroutine dshr_dfield_add_strmfld(dfields, sdat, strm_fld, strm_ptr, logunit, masterproc, rc)
    
>>>>>>> 56ee695c
    ! Add a dfields element with just stream data info

    ! input/output variables
    type(dfield_type)      , pointer       :: dfields
    type(shr_strdata_type) , intent(in)    :: sdat
    character(len=*)       , intent(in)    :: strm_fld
    real(r8)               , pointer       :: strm_ptr(:)
    integer                , intent(in)    :: logunit
    logical                , intent(in)    :: masterproc
    integer                , intent(out)   :: rc 

    ! local variables
    type(dfield_type), pointer      :: dfield_new
    integer                         :: ns, nf
    integer                         :: lsize, num
    integer                         :: status
    integer                         :: fieldCount
    character(cl)                   :: msgstr
    type(ESMF_Field)                :: lfield
    type(ESMF_FieldBundle)          :: fldbun
    character(ESMF_MAXSTR) ,pointer :: lfieldnamelist(:)
    character(len=*), parameter :: subname='(dfield_add_strmfld)'
    ! ----------------------------------------------

    rc = ESMF_SUCCESS

    allocate(dfield_new, stat=status)
    if (status /= 0) then
       write(msgstr,*) subname,' allocation error ',__LINE__,':',__FILE__
       call shr_sys_abort(msgstr)
    end if
    dfield_new%next => dfields
    dfields => dfield_new

    ! determine local size
    lsize = sdat%model_lsize

    ! initialize dfield_new values
    dfield_new%sdat_stream_index = iunset  ! stream index
    dfield_new%sdat_fldbun_index = iunset  ! index into field bundle for stream(stream_index)
    dfield_new%stream_data1d => null()     ! pointer to stream data

    ! loop over all input streams and ! determine if the strm_fld is in the attribute vector of stream ns
    do ns = 1, sdat%nstreams
       ! determine if the strm_fld is in the fb_model of stream ns
       call ESMF_FieldBundleGet(sdat%pstrm(ns)%fldbun_model, fieldCount=fieldCount, rc=rc)
       if (ESMF_LogFoundError(rcToCheck=rc, msg=ESMF_LOGERR_PASSTHRU, line=__LINE__, file=u_FILE_u)) &
            call ESMF_Finalize(endflag=ESMF_END_ABORT)
       allocate(lfieldnamelist(fieldCount))
       call ESMF_FieldBundleGet(sdat%pstrm(ns)%fldbun_model, fieldNameList=lfieldnamelist, rc=rc)
       if (ESMF_LogFoundError(rcToCheck=rc, msg=ESMF_LOGERR_PASSTHRU, line=__LINE__, file=u_FILE_u)) &
            call ESMF_Finalize(endflag=ESMF_END_ABORT)
       if (chkerr(rc,__LINE__,u_FILE_u)) return
       do nf = 1,fieldcount
          if (trim(strm_fld) == trim(lfieldnamelist(nf))) then
             dfield_new%sdat_stream_index = ns
             dfield_new%sdat_fldbun_index = nf
             allocate(dfield_new%stream_data1d(lsize), stat=status)

             if (status /= 0) then
                call shr_sys_abort(msgstr)
                write(msgstr,*) subname, ' allocation error ',__LINE__,':',__FILE__
             end if
             strm_ptr => dfield_new%stream_data1d
             if (masterproc) then
                write(logunit,*)'(dshr_addfield_add) allocating memory for stream field strm_'//trim(strm_fld)
             end if
             exit
          end if
       end do
       deallocate(lfieldnamelist)
    end do

  end subroutine dshr_dfield_add_strmfld

!===============================================================================

  subroutine dshr_dfield_add_1d(dfields, sdat, state_fld, strm_fld, state, &
       state_ptr, strm_ptr, logunit, masterproc, rc)

    ! Set 1d dfield values

    type(dfield_type)      , pointer       :: dfields
    type(shr_strdata_type) , intent(in)    :: sdat
    character(len=*)       , intent(in)    :: state_fld
    character(len=*)       , intent(in)    :: strm_fld
    type(ESMF_State)       , intent(inout) :: state
    real(r8), optional     , pointer       :: state_ptr(:)
    real(r8), optional     , pointer       :: strm_ptr(:)
    integer                , intent(in)    :: logunit
    logical                , intent(in)    :: masterproc
    integer                , intent(out)   :: rc

    ! local variables
    type(dfield_type), pointer      :: dfield_new
    integer                         :: ns, nf, lsize
    integer                         :: status
    character(cl)                   :: msgstr
    integer                         :: fieldcount
    type(ESMF_Field)                :: lfield
    character(ESMF_MAXSTR) ,pointer :: lfieldnamelist(:)
    character(len=*), parameter :: subname='(dfield_add_1d)'
    ! ----------------------------------------------

    rc = ESMF_SUCCESS

    allocate(dfield_new, stat=status)
    write(msgstr,*)'allocation error ',__LINE__,':',__FILE__
    if (status /= 0) call shr_sys_abort(msgstr)
    dfield_new%next => dfields
    dfields => dfield_new

    ! determine local size
    lsize = sdat%model_lsize

    ! Initialize strm_ptr and state_ptr if it is present.
    ! These will be set to valid values if the relevant fields are
    ! found strm_ptr points to the data in the stream field bundle
    ! that has been spatially and time interpolated to the model mesh

    if (present(strm_ptr )) strm_ptr => null()
    if (present(state_ptr)) state_ptr => null()
    dfield_new%sdat_stream_index = iunset
    dfield_new%sdat_fldbun_index = iunset

    ! always allocate memory for stream_data and initialize it to 0
    ! note that if the attribute vector is not found in the streams

    ! loop over all input streams and ! determine if the strm_fld is in the attribute vector of stream ns
    do ns = 1, sdat%nstreams
       call ESMF_FieldBundleGet(sdat%pstrm(ns)%fldbun_model, fieldCount=fieldCount, rc=rc)
       if (chkerr(rc,__LINE__,u_FILE_u)) return
       allocate(lfieldnamelist(fieldCount))
       call ESMF_FieldBundleGet(sdat%pstrm(ns)%fldbun_model, fieldNameList=lfieldnamelist, rc=rc)
       if (chkerr(rc,__LINE__,u_FILE_u)) return
       do nf = 1,fieldcount
          if (trim(strm_fld) == trim(lfieldnamelist(nf))) then

             ! if strm_fld is in the field bundle of stream ns then
             ! set the field index of the field with the name strm_fld
             ! and set the index of the stream
             dfield_new%sdat_fldbun_index = nf
             dfield_new%sdat_stream_index = ns

             ! set the pointer to the stream data
             allocate(dfield_new%stream_data1d(lsize), stat=status)
             write(msgstr,*)'allocation error ',__LINE__,':',__FILE__
             if (status /= 0) call shr_sys_abort(msgstr)
             dfield_new%stream_data1d(:) = 0._r8
             if (present(strm_ptr)) then
                strm_ptr => dfield_new%stream_data1d
             end if

             ! write output
             if (masterproc) then
                write(logunit,*)'(dshr_addfield_add) allocating memory for stream field strm_'//trim(strm_fld)
             end if
             exit

          end if
       end do
       deallocate(lfieldnamelist)
    end do

    ! Set export state array pointer
    call dshr_state_getfldptr(State, fldname=trim(state_fld), fldptr1=dfield_new%state_data1d, rc=rc)
    if (chkerr(rc,__LINE__,u_FILE_u)) return
    dfield_new%state_data1d = 0.0_r8
    if (masterproc) then
       write(logunit,*)'(dshr_addfield_add) setting pointer for export state '//trim(state_fld)
    end if

    ! Return array pointer if argument is present
    if (present(state_ptr)) then
       state_ptr => dfield_new%state_data1d
    end if

  end subroutine dshr_dfield_add_1d

  !===============================================================================

  subroutine dshr_dfield_add_2d(dfields, sdat, state_fld, strm_flds, state, &
       state_ptr, logunit, masterproc, rc)

    ! input/output variables
    type(dfield_type)      , pointer       :: dfields
    type(shr_strdata_type) , intent(in)    :: sdat
    character(len=*)       , intent(in)    :: state_fld
    character(len=*)       , intent(in)    :: strm_flds(:)
    type(ESMF_State)       , intent(inout) :: state
    real(r8), optional     , pointer       :: state_ptr(:,:)
    integer                , intent(in)    :: logunit
    logical                , intent(in)    :: masterproc
    integer                , intent(out)   :: rc

    ! local variables
    type(dfield_type), pointer      :: dfield_new
    integer                         :: n, i, ns, nf
    integer                         :: nflds, lsize, num
    integer                         :: status
    character(cl)                   :: msgstr
    integer                         :: fieldcount
    character(ESMF_MAXSTR) ,pointer :: lfieldnamelist(:)
    logical                         :: ispresent
    character(len=*), parameter :: subname='(dfield_add_2d)'
    ! ----------------------------------------------

    rc = ESMF_SUCCESS

    allocate(dfield_new, stat=status)
    write(msgstr,*)'allocation error ',__LINE__,':',__FILE__
    if (status /= 0) call shr_sys_abort(msgstr)
    dfield_new%next => dfields
    dfields => dfield_new

    ! determine local size
    lsize = sdat%model_lsize

    ! determine stream fldnames array
    nflds = size(strm_flds)

    dfield_new%stream_nflds = nflds
    allocate(dfield_new%stream_fldnames(nflds), stat=status)
    write(msgstr,*)'allocation error ',__LINE__,':',__FILE__
    do n = 1,nflds
       dfield_new%stream_fldnames(n) = strm_flds(n)
    end do

    allocate(dfield_new%sdat_stream_indices(nflds), stat=status)
    write(msgstr,*)'allocation error ',__LINE__,':',__FILE__
    if (status /= 0) call shr_sys_abort(msgstr)

    allocate(dfield_new%sdat_fldbun_indices(nflds), stat=status)
    write(msgstr,*)'allocation error ',__LINE__,':',__FILE__
    if (status /= 0) call shr_sys_abort(msgstr)

    ! loop over all input streams and determine if the strm_flds name
    ! is in the field bundle of stream ns

    ! loop through the field names in strm_flds
    do nf = 1, nflds

       ! loop through input streams
       do ns = 1, sdat%nstreams

          ! determine which stream the field with name dfield%stream_fldnames(nf) is in
          call ESMF_FieldBundleGet(sdat%pstrm(ns)%fldbun_model, fieldName=trim(dfield_new%stream_fldnames(nf)), &
               isPresent=isPresent, rc=rc)
          if (ispresent) then
             ! if field is present in stream - determine the index in the field bundle of this field
             dfield_new%sdat_stream_indices(nf) = ns
             call ESMF_FieldBundleGet(sdat%pstrm(ns)%fldbun_model, fieldCount=fieldCount, rc=rc)
             if (chkerr(rc,__LINE__,u_FILE_u)) return
             allocate(lfieldnamelist(fieldCount))
             call ESMF_FieldBundleGet(sdat%pstrm(ns)%fldbun_model, fieldNameList=lfieldnamelist, rc=rc)
             if (chkerr(rc,__LINE__,u_FILE_u)) return
             do n = 1,fieldcount
                if (trim(strm_flds(nf)) == trim(lfieldnamelist(n))) then
                   dfield_new%sdat_fldbun_indices(nf) = n
                   if (masterproc) then
                      write(logunit,*)'(dshr_addfield_add) using stream field strm_'//&
                           trim(strm_flds(nf))//' for 2d '//trim(state_fld)
                   end if
                end if
             end do
             deallocate(lfieldnamelist)
             exit ! go to the next fld
          end if
       end do
    end do

    ! Set export state array pointer
    call dshr_state_getfldptr(State, fldname=trim(state_fld), fldptr2=dfield_new%state_data2d, rc=rc)
    if (chkerr(rc,__LINE__,u_FILE_u)) return
    dfield_new%state_data2d(nflds,lsize) = 0._r8
    if (masterproc) then
       write(logunit,*)'(dshr_addfield_add) setting pointer for export state '//trim(state_fld)
    end if

    ! Return array pointer if argument is present
    if (present(state_ptr)) then
       state_ptr => dfield_new%state_data2d
    end if

  end subroutine dshr_dfield_add_2d

  !===============================================================================

  subroutine dshr_dfield_copy(dfields, sdat, rc)

    ! Copy stream data into dfield data type for each element of dfields
    ! This routine will do one of the following
    ! - populate the export state data (dfield%state_data1d or dfield%state_data2d)
    !   with the stream field data
    ! - populate the dfield stream field (dfield%stream_data1d) with spatially and
    !   time interpolate stream field data

    ! input/output variables
    type(dfield_type)      , pointer     :: dfields
    type(shr_strdata_type) , intent(in)  :: sdat
    integer                , intent(out) :: rc

    ! local variables
    type(ESMF_field)           :: lfield
    type(dfield_type), pointer :: dfield
    real(r8), pointer          :: data1d(:)
    integer                    :: n, nf, i, k
    integer                    :: fldbun_index
    integer                    :: stream_index
    logical                    :: ispresent
    integer                    :: ns
    character(len=CL)          :: msgstr          ! temporary
    !-------------------------------------------------------------------------------

    rc = ESMF_SUCCESS

    ! Loop over all dfield entries and fill in stream_data and state_data1d or state_data2d arrays
    dfield => dfields ! note that dfields is the head of the linked list
    do while (associated(dfield))

       ! Map the stream data to the state data
       if (associated(dfield%state_data1d)) then
          stream_index = dfield%sdat_stream_index
          fldbun_index = dfield%sdat_fldbun_index
          if (stream_index /= iunset .and. fldbun_index /= iunset) then
             call dshr_fldbun_getfieldn(sdat%pstrm(stream_index)%fldbun_model, fldbun_index, lfield, rc=rc)
             if (chkerr(rc,__LINE__,u_FILE_u)) return
             call dshr_field_getfldptr(lfield, fldptr1=data1d, rc=rc)
             if (chkerr(rc,__LINE__,u_FILE_u)) return
             dfield%stream_data1d(:) = data1d(:)
             dfield%state_data1d(:) = data1d(:)
          end if
       else if (associated(dfield%state_data2d)) then
          do nf = 1,dfield%stream_nflds
             stream_index = dfield%sdat_stream_indices(nf)
             fldbun_index = dfield%sdat_fldbun_indices(nf)
             call dshr_fldbun_getfieldn(sdat%pstrm(stream_index)%fldbun_model, fldbun_index, lfield, rc=rc)
             if (chkerr(rc,__LINE__,u_FILE_u)) return
             call dshr_field_getfldptr(lfield, fldptr1=data1d, rc=rc)
             if (chkerr(rc,__LINE__,u_FILE_u)) return
             dfield%state_data2d(nf,:) = data1d(:)
          end do

       else if (associated(dfield%stream_data1d)) then
          stream_index = dfield%sdat_stream_index
          fldbun_index = dfield%sdat_fldbun_index
          if (stream_index /= iunset .and. fldbun_index /= iunset) then
             call dshr_fldbun_getfieldn(sdat%pstrm(stream_index)%fldbun_model, fldbun_index, lfield, rc=rc)
             if (chkerr(rc,__LINE__,u_FILE_u)) return
             call dshr_field_getfldptr(lfield, fldptr1=data1d, rc=rc)
             if (chkerr(rc,__LINE__,u_FILE_u)) return
             dfield%stream_data1d(:) = data1d(:)
          end if
       end if
       dfield => dfield%next

    end do

  end subroutine dshr_dfield_copy

end module dshr_dfield_mod<|MERGE_RESOLUTION|>--- conflicted
+++ resolved
@@ -51,13 +51,8 @@
 contains
 !===============================================================================
 
-<<<<<<< HEAD
-  subroutine dshr_dfield_add_strmfld(dfields, sdat, strm_fld, strm_ptr, logunit, masterproc)
-
-=======
   subroutine dshr_dfield_add_strmfld(dfields, sdat, strm_fld, strm_ptr, logunit, masterproc, rc)
     
->>>>>>> 56ee695c
     ! Add a dfields element with just stream data info
 
     ! input/output variables
