--- conflicted
+++ resolved
@@ -37,21 +37,13 @@
     #----------------------------------------------------
     # Initialize namelist defaults and write out model namelist file
     #----------------------------------------------------
-<<<<<<< HEAD
     caseroot = case.get_value("CASEROOT")
-    wav_domain_file = case.get_value("WAV_DOMAIN_FILE")
-    wav_domain_path = case.get_value("WAV_DOMAIN_PATH")
-=======
->>>>>>> 3d03e31f
     dwav_mode = case.get_value("DWAV_MODE")
     wav_grid = case.get_value("WAV_GRID")
-
 
     # Check for incompatible options.
     expect(wav_grid != "null",
            "WAV_GRID cannot be null")
-    expect(dwav_mode != "NULL",
-           "DWAV_MODE cannot be NULL")
 
     # Log some settings.
     logger.debug("DWAV mode is {}".format(dwav_mode))
