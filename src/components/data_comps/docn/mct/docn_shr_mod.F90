--- conflicted
+++ resolved
@@ -28,7 +28,6 @@
   character(CL) , public :: restfilm              ! model restart file namelist
   character(CL) , public :: restfils              ! stream restart file namelist
   logical       , public :: force_prognostic_true ! if true set prognostic true
-  real(r8)      , public :: fixed_sst             ! fixed SST
 
   ! variables obtained from namelist read
   character(CL) , public :: rest_file             ! restart filename
@@ -78,11 +77,7 @@
 
     !----- define namelist -----
     namelist / docn_nml / &
-<<<<<<< HEAD
-         decomp, restfilm, restfils, force_prognostic_true, fixed_sst
-=======
          decomp, restfilm, restfils, force_prognostic_true, sst_constant_value
->>>>>>> a4f45ebc
 
     !----------------------------------------------------------------------------
     ! Determine input filenamname
@@ -99,10 +94,6 @@
     restfilm   = trim(nullstr)
     restfils   = trim(nullstr)
     force_prognostic_true = .false.
-<<<<<<< HEAD
-    fixed_sst    = 26.85_r8   ! degrees C 300 - 273.15 = 26.85
-=======
->>>>>>> a4f45ebc
 
     if (my_task == master_task) then
        nunit = shr_file_getUnit() ! get unused unit number
@@ -118,21 +109,13 @@
        write(logunit,F00)' restfilm   = ',trim(restfilm)
        write(logunit,F00)' restfils   = ',trim(restfils)
        write(logunit,F0L)' force_prognostic_true = ',force_prognostic_true
-<<<<<<< HEAD
-       write(logunit,F02)' fixed_sst = ',fixed_sst
-=======
        write(logunit,*)  ' sst_constant_value    = ',sst_constant_value
->>>>>>> a4f45ebc
     endif
     call shr_mpi_bcast(decomp  ,mpicom,'decomp')
     call shr_mpi_bcast(restfilm,mpicom,'restfilm')
     call shr_mpi_bcast(restfils,mpicom,'restfils')
     call shr_mpi_bcast(force_prognostic_true,mpicom,'force_prognostic_true')
-<<<<<<< HEAD
-    call shr_mpi_bcast(fixed_sst,mpicom,'fixed_sst')
-=======
     call shr_mpi_bcast(sst_constant_value   ,mpicom,'sst_constant_value')
->>>>>>> a4f45ebc
 
     rest_file = trim(restfilm)
     rest_file_strm = trim(restfils)
