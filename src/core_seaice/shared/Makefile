--- conflicted
+++ resolved
@@ -24,11 +24,8 @@
 	mpas_seaice_column.o \
 	mpas_seaice_diagnostics.o \
 	mpas_seaice_error.o \
-<<<<<<< HEAD
-	mpas_seaice_mesh_pool.o
-=======
+	mpas_seaice_mesh_pool.o \
 	mpas_seaice_prescribed.o
->>>>>>> 95eddf13
 
 all: $(OBJS)
 
