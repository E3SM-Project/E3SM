! Copyright (c) 2013,  Los Alamos National Security, LLC (LANS)
! and the University Corporation for Atmospheric Research (UCAR).
!
! Unless noted otherwise source code is licensed under the BSD license.
! Additional copyright and license information can be found in the LICENSE file
! distributed with this code, or at http://mpas-dev.github.com/license.html
!
!|||||||||||||||||||||||||||||||||||||||||||||||||||||||||||||||||||||||
!
!  ocn_time_integration_rk4
!
!> \brief MPAS ocean RK4 Time integration scheme
!> \author Mark Petersen, Doug Jacobsen, Todd Ringler
!> \date   September 2011
!> \details
!>  This module contains the RK4 time integration routine.
!
!-----------------------------------------------------------------------

module ocn_time_integration_rk4

   use mpas_grid_types
   use mpas_constants
   use mpas_dmpar
   use mpas_vector_reconstruction
   use mpas_spline_interpolation
   use mpas_timer

   use ocn_constants
   use ocn_tendency
   use ocn_diagnostics
   use ocn_gm

   use ocn_equation_of_state
   use ocn_vmix
   use ocn_time_average
   use ocn_time_average_coupled
   use ocn_sea_ice

   implicit none
   private
   save

   !--------------------------------------------------------------------
   !
   ! Public parameters
   !
   !--------------------------------------------------------------------

   !--------------------------------------------------------------------
   !
   ! Public member functions
   !
   !--------------------------------------------------------------------

   public :: ocn_time_integrator_rk4

   contains

!|||||||||||||||||||||||||||||||||||||||||||||||||||||||||||||||||||||||
!
!  ocn_time_integrator_rk4
!
!> \brief MPAS ocean RK4 Time integration scheme
!> \author Mark Petersen, Doug Jacobsen, Todd Ringler
!> \date   September 2011
!> \details
!>  This routine integrates one timestep (dt) using an RK4 time integrator.
!
!-----------------------------------------------------------------------

   subroutine ocn_time_integrator_rk4(domain, dt)!{{{
   !!!!!!!!!!!!!!!!!!!!!!!!!!!!!!!!!!!!!!!!!!!!!!!!!!!!!!!!!!!!!!!!!!!!!
   ! Advance model state forward in time by the specified time step using 
   !   4th order Runge-Kutta
   !
   ! Input: domain - current model state in time level 1 (e.g., time_levs(1)state%h(:,:)) 
   !                 plus mesh meta-data
   ! Output: domain - upon exit, time level 2 (e.g., time_levs(2)%state%h(:,:)) contains 
   !                  model state advanced forward in time by dt seconds
   !!!!!!!!!!!!!!!!!!!!!!!!!!!!!!!!!!!!!!!!!!!!!!!!!!!!!!!!!!!!!!!!!!!!!

      implicit none

      type (domain_type), intent(inout) :: domain !< Input/Output: domain information
      real (kind=RKIND), intent(in) :: dt !< Input: timestep

      integer :: iCell, k, i, err
      type (block_type), pointer :: block

      type (mpas_pool_type), pointer :: tendPool
      type (mpas_pool_type), pointer :: statePool
      type (mpas_pool_type), pointer :: meshPool
      type (mpas_pool_type), pointer :: provisStatePool
      type (mpas_pool_type), pointer :: diagnosticsPool
      type (mpas_pool_type), pointer :: verticalMeshPool
      type (mpas_pool_type), pointer :: forcingPool
      type (mpas_pool_type), pointer :: scratchPool
      type (mpas_pool_type), pointer :: averagePool

      integer :: rk_step

      type (mpas_pool_type), pointer :: nextProvisPool, prevProvisPool

      real (kind=RKIND), dimension(4) :: rk_weights, rk_substep_weights

      real (kind=RKIND) :: coef
      real (kind=RKIND), dimension(:,:), pointer :: &
        vertViscTopOfEdge, vertDiffTopOfCell
      real (kind=RKIND), dimension(:), allocatable:: A,C,uTemp
      real (kind=RKIND), dimension(:,:), allocatable:: tracersTemp

      ! Dimensions
      integer, pointer :: nCells, nEdges, nVertLevels, num_tracers

      ! Config options
      logical, pointer :: config_prescribe_velocity, config_prescribe_thickness
      logical, pointer :: config_filter_btr_mode, config_use_freq_filtered_thickness
      logical, pointer :: config_use_standardGM
      logical, pointer :: config_use_cvmix_kpp
      real (kind=RKIND), pointer :: config_mom_del4

      ! State indices
      integer, pointer :: indexTemperature
      integer, pointer :: indexSalinity

      ! Diagnostics Indices
      integer, pointer :: indexSurfaceVelocityZonal, indexSurfaceVelocityMeridional
      integer, pointer :: indexSSHGradientZonal, indexSSHGradientMeridional

      ! Mesh array pointers
      integer, dimension(:), pointer :: maxLevelCell, maxLevelEdgeTop

      ! Provis Array Pointers
      real (kind=RKIND), dimension(:,:), pointer :: normalVelocityProvis, layerThicknessProvis
      real (kind=RKIND), dimension(:,:), pointer :: highFreqThicknessProvis
      real (kind=RKIND), dimension(:,:), pointer :: lowFreqDivergenceProvis
      real (kind=RKIND), dimension(:,:,:), pointer :: tracersProvis

      ! Tend Array Pointers
      real (kind=RKIND), dimension(:,:), pointer :: highFreqThicknessTend, lowFreqDivergenceTend, normalVelocityTend, layerThicknessTend
      real (kind=RKIND), dimension(:,:,:), pointer :: tracersTend

      ! Diagnostics Array Pointers
      real (kind=RKIND), dimension(:,:), pointer :: layerThicknessEdge
      real (kind=RKIND), dimension(:,:), pointer :: vertAleTransportTop
      real (kind=RKIND), dimension(:,:), pointer :: normalTransportVelocity, normalGMBolusVelocity
      real (kind=RKIND), dimension(:,:), pointer :: velocityX, velocityY, velocityZ
      real (kind=RKIND), dimension(:,:), pointer :: velocityZonal, velocityMeridional
      real (kind=RKIND), dimension(:,:), pointer :: gradSSH
      real (kind=RKIND), dimension(:,:), pointer :: gradSSHX, gradSSHY, gradSSHZ
      real (kind=RKIND), dimension(:,:), pointer :: gradSSHZonal, gradSSHMeridional
      real (kind=RKIND), dimension(:,:), pointer :: surfaceVelocity, sshGradient

      ! State Array Pointers
      real (kind=RKIND), dimension(:,:), pointer :: normalVelocityCur, normalVelocityNew
      real (kind=RKIND), dimension(:,:), pointer :: layerThicknessCur, layerThicknessNew
      real (kind=RKIND), dimension(:,:), pointer :: highFreqThicknessCur, highFreqThicknessNew
      real (kind=RKIND), dimension(:,:), pointer :: lowFreqDivergenceCur, lowFreqDivergenceNew
      real (kind=RKIND), dimension(:), pointer :: sshCur, sshNew

      real (kind=RKIND), dimension(:,:,:), pointer :: tracers, tracersCur, tracersNew

      ! Forcing Array pointers
      real (kind=RKIND), dimension(:), pointer :: seaIceEnergy

      ! Diagnostics Field Pointers
      type (field1DReal), pointer :: boundaryLayerDepthField
      type (field2DReal), pointer :: normalizedRelativeVorticityEdgeField, divergenceField, relativeVorticityField

      ! State/Tend Field Pointers
      type (field2DReal), pointer :: highFreqThicknessField, lowFreqDivergenceField
      type (field2DReal), pointer :: normalVelocityField, layerThicknessField
      type (field3DReal), pointer :: tracersField

      ! Get config options
      call mpas_pool_get_config(domain % configs, 'config_mom_del4', config_mom_del4)
      call mpas_pool_get_config(domain % configs, 'config_filter_btr_mode', config_filter_btr_mode)
      call mpas_pool_get_config(domain % configs, 'config_prescribe_velocity', config_prescribe_velocity)
      call mpas_pool_get_config(domain % configs, 'config_prescribe_thickness', config_prescribe_thickness)
      call mpas_pool_get_config(domain % configs, 'config_use_freq_filtered_thickness', config_use_freq_filtered_thickness)
      call mpas_pool_get_config(domain % configs, 'config_use_standardGM', config_use_standardGM)
      call mpas_pool_get_config(domain % configs, 'config_use_cvmix_kpp', config_use_cvmix_kpp)

      !
      ! Initialize time_levs(2) with state at current time
      ! Initialize first RK state
      ! Couple tracers time_levs(2) with layerThickness in time-levels
      ! Initialize RK weights
      !
      block => domain % blocklist
      do while (associated(block))
         call mpas_pool_get_subpool(block % structs, 'state', statePool)
         call mpas_pool_get_subpool(block % structs, 'mesh', meshPool)
         
         allocate(provisStatePool)
         call mpas_pool_create_pool(provisStatePool)

         call mpas_pool_clone_pool(statePool, provisStatePool, 1)
         call mpas_pool_add_subpool(block % structs, 'provis_state', provisStatePool)

         call mpas_pool_get_dimension(block % dimensions, 'nCells', nCells)

         call mpas_pool_get_array(statePool, 'normalVelocity', normalVelocityCur, 1)
         call mpas_pool_get_array(statePool, 'normalVelocity', normalVelocityNew, 2)
         call mpas_pool_get_array(statePool, 'layerThickness', layerThicknessCur, 1)
         call mpas_pool_get_array(statePool, 'layerThickness', layerThicknessNew, 2)
         call mpas_pool_get_array(statePool, 'tracers', tracersCur, 1)
         call mpas_pool_get_array(statePool, 'tracers', tracersNew, 2)
         call mpas_pool_get_array(statePool, 'highFreqThickness', highFreqThicknessCur, 1)
         call mpas_pool_get_array(statePool, 'highFreqThickness', highFreqThicknessNew, 2)
         call mpas_pool_get_array(statePool, 'lowFreqDivergence', lowFreqDivergenceCur, 1)
         call mpas_pool_get_array(statePool, 'lowFreqDivergence', lowFreqDivergenceNew, 2)

         call mpas_pool_get_array(meshPool, 'maxLevelCell', maxLevelCell)

         normalVelocityNew(:,:) = normalVelocityCur(:,:)
         layerThicknessNew(:,:) = layerThicknessCur(:,:)

         do iCell = 1, nCells  ! couple tracers to thickness
            do k = 1, maxLevelCell(iCell)
               tracersNew(:,k,iCell) = tracersCur(:,k,iCell) * layerThicknessCur(k,iCell)
            end do
         end do

         if (associated(highFreqThicknessCur)) then
              highFreqThicknessNew(:,:) = highFreqThicknessCur(:,:)
         end if

         if (associated(lowFreqDivergenceCur)) then
              lowFreqDivergenceNew(:,:) = lowFreqDivergenceCur(:,:)
         end if

         block => block % next
      end do

      block => domain % blocklist
      do while(associated(block))
         if (associated(block % prev)) then
            call mpas_pool_get_subpool(block % prev % structs, 'provis_state', prevProvisPool)
         else
            nullify(prevProvisPool)
         end if

         if (associated(block % next)) then
            call mpas_pool_get_subpool(block % next % structs, 'provis_state', nextProvisPool)
         else
            nullify(nextProvisPool)
         end if

         call mpas_pool_get_subpool(block % structs, 'provis_state', provisStatePool)

         if (associated(prevProvisPool) .and. associated(nextProvisPool)) then
            call mpas_pool_link_pools(provisStatePool, prevProvisPool, nextProvisPool)
         else if (associated(prevProvisPool)) then
            call mpas_pool_link_pools(provisStatePool, prevProvisPool)
         else if (associated(nextProvisPool)) then
            call mpas_pool_link_pools(provisStatePool, nextPool=nextProvisPool)
         else
            call mpas_pool_link_pools(provisStatePool)
         end if

         call mpas_pool_link_parinfo(block, provisStatePool)

         block => block % next
      end do

      ! Fourth-order Runge-Kutta, solving dy/dt = f(t,y) is typically written as follows
      ! where h = delta t is the large time step.  Here f(t,y) is the right hand side, 
      ! called the tendencies in the code below.
      ! k_1 = h f(t_n        , y_n)
      ! k_2 = h f(t_n + 1/2 h, y_n + 1/2 k_1)
      ! k_3 = h f(t_n + 1/2 h, y_n + 1/2 k_2)
      ! k_4 = h f(t_n +     h, y_n +     k_3)
      ! y_{n+1} = y_n + 1/6 k_1 + 1/3 k_2 + 1/3 k_3 + 1/6 k_4 

      ! in index notation:
      ! k_{j+1} = h f(t_n + a_j h, y_n + a_j k_j)
      ! y_{n+1} = y_n + sum ( b_j k_j ) 

      ! The coefficients of k_j are b_j = (1/6, 1/3, 1/3, 1/6) and are
      ! initialized here as delta t * b_j:

      rk_weights(1) = dt/6.
      rk_weights(2) = dt/3.
      rk_weights(3) = dt/3.
      rk_weights(4) = dt/6.

      ! The a_j coefficients of h in the computation of k_j are typically written (0, 1/2, 1/2, 1).
      ! However, in the algorithm below we pre-compute the state for the tendency one iteration early.
      ! That is, on j=1 (rk_step=1, below) we pre-compute y_n + 1/2 k_1 and save it in provis_state.
      ! Then we compute 1/6 k_1 and add it to state % time_levs(2).
      ! That is why the coefficients of h are one index early in the following, i.e.
      ! a = (1/2, 1/2, 1)

      rk_substep_weights(1) = dt/2.
      rk_substep_weights(2) = dt/2.
      rk_substep_weights(3) = dt
      rk_substep_weights(4) = dt ! a_4 only used for ALE step, otherwise it is skipped.

      call mpas_timer_start("RK4-main loop")
      !!!!!!!!!!!!!!!!!!!!!!!!!!!!!!!!!!!!!!!!!!!!!!!!!!!!!!!!!!!!!!!!!!!
      ! BEGIN RK loop 
      !!!!!!!!!!!!!!!!!!!!!!!!!!!!!!!!!!!!!!!!!!!!!!!!!!!!!!!!!!!!!!!!!!!
      do rk_step = 1, 4
        call mpas_pool_get_subpool(domain % blocklist % structs, 'diagnostics', diagnosticsPool)

        ! Update halos for diagnostic variables.
        call mpas_timer_start("RK4-boundary layer depth halo update")
        if (config_use_cvmix_kpp) then
           call mpas_pool_get_field(diagnosticsPool, 'boundaryLayerDepth', boundaryLayerDepthField)
           call mpas_dmpar_exch_halo_field(boundaryLayerDepthField)
        end if
        call mpas_timer_stop("RK4-boundary layer depth halo update")

        call mpas_timer_start("RK4-diagnostic halo update")

        call mpas_pool_get_field(diagnosticsPool, 'normalizedRelativeVorticityEdge', normalizedRelativeVorticityEdgeField)
        call mpas_pool_get_field(diagnosticsPool, 'divergence', divergenceField)
        call mpas_pool_get_field(diagnosticsPool, 'relativeVorticity', relativeVorticityField)

        call mpas_dmpar_exch_halo_field(normalizedRelativeVorticityEdgeField)
        if (config_mom_del4 > 0.0) then
           call mpas_dmpar_exch_halo_field(divergenceField)
           call mpas_dmpar_exch_halo_field(relativeVorticityField)
        end if
        call mpas_timer_stop("RK4-diagnostic halo update")

        ! Compute tendencies for high frequency thickness
        ! In RK4 notation, we are computing the right hand side f(t,y), 
        ! which is the same as k_j / h.

        if (config_use_freq_filtered_thickness) then
           call mpas_timer_start("RK4-tendency computations")
           block => domain % blocklist
           do while (associated(block))
              call mpas_pool_get_subpool(block % structs, 'tend', tendPool)
              call mpas_pool_get_subpool(block % structs, 'diagnostics', diagnosticsPool)
              call mpas_pool_get_subpool(block % structs, 'mesh', meshPool)
              call mpas_pool_get_subpool(block % structs, 'state', statePool)
              call mpas_pool_get_subpool(block % structs, 'provis_state', provisStatePool)

              call ocn_tend_freq_filtered_thickness(tendPool, provisStatePool, diagnosticsPool, meshPool, 1)
              block => block % next
           end do
           call mpas_timer_stop("RK4-tendency computations")

           call mpas_timer_start("RK4-prognostic halo update")
           call mpas_pool_get_subpool(domain % blocklist % structs, 'tend', tendPool)

           call mpas_pool_get_field(tendPool, 'highFreqThickness', highFreqThicknessField)
           call mpas_pool_get_field(tendPool, 'lowFreqDivergence', lowFreqDivergenceField)

           call mpas_dmpar_exch_halo_field(highFreqThicknessField)
           call mpas_dmpar_exch_halo_field(lowFreqDivergenceField)
           call mpas_timer_stop("RK4-prognostic halo update")

           ! Compute next substep state for high frequency thickness.
           ! In RK4 notation, we are computing y_n + a_j k_j.

           block => domain % blocklist
           do while (associated(block))
              call mpas_pool_get_subpool(block % structs, 'state', statePool)
              call mpas_pool_get_subpool(block % structs, 'tend', tendPool)
              call mpas_pool_get_subpool(block % structs, 'provis_state', provisStatePool)

              call mpas_pool_get_array(statePool, 'highFreqThickness', highFreqThicknessCur, 1)
              call mpas_pool_get_array(provisStatePool, 'highFreqThickness', highFreqThicknessProvis, 1)
              call mpas_pool_get_array(tendPool, 'highFreqThickness', highFreqThicknessTend)

              highFreqThicknessProvis(:,:) = highFreqThicknessCur(:,:) + rk_substep_weights(rk_step) * highFreqThicknessTend(:,:)
              block => block % next
           end do

        endif

        ! Compute tendencies for velocity, thickness, and tracers.
        ! In RK4 notation, we are computing the right hand side f(t,y), 
        ! which is the same as k_j / h.
        call mpas_timer_start("RK4-tendency computations")
        block => domain % blocklist
        do while (associated(block))
           call mpas_pool_get_subpool(block % structs, 'mesh', meshPool)
           call mpas_pool_get_subpool(block % structs, 'verticalMesh', verticalMeshPool)
           call mpas_pool_get_subpool(block % structs, 'state', statePool)
           call mpas_pool_get_subpool(block % structs, 'diagnostics', diagnosticsPool)
           call mpas_pool_get_subpool(block % structs, 'forcing', forcingPool)
           call mpas_pool_get_subpool(block % structs, 'scratch', scratchPool)
           call mpas_pool_get_subpool(block % structs, 'tend', tendPool)
           call mpas_pool_get_subpool(block % structs, 'provis_state', provisStatePool)

           call mpas_pool_get_array(statePool, 'layerThickness', layerThicknessCur, 1)
           call mpas_pool_get_array(statePool, 'ssh', sshCur, 1)
           call mpas_pool_get_array(statePool, 'normalVelocity', normalVelocityCur, 1)

           call mpas_pool_get_array(diagnosticsPool, 'layerThicknessEdge', layerThicknessEdge)
           call mpas_pool_get_array(diagnosticsPool, 'vertAleTransportTop', vertAleTransportTop)
           call mpas_pool_get_array(diagnosticsPool, 'normalTransportVelocity', normalTransportVelocity)

           call mpas_pool_get_array(provisStatePool, 'normalVelocity', normalVelocityProvis, 1)
           call mpas_pool_get_array(provisStatePool, 'highFreqThickness', highFreqThicknessProvis, 1)

           ! advection of u uses u, while advection of layerThickness and tracers use normalTransportVelocity.
<<<<<<< HEAD
           call ocn_vert_transport_velocity_top(meshPool, verticalMeshPool, &
              layerThicknessCur,layerThicknessEdge, normalVelocityProvis, &
              sshCur, highFreqThicknessProvis, rk_substep_weights(rk_step), &
              vertAleTransportTop, err)

           call ocn_tend_vel(tendPool, provisStatePool, forcingPool, diagnosticsPool, meshPool, scratchPool, 1)

           call ocn_vert_transport_velocity_top(meshPool, verticalMeshPool, &
              layerThicknessCur, layerThicknessEdge, normalTransportVelocity, &
              sshCur, highFreqThicknessProvis, rk_substep_weights(rk_step), &
              vertAleTransportTop, err)
=======
           if (associated(highFreqThicknessProvis)) then
              call ocn_vert_transport_velocity_top(meshPool, verticalMeshPool, &
                 layerThicknessCur,layerThicknessEdge, normalVelocityProvis, &
                 sshCur, rk_substep_weights(rk_step), &
                 vertTransportVelocityTop, err, highFreqThicknessProvis)
           else
              call ocn_vert_transport_velocity_top(meshPool, verticalMeshPool, &
                 layerThicknessCur,layerThicknessEdge, normalVelocityProvis, &
                 sshCur, rk_substep_weights(rk_step), &
                 vertTransportVelocityTop, err)
           endif

           call ocn_tend_vel(tendPool, provisStatePool, forcingPool, diagnosticsPool, meshPool, scratchPool, 1)

           if (associated(highFreqThicknessProvis)) then
              call ocn_vert_transport_velocity_top(meshPool, verticalMeshPool, &
                 layerThicknessCur, layerThicknessEdge, uTransport, &
                 sshCur, rk_substep_weights(rk_step), &
                 vertTransportVelocityTop, err, highFreqThicknessProvis)
           else
              call ocn_vert_transport_velocity_top(meshPool, verticalMeshPool, &
                 layerThicknessCur, layerThicknessEdge, uTransport, &
                 sshCur, rk_substep_weights(rk_step), &
                 vertTransportVelocityTop, err)
           endif
>>>>>>> bf3d7a68

           call ocn_tend_thick(tendPool, forcingPool, diagnosticsPool, meshPool)

           if (config_filter_btr_mode) then
               call ocn_filter_btr_mode_tend_vel(tendPool, provisStatePool, diagnosticsPool, meshPool, 1)
           endif

           call ocn_tend_tracer(tendPool, provisStatePool, forcingPool, diagnosticsPool, meshPool, scratchPool, dt, 1)
           block => block % next
        end do
        call mpas_timer_stop("RK4-tendency computations")

        ! Update halos for prognostic variables.

        call mpas_timer_start("RK4-prognostic halo update")
        call mpas_pool_get_subpool(domain % blocklist % structs, 'tend', tendPool)

        call mpas_pool_get_field(tendPool, 'normalVelocity', normalVelocityField)
        call mpas_pool_get_field(tendPool, 'layerThickness', layerThicknessField)
        call mpas_pool_get_field(tendPool, 'tracers', tracersField)

        call mpas_dmpar_exch_halo_field(normalVelocityField)
        call mpas_dmpar_exch_halo_field(layerThicknessField)
        call mpas_dmpar_exch_halo_field(tracersField)
        call mpas_timer_stop("RK4-prognostic halo update")

        ! Compute next substep state for velocity, thickness, and tracers.
        ! In RK4 notation, we are computing y_n + a_j k_j.

        call mpas_timer_start("RK4-update diagnostic variables")
        if (rk_step < 4) then
           block => domain % blocklist
           do while (associated(block))
              call mpas_pool_get_dimension(block % dimensions, 'nCells', nCells)

              call mpas_pool_get_subpool(block % structs, 'state', statePool)
              call mpas_pool_get_subpool(block % structs, 'tend', tendPool)
              call mpas_pool_get_subpool(block % structs, 'mesh', meshPool)
              call mpas_pool_get_subpool(block % structs, 'scratch', scratchPool)
              call mpas_pool_get_subpool(block % structs, 'diagnostics', diagnosticsPool)
              call mpas_pool_get_subpool(block % structs, 'provis_state', provisStatePool)

              call mpas_pool_get_array(statePool, 'normalVelocity', normalVelocityCur, 1)
              call mpas_pool_get_array(statePool, 'layerThickness', layerThicknessCur, 1)
              call mpas_pool_get_array(statePool, 'tracers', tracersCur, 1)
              call mpas_pool_get_array(statePool, 'lowFreqDivergence', lowFreqDivergenceCur, 1)

              call mpas_pool_get_array(provisStatePool, 'normalVelocity', normalVelocityProvis, 1)
              call mpas_pool_get_array(provisStatePool, 'layerThickness', layerThicknessProvis, 1)
              call mpas_pool_get_array(provisStatePool, 'tracers', tracersProvis, 1)
              call mpas_pool_get_array(provisStatePool, 'lowFreqDivergence', lowFreqDivergenceProvis, 1)

              call mpas_pool_get_array(tendPool, 'normalVelocity', normalVelocityTend)
              call mpas_pool_get_array(tendPool, 'layerThickness', layerThicknessTend)
              call mpas_pool_get_array(tendPool, 'tracers', tracersTend)
              call mpas_pool_get_array(tendPool, 'lowFreqDivergence', lowFreqDivergenceTend)

              call mpas_pool_get_array(meshPool, 'maxLevelCell', maxLevelCell)

              call mpas_pool_get_array(diagnosticsPool, 'normalTransportVelocity', normalTransportVelocity)
              call mpas_pool_get_array(diagnosticsPool, 'normalGMBolusVelocity', normalGMBolusVelocity)

              normalVelocityProvis(:,:) = normalVelocityCur(:,:) + rk_substep_weights(rk_step) * normalVelocityTend(:,:)

              layerThicknessProvis(:,:) = layerThicknessCur(:,:) + rk_substep_weights(rk_step) * layerThicknessTend(:,:)
              do iCell = 1, nCells
                 do k = 1, maxLevelCell(iCell)
                 tracersProvis(:,k,iCell) = ( layerThicknessCur(k,iCell) * tracersCur(:,k,iCell)  &
                                          + rk_substep_weights(rk_step) * tracersTend(:,k,iCell) &
                                            ) / layerThicknessProvis(k,iCell)
                 end do

              end do

              if (associated(lowFreqDivergenceCur)) then
                 lowFreqDivergenceProvis(:,:) = lowFreqDivergenceCur(:,:) + rk_substep_weights(rk_step) * lowFreqDivergenceTend(:,:)
              end if

              if (config_prescribe_velocity) then
                 normalVelocityProvis(:,:) = normalVelocityCur(:,:)
              end if

              if (config_prescribe_thickness) then
                 layerThicknessProvis(:,:) = layerThicknessCur(:,:)
              end if

              call ocn_diagnostic_solve(dt, provisStatePool, forcingPool, meshPool, diagnosticsPool, scratchPool, 1)

              ! ------------------------------------------------------------------
              ! Accumulating various parametrizations of the transport velocity
              ! ------------------------------------------------------------------
              normalTransportVelocity(:,:) = normalVelocityProvis(:,:)

              ! Compute normalGMBolusVelocity, relativeSlope and RediDiffVertCoef if respective flags are turned on
              if (config_use_standardGM) then
                 call ocn_gm_compute_Bolus_velocity(diagnosticsPool, meshPool, scratchPool)
              end if

              if (config_use_standardGM) then
                 normalTransportVelocity(:,:) = normalTransportVelocity(:,:) + normalGMBolusVelocity(:,:)
              end if
              ! ------------------------------------------------------------------
              ! End: Accumulating various parametrizations of the transport velocity
              ! ------------------------------------------------------------------

              block => block % next
           end do
        end if
        call mpas_timer_stop("RK4-update diagnostic variables")

        ! Accumulate update.
        ! In RK4 notation, we are computing b_j k_j and adding it to an accumulating sum so that we have
        !    y_{n+1} = y_n + sum ( b_j k_j ) 
        ! after the fourth iteration.

        call mpas_timer_start("RK4-RK4 accumulate update")
        block => domain % blocklist
        do while (associated(block))
           call mpas_pool_get_dimension(block % dimensions, 'nCells', nCells)

           call mpas_pool_get_subpool(block % structs, 'state', statePool)
           call mpas_pool_get_subpool(block % structs, 'tend', tendPool)
           call mpas_pool_get_subpool(block % structs, 'mesh', meshPool)

           call mpas_pool_get_array(statePool, 'normalVelocity', normalVelocityCur, 1)
           call mpas_pool_get_array(statePool, 'layerThickness', layerThicknessCur, 1)
           call mpas_pool_get_array(statePool, 'tracers', tracersCur, 1)
           call mpas_pool_get_array(statePool, 'highFreqThickness', highFreqThicknessCur, 1)
           call mpas_pool_get_array(statePool, 'lowFreqDivergence', lowFreqDivergenceCur, 1)

           call mpas_pool_get_array(statePool, 'normalVelocity', normalVelocityNew, 2)
           call mpas_pool_get_array(statePool, 'layerThickness', layerThicknessNew, 2)
           call mpas_pool_get_array(statePool, 'tracers', tracersNew, 2)
           call mpas_pool_get_array(statePool, 'highFreqThickness', highFreqThicknessNew, 2)
           call mpas_pool_get_array(statePool, 'lowFreqDivergence', lowFreqDivergenceNew, 2)

           call mpas_pool_get_array(tendPool, 'normalVelocity', normalVelocityTend)
           call mpas_pool_get_array(tendPool, 'layerThickness', layerThicknessTend)
           call mpas_pool_get_array(tendPool, 'tracers', tracersTend)
           call mpas_pool_get_array(tendPool, 'highFreqThickness', highFreqThicknessTend)
           call mpas_pool_get_array(tendPool, 'lowFreqDivergence', lowFreqDivergenceTend)

           call mpas_pool_get_array(meshPool, 'maxLevelCell', maxLevelCell)

           normalVelocityNew(:,:) = normalVelocityNew(:,:) + rk_weights(rk_step) * normalVelocityTend(:,:) 

           layerThicknessNew(:,:) = layerThicknessNew(:,:) + rk_weights(rk_step) * layerThicknessTend(:,:) 

           do iCell = 1, nCells
              do k = 1, maxLevelCell(iCell)
                 tracersNew(:,k,iCell) =  tracersNew(:,k,iCell) + rk_weights(rk_step) * tracersTend(:,k,iCell)
              end do
           end do

           if (associated(highFreqThicknessNew)) then
              highFreqThicknessNew(:,:) = highFreqThicknessNew(:,:) + rk_weights(rk_step) * highFreqThicknessTend(:,:) 
           end if

           if (associated(lowFreqDivergenceNew)) then
              lowFreqDivergenceNew(:,:) = lowFreqDivergenceNew(:,:) + rk_weights(rk_step) * lowFreqDivergenceTend(:,:) 
           end if

           block => block % next
        end do
        call mpas_timer_stop("RK4-RK4 accumulate update")

      end do
      !!!!!!!!!!!!!!!!!!!!!!!!!!!!!!!!!!!!!!!!!!!!!!!!!!!!!!!!!!!!!!!!!!!
      ! END RK loop 
      !!!!!!!!!!!!!!!!!!!!!!!!!!!!!!!!!!!!!!!!!!!!!!!!!!!!!!!!!!!!!!!!!!!
      call mpas_timer_stop("RK4-main loop")

      !
      !  A little clean up at the end: rescale tracer fields and compute diagnostics for new state
      !
      call mpas_timer_start("RK4-cleaup phase")

      ! Rescale tracers
      block => domain % blocklist
      do while(associated(block))
        call mpas_pool_get_dimension(block % dimensions, 'nCells', nCells)

        call mpas_pool_get_subpool(block % structs, 'state', statePool)
        call mpas_pool_get_subpool(block % structs, 'mesh', meshPool)
        call mpas_pool_get_subpool(block % structs, 'forcing', forcingPool)
        call mpas_pool_get_subpool(block % structs, 'diagnostics', diagnosticsPool)
        call mpas_pool_get_subpool(block % structs, 'scratch', scratchPool)

        call mpas_pool_get_array(statePool, 'tracers', tracersNew, 2)
        call mpas_pool_get_array(statePool, 'layerThickness', layerThicknessNew, 2)

        call mpas_pool_get_dimension(statePool, 'index_temperature', indexTemperature)
        call mpas_pool_get_dimension(statePool, 'index_salinity', indexSalinity)

        call mpas_pool_get_array(meshPool, 'maxLevelCell', maxLevelCell)

        call mpas_pool_get_array(forcingPool, 'seaIceEnergy', seaIceEnergy)

        do iCell = 1, nCells
          do k = 1, maxLevelCell(iCell)
            tracersNew(:, k, iCell) = tracersNew(:, k, iCell) / layerThicknessNew(k, iCell)
          end do
        end do

        call ocn_diagnostic_solve(dt, statePool, forcingPool, meshPool, diagnosticsPool, scratchPool, 2)
        call ocn_sea_ice_formation(meshPool, indexTemperature, indexSalinity, layerThicknessNew, tracersNew, seaIceEnergy, err)
        block => block % next
      end do

      call mpas_timer_start("RK4-implicit vert mix")
      block => domain % blocklist
      do while(associated(block))
         call mpas_pool_get_subpool(block % structs, 'state', statePool)
         call mpas_pool_get_subpool(block % structs, 'forcing', forcingPool)
         call mpas_pool_get_subpool(block % structs, 'mesh', meshPool)
         call mpas_pool_get_subpool(block % structs, 'diagnostics', diagnosticsPool)
         call mpas_pool_get_subpool(block % structs, 'scratch', scratchPool)

        ! Call ocean diagnostic solve in preparation for vertical mixing.  Note 
        ! it is called again after vertical mixing, because u and tracers change.
        ! For Richardson vertical mixing, only density, layerThicknessEdge, and kineticEnergyCell need to 
        ! be computed.  For kpp, more variables may be needed.  Either way, this
        ! could be made more efficient by only computing what is needed for the
        ! implicit vmix routine that follows. 
        call ocn_diagnostic_solve(dt, statePool, forcingPool, meshPool, diagnosticsPool, scratchPool, 2)

        call ocn_vmix_implicit(dt, meshPool, diagnosticsPool, statePool, err, 2)

        ! ------------------------------------------------------------------
        ! Accumulating various parametrizations of the transport velocity
        ! ------------------------------------------------------------------
        normalTransportVelocity(:,:) = normalVelocityNew(:,:)

        ! Compute normalGMBolusVelocity, slopeRelative and RediDiffVertCoef if respective flags are turned on
        ! QC Note: this routine is called here to get updated k33. normalTransportVelocity probably does not need to be updated at all here.
        if (config_use_standardGM) then
           call ocn_gm_compute_Bolus_velocity(diagnosticsPool, meshPool, scratchPool)
        end if

        if (config_use_standardGM) then
           normalTransportVelocity(:,:) = normalTransportVelocity(:,:) + normalGMBolusVelocity(:,:)
        end if
        ! ------------------------------------------------------------------
        ! End: Accumulating various parametrizations of the transport velocity
        ! ------------------------------------------------------------------

        block => block % next
      end do

      ! Update halo on u and tracers, which were just updated for implicit vertical mixing.  If not done, 
      ! this leads to lack of volume conservation.  It is required because halo updates in RK4 are only
      ! conducted on tendencies, not on the velocity and tracer fields.  So this update is required to 
      ! communicate the change due to implicit vertical mixing across the boundary.
      call mpas_timer_start("RK4-implicit vert mix halos")
      call mpas_pool_get_subpool(domain % blocklist % structs, 'state', statePool)

      call mpas_pool_get_field(statePool, 'normalVelocity', normalVelocityField, 2)
      call mpas_pool_get_field(statePool, 'tracers', tracersField, 2)

      call mpas_dmpar_exch_halo_field(normalVelocityField)
      call mpas_dmpar_exch_halo_field(tracersField)
      call mpas_timer_stop("RK4-implicit vert mix halos")

      call mpas_timer_stop("RK4-implicit vert mix")

      block => domain % blocklist
      do while (associated(block))
         call mpas_pool_get_subpool(block % structs, 'state', statePool)
         call mpas_pool_get_subpool(block % structs, 'forcing', forcingPool)
         call mpas_pool_get_subpool(block % structs, 'mesh', meshPool)
         call mpas_pool_get_subpool(block % structs, 'diagnostics', diagnosticsPool)
         call mpas_pool_get_subpool(block % structs, 'scratch', scratchPool)
         call mpas_pool_get_subpool(block % structs, 'average', averagePool)

         call mpas_pool_get_array(statePool, 'normalVelocity', normalVelocityCur, 1)
         call mpas_pool_get_array(statePool, 'normalVelocity', normalVelocityNew, 2)
         call mpas_pool_get_array(statePool, 'layerThickness', layerThicknessCur, 1)
         call mpas_pool_get_array(statePool, 'layerThickness', layerThicknessNew, 2)

         call mpas_pool_get_dimension(diagnosticsPool, 'index_surfaceVelocityZonal', indexSurfaceVelocityZonal)
         call mpas_pool_get_dimension(diagnosticsPool, 'index_surfaceVelocityMeridional', indexSurfaceVelocityMeridional)
         call mpas_pool_get_dimension(diagnosticsPool, 'index_SSHGradientZonal', indexSSHGradientZonal)
         call mpas_pool_get_dimension(diagnosticsPool, 'index_SSHGradientMeridional', indexSSHGradientMeridional)

         call mpas_pool_get_array(diagnosticsPool, 'normalTransportVelocity', normalTransportVelocity)
         call mpas_pool_get_array(diagnosticsPool, 'normalGMBolusVelocity', normalGMBolusVelocity)
         call mpas_pool_get_array(diagnosticsPool, 'velocityX', velocityX)
         call mpas_pool_get_array(diagnosticsPool, 'velocityY', velocityY)
         call mpas_pool_get_array(diagnosticsPool, 'velocityZ', velocityZ)
         call mpas_pool_get_array(diagnosticsPool, 'velocityZonal', velocityZonal)
         call mpas_pool_get_array(diagnosticsPool, 'velocityMeridional', velocityMeridional)
         call mpas_pool_get_array(diagnosticsPool, 'gradSSH', gradSSH)
         call mpas_pool_get_array(diagnosticsPool, 'gradSSHX', gradSSHX)
         call mpas_pool_get_array(diagnosticsPool, 'gradSSHY', gradSSHY)
         call mpas_pool_get_array(diagnosticsPool, 'gradSSHZ', gradSSHZ)
         call mpas_pool_get_array(diagnosticsPool, 'gradSSHZonal', gradSSHZonal)
         call mpas_pool_get_array(diagnosticsPool, 'gradSSHMeridional', gradSSHMeridional)
         call mpas_pool_get_array(diagnosticsPool, 'surfaceVelocity', surfaceVelocity)
         call mpas_pool_get_array(diagnosticsPool, 'SSHGradient', SSHGradient)

         if (config_prescribe_velocity) then
            normalVelocityNew(:,:) = normalVelocityCur(:,:)
         end if

         if (config_prescribe_thickness) then
            layerThicknessNew(:,:) = layerThicknessCur(:,:)
         end if

         call ocn_diagnostic_solve(dt, statePool, forcingPool, meshPool, diagnosticsPool, scratchPool, 2)

         ! ------------------------------------------------------------------
         ! Accumulating various parameterizations of the transport velocity
         ! ------------------------------------------------------------------
         normalTransportVelocity(:,:) = normalVelocityNew(:,:)

         ! Compute normalGMBolusVelocity and the tracer transport velocity
         if (config_use_standardGM) then
             call ocn_gm_compute_Bolus_velocity(diagnosticsPool, meshPool, scratchPool)
         end if

         if (config_use_standardGM) then
            normalTransportVelocity(:,:) = normalTransportVelocity(:,:) + normalGMBolusVelocity(:,:)
         end if
         ! ------------------------------------------------------------------
         ! End: Accumulating various parameterizations of the transport velocity
         ! ------------------------------------------------------------------

         call mpas_reconstruct(meshPool,  normalVelocityNew,                 &
                          velocityX, velocityY, velocityZ, &
                          velocityZonal, velocityMeridional      &
                         )

         call mpas_reconstruct(meshPool, gradSSH,         &
                          gradSSHX, gradSSHY, gradSSHZ,   &
                          gradSSHZonal, gradSSHMeridional &
                         )

         surfaceVelocity(indexSurfaceVelocityZonal, :) = velocityZonal(1, :)
         surfaceVelocity(indexSurfaceVelocityMeridional, :) = velocityMeridional(1, :)

         SSHGradient(indexSSHGradientZonal, :) = gradSSHZonal(1, :)
         SSHGradient(indexSSHGradientMeridional, :) = gradSSHMeridional(1, :)

         call ocn_time_average_accumulate(averagePool, statePool, diagnosticsPool, 2)
         call ocn_time_average_coupled_accumulate(diagnosticsPool, forcingPool)

         if (config_use_standardGM) then
            call ocn_reconstruct_gm_vectors(diagnosticsPool, meshPool)
         end if

         block => block % next
      end do
      call mpas_timer_stop("RK4-cleaup phase")

      block => domain % blocklist
      do while(associated(block))
         call mpas_pool_get_subpool(block % structs, 'provis_state', provisStatePool)

         call mpas_pool_destroy_pool(provisStatePool)

         call mpas_pool_remove_subpool(block % structs, 'provis_state')
         block => block % next
      end do

   end subroutine ocn_time_integrator_rk4!}}}

end module ocn_time_integration_rk4

! vim: foldmethod=marker<|MERGE_RESOLUTION|>--- conflicted
+++ resolved
@@ -401,45 +401,31 @@
            call mpas_pool_get_array(provisStatePool, 'highFreqThickness', highFreqThicknessProvis, 1)
 
            ! advection of u uses u, while advection of layerThickness and tracers use normalTransportVelocity.
-<<<<<<< HEAD
-           call ocn_vert_transport_velocity_top(meshPool, verticalMeshPool, &
-              layerThicknessCur,layerThicknessEdge, normalVelocityProvis, &
-              sshCur, highFreqThicknessProvis, rk_substep_weights(rk_step), &
-              vertAleTransportTop, err)
-
-           call ocn_tend_vel(tendPool, provisStatePool, forcingPool, diagnosticsPool, meshPool, scratchPool, 1)
-
-           call ocn_vert_transport_velocity_top(meshPool, verticalMeshPool, &
-              layerThicknessCur, layerThicknessEdge, normalTransportVelocity, &
-              sshCur, highFreqThicknessProvis, rk_substep_weights(rk_step), &
-              vertAleTransportTop, err)
-=======
            if (associated(highFreqThicknessProvis)) then
               call ocn_vert_transport_velocity_top(meshPool, verticalMeshPool, &
                  layerThicknessCur,layerThicknessEdge, normalVelocityProvis, &
                  sshCur, rk_substep_weights(rk_step), &
-                 vertTransportVelocityTop, err, highFreqThicknessProvis)
+                 vertAleTransportTop, err, highFreqThicknessProvis)
            else
               call ocn_vert_transport_velocity_top(meshPool, verticalMeshPool, &
                  layerThicknessCur,layerThicknessEdge, normalVelocityProvis, &
                  sshCur, rk_substep_weights(rk_step), &
-                 vertTransportVelocityTop, err)
+                 vertAleTransportTop, err)
            endif
 
            call ocn_tend_vel(tendPool, provisStatePool, forcingPool, diagnosticsPool, meshPool, scratchPool, 1)
 
            if (associated(highFreqThicknessProvis)) then
               call ocn_vert_transport_velocity_top(meshPool, verticalMeshPool, &
-                 layerThicknessCur, layerThicknessEdge, uTransport, &
+                 layerThicknessCur, layerThicknessEdge, normalTransportVelocity, &
                  sshCur, rk_substep_weights(rk_step), &
-                 vertTransportVelocityTop, err, highFreqThicknessProvis)
+                 vertAleTransportTop, err, highFreqThicknessProvis)
            else
               call ocn_vert_transport_velocity_top(meshPool, verticalMeshPool, &
-                 layerThicknessCur, layerThicknessEdge, uTransport, &
+                 layerThicknessCur, layerThicknessEdge, normalTransportVelocity, &
                  sshCur, rk_substep_weights(rk_step), &
-                 vertTransportVelocityTop, err)
+                 vertAleTransportTop, err)
            endif
->>>>>>> bf3d7a68
 
            call ocn_tend_thick(tendPool, forcingPool, diagnosticsPool, meshPool)
 
