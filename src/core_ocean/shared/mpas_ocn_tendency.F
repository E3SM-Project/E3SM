! Copyright (c) 2013,  Los Alamos National Security, LLC (LANS)
! and the University Corporation for Atmospheric Research (UCAR).
!
! Unless noted otherwise source code is licensed under the BSD license.
! Additional copyright and license information can be found in the LICENSE file
! distributed with this code, or at http://mpas-dev.github.com/license.html
!
!|||||||||||||||||||||||||||||||||||||||||||||||||||||||||||||||||||||||
!
!  ocn_tendency
!
!> \brief MPAS ocean tendency driver
!> \author Mark Petersen, Doug Jacobsen, Todd Ringler
!> \date   September 2011
!> \details
!>  This module contains the routines for computing
!>  tendency terms for the ocean primitive equations.
!
!-----------------------------------------------------------------------

module ocn_tendency

   use mpas_derived_types
   use mpas_pool_routines
   use mpas_constants
   use mpas_timer

   use ocn_constants

   use ocn_surface_bulk_forcing

   use ocn_tracer_hmix
   use ocn_high_freq_thickness_hmix_del2
   use ocn_tracer_advection
   use ocn_tracer_short_wave_absorption
   use ocn_tracer_nonlocalflux
   use ocn_tracer_surface_restoring
   use ocn_tracer_interior_restoring
   use ocn_tracer_exponential_decay
   use ocn_tracer_ideal_age
   use ocn_tracer_TTD
   use ocn_tracer_surface_flux_to_tend

   use ocn_thick_hadv
   use ocn_thick_vadv
   use ocn_thick_surface_flux

   use ocn_vel_coriolis
   use ocn_vel_pressure_grad
   use ocn_vel_vadv
   use ocn_vel_hmix
   use ocn_vel_forcing
   use ocn_vmix

   implicit none
   private
   save

   type (timer_node), pointer :: thickHadvTimer, thickVadvTimer
   type (timer_node), pointer :: velCorTimer, velVadvTimer, velPgradTimer, velHmixTimer, velForceTimer
   type (timer_node), pointer :: tracerHadvTimer, tracerVadvTimer, tracerHmixTimer, tracerRestoringTimer

   !--------------------------------------------------------------------
   !
   ! Public parameters
   !
   !--------------------------------------------------------------------

   !--------------------------------------------------------------------
   !
   ! Public member functions
   !
   !--------------------------------------------------------------------

   public :: ocn_tend_thick, &
             ocn_tend_vel, &
             ocn_tend_tracer, &
             ocn_tend_freq_filtered_thickness, &
             ocn_tendency_init

   !--------------------------------------------------------------------
   !
   ! Private module variables
   !
   !--------------------------------------------------------------------

   integer :: apply_Dhf_to_hhf, use_highFreqThick_restore

!***********************************************************************

contains

!***********************************************************************
!
!  routine ocn_tend_thick
!
!> \brief   Computes thickness tendency
!> \author  Mark Petersen, Doug Jacobsen, Todd Ringler
!> \date    September 2011
!> \details 
!>  This routine computes the thickness tendency for the ocean
!
!-----------------------------------------------------------------------

   subroutine ocn_tend_thick(tendPool, forcingPool, diagnosticsPool, meshPool)!{{{
      implicit none

      type (mpas_pool_type), intent(inout) :: tendPool !< Input/Output: Tendency structure
      type (mpas_pool_type), intent(inout) :: forcingPool !< Input: Forcing information
      type (mpas_pool_type), intent(in) :: diagnosticsPool !< Input: Diagnostics information
      type (mpas_pool_type), intent(in) :: meshPool !< Input: Mesh information

      real (kind=RKIND), dimension(:), pointer :: surfaceThicknessFlux
      real (kind=RKIND), dimension(:,:), pointer :: layerThickness, layerThicknessEdge, &
         vertAleTransportTop, tend_layerThickness, normalTransportVelocity, fractionAbsorbed

      integer :: err

      logical, pointer :: config_disable_thick_all_tend

      call mpas_timer_start("ocn_tend_thick")

      call mpas_pool_get_config(ocnConfigs, 'config_disable_thick_all_tend', config_disable_thick_all_tend)

      call mpas_pool_get_array(diagnosticsPool, 'normalTransportVelocity', normalTransportVelocity)
      call mpas_pool_get_array(diagnosticsPool, 'layerThicknessEdge', layerThicknessEdge)
      call mpas_pool_get_array(diagnosticsPool, 'vertAleTransportTop', vertAleTransportTop)

      call mpas_pool_get_array(tendPool, 'layerThickness', tend_layerThickness)

      call mpas_pool_get_array(forcingPool, 'surfaceThicknessFlux', surfaceThicknessFlux)
      call mpas_pool_get_array(forcingPool, 'fractionAbsorbed', fractionAbsorbed)
                  
      !
      ! height tendency: start accumulating tendency terms
      !
      tend_layerThickness = 0.0

      if(config_disable_thick_all_tend) return

      ! Build windstress array from bulk
      call mpas_timer_start("bulk_thick", .false.)
      call ocn_surface_bulk_forcing_thick(meshPool, forcingPool, surfaceThicknessFlux, err)
      call mpas_timer_stop("bulk_thick")

      !
      ! height tendency: horizontal advection term -\nabla\cdot ( hu)
      !
      ! See Ringler et al. (2010) jcp paper, eqn 19, 21, and fig. 3. 
      ! for explanation of divergence operator.
      !
      ! QC Comment (3/15/12): need to make sure that uTranport is the right
      ! transport velocity here.
      call mpas_timer_start("hadv", .false., thickHadvTimer)
      call ocn_thick_hadv_tend(meshPool, normalTransportVelocity, layerThicknessEdge, tend_layerThickness, err)
      call mpas_timer_stop("hadv", thickHadvTimer)

      !
      ! height tendency: vertical advection term -d/dz(hw)
      !
      call mpas_timer_start("vadv", .false., thickVadvTimer)
      call ocn_thick_vadv_tend(meshPool, vertAleTransportTop, tend_layerThickness, err)
      call mpas_timer_stop("vadv", thickVadvTimer)

      !
      ! surface flux tendency
      !
      call mpas_timer_start("surface flux", .false.)
      call ocn_thick_surface_flux_tend(meshPool, fractionAbsorbed, layerThickness, surfaceThicknessFlux, tend_layerThickness, err)
      call mpas_timer_stop("surface flux")

      call mpas_timer_stop("ocn_tend_thick")
   
   end subroutine ocn_tend_thick!}}}

!***********************************************************************
!
!  routine ocn_tend_vel
!
!> \brief   Computes velocity tendency
!> \author  Mark Petersen, Doug Jacobsen, Todd Ringler
!> \date    September 2011
!> \details 
!>  This routine computes the velocity tendency for the ocean
!
!-----------------------------------------------------------------------

   subroutine ocn_tend_vel(tendPool, statePool, forcingPool, diagnosticsPool, meshPool, scratchPool, timeLevelIn)!{{{
      implicit none

      type (mpas_pool_type), intent(inout) :: tendPool !< Input/Output: Tendency structure
      type (mpas_pool_type), intent(in) :: statePool !< Input: State information
      type (mpas_pool_type), intent(in) :: forcingPool !< Input: Forcing information
      type (mpas_pool_type), intent(in) :: diagnosticsPool !< Input: Diagnostic information
      type (mpas_pool_type), intent(in) :: meshPool !< Input: Mesh information
      type (mpas_pool_type), intent(inout) :: scratchPool !< Input: Scratch structure
      integer, intent(in), optional :: timeLevelIn !< Input: Time level for state fields

      type (mpas_pool_type), pointer :: tracersPool

      real (kind=RKIND), dimension(:), pointer :: surfaceWindStress, surfaceWindStressMagnitude
      real (kind=RKIND), dimension(:,:), pointer :: &
        layerThicknessEdge, normalVelocity, tangentialVelocity, density, potentialDensity, zMid, pressure, &
        tend_normalVelocity, circulation, relativeVorticity, viscosity, kineticEnergyCell, &
        normalizedRelativeVorticityEdge, normalizedPlanetaryVorticityEdge, &
        montgomeryPotential, vertAleTransportTop, divergence, vertViscTopOfEdge, &
        inSituThermalExpansionCoeff, inSituSalineContractionCoeff
      real (kind=RKIND), dimension(:,:,:), pointer :: activeTracers

      integer :: timeLevel

      integer :: err
      integer, pointer :: indexTemperature, indexSalinity

      logical, pointer :: config_disable_vel_all_tend
      character (len=StrKIND), pointer :: config_pressure_gradient_type

      call mpas_timer_start("ocn_tend_vel")

      call mpas_pool_get_subpool(statePool, 'tracers', tracersPool)

      if (present(timeLevelIn)) then
         timeLevel = timeLevelIn
      else
         timeLevel = 1
      end if

      call mpas_pool_get_config(ocnConfigs, 'config_disable_vel_all_tend', config_disable_vel_all_tend)
      call mpas_pool_get_config(ocnConfigs, 'config_pressure_gradient_type', config_pressure_gradient_type)

      call mpas_pool_get_array(statePool, 'normalVelocity', normalVelocity, timeLevel)
      call mpas_pool_get_array(tracersPool, 'activeTracers', activeTracers, timeLevel)
      call mpas_pool_get_dimension(tracersPool, 'index_temperature', indexTemperature)
      call mpas_pool_get_dimension(tracersPool, 'index_salinity', indexSalinity)

      call mpas_pool_get_array(diagnosticsPool, 'kineticEnergyCell', kineticEnergyCell)
      call mpas_pool_get_array(diagnosticsPool, 'layerThicknessEdge', layerThicknessEdge)
      call mpas_pool_get_array(diagnosticsPool, 'vertAleTransportTop', vertAleTransportTop)
      call mpas_pool_get_array(diagnosticsPool, 'zMid', zMid)
      call mpas_pool_get_array(diagnosticsPool, 'relativeVorticity', relativeVorticity)
      call mpas_pool_get_array(diagnosticsPool, 'normalizedRelativeVorticityEdge', normalizedRelativeVorticityEdge)
      call mpas_pool_get_array(diagnosticsPool, 'normalizedPlanetaryVorticityEdge', normalizedPlanetaryVorticityEdge)
      call mpas_pool_get_array(diagnosticsPool, 'divergence', divergence)
      call mpas_pool_get_array(diagnosticsPool, 'viscosity', viscosity)
      call mpas_pool_get_array(diagnosticsPool, 'montgomeryPotential', montgomeryPotential)
      call mpas_pool_get_array(diagnosticsPool, 'pressure', pressure)
      call mpas_pool_get_array(diagnosticsPool, 'vertViscTopOfEdge', vertViscTopOfEdge)
      call mpas_pool_get_array(diagnosticsPool, 'density', density)
      call mpas_pool_get_array(diagnosticsPool, 'potentialDensity', potentialDensity)
      call mpas_pool_get_array(diagnosticsPool, 'tangentialVelocity', tangentialVelocity)

      call mpas_pool_get_array(tendPool, 'normalVelocity', tend_normalVelocity)
                  
      call mpas_pool_get_array(forcingPool, 'surfaceWindStress', surfaceWindStress)
      call mpas_pool_get_array(forcingPool, 'surfaceWindStressMagnitude', surfaceWindStressMagnitude)

      !
      ! velocity tendency: start accumulating tendency terms
      !
      tend_normalVelocity(:,:) = 0.0

      if(config_disable_vel_all_tend) return

      ! Build bulk forcing windstress
      call mpas_timer_start("bulk_ws", .false.)
      call ocn_surface_bulk_forcing_vel(meshPool, forcingPool, surfaceWindStress, surfaceWindStressMagnitude, err)
      call mpas_timer_stop("bulk_ws")

      !
      ! velocity tendency: nonlinear Coriolis term and grad of kinetic energy
      !

      call mpas_timer_start("coriolis", .false., velCorTimer)
      call ocn_vel_coriolis_tend(meshPool, normalizedRelativeVorticityEdge, normalizedPlanetaryVorticityEdge, layerThicknessEdge, &
         normalVelocity, kineticEnergyCell, tend_normalVelocity, err)
      call mpas_timer_stop("coriolis", velCorTimer)

      !
      ! velocity tendency: vertical advection term -w du/dz
      !
      call mpas_timer_start("vadv", .false., velVadvTimer)
      call ocn_vel_vadv_tend(meshPool, normalVelocity, layerThicknessEdge, vertAleTransportTop, tend_normalVelocity, err)
      call mpas_timer_stop("vadv", velVadvTimer)

      !
      ! velocity tendency: pressure gradient
      !
      call mpas_timer_start("pressure grad", .false., velPgradTimer)
      if (config_pressure_gradient_type.eq.'Jacobian_from_TS') then
         ! only pass EOS derivatives if needed.
         call mpas_pool_get_array(diagnosticsPool, 'inSituThermalExpansionCoeff',inSituThermalExpansionCoeff)
         call mpas_pool_get_array(diagnosticsPool, 'inSituSalineContractionCoeff', inSituSalineContractionCoeff)
         call ocn_vel_pressure_grad_tend(meshPool, pressure, montgomeryPotential, zMid, density, potentialDensity, &
              indexTemperature, indexSalinity, activeTracers, tend_normalVelocity, err, &
              inSituThermalExpansionCoeff,inSituSalineContractionCoeff)
      else
         call ocn_vel_pressure_grad_tend(meshPool, pressure, montgomeryPotential, zMid, density, potentialDensity, &
              indexTemperature, indexSalinity, activeTracers, tend_normalVelocity, err, &
              inSituThermalExpansionCoeff,inSituSalineContractionCoeff)
      endif
      call mpas_timer_stop("pressure grad", velPgradTimer)

      !
      ! velocity tendency: del2 dissipation, \nu_2 \nabla^2 u
      !   computed as \nu( \nabla divergence + k \times \nabla relativeVorticity )
      !   strictly only valid for config_mom_del2 == constant
      !
      call mpas_timer_start("hmix", .false., velHmixTimer)
      call ocn_vel_hmix_tend(meshPool, divergence, relativeVorticity, normalVelocity, tangentialVelocity, viscosity, &
         tend_normalVelocity, scratchPool, err)
      call mpas_timer_stop("hmix", velHmixTimer)

      !
      ! velocity tendency: forcing and bottom drag
      !

      call mpas_timer_start("forcings", .false., velForceTimer)
      call ocn_vel_forcing_tend(meshPool, normalVelocity, surfaceWindStress, layerThicknessEdge, tend_normalVelocity, err)
      call mpas_timer_stop("forcings", velForceTimer)

      !
      ! velocity tendency: vertical mixing d/dz( nu_v du/dz))
      !
      call mpas_timer_stop("ocn_tend_vel")

   end subroutine ocn_tend_vel!}}}

!***********************************************************************
!
!  routine ocn_tend_tracer
!
!> \brief   Computes tracer tendency
!> \author  Mark Petersen, Doug Jacobsen, Todd Ringler
!> \date    September 2011
!> \details 
!>  This routine computes tracer tendencies for the ocean
!
!-----------------------------------------------------------------------
   subroutine ocn_tend_tracer(tendPool, statePool, forcingPool, diagnosticsPool, meshPool, scratchPool, dt, timeLevelIn)!{{{
      implicit none

      !
      ! intent in/out
      !
      type (mpas_pool_type), intent(inout) :: tendPool        !< Input/Output: Tendency structure
      type (mpas_pool_type), intent(in)    :: statePool       !< Input: State information
      type (mpas_pool_type), intent(inout) :: forcingPool     !< Input: Forcing information
      type (mpas_pool_type), intent(in)    :: diagnosticsPool !< Input: Diagnostic information
      type (mpas_pool_type), intent(in)    :: meshPool        !< Input: Mesh information
      type (mpas_pool_type), intent(in)    :: scratchPool     !< Input: Scratch information
      real (kind=RKIND), intent(in) :: dt                     !< Input: Time step
      integer, intent(in), optional :: timeLevelIn            !< Input/Optional: Time Level Indes

      !
      ! additional pools
      !
      type (mpas_pool_type), pointer :: tracersPool, tracersTendPool            ! tracers and their tendency
      type (mpas_pool_type), pointer :: tracersSurfaceFluxPool                  ! surface fluxes
      type (mpas_pool_type), pointer :: tracersSurfaceRestoringFieldsPool       ! surface restoring
      type (mpas_pool_type), pointer :: tracersInteriorRestoringFieldsPool      ! interior restoring
      type (mpas_pool_type), pointer :: tracersExponentialDecayFieldsPool       ! exponential decay
      type (mpas_pool_type), pointer :: tracersIdealAgeFieldsPool               ! ideal age
      type (mpas_pool_type), pointer :: tracersTTDFieldsPool                    ! transit time distribution

      ! scalar pointers
      integer :: nTracerGroup
      integer, pointer :: nVertLevels, nEdges, nCellsSolve, indexTemperature
      logical, pointer :: config_disable_tr_all_tend, config_use_cvmix_kpp
      logical, pointer :: config_use_tracerGroup, config_use_tracerGroup_surface_bulk_forcing, config_use_tracerGroup_surface_restoring, &
                          config_use_tracerGroup_interior_restoring, config_use_tracerGroup_exponential_decay, config_use_tracerGroup_idealAge_forcing, &
                          config_use_tracerGroup_ttd_forcing

      ! iterator for tracer categories
      type (mpas_pool_iterator_type) :: groupItr
      character (len=StrKIND) :: modifiedGroupName
      character (len=StrKIND) :: modifiedConfigName

      !
      ! one dimensional pointers
      !
      real (kind=RKIND), dimension(:), pointer :: penetrativeTemperatureFlux
      real (kind=RKIND), dimension(:), pointer :: tracerGroupExponentialDecayRate
      integer, dimension(:), pointer :: maxLevelCell

      !
      ! two dimensional pointers
      !
      real (kind=RKIND), dimension(:,:), pointer :: tracerGroupPistonVelocity, tracerGroupSurfaceRestoringValue, tracerGroupIdealAgeMask, tracerGroupTTDMask

      real (kind=RKIND), dimension(:,:), pointer :: &
        normalTransportVelocity, layerThickness,vertAleTransportTop, layerThicknessEdge, vertDiffTopOfCell, &
        tend_layerThickness, normalThicknessFlux, tracerGroupSurfaceFlux, fractionAbsorbed, zMid, relativeSlopeTopOfEdge, &
        relativeSlopeTapering, relativeSlopeTaperingCell

      !
      ! three dimensional pointers
      !
      real (kind=RKIND), dimension(:,:,:), pointer :: &
        tracerGroup, tracerGroupTend, vertNonLocalFlux

      real (kind=RKIND), dimension(:,:,:), pointer :: tracerGroupInteriorRestoringRate, tracerGroupInteriorRestoringValue

      !
      ! Field pointers
      !
      type (field2DReal), pointer :: normalThicknessFluxField

      !
      ! local integers/reals/logicals
      !
      integer :: err, iEdge, k, timeLevel

      !
      ! start timers
      !
      call mpas_timer_start("ocn_tend_tracer")

      !
      ! get tracers pools
      !
      call mpas_pool_get_subpool(statePool, 'tracers', tracersPool)
      call mpas_pool_get_subpool(tendPool, 'tracersTend', tracersTendPool)
      call mpas_pool_get_subpool(forcingPool, 'tracersSurfaceFlux', tracersSurfaceFluxPool)

      !
      ! set time level of optional argument is present
      !
      if (present(timeLevelIn)) then
         timeLevel = timeLevelIn
      else
         timeLevel = 1
      end if

      !
      ! get dimensions
      !
      call mpas_pool_get_dimension(meshPool, 'nVertLevels', nVertLevels)
      call mpas_pool_get_dimension(meshPool, 'nEdges', nEdges)
      call mpas_pool_get_dimension(meshPool, 'nCellsSolve', nCellsSolve)

      call mpas_pool_get_dimension(tracersPool, 'index_temperature', indexTemperature)

      !
      ! get configure options
      !
      call mpas_pool_get_config(ocnConfigs, 'config_disable_tr_all_tend', config_disable_tr_all_tend)
      call mpas_pool_get_config(ocnConfigs, 'config_use_cvmix_kpp', config_use_cvmix_kpp)

      !
      ! get arrays
      !
      call mpas_pool_get_array(statePool, 'layerThickness', layerThickness, timeLevel)
      call mpas_pool_get_array(diagnosticsPool, 'normalTransportVelocity', normalTransportVelocity)
      call mpas_pool_get_array(diagnosticsPool, 'layerThicknessEdge', layerThicknessEdge)
      call mpas_pool_get_array(diagnosticsPool, 'vertDiffTopOfCell', vertDiffTopOfCell)
      call mpas_pool_get_array(diagnosticsPool, 'vertAleTransportTop', vertAleTransportTop)
      call mpas_pool_get_array(diagnosticsPool, 'zMid', zMid)
      call mpas_pool_get_array(diagnosticsPool, 'relativeSlopeTopOfEdge', relativeSlopeTopOfEdge)
      call mpas_pool_get_array(diagnosticsPool, 'relativeSlopeTapering', relativeSlopeTapering)
      call mpas_pool_get_array(diagnosticsPool, 'relativeSlopeTaperingCell', relativeSlopeTaperingCell)
      call mpas_pool_get_array(diagnosticsPool, 'vertNonLocalFlux', vertNonLocalFlux)
      call mpas_pool_get_array(forcingPool, 'penetrativeTemperatureFlux', penetrativeTemperatureFlux)
      call mpas_pool_get_array(forcingPool, 'fractionAbsorbed', fractionAbsorbed)
      call mpas_pool_get_array(tendPool, 'layerThickness', tend_layerThickness)
      call mpas_pool_get_array(meshPool, 'maxLevelCell', maxLevelCell)

      call mpas_pool_get_field(scratchPool, 'normalThicknessFlux', normalThicknessFluxField)
      call mpas_allocate_scratch_field(normalThicknessFluxField, .true.)
      normalThicknessFlux => normalThicknessFluxField % array

      if(config_disable_tr_all_tend) return

      !
      ! transport velocity for the tracer.
      !
      do iEdge = 1, nEdges
         do k = 1, nVertLevels
            normalThicknessFlux(k, iEdge) = normalTransportVelocity(k, iEdge) * layerThicknessEdge(k, iEdge)
         end do
      end do

      !
<<<<<<< HEAD
      ! tracer tendency: horizontal advection term -div( layerThickness \phi u)
      !

      ! Monotonoic Advection, or standard advection
      call mpas_timer_start("adv", .false., tracerHadvTimer)
      call ocn_tracer_advection_tend(tracers, normalThicknessFlux, vertAleTransportTop, layerThickness, layerThickness, dt, &
                                     meshPool, scratchPool, tend_layerThickness, tend_tr)
      call mpas_timer_stop("adv", tracerHadvTimer)

=======
      ! begin iterate over tracer categories
      !
      call mpas_pool_begin_iteration(tracersPool)
      do while ( mpas_pool_get_next_member(tracersPool, groupItr) )
         if ( groupItr % memberType == MPAS_POOL_FIELD ) then

            ! load configure setting for this category
            !
            modifiedConfigName = 'config_use_' // trim(groupItr % memberName)
            call mpas_pool_get_config(ocnConfigs, modifiedConfigName, config_use_tracerGroup)

            if ( config_use_tracerGroup ) then
               modifiedConfigName = 'config_use_' // trim(groupItr % memberName) // '_surface_bulk_forcing' 
               call mpas_pool_get_config(ocnConfigs, modifiedConfigName, config_use_tracerGroup_surface_bulk_forcing)
               modifiedConfigName = 'config_use_' // trim(groupItr % memberName) // '_surface_restoring'
               call mpas_pool_get_config(ocnConfigs, modifiedConfigName, config_use_tracerGroup_surface_restoring)
               modifiedConfigName = 'config_use_' // trim(groupItr % memberName) // '_interior_restoring'
               call mpas_pool_get_config(ocnConfigs, modifiedConfigName, config_use_tracerGroup_interior_restoring)
               modifiedConfigName = 'config_use_' // trim(groupItr % memberName) // '_exponential_decay'
               call mpas_pool_get_config(ocnConfigs, modifiedConfigName, config_use_tracerGroup_exponential_decay)
               modifiedConfigName = 'config_use_' // trim(groupItr % memberName) // '_idealAge_forcing'
               call mpas_pool_get_config(ocnConfigs, modifiedConfigName, config_use_tracerGroup_idealAge_forcing)
               modifiedConfigName = 'config_use_' // trim(groupItr % memberName) // '_ttd_forcing'
               call mpas_pool_get_config(ocnConfigs, modifiedConfigName, config_use_tracerGroup_ttd_forcing)


               ! Get tracer group, and other groups (tendencies, etc.)
               call mpas_pool_get_array(tracersPool, trim(groupItr % memberName), tracerGroup, timeLevel)
               nTracerGroup = size(tracerGroup, dim=1)

               ! Get Tendency array
               modifiedGroupName = trim(groupItr % memberName) // "Tend"
               call mpas_pool_get_array(tracersTendPool, trim(modifiedGroupName), tracerGroupTend)

               ! Get surface flux array
               modifiedGroupName = trim(groupItr % memberName) // "SurfaceFlux"
               call mpas_pool_get_array(tracersSurfaceFluxPool, trim(modifiedGroupName), tracerGroupSurfaceFlux)

               !
               ! initialize tracer surface flux and tendency to zero.
               !
               tracerGroupTend(:,:,:) = 0.0
               tracerGroupSurfaceFlux(:,:) = 0.0

               !
               ! fill components of surface tracer flux
               !
               if (config_use_tracerGroup_surface_bulk_forcing) then
                  call mpas_timer_start("bulk_" // trim(groupItr % memberName), .false.)
                  call ocn_surface_bulk_forcing_tracers(meshPool, groupItr % memberName, forcingPool, tracerGroupSurfaceFlux, err)
                  call mpas_timer_stop("bulk_" // trim(groupItr % memberName))
               end if

               !
               ! ocean surface restoring
               !
                 if (config_use_tracerGroup_surface_restoring) then 
                     call mpas_timer_start("surface_restoring_" // trim(groupItr % memberName), .false.)
                     call mpas_pool_get_subpool(forcingPool, 'tracersSurfaceRestoringFields', tracersSurfaceRestoringFieldsPool)
                     modifiedGroupName = trim(groupItr % memberName) // "PistonVelocity"
                     call mpas_pool_get_array(tracersSurfaceRestoringFieldsPool, trim(modifiedGroupName), tracerGroupPistonVelocity)
                     modifiedGroupName = trim(groupItr % memberName) // "SurfaceRestoringValue"
                     call mpas_pool_get_array(tracersSurfaceRestoringFieldsPool, trim(modifiedGroupName), tracerGroupSurfaceRestoringValue)
                     call ocn_tracer_surface_restoring_compute(nTracerGroup, nCellsSolve, tracerGroup, tracerGroupPistonVelocity, tracerGroupSurfaceRestoringValue, tracerGroupSurfaceFlux, err)
                     call mpas_timer_stop("surface_restoring_" // trim(groupItr % memberName))
                 endif

               ! land-ice / ocean interface flux
               ! this is a flux at the top ocean surface -- so these fluxes should be added into tracerGroupSurfaceFlux
               ! if (put correct logic here, only 'active' when coupling is turned on)
               !    call ocn_tracer_landIce_ocean_coupling(tracerGroup, tracerGroupSurfaceFlux)
               ! endif

               !
               ! other additions to tracerGroupSurfaceFlux should be added here
               !

               !
               ! now begin to accumulate the RHS tracer tendencies. 
               !
                
               !
               ! interior restoring forcing tendency
               !
                if (config_use_tracerGroup_interior_restoring) then
                     call mpas_timer_start("interior_restoring_" // trim(groupItr % memberName), .false.)
                     call mpas_pool_get_subpool(forcingPool, 'tracersInteriorRestoringFields', tracersInteriorRestoringFieldsPool)
                     modifiedGroupName = trim(groupItr % memberName) // "InteriorRestoringRate"
                     call mpas_pool_get_array(tracersInteriorRestoringFieldsPool, trim(modifiedGroupName), tracerGroupInteriorRestoringRate)
                     modifiedGroupName = trim(groupItr % memberName) // "InteriorRestoringValue"
                     call mpas_pool_get_array(tracersInteriorRestoringFieldsPool, trim(modifiedGroupName),tracerGroupInteriorRestoringValue)
                     call ocn_tracer_interior_restoring_compute(nTracerGroup, nCellsSolve, maxLevelCell, layerThickness, &
                        tracerGroup, tracerGroupInteriorRestoringRate, tracerGroupInteriorRestoringValue, tracerGroupTend, err)
                     call mpas_timer_stop("interior_restoring_" // trim(groupItr % memberName))
                endif

               !
               ! exponential decay tendency
               !
                if (config_use_tracerGroup_exponential_decay) then
                     write (stderrUnit,'(a)') 'exponential decay not fully tested'
                     call mpas_pool_get_subpool(forcingPool, 'tracersExponentialDecayFields', tracersExponentialDecayFieldsPool)
                     modifiedGroupName = trim(groupItr % memberName) // "ExponentialDecayRate"
                     call mpas_pool_get_array(tracersExponentialDecayFieldsPool, trim(modifiedGroupName), tracerGroupExponentialDecayRate)
                     call ocn_tracer_exponential_decay_compute(nTracerGroup, nCellsSolve, maxLevelCell, layerThickness, &
                        tracerGroup, tracerGroupExponentialDecayRate, tracerGroupTend, err)
                endif

               !
               ! ideal age forcing tendency
               !   note: ocn_tracer_ideal_age_compute resets tracers in top layer to zero
               !
                if (config_use_tracerGroup_idealAge_forcing) then
                     write (stderrUnit,'(a)') 'ideal age not fully tested'
                     call mpas_pool_get_subpool(forcingPool, 'tracersIdealAgeFields', tracersIdealAgeFieldsPool)
                     modifiedGroupName = trim(groupItr % memberName) // "IdealAgeMask"
                     call mpas_pool_get_array(tracersIdealAgeFieldsPool, trim(modifiedGroupName), tracerGroupIdealAgeMask)
                     call ocn_tracer_ideal_age_compute(nTracerGroup, nCellsSolve, maxLevelCell, layerThickness, &
                          tracerGroupIdealAgeMask, tracerGroup, tracerGroupTend, err)
                endif

               !
               ! transit-time distribution (TTD) forcing tendency
               !   note: no tendency is actually computed in ocn_tracer_TTD_compute
               !   note: rather, tracerGroup is reset to tracerGroupTTDMask in top-most layer
               !
                if (config_use_tracerGroup_ttd_forcing) then
                     write (stderrUnit,'(a)') 'ideal age not fully tested'
                     call mpas_pool_get_subpool(forcingPool, 'tracersTTDFields', tracersTTDFieldsPool)
                     modifiedGroupName = trim(groupItr % memberName) // "TTDMask"
                     call mpas_pool_get_array(tracersTTDFieldsPool, trim(modifiedGroupName), tracerGroupTTDMask)
                     call ocn_tracer_TTD_compute(nTracerGroup, nCellsSolve, maxLevelCell, layerThickness, &
                          tracerGroupTTDMask, tracerGroup, err)
                endif

               !
               ! tracer tendency: horizontal advection term -div( layerThickness \phi u)
               !

               ! Monotonoic Advection, or standard advection
               call mpas_timer_start("adv", .false., tracerHadvTimer)
               call ocn_tracer_advection_tend(tracerGroup, normalThicknessFlux, vertAleTransportTop, layerThickness, layerThickness, dt, meshPool, tend_layerThickness, tracerGroupTend)
               call mpas_timer_stop("adv", tracerHadvTimer)

               !
               ! tracer tendency: del2 horizontal tracer diffusion, div(h \kappa_2 \nabla \phi)
               !
               call mpas_timer_start("hmix", .false., tracerHmixTimer)
               call ocn_tracer_hmix_tend(meshPool, scratchPool, layerThickness, layerThicknessEdge, zMid, tracerGroup, &
                                         relativeSlopeTopOfEdge, relativeSlopeTapering, relativeSlopeTaperingCell, tracerGroupTend, err)
               call mpas_timer_stop("hmix", tracerHmixTimer)

               !
               ! convert the surface tracer flux into a tracer tendency by distributing the flux across some number of surface layers
               !
               call mpas_timer_start("surface_tracer_flux", .false.)
               call ocn_tracer_surface_flux_tend(meshPool, fractionAbsorbed, layerThickness, tracerGroupSurfaceFlux, tracerGroupTend, err)
               call mpas_timer_stop("surface_tracer_flux")

               !
               ! Performing shortwave absorption
               !
               if ( trim(groupItr % memberName) == 'activeTracers' ) then
                  call mpas_timer_start("short wave", .false.)
                  call ocn_tracer_short_wave_absorption_tend(meshPool, indexTemperature, layerThickness, penetrativeTemperatureFlux, tracerGroupTend, err)
                  call mpas_timer_stop("short wave")
               endif

               !
               ! Compute tracer tendency due to non-local flux computed in KPP
               !
               if (config_use_cvmix_kpp) then
                 call mpas_timer_start("non-local flux from KPP", .false.)
                 call ocn_tracer_nonlocalflux_tend(meshPool, vertNonLocalFlux, tracerGroupSurfaceFlux, tracerGroupTend, err)
                 call mpas_timer_stop("non-local flux from KPP")
               end if
            end if
         end if
      end do
>>>>>>> 1fe8bcd8
      !
      ! end iterate over tracer categories
      !
<<<<<<< HEAD
      call mpas_timer_start("hmix", .false., tracerHmixTimer)
      call ocn_tracer_hmix_tend(meshPool, scratchPool, layerThicknessEdge, zMid, tracers, &
                                relativeSlopeTopOfEdge, relativeSlopeTapering, relativeSlopeTaperingCell, tend_tr, err)
      call mpas_timer_stop("hmix", tracerHmixTimer)
=======
>>>>>>> 1fe8bcd8


      !
      ! deallocate workspace
      !
      call mpas_deallocate_scratch_field(normalThicknessFluxField, .true.)

      !
      ! stop timer
      !
      call mpas_timer_stop("ocn_tend_tracer")


   end subroutine ocn_tend_tracer!}}}

!***********************************************************************
!
!  routine ocn_tend_freq_filtered_thickness
!
!> \brief   Compute tendencies needed for frequency filtered thickness
!> \author  Mark Petersen
!> \date    July 2013
!> \details 
!>  This routine compute high frequency thickness tendency and the 
!>  low freqency divergence.  It is only called when
!>  config_freq_filtered_thickness is true (z-tilde)
!
!-----------------------------------------------------------------------
   subroutine ocn_tend_freq_filtered_thickness(tendPool, statePool, diagnosticsPool, meshPool, timeLevelIn)!{{{

      type (mpas_pool_type), intent(inout) :: tendPool !< Input/Output: Tendency information
      type (mpas_pool_type), intent(in) :: statePool !< Input: State information
      type (mpas_pool_type), intent(in) :: diagnosticsPool !< Input: Diagnostics information
      type (mpas_pool_type), intent(in) :: meshPool !< Input: Mesh information
      integer, intent(in), optional :: timeLevelIn !< Input: Time level for state fields

      integer :: timeLevel
      integer :: err, iCell, i, k, iEdge
      integer, pointer :: nCells, nVertLevels
      integer, dimension(:), pointer :: maxLevelCell, maxLevelEdgeBot, nEdgesOnCell
      integer, dimension(:,:), pointer :: edgesOnCell, edgeSignOnCell

      real (kind=RKIND) :: flux, invAreaCell, div_hu_btr, thickness_filter_timescale_sec, highFreqThick_restore_time_sec, &
         totalThickness
      real (kind=RKIND), dimension(:), pointer :: dvEdge, areaCell
      real (kind=RKIND), dimension(:,:), pointer :: normalVelocity, layerThicknessEdge, &
         layerThickness, &
         lowFreqDivergence, highFreqThickness, &
         tend_lowFreqDivergence, tend_highFreqThickness
      real (kind=RKIND), dimension(:), allocatable:: div_hu

      real (kind=RKIND), pointer :: config_thickness_filter_timescale, config_highFreqThick_restore_time

      call mpas_timer_start("ocn_tend_freq_filtered_thickness")
      err = 0

      if (present(timeLevelIn)) then
         timeLevel = timeLevelIn
      else
         timeLevel = 1
      end if

      call mpas_pool_get_config(ocnConfigs, 'config_thickness_filter_timescale', config_thickness_filter_timescale)
      call mpas_pool_get_config(ocnConfigs, 'config_highFreqThick_restore_time', config_highFreqThick_restore_time)

      call mpas_pool_get_dimension(meshPool, 'nCells', nCells)
      call mpas_pool_get_dimension(meshPool, 'nVertLevels', nVertLevels)

      call mpas_pool_get_array(meshPool, 'nEdgesOnCell', nEdgesOnCell)
      call mpas_pool_get_array(meshPool, 'areaCell', areaCell)
      call mpas_pool_get_array(meshPool, 'edgesOnCell', edgesOnCell)
      call mpas_pool_get_array(meshPool, 'edgeSignOnCell', edgeSignOnCell)
      call mpas_pool_get_array(meshPool, 'maxLevelCell', maxLevelCell)
      call mpas_pool_get_array(meshPool, 'maxLevelEdgeBot', maxLevelEdgeBot)
      call mpas_pool_get_array(meshPool, 'dvEdge', dvEdge)

      call mpas_pool_get_array(statePool, 'normalVelocity', normalVelocity, timeLevel)
      call mpas_pool_get_array(statePool, 'layerThickness', layerThickness, timeLevel)
      call mpas_pool_get_array(statePool, 'lowFreqDivergence', lowFreqDivergence, timeLevel)
      call mpas_pool_get_array(statePool, 'highFreqThickness', highFreqThickness, timeLevel)

      call mpas_pool_get_array(diagnosticsPool, 'layerThicknessEdge', layerThicknessEdge)

      call mpas_pool_get_array(tendPool, 'lowFreqDivergence', tend_lowFreqDivergence)
      call mpas_pool_get_array(tendPool, 'highFreqThickness', tend_highFreqThickness)

      allocate(div_hu(nVertLevels))

      !
      ! Low Frequency Divergence and high frequency thickness Tendency
      !
      tend_lowFreqDivergence = 0.0
      tend_highFreqThickness = 0.0

      ! Convert restore time from days to seconds
      thickness_filter_timescale_sec = config_thickness_filter_timescale*86400.0
      highFreqThick_restore_time_sec = config_highFreqThick_restore_time*86400.0
      do iCell = 1, nCells
        div_hu(:) = 0.0
        div_hu_btr = 0.0
        invAreaCell = 1.0 / areaCell(iCell)

        do i = 1, nEdgesOnCell(iCell)
          iEdge = edgesOnCell(i, iCell)

          do k = 1, maxLevelEdgeBot(iEdge)
            flux = layerThicknessEdge(k, iEdge) * normalVelocity(k, iEdge) * dvEdge(iEdge) * edgeSignOnCell(i, iCell) * invAreaCell
            div_hu(k) = div_hu(k) - flux
            div_hu_btr = div_hu_btr - flux
          end do
        end do

        totalThickness = sum(layerThickness(1:maxLevelCell(iCell),iCell))
        do k = 1, maxLevelCell(iCell)

           tend_lowFreqDivergence(k,iCell) = &
              -2.0 * pii / thickness_filter_timescale_sec &
              *(lowFreqDivergence(k,iCell)  - div_hu(k) &
                + div_hu_btr * layerThickness(k,iCell) / totalThickness)

           tend_highFreqThickness(k,iCell) = &
              - div_hu(k) + div_hu_btr * layerThickness(k,iCell) / totalThickness + lowFreqDivergence(k,iCell) &
              + use_highFreqThick_restore*( -2.0 * pii / highFreqThick_restore_time_sec * highFreqThickness(k,iCell) )

        end do

      end do

      deallocate(div_hu)

      !
      !  high frequency thickness tendency: del2 horizontal hhf diffusion, div(\kappa_{hf} \nabla h^{hf})
      !
      call mpas_timer_start("hmix", .false., tracerHmixTimer)
      call ocn_high_freq_thickness_hmix_del2_tend(meshPool, highFreqThickness, tend_highFreqThickness, err)
      call mpas_timer_stop("hmix", tracerHmixTimer)

      call mpas_timer_stop("ocn_tend_freq_filtered_thickness")

   end subroutine ocn_tend_freq_filtered_thickness!}}}

!***********************************************************************
!
!  routine ocn_tendency_init
!
!> \brief   Initializes flags used within tendency routines.
!> \author  Mark Petersen, Doug Jacobsen, Todd Ringler
!> \date    4 November 2011
!> \details 
!>  This routine initializes flags related to quantities computed within
!>  other tendency routines.
!
!-----------------------------------------------------------------------
    subroutine ocn_tendency_init(err)!{{{
        integer, intent(out) :: err !< Output: Error flag

        logical, pointer :: config_use_highFreqThick_restore

        err = 0

        call mpas_pool_get_config(ocnConfigs, 'config_use_highFreqThick_restore', config_use_highFreqThick_restore)

        if (config_use_highFreqThick_restore) then
           use_highFreqThick_restore = 1
        else
           use_highFreqThick_restore = 0
        endif

    end subroutine ocn_tendency_init!}}}

!***********************************************************************

end module ocn_tendency

!|||||||||||||||||||||||||||||||||||||||||||||||||||||||||||||||||||||||
! vim: foldmethod=marker<|MERGE_RESOLUTION|>--- conflicted
+++ resolved
@@ -480,17 +480,6 @@
       end do
 
       !
-<<<<<<< HEAD
-      ! tracer tendency: horizontal advection term -div( layerThickness \phi u)
-      !
-
-      ! Monotonoic Advection, or standard advection
-      call mpas_timer_start("adv", .false., tracerHadvTimer)
-      call ocn_tracer_advection_tend(tracers, normalThicknessFlux, vertAleTransportTop, layerThickness, layerThickness, dt, &
-                                     meshPool, scratchPool, tend_layerThickness, tend_tr)
-      call mpas_timer_stop("adv", tracerHadvTimer)
-
-=======
       ! begin iterate over tracer categories
       !
       call mpas_pool_begin_iteration(tracersPool)
@@ -632,14 +621,15 @@
 
                ! Monotonoic Advection, or standard advection
                call mpas_timer_start("adv", .false., tracerHadvTimer)
-               call ocn_tracer_advection_tend(tracerGroup, normalThicknessFlux, vertAleTransportTop, layerThickness, layerThickness, dt, meshPool, tend_layerThickness, tracerGroupTend)
+               call ocn_tracer_advection_tend(tracerGroup, normalThicknessFlux, vertAleTransportTop, layerThickness, layerThickness, dt, &
+                                     meshPool, scratchPool, tend_layerThickness, tracerGroupTend)
                call mpas_timer_stop("adv", tracerHadvTimer)
 
                !
                ! tracer tendency: del2 horizontal tracer diffusion, div(h \kappa_2 \nabla \phi)
                !
                call mpas_timer_start("hmix", .false., tracerHmixTimer)
-               call ocn_tracer_hmix_tend(meshPool, scratchPool, layerThickness, layerThicknessEdge, zMid, tracerGroup, &
+               call ocn_tracer_hmix_tend(meshPool, scratchPool, layerThicknessEdge, zMid, tracerGroup, &
                                          relativeSlopeTopOfEdge, relativeSlopeTapering, relativeSlopeTaperingCell, tracerGroupTend, err)
                call mpas_timer_stop("hmix", tracerHmixTimer)
 
@@ -670,18 +660,9 @@
             end if
          end if
       end do
->>>>>>> 1fe8bcd8
       !
       ! end iterate over tracer categories
       !
-<<<<<<< HEAD
-      call mpas_timer_start("hmix", .false., tracerHmixTimer)
-      call ocn_tracer_hmix_tend(meshPool, scratchPool, layerThicknessEdge, zMid, tracers, &
-                                relativeSlopeTopOfEdge, relativeSlopeTapering, relativeSlopeTaperingCell, tend_tr, err)
-      call mpas_timer_stop("hmix", tracerHmixTimer)
-=======
->>>>>>> 1fe8bcd8
-
 
       !
       ! deallocate workspace
