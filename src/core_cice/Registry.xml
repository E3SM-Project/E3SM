<?xml version="1.0"?>
<registry model="mpas" core="cice" core_abbrev="cice" version="0.0.0">

	<dims>
		<dim name="nCells"
			description="The number of polygons in the primary grid."
		/>
		<dim name="nEdges"
			description="The number of edge midpoints in either the primary or dual grid."
		/>
		<dim name="maxEdges"
			description="The largest number of edges any polygon within the grid has."
		/>
		<dim name="maxEdges2"
			description="Two times the largest number of edges any polygon within the grid has."
		/>
		<dim name="nVertices"
			description="The total number of cells in the dual grid. Also the number of corners in the primary grid."
		/>
		<dim name="ONE"
			definition="1"
			description="The number one as a dimension."
		/>
		<dim name="TWO"
			definition="2"
			description="The number two as a dimension."
		/>
		<dim name="R3"
			definition="3"
			description="The number three as a dimension."
		/>
		<dim name="FIFTEEN"
			definition="15"
			description="The number fifteen as a dimension."
		/>
		<dim name="TWENTYONE"
			definition="21"
			description="The number twenty one as a dimension."
		/>
		<dim name="vertexDegree"
			description="The number of cells or edges touching each vertex."
		/>
		<dim name="nCategories"
			definition="namelist:config_nCategories"
			description="The number of ice thickness categories."
		/>
		<dim name="nIceLayers"
			definition="namelist:config_nIceLayers"
			description="The number of ice layers in the vertical direction."
		/>
		<dim name="nSnowLayers"
			definition="namelist:config_nSnowLayers"
			description="The number of snow layers in the vertical direction."
		/>
		<dim name="nHemispheres"
			definition="3"
			description="The number of hemispheres (global, north, south)."
		/>
		<dim name="nQuadPoints"
			definition="6"
			description=""
		/>
		<dim name="nTriPerEdgeRemap"
			definition="6"
			description=""
		/>
		<dim name="maxCellsPerEdgeRemap"
			definition="6"
			description=""
		/>
		<dim name="maxEdgesPerEdgeRemap"
			definition="6"
			description=""
		/>
		<dim name="maxVerticesPerEdgeRemap"
			definition="8"
			description=""
		/>
		<dim name="nIceLayersP1"
			definition="nIceLayers+1"
			description="The number of ice layers in the vertical direction plus one."
		/>
		<dim name="nCategoriesP1"
			definition="nCategories+1"
			description="The number of ice thickness categories plus one."
		/>
		<dim name="nAerosols"
			definition="0"
			description="Number of aerosol species carried in the ice (NCAR scheme)"
		/>
		<dim name="nSpectralIntervals"
			definition="3"
			description="Number of spectral intervals in the radiation calculation"
		/>
		<dim name="nBioLayers"
			definition="7"
			description="Number of levels in the biological grid"
		/>
		<dim name="nBioLayersP1"
			definition="nBioLayers+1"
			description="Number of levels in the interface biological grid"
		/>
		<dim name="nBioLayersP2"
			definition="nBioLayers+2"
			description="Number of levels in the biological grid plus two"
		/>
		<dim name="nBioLayersP3"
			definition="nBioLayers+3"
			description="Number of biological levels in the ice and snow"
		/>
		<dim name="maxAlgaeType"
			definition="3"
			description="Maximum number of ice algal types"
		/>
		<dim name="maxDOCType"
			definition="3"
			description="Maximum number of dissolved organic carbon groups"
		/>
		<dim name="maxDICType"
			definition="1"
			description="Maximum number of dissolved inorganic carbon groups"
		/>
		<dim name="maxDONType"
			definition="1"
			description="Maximum number of dissolved organic nitrogen groups"
		/>
		<dim name="maxIronType"
			definition="2"
			description="Maximum number of dissolved or particulate iron groups"
		/>
		<dim name="maxBCType"
			definition="2"
			description="Maximum number of black carbon species carried in the ice"
		/>
		<dim name="maxDustType"
			definition="4"
			description="Maximum number of dust species carried in the ice"
		/>
		<dim name="maxAerosolType"
			definition="maxBCType+maxDustType"
			description="Total maximum number of aerosols carried in the ice"
		/>
		<dim name="nModal1"
			definition="10"
			description="Specifies the second dimension of the modal aerosol optical parameter matrix"
		/>
		<dim name="nModal2"
			definition="8"
			description="Specifies the third dimension of the modal aerosol optical parameter matrix"
		/>
		<dim name="nAlgae"
			definition="3"
			description="Number of algal species in use"
		/>
		<dim name="nDOC"
			definition="2"
			description="Number of dissolved organic carbon groups in use"
		/>
		<dim name="nDIC"
			definition="0"
			description="Number of dissolved inorganic carbon groups in use"
		/>
		<dim name="nDON"
			definition="1"
			description="Number of dissolved organic nitrogen groups in use"
		/>
		<dim name="nParticulateIron"
			definition="1"
			description="Number of particulate iron species in use"
		/>
		<dim name="nDissolvedIron"
			definition="1"
			description="Number of dissolved iron species in use"
		/>
		<dim name="nzAerosols"
			definition="3"
			description="Number of aerosol species carried
		  in the ice"
		/>
		<dim name="nShortwaveBio"
			definition="(nIceLayers+nSnowLayers+2)*(ONE+nzAerosols)"
			description="Number of levels in the radiation calculation with biological species"
		/>
		<dim name="nAlgaeLayers"
			definition="nBioLayersP3*nAlgae"
			description="Total number of algal layers including two for snow plus the interface grid"
		/>
		<dim name="nAlgaeIceLayers"
			definition="nBioLayersP1*nAlgae"
			description="Total number of algal layers in the ice"
		/>
		<dim name="nAlgaeSnowLayers"
			definition="TWO*nAlgae"
			description="Total number of algal layers in the snow"
		/>
		<dim name="nDOCLayers"
			definition="nBioLayersP3*nDOC"
			description="Total number of DOC layers including two for snow plus the interface grid"
		/>
		<dim name="nDOCIceLayers"
			definition="nBioLayersP1*nDOC"
			description="Total number of DOC layers in the ice"
		/>
		<dim name="nDOCSnowLayers"
			definition="TWO*nDOC"
			description="Total number of DOC layers in the snow"
		/>
		<dim name="nDICLayers"
			definition="nBioLayersP3*nDIC"
			description="Total number of DIC layers including two for snow plus the interface grid"
		/>
		<dim name="nDICIceLayers"
			definition="nBioLayersP1*nDIC"
			description="Total number of DIC layers in the ice"
		/>
		<dim name="nDICSnowLayers"
			definition="TWO*nDIC"
			description="Total number of DIC layers in the snow"
		/>
		<dim name="nDONLayers"
			definition="nBioLayersP3*nDON"
			description="Total number of DON layers including two for snow plus the interface grid"
		/>
		<dim name="nDONIceLayers"
			definition="nBioLayersP1*nDON"
			description="Total number of DON layers in the ice"
		/>
		<dim name="nDONSnowLayers"
			definition="TWO*nDON"
			description="Total number of DON layers in the snow"
		/>
		<dim name="nParticulateIronLayers"
			definition="nBioLayersP3*nParticulateIron"
			description="Total number of particulate iron layers including two for snow plus the interface grid"
		/>
		<dim name="nPartIronIceLayers"
			definition="nBioLayersP1*nParticulateIron"
			description="Total number of particulate iron layers in the ice"
		/>
		<dim name="nPartIronSnowLayers"
			definition="TWO*nParticulateIron"
			description="Total number of particulate iron layers in the snow"
		/>
		<dim name="nDissolvedIronLayers"
			definition="nBioLayersP3*nDissolvedIron"
			description="Total number of dissolved iron layers including two for snow plus the interface grid"
		/>
		<dim name="nDisIronIceLayers"
			definition="nBioLayersP1*nDissolvedIron"
			description="Total number of dissolved iron layers in the ice"
		/>
		<dim name="nDisIronSnowLayers"
			definition="TWO*nDissolvedIron"
			description="Total number of dissolved iron layers in the snow"
		/>
		<dim name="nzAerosolsLayers"
			definition="nBioLayersP3*nzAerosols"
			description="Total number of z-aerosol layers including two for snow plus the interface grid"
		/>
		<dim name="nzAerosolsSnowLayers"
			definition="TWO*nzAerosols"
			description="Total number of z-aerosol layers in the snow"
		/>
		<dim name="nzAerosolsIceLayers"
			definition="nBioLayersP1*nzAerosols"
			description="Total number of z-aerosol layers in the ice"
		/>
		<dim name="nZBGCTracers"
			definition="29"
			description="Maximum number of distinct biological or chemical tracer types"
		/>
		<dim name="nRegions"
			definition="3"
			description="The number of regions defined for analysis."
		/>
		<dim name="nPoints"
			definition="1"
			units="unitless" description="The number of points for AM_pointwiseStats"
		/>
		<dim name="nPointGroups"
			definition="1"
			units="unitless" description="The number of points groups"
		/>
		<dim name="maxPointsInGroup"
			definition="1"
			units="unitless" description="The maximum number of points in any group."
		/>
		<dim name="nForcingGroupsMax"
			definition="4"
			description="The maximum number of forcing groups defined in the core."
		/>
	</dims>

	<nml_record name="cice_model" in_defaults="true">
		<nml_option name="config_dt" type="real" default_value="3600.0" units="Seconds"
			description="Length of model time-step."
			possible_values="Any positive real number."
		/>
		<nml_option name="config_calendar_type" type="character" default_value="gregorian_noleap" units="unitless"
			description="Selection of the type of calendar that should be used in the simulation."
			possible_values="'gregorian', 'gregorian_noleap'"
		/>
		<nml_option name="config_start_time" type="character" default_value="2000-01-01_00:00:00" units="unitless"
			description="Timestamp describing the initial time of the simulation. If it is set to 'file', the initial time is read from restart_timestamp."
			possible_values="'YYYY-MM-DD_HH:MM:SS' or 'file'"
		/>
		<nml_option name="config_stop_time" type="character" default_value="none" units="unitless"
			description="Timestamp descriping the final time of the simulation. If it is set to 'none' the final time is determined from config_start_time and config_run_duration."
			possible_values="'YYYY-MM-DD_HH:MM:SS' or 'none'"
		/>
		<nml_option name="config_run_duration" type="character" default_value="00-00-01_00:00:00" units="unitless"
			description="Timestamp describing the length of the simulation. If it is set to 'none' the duration is determined from config_start_time and config_stop_time. config_run_duration overrides inconsistent values of config_stop_time."
			possible_values="''YYYY-MM-DD_HH:MM:SS' or 'none'"
		/>
		<nml_option name="config_num_halos" type="integer" default_value="2" units="unitless"
			description="Determines the number of halo cells extending from a blocks owned cells (Called the 0-Halo). The default of 3 is the minimum that can be used with monotonic advection."
			possible_values="Any positive integer value."
		/>
	</nml_record>
	<nml_record name="io" in_defaults="true">
		<nml_option name="config_pio_num_iotasks" type="integer" default_value="0" units="unitless"
			description="Integer specifying how many IO tasks should be used within the PIO library. A value of 0 causes all MPI tasks to also be IO tasks. IO tasks are requried to write contiguous blocks of data to a file."
			possible_values="Any positive integer value greater than or equal to 0."
		/>
		<nml_option name="config_pio_stride" type="integer" default_value="1" units="unitless"
			description="Integer specifying the stride of each IO task."
			possible_values="Any positive integer value greater than 0."
		/>
		<nml_option name="config_write_output_on_startup" type="logical" default_value="false" units="unitless"
			description="If true write the output streams to disk after model initialization but before time stepping."
			possible_values="true or false"
		/>
		<nml_option name="config_test_case_diag" type="logical" default_value="false" units="unitless"
			description="If true output test case diagnostics."
			possible_values="true or false"
		/>
		<nml_option name="config_test_case_diag_type" type="character" default_value="none" units="unitless"
			description="Test case diagnostic type."
			possible_values="'global_velocity', 'square_advection' or 'advection'"
		/>
		<nml_option name="config_full_abort_write" type="logical" default_value="true" units="unitless"
			description="If true write the abort stream to disk after a critical error for the entire domain, not just failing block."
			possible_values="true or false"
		/>
	</nml_record>
	<nml_record name="decomposition" in_defaults="true">
		<nml_option name="config_block_decomp_file_prefix" type="character" default_value="graphs/graph.info.part." units="unitless"
			description="Defines the prefix for the block decomposition file. Can include a path. The number of blocks is appended to the end of the prefix at run-time."
			possible_values="Any path/prefix to a block decomposition file."
		/>
		<nml_option name="config_number_of_blocks" type="integer" default_value="0" units="unitless"
			description="Determines the number of blocks a simulation should be run with. If it is set to 0, the number of blocks is the same as the number of MPI tasks at run-time."
			possible_values="Any integer greater than or equal to 0."
		/>
		<nml_option name="config_explicit_proc_decomp" type="logical" default_value="false" units="unitless"
			description="Determines if an explicit processor decomposition should be used. This is only useful if multiple blocks per processor are used."
			possible_values="true or false"
		/>
		<nml_option name="config_proc_decomp_file_prefix" type="character" default_value="graphs/graph.info.part." units="unitless"
			description="Defines the prefix for the processor decomposition file. This file is only read if config_explicit_proc_decomp is true The number of processors is appended to the end of the prefix at run-time."
			possible_values="Any path/prefix to a processor decomposition file."
		/>
		<nml_option name="config_aggregate_halo_exch" type="logical" default_value="false" units="unitless"
			description="Determines if aggregated halo exchanges are used in some places."
			possible_values=".true. or .false."
		/>
	</nml_record>
	<nml_record name="restart" in_defaults="true">
		<nml_option name="config_do_restart" type="logical" default_value="false" units="unitless"
			description="Determines if the initial conditions should be read from a restart file, or an input file."
			possible_values="true or false"
		/>
		<nml_option name="config_restart_timestamp_name" type="character" default_value="restart_timestamp" units="unitless"
			description="Path to the filename for restart timestamps to be read and written from."
			possible_values="Path to a file."
		/>
		<nml_option name="config_do_restart_hbrine" type="logical" default_value="false" units="unitless"
			description="Restart the brine height tracer needed for vertical bgc"
			possible_values="true or false"
		/>
		<nml_option name="config_do_restart_zsalinity" type="logical" default_value="false" units="unitless"
			description="Restart the z-salinity tracer"
			possible_values="false"
		/>
		<nml_option name="config_do_restart_bgc" type="logical" default_value="false" units="unitless"
			description="Restart the ice biogeochemistry"
			possible_values="true or false"
		/>
	</nml_record>
	<nml_record name="dimensions" in_defaults="true">
		<nml_option name="config_nCategories" type="integer" default_value="5" units="unitless"
			description="The number of ice thickness categories to use."
			possible_values="Any positive integer."
		/>
		<nml_option name="config_nIceLayers" type="integer" default_value="7" units="unitless"
			description="The number of ice layers in the vertical direction to use."
			possible_values="Any positive integer."
		/>
		<nml_option name="config_nSnowLayers" type="integer" default_value="1" units="unitless"
			description="The number of snow layers in the vertical direction to use."
			possible_values="Any positive integer."
		/>
	</nml_record>
	<nml_record name="initialize" in_defaults="true">
		<nml_option name="config_initial_condition_type" type="character" default_value="cice_default" units="unitless"
			description="Initial condition type for sea ice state."
			possible_values="'restart', 'uniform', 'circle', 'square' or 'uniform_interior'"
		/>
		<nml_option name="config_initial_ice_area" type="real" default_value="1.0" units="unitless"
			description="Sea ice concentration at initialization."
			possible_values="A real number between 0.0 and 1.0 inclusive."
		/>
		<nml_option name="config_initial_ice_volume" type="real" default_value="1.0" units="m"
			description="Sea ice volume at initialization."
			possible_values="Any positive real number."
		/>
		<nml_option name="config_initial_snow_volume" type="real" default_value="0.0" units="m"
			description="Sea ice snow volume at initialization."
			possible_values="Any positive real number."
		/>
		<nml_option name="config_initial_latitude_north" type="real" default_value="70.0" units="degrees latitude"
			description="Minimum latitude limit for initial northern hemisphere sea ice extent."
			possible_values="Any real number."
		/>
		<nml_option name="config_initial_latitude_south" type="real" default_value="-60.0" units="degrees latitude"
			description="Maximum latitude limit for initial southern hemisphere sea ice extent."
			possible_values="Any real number."
		/>
		<nml_option name="config_initial_velocity_type" type="character" default_value="uniform" units="unitless"
			description="Initial condition type for sea ice velocity."
			possible_values="'uniform', 'ocean', 'random', 'special', or 'none'"
		/>
		<nml_option name="config_initial_uvelocity" type="real" default_value="0.0" units="m s^{-2}"
			description="Sea ice velocity in the U direction at initialization. ???Geo or native???"
			possible_values="Any real number."
		/>
		<nml_option name="config_initial_vvelocity" type="real" default_value="0.0" units="m s^{-2}"
			description="Sea ice velocity in the V direction at initialization. ???Geo or native???"
			possible_values="Any real number."
		/>
		<nml_option name="config_calculate_coriolis" type="logical" default_value="true" units="unitless"
			description="If True calculate the Coriolis parameter at initialization from the latitude."
			possible_values="true or .false"
		/>
	</nml_record>
	<nml_record name="use_sections" in_defaults="true">
		<nml_option name="config_use_velocity_solver" type="logical" default_value="true" units="unitless"
			description="If true calculate the sea ice velocity."
			possible_values="true or .false"
		/>
		<nml_option name="config_use_advection" type="logical" default_value="true" units="unitless"
			description="If true perform advection of the sea ice."
			possible_values="true or .false"
		/>
		<nml_option name="config_use_forcing" type="logical" default_value="true" units="unitless"
			description="If true calculate input forcing fields."
			possible_values="true or .false"
		/>
		<nml_option name="config_use_column_package" type="logical" default_value="true" units="unitless"
			description="If true perform calculations from the column physics package."
			possible_values="true or .false"
		/>
	</nml_record>
	<nml_record name="forcing" in_defaults="true">
		<nml_option name="config_atmospheric_forcing_type" type="character" default_value="CORE" units="unitless"
			description="Atmospheric forcing type."
			possible_values="'CORE'"
		/>
		<nml_option name="config_forcing_start_time" type="character" default_value="2000-01-01_00:00:00" units="unitless"
			description="Forcing time to use at the simulation start time"
			possible_values="'YYYY-MM-DD_HH:MM:SS"
		/>
		<nml_option name="config_forcing_cycle_start" type="character" default_value="2000-01-01_00:00:00" units="unitless"
			description="Start time for the forcing cycle."
			possible_values="'YYYY-MM-DD_HH:MM:SS"
		/>
		<nml_option name="config_forcing_cycle_duration" type="character" default_value="2-00-00_00:00:00" units="unitless"
			description="Duration of the forcing cycle."
			possible_values="'YYYY-MM-DD_HH:MM:SS"
		/>
		<nml_option name="config_forcing_precipitation_units" type="character" default_value="mm_per_sec" units="unitless"
			description="Forcing input precipitation units."
			possible_values="'mm_per_month', 'mm_per_day', or 'mm_per_sec'"
		/>
		<nml_option name="config_forcing_sst_type" type="character" default_value="ncar" units="unitless"
			description="Sea surface temperature ocean forcing type."
			possible_values="'ncar'"
		/>
		<nml_option name="config_update_ocean_fluxes" type="logical" default_value="false" units="unitless"
			description=""
			possible_values="true or false"
		/>
		<nml_option name="config_include_pond_freshwater_feedback" type="logical" default_value="false" units="unitless"
			description="Reduce the ocean fresh water flux by the pond fresh water flux for coupling."
			possible_values="true or false"
		/>
	</nml_record>
	<nml_record name="unit_test" in_defaults="true">
		<nml_option name="config_perform_unit_test" type="logical" default_value="false" units="unitless"
			description="If true perform a unit test."
			possible_values="true or false"
		/>
		<nml_option name="config_unit_test_type" type="character" default_value="" units="unitless"
			description="Unit test type."
			possible_values="'strain rate operator', 'stress divergence operator', or 'constitutive relationship'"
		/>
		<nml_option name="config_unit_test_subtype" type="character" default_value="" units="unitless"
			description="Unit test subtype."
			possible_values="('strain rate operator'): 'all', 'zero', 'zonal', 'meridonal', 'solid_body', 'sinusoidal1', or 'sinusoidal2', (stress divergence operator): 'all', 'zero', 'const11', 'const22', 'const12', 'test1', 'test2', 'test3', or 'test4'"
		/>
		<nml_option name="config_use_test_ice_shelf" type="logical" default_value="false" units="unitless"
			description="If true test add a test ice shelf to the ice shelf mask."
			possible_values="true or false"
		/>
		<nml_option name="config_testing_system_test" type="logical" default_value="false" units="unitless"
			description="If true initialize variables that will fail the testing system tests."
			possible_values="true or false"
		/>
	</nml_record>
	<nml_record name="velocity_solver" in_defaults="true">
		<nml_option name="config_dynamics_subcycle_number" type="integer" default_value="1" units="unitless"
			description="The number of dynamics subcycles to perform per thermodynamic time step (config_dt)"
			possible_values="Any positive integer."
		/>
		<nml_option name="config_rotate_cartesian_grid" type="logical" default_value="true" units="unitless"
			description="Rotate the velocity directions from geographic so their pole lies on the equator."
			possible_values="true or. false."
		/>
		<nml_option name="config_include_metric_terms" type="logical" default_value="true" units="unitless"
			description="Include metric terms due to Earth curvature in velocity solver horizontal operators."
			possible_values="true or. false."
		/>
		<nml_option name="config_elastic_subcycle_number" type="integer" default_value="120" units="unitless"
			description="The number of elastic EVP subcycles to perform per dynamics time step."
			possible_values="Any positive integer."
		/>
		<nml_option name="config_stress_divergence_scheme" type="character" default_value="variational" units="unitless"
			description="Choice of stress divergence scheme to use in the velocity solver."
			possible_values="'weak' or 'variational'"
		/>
		<nml_option name="config_variational_basis" type="character" default_value="wachspress" units="unitless"
			description="Type of basis functions to use with the variational stress divergence scheme."
			possible_values="'wachspress' or 'pwl'"
		/>
		<nml_option name="config_wachspress_integration_type" type="character" default_value="dunavant" units="unitless"
			description="Type of integration to perform with the Wachspress variational stress divergence scheme."
			possible_values="'trapezoidal', 'dunavant' or 'fekete'"
		/>
		<nml_option name="config_wachspress_integration_order" type="integer" default_value="8" units="unitless"
			description="Order of integration for Wachspress basis integrations."
			possible_values="'trapezoidal': any positive integer, 'dunavant':1-10,12, 'fekete':1-6,8,9"
		/>
		<nml_option name="config_revised_evp" type="logical" default_value="false" units="unitless"
			description="If true use the revised EVP rheology (??reference??)"
			possible_values="true or. false."
		/>
		<nml_option name="config_use_air_stress" type="logical" default_value="true" units="unitless"
			description="If true include the air stress term in the velocity solver calculations."
			possible_values="true or. false."
		/>
		<nml_option name="config_use_ocean_stress" type="logical" default_value="true" units="unitless"
			description="If true include the ocean stress term in the velocity solver calculations."
			possible_values="true or. false."
		/>
		<nml_option name="config_use_surface_tilt" type="logical" default_value="true" units="unitless"
			description="If true include the sea surface tilt stress term in the velocity solver calculations."
			possible_values="true or. false."
		/>
		<nml_option name="config_geostrophic_surface_tilt" type="logical" default_value="true" units="unitless"
			description="If true calculate the sea surface tilt stress assuming currents are geostrophic."
			possible_values="true or. false."
		/>
	</nml_record>

	<nml_record name="advection" in_defaults="true">
		<nml_option name="config_advection_type" type="character" default_value="incremental_remap" units="unitless"
			description="Type of advection scheme (upwind or incremental remapping)."
			possible_values="'upwind' and 'incremental_remap'"
		/>
		<nml_option name="config_monotonic" type="logical" default_value="true" units="unitless"
			description="If true then fluxes are limited to produce a monotonic advection scheme."
			possible_values="true and false"
		/>
		<nml_option name="config_conservation_check" type="logical" default_value="false" units="unitless"
			description="If true test the advection results for tracer conservation (incremental remap only)."
			possible_values="true or false"
		/>
		<nml_option name="config_monotonicity_check" type="logical" default_value="false" units="unitless"
			description="If true test the advection results for monotonicity (incremental remap only)."
			possible_values="true or false"
		/>
		<nml_option name="config_recover_tracer_means_check" type="logical" default_value="false" units="unitless"
			description="If true compare mass*tracer products for incremental remapping with analytical values."
			possible_values="true or false"
		/>
	</nml_record>

	<!-- column physics -->
	<nml_record name="column_package" in_defaults="true">
		<nml_option name="config_use_column_shortwave" type="logical" default_value="true" units="unitless"
			description="Run the shortwave radiation column physics calculation."
			possible_values="true or false"
		/>
		<nml_option name="config_use_column_vertical_thermodynamics" type="logical" default_value="true" units="unitless"
			description="Run the vertical thermodynamics column physics calculation."
			possible_values="true or false"
		/>
		<nml_option name="config_use_column_biogeochemistry" type="logical" default_value="false" units="unitless"
<<<<<<< HEAD
			description="Use biological and chemical tracers in the ice"
=======
			description="Run the column biogeochemistry calculation."
>>>>>>> d0055cc7
			possible_values="true or false"
		/>
		<nml_option name="config_use_column_itd_thermodynamics" type="logical" default_value="true" units="unitless"
			description="Run the ice thickness distribution thermodynamics column physics calculation."
			possible_values="true or false"
		/>
		<nml_option name="config_use_column_ridging" type="logical" default_value="true" units="unitless"
			description="Run the ridging column physics calculation."
			possible_values="true or false"
		/>
	</nml_record>

	<nml_record name="column_tracers" in_defaults="true">
		<nml_option name="config_use_ice_age" type="logical" default_value="true" units="unitless"
			description="If true use the ice age tracer."
			possible_values="true or false"
			icepack_name="tr_iage"
		/>
		<nml_option name="config_use_first_year_ice" type="logical" default_value="true" units="unitless"
			description="If true use the first year ice tracer."
			possible_values="true or false"
			icepack_name="tr_FY"
		/>
		<nml_option name="config_use_level_ice" type="logical" default_value="true" units="unitless"
			description="If true use the level ice tracers."
			possible_values="true or false"
			icepack_name="tr_lvl"
		/>
		<nml_option name="config_use_cesm_meltponds" type="logical" default_value="false" units="unitless"
			description="If true use the cesm meltponds tracers."
			possible_values="true or false"
			icepack_name="tr_pond_cesm"
		/>
		<nml_option name="config_use_level_meltponds" type="logical" default_value="true" units="unitless"
			description="If true use the level ice meltponds tracers."
			possible_values="true or false"
			icepack_name="tr_pond_lvl"
		/>
		<nml_option name="config_use_topo_meltponds" type="logical" default_value="false" units="unitless"
			description="If true use the topo meltpond tracers."
			possible_values="true or false"
			icepack_name="tr_pond_topo"
		/>
		<nml_option name="config_use_aerosols" type="logical" default_value="false" units="unitless"
<<<<<<< HEAD
			description="Carry aerosols in the ice (NCAR scheme)"
=======
			description="If true use the aerosol tracers."
>>>>>>> d0055cc7
			possible_values="true or false"
			icepack_name="tr_aero"
		/>
	</nml_record>

	<nml_record name="biogeochemistry" in_defaults="true">
		<nml_option name="config_use_brine" type="logical" default_value="false" units="unitless"
			description="Use the brine height tracer"
			possible_values="true or false"
			icepack_name="tr_brine"
		/>
		<nml_option name="config_use_vertical_zsalinity" type="logical" default_value="false" units="unitless"
			description="Use z-salinity (with Bitz and Lipscomb 1999 thermodynamics)"
			possible_values="false"
			icepack_name="tr_bgc_S"
		/>
		<nml_option name="config_use_vertical_biochemistry" type="logical" default_value="false" units="unitless"
			description="Turn on the reaction terms for vertical biological tracers"
			possible_values="true or false"
			icepack_name="TRBGCZ"
		/>
		<nml_option name="config_use_shortwave_bioabsorption" type="logical" default_value="false" units="unitless"
			description="Permit radiative transfer calculations that include dynamic chlorophyll and aerosols if active"
			possible_values="true or false"
			icepack_name="dEdd_algae"
		/>
		<nml_option name="config_use_vertical_tracers" type="logical" default_value="false" units="unitless"
			description="Allow vertically resolved biological and chemical tracers"
			possible_values="true or false"
			icepack_name="z_tracers"
		/>
		<nml_option name="config_use_skeletal_biochemistry" type="logical" default_value="false" units="unitless"
			description="Use the bottom 1-layer biogeochemistry"
			possible_values="true or false"
			icepack_name="TRBGCS"
		/>
		<nml_option name="config_use_nitrate" type="logical" default_value="false" units="unitless"
			description="Use the nitrate tracer"
			possible_values="true or false"
			icepack_name="tr_bgc_Nit"
		/>
		<nml_option name="config_use_carbon" type="logical" default_value="false" units="unitless"
			description="Use dissolved organic and inorganic carbon tracers"
			possible_values="true or false"
			icepack_name="tr_bgc_C"
		/>
		<nml_option name="config_use_chlorophyll" type="logical" default_value="false" units="unitless"
			description="Use the chlorophyll tracer (currently not implemented!)"
			possible_values="false"
			icepack_name="tr_bgc_chl"
		/>
		<nml_option name="config_use_ammonium" type="logical" default_value="false" units="unitless"
			description="Use the ammonium tracer"
			possible_values="true or false"
			icepack_name="tr_bgc_Am"
		/>
		<nml_option name="config_use_silicate" type="logical" default_value="false" units="unitless"
			description="Use the silicate tracer"
			possible_values="true or false"
			icepack_name="tr_bgc_Sil"
		/>
		<nml_option name="config_use_DMS" type="logical" default_value="false" units="unitless"
			description="Use DMS/DMSPd/DMSPp species"
			possible_values="true or false"
			icepack_name="tr_bgc_DMS"
		/>
		<nml_option name="config_use_nonreactive" type="logical" default_value="false" units="unitless"
			description="Use a non-reactive nitrate tracer"
			possible_values="true or false"
			icepack_name="tr_bgc_PON"
		/>
		<nml_option name="config_use_humics" type="logical" default_value="false" units="unitless"
			description="Use the humic matter tracer"
			possible_values="true or false"
			icepack_name="tr_bgc_hum"
		/>
		<nml_option name="config_use_DON" type="logical" default_value="false" units="unitless"
			description="Use dissolved organic nitrogen (proteins and amino acids)"
			possible_values="true or false"
			icepack_name="tr_bgc_DON"
		/>
		<nml_option name="config_use_iron" type="logical" default_value="false" units="unitless"
			description="Use particulate and dissolved iron tracers"
			possible_values="true or false"
			icepack_name="tr_bgc_Fe"
		/>
		<nml_option name="config_use_modal_aerosols" type="logical" default_value="false" units="unitless"
			description="Aerosols are consistent with the CAM modal aerosol scheme"
			possible_values="true or false"
			icepack_name="modal_aero"
		/>
		<nml_option name="config_use_zaerosols" type="logical" default_value="false" units="unitless"
			description="Aerosols in the ice use the z-aerosol scheme"
			possible_values="true or false"
			icepack_name="tr_zaero"
		/>
		<nml_option name="config_skeletal_bgc_flux_type" type="character" default_value="Jin2006" units="unitless"
			description="Determines the ocean-ice fluxes of biogeochemistry for the bottom1-layer model: in Jin2006,
			the piston velocity is a function of ice growth/melt rate, in default, the piston velocity
			is constant"
			possible_values="Jin2006 or default"
			icepack_name="bgc_flux_type"
		/>
		<nml_option name="config_scale_initial_vertical_bgc" type="logical" default_value="false" units="unitless"
			description="initialize the vertical ice biogeochemistry profile to scale with
			the salinity restart/initial profile"
			possible_values="true or false"
			icepack_name="scale_bgc"
		/>
		<nml_option name="config_biogrid_bottom_molecular_sublayer" type="real" default_value="0.006" units="m"
			description="Sets the value of the ice/ocean molecular sublayer for the vertical biogeochemistry model"
			possible_values="positive real number less than 1"
			icepack_name="grid_o"
		/>
		<nml_option name="config_biogrid_top_molecular_sublayer" type="real" default_value="0.006" units="m"
			description="Sets the value of the ice surface molecular sublayer for the vertical biogeochemistry model"
			possible_values="positive real number less than 1"
			icepack_name="grid_o_t"
		/>
		<nml_option name="config_bio_gravity_drainage_length_scale" type="real" default_value="0.024" units="m"
			description="positive real number less than 1"
			possible_values="Sets the gravity drainage length scale in the biological transport model"
			icepack_name="l_sk"
		/>
		<nml_option name="config_zsalinity_molecular_sublayer" type="real" default_value="0.0" units="m"
			description="Sets the ice/ocean molecular sublayer for the z-salinity model"
			possible_values="zero or positive real number less than 1"
			icepack_name="grid_oS"
		/>
		<nml_option name="config_zsalinity_gravity_drainage_scale" type="real" default_value="0.028" units="m"
			description="Sets the gravity drainage length scale in the z-salinity model"
			possible_values="positive real number less than 1"
			icepack_name="l_skS"
		/>
		<nml_option name="config_snow_porosity_at_ice_surface" type="real" default_value="-0.3" units="unitless"
			description="Specifies the snow porosity (volume of air/total volume) at the ice surface"
			possible_values="real between 0 and 1 or negative.  If negative, compute porosity from snow density"
			icepack_name="phi_snow"
		/>
		<nml_option name="config_new_ice_fraction_biotracer" type="real" default_value="0.80" units="unitless"
			description="Fraction of biological tracer retained as new sea ice is formed from ocean water"
			possible_values="positive real number less than or equal to 1"
			icepack_name="initbio_frac"
		/>
		<nml_option name="config_fraction_biotracer_in_frazil" type="real" default_value="0.80" units="unitless"
			description="Factor multiplying the ocean concentration of a biological tracer in new frazil ice"
			possible_values="positive real number"
			icepack_name="frazil_scav"
		/>
		<nml_option name="config_ratio_Si_to_N_diatoms" type="real" default_value="1.80" units="mol silicate/mol nitrogen"
			description="Sets the ratio of silicate to nitrogen in diatoms"
			possible_values="positive real of order 1.8"
			icepack_name="ratio_Si2N_diatoms"
		/>
		<nml_option name="config_ratio_Si_to_N_small_plankton" type="real" default_value="0.00" units="mol silicate/mol nitrogen"
			description="Sets the ratio of silicate to nitrogen in small plankton"
			possible_values="0"
			icepack_name="ratio_Si2N_sp"
		/>
		<nml_option name="config_ratio_Si_to_N_phaeocystis" type="real" default_value="0.00" units="mol silicate/mol nitrogen"
			description="Sets the ratio of silicate to nitrogen in phaeocystis"
			possible_values="0"
			icepack_name="ratio_Si2N_phaeo"
		/>
		<nml_option name="config_ratio_S_to_N_diatoms" type="real" default_value="0.03" units="mol Sulfur/mol nitrogen"
			description="Sets the ratio of sulfur to nitrogen in diatoms"
			possible_values="order of 0.03"
			icepack_name="ratio_S2N_diatoms"
		/>
		<nml_option name="config_ratio_S_to_N_small_plankton" type="real" default_value="0.03" units="mol sulfur/mol nitrogen"
			description="Sets the ratio of sulfur to nitrogen in small plankeon"
			possible_values="order of 0.03"
			icepack_name="ratio_S2N_sp"
		/>
		<nml_option name="config_ratio_S_to_N_phaeocystis" type="real" default_value="0.03" units="mol sulfur/mol nitrogen"
			description="Sets the ratio of sulfur to nitrogen in phaeocystis"
			possible_values="order of 0.03"
			icepack_name="ratio_S2N_phaeo"
		/>
		<nml_option name="config_ratio_Fe_to_C_diatoms" type="real" default_value="0.0033" units="mmol iron/mol Carbon"
			description="Sets the ratio of iron to carbon in diatoms"
			possible_values="true or false"
			icepack_name="ratio_Fe2C_diatoms"
		/>
		<nml_option name="config_ratio_Fe_to_C_small_plankton" type="real" default_value="0.0033" units="mmol iron/mol carbon"
			description="Sets the ratio of iron to carbon in small plankton"
			possible_values="true or false"
			icepack_name="ratio_Fe2C_sp"
		/>
		<nml_option name="config_ratio_Fe_to_C_phaeocystis" type="real" default_value="0.1" units="mmol iron/mol carbon"
			description="Sets the ratio of iron to carbon in phaeocystis"
			possible_values="true or false"
			icepack_name="ratio_Fe2C_phaeo"
		/>
		<nml_option name="config_ratio_Fe_to_N_diatoms" type="real" default_value="0.023" units="mmol iron/mol nitrogen"
			description="Sets the ratio of iron to nitrogen in diatoms"
			possible_values="true or false"
			icepack_name="ratio_Fe2N_diatoms"
		/>
		<nml_option name="config_ratio_Fe_to_N_small_plankton" type="real" default_value="0.023" units="mmol iron/mol nitrogen"
			description="Sets the ratio of iron to nitrogen in small plankton"
			possible_values="true or false"
			icepack_name="ratio_Fe2N_sp"
		/>
		<nml_option name="config_ratio_Fe_to_N_phaeocystis" type="real" default_value="0.7" units="mmol iron/mol nitrogen"
			description="Sets the ratio of iron to nitrogen in phaeocystis"
			possible_values="true or false"
			icepack_name="ratio_Fe2N_phaeo"
		/>
		<nml_option name="config_ratio_Fe_to_DON" type="real" default_value="0.023" units="mmol iron/mol nitrogen"
			description="Sets the ratio of iron to dissolved organic nitrogen"
			possible_values="true or false"
			icepack_name="ratio_Fe2DON"
		/>
		<nml_option name="config_ratio_Fe_to_DOC_saccharids" type="real" default_value="0.1" units="mmol iron/mol carbon"
			description="Sets the ratio of iron to poly/saccharid carbon"
			possible_values="positive real number"
			icepack_name="ratio_Fe2DOC_s"
		/>
		<nml_option name="config_ratio_Fe_to_DOC_lipids" type="real" default_value="0.033" units="mmol iron/mol carbon"
			description="Sets the ratio of iron to lipid carbon"
			possible_values="positive real number"
			icepack_name="ratio_Fe2DOC_l"
		/>
		<nml_option name="config_respiration_fraction_of_growth" type="real" default_value="0.05" units="unitless"
			description="Fraction of algal growth that is lost due to respiration"
			possible_values="positive real less than one"
			icepack_name="fr_resp"
		/>
		<nml_option name="config_rapid_mobile_to_stationary_time" type="real" default_value="5200.0" units="seconds"
			description="Rapid adsorption timescale  "
			possible_values="zero or positive real number"
			icepack_name="tau_min"
		/>
		<nml_option name="config_long_mobile_to_stationary_time" type="real" default_value="173000.0" units="seconds"
			description="Slow adsorption timescale"
			possible_values="zero or positive real number"
			icepack_name="tau_max"
		/>
		<nml_option name="config_algal_maximum_velocity" type="real" default_value="0.0000000111" units="m/s"
			description="Maximum speed at which diatoms can move"
			possible_values="zero or positive real number "
			icepack_name="algal_vel"
		/>
		<nml_option name="config_ratio_Fe_to_dust" type="real" default_value="0.035" units="mg iron/g dust"
			description="Mass ratio of iron in dust"
			possible_values="zero or positive real number"
			icepack_name="R_dFe2dust"
		/>
		<nml_option name="config_solubility_of_Fe_in_dust" type="real" default_value="0.005" units="unitless"
			description="Fraction of iron that is soluble"
			possible_values="real number between and including zero and one"
			icepack_name="dustFe_sol"
		/>
		<nml_option name="config_chla_absorptivity_of_diatoms" type="real" default_value="0.03" units="1/m/(mg chla/m^3)"
			description="Absorptivity of chlorophyll in diatoms"
			possible_values="positive real"
			icepack_name="chlabs_diatoms"
		/>
		<nml_option name="config_chla_absorptivity_of_small_plankton" type="real" default_value="0.01" units="1/m/(mg chla/m^3)"
			description="Absorptivity of chlorophyll in small plankton"
			possible_values="positive real"
			icepack_name="chlabs_sp"
		/>
		<nml_option name="config_chla_absorptivity_of_phaeocystis" type="real" default_value="0.05" units="1/m/(mg chla/m^3)"
			description="Absorptivity of chlorophyll in phaeocystis"
			possible_values="positive real"
			icepack_name="chlabs_phaeo"
		/>
		<nml_option name="config_light_attenuation_diatoms" type="real" default_value="0.8" units="1/(W/m^2)"
			description="Controls the ability of diatoms to utilize light"
			possible_values="positive real less than 1"
			icepack_name="alpha2max_low_diatoms"
		/>
		<nml_option name="config_light_attenuation_small_plankton" type="real" default_value="0.67" units="1/(W/m^2)"
			description="Controls the ability of small plankton to utilize light"
			possible_values="positive real less than 1"
			icepack_name="alpha2max_low_sp"
		/>
		<nml_option name="config_light_attenuation_phaeocystis" type="real" default_value="0.67" units="1/(W/m^2)"
			description="Controls the ability of phaeocystis to utilize light"
			possible_values="positive real less than 1"
			icepack_name="alpha2max_low_phaeo"
		/>
		<nml_option name="config_light_inhibition_diatoms" type="real" default_value="0.018" units="1/(W/m^2)"
			description="Controls the strength of light inhibition to growth for diatoms"
			possible_values="positive real less than 1"
			icepack_name="beta2max_diatoms"
		/>
		<nml_option name="config_light_inhibition_small_plankton" type="real" default_value="0.0025" units="1/(W/m^2)"
			description="Controls the strength of light inhibition to growth for small plankton"
			possible_values="positive real less than 1"
			icepack_name="beta2max_sp"
		/>
		<nml_option name="config_light_inhibition_phaeocystis" type="real" default_value="0.01" units="1/(W/m^2)"
			description="Controls the strength of light inhibition to growth for phaeocystis"
			possible_values="positive real less than 1"
			icepack_name="beta2max_phaeo"
		/>
		<nml_option name="config_maximum_growth_rate_diatoms" type="real" default_value="1.44" units="1/day"
			description="Maximum growth rate for diatoms"
			possible_values="positive real"
			icepack_name="mu_max_diatoms"
		/>
		<nml_option name="config_maximum_growth_rate_small_plankton" type="real" default_value="0.851" units="1/day"
			description="Maximum growth rate for small plankton"
			possible_values="positive real"
			icepack_name="mu_max_sp"
		/>
		<nml_option name="config_maximum_growth_rate_phaeocystis" type="real" default_value="0.851" units="1/day"
			description="Maximum growth rate for phaeocystis"
			possible_values="positive real"
			icepack_name="mu_max_phaeo"
		/>
		<nml_option name="config_temperature_growth_diatoms" type="real" default_value="0.06" units="1/C"
			description="Controls the temperature dependence of growth for diatoms"
			possible_values="positive real less than 1"
			icepack_name="grow_Tdep_diatoms"
		/>
		<nml_option name="config_temperature_growth_small_plankton" type="real" default_value="0.06" units="1/C"
			description="Controls the temperature dependence of growth for small plankton"
			possible_values="positive real less than 1"
			icepack_name="grow_Tdep_sp"
		/>
		<nml_option name="config_temperature_growth_phaeocystis" type="real" default_value="0.06" units="1/C"
			description="Controls the temperature dependence of growth for phaeocystis"
			possible_values="positive real less than 1"
			icepack_name="grow_Tdep_phaeo"
		/>
		<nml_option name="config_grazed_fraction_diatoms" type="real" default_value="0.0" units="unitless"
			description="Fraction of diatom biomass grazed"
			possible_values="zero or positive real less than 1"
			icepack_name="fr_graze_diatoms"
		/>
		<nml_option name="config_grazed_fraction_small_plankton" type="real" default_value="0.1" units="unitless"
			description="Fraction of small plankton biomass grazed"
			possible_values="zero or positive real less than 1"
			icepack_name="fr_graze_sp"
		/>
		<nml_option name="config_grazed_fraction_phaeocystis" type="real" default_value="0.1" units="unitless"
			description="Fraction of phaeocystis biomass grazed"
			possible_values="zero or positive real less than 1"
			icepack_name="fr_graze_phaeo"
		/>
		<nml_option name="config_mortality_diatoms" type="real" default_value="0.007" units="1/day"
			description="Mortality rate of diatoms"
			possible_values="positive real"
			icepack_name="mort_pre_diatoms"
		/>
		<nml_option name="config_mortality_small_plankton" type="real" default_value="0.007" units="1/day"
			description="Mortality rate of small plankton"
			possible_values="positive real"
			icepack_name="mort_pre_sp"
		/>
		<nml_option name="config_mortality_phaeocystis" type="real" default_value="0.007" units="1/day"
			description="Mortality rate of phaeocystis"
			possible_values="positive real"
			icepack_name="mort_pre_phaeo"
		/>
		<nml_option name="config_temperature_mortality_diatoms" type="real" default_value="0.03" units="1/C"
			description="Temperature dependence of diatom mortality rate"
			possible_values="positive real"
			icepack_name="mort_Tdep_diatoms"
		/>
		<nml_option name="config_temperature_mortality_small_plankton" type="real" default_value="0.03" units="1/C"
			description="Temperature dependence of small plankton mortality rate"
			possible_values="positive real"
			icepack_name="mort_Tdep_sp"
		/>
		<nml_option name="config_temperature_mortality_phaeocystis" type="real" default_value="0.03" units="1/C"
			description="Temperature dependence of phaeocystis mortality rate"
			possible_values="positive real"
			icepack_name="mort_Tdep_phaeo"
		/>
		<nml_option name="config_exudation_diatoms" type="real" default_value="0.0" units="1/day"
			description="Rate diatoms exude DOC"
			possible_values="zero or positive real"
			icepack_name="k_exude_diatoms"
		/>
		<nml_option name="config_exudation_small_plankton" type="real" default_value="0.0" units="1/day"
			description="Rate small plankton exude DOC"
			possible_values="zero or positive real"
			icepack_name="k_exude_sp"
		/>
		<nml_option name="config_exudation_phaeocystis" type="real" default_value="0.0" units="1/day"
			description="Rate phaeocystis exude DOC"
			possible_values="zero or positive real"
			icepack_name="k_exude_phaeo"
		/>
		<nml_option name="config_nitrate_saturation_diatoms" type="real" default_value="1.0" units="mmol nitrogen/m^3"
			description="Nitrate half saturation for diatom growth"
			possible_values="positive real"
			icepack_name="K_Nit_diatoms"
		/>
		<nml_option name="config_nitrate_saturation_small_plankton" type="real" default_value="1.0" units="mmol nitrogen/m^3"
			description="Nitrate half saturation for small plankton growth"
			possible_values="positive real"
			icepack_name="K_Nit_sp"
		/>
		<nml_option name="config_nitrate_saturation_phaeocystis" type="real" default_value="1.0" units="mmol nitrogen/m^3"
			description="Nitrate half saturation for phaeocystis growth"
			possible_values="positive real"
			icepack_name="K_Nit_phaeo"
		/>
		<nml_option name="config_ammonium_saturation_diatoms" type="real" default_value="0.3" units="mmol nitrogen/m^3"
			description="Ammonium half saturation for diatom growth"
			possible_values="positive real"
			icepack_name="K_Am_diatoms"
		/>
		<nml_option name="config_ammonium_saturation_small_plankton" type="real" default_value="0.3" units="mmol nitrogen/m^3"
			description="Ammonium half saturation for small plankton growth"
			possible_values="positive real"
			icepack_name="K_Am_sp"
		/>
		<nml_option name="config_ammonium_saturation_phaeocystis" type="real" default_value="0.3" units="mmol nitrogen/m^3"
			description="Ammonium half saturation for phaeocystis growth"
			possible_values="positive real"
			icepack_name="K_Am_phaeo"
		/>
		<nml_option name="config_silicate_saturation_diatoms" type="real" default_value="4.0" units="mmol Si/m^3"
			description="Silicate half saturation for diatom growth"
			possible_values="zero or positive real"
			icepack_name="K_Sil_diatoms"
		/>
		<nml_option name="config_silicate_saturation_small_plankton" type="real" default_value="0.0" units="mmol Si/m^3"
			description="Silicate half saturation for small plankton growth"
			possible_values="zero or positive real"
			icepack_name="K_Sil_sp"
		/>
		<nml_option name="config_silicate_saturation_phaeocystis" type="real" default_value="0.0" units="mmol Si/m^3"
			description="Silicate half saturation for phaeocystis growth"
			possible_values="zero or positive real"
			icepack_name="K_Sil_phaeo"
		/>
		<nml_option name="config_iron_saturation_diatoms" type="real" default_value="1.0" units="umol iron/m^3"
			description="Iron half saturation for diatom growth"
			possible_values="positive real"
			icepack_name="K_Fe_diatoms"
		/>
		<nml_option name="config_iron_saturation_small_plankton" type="real" default_value="0.2" units="umol iron/m^3"
			description="Iron half saturation for small plankton growth"
			possible_values="positive real"
			icepack_name="K_Fe_sp"
		/>
		<nml_option name="config_iron_saturation_phaeocystis" type="real" default_value="0.1" units="umol iron/m^3"
			description="Iron half saturation for phaeocystis growth"
			possible_values="positive real"
			icepack_name="K_Fe_phaeo"
		/>
		<nml_option name="config_fraction_spilled_to_DON" type="real" default_value="0.6" units="unitless"
			description="Fraction of spilled grazing to proteins"
			possible_values="zero or positive real less than or equal to 1"
			icepack_name="f_don_protein"
		/>
		<nml_option name="config_degredation_of_DON" type="real" default_value="0.03" units="1/day"
			description="Bacterial degredation of DON"
			possible_values="positive real"
			icepack_name="kn_bac_protein"
		/>
		<nml_option name="config_fraction_DON_ammonium" type="real" default_value="0.25" units="unitless"
			description="Fraction of remineralized DON converted to ammonium"
			possible_values="zero or positive real less than or equal to 1"
			icepack_name="f_don_Am_protein"
		/>
		<nml_option name="config_fraction_loss_to_saccharids" type="real" default_value="0.4" units="unitless"
			description="Fraction of mortality to poly/saccharids"
			possible_values="zero or positive real less than 1"
			icepack_name="f_doc_s"
		/>
		<nml_option name="config_fraction_loss_to_lipids" type="real" default_value="0.4" units="unitless"
			description="Fraction of mortality to lipids"
			possible_values="zero or positive real less than 1"
			icepack_name="f_doc_l"
		/>
		<nml_option name="config_fraction_exudation_to_saccharids" type="real" default_value="1.0" units="unitless"
			description="Fracton of exudation to poly/saccharids"
			possible_values="zero or positive real less than or equal to 1"
			icepack_name="f_exude_s"
		/>
		<nml_option name="config_fraction_exudation_to_lipids" type="real" default_value="1.0" units="unitless"
			description="Fraction of exudation to lipids"
			possible_values="zero or positive real less than or equal to 1"
			icepack_name="f_exude_l"
		/>
		<nml_option name="config_remineralization_saccharids" type="real" default_value="0.03" units="1/day"
			description="Bacterial degredaton rate of poly/saccarids"
			possible_values="positive real"
			icepack_name="k_bac_s"
		/>
		<nml_option name="config_remineralization_lipids" type="real" default_value="0.03" units="1/day"
			description="Bacterial degredation rate of lipids"
			possible_values="positive real"
			icepack_name="k_bac_l"
		/>
		<nml_option name="config_maximum_brine_temperature" type="real" default_value="0.0" units="C"
			description="Maximum brine temperature"
			possible_values="positive real"
			icepack_name="T_max"
		/>
		<nml_option name="config_salinity_dependence_of_growth" type="real" default_value="1.0" units="ppt"
			description="Salinity limitation factor"
			possible_values="positive real"
			icepack_name="fsal"
		/>
		<nml_option name="config_minimum_optical_depth" type="real" default_value="0.1" units="unitless"
			description="Minimum optical depth above which light attenuates"
			possible_values="positive real"
			icepack_name="op_dep_min"
		/>
		<nml_option name="config_slopped_grazing_fraction" type="real" default_value="0.5" units="unitless"
			description="Fraction of grazing spilled or slopped"
			possible_values="zero or positive real less than 1"
			icepack_name="fr_graze_s"
		/>
		<nml_option name="config_excreted_fraction" type="real" default_value="0.5" units="unitless"
			description="Fraction of assimilation excreted"
			possible_values="zero or positive real less than 1"
			icepack_name="fr_graze_e"
		/>
		<nml_option name="config_fraction_mortality_to_ammonium" type="real" default_value="0.5" units="unitless"
			description="Fraction of mortality to ammonium"
			possible_values="zero or positive real less than 1"
			icepack_name="fr_mort2min"
		/>
		<nml_option name="config_fraction_iron_remineralized" type="real" default_value="0.3" units="unitless"
			description="Fraction of remineralized iron "
			possible_values="zero or positive real less than or equal to 1"
			icepack_name="fr_dFe"
		/>
		<nml_option name="config_nitrification_rate" type="real" default_value="0.0" units="1/day"
			description="Nitrification rate"
			possible_values="zero or positive real"
			icepack_name="k_nitrif"
		/>
		<nml_option name="config_desorption_loss_particulate_iron" type="real" default_value="3065.0" units="day"
			description="Desorption rate of particulate iron to dissolved iron"
			possible_values="positive real"
			icepack_name="t_iron_conv"
		/>
		<nml_option name="config_maximum_loss_fraction" type="real" default_value="0.9" units="unitless"
			description="Maximum uptake fraction in a single timestep"
			possible_values="zero or positive real less than 1"
			icepack_name="max_loss"
		/>
		<nml_option name="config_maximum_ratio_iron_to_saccharids" type="real" default_value="0.2" units="unitless"
			description="Optimal ratio of dissolved iron to poly/saccharids in the brine"
			possible_values="positive real"
			icepack_name="max_dfe_doc1"
		/>
		<nml_option name="config_respiration_loss_to_DMSPd" type="real" default_value="0.75" units="unitless"
			description="Fraction of respiration loss as DMSPd"
			possible_values="zero or positive real less than or equal to 1"
			icepack_name="fr_resp_s"
		/>
		<nml_option name="config_DMSP_to_DMS_conversion_fraction" type="real" default_value="0.5" units="unitless"
			description="Fraction of conversion to DMS given high yield"
			possible_values="zero or positive real less than or equal to 1"
			icepack_name="y_sk_conv"
		/>
		<nml_option name="config_DMSP_to_DMS_conversion_time" type="real" default_value="3.0" units="day"
			description="Stefels conversion time"
			possible_values="positive real"
			icepack_name="t_sk_conv"
		/>
		<nml_option name="config_DMS_oxidation_time" type="real" default_value="10.0" units="day"
			description="DMS oxidation time"
			possible_values="positive real"
			icepack_name="t_sk_ox"
		/>
		<nml_option name="config_mobility_type_diatoms" type="real" default_value="0.0" units="unitless"
			description="Transport type of diatoms"
			possible_values="-1 = entirely in the mobile phase; 0 = retention dominated;
				1 = release dominated; 0.5 = equal but rapid exchange;
				2 = equal but slow exchange"
			icepack_name="algaltype_diatoms"
		/>
		<nml_option name="config_mobility_type_small_plankton" type="real" default_value="0.5" units="unitless"
			description="Transport type of small plankton"
			possible_values="-1 = entirely in the mobile phase; 0 = retention dominated;
				1 = release dominated; 0.5 = equal but rapid exchange;
				2 = equal but slow exchange"
			icepack_name="algaltype_sp"
		/>
		<nml_option name="config_mobility_type_phaeocystis" type="real" default_value="0.5" units="unitless"
			description="Transport type of phaeocystis"
			possible_values="-1 = entirely in the mobile phase; 0 = retention dominated;
				1 = release dominated; 0.5 = equal but rapid exchange;
				2 = equal but slow exchange"
			icepack_name="algaltype_phaeo"
		/>
		<nml_option name="config_mobility_type_nitrate" type="real" default_value="-1.0" units="unitless"
			description="Transport type of nitrate"
			possible_values="-1 = entirely in the mobile phase; 0 = retention dominated;
				1 = release dominated; 0.5 = equal but rapid exchange;
				2 = equal but slow exchange"
			icepack_name="nitratetype"
		/>
		<nml_option name="config_mobility_type_ammonium" type="real" default_value="1.0" units="unitless"
			description="Transport type of ammonium"
			possible_values="-1 = entirely in the mobile phase; 0 = retention dominated;
				1 = release dominated; 0.5 = equal but rapid exchange;
				2 = equal but slow exchange"
			icepack_name="ammoniumtype"
		/>
		<nml_option name="config_mobility_type_silicate" type="real" default_value="-1.0" units="unitless"
			description="Transport type of silicate"
			possible_values="-1 = entirely in the mobile phase; 0 = retention dominated;
				1 = release dominated; 0.5 = equal but rapid exchange;
				2 = equal but slow exchange"
			icepack_name="silicatetype"
		/>
		<nml_option name="config_mobility_type_DMSPp" type="real" default_value="0.5" units="unitless"
			description="Transport type of particulate DMSP"
			possible_values="-1 = entirely in the mobile phase; 0 = retention dominated;
				1 = release dominated; 0.5 = equal but rapid exchange;
				2 = equal but slow exchange"
			icepack_name="dmspptype"
		/>
		<nml_option name="config_mobility_type_DMSPd" type="real" default_value="-1.0" units="unitless"
			description="Transport type of dissolved DMSP"
			possible_values="-1 = entirely in the mobile phase; 0 = retention dominated;
				1 = release dominated; 0.5 = equal but rapid exchange;
				2 = equal but slow exchange"
			icepack_name="dmspdtye"
		/>
		<nml_option name="config_mobility_type_humics" type="real" default_value="1.0" units="unitless"
			description="Transport type of humics"
			possible_values="-1 = entirely in the mobile phase; 0 = retention dominated;
				1 = release dominated; 0.5 = equal but rapid exchange;
				2 = equal but slow exchange"
			icepack_name="humtypes"
		/>
		<nml_option name="config_mobility_type_saccharids" type="real" default_value="0.5" units="unitless"
			description="Transport type of poly/saccharids"
			possible_values="-1 = entirely in the mobile phase; 0 = retention dominated;
				1 = release dominated; 0.5 = equal but rapid exchange;
				2 = equal but slow exchange"
			icepack_name="doctype_s"
		/>
		<nml_option name="config_mobility_type_lipids" type="real" default_value="0.5" units="unitless"
			description="Transport type of lipids"
			possible_values="-1 = entirely in the mobile phase; 0 = retention dominated;
				1 = release dominated; 0.5 = equal but rapid exchange;
				2 = equal but slow exchange"
			icepack_name="doctype_l"
		/>
		<nml_option name="config_mobility_type_proteins" type="real" default_value="0.5" units="unitless"
			description="Transport type of proteins"
			possible_values="-1 = entirely in the mobile phase; 0 = retention dominated;
				1 = release dominated; 0.5 = equal but rapid exchange;
				2 = equal but slow exchange"
			icepack_name="dontype_protein"
		/>
		<nml_option name="config_mobility_type_dissolved_iron" type="real" default_value="0.5" units="unitless"
			description="Transport type of dissolved iron"
			possible_values="-1 = entirely in the mobile phase; 0 = retention dominated;
				1 = release dominated; 0.5 = equal but rapid exchange;
				2 = equal but slow exchange"
			icepack_name="fedtype_1"
		/>
		<nml_option name="config_mobility_type_particulate_iron" type="real" default_value="0.5" units="unitless"
			description="Transport type of particulate iron"
			possible_values="-1 = entirely in the mobile phase; 0 = retention dominated;
				1 = release dominated; 0.5 = equal but rapid exchange;
				2 = equal but slow exchange"
			icepack_name="feptype_1"
		/>
		<nml_option name="config_mobility_type_black_carbon1" type="real" default_value="1.0" units="unitless"
			description="Transport type of black carbon 1 pool"
			possible_values="-1 = entirely in the mobile phase; 0 = retention dominated;
				1 = release dominated; 0.5 = equal but rapid exchange;
				2 = equal but slow exchange"
			icepack_name="zaerotype_bc1"
		/>
		<nml_option name="config_mobility_type_black_carbon2" type="real" default_value="1.0" units="unitless"
			description="Transport type of black carbon 1 pool"
			possible_values="-1 = entirely in the mobile phase; 0 = retention dominated;
				1 = release dominated; 0.5 = equal but rapid exchange;
				2 = equal but slow exchange"
			icepack_name="zaerotype_bc2"
		/>
		<nml_option name="config_mobility_type_dust1" type="real" default_value="1.0" units="unitless"
			description="Transport type of dust pool 1"
			possible_values="-1 = entirely in the mobile phase; 0 = retention dominated;
				1 = release dominated; 0.5 = equal but rapid exchange;
				2 = equal but slow exchange"
			icepack_name="zaerotype_dust1"
		/>
		<nml_option name="config_mobility_type_dust2" type="real" default_value="1.0" units="unitless"
			description="Transport type of dust pool 2"
			possible_values="-1 = entirely in the mobile phase; 0 = retention dominated;
				1 = release dominated; 0.5 = equal but rapid exchange;
				2 = equal but slow exchange"
			icepack_name="zaerotype_dust2"
		/>
		<nml_option name="config_mobility_type_dust3" type="real" default_value="1.0" units="unitless"
			description="Transport type of dust pool 3"
			possible_values="-1 = entirely in the mobile phase; 0 = retention dominated;
				1 = release dominated; 0.5 = equal but rapid exchange;
				2 = equal but slow exchange"
			icepack_name="zaerotype_dust3"
		/>
		<nml_option name="config_mobility_type_dust4" type="real" default_value="1.0" units="unitless"
			description="Transport type of dust pool 4"
			possible_values="-1 = entirely in the mobile phase; 0 = retention dominated;
				1 = release dominated; 0.5 = equal but rapid exchange;
				2 = equal but slow exchange"
			icepack_name="zaerotype_dust4"
		/>
		<nml_option name="config_ratio_C_to_N_diatoms" type="real" default_value="7.0" units="mol carbon/mol nitrogen"
			description="Algal carbon to nitrogen mole ratio for diatoms"
			possible_values="positive real"
			icepack_name="ratio_C2N_diatoms"
		/>
		<nml_option name="config_ratio_C_to_N_small_plankton" type="real" default_value="7.0" units="mol carbon/mol nitrogen"
			description="Algal carbon to nitrogen mole ratio for small plankton"
			possible_values="positive real"
			icepack_name="ratio_C2N_sp"
		/>
		<nml_option name="config_ratio_C_to_N_phaeocystis" type="real" default_value="7.0" units="mol carbon/mol nitrogen"
			description="Algal carbon to nitrogen mole ratio for phaeocystis"
			possible_values="positive real"
			icepack_name="ratio_C2N_phaeo"
		/>
		<nml_option name="config_ratio_chla_to_N_diatoms" type="real" default_value="2.1" units="g chla/mol nitrogen"
			description="Algal chlorophyll to nitrogen ratio for diatoms"
			possible_values="positive real"
			icepack_name="ratio_chl2N_diatoms"
		/>
		<nml_option name="config_ratio_chla_to_N_small_plankton" type="real" default_value="1.1" units="g chla/mol nitrogen"
			description="Algal chlorophyll to nitrogen ratio for small plankton"
			possible_values="positive real"
			icepack_name="ratio_chl2N_sp"
		/>
		<nml_option name="config_ratio_chla_to_N_phaeocystis" type="real" default_value="0.84" units="g chla/mol nitrogen"
			description="Algal chlorophyll to nitrogen ratio for phaeocystis"
			possible_values="positive real"
			icepack_name="ratio_chl2N_phaeo"
		/>
		<nml_option name="config_scales_absorption_diatoms" type="real" default_value="2.0" units="unitless"
			description="Scales absorbed radiation for diatoms"
			possible_values="positive real"
			icepack_name="F_abs_chl_diatoms"
		/>
		<nml_option name="config_scales_absorption_small_plankton" type="real" default_value="4.0" units="unitless"
			description="Scales absorbed radiation for small plankton"
			possible_values="positive real"
			icepack_name="F_abs_chl_sp"
		/>
		<nml_option name="config_scales_absorption_phaeocystis" type="real" default_value="5.0" units="unitless"
			description="Scales absorbed radiation for phaeocystis"
			possible_values="positive real"
			icepack_name="F_abs_chl_phaeo"
		/>
		<nml_option name="config_ratio_C_to_N_proteins" type="real" default_value="7.0" units="mol carbon/mol nitrogen"
			description="Ratio of carbon to nitrogen in proteins"
			possible_values="positive real"
			icepack_name="ratio_C2N_proteins"
		/>
	</nml_record>

	<nml_record name="shortwave" in_defaults="true">
		<nml_option name="config_shortwave_type" type="character" default_value="dEdd" units="unitless"
			description="Shortwave radiation method."
			possible_values="'ccsm3' or 'dEdd'"
			icepack_name="shortwave"
		/>
		<nml_option name="config_albedo_type" type="character" default_value="ccsm3" units="unitless"
			description="Albedo parameterization type."
			possible_values="'ccsm3' or 'constant'"
			icepack_name="albedo_type"
		/>
		<nml_option name="config_visible_ice_albedo" type="real" default_value="0.78" units="unitless"
			description="Visible ice albedo for ice thickness > config_variable_albedo_thickness_limit."
			possible_values="Any real number between 0 and 1."
			icepack_name="albicev"
		/>
		<nml_option name="config_infrared_ice_albedo" type="real" default_value="0.36" units="unitless"
			description="Near-IR ice albedo for ice thickness > config_variable_albedo_thickness_limit."
			possible_values="Any real number between 0 and 1."
			icepack_name="albicei"
		/>
		<nml_option name="config_visible_snow_albedo" type="real" default_value="0.98" units="unitless"
			description="Visible cold snow albedo."
			possible_values="Any real number between 0 and 1."
			icepack_name="albsnowv"
		/>
		<nml_option name="config_infrared_snow_albedo" type="real" default_value="0.70" units="unitless"
			description="Near-IR cold snow albedo."
			possible_values="Any real number between 0 and 1."
			icepack_name="albsnowi"
		/>
		<nml_option name="config_variable_albedo_thickness_limit" type="real" default_value="0.3" units="m"
			description="Ice thickness above which the ice albedo is constant."
			possible_values="Any positive real number."
			icepack_name="ahmax"
		/>
		<nml_option name="config_ice_shortwave_tuning_parameter" type="real" default_value="0.0" units=""
			description="Sea ice tuning parameter; +1 > 1sig increase in albedo."
			possible_values=""
			icepack_name="R_ice"
		/>
		<nml_option name="config_pond_shortwave_tuning_parameter" type="real" default_value="0.0" units=""
			description="Ponded ice tuning parameter; +1 > 1sig increase in albedo."
			possible_values=""
			icepack_name="R_pnd"
		/>
		<nml_option name="config_snow_shortwave_tuning_parameter" type="real" default_value="1.5" units=""
			description="Snow tuning parameter; +1 > ~.01 change in broadband albedo."
			possible_values=""
			icepack_name="R_snw"
		/>
		<nml_option name="config_temp_change_snow_grain_radius_change" type="real" default_value="1.5" units="C"
			description="Change in temperture for non-melt to melt snow grain radius change."
			possible_values=""
			icepack_name="dT_mlt"
		/>
		<nml_option name="config_max_melting_snow_grain_radius" type="real" default_value="1500.0" units="10e-6 m"
			description="Maximum melting snow grain radius."
			possible_values=""
			icepack_name="rsnw_mlt"
		/>
		<nml_option name="config_algae_absorption_coefficient" type="real" default_value="0.6" units=""
			description="Algae absorption coefficient for 0.5 m thick layer."
			possible_values=""
			icepack_name="kalg"
		/>
	</nml_record>

	<nml_record name="meltponds" in_defaults="true">
		<nml_option name="config_snow_to_ice_transition_depth" type="real" default_value="0.0" units="m"
			description="Snow depth for transition to bare sea ice."
			possible_values=""
			icepack_name="hs0"
		/>
		<nml_option name="config_pond_refreezing_type" type="character" default_value="hlid" units="unitless"
			description="Pond refreezing parameterization."
			possible_values="'cesm' or 'hlid'"
			icepack_name="frzpnd"
		/>
		<nml_option name="config_pond_flushing_timescale" type="real" default_value="1.0e-3" units=""
			description="Alter e-folding time scale for flushing.?????"
			possible_values=""
			icepack_name="dpscale"
		/>
		<nml_option name="config_min_meltwater_retained_fraction" type="real" default_value="0.15" units="unitless"
			description="Minimum retained fraction of meltwater."
			possible_values="Any real number between 0 and 1"
			icepack_name="rfracmin"
		/>
		<nml_option name="config_max_meltwater_retained_fraction" type="real" default_value="1.0" units="unitless"
			description="Maximum retained fraction of meltwater."
			possible_values="Any real number between 0 and 1"
			icepack_name="rfracmax"
		/>
		<nml_option name="config_pond_depth_to_fraction_ratio" type="real" default_value="0.8" units="unitless"
			description="Ratio of pond depth to pond fraction."
			possible_values=""
			icepack_name="pndaspect"
		/>
		<nml_option name="config_snow_on_pond_ice_tapering_parameter" type="real" default_value="0.03" units=""
			description="Tapering parameter for snow on pond ice."
			possible_values=""
			icepack_name="hs1"
		/>
		<nml_option name="config_critical_pond_ice_thickness" type="real" default_value="0.01" units=""
			description="Critical parameter for pond ice thickness."
			possible_values=""
			icepack_name="hp1"
		/>
	</nml_record>

	<nml_record name="thermodynamics" in_defaults="true">
		<nml_option name="config_thermodynamics_type" type="character" default_value="mushy" units="unitless"
			description="Vertical themodynamics type."
			possible_values="'zero layer', 'BL99', or 'mushy'"
			icepack_name="ktherm"
		/>
		<nml_option name="config_heat_conductivity_type" type="character" default_value="bubbly" units="unitless"
			description="Thermal conductivity type for BL99 thermodynamics. Options are Maykut and Untersteiner 1971 form (with Wettlaufer 1991 constants), or Pringle et al JGR 2007 'bubbly brine'"
			possible_values="'MU71' or 'bubbly'"
			icepack_name="conduct"
		/>
		<nml_option name="config_rapid_mode_channel_radius" type="real" default_value="0.5e-3" units="m"
			description="Channel radius for rapid gravity drainage mode."
			possible_values="Any positive real number."
			icepack_name="a_rapid_mode"
		/>
		<nml_option name="config_rapid_model_critical_Ra" type="real" default_value="10.0" units="unitless"
			description="Critical Rayleigh number for rapid gravity drainage mode."
			possible_values="Any positive real number."
			icepack_name="Rac_rapid_mode"
		/>
		<nml_option name="config_rapid_mode_aspect_ratio" type="real" default_value="1.0" units="unitless"
			description="Aspect ratio for rapid gravity drainage mode (larger=wider)."
			possible_values="Any positive real number."
			icepack_name="aspect_rapid_mode"
		/>
		<nml_option name="config_slow_mode_drainage_strength" type="real" default_value="-5.0e-8" units="m s^-1 K^-1"
			description="Slow gravity drainage mode drainage strength."
			possible_values="Any negative real number."
			icepack_name="dSdt_slow_mode"
		/>
		<nml_option name="config_slow_mode_critical_porosity" type="real" default_value="0.05" units="unitless"
			description="Liquid fraction porosity cutoff for slow gravity drainage mode."
			possible_values="Any real number between 0 and 1."
			icepack_name="phi_c_slow_mode"
		/>
		<nml_option name="config_congelation_ice_porosity" type="real" default_value="0.85" units="unitless"
			description="Liquid fraction of congelation ice."
			possible_values="Any real number between 0 and 1."
			icepack_name="phi_i_mushy"
		/>
	</nml_record>

	<nml_record name="itd" in_defaults="true">
		<nml_option name="config_itd_conversion_type" type="character" default_value="linear remap" units="unitless"
			description="Type of ice thickness distribution conversions."
			possible_values="'delta function' or 'linear remap'"
			icepack_name="kitd"
		/>
		<nml_option name="config_category_bounds_type" type="character" default_value="original" units="unitless"
			description="Type of ice thickness category bounds."
			possible_values="'single category', 'original', 'new', 'WMO', or 'asymptotic'"
			icepack_name="kcatbound"
		/>
	</nml_record>

	<nml_record name="ridging" in_defaults="true">
		<nml_option name="config_ice_strength_formulation" type="character" default_value="Rothrock75" units="unitless"
			description="Type of ice strength formulation."
			possible_values="'Hibler79' or 'Rothrock75'"
			icepack_name="kstrength"
		/>
		<nml_option name="config_ridging_participation_function" type="character" default_value="exponential" units="unitless"
			description="Type of ridging participation function."
			possible_values="'Thorndike75' or 'exponential'"
			icepack_name="krdg_partic"
		/>
		<nml_option name="config_ridging_redistribution_function" type="character" default_value="exponential" units="unitless"
			description="Type of ridging redistribution function."
			possible_values="'Hibler80' or 'exponential'"
			icepack_name="krdg_redist"
		/>
		<nml_option name="config_ridiging_efolding_scale" type="real" default_value="3.0" units="m^0.5"
			description="E-folding scale of ridged ice (krdg_redist = 1)"
			possible_values=""
			icepack_name="mu_rdg"
		/>
		<nml_option name="config_ratio_ridging_work_to_PE" type="real" default_value="17.0" units="unitless"
			description="Ratio of ridging work to PE change in ridging (kstrength = 1)"
			possible_values=""
			icepack_name="Cf"
		/>
	</nml_record>

	<nml_record name="atmosphere" in_defaults="true">
		<nml_option name="config_atmos_boundary_method" type="character" default_value="ccsm3" units="unitless"
			description="Atmosphere boundary method."
			possible_values="'ccsm3' or 'constant'"
			icepack_name="atmbndy"
		/>
		<nml_option name="config_calc_surface_stresses" type="logical" default_value="true" units="unitless"
			description="If true calculate wind stress components."
			possible_values="true or false"
			icepack_name="calc_strair"
		/>
		<nml_option name="config_calc_surface_temperature" type="logical" default_value="true" units="unitless"
			description="If true calculate surface temperature. If false surface temperature is computed elsewhere and atmos-ice fluxes are provided."
			possible_values="true or false"
			icepack_name="calc_Tsfc"
		/>
		<nml_option name="config_use_form_drag" type="logical" default_value="false" units="unitless"
			description="If true calculate form drag."
			possible_values="true or false"
			icepack_name="formdrag"
		/>
		<nml_option name="config_use_high_frequency_coupling" type="logical" default_value="false" units="unitless"
			description="If true use high frequency coupling."
			possible_values="true or false"
			icepack_name="highfreq"
		/>
		<nml_option name="config_boundary_layer_iteration_number" type="integer" default_value="5" units="unitless"
			description="Number of iterations for boundary layer calculations"
			possible_values="Any positive integer."
			icepack_name="natmiter"
		/>
	</nml_record>

	<nml_record name="ocean" in_defaults="true">
		<nml_option name="config_use_ocean_mixed_layer" type="logical" default_value="true" units="unitless"
			description="If true use an ocean mixed layer."
			possible_values="true or false"
			icepack_name="oceanmixed_ice"
		/>
		<nml_option name="config_min_friction_velocity" type="real" default_value="0.0005" units=""
			description="Minimum friction velocity for ice-ocean heat flux."
			possible_values=""
			icepack_name="ustar_min"
		/>
		<nml_option name="config_ocean_heat_transfer_type" type="character" default_value="constant" units="unitless"
			description="Transfer coefficient type for ice-ocean heat flux."
			possible_values="'constant' or 'Cdn_ocn'"
			icepack_name="fbot_xfer_type"
		/>
		<nml_option name="config_sea_freezing_temperature_type" type="character" default_value="mushy" units="unitless"
			description="Form of ocean freezing temperature."
			possible_values="'mushy', 'linear_salt', or DEFAULT"
			icepack_name="tfrz_option"
		/>
		<nml_option name="config_ocean_surface_type" type="character" default_value="free" units="unitless"
			description="Type of coupled ocean surface: (MPAS-O:'free'), (SOM:'non-free')"
			possible_values="'free' or 'non-free'"
		/>
		<nml_option name="config_couple_biogeochemistry_fields" type="logical" default_value="false" units="unitless"
			description=""
			possible_values="true or false"
		/>
	</nml_record>

	<nml_record name="diagnostics" in_defaults="true">
		<nml_option name="config_check_state" type="logical" default_value="false" units="unitless"
			description="If true perform a check at runtime of the model state."
			possible_values="true or false"
		/>
	</nml_record>

	<streams>
		<stream name="mesh"
				type="none"
				filename_template="mesh_variables.nc"
				immutable="true">
			<var name="latCell"/>
			<var name="lonCell"/>
			<var name="xCell"/>
			<var name="yCell"/>
			<var name="zCell"/>
			<var name="indexToCellID"/>
			<var name="latEdge"/>
			<var name="lonEdge"/>
			<var name="xEdge"/>
			<var name="yEdge"/>
			<var name="zEdge"/>
			<var name="indexToEdgeID"/>
			<var name="latVertex"/>
			<var name="lonVertex"/>
			<var name="xVertex"/>
			<var name="yVertex"/>
			<var name="zVertex"/>
			<var name="indexToVertexID"/>
			<var name="cellsOnEdge"/>
			<var name="nEdgesOnCell"/>
			<var name="nEdgesOnEdge"/>
			<var name="edgesOnCell"/>
			<var name="edgesOnEdge"/>
			<var name="dvEdge"/>
			<var name="dcEdge"/>
			<var name="areaCell"/>
			<var name="areaTriangle"/>
			<var name="cellsOnCell"/>
			<var name="verticesOnCell"/>
			<var name="verticesOnEdge"/>
			<var name="edgesOnVertex"/>
			<var name="cellsOnVertex"/>
			<var name="kiteAreasOnVertex"/>
		</stream>

		<stream name="input"
				type="input"
				filename_template="grid.nc"
				filename_interval="none"
				input_interval="initial_only"
				immutable="true">
			<stream name="mesh"/>
			<var name="fVertex"/>
		</stream>

		<stream name="regions"
				type="input"
				filename_template="regions.nc"
				filename_interval="none"
				input_interval="initial_only"
				immutable="true">
			<var name="regionCellMasks"/>
			<var name="regionNames"/>
		</stream>

		<stream name="restart_contents"
				type="none"
				filename_template="restart_variables.nc"
				immutable="true">
			<var name="fVertex"/>
			<var name="iceAreaCategory"/>
			<var name="iceVolumeCategory"/>
			<var name="snowVolumeCategory"/>
			<var name="surfaceTemperature"/>
			<var name="iceEnthalpy"/>
			<var name="iceSalinity"/>
			<var name="snowEnthalpy"/>
			<var name="iceAge"/>
			<var name="firstYearIceArea"/>
			<var name="levelIceArea"/>
			<var name="levelIceVolume"/>
			<var name="pondArea"/>
			<var name="pondDepth"/>
			<var name="pondLidThickness"/>
			<var name="snowScatteringAerosol"/>
			<var name="snowBodyAerosol"/>
			<var name="iceScatteringAerosol"/>
			<var name="iceBodyAerosol"/>
			<var name="uVelocity"/>
			<var name="vVelocity"/>
			<var name="stress11weak"/>
			<var name="stress22weak"/>
			<var name="stress12weak"/>
			<var name="stress11var"/>
			<var name="stress22var"/>
			<var name="stress12var"/>
			<var name="solveVelocityPrevious"/>
			<var name="freezeOnset"/>
			<var name="snowfallRate"/>
			<var name="pondSnowDepthDifference"/>
			<var name="pondLidMeltFluxFraction"/>
			<var name="solarZenithAngleCosine"/>
			<var name="shortwaveScalingFactor"/>
			<var name="shortwaveVisibleDirectDown"/>
			<var name="shortwaveVisibleDiffuseDown"/>
			<var name="shortwaveIRDirectDown"/>
			<var name="shortwaveIRDiffuseDown"/>
			<var name="oceanStressCellU"/>
			<var name="oceanStressCellV"/>
			<var name="seaSurfaceTemperature"/>
			<var name="freezingMeltingPotential"/>
			<var name="airOceanDragCoefficientRatio"/>
			<var name="skeletalAlgaeConc"/>
			<var name="skeletalDOCConc"/>
			<var name="skeletalDICConc"/>
			<var name="skeletalDONConc"/>
			<var name="skeletalNitrateConc"/>
			<var name="skeletalSilicateConc"/>
			<var name="skeletalAmmoniumConc"/>
			<var name="skeletalDMSConc"/>
			<var name="skeletalDMSPpConc"/>
			<var name="skeletalDMSPdConc"/>
			<var name="skeletalNonreactiveConc"/>
			<var name="skeletalHumicsConc"/>
			<var name="skeletalParticulateIronConc"/>
			<var name="skeletalDissolvedIronConc"/>
			<var name="verticalAlgaeConc"/>
			<var name="verticalDOCConc"/>
			<var name="verticalDICConc"/>
			<var name="verticalDONConc"/>
			<var name="verticalNitrateConc"/>
			<var name="verticalSilicateConc"/>
			<var name="verticalAmmoniumConc"/>
			<var name="verticalDMSConc"/>
			<var name="verticalDMSPpConc"/>
			<var name="verticalDMSPdConc"/>
			<var name="verticalNonreactiveConc"/>
			<var name="verticalHumicsConc"/>
			<var name="verticalParticulateIronConc"/>
			<var name="verticalDissolvedIronConc"/>
			<var name="verticalAerosolsConc"/>
			<var name="verticalSalinity"/>
			<var name="brineFraction"/>
			<var name="mobileFraction"/>
			<var name="newlyFormedIce"/>
			<var name="maximumIcePresence"/>
			<var name="testArrayRegression"/>
			<var name="testArrayParallelism"/>
			<var name="testArrayRestartability"/>
			<var name="forcingGroupNames"/>
			<var name="forcingGroupRestartTimes"/>
		</stream>

		<stream name="restart"
				type="input;output"
				filename_template="restarts/restart.$Y-$M-$D_$h.$m.$s.nc"
				filename_interval="00_00:00:01"
				input_interval="initial_only"
				output_interval="00-03-00_00:00:00"
				immutable="true">
			<stream name="mesh"/>
			<var name="xtime"/>
			<var name="simulationStartTime"/>
			<stream name="restart_contents"/>
		</stream>

		<stream name="restart_ic"
				type="input"
				filename_template="seaice_ic.nc"
				filename_interval="none"
				input_interval="initial_only"
				output_interval="none"
				immutable="true">
			<stream name="mesh"/>
			<stream name="restart_contents"/>
		</stream>

		<stream name="output"
				type="output"
				filename_template="output/output.$Y.nc"
				filename_interval="01-00-00_00:00:00"
				output_interval="00-01-00_00:00:00"
				clobber_mode="replace_files"
				runtime_format="single_file">
		</stream>

		<!-- forcing streams -->
		<stream name="LYqSixHourlyForcing"
				type="input"
				filename_template="forcing/atmosphere_forcing_six_hourly.$Y.nc"
				filename_interval="0001-00-00_00:00:00"
				input_interval="none"
				reference_time="2000-01-01_03:00:00"
				immutable="true">
			<var name="airTemperature"/>
			<var name="airSpecificHumidity"/>
			<var name="uAirVelocity"/>
			<var name="vAirVelocity"/>
		</stream>
		<stream name="LYqMonthlyForcing"
				type="input"
				filename_template="forcing/atmosphere_forcing_monthly.nc"
				filename_interval="none"
				input_interval="none"
				immutable="true">
			<var name="cloudFraction"/>
			<var name="rainfallRate"/>
		</stream>
		<stream name="NCARMonthlySSTForcing"
				type="input"
				filename_template="forcing/ocean_forcing_monthly.nc"
				filename_interval="none"
				input_interval="none"
				immutable="true">
			<var name="seaSurfaceTemperature"/>
		</stream>
		<stream name="NCARMonthlyForcing"
				type="input"
				filename_template="forcing/ocean_forcing_monthly.nc"
				filename_interval="none"
				input_interval="none"
				immutable="true">
			<var name="seaSurfaceSalinity"/>
			<var name="uOceanVelocity"/>
			<var name="vOceanVelocity"/>
			<var name="seaSurfaceTiltU"/>
			<var name="seaSurfaceTiltV"/>
			<var name="oceanMixedLayerDepth"/>
			<var name="oceanHeatFluxConvergence"/>
		</stream>

		<!-- Aerosols input -->
		<stream name="StandardAerosolsInput"
				type="input"
				filename_template="standard_optics_mpas_cice.nc"
				filename_interval="none"
				input_interval="initial_only"
				immutable="true">
			<var name="aerosolAsymmetryParameter"/>
			<var name="aerosolMassExtinctionCrossSection"/>
			<var name="aerosolSingleScatterAlbedo"/>
		</stream>

		<stream name="ModalAerosolsInput"
				type="input"
				filename_template="snicar_optics_5bnd_mam_c140303_mpas_cice.nc"
				filename_interval="none"
				input_interval="initial_only"
				immutable="true">
			<var name="modalAsymmetryParameter"/>
			<var name="modalBCabsorptionParameter"/>
			<var name="modalMassExtinctionCrossSection"/>
			<var name="modalSingleScatterAlbedo"/>
		</stream>

		<stream name="pointLocationsInput"
				type="input"
				filename_template="points.nc"
				input_interval="initial_only"
				runtime_format="single_file"
				immutable="true">
			<var name="pointCellGlobalID"/>
			<var name="pointVertexGlobalID"/>
		</stream>

		<stream name="abort_contents"
				type="none"
				filename_template="abort_variables.nc"
				immutable="true">

			<var name="iceAreaCell"/>
			<var name="iceVolumeCell"/>
			<var name="snowVolumeCell"/>
			<var name="surfaceTemperatureCell"/>
			<var name="uVelocityGeo"/>
			<var name="vVelocityGeo"/>
			<var name="shortwaveDown"/>
			<var name="longwaveDown"/>
			<var name="seaSurfaceTemperature"/>
			<var name="seaSurfaceSalinity"/>
			<var name="uOceanVelocityVertexGeo"/>
			<var name="vOceanVelocityVertexGeo"/>
			<var name="freezingMeltingPotential"/>
			<var name="shortwaveScalingFactor"/>
			<var name="airTemperature"/>
			<var name="congelation"/>
			<var name="frazilFormation"/>
			<var name="snowiceFormation"/>
			<var name="snowMelt"/>
			<var name="surfaceIceMelt"/>
			<var name="basalIceMelt"/>
			<var name="lateralIceMelt"/>
			<var name="airStressVertexUGeo"/>
			<var name="airStressVertexVGeo"/>
			<var name="icePressure"/>
			<var name="divergence"/>
			<var name="shear"/>
			<var name="principalStress1Var"/>
			<var name="principalStress2Var"/>
			<var name="iceVolumeTendencyThermodynamics"/>
			<var name="iceVolumeTendencyTransport"/>
			<var name="iceAreaTendencyThermodynamics"/>
			<var name="iceAreaTendencyTransport"/>
			<var name="iceAgeTendencyThermodynamics"/>
			<var name="iceAgeTendencyTransport"/>
			<var name="iceAgeCell"/>
			<var name="firstYearIceAreaCell"/>
			<var name="levelIceAreaCell"/>
			<var name="levelIceVolumeCell"/>
			<var name="ridgedIceAreaAverage"/>
			<var name="ridgedIceVolumeAverage"/>
			<var name="bulkSalinity"/>
			<var name="broadbandAlbedo"/>
			<var name="absorbedShortwaveFluxInitialArea"/>
			<var name="latentHeatFluxInitialArea"/>
			<var name="sensibleHeatFluxInitialArea"/>
			<var name="longwaveUpInitialArea"/>
			<var name="evaporativeWaterFluxInitialArea"/>
			<var name="meltPondAreaFinalArea"/>
			<var name="meltPondDepthFinalArea"/>
			<var name="meltPondLidThicknessFinalArea"/>
		</stream>

		<stream name="abort_block"
				type="output"
				filename_template="abort_seaice_$Y-$M-$D_$h.$m.$s_block_$B.nc"
				filename_interval="none"
				clobber_mode="truncate"
				output_interval="none"
				runtime_format="single_file">

			<stream name="mesh"/>
			<var name="daysSinceStartOfSim"/>
			<var name="xtime"/>
			<stream name="abort_contents"/>
		</stream>

		<stream name="abort"
				type="output"
				filename_template="abort_seaice_$Y-$M-$D_$h.$m.$s.nc"
				filename_interval="none"
				clobber_mode="truncate"
				output_interval="none"
				runtime_format="single_file">

			<stream name="mesh"/>
			<var name="daysSinceStartOfSim"/>
			<var name="xtime"/>
			<stream name="abort_contents"/>
		</stream>

	</streams>

	<var_struct name="mesh" time_levs="1">
		<var name="latCell" type="real" dimensions="nCells" units="radians"
			description="Latitude location of cell centers in radians."
		/>
		<var name="lonCell" type="real" dimensions="nCells" units="radians"
			description="Longitude location of cell centers in radians."
		/>
		<var name="xCell" type="real" dimensions="nCells" units="unitless"
			description="X Coordinate in cartesian space of cell centers."
		/>
		<var name="yCell" type="real" dimensions="nCells" units="unitless"
			description="Y Coordinate in cartesian space of cell centers."
		/>
		<var name="zCell" type="real" dimensions="nCells" units="unitless"
			description="Z Coordinate in cartesian space of cell centers."
		/>
		<var name="indexToCellID" type="integer" dimensions="nCells" units="unitless"
			description="List of global cell IDs."
		/>
		<var name="latEdge" type="real" dimensions="nEdges" units="radians"
			description="Latitude location of edge midpoints in radians."
		/>
		<var name="lonEdge" type="real" dimensions="nEdges" units="radians"
			description="Longitude location of edge midpoints in radians."
		/>
		<var name="xEdge" type="real" dimensions="nEdges" units="unitless"
			description="X Coordinate in cartesian space of edge midpoints."
		/>
		<var name="yEdge" type="real" dimensions="nEdges" units="unitless"
			description="Y Coordinate in cartesian space of edge midpoints."
		/>
		<var name="zEdge" type="real" dimensions="nEdges" units="unitless"
			description="Z Coordinate in cartesian space of edge midpoints."
		/>
		<var name="indexToEdgeID" type="integer" dimensions="nEdges" units="unitless"
			description="List of global edge IDs."
		/>
		<var name="latVertex" type="real" dimensions="nVertices" units="radians"
			description="Latitude location of vertices in radians."
		/>
		<var name="lonVertex" type="real" dimensions="nVertices" units="radians"
			description="Longitude location of vertices in radians."
		/>
		<var name="xVertex" type="real" dimensions="nVertices" units="unitless"
			description="X Coordinate in cartesian space of vertices."
		/>
		<var name="yVertex" type="real" dimensions="nVertices" units="unitless"
			description="Y Coordinate in cartesian space of vertices."
		/>
		<var name="zVertex" type="real" dimensions="nVertices" units="unitless"
			description="Z Coordinate in cartesian space of vertices."
		/>
		<var name="indexToVertexID" type="integer" dimensions="nVertices" units="unitless"
			description="List of global vertex IDs."
		/>
		<var name="cellsOnEdge" type="integer" dimensions="TWO nEdges" units="unitless"
			description="List of cells that straddle each edge."
		/>
		<var name="nEdgesOnCell" type="integer" dimensions="nCells" units="unitless"
			description="Number of edges that border each cell."
		/>
		<var name="nEdgesOnEdge" type="integer" dimensions="nEdges" units="unitless"
			description="Number of edges that surround each of the cells that straddle each edge. These edges are used to reconstruct the tangential velocities."
		/>
		<var name="edgesOnCell" type="integer" dimensions="maxEdges nCells" units="unitless"
			description="List of edges that border each cell."
		/>
		<var name="edgesOnEdge" type="integer" dimensions="maxEdges2 nEdges" units="unitless"
			description="List of edges that border each of the cells that straddle each edge."
		/>
		<var name="dvEdge" type="real" dimensions="nEdges" units="m"
			description="Length of each edge, computed as the distance between verticesOnEdge."
		/>
		<var name="dcEdge" type="real" dimensions="nEdges" units="m"
			description="Length of each edge, computed as the distance between cellsOnEdge."
		/>
		<var name="areaCell" type="real" dimensions="nCells" units="m^2"
			description="Area of each cell in the primary grid."
		/>
		<var name="areaTriangle" type="real" dimensions="nVertices" units="m^2"
			description="Area of each cell (triangle) in the dual grid."
		/>
		<var name="edgeNormalVectors" type="real" dimensions="R3 nEdges" units="unitless"
			description="Normal unit vector defined at an edge."
		/>
		<var name="cellTangentPlane" type="real" dimensions="R3 TWO nCells" units="unitless"
			description="The two vectors that define a tangent plane at a cell center."
		/>
		<var name="localVerticalUnitVectors" type="real" dimensions="R3 nCells" units="unitless"
			 description="Unit surface normal vectors defined at cell centers."
		/>
		<var name="cellsOnCell" type="integer" dimensions="maxEdges nCells" units="unitless"
			description="List of cells that neighbor each cell."
		/>
		<var name="verticesOnCell" type="integer" dimensions="maxEdges nCells" units="unitless"
			description="List of vertices that border each cell."
		/>
		<var name="verticesOnEdge" type="integer" dimensions="TWO nEdges" units="unitless"
			description="List of vertices that straddle each edge."
		/>
		<var name="edgesOnVertex" type="integer" dimensions="vertexDegree nVertices" units="unitless"
			description="List of edges that share a vertex as an endpoint."
		/>
		<var name="cellsOnVertex" type="integer" dimensions="vertexDegree nVertices" units="unitless"
			description="List of cells that share a vertex."
		/>
		<var name="kiteAreasOnVertex" type="real" dimensions="vertexDegree nVertices" units="m^2"
			description="Area of the portions of each dual cell that are part of each cellsOnVertex."
		/>
		<var name="fVertex" type="real" dimensions="nVertices" units="s^{-1}"
			description="Coriolis parameter at vertices."
		/>
		<var name="coeffs_reconstruct" type="real" dimensions="R3 maxEdges nCells" units="unitless"
			description="Coefficients to reconstruct velocity vectors at cells centers."
		/>
		<var name="itimestep" type="integer" dimensions="ONE"/>
	</var_struct>

	<packages>

		<!-- dynamics packages -->
		<package name="pkgWeak" description=""/>
		<package name="pkgVariational" description=""/>
		<package name="pkgWachspress" description=""/>
		<package name="pkgPieceWiseLinear" description=""/>

		<!-- column package packages -->
		<package name="pkgColumnPackage" description=""/>
		<package name="pkgColumnBiogeochemistry" description=""/>

		<!-- column tracer packages -->
		<package name="pkgColumnTracerIceAge" description=""/>
		<package name="pkgColumnTracerFirstYearIce" description=""/>
		<package name="pkgColumnTracerLevelIce" description=""/>
		<package name="pkgColumnTracerPonds" description=""/>
		<package name="pkgColumnTracerLidThickness" description=""/>
		<package name="pkgColumnTracerAerosols" description=""/>
		<package name="pkgTracerBrine" description=""/>
		<package name="pkgTracerMobileFraction" description=""/>
		<package name="pkgTracerSkeletalAlgae" description=""/>
		<package name="pkgTracerSkeletalNitrate" description=""/>
		<package name="pkgTracerSkeletalCarbon" description=""/>
		<package name="pkgTracerSkeletalAmmonium" description=""/>
		<package name="pkgTracerSkeletalSilicate" description=""/>
		<package name="pkgTracerSkeletalDMS" description=""/>
		<package name="pkgTracerSkeletalNonreactive" description=""/>
		<package name="pkgTracerSkeletalHumics" description=""/>
		<package name="pkgTracerSkeletalDON" description=""/>
		<package name="pkgTracerSkeletalIron" description=""/>
		<package name="pkgTracerVerticalAlgae" description=""/>
		<package name="pkgTracerVerticalNitrate" description=""/>
		<package name="pkgTracerVerticalCarbon" description=""/>
		<package name="pkgTracerVerticalAmmonium" description=""/>
		<package name="pkgTracerVerticalSilicate" description=""/>
		<package name="pkgTracerVerticalDMS" description=""/>
		<package name="pkgTracerVerticalNonreactive" description=""/>
		<package name="pkgTracerVerticalHumics" description=""/>
		<package name="pkgTracerVerticalDON" description=""/>
		<package name="pkgTracerVerticalIron" description=""/>
		<package name="pkgTracerZAerosols" description=""/>
		<package name="pkgTracerZSalinity" description=""/>

		<!-- other column packages -->
		<package name="pkgColumnFormDrag" description=""/>

		<!-- testing system test -->
		<package name="pkgTestingSystemTest" description=""/>

		<!-- forcing -->
		<package name="pkgForcing" description="On if the framework forcing is being used"/>

	</packages>

<!--TODO WHL - Convert iceVolume and snowVolume to iceThickness and snowThickness (and change the source code accordingly) -->
	<!-- ice state -->
	<var_struct name="tracers" time_levs="2">
		<var name="iceAreaCategory"			type="real"	dimensions="ONE nCategories nCells Time"			name_in_code="iceAreaCategory"/>
		<var name="iceVolumeCategory"			type="real"	dimensions="ONE nCategories nCells Time"			name_in_code="iceVolumeCategory"/>
		<var name="snowVolumeCategory"			type="real"	dimensions="ONE nCategories nCells Time"			name_in_code="snowVolumeCategory"/>
		<var name="surfaceTemperature"			type="real"	dimensions="ONE nCategories nCells Time"			name_in_code="surfaceTemperature"/>
		<var name="iceEnthalpy"			type="real"	dimensions="nIceLayers nCategories nCells Time"		name_in_code="iceEnthalpy"/>
		<var name="iceSalinity"			type="real"	dimensions="nIceLayers nCategories nCells Time"		name_in_code="iceSalinity"/>
		<var name="snowEnthalpy"			type="real"	dimensions="nSnowLayers nCategories nCells Time"		name_in_code="snowEnthalpy"/>
		<var name="iceAge"				type="real"	dimensions="ONE nCategories nCells Time"			name_in_code="iceAge"				packages="pkgColumnTracerIceAge"/>
		<var name="firstYearIceArea"			type="real"	dimensions="ONE nCategories nCells Time"			name_in_code="firstYearIceArea"		packages="pkgColumnTracerFirstYearIce"/>
		<var name="levelIceArea"			type="real"	dimensions="ONE nCategories nCells Time"			name_in_code="levelIceArea"			packages="pkgColumnTracerLevelIce"/>
		<var name="levelIceVolume"			type="real"	dimensions="ONE nCategories nCells Time"			name_in_code="levelIceVolume"			packages="pkgColumnTracerLevelIce"/>
		<var name="pondArea"				type="real"	dimensions="ONE nCategories nCells Time"			name_in_code="pondArea"			packages="pkgColumnTracerPonds"/>
		<var name="pondDepth"				type="real"	dimensions="ONE nCategories nCells Time"			name_in_code="pondDepth"			packages="pkgColumnTracerPonds"/>
		<var name="pondLidThickness"			type="real"	dimensions="ONE nCategories nCells Time"			name_in_code="pondLidThickness"		packages="pkgColumnTracerLidThickness"/>
		<var name="snowScatteringAerosol"		type="real"	dimensions="nAerosols nCategories nCells Time"			name_in_code="snowScatteringAerosol"		packages="pkgColumnTracerAerosols"/>
		<var name="snowBodyAerosol"			type="real"	dimensions="nAerosols nCategories nCells Time"			name_in_code="snowBodyAerosol"			packages="pkgColumnTracerAerosols"/>
		<var name="iceScatteringAerosol"		type="real"	dimensions="nAerosols nCategories nCells Time"			name_in_code="iceScatteringAerosol"		packages="pkgColumnTracerAerosols"/>
		<var name="iceBodyAerosol"			type="real"	dimensions="nAerosols nCategories nCells Time"			name_in_code="iceBodyAerosol"			packages="pkgColumnTracerAerosols"/>
		<var name="brineFraction"			type="real"	dimensions="ONE nCategories nCells Time"			name_in_code="brineFraction"			packages="pkgTracerBrine"/>
		<var name="mobileFraction"			type="real"	dimensions="nZBGCTracers nCategories nCells Time"		name_in_code="mobileFraction"			packages="pkgTracerMobileFraction"/>
		<var name="skeletalAlgaeConc"			type="real"	dimensions="nAlgae nCategories nCells Time"			name_in_code="skeletalAlgaeConc"		packages="pkgTracerSkeletalAlgae"/>
		<var name="skeletalDOCConc"			type="real"	dimensions="nDOC nCategories nCells Time"			name_in_code="skeletalDOCConc"			packages="pkgTracerSkeletalCarbon"/>
		<var name="skeletalDICConc"			type="real"	dimensions="nDIC nCategories nCells Time"			name_in_code="skeletalDICConc"			packages="pkgTracerSkeletalCarbon"/>
		<var name="skeletalDONConc"			type="real"	dimensions="nDON nCategories nCells Time"			name_in_code="skeletalDONConc"			packages="pkgTracerSkeletalDON"/>
		<var name="skeletalNitrateConc"		type="real"	dimensions="ONE nCategories nCells Time"			name_in_code="skeletalNitrateConc"		packages="pkgTracerSkeletalNitrate"/>
		<var name="skeletalSilicateConc"		type="real"	dimensions="ONE nCategories nCells Time"			name_in_code="skeletalSilicateConc"		packages="pkgTracerSkeletalSilicate"/>
		<var name="skeletalAmmoniumConc"		type="real"	dimensions="ONE nCategories nCells Time"			name_in_code="skeletalAmmoniumConc"		packages="pkgTracerSkeletalAmmonium"/>
		<var name="skeletalDMSConc"			type="real"	dimensions="ONE nCategories nCells Time"			name_in_code="skeletalDMSConc"			packages="pkgTracerSkeletalDMS"/>
		<var name="skeletalDMSPpConc"			type="real"	dimensions="ONE nCategories nCells Time"			name_in_code="skeletalDMSPpConc"		packages="pkgTracerSkeletalDMS"/>
		<var name="skeletalDMSPdConc"			type="real"	dimensions="ONE nCategories nCells Time"			name_in_code="skeletalDMSPdConc"		packages="pkgTracerSkeletalDMS"/>
		<var name="skeletalNonreactiveConc"		type="real"	dimensions="ONE nCategories nCells Time"			name_in_code="skeletalNonreactiveConc"		packages="pkgTracerSkeletalNonreactive"/>
		<var name="skeletalHumicsConc"			type="real"	dimensions="ONE nCategories nCells Time"			name_in_code="skeletalHumicsConc"		packages="pkgTracerSkeletalHumics"/>
		<var name="skeletalParticulateIronConc"	type="real"	dimensions="nParticulateIron nCategories nCells Time"		name_in_code="skeletalParticulateIronConc"	packages="pkgTracerSkeletalIron"/>
		<var name="skeletalDissolvedIronConc"		type="real"	dimensions="nDissolvedIron nCategories nCells Time"		name_in_code="skeletalDissolvedIronConc"	packages="pkgTracerSkeletalIron"/>
		<var name="verticalAlgaeConc"			type="real"	dimensions="nAlgaeLayers nCategories nCells Time"		name_in_code="verticalAlgaeConc"		packages="pkgTracerVerticalAlgae"/>
		<var name="verticalDOCConc"			type="real"	dimensions="nDOCLayers nCategories nCells Time"		name_in_code="verticalDOCConc"			packages="pkgTracerVerticalCarbon"/>
		<var name="verticalDICConc"			type="real"	dimensions="nDICLayers nCategories nCells Time"		name_in_code="verticalDICConc"			packages="pkgTracerVerticalCarbon"/>
		<var name="verticalDONConc"			type="real"	dimensions="nDONLayers nCategories nCells Time"		name_in_code="verticalDONConc"			packages="pkgTracerVerticalDON"/>
		<var name="verticalNitrateConc"		type="real"	dimensions="nBioLayersP3 nCategories nCells Time"		name_in_code="verticalNitrateConc"		packages="pkgTracerVerticalNitrate"/>
		<var name="verticalSilicateConc"		type="real"	dimensions="nBioLayersP3 nCategories nCells Time"		name_in_code="verticalSilicateConc"		packages="pkgTracerVerticalSilicate"/>
		<var name="verticalAmmoniumConc"		type="real"	dimensions="nBioLayersP3 nCategories nCells Time"		name_in_code="verticalAmmoniumConc"		packages="pkgTracerVerticalAmmonium"/>
		<var name="verticalDMSConc"			type="real"	dimensions="nBioLayersP3 nCategories nCells Time"		name_in_code="verticalDMSConc"			packages="pkgTracerVerticalDMS"/>
		<var name="verticalDMSPpConc"			type="real"	dimensions="nBioLayersP3 nCategories nCells Time"		name_in_code="verticalDMSPpConc"		packages="pkgTracerVerticalDMS"/>
		<var name="verticalDMSPdConc"			type="real"	dimensions="nBioLayersP3 nCategories nCells Time"		name_in_code="verticalDMSPdConc"		packages="pkgTracerVerticalDMS"/>
		<var name="verticalNonreactiveConc"		type="real"	dimensions="nBioLayersP3 nCategories nCells Time"		name_in_code="verticalNonreactiveConc"		packages="pkgTracerVerticalNonreactive"/>
		<var name="verticalHumicsConc"			type="real"	dimensions="nBioLayersP3 nCategories nCells Time"		name_in_code="verticalHumicsConc"		packages="pkgTracerVerticalHumics"/>
		<var name="verticalParticulateIronConc"	type="real"	dimensions="nParticulateIronLayers nCategories nCells Time"	name_in_code="verticalParticulateIronConc"	packages="pkgTracerVerticalIron"/>
		<var name="verticalDissolvedIronConc"		type="real"	dimensions="nDissolvedIronLayers nCategories nCells Time"	name_in_code="verticalDissolvedIronConc"	packages="pkgTracerVerticalIron"/>
		<var name="verticalAlgaeSnow"			type="real"	dimensions="nAlgaeSnowLayers nCategories nCells Time"		name_in_code="verticalAlgaeSnow"		packages="pkgTracerVerticalAlgae"/>
		<var name="verticalDOCSnow"			type="real"	dimensions="nDOCSnowLayers nCategories nCells Time"		name_in_code="verticalDOCSnow"			packages="pkgTracerVerticalCarbon"/>
		<var name="verticalDICSnow"			type="real"	dimensions="nDICSnowLayers nCategories nCells Time"		name_in_code="verticalDICSnow"			packages="pkgTracerVerticalCarbon"/>
		<var name="verticalDONSnow"			type="real"	dimensions="nDONSnowLayers nCategories nCells Time"		name_in_code="verticalDONSnow"			packages="pkgTracerVerticalDON"/>
		<var name="verticalNitrateSnow"		type="real"	dimensions="TWO nCategories nCells Time"			name_in_code="verticalNitrateSnow"		packages="pkgTracerVerticalNitrate"/>
		<var name="verticalSilicateSnow"		type="real"	dimensions="TWO nCategories nCells Time"			name_in_code="verticalSilicateSnow"		packages="pkgTracerVerticalSilicate"/>
		<var name="verticalAmmoniumSnow"		type="real"	dimensions="TWO nCategories nCells Time"			name_in_code="verticalAmmoniumSnow"		packages="pkgTracerVerticalAmmonium"/>
		<var name="verticalDMSSnow"			type="real"	dimensions="TWO nCategories nCells Time"			name_in_code="verticalDMSSnow"			packages="pkgTracerVerticalDMS"/>
		<var name="verticalDMSPpSnow"			type="real"	dimensions="TWO nCategories nCells Time"			name_in_code="verticalDMSPpSnow"		packages="pkgTracerVerticalDMS"/>
		<var name="verticalDMSPdSnow"			type="real"	dimensions="TWO nCategories nCells Time"			name_in_code="verticalDMSPdSnow"		packages="pkgTracerVerticalDMS"/>
		<var name="verticalNonreactiveSnow"		type="real"	dimensions="TWO nCategories nCells Time"			name_in_code="verticalNonreactiveSnow"		packages="pkgTracerVerticalNonreactive"/>
		<var name="verticalHumicsSnow"			type="real"	dimensions="TWO nCategories nCells Time"			name_in_code="verticalHumicsSnow"		packages="pkgTracerVerticalHumics"/>
		<var name="verticalParticulateIronSnow"	type="real"	dimensions="nPartIronSnowLayers nCategories nCells Time"	name_in_code="verticalParticulateIronSnow"	packages="pkgTracerVerticalIron"/>
		<var name="verticalDissolvedIronSnow"		type="real"	dimensions="nDisIronSnowLayers nCategories nCells Time"	name_in_code="verticalDissolvedIronSnow"	packages="pkgTracerVerticalIron"/>
		<var name="verticalAlgaeIce"			type="real"	dimensions="nAlgaeIceLayers nCategories nCells Time"		name_in_code="verticalAlgaeIce"		packages="pkgTracerVerticalAlgae"/>
		<var name="verticalDOCIce"			type="real"	dimensions="nDOCIceLayers nCategories nCells Time"		name_in_code="verticalDOCIce"			packages="pkgTracerVerticalCarbon"/>
		<var name="verticalDICIce"			type="real"	dimensions="nDICIceLayers nCategories nCells Time"		name_in_code="verticalDICIce"			packages="pkgTracerVerticalCarbon"/>
		<var name="verticalDONIce"			type="real"	dimensions="nDONIceLayers nCategories nCells Time"		name_in_code="verticalDONIce"			packages="pkgTracerVerticalDON"/>
		<var name="verticalNitrateIce"			type="real"	dimensions="nBioLayersP1 nCategories nCells Time"		name_in_code="verticalNitrateIce"		packages="pkgTracerVerticalNitrate"/>
		<var name="verticalSilicateIce"		type="real"	dimensions="nBioLayersP1 nCategories nCells Time"		name_in_code="verticalSilicateIce"		packages="pkgTracerVerticalSilicate"/>
		<var name="verticalAmmoniumIce"		type="real"	dimensions="nBioLayersP1 nCategories nCells Time"		name_in_code="verticalAmmoniumIce"		packages="pkgTracerVerticalAmmonium"/>
		<var name="verticalDMSIce"			type="real"	dimensions="nBioLayersP1 nCategories nCells Time"		name_in_code="verticalDMSIce"			packages="pkgTracerVerticalDMS"/>
		<var name="verticalDMSPpIce"			type="real"	dimensions="nBioLayersP1 nCategories nCells Time"		name_in_code="verticalDMSPpIce"		packages="pkgTracerVerticalDMS"/>
		<var name="verticalDMSPdIce"			type="real"	dimensions="nBioLayersP1 nCategories nCells Time"		name_in_code="verticalDMSPdIce"		packages="pkgTracerVerticalDMS"/>
		<var name="verticalNonreactiveIce"		type="real"	dimensions="nBioLayersP1 nCategories nCells Time"		name_in_code="verticalNonreactiveIce"		packages="pkgTracerVerticalNonreactive"/>
		<var name="verticalHumicsIce"			type="real"	dimensions="nBioLayersP1 nCategories nCells Time"		name_in_code="verticalHumicsIce"		packages="pkgTracerVerticalHumics"/>
		<var name="verticalParticulateIronIce"		type="real"	dimensions="nPartIronIceLayers nCategories nCells Time"	name_in_code="verticalParticulateIronIce"	packages="pkgTracerVerticalIron"/>
		<var name="verticalDissolvedIronIce"		type="real"	dimensions="nDisIronIceLayers nCategories nCells Time"		name_in_code="verticalDissolvedIronIce"	packages="pkgTracerVerticalIron"/>
		<var name="verticalAerosolsConc"		type="real"	dimensions="nzAerosolsLayers nCategories nCells Time"		name_in_code="verticalAerosolsConc"		packages="pkgTracerZAerosols"/>
		<var name="verticalAerosolsSnow"		type="real"	dimensions="nzAerosolsSnowLayers nCategories nCells Time"	name_in_code="verticalAerosolsSnow"		packages="pkgTracerZAerosols"/>
		<var name="verticalAerosolsIce"		type="real"	dimensions="nzAerosolsIceLayers nCategories nCells Time"	name_in_code="verticalAerosolsIce"		packages="pkgTracerZAerosols"/>
		<var name="verticalSalinity"			type="real"	dimensions="nBioLayers nCategories nCells Time"		name_in_code="verticalSalinity"		packages="pkgTracerZSalinity"/>
	</var_struct>
	<var_struct name="tracers_aggregate" time_levs="1">
		<var name="iceAreaCell"			type="real"	dimensions="nCells Time"			name_in_code="iceAreaCell"/>
		<var name="iceVolumeCell"			type="real"	dimensions="nCells Time"			name_in_code="iceVolumeCell"/>
		<var name="snowVolumeCell"			type="real"	dimensions="nCells Time"			name_in_code="snowVolumeCell"/>
		<var name="surfaceTemperatureCell"		type="real"	dimensions="nCells Time"			name_in_code="surfaceTemperatureCell"/>
		<var name="iceEnthalpyCell"			type="real"	dimensions="nIceLayers nCells Time"		name_in_code="iceEnthalpyCell"/>
		<var name="iceSalinityCell"			type="real"	dimensions="nIceLayers nCells Time"		name_in_code="iceSalinityCell"/>
		<var name="snowEnthalpyCell"			type="real"	dimensions="nSnowLayers nCells Time"		name_in_code="snowEnthalpyCell"/>
		<var name="iceAgeCell"				type="real"	dimensions="nCells Time"			name_in_code="iceAgeCell"			packages="pkgColumnTracerIceAge"/>
		<var name="firstYearIceAreaCell"		type="real"	dimensions="nCells Time"			name_in_code="firstYearIceAreaCell"		packages="pkgColumnTracerFirstYearIce"/>
		<var name="levelIceAreaCell"			type="real"	dimensions="nCells Time"			name_in_code="levelIceAreaCell"		packages="pkgColumnTracerLevelIce"/>
		<var name="levelIceVolumeCell"			type="real"	dimensions="nCells Time"			name_in_code="levelIceVolumeCell"		packages="pkgColumnTracerLevelIce"/>
		<var name="pondAreaCell"			type="real"	dimensions="nCells Time"			name_in_code="pondAreaCell"			packages="pkgColumnTracerPonds"/>
		<var name="pondDepthCell"			type="real"	dimensions="nCells Time"			name_in_code="pondDepthCell"			packages="pkgColumnTracerPonds"/>
		<var name="pondLidThicknessCell"		type="real"	dimensions="nCells Time"			name_in_code="pondLidThicknessCell"		packages="pkgColumnTracerLidThickness"/>
		<var name="snowScatteringAerosolCell"		type="real"	dimensions="nAerosols nCells Time"		name_in_code="snowScatteringAerosolCell"	packages="pkgColumnTracerAerosols"/>
		<var name="snowBodyAerosolCell"		type="real"	dimensions="nAerosols nCells Time"		name_in_code="snowBodyAerosolCell"		packages="pkgColumnTracerAerosols"/>
		<var name="iceScatteringAerosolCell"		type="real"	dimensions="nAerosols nCells Time"		name_in_code="iceScatteringAerosolCell"	packages="pkgColumnTracerAerosols"/>
		<var name="iceBodyAerosolCell"			type="real"	dimensions="nAerosols nCells Time"		name_in_code="iceBodyAerosolCell"		packages="pkgColumnTracerAerosols"/>
		<var name="brineFractionCell"			type="real"	dimensions="nCells Time"			name_in_code="brineFractionCell"
			units="unitless"
			description="Grid cell average ratio of brine height to ice thickness"
			packages="pkgTracerBrine"
			icepack_name="fbrine"
		/>
		<var name="skeletalAlgaeConcCell"		type="real"	dimensions="nAlgae nCells Time"		name_in_code="skeletalAlgaeConcCell"		packages="pkgTracerSkeletalAlgae"/>
		<var name="skeletalDOCConcCell"		type="real"	dimensions="nDOC nCells Time"			name_in_code="skeletalDOCConcCell"		packages="pkgTracerSkeletalCarbon"/>
		<var name="skeletalDICConcCell"		type="real"	dimensions="nDIC nCells Time"			name_in_code="skeletalDICConcCell"		packages="pkgTracerSkeletalCarbon"/>
		<var name="skeletalDONConcCell"		type="real"	dimensions="nDON nCells Time"			name_in_code="skeletalDONConcCell"		packages="pkgTracerSkeletalDON"/>
		<var name="skeletalNitrateConcCell"		type="real"	dimensions="ONE nCells Time"			name_in_code="skeletalNitrateConcCell"		packages="pkgTracerSkeletalNitrate"/>
		<var name="skeletalSilicateConcCell"		type="real"	dimensions="ONE nCells Time"			name_in_code="skeletalSilicateConcCell"	packages="pkgTracerSkeletalSilicate"/>
		<var name="skeletalAmmoniumConcCell"		type="real"	dimensions="ONE nCells Time"			name_in_code="skeletalAmmoniumConcCell"	packages="pkgTracerSkeletalAmmonium"/>
		<var name="skeletalDMSConcCell"		type="real"	dimensions="ONE nCells Time"			name_in_code="skeletalDMSConcCell"		packages="pkgTracerSkeletalDMS"/>
		<var name="skeletalDMSPpConcCell"		type="real"	dimensions="ONE nCells Time"			name_in_code="skeletalDMSPpConcCell"		packages="pkgTracerSkeletalDMS"/>
		<var name="skeletalDMSPdConcCell"		type="real"	dimensions="ONE nCells Time"			name_in_code="skeletalDMSPdConcCell"		packages="pkgTracerSkeletalDMS"/>
		<var name="skeletalNonreactiveConcCell"	type="real"	dimensions="ONE nCells Time"			name_in_code="skeletalNonreactiveConcCell"	packages="pkgTracerSkeletalNonreactive"/>
		<var name="skeletalHumicsConcCell"		type="real"	dimensions="ONE nCells Time"			name_in_code="skeletalHumicsConcCell"		packages="pkgTracerSkeletalHumics"/>
		<var name="skeletalParticulateIronConcCell"	type="real"	dimensions="nParticulateIron nCells Time"	name_in_code="skeletalParticulateIronConcCell"	packages="pkgTracerSkeletalIron"/>
		<var name="skeletalDissolvedIronConcCell"	type="real"	dimensions="nDissolvedIron nCells Time"	name_in_code="skeletalDissolvedIronConcCell"	packages="pkgTracerSkeletalIron"/>
		<var name="verticalAlgaeConcCell"		type="real"	dimensions="nAlgaeLayers nCells Time"		name_in_code="verticalAlgaeConcCell"		packages="pkgTracerVerticalAlgae"/>
		<var name="verticalDOCConcCell"		type="real"	dimensions="nDOCLayers nCells Time"		name_in_code="verticalDOCConcCell"		packages="pkgTracerVerticalCarbon"/>
		<var name="verticalDICConcCell"		type="real"	dimensions="nDICLayers nCells Time"		name_in_code="verticalDICConcCell"		packages="pkgTracerVerticalCarbon"/>
		<var name="verticalDONConcCell"		type="real"	dimensions="nDONLayers nCells Time"		name_in_code="verticalDONConcCell"		packages="pkgTracerVerticalDON"/>
		<var name="verticalNitrateConcCell"		type="real"	dimensions="nBioLayersP3 nCells Time"		name_in_code="verticalNitrateConcCell"		packages="pkgTracerVerticalNitrate"/>
		<var name="verticalSilicateConcCell"		type="real"	dimensions="nBioLayersP3 nCells Time"		name_in_code="verticalSilicateConcCell"	packages="pkgTracerVerticalSilicate"/>
		<var name="verticalAmmoniumConcCell"		type="real"	dimensions="nBioLayersP3 nCells Time"		name_in_code="verticalAmmoniumConcCell"	packages="pkgTracerVerticalAmmonium"/>
		<var name="verticalDMSConcCell"		type="real"	dimensions="nBioLayersP3 nCells Time"		name_in_code="verticalDMSConcCell"		packages="pkgTracerVerticalDMS"/>
		<var name="verticalDMSPpConcCell"		type="real"	dimensions="nBioLayersP3 nCells Time"		name_in_code="verticalDMSPpConcCell"		packages="pkgTracerVerticalDMS"/>
		<var name="verticalDMSPdConcCell"		type="real"	dimensions="nBioLayersP3 nCells Time"		name_in_code="verticalDMSPdConcCell"		packages="pkgTracerVerticalDMS"/>
		<var name="verticalNonreactiveConcCell"	type="real"	dimensions="nBioLayersP3 nCells Time"		name_in_code="verticalNonreactiveConcCell"	packages="pkgTracerVerticalNonreactive"/>
		<var name="verticalHumicsConcCell"		type="real"	dimensions="nBioLayersP3 nCells Time"		name_in_code="verticalHumicsConcCell"		packages="pkgTracerVerticalHumics"/>
		<var name="verticalParticulateIronConcCell"	type="real"	dimensions="nParticulateIronLayers nCells Time" name_in_code="verticalParticulateIronConcCell"	packages="pkgTracerVerticalIron"/>
		<var name="verticalDissolvedIronConcCell"	type="real"	dimensions="nDissolvedIronLayers nCells Time"	name_in_code="verticalDissolvedIronConcCell"	packages="pkgTracerVerticalIron"/>
		<var name="verticalAlgaeSnowCell"		type="real"	dimensions="nAlgaeSnowLayers nCells Time"	name_in_code="verticalAlgaeSnowCell"		packages="pkgTracerVerticalAlgae"/>
		<var name="verticalDOCSnowCell"		type="real"	dimensions="nDOCSnowLayers nCells Time"	name_in_code="verticalDOCSnowCell"		packages="pkgTracerVerticalCarbon"/>
		<var name="verticalDICSnowCell"		type="real"	dimensions="nDICSnowLayers nCells Time"	name_in_code="verticalDICSnowCell"		packages="pkgTracerVerticalCarbon"/>
		<var name="verticalDONSnowCell"		type="real"	dimensions="nDONSnowLayers nCells Time"	name_in_code="verticalDONSnowCell"		packages="pkgTracerVerticalDON"/>
		<var name="verticalNitrateSnowCell"		type="real"	dimensions="TWO nCells Time"			name_in_code="verticalNitrateSnowCell"		packages="pkgTracerVerticalNitrate"/>
		<var name="verticalSilicateSnowCell"		type="real"	dimensions="TWO nCells Time"			name_in_code="verticalSilicateSnowCell"	packages="pkgTracerVerticalSilicate"/>
		<var name="verticalAmmoniumSnowCell"		type="real"	dimensions="TWO nCells Time"			name_in_code="verticalAmmoniumSnowCell"	packages="pkgTracerVerticalAmmonium"/>
		<var name="verticalDMSSnowCell"		type="real"	dimensions="TWO nCells Time"			name_in_code="verticalDMSSnowCell"		packages="pkgTracerVerticalDMS"/>
		<var name="verticalDMSPpSnowCell"		type="real"	dimensions="TWO nCells Time"			name_in_code="verticalDMSPpSnowCell"		packages="pkgTracerVerticalDMS"/>
		<var name="verticalDMSPdSnowCell"		type="real"	dimensions="TWO nCells Time"			name_in_code="verticalDMSPdSnowCell"		packages="pkgTracerVerticalDMS"/>
		<var name="verticalNonreactiveSnowCell"	type="real"	dimensions="TWO nCells Time"			name_in_code="verticalNonreactiveSnowCell"	packages="pkgTracerVerticalNonreactive"/>
		<var name="verticalHumicsSnowCell"		type="real"	dimensions="TWO nCells Time"			name_in_code="verticalHumicsSnowCell"		packages="pkgTracerVerticalHumics"/>
		<var name="verticalParticulateIronSnowCell"	type="real"	dimensions="nPartIronSnowLayers nCells Time"	name_in_code="verticalParticulateIronSnowCell"	packages="pkgTracerVerticalIron"/>
		<var name="verticalDissolvedIronSnowCell"	type="real"	dimensions="nDisIronSnowLayers nCells Time"	name_in_code="verticalDissolvedIronSnowCell"	packages="pkgTracerVerticalIron"/>
		<var name="verticalAlgaeIceCell"		type="real"	dimensions="nAlgaeIceLayers nCells Time"	name_in_code="verticalAlgaeIceCell"
			units="mmol/m^3"
			description="Cell average algal nitrogen for each type and ice bio-grid layer"
			packages="pkgTracerVerticalAlgae"
		/>
		<var name="verticalDOCIceCell"			type="real"	dimensions="nDOCIceLayers nCells Time"		name_in_code="verticalDOCIceCell"
			units="mmol/m^3"
			description="Cell average dissolved organic carbon for each type and ice bio-grid layer"
			packages="pkgTracerVerticalCarbon"
		/>
		<var name="verticalDICIceCell"			type="real"	dimensions="nDICIceLayers nCells Time"		name_in_code="verticalDICIceCell"
			units="mmol/m^3"
			description="Cell average dissolved inorganic carbon for each type and ice bio-grid layer"
			packages="pkgTracerVerticalCarbon"
		/>
		<var name="verticalDONIceCell"			type="real"	dimensions="nDONIceLayers nCells Time"		name_in_code="verticalDONIceCell"
			units="mmol/m^3"
			description="Cell average dissolved organic nitrogen for each type and ice bio-grid layer"
			packages="pkgTracerVerticalDON"
		/>
		<var name="verticalNitrateIceCell"		type="real"	dimensions="nBioLayersP1 nCells Time"		name_in_code="verticalNitrateIceCell"
			units="mmol/m^3"
			description="Cell average nitrate for each ice bio-grid layer"
			packages="pkgTracerVerticalNitrate"
		/>
		<var name="verticalSilicateIceCell"		type="real"	dimensions="nBioLayersP1 nCells Time"		name_in_code="verticalSilicateIceCell"
			units="mmol/m^3"
			description="Cell average silicate for each ice bio-grid layer"
			packages="pkgTracerVerticalSilicate"
		/>
		<var name="verticalAmmoniumIceCell"		type="real"	dimensions="nBioLayersP1 nCells Time"		name_in_code="verticalAmmoniumIceCell"
			units="mmol/m^3"
			description="Cell average ammonium for each ice bio-grid layer"
			packages="pkgTracerVerticalAmmonium"
		/>
		<var name="verticalDMSIceCell"			type="real"	dimensions="nBioLayersP1 nCells Time"		name_in_code="verticalDMSIceCell"
			units="mmol/m^3"
			description="Cell average DMS for each ice bio-grid layer"
			packages="pkgTracerVerticalDMS"
		/>
		<var name="verticalDMSPpIceCell"		type="real"	dimensions="nBioLayersP1 nCells Time"		name_in_code="verticalDMSPpIceCell"
			units="mmol/m^3"
			description="Cell average particulate DMSP for each ice bio-grid layer"
			packages="pkgTracerVerticalDMS"
		/>
		<var name="verticalDMSPdIceCell"		type="real"	dimensions="nBioLayersP1 nCells Time"		name_in_code="verticalDMSPdIceCell"
			units="mmol/m^3"
			description="Cell average dissolved DMSP for each ice bio-grid layer"
			packages="pkgTracerVerticalDMS"
		/>
		<var name="verticalNonreactiveIceCell"		type="real"	dimensions="nBioLayersP1 nCells Time"		name_in_code="verticalNonreactiveIceCell"
			units="mmol/m^3"
			description="Cell average nonreactive nitrate for each ice bio-grid layer"
			packages="pkgTracerVerticalNonreactive"
		/>
		<var name="verticalHumicsIceCell"		type="real"	dimensions="nBioLayersP1 nCells Time"		name_in_code="verticalHumicsIceCell"
			units="mmol/m^3"
			description="Cell average humic carbon for each ice bio-grid layer"
			packages="pkgTracerVerticalHumics"
		/>
		<var name="verticalParticulateIronIceCell"	type="real"	dimensions="nPartIronIceLayers nCells Time"	name_in_code="verticalParticulateIronIceCell"
			units="umol/m^3"
			description="Cell average particulate iron for each type and ice bio-grid layer"
			packages="pkgTracerVerticalIron"
		/>
		<var name="verticalDissolvedIronIceCell"	type="real"	dimensions="nDisIronIceLayers nCells Time"	name_in_code="verticalDissolvedIronIceCell"
			units="umol/m^3"
			description="Cell average dissolved iron for each type and ice bio-grid layer"
			packages="pkgTracerVerticalIron"
		/>
		<var name="verticalAerosolsSnowCell"		type="real"	dimensions="nzAerosolsSnowLayers nCells Time"	name_in_code="verticalAerosolsSnowCell"
			units="mg/m^3"
			description="Cell average aerosol for each type and snow bio-grid layer"
			packages="pkgTracerZAerosols"
		/>
		<var name="verticalAerosolsIceCell"		type="real"	dimensions="nzAerosolsIceLayers nCells Time"	name_in_code="verticalAerosolsIceCell"
			units="mg/m^3"
			description="Cell average aerosol for each type and ice bio-grid layer"
			packages="pkgTracerZAerosols"
		/>
		<var name="verticalAerosolsConcCell"		type="real"	dimensions="nzAerosolsLayers nCells Time"	name_in_code="verticalAerosolsConcCell"	packages="pkgTracerZAerosols"/>
		<var name="verticalSalinityCell"		type="real"	dimensions="nBioLayers nCells Time"		name_in_code="verticalSalinityCell"		packages="pkgTracerZSalinity"/>
	</var_struct>
	<var_struct name="icestate" time_levs="1">
		<var name="iceAreaCellInitial"			type="real"	dimensions="nCells Time"		name_in_code="iceAreaCellInitial"/>
		<var name="iceAreaCategoryInitial"		type="real"	dimensions="nCategories nCells Time"	name_in_code="iceAreaCategoryInitial"/>
		<var name="iceVolumeCategoryInitial"		type="real"	dimensions="nCategories nCells Time"	name_in_code="iceVolumeCategoryInitial"/>
		<var name="iceThicknessCategoryInitial"	type="real"	dimensions="nCategories nCells Time"	name_in_code="iceThicknessCategoryInitial"/>
		<var name="snowVolumeCategoryInitial"		type="real"	dimensions="nCategories nCells Time"	name_in_code="snowVolumeCategoryInitial"/>
		<var name="openWaterArea"			type="real"	dimensions="nCells Time"		name_in_code="openWaterArea"/>
		<var name="iceAreaVertex"			type="real"	dimensions="nVertices Time"		name_in_code="iceAreaVertex"/>
		<var name="totalMassCell"			type="real"	dimensions="nCells Time"		name_in_code="totalMassCell"/>
		<var name="totalMassVertex"			type="real"	dimensions="nVertices Time"		name_in_code="totalMassVertex"/>
	</var_struct>
	<var_struct name="tracer_tendencies" time_levs="1">
		<var name="iceAreaCategoryTend"		type="real"	dimensions="ONE nCategories nCells"		name_in_code="iceAreaCategoryTend"/>
		<var name="iceVolumeCategoryTend"		type="real"	dimensions="ONE nCategories nCells"		name_in_code="iceVolumeCategoryTend"/>
		<var name="snowVolumeCategoryTend"		type="real"	dimensions="ONE nCategories nCells"		name_in_code="snowVolumeCategoryTend"/>
		<var name="surfaceTemperatureTend"		type="real"	dimensions="ONE nCategories nCells"		name_in_code="surfaceTemperatureTend"/>
		<var name="iceEnthalpyTend"			type="real"	dimensions="nIceLayers nCategories nCells"	name_in_code="iceEnthalpyTend"/>
		<var name="iceSalinityTend"			type="real"	dimensions="nIceLayers nCategories nCells"	name_in_code="iceSalinityTend"/>
		<var name="snowEnthalpyTend"			type="real"	dimensions="nSnowLayers nCategories nCells"	name_in_code="snowEnthalpyTend"/>
	</var_struct>

	<var_struct name="tracer_masks" time_levs="1">
		<var name="iceAreaCategoryMask"		type="integer"	dimensions="ONE nCategories nCells"			name_in_code="iceAreaCategoryMask"/>
		<var name="iceVolumeCategoryMask"		type="integer"	dimensions="ONE nCategories nCells"			name_in_code="iceVolumeCategoryMask"/>
		<var name="snowVolumeCategoryMask"		type="integer"	dimensions="ONE nCategories nCells"			name_in_code="snowVolumeCategoryMask"/>
		<var name="surfaceTemperatureMask"		type="integer"	dimensions="ONE nCategories nCells"			name_in_code="surfaceTemperatureMask"/>
		<var name="iceEnthalpyMask"			type="integer"	dimensions="nIceLayers nCategories nCells"		name_in_code="iceEnthalpyMask"/>
		<var name="iceSalinityMask"			type="integer"	dimensions="nIceLayers nCategories nCells"		name_in_code="iceSalinityMask"/>
		<var name="snowEnthalpyMask"			type="integer"	dimensions="nSnowLayers nCategories nCells"		name_in_code="snowEnthalpyMask"/>
		<var name="iceAgeMask"				type="integer"	dimensions="ONE nCategories nCells"			name_in_code="iceAgeMask"			packages="pkgColumnTracerIceAge"/>
		<var name="firstYearIceAreaMask"		type="integer"	dimensions="ONE nCategories nCells"			name_in_code="firstYearIceAreaMask"		packages="pkgColumnTracerFirstYearIce"/>
		<var name="levelIceAreaMask"			type="integer"	dimensions="ONE nCategories nCells"			name_in_code="levelIceAreaMask"		packages="pkgColumnTracerLevelIce"/>
		<var name="levelIceVolumeMask"			type="integer"	dimensions="ONE nCategories nCells"			name_in_code="levelIceVolumeMask"		packages="pkgColumnTracerLevelIce"/>
		<var name="pondAreaMask"			type="integer"	dimensions="ONE nCategories nCells"			name_in_code="pondAreaMask"			packages="pkgColumnTracerPonds"/>
		<var name="pondDepthMask"			type="integer"	dimensions="ONE nCategories nCells"			name_in_code="pondDepthMask"			packages="pkgColumnTracerPonds"/>
		<var name="pondLidThicknessMask"		type="integer"	dimensions="ONE nCategories nCells"			name_in_code="pondLidThicknessMask"		packages="pkgColumnTracerLidThickness"/>
		<var name="snowScatteringAerosolMask"		type="integer"	dimensions="nAerosols nCategories nCells"		name_in_code="snowScatteringAerosolMask"	packages="pkgColumnTracerAerosols"/>
		<var name="snowBodyAerosolMask"		type="integer"	dimensions="nAerosols nCategories nCells"		name_in_code="snowBodyAerosolMask"		packages="pkgColumnTracerAerosols"/>
		<var name="iceScatteringAerosolMask"		type="integer"	dimensions="nAerosols nCategories nCells"		name_in_code="iceScatteringAerosolMask"	packages="pkgColumnTracerAerosols"/>
		<var name="iceBodyAerosolMask"			type="integer"	dimensions="nAerosols nCategories nCells"		name_in_code="iceBodyAerosolMask"		packages="pkgColumnTracerAerosols"/>
		<var name="brineFractionMask"			type="integer"	dimensions="ONE nCategories nCells"			name_in_code="brineFractionMask"		packages="pkgTracerBrine"/>
		<var name="mobileFractionMask"			type="integer"	dimensions="nZBGCTracers nCategories nCells"		name_in_code="mobileFractionMask"		packages="pkgTracerMobileFraction"/>
		<var name="skeletalAlgaeConcMask"		type="integer"	dimensions="nAlgae nCategories nCells"			name_in_code="skeletalAlgaeConcMask"		packages="pkgTracerSkeletalAlgae"/>
		<var name="skeletalDOCConcMask"		type="integer"	dimensions="nDOC nCategories nCells"			name_in_code="skeletalDOCConcMask"		packages="pkgTracerSkeletalCarbon"/>
		<var name="skeletalDICConcMask"		type="integer"	dimensions="nDIC nCategories nCells"			name_in_code="skeletalDICConcMask"		packages="pkgTracerSkeletalCarbon"/>
		<var name="skeletalDONConcMask"		type="integer"	dimensions="nDON nCategories nCells"			name_in_code="skeletalDONConcMask"		packages="pkgTracerSkeletalDON"/>
		<var name="skeletalNitrateConcMask"		type="integer"	dimensions="ONE nCategories nCells"			name_in_code="skeletalNitrateConcMask"		packages="pkgTracerSkeletalNitrate"/>
		<var name="skeletalSilicateConcMask"		type="integer"	dimensions="ONE nCategories nCells"			name_in_code="skeletalSilicateConcMask"	packages="pkgTracerSkeletalSilicate"/>
		<var name="skeletalAmmoniumConcMask"		type="integer"	dimensions="ONE nCategories nCells"			name_in_code="skeletalAmmoniumConcMask"	packages="pkgTracerSkeletalAmmonium"/>
		<var name="skeletalDMSConcMask"		type="integer"	dimensions="ONE nCategories nCells"			name_in_code="skeletalDMSConcMask"		packages="pkgTracerSkeletalDMS"/>
		<var name="skeletalDMSPpConcMask"		type="integer"	dimensions="ONE nCategories nCells"			name_in_code="skeletalDMSPpConcMask"		packages="pkgTracerSkeletalDMS"/>
		<var name="skeletalDMSPdConcMask"		type="integer"	dimensions="ONE nCategories nCells"			name_in_code="skeletalDMSPdConcMask"		packages="pkgTracerSkeletalDMS"/>
		<var name="skeletalNonreactiveConcMask"	type="integer"	dimensions="ONE nCategories nCells"			name_in_code="skeletalNonreactiveConcMask"	packages="pkgTracerSkeletalNonreactive"/>
		<var name="skeletalHumicsConcMask"		type="integer"	dimensions="ONE nCategories nCells"			name_in_code="skeletalHumicsConcMask"		packages="pkgTracerSkeletalHumics"/>
		<var name="skeletalParticulateIronConcMask"	type="integer"	dimensions="nParticulateIron nCategories nCells"	name_in_code="skeletalParticulateIronConcMask"	packages="pkgTracerSkeletalIron"/>
		<var name="skeletalDissolvedIronConcMask"	type="integer"	dimensions="nDissolvedIron nCategories nCells"		name_in_code="skeletalDissolvedIronConcMask"	packages="pkgTracerSkeletalIron"/>
		<var name="verticalAlgaeSnowMask"		type="integer"	dimensions="nAlgaeSnowLayers nCategories nCells"	name_in_code="verticalAlgaeSnowMask"		packages="pkgTracerVerticalAlgae"/>
		<var name="verticalDOCSnowMask"		type="integer"	dimensions="nDOCSnowLayers nCategories nCells"		name_in_code="verticalDOCSnowMask"		packages="pkgTracerVerticalCarbon"/>
		<var name="verticalDICSnowMask"		type="integer"	dimensions="nDICSnowLayers nCategories nCells"		name_in_code="verticalDICSnowMask"		packages="pkgTracerVerticalCarbon"/>
		<var name="verticalDONSnowMask"		type="integer"	dimensions="nDONSnowLayers nCategories nCells"		name_in_code="verticalDONSnowMask"		packages="pkgTracerVerticalDON"/>
		<var name="verticalNitrateSnowMask"		type="integer"	dimensions="TWO nCategories nCells"			name_in_code="verticalNitrateSnowMask"		packages="pkgTracerVerticalNitrate"/>
		<var name="verticalSilicateSnowMask"		type="integer"	dimensions="TWO nCategories nCells"			name_in_code="verticalSilicateSnowMask"	packages="pkgTracerVerticalSilicate"/>
		<var name="verticalAmmoniumSnowMask"		type="integer"	dimensions="TWO nCategories nCells"			name_in_code="verticalAmmoniumSnowMask"	packages="pkgTracerVerticalAmmonium"/>
		<var name="verticalDMSSnowMask"		type="integer"	dimensions="TWO nCategories nCells"			name_in_code="verticalDMSSnowMask"		packages="pkgTracerVerticalDMS"/>
		<var name="verticalDMSPpSnowMask"		type="integer"	dimensions="TWO nCategories nCells"			name_in_code="verticalDMSPpSnowMask"		packages="pkgTracerVerticalDMS"/>
		<var name="verticalDMSPdSnowMask"		type="integer"	dimensions="TWO nCategories nCells"			name_in_code="verticalDMSPdSnowMask"		packages="pkgTracerVerticalDMS"/>
		<var name="verticalNonreactiveSnowMask"	type="integer"	dimensions="TWO nCategories nCells"			name_in_code="verticalNonreactiveSnowMask"	packages="pkgTracerVerticalNonreactive"/>
		<var name="verticalHumicsSnowMask"		type="integer"	dimensions="TWO nCategories nCells"			name_in_code="verticalHumicsSnowMask"		packages="pkgTracerVerticalHumics"/>
		<var name="verticalParticulateIronSnowMask"	type="integer"	dimensions="nPartIronSnowLayers nCategories nCells"	name_in_code="verticalParticulateIronSnowMask"	packages="pkgTracerVerticalIron"/>
		<var name="verticalDissolvedIronSnowMask"	type="integer"	dimensions="nDisIronSnowLayers nCategories nCells"	name_in_code="verticalDissolvedIronSnowMask"	packages="pkgTracerVerticalIron"/>
		<var name="verticalAlgaeIceMask"		type="integer"	dimensions="nAlgaeIceLayers nCategories nCells"	name_in_code="verticalAlgaeIceMask"		packages="pkgTracerVerticalAlgae"/>
		<var name="verticalDOCIceMask"			type="integer"	dimensions="nDOCIceLayers nCategories nCells"		name_in_code="verticalDOCIceMask"		packages="pkgTracerVerticalCarbon"/>
		<var name="verticalDICIceMask"			type="integer"	dimensions="nDICIceLayers nCategories nCells"		name_in_code="verticalDICIceMask"		packages="pkgTracerVerticalCarbon"/>
		<var name="verticalDONIceMask"			type="integer"	dimensions="nDONIceLayers nCategories nCells"		name_in_code="verticalDONIceMask"		packages="pkgTracerVerticalDON"/>
		<var name="verticalNitrateIceMask"		type="integer"	dimensions="nBioLayersP1 nCategories nCells"		name_in_code="verticalNitrateIceMask"		packages="pkgTracerVerticalNitrate"/>
		<var name="verticalSilicateIceMask"		type="integer"	dimensions="nBioLayersP1 nCategories nCells"		name_in_code="verticalSilicateIceMask"		packages="pkgTracerVerticalSilicate"/>
		<var name="verticalAmmoniumIceMask"		type="integer"	dimensions="nBioLayersP1 nCategories nCells"		name_in_code="verticalAmmoniumIceMask"		packages="pkgTracerVerticalAmmonium"/>
		<var name="verticalDMSIceMask"			type="integer"	dimensions="nBioLayersP1 nCategories nCells"		name_in_code="verticalDMSIceMask"		packages="pkgTracerVerticalDMS"/>
		<var name="verticalDMSPpIceMask"		type="integer"	dimensions="nBioLayersP1 nCategories nCells"		name_in_code="verticalDMSPpIceMask"		packages="pkgTracerVerticalDMS"/>
		<var name="verticalDMSPdIceMask"		type="integer"	dimensions="nBioLayersP1 nCategories nCells"		name_in_code="verticalDMSPdIceMask"		packages="pkgTracerVerticalDMS"/>
		<var name="verticalNonreactiveIceMask"		type="integer"	dimensions="nBioLayersP1 nCategories nCells"		name_in_code="verticalNonreactiveIceMask"	packages="pkgTracerVerticalNonreactive"/>
		<var name="verticalHumicsIceMask"		type="integer"	dimensions="nBioLayersP1 nCategories nCells"		name_in_code="verticalHumicsIceMask"		packages="pkgTracerVerticalHumics"/>
		<var name="verticalParticulateIronIceMask"	type="integer"	dimensions="nPartIronIceLayers nCategories nCells"	name_in_code="verticalParticulateIronIceMask"	packages="pkgTracerVerticalIron"/>
		<var name="verticalDissolvedIronIceMask"	type="integer"	dimensions="nDisIronIceLayers nCategories nCells"	name_in_code="verticalDissolvedIronIceMask"	packages="pkgTracerVerticalIron"/>
		<var name="verticalAerosolsSnowMask"		type="integer"	dimensions="nzAerosolsSnowLayers nCategories nCells"	name_in_code="verticalAerosolsSnowMask"	packages="pkgTracerZAerosols"/>
		<var name="verticalAerosolsIceMask"		type="integer"	dimensions="nzAerosolsIceLayers nCategories nCells"	name_in_code="verticalAerosolsIceMask"		packages="pkgTracerZAerosols"/>
		<var name="verticalSalinityMask"		type="integer"	dimensions="nBioLayers nCategories nCells"		name_in_code="verticalSalinityMask"		packages="pkgTracerZSalinity"/>
	</var_struct>

	<var_struct name="tracer_edge_fluxes" time_levs="1">
		<var name="iceAreaCategoryEdgeFlux"			type="real"	dimensions="ONE nCategories nEdges"			name_in_code="iceAreaCategoryEdgeFlux"/>
		<var name="iceVolumeCategoryEdgeFlux"			type="real"	dimensions="ONE nCategories nEdges"			name_in_code="iceVolumeCategoryEdgeFlux"/>
		<var name="snowVolumeCategoryEdgeFlux"			type="real"	dimensions="ONE nCategories nEdges"			name_in_code="snowVolumeCategoryEdgeFlux"/>
		<var name="surfaceTemperatureEdgeFlux"			type="real"	dimensions="ONE nCategories nEdges"			name_in_code="surfaceTemperatureEdgeFlux"/>
		<var name="iceEnthalpyEdgeFlux"			type="real"	dimensions="nIceLayers nCategories nEdges"		name_in_code="iceEnthalpyEdgeFlux"/>
		<var name="iceSalinityEdgeFlux"			type="real"	dimensions="nIceLayers nCategories nEdges"		name_in_code="iceSalinityEdgeFlux"/>
		<var name="snowEnthalpyEdgeFlux"			type="real"	dimensions="nSnowLayers nCategories nEdges"		name_in_code="snowEnthalpyEdgeFlux"/>
		<var name="iceAgeEdgeFlux"				type="real"	dimensions="ONE nCategories nEdges"			name_in_code="iceAgeEdgeFlux"				packages="pkgColumnTracerIceAge"/>
		<var name="firstYearIceAreaEdgeFlux"			type="real"	dimensions="ONE nCategories nEdges"			name_in_code="firstYearIceAreaEdgeFlux"		packages="pkgColumnTracerFirstYearIce"/>
		<var name="levelIceAreaEdgeFlux"			type="real"	dimensions="ONE nCategories nEdges"			name_in_code="levelIceAreaEdgeFlux"			packages="pkgColumnTracerLevelIce"/>
		<var name="levelIceVolumeEdgeFlux"			type="real"	dimensions="ONE nCategories nEdges"			name_in_code="levelIceVolumeEdgeFlux"			packages="pkgColumnTracerLevelIce"/>
		<var name="pondAreaEdgeFlux"				type="real"	dimensions="ONE nCategories nEdges"			name_in_code="pondAreaEdgeFlux"			packages="pkgColumnTracerPonds"/>
		<var name="pondDepthEdgeFlux"				type="real"	dimensions="ONE nCategories nEdges"			name_in_code="pondDepthEdgeFlux"			packages="pkgColumnTracerPonds"/>
		<var name="pondLidThicknessEdgeFlux"			type="real"	dimensions="ONE nCategories nEdges"			name_in_code="pondLidThicknessEdgeFlux"		packages="pkgColumnTracerLidThickness"/>
		<var name="snowScatteringAerosolEdgeFlux"		type="real"	dimensions="nAerosols nCategories nEdges"		name_in_code="snowScatteringAerosolEdgeFlux"		packages="pkgColumnTracerAerosols"/>
		<var name="snowBodyAerosolEdgeFlux"			type="real"	dimensions="nAerosols nCategories nEdges"		name_in_code="snowBodyAerosolEdgeFlux"			packages="pkgColumnTracerAerosols"/>
		<var name="iceScatteringAerosolEdgeFlux"		type="real"	dimensions="nAerosols nCategories nEdges"		name_in_code="iceScatteringAerosolEdgeFlux"		packages="pkgColumnTracerAerosols"/>
		<var name="iceBodyAerosolEdgeFlux"			type="real"	dimensions="nAerosols nCategories nEdges"		name_in_code="iceBodyAerosolEdgeFlux"			packages="pkgColumnTracerAerosols"/>
		<var name="brineFractionEdgeFlux"			type="real"	dimensions="ONE nCategories nEdges"			name_in_code="brineFractionEdgeFlux"			packages="pkgTracerBrine"/>
		<var name="mobileFractionEdgeFlux"			type="real"	dimensions="nZBGCTracers nCategories nEdges"		name_in_code="mobileFractionEdgeFlux"			packages="pkgTracerMobileFraction"/>
		<var name="skeletalAlgaeConcEdgeFlux"			type="real"	dimensions="nAlgae nCategories nEdges"			name_in_code="skeletalAlgaeConcEdgeFlux"		packages="pkgTracerSkeletalAlgae"/>
		<var name="skeletalDOCConcEdgeFlux"			type="real"	dimensions="nDOC nCategories nEdges"			name_in_code="skeletalDOCConcEdgeFlux"			packages="pkgTracerSkeletalCarbon"/>
		<var name="skeletalDICConcEdgeFlux"			type="real"	dimensions="nDIC nCategories nEdges"			name_in_code="skeletalDICConcEdgeFlux"			packages="pkgTracerSkeletalCarbon"/>
		<var name="skeletalDONConcEdgeFlux"			type="real"	dimensions="nDON nCategories nEdges"			name_in_code="skeletalDONConcEdgeFlux"			packages="pkgTracerSkeletalDON"/>
		<var name="skeletalNitrateConcEdgeFlux"		type="real"	dimensions="ONE nCategories nEdges"			name_in_code="skeletalNitrateConcEdgeFlux"		packages="pkgTracerSkeletalNitrate"/>
		<var name="skeletalSilicateConcEdgeFlux"		type="real"	dimensions="ONE nCategories nEdges"			name_in_code="skeletalSilicateConcEdgeFlux"		packages="pkgTracerSkeletalSilicate"/>
		<var name="skeletalAmmoniumConcEdgeFlux"		type="real"	dimensions="ONE nCategories nEdges"			name_in_code="skeletalAmmoniumConcEdgeFlux"		packages="pkgTracerSkeletalAmmonium"/>
		<var name="skeletalDMSConcEdgeFlux"			type="real"	dimensions="ONE nCategories nEdges"			name_in_code="skeletalDMSConcEdgeFlux"			packages="pkgTracerSkeletalDMS"/>
		<var name="skeletalDMSPpConcEdgeFlux"			type="real"	dimensions="ONE nCategories nEdges"			name_in_code="skeletalDMSPpConcEdgeFlux"		packages="pkgTracerSkeletalDMS"/>
		<var name="skeletalDMSPdConcEdgeFlux"			type="real"	dimensions="ONE nCategories nEdges"			name_in_code="skeletalDMSPdConcEdgeFlux"		packages="pkgTracerSkeletalDMS"/>
		<var name="skeletalNonreactiveConcEdgeFlux"		type="real"	dimensions="ONE nCategories nEdges"			name_in_code="skeletalNonreactiveConcEdgeFlux"		packages="pkgTracerSkeletalNonreactive"/>
		<var name="skeletalHumicsConcEdgeFlux"			type="real"	dimensions="ONE nCategories nEdges"			name_in_code="skeletalHumicsConcEdgeFlux"		packages="pkgTracerSkeletalHumics"/>
		<var name="skeletalParticulateIronConcEdgeFlux"	type="real"	dimensions="nParticulateIron nCategories nEdges"	name_in_code="skeletalParticulateIronConcEdgeFlux"	packages="pkgTracerSkeletalIron"/>
		<var name="skeletalDissolvedIronConcEdgeFlux"		type="real"	dimensions="nDissolvedIron nCategories nEdges"		name_in_code="skeletalDissolvedIronConcEdgeFlux"	packages="pkgTracerSkeletalIron"/>
		<var name="verticalAlgaeSnowEdgeFlux"			type="real"	dimensions="nAlgaeSnowLayers nCategories nEdges"	name_in_code="verticalAlgaeSnowEdgeFlux"		packages="pkgTracerVerticalAlgae"/>
		<var name="verticalDOCSnowEdgeFlux"			type="real"	dimensions="nDOCSnowLayers nCategories nEdges"		name_in_code="verticalDOCSnowEdgeFlux"			packages="pkgTracerVerticalCarbon"/>
		<var name="verticalDICSnowEdgeFlux"			type="real"	dimensions="nDICSnowLayers nCategories nEdges"		name_in_code="verticalDICSnowEdgeFlux"			packages="pkgTracerVerticalCarbon"/>
		<var name="verticalDONSnowEdgeFlux"			type="real"	dimensions="nDONSnowLayers nCategories nEdges"		name_in_code="verticalDONSnowEdgeFlux"			packages="pkgTracerVerticalDON"/>
		<var name="verticalNitrateSnowEdgeFlux"		type="real"	dimensions="TWO nCategories nEdges"			name_in_code="verticalNitrateSnowEdgeFlux"		packages="pkgTracerVerticalNitrate"/>
		<var name="verticalSilicateSnowEdgeFlux"		type="real"	dimensions="TWO nCategories nEdges"			name_in_code="verticalSilicateSnowEdgeFlux"		packages="pkgTracerVerticalSilicate"/>
		<var name="verticalAmmoniumSnowEdgeFlux"		type="real"	dimensions="TWO nCategories nEdges"			name_in_code="verticalAmmoniumSnowEdgeFlux"		packages="pkgTracerVerticalAmmonium"/>
		<var name="verticalDMSSnowEdgeFlux"			type="real"	dimensions="TWO nCategories nEdges"			name_in_code="verticalDMSSnowEdgeFlux"			packages="pkgTracerVerticalDMS"/>
		<var name="verticalDMSPpSnowEdgeFlux"			type="real"	dimensions="TWO nCategories nEdges"			name_in_code="verticalDMSPpSnowEdgeFlux"		packages="pkgTracerVerticalDMS"/>
		<var name="verticalDMSPdSnowEdgeFlux"			type="real"	dimensions="TWO nCategories nEdges"			name_in_code="verticalDMSPdSnowEdgeFlux"		packages="pkgTracerVerticalDMS"/>
		<var name="verticalNonreactiveSnowEdgeFlux"		type="real"	dimensions="TWO nCategories nEdges"			name_in_code="verticalNonreactiveSnowEdgeFlux"		packages="pkgTracerVerticalNonreactive"/>
		<var name="verticalHumicsSnowEdgeFlux"			type="real"	dimensions="TWO nCategories nEdges"			name_in_code="verticalHumicsSnowEdgeFlux"		packages="pkgTracerVerticalHumics"/>
		<var name="verticalParticulateIronSnowEdgeFlux"	type="real"	dimensions="nPartIronSnowLayers nCategories nEdges"	name_in_code="verticalParticulateIronSnowEdgeFlux"	packages="pkgTracerVerticalIron"/>
		<var name="verticalDissolvedIronSnowEdgeFlux"		type="real"	dimensions="nDisIronSnowLayers nCategories nEdges"	name_in_code="verticalDissolvedIronSnowEdgeFlux"	packages="pkgTracerVerticalIron"/>
		<var name="verticalAlgaeIceEdgeFlux"			type="real"	dimensions="nAlgaeIceLayers nCategories nEdges"	name_in_code="verticalAlgaeIceEdgeFlux"		packages="pkgTracerVerticalAlgae"/>
		<var name="verticalDOCIceEdgeFlux"			type="real"	dimensions="nDOCIceLayers nCategories nEdges"		name_in_code="verticalDOCIceEdgeFlux"			packages="pkgTracerVerticalCarbon"/>
		<var name="verticalDICIceEdgeFlux"			type="real"	dimensions="nDICIceLayers nCategories nEdges"		name_in_code="verticalDICIceEdgeFlux"			packages="pkgTracerVerticalCarbon"/>
		<var name="verticalDONIceEdgeFlux"			type="real"	dimensions="nDONIceLayers nCategories nEdges"		name_in_code="verticalDONIceEdgeFlux"			packages="pkgTracerVerticalDON"/>
		<var name="verticalNitrateIceEdgeFlux"			type="real"	dimensions="nBioLayersP1 nCategories nEdges"		name_in_code="verticalNitrateIceEdgeFlux"		packages="pkgTracerVerticalNitrate"/>
		<var name="verticalSilicateIceEdgeFlux"		type="real"	dimensions="nBioLayersP1 nCategories nEdges"		name_in_code="verticalSilicateIceEdgeFlux"		packages="pkgTracerVerticalSilicate"/>
		<var name="verticalAmmoniumIceEdgeFlux"		type="real"	dimensions="nBioLayersP1 nCategories nEdges"		name_in_code="verticalAmmoniumIceEdgeFlux"		packages="pkgTracerVerticalAmmonium"/>
		<var name="verticalDMSIceEdgeFlux"			type="real"	dimensions="nBioLayersP1 nCategories nEdges"		name_in_code="verticalDMSIceEdgeFlux"			packages="pkgTracerVerticalDMS"/>
		<var name="verticalDMSPpIceEdgeFlux"			type="real"	dimensions="nBioLayersP1 nCategories nEdges"		name_in_code="verticalDMSPpIceEdgeFlux"		packages="pkgTracerVerticalDMS"/>
		<var name="verticalDMSPdIceEdgeFlux"			type="real"	dimensions="nBioLayersP1 nCategories nEdges"		name_in_code="verticalDMSPdIceEdgeFlux"		packages="pkgTracerVerticalDMS"/>
		<var name="verticalNonreactiveIceEdgeFlux"		type="real"	dimensions="nBioLayersP1 nCategories nEdges"		name_in_code="verticalNonreactiveIceEdgeFlux"		packages="pkgTracerVerticalNonreactive"/>
		<var name="verticalHumicsIceEdgeFlux"			type="real"	dimensions="nBioLayersP1 nCategories nEdges"		name_in_code="verticalHumicsIceEdgeFlux"		packages="pkgTracerVerticalHumics"/>
		<var name="verticalParticulateIronIceEdgeFlux"		type="real"	dimensions="nPartIronIceLayers nCategories nEdges"	name_in_code="verticalParticulateIronIceEdgeFlux"	packages="pkgTracerVerticalIron"/>
		<var name="verticalDissolvedIronIceEdgeFlux"		type="real"	dimensions="nDisIronIceLayers nCategories nEdges"	name_in_code="verticalDissolvedIronIceEdgeFlux"	packages="pkgTracerVerticalIron"/>
		<var name="verticalAerosolsSnowEdgeFlux"		type="real"	dimensions="nzAerosolsSnowLayers nCategories nEdges"	name_in_code="verticalAerosolsSnowEdgeFlux"		packages="pkgTracerZAerosols"/>
		<var name="verticalAerosolsIceEdgeFlux"		type="real"	dimensions="nzAerosolsIceLayers nCategories nEdges"	name_in_code="verticalAerosolsIceEdgeFlux"		packages="pkgTracerZAerosols"/>
		<var name="verticalSalinityEdgeFlux"			type="real"	dimensions="nBioLayers nCategories nEdges"		name_in_code="verticalSalinityEdgeFlux"		packages="pkgTracerZSalinity"/>
	</var_struct>

	<var_struct name="tracer_products" time_levs="1">
		<var name="iceAreaCategoryProduct"		type="real"	dimensions="ONE nCategories nCells"			name_in_code="iceAreaCategoryProduct"/>
		<var name="iceVolumeCategoryProduct"		type="real"	dimensions="ONE nCategories nCells"			name_in_code="iceVolumeCategoryProduct"/>
		<var name="snowVolumeCategoryProduct"		type="real"	dimensions="ONE nCategories nCells"			name_in_code="snowVolumeCategoryProduct"/>
		<var name="surfaceTemperatureProduct"		type="real"	dimensions="ONE nCategories nCells"			name_in_code="surfaceTemperatureProduct"/>
		<var name="iceEnthalpyProduct"			type="real"	dimensions="nIceLayers nCategories nCells"		name_in_code="iceEnthalpyProduct"/>
		<var name="iceSalinityProduct"			type="real"	dimensions="nIceLayers nCategories nCells"		name_in_code="iceSalinityProduct"/>
		<var name="snowEnthalpyProduct"		type="real"	dimensions="nSnowLayers nCategories nCells"		name_in_code="snowEnthalpyProduct"/>
		<var name="iceAgeProduct"			type="real"	dimensions="ONE nCategories nCells"			name_in_code="iceAgeProduct"				packages="pkgColumnTracerIceAge"/>
		<var name="firstYearIceAreaProduct"		type="real"	dimensions="ONE nCategories nCells"			name_in_code="firstYearIceAreaProduct"			packages="pkgColumnTracerFirstYearIce"/>
		<var name="levelIceAreaProduct"		type="real"	dimensions="ONE nCategories nCells"			name_in_code="levelIceAreaProduct"			packages="pkgColumnTracerLevelIce"/>
		<var name="levelIceVolumeProduct"		type="real"	dimensions="ONE nCategories nCells"			name_in_code="levelIceVolumeProduct"			packages="pkgColumnTracerLevelIce"/>
		<var name="pondAreaProduct"			type="real"	dimensions="ONE nCategories nCells"			name_in_code="pondAreaProduct"				packages="pkgColumnTracerPonds"/>
		<var name="pondDepthProduct"			type="real"	dimensions="ONE nCategories nCells"			name_in_code="pondDepthProduct"			packages="pkgColumnTracerPonds"/>
		<var name="pondLidThicknessProduct"		type="real"	dimensions="ONE nCategories nCells"			name_in_code="pondLidThicknessProduct"			packages="pkgColumnTracerLidThickness"/>
		<var name="snowScatteringAerosolProduct"	type="real"	dimensions="nAerosols nCategories nCells"		name_in_code="snowScatteringAerosolProduct"		packages="pkgColumnTracerAerosols"/>
		<var name="snowBodyAerosolProduct"		type="real"	dimensions="nAerosols nCategories nCells"		name_in_code="snowBodyAerosolProduct"			packages="pkgColumnTracerAerosols"/>
		<var name="iceScatteringAerosolProduct"	type="real"	dimensions="nAerosols nCategories nCells"		name_in_code="iceScatteringAerosolProduct"		packages="pkgColumnTracerAerosols"/>
		<var name="iceBodyAerosolProduct"		type="real"	dimensions="nAerosols nCategories nCells"		name_in_code="iceBodyAerosolProduct"			packages="pkgColumnTracerAerosols"/>
		<var name="brineFractionProduct"		type="real"	dimensions="ONE nCategories nCells"			name_in_code="brineFractionProduct"			packages="pkgTracerBrine"/>
		<var name="mobileFractionProduct"		type="real"	dimensions="nZBGCTracers nCategories nCells"		name_in_code="mobileFractionProduct"			packages="pkgTracerMobileFraction"/>
		<var name="skeletalAlgaeConcProduct"		type="real"	dimensions="nAlgae nCategories nCells"			name_in_code="skeletalAlgaeConcProduct"		packages="pkgTracerSkeletalAlgae"/>
		<var name="skeletalDOCConcProduct"		type="real"	dimensions="nDOC nCategories nCells"			name_in_code="skeletalDOCConcProduct"			packages="pkgTracerSkeletalCarbon"/>
		<var name="skeletalDICConcProduct"		type="real"	dimensions="nDIC nCategories nCells"			name_in_code="skeletalDICConcProduct"			packages="pkgTracerSkeletalCarbon"/>
		<var name="skeletalDONConcProduct"		type="real"	dimensions="nDON nCategories nCells"			name_in_code="skeletalDONConcProduct"			packages="pkgTracerSkeletalDON"/>
		<var name="skeletalNitrateConcProduct"		type="real"	dimensions="ONE nCategories nCells"			name_in_code="skeletalNitrateConcProduct"		packages="pkgTracerSkeletalNitrate"/>
		<var name="skeletalSilicateConcProduct"	type="real"	dimensions="ONE nCategories nCells"			name_in_code="skeletalSilicateConcProduct"		packages="pkgTracerSkeletalSilicate"/>
		<var name="skeletalAmmoniumConcProduct"	type="real"	dimensions="ONE nCategories nCells"			name_in_code="skeletalAmmoniumConcProduct"		packages="pkgTracerSkeletalAmmonium"/>
		<var name="skeletalDMSConcProduct"		type="real"	dimensions="ONE nCategories nCells"			name_in_code="skeletalDMSConcProduct"			packages="pkgTracerSkeletalDMS"/>
		<var name="skeletalDMSPpConcProduct"		type="real"	dimensions="ONE nCategories nCells"			name_in_code="skeletalDMSPpConcProduct"		packages="pkgTracerSkeletalDMS"/>
		<var name="skeletalDMSPdConcProduct"		type="real"	dimensions="ONE nCategories nCells"			name_in_code="skeletalDMSPdConcProduct"		packages="pkgTracerSkeletalDMS"/>
		<var name="skeletalNonreactiveConcProduct"	type="real"	dimensions="ONE nCategories nCells"			name_in_code="skeletalNonreactiveConcProduct"		packages="pkgTracerSkeletalNonreactive"/>
		<var name="skeletalHumicsConcProduct"		type="real"	dimensions="ONE nCategories nCells"			name_in_code="skeletalHumicsConcProduct"		packages="pkgTracerSkeletalHumics"/>
		<var name="skeletalParticulateIronConcProduct"	type="real"	dimensions="nParticulateIron nCategories nCells"	name_in_code="skeletalParticulateIronConcProduct"	packages="pkgTracerSkeletalIron"/>
		<var name="skeletalDissolvedIronConcProduct"	type="real"	dimensions="nDissolvedIron nCategories nCells"		name_in_code="skeletalDissolvedIronConcProduct"	packages="pkgTracerSkeletalIron"/>
		<var name="verticalAlgaeSnowProduct"		type="real"	dimensions="nAlgaeSnowLayers nCategories nCells"	name_in_code="verticalAlgaeSnowProduct"		packages="pkgTracerVerticalAlgae"/>
		<var name="verticalDOCSnowProduct"		type="real"	dimensions="nDOCSnowLayers nCategories nCells"		name_in_code="verticalDOCSnowProduct"			packages="pkgTracerVerticalCarbon"/>
		<var name="verticalDICSnowProduct"		type="real"	dimensions="nDICSnowLayers nCategories nCells"		name_in_code="verticalDICSnowProduct"			packages="pkgTracerVerticalCarbon"/>
		<var name="verticalDONSnowProduct"		type="real"	dimensions="nDONSnowLayers nCategories nCells"		name_in_code="verticalDONSnowProduct"			packages="pkgTracerVerticalDON"/>
		<var name="verticalNitrateSnowProduct"		type="real"	dimensions="TWO nCategories nCells"			name_in_code="verticalNitrateSnowProduct"		packages="pkgTracerVerticalNitrate"/>
		<var name="verticalSilicateSnowProduct"	type="real"	dimensions="TWO nCategories nCells"			name_in_code="verticalSilicateSnowProduct"		packages="pkgTracerVerticalSilicate"/>
		<var name="verticalAmmoniumSnowProduct"	type="real"	dimensions="TWO nCategories nCells"			name_in_code="verticalAmmoniumSnowProduct"		packages="pkgTracerVerticalAmmonium"/>
		<var name="verticalDMSSnowProduct"		type="real"	dimensions="TWO nCategories nCells"			name_in_code="verticalDMSSnowProduct"			packages="pkgTracerVerticalDMS"/>
		<var name="verticalDMSPpSnowProduct"		type="real"	dimensions="TWO nCategories nCells"			name_in_code="verticalDMSPpSnowProduct"		packages="pkgTracerVerticalDMS"/>
		<var name="verticalDMSPdSnowProduct"		type="real"	dimensions="TWO nCategories nCells"			name_in_code="verticalDMSPdSnowProduct"		packages="pkgTracerVerticalDMS"/>
		<var name="verticalNonreactiveSnowProduct"	type="real"	dimensions="TWO nCategories nCells"			name_in_code="verticalNonreactiveSnowProduct"		packages="pkgTracerVerticalNonreactive"/>
		<var name="verticalHumicsSnowProduct"		type="real"	dimensions="TWO nCategories nCells"			name_in_code="verticalHumicsSnowProduct"		packages="pkgTracerVerticalHumics"/>
		<var name="verticalParticulateIronSnowProduct"	type="real"	dimensions="nPartIronSnowLayers nCategories nCells"	name_in_code="verticalParticulateIronSnowProduct"	packages="pkgTracerVerticalIron"/>
		<var name="verticalDissolvedIronSnowProduct"	type="real"	dimensions="nDisIronSnowLayers nCategories nCells"	name_in_code="verticalDissolvedIronSnowProduct"	packages="pkgTracerVerticalIron"/>
		<var name="verticalAlgaeIceProduct"		type="real"	dimensions="nAlgaeIceLayers nCategories nCells"	name_in_code="verticalAlgaeIceProduct"			packages="pkgTracerVerticalAlgae"/>
		<var name="verticalDOCIceProduct"		type="real"	dimensions="nDOCIceLayers nCategories nCells"		name_in_code="verticalDOCIceProduct"			packages="pkgTracerVerticalCarbon"/>
		<var name="verticalDICIceProduct"		type="real"	dimensions="nDICIceLayers nCategories nCells"		name_in_code="verticalDICIceProduct"			packages="pkgTracerVerticalCarbon"/>
		<var name="verticalDONIceProduct"		type="real"	dimensions="nDONIceLayers nCategories nCells"		name_in_code="verticalDONIceProduct"			packages="pkgTracerVerticalDON"/>
		<var name="verticalNitrateIceProduct"		type="real"	dimensions="nBioLayersP1 nCategories nCells"		name_in_code="verticalNitrateIceProduct"		packages="pkgTracerVerticalNitrate"/>
		<var name="verticalSilicateIceProduct"		type="real"	dimensions="nBioLayersP1 nCategories nCells"		name_in_code="verticalSilicateIceProduct"		packages="pkgTracerVerticalSilicate"/>
		<var name="verticalAmmoniumIceProduct"		type="real"	dimensions="nBioLayersP1 nCategories nCells"		name_in_code="verticalAmmoniumIceProduct"		packages="pkgTracerVerticalAmmonium"/>
		<var name="verticalDMSIceProduct"		type="real"	dimensions="nBioLayersP1 nCategories nCells"		name_in_code="verticalDMSIceProduct"			packages="pkgTracerVerticalDMS"/>
		<var name="verticalDMSPpIceProduct"		type="real"	dimensions="nBioLayersP1 nCategories nCells"		name_in_code="verticalDMSPpIceProduct"			packages="pkgTracerVerticalDMS"/>
		<var name="verticalDMSPdIceProduct"		type="real"	dimensions="nBioLayersP1 nCategories nCells"		name_in_code="verticalDMSPdIceProduct"			packages="pkgTracerVerticalDMS"/>
		<var name="verticalNonreactiveIceProduct"	type="real"	dimensions="nBioLayersP1 nCategories nCells"		name_in_code="verticalNonreactiveIceProduct"		packages="pkgTracerVerticalNonreactive"/>
		<var name="verticalHumicsIceProduct"		type="real"	dimensions="nBioLayersP1 nCategories nCells"		name_in_code="verticalHumicsIceProduct"		packages="pkgTracerVerticalHumics"/>
		<var name="verticalParticulateIronIceProduct"	type="real"	dimensions="nPartIronIceLayers nCategories nCells"	name_in_code="verticalParticulateIronIceProduct"	packages="pkgTracerVerticalIron"/>
		<var name="verticalDissolvedIronIceProduct"	type="real"	dimensions="nDisIronIceLayers nCategories nCells"	name_in_code="verticalDissolvedIronIceProduct"		packages="pkgTracerVerticalIron"/>
		<var name="verticalAerosolsSnowProduct"	type="real"	dimensions="nzAerosolsSnowLayers nCategories nCells"	name_in_code="verticalAerosolsSnowProduct"		packages="pkgTracerZAerosols"/>
		<var name="verticalAerosolsIceProduct"		type="real"	dimensions="nzAerosolsIceLayers nCategories nCells"	name_in_code="verticalAerosolsIceProduct"		packages="pkgTracerZAerosols"/>
		<var name="verticalSalinityProduct"		type="real"	dimensions="nBioLayers nCategories nCells"		name_in_code="verticalSalinityProduct"			packages="pkgTracerZSalinity"/>
	</var_struct>
	<var_struct name="tracer_triangles" time_levs="1">
		<var name="iceAreaCategoryTriangle"			type="real"	dimensions="ONE nCategories nQuadPoints nTriPerEdgeRemap nEdges"			name_in_code="iceAreaCategoryTriangle"/>
		<var name="iceVolumeCategoryTriangle"			type="real"	dimensions="ONE nCategories nQuadPoints nTriPerEdgeRemap nEdges"			name_in_code="iceVolumeCategoryTriangle"/>
		<var name="snowVolumeCategoryTriangle"			type="real"	dimensions="ONE nCategories nQuadPoints nTriPerEdgeRemap nEdges"			name_in_code="snowVolumeCategoryTriangle"/>
		<var name="surfaceTemperatureTriangle"			type="real"	dimensions="ONE nCategories nQuadPoints nTriPerEdgeRemap nEdges"			name_in_code="surfaceTemperatureTriangle"/>
		<var name="iceEnthalpyTriangle"			type="real"	dimensions="nIceLayers nCategories nQuadPoints nTriPerEdgeRemap nEdges"		name_in_code="iceEnthalpyTriangle"/>
		<var name="iceSalinityTriangle"			type="real"	dimensions="nIceLayers nCategories nQuadPoints nTriPerEdgeRemap nEdges"		name_in_code="iceSalinityTriangle"/>
		<var name="snowEnthalpyTriangle"			type="real"	dimensions="nSnowLayers nCategories nQuadPoints nTriPerEdgeRemap nEdges"		name_in_code="snowEnthalpyTriangle"/>
		<var name="iceAgeTriangle"				type="real"	dimensions="ONE nCategories nQuadPoints nTriPerEdgeRemap nEdges"			name_in_code="iceAgeTriangle"				packages="pkgColumnTracerIceAge"/>
		<var name="firstYearIceAreaTriangle"			type="real"	dimensions="ONE nCategories nQuadPoints nTriPerEdgeRemap nEdges"			name_in_code="firstYearIceAreaTriangle"		packages="pkgColumnTracerFirstYearIce"/>
		<var name="levelIceAreaTriangle"			type="real"	dimensions="ONE nCategories nQuadPoints nTriPerEdgeRemap nEdges"			name_in_code="levelIceAreaTriangle"			packages="pkgColumnTracerLevelIce"/>
		<var name="levelIceVolumeTriangle"			type="real"	dimensions="ONE nCategories nQuadPoints nTriPerEdgeRemap nEdges"			name_in_code="levelIceVolumeTriangle"			packages="pkgColumnTracerLevelIce"/>
		<var name="pondAreaTriangle"				type="real"	dimensions="ONE nCategories nQuadPoints nTriPerEdgeRemap nEdges"			name_in_code="pondAreaTriangle"			packages="pkgColumnTracerPonds"/>
		<var name="pondDepthTriangle"				type="real"	dimensions="ONE nCategories nQuadPoints nTriPerEdgeRemap nEdges"			name_in_code="pondDepthTriangle"			packages="pkgColumnTracerPonds"/>
		<var name="pondLidThicknessTriangle"			type="real"	dimensions="ONE nCategories nQuadPoints nTriPerEdgeRemap nEdges"			name_in_code="pondLidThicknessTriangle"		packages="pkgColumnTracerLidThickness"/>
		<var name="snowScatteringAerosolTriangle"		type="real"	dimensions="nAerosols nCategories nQuadPoints nTriPerEdgeRemap nEdges"			name_in_code="snowScatteringAerosolTriangle"		packages="pkgColumnTracerAerosols"/>
		<var name="snowBodyAerosolTriangle"			type="real"	dimensions="nAerosols nCategories nQuadPoints nTriPerEdgeRemap nEdges"			name_in_code="snowBodyAerosolTriangle"			packages="pkgColumnTracerAerosols"/>
		<var name="iceScatteringAerosolTriangle"		type="real"	dimensions="nAerosols nCategories nQuadPoints nTriPerEdgeRemap nEdges"			name_in_code="iceScatteringAerosolTriangle"		packages="pkgColumnTracerAerosols"/>
		<var name="iceBodyAerosolTriangle"			type="real"	dimensions="nAerosols nCategories nQuadPoints nTriPerEdgeRemap nEdges"			name_in_code="iceBodyAerosolTriangle"			packages="pkgColumnTracerAerosols"/>
		<var name="brineFractionTriangle"			type="real"	dimensions="ONE nCategories nQuadPoints nTriPerEdgeRemap nEdges"			name_in_code="brineFractionTriangle"			packages="pkgTracerBrine"/>
		<var name="mobileFractionTriangle"			type="real"	dimensions="nZBGCTracers nCategories nQuadPoints nTriPerEdgeRemap nEdges"		name_in_code="mobileFractionTriangle"			packages="pkgTracerMobileFraction"/>
		<var name="skeletalAlgaeConcTriangle"			type="real"	dimensions="nAlgae nCategories nQuadPoints nTriPerEdgeRemap nEdges"			name_in_code="skeletalAlgaeConcTriangle"		packages="pkgTracerSkeletalAlgae"/>
		<var name="skeletalDOCConcTriangle"			type="real"	dimensions="nDOC nCategories nQuadPoints nTriPerEdgeRemap nEdges"			name_in_code="skeletalDOCConcTriangle"			packages="pkgTracerSkeletalCarbon"/>
		<var name="skeletalDICConcTriangle"			type="real"	dimensions="nDIC nCategories nQuadPoints nTriPerEdgeRemap nEdges"			name_in_code="skeletalDICConcTriangle"			packages="pkgTracerSkeletalCarbon"/>
		<var name="skeletalDONConcTriangle"			type="real"	dimensions="nDON nCategories nQuadPoints nTriPerEdgeRemap nEdges"			name_in_code="skeletalDONConcTriangle"			packages="pkgTracerSkeletalDON"/>
		<var name="skeletalNitrateConcTriangle"		type="real"	dimensions="ONE nCategories nQuadPoints nTriPerEdgeRemap nEdges"			name_in_code="skeletalNitrateConcTriangle"		packages="pkgTracerSkeletalNitrate"/>
		<var name="skeletalSilicateConcTriangle"		type="real"	dimensions="ONE nCategories nQuadPoints nTriPerEdgeRemap nEdges"			name_in_code="skeletalSilicateConcTriangle"		packages="pkgTracerSkeletalSilicate"/>
		<var name="skeletalAmmoniumConcTriangle"		type="real"	dimensions="ONE nCategories nQuadPoints nTriPerEdgeRemap nEdges"			name_in_code="skeletalAmmoniumConcTriangle"		packages="pkgTracerSkeletalAmmonium"/>
		<var name="skeletalDMSConcTriangle"			type="real"	dimensions="ONE nCategories nQuadPoints nTriPerEdgeRemap nEdges"			name_in_code="skeletalDMSConcTriangle"			packages="pkgTracerSkeletalDMS"/>
		<var name="skeletalDMSPpConcTriangle"			type="real"	dimensions="ONE nCategories nQuadPoints nTriPerEdgeRemap nEdges"			name_in_code="skeletalDMSPpConcTriangle"		packages="pkgTracerSkeletalDMS"/>
		<var name="skeletalDMSPdConcTriangle"			type="real"	dimensions="ONE nCategories nQuadPoints nTriPerEdgeRemap nEdges"			name_in_code="skeletalDMSPdConcTriangle"		packages="pkgTracerSkeletalDMS"/>
		<var name="skeletalNonreactiveConcTriangle"		type="real"	dimensions="ONE nCategories nQuadPoints nTriPerEdgeRemap nEdges"			name_in_code="skeletalNonreactiveConcTriangle"		packages="pkgTracerSkeletalNonreactive"/>
		<var name="skeletalHumicsConcTriangle"			type="real"	dimensions="ONE nCategories nQuadPoints nTriPerEdgeRemap nEdges"			name_in_code="skeletalHumicsConcTriangle"		packages="pkgTracerSkeletalHumics"/>
		<var name="skeletalParticulateIronConcTriangle"	type="real"	dimensions="nParticulateIron nCategories nQuadPoints nTriPerEdgeRemap nEdges"		name_in_code="skeletalParticulateIronConcTriangle"	packages="pkgTracerSkeletalIron"/>
		<var name="skeletalDissolvedIronConcTriangle"		type="real"	dimensions="nDissolvedIron nCategories nQuadPoints nTriPerEdgeRemap nEdges"		name_in_code="skeletalDissolvedIronConcTriangle"	packages="pkgTracerSkeletalIron"/>
		<var name="verticalAlgaeSnowTriangle"			type="real"	dimensions="nAlgaeSnowLayers nCategories nQuadPoints nTriPerEdgeRemap nEdges"		name_in_code="verticalAlgaeSnowTriangle"		packages="pkgTracerVerticalAlgae"/>
		<var name="verticalDOCSnowTriangle"			type="real"	dimensions="nDOCSnowLayers nCategories nQuadPoints nTriPerEdgeRemap nEdges"		name_in_code="verticalDOCSnowTriangle"			packages="pkgTracerVerticalCarbon"/>
		<var name="verticalDICSnowTriangle"			type="real"	dimensions="nDICSnowLayers nCategories nQuadPoints nTriPerEdgeRemap nEdges"		name_in_code="verticalDICSnowTriangle"			packages="pkgTracerVerticalCarbon"/>
		<var name="verticalDONSnowTriangle"			type="real"	dimensions="nDONSnowLayers nCategories nQuadPoints nTriPerEdgeRemap nEdges"		name_in_code="verticalDONSnowTriangle"			packages="pkgTracerVerticalDON"/>
		<var name="verticalNitrateSnowTriangle"		type="real"	dimensions="TWO nCategories nQuadPoints nTriPerEdgeRemap nEdges"			name_in_code="verticalNitrateSnowTriangle"		packages="pkgTracerVerticalNitrate"/>
		<var name="verticalSilicateSnowTriangle"		type="real"	dimensions="TWO nCategories nQuadPoints nTriPerEdgeRemap nEdges"			name_in_code="verticalSilicateSnowTriangle"		packages="pkgTracerVerticalSilicate"/>
		<var name="verticalAmmoniumSnowTriangle"		type="real"	dimensions="TWO nCategories nQuadPoints nTriPerEdgeRemap nEdges"			name_in_code="verticalAmmoniumSnowTriangle"		packages="pkgTracerVerticalAmmonium"/>
		<var name="verticalDMSSnowTriangle"			type="real"	dimensions="TWO nCategories nQuadPoints nTriPerEdgeRemap nEdges"			name_in_code="verticalDMSSnowTriangle"			packages="pkgTracerVerticalDMS"/>
		<var name="verticalDMSPpSnowTriangle"			type="real"	dimensions="TWO nCategories nQuadPoints nTriPerEdgeRemap nEdges"			name_in_code="verticalDMSPpSnowTriangle"		packages="pkgTracerVerticalDMS"/>
		<var name="verticalDMSPdSnowTriangle"			type="real"	dimensions="TWO nCategories nQuadPoints nTriPerEdgeRemap nEdges"			name_in_code="verticalDMSPdSnowTriangle"		packages="pkgTracerVerticalDMS"/>
		<var name="verticalNonreactiveSnowTriangle"		type="real"	dimensions="TWO nCategories nQuadPoints nTriPerEdgeRemap nEdges"			name_in_code="verticalNonreactiveSnowTriangle"		packages="pkgTracerVerticalNonreactive"/>
		<var name="verticalHumicsSnowTriangle"			type="real"	dimensions="TWO nCategories nQuadPoints nTriPerEdgeRemap nEdges"			name_in_code="verticalHumicsSnowTriangle"		packages="pkgTracerVerticalHumics"/>
		<var name="verticalParticulateIronSnowTriangle"	type="real"	dimensions="nPartIronSnowLayers nCategories nQuadPoints nTriPerEdgeRemap nEdges"	name_in_code="verticalParticulateIronSnowTriangle"	packages="pkgTracerVerticalIron"/>
		<var name="verticalDissolvedIronSnowTriangle"		type="real"	dimensions="nDisIronSnowLayers nCategories nQuadPoints nTriPerEdgeRemap nEdges"	name_in_code="verticalDissolvedIronSnowTriangle"	packages="pkgTracerVerticalIron"/>
		<var name="verticalAlgaeIceTriangle"			type="real"	dimensions="nAlgaeIceLayers nCategories nQuadPoints nTriPerEdgeRemap nEdges"		name_in_code="verticalAlgaeIceTriangle"		packages="pkgTracerVerticalAlgae"/>
		<var name="verticalDOCIceTriangle"			type="real"	dimensions="nDOCIceLayers nCategories nQuadPoints nTriPerEdgeRemap nEdges"		name_in_code="verticalDOCIceTriangle"			packages="pkgTracerVerticalCarbon"/>
		<var name="verticalDICIceTriangle"			type="real"	dimensions="nDICIceLayers nCategories nQuadPoints nTriPerEdgeRemap nEdges"		name_in_code="verticalDICIceTriangle"			packages="pkgTracerVerticalCarbon"/>
		<var name="verticalDONIceTriangle"			type="real"	dimensions="nDONIceLayers nCategories nQuadPoints nTriPerEdgeRemap nEdges"		name_in_code="verticalDONIceTriangle"			packages="pkgTracerVerticalDON"/>
		<var name="verticalNitrateIceTriangle"			type="real"	dimensions="nBioLayersP1 nCategories nQuadPoints nTriPerEdgeRemap nEdges"		name_in_code="verticalNitrateIceTriangle"		packages="pkgTracerVerticalNitrate"/>
		<var name="verticalSilicateIceTriangle"		type="real"	dimensions="nBioLayersP1 nCategories nQuadPoints nTriPerEdgeRemap nEdges"		name_in_code="verticalSilicateIceTriangle"		packages="pkgTracerVerticalSilicate"/>
		<var name="verticalAmmoniumIceTriangle"		type="real"	dimensions="nBioLayersP1 nCategories nQuadPoints nTriPerEdgeRemap nEdges"		name_in_code="verticalAmmoniumIceTriangle"		packages="pkgTracerVerticalAmmonium"/>
		<var name="verticalDMSIceTriangle"			type="real"	dimensions="nBioLayersP1 nCategories nQuadPoints nTriPerEdgeRemap nEdges"		name_in_code="verticalDMSIceTriangle"			packages="pkgTracerVerticalDMS"/>
		<var name="verticalDMSPpIceTriangle"			type="real"	dimensions="nBioLayersP1 nCategories nQuadPoints nTriPerEdgeRemap nEdges"		name_in_code="verticalDMSPpIceTriangle"		packages="pkgTracerVerticalDMS"/>
		<var name="verticalDMSPdIceTriangle"			type="real"	dimensions="nBioLayersP1 nCategories nQuadPoints nTriPerEdgeRemap nEdges"		name_in_code="verticalDMSPdIceTriangle"		packages="pkgTracerVerticalDMS"/>
		<var name="verticalNonreactiveIceTriangle"		type="real"	dimensions="nBioLayersP1 nCategories nQuadPoints nTriPerEdgeRemap nEdges"		name_in_code="verticalNonreactiveIceTriangle"		packages="pkgTracerVerticalNonreactive"/>
		<var name="verticalHumicsIceTriangle"			type="real"	dimensions="nBioLayersP1 nCategories nQuadPoints nTriPerEdgeRemap nEdges"		name_in_code="verticalHumicsIceTriangle"		packages="pkgTracerVerticalHumics"/>
		<var name="verticalParticulateIronIceTriangle"		type="real"	dimensions="nPartIronIceLayers nCategories nQuadPoints nTriPerEdgeRemap nEdges"	name_in_code="verticalParticulateIronIceTriangle"	packages="pkgTracerVerticalIron"/>
		<var name="verticalDissolvedIronIceTriangle"		type="real"	dimensions="nDisIronIceLayers nCategories nQuadPoints nTriPerEdgeRemap nEdges"		name_in_code="verticalDissolvedIronIceTriangle"	packages="pkgTracerVerticalIron"/>
		<var name="verticalAerosolsSnowTriangle"		type="real"	dimensions="nzAerosolsSnowLayers nCategories nQuadPoints nTriPerEdgeRemap nEdges"	name_in_code="verticalAerosolsSnowTriangle"		packages="pkgTracerZAerosols"/>
		<var name="verticalAerosolsIceTriangle"		type="real"	dimensions="nzAerosolsIceLayers nCategories nQuadPoints nTriPerEdgeRemap nEdges"	name_in_code="verticalAerosolsIceTriangle"		packages="pkgTracerZAerosols"/>
		<var name="verticalSalinityTriangle"			type="real"	dimensions="nBioLayers nCategories nQuadPoints nTriPerEdgeRemap nEdges"		name_in_code="verticalSalinityTriangle"		packages="pkgTracerZSalinity"/>
	</var_struct>
	<var_struct name="tracer_barycenter" time_levs="1">
		<var name="iceAreaCategoryBarycenterx"			type="real"	dimensions="ONE nCategories nCells"			name_in_code="iceAreaCategoryBarycenterx"/>
		<var name="iceAreaCategoryBarycentery"			type="real"	dimensions="ONE nCategories nCells"			name_in_code="iceAreaCategoryBarycentery"/>
		<var name="iceVolumeCategoryBarycenterx"		type="real"	dimensions="ONE nCategories nCells"			name_in_code="iceVolumeCategoryBarycenterx"/>
		<var name="iceVolumeCategoryBarycentery"		type="real"	dimensions="ONE nCategories nCells"			name_in_code="iceVolumeCategoryBarycentery"/>
		<var name="snowVolumeCategoryBarycenterx"		type="real"	dimensions="ONE nCategories nCells"			name_in_code="snowVolumeCategoryBarycenterx"/>
		<var name="snowVolumeCategoryBarycentery"		type="real"	dimensions="ONE nCategories nCells"			name_in_code="snowVolumeCategoryBarycentery"/>
		<var name="surfaceTemperatureBarycenterx"		type="real"	dimensions="ONE nCategories nCells"			name_in_code="surfaceTemperatureBarycenterx"/>
		<var name="surfaceTemperatureBarycentery"		type="real"	dimensions="ONE nCategories nCells"			name_in_code="surfaceTemperatureBarycentery"/>
		<var name="iceEnthalpyBarycenterx"			type="real"	dimensions="nIceLayers nCategories nCells"		name_in_code="iceEnthalpyBarycenterx"/>
		<var name="iceEnthalpyBarycentery"			type="real"	dimensions="nIceLayers nCategories nCells"		name_in_code="iceEnthalpyBarycentery"/>
		<var name="iceSalinityBarycenterx"			type="real"	dimensions="nIceLayers nCategories nCells"		name_in_code="iceSalinityBarycenterx"/>
		<var name="iceSalinityBarycentery"			type="real"	dimensions="nIceLayers nCategories nCells"		name_in_code="iceSalinityBarycentery"/>
		<var name="snowEnthalpyBarycenterx"			type="real"	dimensions="nSnowLayers nCategories nCells"		name_in_code="snowEnthalpyBarycenterx"/>
		<var name="snowEnthalpyBarycentery"			type="real"	dimensions="nSnowLayers nCategories nCells"		name_in_code="snowEnthalpyBarycentery"/>
		<var name="iceAgeBarycenterx"				type="real"	dimensions="ONE nCategories nCells"			name_in_code="iceAgeBarycenterx"			packages="pkgColumnTracerIceAge"/>
		<var name="iceAgeBarycentery"				type="real"	dimensions="ONE nCategories nCells"			name_in_code="iceAgeBarycentery"			packages="pkgColumnTracerIceAge"/>
		<var name="firstYearIceAreaBarycenterx"		type="real"	dimensions="ONE nCategories nCells"			name_in_code="firstYearIceAreaBarycenterx"		packages="pkgColumnTracerFirstYearIce"/>
		<var name="firstYearIceAreaBarycentery"		type="real"	dimensions="ONE nCategories nCells"			name_in_code="firstYearIceAreaBarycentery"		packages="pkgColumnTracerFirstYearIce"/>
		<var name="levelIceAreaBarycenterx"			type="real"	dimensions="ONE nCategories nCells"			name_in_code="levelIceAreaBarycenterx"			packages="pkgColumnTracerLevelIce"/>
		<var name="levelIceAreaBarycentery"			type="real"	dimensions="ONE nCategories nCells"			name_in_code="levelIceAreaBarycentery"			packages="pkgColumnTracerLevelIce"/>
		<var name="levelIceVolumeBarycenterx"			type="real"	dimensions="ONE nCategories nCells"			name_in_code="levelIceVolumeBarycenterx"		packages="pkgColumnTracerLevelIce"/>
		<var name="levelIceVolumeBarycentery"			type="real"	dimensions="ONE nCategories nCells"			name_in_code="levelIceVolumeBarycentery"		packages="pkgColumnTracerLevelIce"/>
		<var name="pondAreaBarycenterx"			type="real"	dimensions="ONE nCategories nCells"			name_in_code="pondAreaBarycenterx"			packages="pkgColumnTracerPonds"/>
		<var name="pondAreaBarycentery"			type="real"	dimensions="ONE nCategories nCells"			name_in_code="pondAreaBarycentery"			packages="pkgColumnTracerPonds"/>
		<var name="pondDepthBarycenterx"			type="real"	dimensions="ONE nCategories nCells"			name_in_code="pondDepthBarycenterx"			packages="pkgColumnTracerPonds"/>
		<var name="pondDepthBarycentery"			type="real"	dimensions="ONE nCategories nCells"			name_in_code="pondDepthBarycentery"			packages="pkgColumnTracerPonds"/>
		<var name="pondLidThicknessBarycenterx"		type="real"	dimensions="ONE nCategories nCells"			name_in_code="pondLidThicknessBarycenterx"		packages="pkgColumnTracerLidThickness"/>
		<var name="pondLidThicknessBarycentery"		type="real"	dimensions="ONE nCategories nCells"			name_in_code="pondLidThicknessBarycentery"		packages="pkgColumnTracerLidThickness"/>
		<var name="snowScatteringAerosolBarycenterx"		type="real"	dimensions="nAerosols nCategories nCells"		name_in_code="snowScatteringAerosolBarycenterx"	packages="pkgColumnTracerAerosols"/>
		<var name="snowScatteringAerosolBarycentery"		type="real"	dimensions="nAerosols nCategories nCells"		name_in_code="snowScatteringAerosolBarycentery"	packages="pkgColumnTracerAerosols"/>
		<var name="snowBodyAerosolBarycenterx"			type="real"	dimensions="nAerosols nCategories nCells"		name_in_code="snowBodyAerosolBarycenterx"		packages="pkgColumnTracerAerosols"/>
		<var name="snowBodyAerosolBarycentery"			type="real"	dimensions="nAerosols nCategories nCells"		name_in_code="snowBodyAerosolBarycentery"		packages="pkgColumnTracerAerosols"/>
		<var name="iceScatteringAerosolBarycenterx"		type="real"	dimensions="nAerosols nCategories nCells"		name_in_code="iceScatteringAerosolBarycenterx"		packages="pkgColumnTracerAerosols"/>
		<var name="iceScatteringAerosolBarycentery"		type="real"	dimensions="nAerosols nCategories nCells"		name_in_code="iceScatteringAerosolBarycentery"		packages="pkgColumnTracerAerosols"/>
		<var name="iceBodyAerosolBarycenterx"			type="real"	dimensions="nAerosols nCategories nCells"		name_in_code="iceBodyAerosolBarycenterx"		packages="pkgColumnTracerAerosols"/>
		<var name="iceBodyAerosolBarycentery"			type="real"	dimensions="nAerosols nCategories nCells"		name_in_code="iceBodyAerosolBarycentery"		packages="pkgColumnTracerAerosols"/>
		<var name="brineFractionBarycenterx"			type="real"	dimensions="ONE nCategories nCells"			name_in_code="brineFractionBarycenterx"		packages="pkgTracerBrine"/>
		<var name="brineFractionBarycentery"			type="real"	dimensions="ONE nCategories nCells"			name_in_code="brineFractionBarycentery"		packages="pkgTracerBrine"/>
		<var name="mobileFractionBarycenterx"			type="real"	dimensions="nZBGCTracers nCategories nCells"		name_in_code="mobileFractionBarycenterx"		packages="pkgTracerMobileFraction"/>
		<var name="mobileFractionBarycentery"			type="real"	dimensions="nZBGCTracers nCategories nCells"		name_in_code="mobileFractionBarycentery"		packages="pkgTracerMobileFraction"/>
		<var name="skeletalAlgaeConcBarycenterx"		type="real"	dimensions="nAlgae nCategories nCells"			name_in_code="skeletalAlgaeConcBarycenterx"		packages="pkgTracerSkeletalAlgae"/>
		<var name="skeletalAlgaeConcBarycentery"		type="real"	dimensions="nAlgae nCategories nCells"			name_in_code="skeletalAlgaeConcBarycentery"		packages="pkgTracerSkeletalAlgae"/>
		<var name="skeletalDOCConcBarycenterx"			type="real"	dimensions="nDOC nCategories nCells"			name_in_code="skeletalDOCConcBarycenterx"		packages="pkgTracerSkeletalCarbon"/>
		<var name="skeletalDOCConcBarycentery"			type="real"	dimensions="nDOC nCategories nCells"			name_in_code="skeletalDOCConcBarycentery"		packages="pkgTracerSkeletalCarbon"/>
		<var name="skeletalDICConcBarycenterx"			type="real"	dimensions="nDIC nCategories nCells"			name_in_code="skeletalDICConcBarycenterx"		packages="pkgTracerSkeletalCarbon"/>
		<var name="skeletalDICConcBarycentery"			type="real"	dimensions="nDIC nCategories nCells"			name_in_code="skeletalDICConcBarycentery"		packages="pkgTracerSkeletalCarbon"/>
		<var name="skeletalDONConcBarycenterx"			type="real"	dimensions="nDON nCategories nCells"			name_in_code="skeletalDONConcBarycenterx"		packages="pkgTracerSkeletalDON"/>
		<var name="skeletalDONConcBarycentery"			type="real"	dimensions="nDON nCategories nCells"			name_in_code="skeletalDONConcBarycentery"		packages="pkgTracerSkeletalDON"/>
		<var name="skeletalNitrateConcBarycenterx"		type="real"	dimensions="ONE nCategories nCells"			name_in_code="skeletalNitrateConcBarycenterx"		packages="pkgTracerSkeletalNitrate"/>
		<var name="skeletalNitrateConcBarycentery"		type="real"	dimensions="ONE nCategories nCells"			name_in_code="skeletalNitrateConcBarycentery"		packages="pkgTracerSkeletalNitrate"/>
		<var name="skeletalSilicateConcBarycenterx"		type="real"	dimensions="ONE nCategories nCells"			name_in_code="skeletalSilicateConcBarycenterx"		packages="pkgTracerSkeletalSilicate"/>
		<var name="skeletalSilicateConcBarycentery"		type="real"	dimensions="ONE nCategories nCells"			name_in_code="skeletalSilicateConcBarycentery"		packages="pkgTracerSkeletalSilicate"/>
		<var name="skeletalAmmoniumConcBarycenterx"		type="real"	dimensions="ONE nCategories nCells"			name_in_code="skeletalAmmoniumConcBarycenterx"		packages="pkgTracerSkeletalAmmonium"/>
		<var name="skeletalAmmoniumConcBarycentery"		type="real"	dimensions="ONE nCategories nCells"			name_in_code="skeletalAmmoniumConcBarycentery"		packages="pkgTracerSkeletalAmmonium"/>
		<var name="skeletalDMSConcBarycenterx"			type="real"	dimensions="ONE nCategories nCells"			name_in_code="skeletalDMSConcBarycenterx"		packages="pkgTracerSkeletalDMS"/>
		<var name="skeletalDMSConcBarycentery"			type="real"	dimensions="ONE nCategories nCells"			name_in_code="skeletalDMSConcBarycentery"		packages="pkgTracerSkeletalDMS"/>
		<var name="skeletalDMSPpConcBarycenterx"		type="real"	dimensions="ONE nCategories nCells"			name_in_code="skeletalDMSPpConcBarycenterx"		packages="pkgTracerSkeletalDMS"/>
		<var name="skeletalDMSPpConcBarycentery"		type="real"	dimensions="ONE nCategories nCells"			name_in_code="skeletalDMSPpConcBarycentery"		packages="pkgTracerSkeletalDMS"/>
		<var name="skeletalDMSPdConcBarycenterx"		type="real"	dimensions="ONE nCategories nCells"			name_in_code="skeletalDMSPdConcBarycenterx"		packages="pkgTracerSkeletalDMS"/>
		<var name="skeletalDMSPdConcBarycentery"		type="real"	dimensions="ONE nCategories nCells"			name_in_code="skeletalDMSPdConcBarycentery"		packages="pkgTracerSkeletalDMS"/>
		<var name="skeletalNonreactiveConcBarycenterx"		type="real"	dimensions="ONE nCategories nCells"			name_in_code="skeletalNonreactiveConcBarycenterx"	packages="pkgTracerSkeletalNonreactive"/>
		<var name="skeletalNonreactiveConcBarycentery"		type="real"	dimensions="ONE nCategories nCells"			name_in_code="skeletalNonreactiveConcBarycentery"	packages="pkgTracerSkeletalNonreactive"/>
		<var name="skeletalHumicsConcBarycenterx"		type="real"	dimensions="ONE nCategories nCells"			name_in_code="skeletalHumicsConcBarycenterx"		packages="pkgTracerSkeletalHumics"/>
		<var name="skeletalHumicsConcBarycentery"		type="real"	dimensions="ONE nCategories nCells"			name_in_code="skeletalHumicsConcBarycentery"		packages="pkgTracerSkeletalHumics"/>
		<var name="skeletalParticulateIronConcBarycenterx"	type="real"	dimensions="nParticulateIron nCategories nCells"	name_in_code="skeletalParticulateIronConcBarycenterx"	packages="pkgTracerSkeletalIron"/>
		<var name="skeletalParticulateIronConcBarycentery"	type="real"	dimensions="nParticulateIron nCategories nCells"	name_in_code="skeletalParticulateIronConcBarycentery"	packages="pkgTracerSkeletalIron"/>
		<var name="skeletalDissolvedIronConcBarycenterx"	type="real"	dimensions="nDissolvedIron nCategories nCells"		name_in_code="skeletalDissolvedIronConcBarycenterx"	packages="pkgTracerSkeletalIron"/>
		<var name="skeletalDissolvedIronConcBarycentery"	type="real"	dimensions="nDissolvedIron nCategories nCells"		name_in_code="skeletalDissolvedIronConcBarycentery"	packages="pkgTracerSkeletalIron"/>
		<var name="verticalAlgaeSnowBarycenterx"		type="real"	dimensions="nAlgaeSnowLayers nCategories nCells"	name_in_code="verticalAlgaeSnowBarycenterx"		packages="pkgTracerVerticalAlgae"/>
		<var name="verticalAlgaeSnowBarycentery"		type="real"	dimensions="nAlgaeSnowLayers nCategories nCells"	name_in_code="verticalAlgaeSnowBarycentery"		packages="pkgTracerVerticalAlgae"/>
		<var name="verticalDOCSnowBarycenterx"			type="real"	dimensions="nDOCSnowLayers nCategories nCells"		name_in_code="verticalDOCSnowBarycenterx"		packages="pkgTracerVerticalCarbon"/>
		<var name="verticalDOCSnowBarycentery"			type="real"	dimensions="nDOCSnowLayers nCategories nCells"		name_in_code="verticalDOCSnowBarycentery"		packages="pkgTracerVerticalCarbon"/>
		<var name="verticalDICSnowBarycenterx"			type="real"	dimensions="nDICSnowLayers nCategories nCells"		name_in_code="verticalDICSnowBarycenterx"		packages="pkgTracerVerticalCarbon"/>
		<var name="verticalDICSnowBarycentery"			type="real"	dimensions="nDICSnowLayers nCategories nCells"		name_in_code="verticalDICSnowBarycentery"		packages="pkgTracerVerticalCarbon"/>
		<var name="verticalDONSnowBarycenterx"			type="real"	dimensions="nDONSnowLayers nCategories nCells"		name_in_code="verticalDONSnowBarycenterx"		packages="pkgTracerVerticalDON"/>
		<var name="verticalDONSnowBarycentery"			type="real"	dimensions="nDONSnowLayers nCategories nCells"		name_in_code="verticalDONSnowBarycentery"		packages="pkgTracerVerticalDON"/>
		<var name="verticalNitrateSnowBarycenterx"		type="real"	dimensions="TWO nCategories nCells"			name_in_code="verticalNitrateSnowBarycenterx"		packages="pkgTracerVerticalNitrate"/>
		<var name="verticalNitrateSnowBarycentery"		type="real"	dimensions="TWO nCategories nCells"			name_in_code="verticalNitrateSnowBarycentery"		packages="pkgTracerVerticalNitrate"/>
		<var name="verticalSilicateSnowBarycenterx"		type="real"	dimensions="TWO nCategories nCells"			name_in_code="verticalSilicateSnowBarycenterx"		packages="pkgTracerVerticalSilicate"/>
		<var name="verticalSilicateSnowBarycentery"		type="real"	dimensions="TWO nCategories nCells"			name_in_code="verticalSilicateSnowBarycentery"		packages="pkgTracerVerticalSilicate"/>
		<var name="verticalAmmoniumSnowBarycenterx"		type="real"	dimensions="TWO nCategories nCells"			name_in_code="verticalAmmoniumSnowBarycenterx"		packages="pkgTracerVerticalAmmonium"/>
		<var name="verticalAmmoniumSnowBarycentery"		type="real"	dimensions="TWO nCategories nCells"			name_in_code="verticalAmmoniumSnowBarycentery"		packages="pkgTracerVerticalAmmonium"/>
		<var name="verticalDMSSnowBarycenterx"			type="real"	dimensions="TWO nCategories nCells"			name_in_code="verticalDMSSnowBarycenterx"		packages="pkgTracerVerticalDMS"/>
		<var name="verticalDMSSnowBarycentery"			type="real"	dimensions="TWO nCategories nCells"			name_in_code="verticalDMSSnowBarycentery"		packages="pkgTracerVerticalDMS"/>
		<var name="verticalDMSPpSnowBarycenterx"		type="real"	dimensions="TWO nCategories nCells"			name_in_code="verticalDMSPpSnowBarycenterx"		packages="pkgTracerVerticalDMS"/>
		<var name="verticalDMSPpSnowBarycentery"		type="real"	dimensions="TWO nCategories nCells"			name_in_code="verticalDMSPpSnowBarycentery"		packages="pkgTracerVerticalDMS"/>
		<var name="verticalDMSPdSnowBarycenterx"		type="real"	dimensions="TWO nCategories nCells"			name_in_code="verticalDMSPdSnowBarycenterx"		packages="pkgTracerVerticalDMS"/>
		<var name="verticalDMSPdSnowBarycentery"		type="real"	dimensions="TWO nCategories nCells"			name_in_code="verticalDMSPdSnowBarycentery"		packages="pkgTracerVerticalDMS"/>
		<var name="verticalNonreactiveSnowBarycenterx"		type="real"	dimensions="TWO nCategories nCells"			name_in_code="verticalNonreactiveSnowBarycenterx"	packages="pkgTracerVerticalNonreactive"/>
		<var name="verticalNonreactiveSnowBarycentery"		type="real"	dimensions="TWO nCategories nCells"			name_in_code="verticalNonreactiveSnowBarycentery"	packages="pkgTracerVerticalNonreactive"/>
		<var name="verticalHumicsSnowBarycenterx"		type="real"	dimensions="TWO nCategories nCells"			name_in_code="verticalHumicsSnowBarycenterx"		packages="pkgTracerVerticalHumics"/>
		<var name="verticalHumicsSnowBarycentery"		type="real"	dimensions="TWO nCategories nCells"			name_in_code="verticalHumicsSnowBarycentery"		packages="pkgTracerVerticalHumics"/>
		<var name="verticalParticulateIronSnowBarycenterx"	type="real"	dimensions="nPartIronSnowLayers nCategories nCells"	name_in_code="verticalParticulateIronSnowBarycenterx"	packages="pkgTracerVerticalIron"/>
		<var name="verticalParticulateIronSnowBarycentery"	type="real"	dimensions="nPartIronSnowLayers nCategories nCells"	name_in_code="verticalParticulateIronSnowBarycentery"	packages="pkgTracerVerticalIron"/>
		<var name="verticalDissolvedIronSnowBarycenterx"	type="real"	dimensions="nDisIronSnowLayers nCategories nCells"	name_in_code="verticalDissolvedIronSnowBarycenterx"	packages="pkgTracerVerticalIron"/>
		<var name="verticalDissolvedIronSnowBarycentery"	type="real"	dimensions="nDisIronSnowLayers nCategories nCells"	name_in_code="verticalDissolvedIronSnowBarycentery"	packages="pkgTracerVerticalIron"/>
		<var name="verticalAlgaeIceBarycenterx"		type="real"	dimensions="nAlgaeIceLayers nCategories nCells"	name_in_code="verticalAlgaeIceBarycenterx"		packages="pkgTracerVerticalAlgae"/>
		<var name="verticalAlgaeIceBarycentery"		type="real"	dimensions="nAlgaeIceLayers nCategories nCells"	name_in_code="verticalAlgaeIceBarycentery"		packages="pkgTracerVerticalAlgae"/>
		<var name="verticalDOCIceBarycenterx"			type="real"	dimensions="nDOCIceLayers nCategories nCells"		name_in_code="verticalDOCIceBarycenterx"		packages="pkgTracerVerticalCarbon"/>
		<var name="verticalDOCIceBarycentery"			type="real"	dimensions="nDOCIceLayers nCategories nCells"		name_in_code="verticalDOCIceBarycentery"		packages="pkgTracerVerticalCarbon"/>
		<var name="verticalDICIceBarycenterx"			type="real"	dimensions="nDICIceLayers nCategories nCells"		name_in_code="verticalDICIceBarycenterx"		packages="pkgTracerVerticalCarbon"/>
		<var name="verticalDICIceBarycentery"			type="real"	dimensions="nDICIceLayers nCategories nCells"		name_in_code="verticalDICIceBarycentery"		packages="pkgTracerVerticalCarbon"/>
		<var name="verticalDONIceBarycenterx"			type="real"	dimensions="nDONIceLayers nCategories nCells"		name_in_code="verticalDONIceBarycenterx"		packages="pkgTracerVerticalDON"/>
		<var name="verticalDONIceBarycentery"			type="real"	dimensions="nDONIceLayers nCategories nCells"		name_in_code="verticalDONIceBarycentery"		packages="pkgTracerVerticalDON"/>
		<var name="verticalNitrateIceBarycenterx"		type="real"	dimensions="nBioLayersP1 nCategories nCells"		name_in_code="verticalNitrateIceBarycenterx"		packages="pkgTracerVerticalNitrate"/>
		<var name="verticalNitrateIceBarycentery"		type="real"	dimensions="nBioLayersP1 nCategories nCells"		name_in_code="verticalNitrateIceBarycentery"		packages="pkgTracerVerticalNitrate"/>
		<var name="verticalSilicateIceBarycenterx"		type="real"	dimensions="nBioLayersP1 nCategories nCells"		name_in_code="verticalSilicateIceBarycenterx"		packages="pkgTracerVerticalSilicate"/>
		<var name="verticalSilicateIceBarycentery"		type="real"	dimensions="nBioLayersP1 nCategories nCells"		name_in_code="verticalSilicateIceBarycentery"		packages="pkgTracerVerticalSilicate"/>
		<var name="verticalAmmoniumIceBarycenterx"		type="real"	dimensions="nBioLayersP1 nCategories nCells"		name_in_code="verticalAmmoniumIceBarycenterx"		packages="pkgTracerVerticalAmmonium"/>
		<var name="verticalAmmoniumIceBarycentery"		type="real"	dimensions="nBioLayersP1 nCategories nCells"		name_in_code="verticalAmmoniumIceBarycentery"		packages="pkgTracerVerticalAmmonium"/>
		<var name="verticalDMSIceBarycenterx"			type="real"	dimensions="nBioLayersP1 nCategories nCells"		name_in_code="verticalDMSIceBarycenterx"		packages="pkgTracerVerticalDMS"/>
		<var name="verticalDMSIceBarycentery"			type="real"	dimensions="nBioLayersP1 nCategories nCells"		name_in_code="verticalDMSIceBarycentery"		packages="pkgTracerVerticalDMS"/>
		<var name="verticalDMSPpIceBarycenterx"		type="real"	dimensions="nBioLayersP1 nCategories nCells"		name_in_code="verticalDMSPpIceBarycenterx"		packages="pkgTracerVerticalDMS"/>
		<var name="verticalDMSPpIceBarycentery"		type="real"	dimensions="nBioLayersP1 nCategories nCells"		name_in_code="verticalDMSPpIceBarycentery"		packages="pkgTracerVerticalDMS"/>
		<var name="verticalDMSPdIceBarycenterx"		type="real"	dimensions="nBioLayersP1 nCategories nCells"		name_in_code="verticalDMSPdIceBarycenterx"		packages="pkgTracerVerticalDMS"/>
		<var name="verticalDMSPdIceBarycentery"		type="real"	dimensions="nBioLayersP1 nCategories nCells"		name_in_code="verticalDMSPdIceBarycentery"		packages="pkgTracerVerticalDMS"/>
		<var name="verticalNonreactiveIceBarycenterx"		type="real"	dimensions="nBioLayersP1 nCategories nCells"		name_in_code="verticalNonreactiveIceBarycenterx"	packages="pkgTracerVerticalNonreactive"/>
		<var name="verticalNonreactiveIceBarycentery"		type="real"	dimensions="nBioLayersP1 nCategories nCells"		name_in_code="verticalNonreactiveIceBarycentery"	packages="pkgTracerVerticalNonreactive"/>
		<var name="verticalHumicsIceBarycenterx"		type="real"	dimensions="nBioLayersP1 nCategories nCells"		name_in_code="verticalHumicsIceBarycenterx"		packages="pkgTracerVerticalHumics"/>
		<var name="verticalHumicsIceBarycentery"		type="real"	dimensions="nBioLayersP1 nCategories nCells"		name_in_code="verticalHumicsIceBarycentery"		packages="pkgTracerVerticalHumics"/>
		<var name="verticalParticulateIronIceBarycenterx"	type="real"	dimensions="nPartIronIceLayers nCategories nCells"	name_in_code="verticalParticulateIronIceBarycenterx"	packages="pkgTracerVerticalIron"/>
		<var name="verticalParticulateIronIceBarycentery"	type="real"	dimensions="nPartIronIceLayers nCategories nCells"	name_in_code="verticalParticulateIronIceBarycentery"	packages="pkgTracerVerticalIron"/>
		<var name="verticalDissolvedIronIceBarycenterx"	type="real"	dimensions="nDisIronIceLayers nCategories nCells"	name_in_code="verticalDissolvedIronIceBarycenterx"	packages="pkgTracerVerticalIron"/>
		<var name="verticalDissolvedIronIceBarycentery"	type="real"	dimensions="nDisIronIceLayers nCategories nCells"	name_in_code="verticalDissolvedIronIceBarycentery"	packages="pkgTracerVerticalIron"/>
		<var name="verticalAerosolsSnowBarycenterx"		type="real"	dimensions="nzAerosolsSnowLayers nCategories nCells"	name_in_code="verticalAerosolsSnowBarycenterx"		packages="pkgTracerZAerosols"/>
		<var name="verticalAerosolsSnowBarycentery"		type="real"	dimensions="nzAerosolsSnowLayers nCategories nCells"	name_in_code="verticalAerosolsSnowBarycentery"		packages="pkgTracerZAerosols"/>
		<var name="verticalAerosolsIceBarycenterx"		type="real"	dimensions="nzAerosolsIceLayers nCategories nCells"	name_in_code="verticalAerosolsIceBarycenterx"		packages="pkgTracerZAerosols"/>
		<var name="verticalAerosolsIceBarycentery"		type="real"	dimensions="nzAerosolsIceLayers nCategories nCells"	name_in_code="verticalAerosolsIceBarycentery"		packages="pkgTracerZAerosols"/>
		<var name="verticalSalinityBarycenterx"		type="real"	dimensions="nBioLayers nCategories nCells"		name_in_code="verticalSalinityBarycenterx"		packages="pkgTracerZSalinity"/>
		<var name="verticalSalinityBarycentery"		type="real"	dimensions="nBioLayers nCategories nCells"		name_in_code="verticalSalinityBarycentery"		packages="pkgTracerZSalinity"/>
	</var_struct>
	<var_struct name="tracer_reconstruction" time_levs="1">
		<var name="iceAreaCategoryCenter"		type="real"	dimensions="ONE nCategories nCells"			name_in_code="iceAreaCategoryCenter"/>
		<var name="iceAreaCategoryGradx"		type="real"	dimensions="ONE nCategories nCells"			name_in_code="iceAreaCategoryGradx"/>
		<var name="iceAreaCategoryGrady"		type="real"	dimensions="ONE nCategories nCells"			name_in_code="iceAreaCategoryGrady"/>
		<var name="iceVolumeCategoryCenter"		type="real"	dimensions="ONE nCategories nCells"			name_in_code="iceVolumeCategoryCenter"/>
		<var name="iceVolumeCategoryGradx"		type="real"	dimensions="ONE nCategories nCells"			name_in_code="iceVolumeCategoryGradx"/>
		<var name="iceVolumeCategoryGrady"		type="real"	dimensions="ONE nCategories nCells"			name_in_code="iceVolumeCategoryGrady"/>
		<var name="snowVolumeCategoryCenter"		type="real"	dimensions="ONE nCategories nCells"			name_in_code="snowVolumeCategoryCenter"/>
		<var name="snowVolumeCategoryGradx"		type="real"	dimensions="ONE nCategories nCells"			name_in_code="snowVolumeCategoryGradx"/>
		<var name="snowVolumeCategoryGrady"		type="real"	dimensions="ONE nCategories nCells"			name_in_code="snowVolumeCategoryGrady"/>
		<var name="surfaceTemperatureCenter"		type="real"	dimensions="ONE nCategories nCells"			name_in_code="surfaceTemperatureCenter"/>
		<var name="surfaceTemperatureGradx"		type="real"	dimensions="ONE nCategories nCells"			name_in_code="surfaceTemperatureGradx"/>
		<var name="surfaceTemperatureGrady"		type="real"	dimensions="ONE nCategories nCells"			name_in_code="surfaceTemperatureGrady"/>
		<var name="iceEnthalpyCenter"			type="real"	dimensions="nIceLayers nCategories nCells"		name_in_code="iceEnthalpyCenter"/>
		<var name="iceEnthalpyGradx"			type="real"	dimensions="nIceLayers nCategories nCells"		name_in_code="iceEnthalpyGradx"/>
		<var name="iceEnthalpyGrady"			type="real"	dimensions="nIceLayers nCategories nCells"		name_in_code="iceEnthalpyGrady"/>
		<var name="iceSalinityCenter"			type="real"	dimensions="nIceLayers nCategories nCells"		name_in_code="iceSalinityCenter"/>
		<var name="iceSalinityGradx"			type="real"	dimensions="nIceLayers nCategories nCells"		name_in_code="iceSalinityGradx"/>
		<var name="iceSalinityGrady"			type="real"	dimensions="nIceLayers nCategories nCells"		name_in_code="iceSalinityGrady"/>
		<var name="snowEnthalpyCenter"			type="real"	dimensions="nSnowLayers nCategories nCells"		name_in_code="snowEnthalpyCenter"/>
		<var name="snowEnthalpyGradx"			type="real"	dimensions="nSnowLayers nCategories nCells"		name_in_code="snowEnthalpyGradx"/>
		<var name="snowEnthalpyGrady"			type="real"	dimensions="nSnowLayers nCategories nCells"		name_in_code="snowEnthalpyGrady"/>
		<var name="iceAgeCenter"			type="real"	dimensions="ONE nCategories nCells"			name_in_code="iceAgeCenter"				packages="pkgColumnTracerIceAge"/>
		<var name="iceAgeGradx"			type="real"	dimensions="ONE nCategories nCells"			name_in_code="iceAgeGradx"				packages="pkgColumnTracerIceAge"/>
		<var name="iceAgeGrady"			type="real"	dimensions="ONE nCategories nCells"			name_in_code="iceAgeGrady"				packages="pkgColumnTracerIceAge"/>
		<var name="firstYearIceAreaCenter"		type="real"	dimensions="ONE nCategories nCells"			name_in_code="firstYearIceAreaCenter"			packages="pkgColumnTracerFirstYearIce"/>
		<var name="firstYearIceAreaGradx"		type="real"	dimensions="ONE nCategories nCells"			name_in_code="firstYearIceAreaGradx"			packages="pkgColumnTracerFirstYearIce"/>
		<var name="firstYearIceAreaGrady"		type="real"	dimensions="ONE nCategories nCells"			name_in_code="firstYearIceAreaGrady"			packages="pkgColumnTracerFirstYearIce"/>
		<var name="levelIceAreaCenter"			type="real"	dimensions="ONE nCategories nCells"			name_in_code="levelIceAreaCenter"			packages="pkgColumnTracerLevelIce"/>
		<var name="levelIceAreaGradx"			type="real"	dimensions="ONE nCategories nCells"			name_in_code="levelIceAreaGradx"			packages="pkgColumnTracerLevelIce"/>
		<var name="levelIceAreaGrady"			type="real"	dimensions="ONE nCategories nCells"			name_in_code="levelIceAreaGrady"			packages="pkgColumnTracerLevelIce"/>
		<var name="levelIceVolumeCenter"		type="real"	dimensions="ONE nCategories nCells"			name_in_code="levelIceVolumeCenter"			packages="pkgColumnTracerLevelIce"/>
		<var name="levelIceVolumeGradx"		type="real"	dimensions="ONE nCategories nCells"			name_in_code="levelIceVolumeGradx"			packages="pkgColumnTracerLevelIce"/>
		<var name="levelIceVolumeGrady"		type="real"	dimensions="ONE nCategories nCells"			name_in_code="levelIceVolumeGrady"			packages="pkgColumnTracerLevelIce"/>
		<var name="pondAreaCenter"			type="real"	dimensions="ONE nCategories nCells"			name_in_code="pondAreaCenter"				packages="pkgColumnTracerPonds"/>
		<var name="pondAreaGradx"			type="real"	dimensions="ONE nCategories nCells"			name_in_code="pondAreaGradx"				packages="pkgColumnTracerPonds"/>
		<var name="pondAreaGrady"			type="real"	dimensions="ONE nCategories nCells"			name_in_code="pondAreaGrady"				packages="pkgColumnTracerPonds"/>
		<var name="pondDepthCenter"			type="real"	dimensions="ONE nCategories nCells"			name_in_code="pondDepthCenter"				packages="pkgColumnTracerPonds"/>
		<var name="pondDepthGradx"			type="real"	dimensions="ONE nCategories nCells"			name_in_code="pondDepthGradx"				packages="pkgColumnTracerPonds"/>
		<var name="pondDepthGrady"			type="real"	dimensions="ONE nCategories nCells"			name_in_code="pondDepthGrady"				packages="pkgColumnTracerPonds"/>
		<var name="pondLidThicknessCenter"		type="real"	dimensions="ONE nCategories nCells"			name_in_code="pondLidThicknessCenter"			packages="pkgColumnTracerLidThickness"/>
		<var name="pondLidThicknessGradx"		type="real"	dimensions="ONE nCategories nCells"			name_in_code="pondLidThicknessGradx"			packages="pkgColumnTracerLidThickness"/>
		<var name="pondLidThicknessGrady"		type="real"	dimensions="ONE nCategories nCells"			name_in_code="pondLidThicknessGrady"			packages="pkgColumnTracerLidThickness"/>
		<var name="snowScatteringAerosolCenter"	type="real"	dimensions="nAerosols nCategories nCells"		name_in_code="snowScatteringAerosolCenter"		packages="pkgColumnTracerAerosols"/>
		<var name="snowScatteringAerosolGradx"		type="real"	dimensions="nAerosols nCategories nCells"		name_in_code="snowScatteringAerosolGradx"		packages="pkgColumnTracerAerosols"/>
		<var name="snowScatteringAerosolGrady"		type="real"	dimensions="nAerosols nCategories nCells"		name_in_code="snowScatteringAerosolGrady"		packages="pkgColumnTracerAerosols"/>
		<var name="snowBodyAerosolCenter"		type="real"	dimensions="nAerosols nCategories nCells"		name_in_code="snowBodyAerosolCenter"			packages="pkgColumnTracerAerosols"/>
		<var name="snowBodyAerosolGradx"		type="real"	dimensions="nAerosols nCategories nCells"		name_in_code="snowBodyAerosolGradx"			packages="pkgColumnTracerAerosols"/>
		<var name="snowBodyAerosolGrady"		type="real"	dimensions="nAerosols nCategories nCells"		name_in_code="snowBodyAerosolGrady"			packages="pkgColumnTracerAerosols"/>
		<var name="iceScatteringAerosolCenter"		type="real"	dimensions="nAerosols nCategories nCells"		name_in_code="iceScatteringAerosolCenter"		packages="pkgColumnTracerAerosols"/>
		<var name="iceScatteringAerosolGradx"		type="real"	dimensions="nAerosols nCategories nCells"		name_in_code="iceScatteringAerosolGradx"		packages="pkgColumnTracerAerosols"/>
		<var name="iceScatteringAerosolGrady"		type="real"	dimensions="nAerosols nCategories nCells"		name_in_code="iceScatteringAerosolGrady"		packages="pkgColumnTracerAerosols"/>
		<var name="iceBodyAerosolCenter"		type="real"	dimensions="nAerosols nCategories nCells"		name_in_code="iceBodyAerosolCenter"			packages="pkgColumnTracerAerosols"/>
		<var name="iceBodyAerosolGradx"		type="real"	dimensions="nAerosols nCategories nCells"		name_in_code="iceBodyAerosolGradx"			packages="pkgColumnTracerAerosols"/>
		<var name="iceBodyAerosolGrady"		type="real"	dimensions="nAerosols nCategories nCells"		name_in_code="iceBodyAerosolGrady"			packages="pkgColumnTracerAerosols"/>
		<var name="brineFractionCenter"		type="real"	dimensions="ONE nCategories nCells"			name_in_code="brineFractionCenter"			packages="pkgTracerBrine"/>
		<var name="brineFractionGradx"			type="real"	dimensions="ONE nCategories nCells"			name_in_code="brineFractionGradx"			packages="pkgTracerBrine"/>
		<var name="brineFractionGrady"			type="real"	dimensions="ONE nCategories nCells"			name_in_code="brineFractionGrady"			packages="pkgTracerBrine"/>
		<var name="mobileFractionCenter"		type="real"	dimensions="nZBGCTracers nCategories nCells"		name_in_code="mobileFractionCenter"			packages="pkgTracerMobileFraction"/>
		<var name="mobileFractionGradx"		type="real"	dimensions="nZBGCTracers nCategories nCells"		name_in_code="mobileFractionGradx"			packages="pkgTracerMobileFraction"/>
		<var name="mobileFractionGrady"		type="real"	dimensions="nZBGCTracers nCategories nCells"		name_in_code="mobileFractionGrady"			packages="pkgTracerMobileFraction"/>
		<var name="skeletalAlgaeConcCenter"		type="real"	dimensions="nAlgae nCategories nCells"			name_in_code="skeletalAlgaeConcCenter"			packages="pkgTracerSkeletalAlgae"/>
		<var name="skeletalAlgaeConcGradx"		type="real"	dimensions="nAlgae nCategories nCells"			name_in_code="skeletalAlgaeConcGradx"			packages="pkgTracerSkeletalAlgae"/>
		<var name="skeletalAlgaeConcGrady"		type="real"	dimensions="nAlgae nCategories nCells"			name_in_code="skeletalAlgaeConcGrady"			packages="pkgTracerSkeletalAlgae"/>
		<var name="skeletalDOCConcCenter"		type="real"	dimensions="nDOC nCategories nCells"			name_in_code="skeletalDOCConcCenter"			packages="pkgTracerSkeletalCarbon"/>
		<var name="skeletalDOCConcGradx"		type="real"	dimensions="nDOC nCategories nCells"			name_in_code="skeletalDOCConcGradx"			packages="pkgTracerSkeletalCarbon"/>
		<var name="skeletalDOCConcGrady"		type="real"	dimensions="nDOC nCategories nCells"			name_in_code="skeletalDOCConcGrady"			packages="pkgTracerSkeletalCarbon"/>
		<var name="skeletalDICConcCenter"		type="real"	dimensions="nDIC nCategories nCells"			name_in_code="skeletalDICConcCenter"			packages="pkgTracerSkeletalCarbon"/>
		<var name="skeletalDICConcGradx"		type="real"	dimensions="nDIC nCategories nCells"			name_in_code="skeletalDICConcGradx"			packages="pkgTracerSkeletalCarbon"/>
		<var name="skeletalDICConcGrady"		type="real"	dimensions="nDIC nCategories nCells"			name_in_code="skeletalDICConcGrady"			packages="pkgTracerSkeletalCarbon"/>
		<var name="skeletalDONConcCenter"		type="real"	dimensions="nDON nCategories nCells"			name_in_code="skeletalDONConcCenter"			packages="pkgTracerSkeletalDON"/>
		<var name="skeletalDONConcGradx"		type="real"	dimensions="nDON nCategories nCells"			name_in_code="skeletalDONConcGradx"			packages="pkgTracerSkeletalDON"/>
		<var name="skeletalDONConcGrady"		type="real"	dimensions="nDON nCategories nCells"			name_in_code="skeletalDONConcGrady"			packages="pkgTracerSkeletalDON"/>
		<var name="skeletalNitrateConcCenter"		type="real"	dimensions="ONE nCategories nCells"			name_in_code="skeletalNitrateConcCenter"		packages="pkgTracerSkeletalNitrate"/>
		<var name="skeletalNitrateConcGradx"		type="real"	dimensions="ONE nCategories nCells"			name_in_code="skeletalNitrateConcGradx"		packages="pkgTracerSkeletalNitrate"/>
		<var name="skeletalNitrateConcGrady"		type="real"	dimensions="ONE nCategories nCells"			name_in_code="skeletalNitrateConcGrady"		packages="pkgTracerSkeletalNitrate"/>
		<var name="skeletalSilicateConcCenter"		type="real"	dimensions="ONE nCategories nCells"			name_in_code="skeletalSilicateConcCenter"		packages="pkgTracerSkeletalSilicate"/>
		<var name="skeletalSilicateConcGradx"		type="real"	dimensions="ONE nCategories nCells"			name_in_code="skeletalSilicateConcGradx"		packages="pkgTracerSkeletalSilicate"/>
		<var name="skeletalSilicateConcGrady"		type="real"	dimensions="ONE nCategories nCells"			name_in_code="skeletalSilicateConcGrady"		packages="pkgTracerSkeletalSilicate"/>
		<var name="skeletalAmmoniumConcCenter"		type="real"	dimensions="ONE nCategories nCells"			name_in_code="skeletalAmmoniumConcCenter"		packages="pkgTracerSkeletalAmmonium"/>
		<var name="skeletalAmmoniumConcGradx"		type="real"	dimensions="ONE nCategories nCells"			name_in_code="skeletalAmmoniumConcGradx"		packages="pkgTracerSkeletalAmmonium"/>
		<var name="skeletalAmmoniumConcGrady"		type="real"	dimensions="ONE nCategories nCells"			name_in_code="skeletalAmmoniumConcGrady"		packages="pkgTracerSkeletalAmmonium"/>
		<var name="skeletalDMSConcCenter"		type="real"	dimensions="ONE nCategories nCells"			name_in_code="skeletalDMSConcCenter"			packages="pkgTracerSkeletalDMS"/>
		<var name="skeletalDMSConcGradx"		type="real"	dimensions="ONE nCategories nCells"			name_in_code="skeletalDMSConcGradx"			packages="pkgTracerSkeletalDMS"/>
		<var name="skeletalDMSConcGrady"		type="real"	dimensions="ONE nCategories nCells"			name_in_code="skeletalDMSConcGrady"			packages="pkgTracerSkeletalDMS"/>
		<var name="skeletalDMSPpConcCenter"		type="real"	dimensions="ONE nCategories nCells"			name_in_code="skeletalDMSPpConcCenter"			packages="pkgTracerSkeletalDMS"/>
		<var name="skeletalDMSPpConcGradx"		type="real"	dimensions="ONE nCategories nCells"			name_in_code="skeletalDMSPpConcGradx"			packages="pkgTracerSkeletalDMS"/>
		<var name="skeletalDMSPpConcGrady"		type="real"	dimensions="ONE nCategories nCells"			name_in_code="skeletalDMSPpConcGrady"			packages="pkgTracerSkeletalDMS"/>
		<var name="skeletalDMSPdConcCenter"		type="real"	dimensions="ONE nCategories nCells"			name_in_code="skeletalDMSPdConcCenter"			packages="pkgTracerSkeletalDMS"/>
		<var name="skeletalDMSPdConcGradx"		type="real"	dimensions="ONE nCategories nCells"			name_in_code="skeletalDMSPdConcGradx"			packages="pkgTracerSkeletalDMS"/>
		<var name="skeletalDMSPdConcGrady"		type="real"	dimensions="ONE nCategories nCells"			name_in_code="skeletalDMSPdConcGrady"			packages="pkgTracerSkeletalDMS"/>
		<var name="skeletalNonreactiveConcCenter"	type="real"	dimensions="ONE nCategories nCells"			name_in_code="skeletalNonreactiveConcCenter"		packages="pkgTracerSkeletalNonreactive"/>
		<var name="skeletalNonreactiveConcGradx"	type="real"	dimensions="ONE nCategories nCells"			name_in_code="skeletalNonreactiveConcGradx"		packages="pkgTracerSkeletalNonreactive"/>
		<var name="skeletalNonreactiveConcGrady"	type="real"	dimensions="ONE nCategories nCells"			name_in_code="skeletalNonreactiveConcGrady"		packages="pkgTracerSkeletalNonreactive"/>
		<var name="skeletalHumicsConcCenter"		type="real"	dimensions="ONE nCategories nCells"			name_in_code="skeletalHumicsConcCenter"		packages="pkgTracerSkeletalHumics"/>
		<var name="skeletalHumicsConcGradx"		type="real"	dimensions="ONE nCategories nCells"			name_in_code="skeletalHumicsConcGradx"			packages="pkgTracerSkeletalHumics"/>
		<var name="skeletalHumicsConcGrady"		type="real"	dimensions="ONE nCategories nCells"			name_in_code="skeletalHumicsConcGrady"			packages="pkgTracerSkeletalHumics"/>
		<var name="skeletalParticulateIronConcCenter"	type="real"	dimensions="nParticulateIron nCategories nCells"	name_in_code="skeletalParticulateIronConcCenter"	packages="pkgTracerSkeletalIron"/>
		<var name="skeletalParticulateIronConcGradx"	type="real"	dimensions="nParticulateIron nCategories nCells"	name_in_code="skeletalParticulateIronConcGradx"	packages="pkgTracerSkeletalIron"/>
		<var name="skeletalParticulateIronConcGrady"	type="real"	dimensions="nParticulateIron nCategories nCells"	name_in_code="skeletalParticulateIronConcGrady"	packages="pkgTracerSkeletalIron"/>
		<var name="skeletalDissolvedIronConcCenter"	type="real"	dimensions="nDissolvedIron nCategories nCells"		name_in_code="skeletalDissolvedIronConcCenter"		packages="pkgTracerSkeletalIron"/>
		<var name="skeletalDissolvedIronConcGradx"	type="real"	dimensions="nDissolvedIron nCategories nCells"		name_in_code="skeletalDissolvedIronConcGradx"		packages="pkgTracerSkeletalIron"/>
		<var name="skeletalDissolvedIronConcGrady"	type="real"	dimensions="nDissolvedIron nCategories nCells"		name_in_code="skeletalDissolvedIronConcGrady"		packages="pkgTracerSkeletalIron"/>
		<var name="verticalAlgaeSnowCenter"		type="real"	dimensions="nAlgaeSnowLayers nCategories nCells"	name_in_code="verticalAlgaeSnowCenter"			packages="pkgTracerVerticalAlgae"/>
		<var name="verticalAlgaeSnowGradx"		type="real"	dimensions="nAlgaeSnowLayers nCategories nCells"	name_in_code="verticalAlgaeSnowGradx"			packages="pkgTracerVerticalAlgae"/>
		<var name="verticalAlgaeSnowGrady"		type="real"	dimensions="nAlgaeSnowLayers nCategories nCells"	name_in_code="verticalAlgaeSnowGrady"			packages="pkgTracerVerticalAlgae"/>
		<var name="verticalDOCSnowCenter"		type="real"	dimensions="nDOCSnowLayers nCategories nCells"		name_in_code="verticalDOCSnowCenter"			packages="pkgTracerVerticalCarbon"/>
		<var name="verticalDOCSnowGradx"		type="real"	dimensions="nDOCSnowLayers nCategories nCells"		name_in_code="verticalDOCSnowGradx"			packages="pkgTracerVerticalCarbon"/>
		<var name="verticalDOCSnowGrady"		type="real"	dimensions="nDOCSnowLayers nCategories nCells"		name_in_code="verticalDOCSnowGrady"			packages="pkgTracerVerticalCarbon"/>
		<var name="verticalDICSnowCenter"		type="real"	dimensions="nDICSnowLayers nCategories nCells"		name_in_code="verticalDICSnowCenter"			packages="pkgTracerVerticalCarbon"/>
		<var name="verticalDICSnowGradx"		type="real"	dimensions="nDICSnowLayers nCategories nCells"		name_in_code="verticalDICSnowGradx"			packages="pkgTracerVerticalCarbon"/>
		<var name="verticalDICSnowGrady"		type="real"	dimensions="nDICSnowLayers nCategories nCells"		name_in_code="verticalDICSnowGrady"			packages="pkgTracerVerticalCarbon"/>
		<var name="verticalDONSnowCenter"		type="real"	dimensions="nDONSnowLayers nCategories nCells"		name_in_code="verticalDONSnowCenter"			packages="pkgTracerVerticalDON"/>
		<var name="verticalDONSnowGradx"		type="real"	dimensions="nDONSnowLayers nCategories nCells"		name_in_code="verticalDONSnowGradx"			packages="pkgTracerVerticalDON"/>
		<var name="verticalDONSnowGrady"		type="real"	dimensions="nDONSnowLayers nCategories nCells"		name_in_code="verticalDONSnowGrady"			packages="pkgTracerVerticalDON"/>
		<var name="verticalNitrateSnowCenter"		type="real"	dimensions="TWO nCategories nCells"			name_in_code="verticalNitrateSnowCenter"		packages="pkgTracerVerticalNitrate"/>
		<var name="verticalNitrateSnowGradx"		type="real"	dimensions="TWO nCategories nCells"			name_in_code="verticalNitrateSnowGradx"		packages="pkgTracerVerticalNitrate"/>
		<var name="verticalNitrateSnowGrady"		type="real"	dimensions="TWO nCategories nCells"			name_in_code="verticalNitrateSnowGrady"		packages="pkgTracerVerticalNitrate"/>
		<var name="verticalSilicateSnowCenter"		type="real"	dimensions="TWO nCategories nCells"			name_in_code="verticalSilicateSnowCenter"		packages="pkgTracerVerticalSilicate"/>
		<var name="verticalSilicateSnowGradx"		type="real"	dimensions="TWO nCategories nCells"			name_in_code="verticalSilicateSnowGradx"		packages="pkgTracerVerticalSilicate"/>
		<var name="verticalSilicateSnowGrady"		type="real"	dimensions="TWO nCategories nCells"			name_in_code="verticalSilicateSnowGrady"		packages="pkgTracerVerticalSilicate"/>
		<var name="verticalAmmoniumSnowCenter"		type="real"	dimensions="TWO nCategories nCells"			name_in_code="verticalAmmoniumSnowCenter"		packages="pkgTracerVerticalAmmonium"/>
		<var name="verticalAmmoniumSnowGradx"		type="real"	dimensions="TWO nCategories nCells"			name_in_code="verticalAmmoniumSnowGradx"		packages="pkgTracerVerticalAmmonium"/>
		<var name="verticalAmmoniumSnowGrady"		type="real"	dimensions="TWO nCategories nCells"			name_in_code="verticalAmmoniumSnowGrady"		packages="pkgTracerVerticalAmmonium"/>
		<var name="verticalDMSSnowCenter"		type="real"	dimensions="TWO nCategories nCells"			name_in_code="verticalDMSSnowCenter"			packages="pkgTracerVerticalDMS"/>
		<var name="verticalDMSSnowGradx"		type="real"	dimensions="TWO nCategories nCells"			name_in_code="verticalDMSSnowGradx"			packages="pkgTracerVerticalDMS"/>
		<var name="verticalDMSSnowGrady"		type="real"	dimensions="TWO nCategories nCells"			name_in_code="verticalDMSSnowGrady"			packages="pkgTracerVerticalDMS"/>
		<var name="verticalDMSPpSnowCenter"		type="real"	dimensions="TWO nCategories nCells"			name_in_code="verticalDMSPpSnowCenter"			packages="pkgTracerVerticalDMS"/>
		<var name="verticalDMSPpSnowGradx"		type="real"	dimensions="TWO nCategories nCells"			name_in_code="verticalDMSPpSnowGradx"			packages="pkgTracerVerticalDMS"/>
		<var name="verticalDMSPpSnowGrady"		type="real"	dimensions="TWO nCategories nCells"			name_in_code="verticalDMSPpSnowGrady"			packages="pkgTracerVerticalDMS"/>
		<var name="verticalDMSPdSnowCenter"		type="real"	dimensions="TWO nCategories nCells"			name_in_code="verticalDMSPdSnowCenter"			packages="pkgTracerVerticalDMS"/>
		<var name="verticalDMSPdSnowGradx"		type="real"	dimensions="TWO nCategories nCells"			name_in_code="verticalDMSPdSnowGradx"			packages="pkgTracerVerticalDMS"/>
		<var name="verticalDMSPdSnowGrady"		type="real"	dimensions="TWO nCategories nCells"			name_in_code="verticalDMSPdSnowGrady"			packages="pkgTracerVerticalDMS"/>
		<var name="verticalNonreactiveSnowCenter"	type="real"	dimensions="TWO nCategories nCells"			name_in_code="verticalNonreactiveSnowCenter"		packages="pkgTracerVerticalNonreactive"/>
		<var name="verticalNonreactiveSnowGradx"	type="real"	dimensions="TWO nCategories nCells"			name_in_code="verticalNonreactiveSnowGradx"		packages="pkgTracerVerticalNonreactive"/>
		<var name="verticalNonreactiveSnowGrady"	type="real"	dimensions="TWO nCategories nCells"			name_in_code="verticalNonreactiveSnowGrady"		packages="pkgTracerVerticalNonreactive"/>
		<var name="verticalHumicsSnowCenter"		type="real"	dimensions="TWO nCategories nCells"			name_in_code="verticalHumicsSnowCenter"		packages="pkgTracerVerticalHumics"/>
		<var name="verticalHumicsSnowGradx"		type="real"	dimensions="TWO nCategories nCells"			name_in_code="verticalHumicsSnowGradx"			packages="pkgTracerVerticalHumics"/>
		<var name="verticalHumicsSnowGrady"		type="real"	dimensions="TWO nCategories nCells"			name_in_code="verticalHumicsSnowGrady"			packages="pkgTracerVerticalHumics"/>
		<var name="verticalParticulateIronSnowCenter"	type="real"	dimensions="nPartIronSnowLayers nCategories nCells"	name_in_code="verticalParticulateIronSnowCenter"	packages="pkgTracerVerticalIron"/>
		<var name="verticalParticulateIronSnowGradx"	type="real"	dimensions="nPartIronSnowLayers nCategories nCells"	name_in_code="verticalParticulateIronSnowGradx"	packages="pkgTracerVerticalIron"/>
		<var name="verticalParticulateIronSnowGrady"	type="real"	dimensions="nPartIronSnowLayers nCategories nCells"	name_in_code="verticalParticulateIronSnowGrady"	packages="pkgTracerVerticalIron"/>
		<var name="verticalDissolvedIronSnowCenter"	type="real"	dimensions="nDisIronSnowLayers nCategories nCells"	name_in_code="verticalDissolvedIronSnowCenter"		packages="pkgTracerVerticalIron"/>
		<var name="verticalDissolvedIronSnowGradx"	type="real"	dimensions="nDisIronSnowLayers nCategories nCells"	name_in_code="verticalDissolvedIronSnowGradx"		packages="pkgTracerVerticalIron"/>
		<var name="verticalDissolvedIronSnowGrady"	type="real"	dimensions="nDisIronSnowLayers nCategories nCells"	name_in_code="verticalDissolvedIronSnowGrady"		packages="pkgTracerVerticalIron"/>
		<var name="verticalAlgaeIceCenter"		type="real"	dimensions="nAlgaeIceLayers nCategories nCells"	name_in_code="verticalAlgaeIceCenter"			packages="pkgTracerVerticalAlgae"/>
		<var name="verticalAlgaeIceGradx"		type="real"	dimensions="nAlgaeIceLayers nCategories nCells"	name_in_code="verticalAlgaeIceGradx"			packages="pkgTracerVerticalAlgae"/>
		<var name="verticalAlgaeIceGrady"		type="real"	dimensions="nAlgaeIceLayers nCategories nCells"	name_in_code="verticalAlgaeIceGrady"			packages="pkgTracerVerticalAlgae"/>
		<var name="verticalDOCIceCenter"		type="real"	dimensions="nDOCIceLayers nCategories nCells"		name_in_code="verticalDOCIceCenter"			packages="pkgTracerVerticalCarbon"/>
		<var name="verticalDOCIceGradx"		type="real"	dimensions="nDOCIceLayers nCategories nCells"		name_in_code="verticalDOCIceGradx"			packages="pkgTracerVerticalCarbon"/>
		<var name="verticalDOCIceGrady"		type="real"	dimensions="nDOCIceLayers nCategories nCells"		name_in_code="verticalDOCIceGrady"			packages="pkgTracerVerticalCarbon"/>
		<var name="verticalDICIceCenter"		type="real"	dimensions="nDICIceLayers nCategories nCells"		name_in_code="verticalDICIceCenter"			packages="pkgTracerVerticalCarbon"/>
		<var name="verticalDICIceGradx"		type="real"	dimensions="nDICIceLayers nCategories nCells"		name_in_code="verticalDICIceGradx"			packages="pkgTracerVerticalCarbon"/>
		<var name="verticalDICIceGrady"		type="real"	dimensions="nDICIceLayers nCategories nCells"		name_in_code="verticalDICIceGrady"			packages="pkgTracerVerticalCarbon"/>
		<var name="verticalDONIceCenter"		type="real"	dimensions="nDONIceLayers nCategories nCells"		name_in_code="verticalDONIceCenter"			packages="pkgTracerVerticalDON"/>
		<var name="verticalDONIceGradx"		type="real"	dimensions="nDONIceLayers nCategories nCells"		name_in_code="verticalDONIceGradx"			packages="pkgTracerVerticalDON"/>
		<var name="verticalDONIceGrady"		type="real"	dimensions="nDONIceLayers nCategories nCells"		name_in_code="verticalDONIceGrady"			packages="pkgTracerVerticalDON"/>
		<var name="verticalNitrateIceCenter"		type="real"	dimensions="nBioLayersP1 nCategories nCells"		name_in_code="verticalNitrateIceCenter"		packages="pkgTracerVerticalNitrate"/>
		<var name="verticalNitrateIceGradx"		type="real"	dimensions="nBioLayersP1 nCategories nCells"		name_in_code="verticalNitrateIceGradx"			packages="pkgTracerVerticalNitrate"/>
		<var name="verticalNitrateIceGrady"		type="real"	dimensions="nBioLayersP1 nCategories nCells"		name_in_code="verticalNitrateIceGrady"			packages="pkgTracerVerticalNitrate"/>
		<var name="verticalSilicateIceCenter"		type="real"	dimensions="nBioLayersP1 nCategories nCells"		name_in_code="verticalSilicateIceCenter"		packages="pkgTracerVerticalSilicate"/>
		<var name="verticalSilicateIceGradx"		type="real"	dimensions="nBioLayersP1 nCategories nCells"		name_in_code="verticalSilicateIceGradx"		packages="pkgTracerVerticalSilicate"/>
		<var name="verticalSilicateIceGrady"		type="real"	dimensions="nBioLayersP1 nCategories nCells"		name_in_code="verticalSilicateIceGrady"		packages="pkgTracerVerticalSilicate"/>
		<var name="verticalAmmoniumIceCenter"		type="real"	dimensions="nBioLayersP1 nCategories nCells"		name_in_code="verticalAmmoniumIceCenter"		packages="pkgTracerVerticalAmmonium"/>
		<var name="verticalAmmoniumIceGradx"		type="real"	dimensions="nBioLayersP1 nCategories nCells"		name_in_code="verticalAmmoniumIceGradx"		packages="pkgTracerVerticalAmmonium"/>
		<var name="verticalAmmoniumIceGrady"		type="real"	dimensions="nBioLayersP1 nCategories nCells"		name_in_code="verticalAmmoniumIceGrady"		packages="pkgTracerVerticalAmmonium"/>
		<var name="verticalDMSIceCenter"		type="real"	dimensions="nBioLayersP1 nCategories nCells"		name_in_code="verticalDMSIceCenter"			packages="pkgTracerVerticalDMS"/>
		<var name="verticalDMSIceGradx"		type="real"	dimensions="nBioLayersP1 nCategories nCells"		name_in_code="verticalDMSIceGradx"			packages="pkgTracerVerticalDMS"/>
		<var name="verticalDMSIceGrady"		type="real"	dimensions="nBioLayersP1 nCategories nCells"		name_in_code="verticalDMSIceGrady"			packages="pkgTracerVerticalDMS"/>
		<var name="verticalDMSPpIceCenter"		type="real"	dimensions="nBioLayersP1 nCategories nCells"		name_in_code="verticalDMSPpIceCenter"			packages="pkgTracerVerticalDMS"/>
		<var name="verticalDMSPpIceGradx"		type="real"	dimensions="nBioLayersP1 nCategories nCells"		name_in_code="verticalDMSPpIceGradx"			packages="pkgTracerVerticalDMS"/>
		<var name="verticalDMSPpIceGrady"		type="real"	dimensions="nBioLayersP1 nCategories nCells"		name_in_code="verticalDMSPpIceGrady"			packages="pkgTracerVerticalDMS"/>
		<var name="verticalDMSPdIceCenter"		type="real"	dimensions="nBioLayersP1 nCategories nCells"		name_in_code="verticalDMSPdIceCenter"			packages="pkgTracerVerticalDMS"/>
		<var name="verticalDMSPdIceGradx"		type="real"	dimensions="nBioLayersP1 nCategories nCells"		name_in_code="verticalDMSPdIceGradx"			packages="pkgTracerVerticalDMS"/>
		<var name="verticalDMSPdIceGrady"		type="real"	dimensions="nBioLayersP1 nCategories nCells"		name_in_code="verticalDMSPdIceGrady"			packages="pkgTracerVerticalDMS"/>
		<var name="verticalNonreactiveIceCenter"	type="real"	dimensions="nBioLayersP1 nCategories nCells"		name_in_code="verticalNonreactiveIceCenter"		packages="pkgTracerVerticalNonreactive"/>
		<var name="verticalNonreactiveIceGradx"	type="real"	dimensions="nBioLayersP1 nCategories nCells"		name_in_code="verticalNonreactiveIceGradx"		packages="pkgTracerVerticalNonreactive"/>
		<var name="verticalNonreactiveIceGrady"	type="real"	dimensions="nBioLayersP1 nCategories nCells"		name_in_code="verticalNonreactiveIceGrady"		packages="pkgTracerVerticalNonreactive"/>
		<var name="verticalHumicsIceCenter"		type="real"	dimensions="nBioLayersP1 nCategories nCells"		name_in_code="verticalHumicsIceCenter"			packages="pkgTracerVerticalHumics"/>
		<var name="verticalHumicsIceGradx"		type="real"	dimensions="nBioLayersP1 nCategories nCells"		name_in_code="verticalHumicsIceGradx"			packages="pkgTracerVerticalHumics"/>
		<var name="verticalHumicsIceGrady"		type="real"	dimensions="nBioLayersP1 nCategories nCells"		name_in_code="verticalHumicsIceGrady"			packages="pkgTracerVerticalHumics"/>
		<var name="verticalParticulateIronIceCenter"	type="real"	dimensions="nPartIronIceLayers nCategories nCells"	name_in_code="verticalParticulateIronIceCenter"	packages="pkgTracerVerticalIron"/>
		<var name="verticalParticulateIronIceGradx"	type="real"	dimensions="nPartIronIceLayers nCategories nCells"	name_in_code="verticalParticulateIronIceGradx"		packages="pkgTracerVerticalIron"/>
		<var name="verticalParticulateIronIceGrady"	type="real"	dimensions="nPartIronIceLayers nCategories nCells"	name_in_code="verticalParticulateIronIceGrady"		packages="pkgTracerVerticalIron"/>
		<var name="verticalDissolvedIronIceCenter"	type="real"	dimensions="nDisIronIceLayers nCategories nCells"	name_in_code="verticalDissolvedIronIceCenter"		packages="pkgTracerVerticalIron"/>
		<var name="verticalDissolvedIronIceGradx"	type="real"	dimensions="nDisIronIceLayers nCategories nCells"	name_in_code="verticalDissolvedIronIceGradx"		packages="pkgTracerVerticalIron"/>
		<var name="verticalDissolvedIronIceGrady"	type="real"	dimensions="nDisIronIceLayers nCategories nCells"	name_in_code="verticalDissolvedIronIceGrady"		packages="pkgTracerVerticalIron"/>
		<var name="verticalAerosolsSnowCenter"		type="real"	dimensions="nzAerosolsSnowLayers nCategories nCells"	name_in_code="verticalAerosolsSnowCenter"		packages="pkgTracerZAerosols"/>
		<var name="verticalAerosolsSnowGradx"		type="real"	dimensions="nzAerosolsSnowLayers nCategories nCells"	name_in_code="verticalAerosolsSnowGradx"		packages="pkgTracerZAerosols"/>
		<var name="verticalAerosolsSnowGrady"		type="real"	dimensions="nzAerosolsSnowLayers nCategories nCells"	name_in_code="verticalAerosolsSnowGrady"		packages="pkgTracerZAerosols"/>
		<var name="verticalAerosolsIceCenter"		type="real"	dimensions="nzAerosolsIceLayers nCategories nCells"	name_in_code="verticalAerosolsIceCenter"		packages="pkgTracerZAerosols"/>
		<var name="verticalAerosolsIceGradx"		type="real"	dimensions="nzAerosolsIceLayers nCategories nCells"	name_in_code="verticalAerosolsIceGradx"		packages="pkgTracerZAerosols"/>
		<var name="verticalAerosolsIceGrady"		type="real"	dimensions="nzAerosolsIceLayers nCategories nCells"	name_in_code="verticalAerosolsIceGrady"		packages="pkgTracerZAerosols"/>
		<var name="verticalSalinityCenter"		type="real"	dimensions="nBioLayers nCategories nCells"		name_in_code="verticalSalinityCenter"			packages="pkgTracerZSalinity"/>
		<var name="verticalSalinityGradx"		type="real"	dimensions="nBioLayers nCategories nCells"		name_in_code="verticalSalinityGradx"			packages="pkgTracerZSalinity"/>
		<var name="verticalSalinityGrady"		type="real"	dimensions="nBioLayers nCategories nCells"		name_in_code="verticalSalinityGrady"			packages="pkgTracerZSalinity"/>
	</var_struct>
	<var_struct name="tracer_conservation" time_levs="2">
		<var name="iceAreaCategoryCons"		type="real"	dimensions="ONE nCategories"				name_in_code="iceAreaCategoryCons"/>
		<var name="iceVolumeCategoryCons"		type="real"	dimensions="ONE nCategories"				name_in_code="iceVolumeCategoryCons"/>
		<var name="snowVolumeCategoryCons"		type="real"	dimensions="ONE nCategories"				name_in_code="snowVolumeCategoryCons"/>
		<var name="surfaceTemperatureCons"		type="real"	dimensions="ONE nCategories"				name_in_code="surfaceTemperatureCons"/>
		<var name="iceEnthalpyCons"			type="real"	dimensions="nIceLayers nCategories"			name_in_code="iceEnthalpyCons"/>
		<var name="iceSalinityCons"			type="real"	dimensions="nIceLayers nCategories"			name_in_code="iceSalinityCons"/>
		<var name="snowEnthalpyCons"			type="real"	dimensions="nSnowLayers nCategories"			name_in_code="snowEnthalpyCons"/>
		<var name="iceAgeCons"				type="real"	dimensions="ONE nCategories"				name_in_code="iceAgeCons"			packages="pkgColumnTracerIceAge"/>
		<var name="firstYearIceAreaCons"		type="real"	dimensions="ONE nCategories"				name_in_code="firstYearIceAreaCons"		packages="pkgColumnTracerFirstYearIce"/>
		<var name="levelIceAreaCons"			type="real"	dimensions="ONE nCategories"				name_in_code="levelIceAreaCons"		packages="pkgColumnTracerLevelIce"/>
		<var name="levelIceVolumeCons"			type="real"	dimensions="ONE nCategories"				name_in_code="levelIceVolumeCons"		packages="pkgColumnTracerLevelIce"/>
		<var name="pondAreaCons"			type="real"	dimensions="ONE nCategories"				name_in_code="pondAreaCons"			packages="pkgColumnTracerPonds"/>
		<var name="pondDepthCons"			type="real"	dimensions="ONE nCategories"				name_in_code="pondDepthCons"			packages="pkgColumnTracerPonds"/>
		<var name="pondLidThicknessCons"		type="real"	dimensions="ONE nCategories"				name_in_code="pondLidThicknessCons"		packages="pkgColumnTracerLidThickness"/>
		<var name="snowScatteringAerosolCons"		type="real"	dimensions="nAerosols nCategories"			name_in_code="snowScatteringAerosolCons"	packages="pkgColumnTracerAerosols"/>
		<var name="snowBodyAerosolCons"		type="real"	dimensions="nAerosols nCategories"			name_in_code="snowBodyAerosolCons"		packages="pkgColumnTracerAerosols"/>
		<var name="iceScatteringAerosolCons"		type="real"	dimensions="nAerosols nCategories"			name_in_code="iceScatteringAerosolCons"	packages="pkgColumnTracerAerosols"/>
		<var name="iceBodyAerosolCons"			type="real"	dimensions="nAerosols nCategories"			name_in_code="iceBodyAerosolCons"		packages="pkgColumnTracerAerosols"/>
		<var name="brineFractionCons"			type="real"	dimensions="ONE nCategories"				name_in_code="brineFractionCons"		packages="pkgTracerBrine"/>
		<var name="mobileFractionCons"			type="real"	dimensions="nZBGCTracers nCategories"			name_in_code="mobileFractionCons"		packages="pkgTracerMobileFraction"/>
		<var name="skeletalAlgaeConcCons"		type="real"	dimensions="nAlgae nCategories"			name_in_code="skeletalAlgaeConcCons"		packages="pkgTracerSkeletalAlgae"/>
		<var name="skeletalDOCConcCons"		type="real"	dimensions="nDOC nCategories"				name_in_code="skeletalDOCConcCons"		packages="pkgTracerSkeletalCarbon"/>
		<var name="skeletalDICConcCons"		type="real"	dimensions="nDIC nCategories"				name_in_code="skeletalDICConcCons"		packages="pkgTracerSkeletalCarbon"/>
		<var name="skeletalDONConcCons"		type="real"	dimensions="nDON nCategories"				name_in_code="skeletalDONConcCons"		packages="pkgTracerSkeletalDON"/>
		<var name="skeletalNitrateConcCons"		type="real"	dimensions="ONE nCategories"				name_in_code="skeletalNitrateConcCons"		packages="pkgTracerSkeletalNitrate"/>
		<var name="skeletalSilicateConcCons"		type="real"	dimensions="ONE nCategories"				name_in_code="skeletalSilicateConcCons"	packages="pkgTracerSkeletalSilicate"/>
		<var name="skeletalAmmoniumConcCons"		type="real"	dimensions="ONE nCategories"				name_in_code="skeletalAmmoniumConcCons"	packages="pkgTracerSkeletalAmmonium"/>
		<var name="skeletalDMSConcCons"		type="real"	dimensions="ONE nCategories"				name_in_code="skeletalDMSConcCons"		packages="pkgTracerSkeletalDMS"/>
		<var name="skeletalDMSPpConcCons"		type="real"	dimensions="ONE nCategories"				name_in_code="skeletalDMSPpConcCons"		packages="pkgTracerSkeletalDMS"/>
		<var name="skeletalDMSPdConcCons"		type="real"	dimensions="ONE nCategories"				name_in_code="skeletalDMSPdConcCons"		packages="pkgTracerSkeletalDMS"/>
		<var name="skeletalNonreactiveConcCons"	type="real"	dimensions="ONE nCategories"				name_in_code="skeletalNonreactiveConcCons"	packages="pkgTracerSkeletalNonreactive"/>
		<var name="skeletalHumicsConcCons"		type="real"	dimensions="ONE nCategories"				name_in_code="skeletalHumicsConcCons"		packages="pkgTracerSkeletalHumics"/>
		<var name="skeletalParticulateIronConcCons"	type="real"	dimensions="nParticulateIron nCategories"		name_in_code="skeletalParticulateIronConcCons"	packages="pkgTracerSkeletalIron"/>
		<var name="skeletalDissolvedIronConcCons"	type="real"	dimensions="nDissolvedIron nCategories"		name_in_code="skeletalDissolvedIronConcCons"	packages="pkgTracerSkeletalIron"/>
		<var name="verticalAlgaeSnowCons"		type="real"	dimensions="nAlgaeSnowLayers nCategories"		name_in_code="verticalAlgaeSnowCons"		packages="pkgTracerVerticalAlgae"/>
		<var name="verticalDOCSnowCons"		type="real"	dimensions="nDOCSnowLayers nCategories"		name_in_code="verticalDOCSnowCons"		packages="pkgTracerVerticalCarbon"/>
		<var name="verticalDICSnowCons"		type="real"	dimensions="nDICSnowLayers nCategories"		name_in_code="verticalDICSnowCons"		packages="pkgTracerVerticalCarbon"/>
		<var name="verticalDONSnowCons"		type="real"	dimensions="nDONSnowLayers nCategories"		name_in_code="verticalDONSnowCons"		packages="pkgTracerVerticalDON"/>
		<var name="verticalNitrateSnowCons"		type="real"	dimensions="TWO nCategories"				name_in_code="verticalNitrateSnowCons"		packages="pkgTracerVerticalNitrate"/>
		<var name="verticalSilicateSnowCons"		type="real"	dimensions="TWO nCategories"				name_in_code="verticalSilicateSnowCons"	packages="pkgTracerVerticalSilicate"/>
		<var name="verticalAmmoniumSnowCons"		type="real"	dimensions="TWO nCategories"				name_in_code="verticalAmmoniumSnowCons"	packages="pkgTracerVerticalAmmonium"/>
		<var name="verticalDMSSnowCons"		type="real"	dimensions="TWO nCategories"				name_in_code="verticalDMSSnowCons"		packages="pkgTracerVerticalDMS"/>
		<var name="verticalDMSPpSnowCons"		type="real"	dimensions="TWO nCategories"				name_in_code="verticalDMSPpSnowCons"		packages="pkgTracerVerticalDMS"/>
		<var name="verticalDMSPdSnowCons"		type="real"	dimensions="TWO nCategories"				name_in_code="verticalDMSPdSnowCons"		packages="pkgTracerVerticalDMS"/>
		<var name="verticalNonreactiveSnowCons"	type="real"	dimensions="TWO nCategories"				name_in_code="verticalNonreactiveSnowCons"	packages="pkgTracerVerticalNonreactive"/>
		<var name="verticalHumicsSnowCons"		type="real"	dimensions="TWO nCategories"				name_in_code="verticalHumicsSnowCons"		packages="pkgTracerVerticalHumics"/>
		<var name="verticalParticulateIronSnowCons"	type="real"	dimensions="nPartIronSnowLayers nCategories"		name_in_code="verticalParticulateIronSnowCons"	packages="pkgTracerVerticalIron"/>
		<var name="verticalDissolvedIronSnowCons"	type="real"	dimensions="nDisIronSnowLayers nCategories"		name_in_code="verticalDissolvedIronSnowCons"	packages="pkgTracerVerticalIron"/>
		<var name="verticalAlgaeIceCons"		type="real"	dimensions="nAlgaeIceLayers nCategories"		name_in_code="verticalAlgaeIceCons"		packages="pkgTracerVerticalAlgae"/>
		<var name="verticalDOCIceCons"			type="real"	dimensions="nDOCIceLayers nCategories"			name_in_code="verticalDOCIceCons"		packages="pkgTracerVerticalCarbon"/>
		<var name="verticalDICIceCons"			type="real"	dimensions="nDICIceLayers nCategories"			name_in_code="verticalDICIceCons"		packages="pkgTracerVerticalCarbon"/>
		<var name="verticalDONIceCons"			type="real"	dimensions="nDONIceLayers nCategories"			name_in_code="verticalDONIceCons"		packages="pkgTracerVerticalDON"/>
		<var name="verticalNitrateIceCons"		type="real"	dimensions="nBioLayersP1 nCategories"			name_in_code="verticalNitrateIceCons"		packages="pkgTracerVerticalNitrate"/>
		<var name="verticalSilicateIceCons"		type="real"	dimensions="nBioLayersP1 nCategories"			name_in_code="verticalSilicateIceCons"		packages="pkgTracerVerticalSilicate"/>
		<var name="verticalAmmoniumIceCons"		type="real"	dimensions="nBioLayersP1 nCategories"			name_in_code="verticalAmmoniumIceCons"		packages="pkgTracerVerticalAmmonium"/>
		<var name="verticalDMSIceCons"			type="real"	dimensions="nBioLayersP1 nCategories"			name_in_code="verticalDMSIceCons"		packages="pkgTracerVerticalDMS"/>
		<var name="verticalDMSPpIceCons"		type="real"	dimensions="nBioLayersP1 nCategories"			name_in_code="verticalDMSPpIceCons"		packages="pkgTracerVerticalDMS"/>
		<var name="verticalDMSPdIceCons"		type="real"	dimensions="nBioLayersP1 nCategories"			name_in_code="verticalDMSPdIceCons"		packages="pkgTracerVerticalDMS"/>
		<var name="verticalNonreactiveIceCons"		type="real"	dimensions="nBioLayersP1 nCategories"			name_in_code="verticalNonreactiveIceCons"	packages="pkgTracerVerticalNonreactive"/>
		<var name="verticalHumicsIceCons"		type="real"	dimensions="nBioLayersP1 nCategories"			name_in_code="verticalHumicsIceCons"		packages="pkgTracerVerticalHumics"/>
		<var name="verticalParticulateIronIceCons"	type="real"	dimensions="nPartIronIceLayers nCategories"		name_in_code="verticalParticulateIronIceCons"	packages="pkgTracerVerticalIron"/>
		<var name="verticalDissolvedIronIceCons"	type="real"	dimensions="nDisIronIceLayers nCategories"		name_in_code="verticalDissolvedIronIceCons"	packages="pkgTracerVerticalIron"/>
		<var name="verticalAerosolsSnowCons"		type="real"	dimensions="nzAerosolsSnowLayers nCategories"		name_in_code="verticalAerosolsSnowCons"	packages="pkgTracerZAerosols"/>
		<var name="verticalAerosolsIceCons"		type="real"	dimensions="nzAerosolsIceLayers nCategories"		name_in_code="verticalAerosolsIceCons"		packages="pkgTracerZAerosols"/>
		<var name="verticalSalinityCons"		type="real"	dimensions="nBioLayers nCategories"			name_in_code="verticalSalinityCons"		packages="pkgTracerZSalinity"/>
	</var_struct>
	<var_struct name="tracer_monotonicity" time_levs="1">
		<var name="iceAreaCategoryLocalMin"			type="real"	dimensions="ONE nCategories nCells"			name_in_code="iceAreaCategoryLocalMin"/>
		<var name="iceAreaCategoryLocalMax"			type="real"	dimensions="ONE nCategories nCells"			name_in_code="iceAreaCategoryLocalMax"/>
		<var name="iceVolumeCategoryLocalMin"			type="real"	dimensions="ONE nCategories nCells"			name_in_code="iceVolumeCategoryLocalMin"/>
		<var name="iceVolumeCategoryLocalMax"			type="real"	dimensions="ONE nCategories nCells"			name_in_code="iceVolumeCategoryLocalMax"/>
		<var name="snowVolumeCategoryLocalMin"			type="real"	dimensions="ONE nCategories nCells"			name_in_code="snowVolumeCategoryLocalMin"/>
		<var name="snowVolumeCategoryLocalMax"			type="real"	dimensions="ONE nCategories nCells"			name_in_code="snowVolumeCategoryLocalMax"/>
		<var name="surfaceTemperatureLocalMin"			type="real"	dimensions="ONE nCategories nCells"			name_in_code="surfaceTemperatureLocalMin"/>
		<var name="surfaceTemperatureLocalMax"			type="real"	dimensions="ONE nCategories nCells"			name_in_code="surfaceTemperatureLocalMax"/>
		<var name="iceEnthalpyLocalMin"			type="real"	dimensions="nIceLayers nCategories nCells"		name_in_code="iceEnthalpyLocalMin"/>
		<var name="iceEnthalpyLocalMax"			type="real"	dimensions="nIceLayers nCategories nCells"		name_in_code="iceEnthalpyLocalMax"/>
		<var name="iceSalinityLocalMin"			type="real"	dimensions="nIceLayers nCategories nCells"		name_in_code="iceSalinityLocalMin"/>
		<var name="iceSalinityLocalMax"			type="real"	dimensions="nIceLayers nCategories nCells"		name_in_code="iceSalinityLocalMax"/>
		<var name="snowEnthalpyLocalMin"			type="real"	dimensions="nSnowLayers nCategories nCells"		name_in_code="snowEnthalpyLocalMin"/>
		<var name="snowEnthalpyLocalMax"			type="real"	dimensions="nSnowLayers nCategories nCells"		name_in_code="snowEnthalpyLocalMax"/>
		<var name="iceAgeLocalMin"				type="real"	dimensions="ONE nCategories nCells"			name_in_code="iceAgeLocalMin"				packages="pkgColumnTracerIceAge"/>
		<var name="iceAgeLocalMax"				type="real"	dimensions="ONE nCategories nCells"			name_in_code="iceAgeLocalMax"				packages="pkgColumnTracerIceAge"/>
		<var name="firstYearIceAreaLocalMin"			type="real"	dimensions="ONE nCategories nCells"			name_in_code="firstYearIceAreaLocalMin"		packages="pkgColumnTracerFirstYearIce"/>
		<var name="firstYearIceAreaLocalMax"			type="real"	dimensions="ONE nCategories nCells"			name_in_code="firstYearIceAreaLocalMax"		packages="pkgColumnTracerFirstYearIce"/>
		<var name="levelIceAreaLocalMin"			type="real"	dimensions="ONE nCategories nCells"			name_in_code="levelIceAreaLocalMin"			packages="pkgColumnTracerLevelIce"/>
		<var name="levelIceAreaLocalMax"			type="real"	dimensions="ONE nCategories nCells"			name_in_code="levelIceAreaLocalMax"			packages="pkgColumnTracerLevelIce"/>
		<var name="levelIceVolumeLocalMin"			type="real"	dimensions="ONE nCategories nCells"			name_in_code="levelIceVolumeLocalMin"			packages="pkgColumnTracerLevelIce"/>
		<var name="levelIceVolumeLocalMax"			type="real"	dimensions="ONE nCategories nCells"			name_in_code="levelIceVolumeLocalMax"			packages="pkgColumnTracerLevelIce"/>
		<var name="pondAreaLocalMin"				type="real"	dimensions="ONE nCategories nCells"			name_in_code="pondAreaLocalMin"			packages="pkgColumnTracerPonds"/>
		<var name="pondAreaLocalMax"				type="real"	dimensions="ONE nCategories nCells"			name_in_code="pondAreaLocalMax"			packages="pkgColumnTracerPonds"/>
		<var name="pondDepthLocalMin"				type="real"	dimensions="ONE nCategories nCells"			name_in_code="pondDepthLocalMin"			packages="pkgColumnTracerPonds"/>
		<var name="pondDepthLocalMax"				type="real"	dimensions="ONE nCategories nCells"			name_in_code="pondDepthLocalMax"			packages="pkgColumnTracerPonds"/>
		<var name="pondLidThicknessLocalMin"			type="real"	dimensions="ONE nCategories nCells"			name_in_code="pondLidThicknessLocalMin"		packages="pkgColumnTracerLidThickness"/>
		<var name="pondLidThicknessLocalMax"			type="real"	dimensions="ONE nCategories nCells"			name_in_code="pondLidThicknessLocalMax"		packages="pkgColumnTracerLidThickness"/>
		<var name="snowScatteringAerosolLocalMin"		type="real"	dimensions="nAerosols nCategories nCells"		name_in_code="snowScatteringAerosolLocalMin"		packages="pkgColumnTracerAerosols"/>
		<var name="snowScatteringAerosolLocalMax"		type="real"	dimensions="nAerosols nCategories nCells"		name_in_code="snowScatteringAerosolLocalMax"		packages="pkgColumnTracerAerosols"/>
		<var name="snowBodyAerosolLocalMin"			type="real"	dimensions="nAerosols nCategories nCells"		name_in_code="snowBodyAerosolLocalMin"			packages="pkgColumnTracerAerosols"/>
		<var name="snowBodyAerosolLocalMax"			type="real"	dimensions="nAerosols nCategories nCells"		name_in_code="snowBodyAerosolLocalMax"			packages="pkgColumnTracerAerosols"/>
		<var name="iceScatteringAerosolLocalMin"		type="real"	dimensions="nAerosols nCategories nCells"		name_in_code="iceScatteringAerosolLocalMin"		packages="pkgColumnTracerAerosols"/>
		<var name="iceScatteringAerosolLocalMax"		type="real"	dimensions="nAerosols nCategories nCells"		name_in_code="iceScatteringAerosolLocalMax"		packages="pkgColumnTracerAerosols"/>
		<var name="iceBodyAerosolLocalMin"			type="real"	dimensions="nAerosols nCategories nCells"		name_in_code="iceBodyAerosolLocalMin"			packages="pkgColumnTracerAerosols"/>
		<var name="iceBodyAerosolLocalMax"			type="real"	dimensions="nAerosols nCategories nCells"		name_in_code="iceBodyAerosolLocalMax"			packages="pkgColumnTracerAerosols"/>
		<var name="brineFractionLocalMin"			type="real"	dimensions="ONE nCategories nCells"			name_in_code="brineFractionLocalMin"			packages="pkgTracerBrine"/>
		<var name="brineFractionLocalMax"			type="real"	dimensions="ONE nCategories nCells"			name_in_code="brineFractionLocalMax"			packages="pkgTracerBrine"/>
		<var name="mobileFractionLocalMin"			type="real"	dimensions="nZBGCTracers nCategories nCells"		name_in_code="mobileFractionLocalMin"			packages="pkgTracerMobileFraction"/>
		<var name="mobileFractionLocalMax"			type="real"	dimensions="nZBGCTracers nCategories nCells"		name_in_code="mobileFractionLocalMax"			packages="pkgTracerMobileFraction"/>
		<var name="skeletalAlgaeConcLocalMin"			type="real"	dimensions="nAlgae nCategories nCells"			name_in_code="skeletalAlgaeConcLocalMin"		packages="pkgTracerSkeletalAlgae"/>
		<var name="skeletalAlgaeConcLocalMax"			type="real"	dimensions="nAlgae nCategories nCells"			name_in_code="skeletalAlgaeConcLocalMax"		packages="pkgTracerSkeletalAlgae"/>
		<var name="skeletalDOCConcLocalMin"			type="real"	dimensions="nDOC nCategories nCells"			name_in_code="skeletalDOCConcLocalMin"			packages="pkgTracerSkeletalCarbon"/>
		<var name="skeletalDOCConcLocalMax"			type="real"	dimensions="nDOC nCategories nCells"			name_in_code="skeletalDOCConcLocalMax"			packages="pkgTracerSkeletalCarbon"/>
		<var name="skeletalDICConcLocalMin"			type="real"	dimensions="nDIC nCategories nCells"			name_in_code="skeletalDICConcLocalMin"			packages="pkgTracerSkeletalCarbon"/>
		<var name="skeletalDICConcLocalMax"			type="real"	dimensions="nDIC nCategories nCells"			name_in_code="skeletalDICConcLocalMax"			packages="pkgTracerSkeletalCarbon"/>
		<var name="skeletalDONConcLocalMin"			type="real"	dimensions="nDON nCategories nCells"			name_in_code="skeletalDONConcLocalMin"			packages="pkgTracerSkeletalDON"/>
		<var name="skeletalDONConcLocalMax"			type="real"	dimensions="nDON nCategories nCells"			name_in_code="skeletalDONConcLocalMax"			packages="pkgTracerSkeletalDON"/>
		<var name="skeletalNitrateConcLocalMin"		type="real"	dimensions="ONE nCategories nCells"			name_in_code="skeletalNitrateConcLocalMin"		packages="pkgTracerSkeletalNitrate"/>
		<var name="skeletalNitrateConcLocalMax"		type="real"	dimensions="ONE nCategories nCells"			name_in_code="skeletalNitrateConcLocalMax"		packages="pkgTracerSkeletalNitrate"/>
		<var name="skeletalSilicateConcLocalMin"		type="real"	dimensions="ONE nCategories nCells"			name_in_code="skeletalSilicateConcLocalMin"		packages="pkgTracerSkeletalSilicate"/>
		<var name="skeletalSilicateConcLocalMax"		type="real"	dimensions="ONE nCategories nCells"			name_in_code="skeletalSilicateConcLocalMax"		packages="pkgTracerSkeletalSilicate"/>
		<var name="skeletalAmmoniumConcLocalMin"		type="real"	dimensions="ONE nCategories nCells"			name_in_code="skeletalAmmoniumConcLocalMin"		packages="pkgTracerSkeletalAmmonium"/>
		<var name="skeletalAmmoniumConcLocalMax"		type="real"	dimensions="ONE nCategories nCells"			name_in_code="skeletalAmmoniumConcLocalMax"		packages="pkgTracerSkeletalAmmonium"/>
		<var name="skeletalDMSConcLocalMin"			type="real"	dimensions="ONE nCategories nCells"			name_in_code="skeletalDMSConcLocalMin"			packages="pkgTracerSkeletalDMS"/>
		<var name="skeletalDMSConcLocalMax"			type="real"	dimensions="ONE nCategories nCells"			name_in_code="skeletalDMSConcLocalMax"			packages="pkgTracerSkeletalDMS"/>
		<var name="skeletalDMSPpConcLocalMin"			type="real"	dimensions="ONE nCategories nCells"			name_in_code="skeletalDMSPpConcLocalMin"		packages="pkgTracerSkeletalDMS"/>
		<var name="skeletalDMSPpConcLocalMax"			type="real"	dimensions="ONE nCategories nCells"			name_in_code="skeletalDMSPpConcLocalMax"		packages="pkgTracerSkeletalDMS"/>
		<var name="skeletalDMSPdConcLocalMin"			type="real"	dimensions="ONE nCategories nCells"			name_in_code="skeletalDMSPdConcLocalMin"		packages="pkgTracerSkeletalDMS"/>
		<var name="skeletalDMSPdConcLocalMax"			type="real"	dimensions="ONE nCategories nCells"			name_in_code="skeletalDMSPdConcLocalMax"		packages="pkgTracerSkeletalDMS"/>
		<var name="skeletalNonreactiveConcLocalMin"		type="real"	dimensions="ONE nCategories nCells"			name_in_code="skeletalNonreactiveConcLocalMin"		packages="pkgTracerSkeletalNonreactive"/>
		<var name="skeletalNonreactiveConcLocalMax"		type="real"	dimensions="ONE nCategories nCells"			name_in_code="skeletalNonreactiveConcLocalMax"		packages="pkgTracerSkeletalNonreactive"/>
		<var name="skeletalHumicsConcLocalMin"			type="real"	dimensions="ONE nCategories nCells"			name_in_code="skeletalHumicsConcLocalMin"		packages="pkgTracerSkeletalHumics"/>
		<var name="skeletalHumicsConcLocalMax"			type="real"	dimensions="ONE nCategories nCells"			name_in_code="skeletalHumicsConcLocalMax"		packages="pkgTracerSkeletalHumics"/>
		<var name="skeletalParticulateIronConcLocalMin"	type="real"	dimensions="nParticulateIron nCategories nCells"	name_in_code="skeletalParticulateIronConcLocalMin"	packages="pkgTracerSkeletalIron"/>
		<var name="skeletalParticulateIronConcLocalMax"	type="real"	dimensions="nParticulateIron nCategories nCells"	name_in_code="skeletalParticulateIronConcLocalMax"	packages="pkgTracerSkeletalIron"/>
		<var name="skeletalDissolvedIronConcLocalMin"		type="real"	dimensions="nDissolvedIron nCategories nCells"		name_in_code="skeletalDissolvedIronConcLocalMin"	packages="pkgTracerSkeletalIron"/>
		<var name="skeletalDissolvedIronConcLocalMax"		type="real"	dimensions="nDissolvedIron nCategories nCells"		name_in_code="skeletalDissolvedIronConcLocalMax"	packages="pkgTracerSkeletalIron"/>
		<var name="verticalAlgaeSnowLocalMin"			type="real"	dimensions="nAlgaeSnowLayers nCategories nCells"	name_in_code="verticalAlgaeSnowLocalMin"		packages="pkgTracerVerticalAlgae"/>
		<var name="verticalAlgaeSnowLocalMax"			type="real"	dimensions="nAlgaeSnowLayers nCategories nCells"	name_in_code="verticalAlgaeSnowLocalMax"		packages="pkgTracerVerticalAlgae"/>
		<var name="verticalDOCSnowLocalMin"			type="real"	dimensions="nDOCSnowLayers nCategories nCells"		name_in_code="verticalDOCSnowLocalMin"			packages="pkgTracerVerticalCarbon"/>
		<var name="verticalDOCSnowLocalMax"			type="real"	dimensions="nDOCSnowLayers nCategories nCells"		name_in_code="verticalDOCSnowLocalMax"			packages="pkgTracerVerticalCarbon"/>
		<var name="verticalDICSnowLocalMin"			type="real"	dimensions="nDICSnowLayers nCategories nCells"		name_in_code="verticalDICSnowLocalMin"			packages="pkgTracerVerticalCarbon"/>
		<var name="verticalDICSnowLocalMax"			type="real"	dimensions="nDICSnowLayers nCategories nCells"		name_in_code="verticalDICSnowLocalMax"			packages="pkgTracerVerticalCarbon"/>
		<var name="verticalDONSnowLocalMin"			type="real"	dimensions="nDONSnowLayers nCategories nCells"		name_in_code="verticalDONSnowLocalMin"			packages="pkgTracerVerticalDON"/>
		<var name="verticalDONSnowLocalMax"			type="real"	dimensions="nDONSnowLayers nCategories nCells"		name_in_code="verticalDONSnowLocalMax"			packages="pkgTracerVerticalDON"/>
		<var name="verticalNitrateSnowLocalMin"		type="real"	dimensions="TWO nCategories nCells"			name_in_code="verticalNitrateSnowLocalMin"		packages="pkgTracerVerticalNitrate"/>
		<var name="verticalNitrateSnowLocalMax"		type="real"	dimensions="TWO nCategories nCells"			name_in_code="verticalNitrateSnowLocalMax"		packages="pkgTracerVerticalNitrate"/>
		<var name="verticalSilicateSnowLocalMin"		type="real"	dimensions="TWO nCategories nCells"			name_in_code="verticalSilicateSnowLocalMin"		packages="pkgTracerVerticalSilicate"/>
		<var name="verticalSilicateSnowLocalMax"		type="real"	dimensions="TWO nCategories nCells"			name_in_code="verticalSilicateSnowLocalMax"		packages="pkgTracerVerticalSilicate"/>
		<var name="verticalAmmoniumSnowLocalMin"		type="real"	dimensions="TWO nCategories nCells"			name_in_code="verticalAmmoniumSnowLocalMin"		packages="pkgTracerVerticalAmmonium"/>
		<var name="verticalAmmoniumSnowLocalMax"		type="real"	dimensions="TWO nCategories nCells"			name_in_code="verticalAmmoniumSnowLocalMax"		packages="pkgTracerVerticalAmmonium"/>
		<var name="verticalDMSSnowLocalMin"			type="real"	dimensions="TWO nCategories nCells"			name_in_code="verticalDMSSnowLocalMin"			packages="pkgTracerVerticalDMS"/>
		<var name="verticalDMSSnowLocalMax"			type="real"	dimensions="TWO nCategories nCells"			name_in_code="verticalDMSSnowLocalMax"			packages="pkgTracerVerticalDMS"/>
		<var name="verticalDMSPpSnowLocalMin"			type="real"	dimensions="TWO nCategories nCells"			name_in_code="verticalDMSPpSnowLocalMin"		packages="pkgTracerVerticalDMS"/>
		<var name="verticalDMSPpSnowLocalMax"			type="real"	dimensions="TWO nCategories nCells"			name_in_code="verticalDMSPpSnowLocalMax"		packages="pkgTracerVerticalDMS"/>
		<var name="verticalDMSPdSnowLocalMin"			type="real"	dimensions="TWO nCategories nCells"			name_in_code="verticalDMSPdSnowLocalMin"		packages="pkgTracerVerticalDMS"/>
		<var name="verticalDMSPdSnowLocalMax"			type="real"	dimensions="TWO nCategories nCells"			name_in_code="verticalDMSPdSnowLocalMax"		packages="pkgTracerVerticalDMS"/>
		<var name="verticalNonreactiveSnowLocalMin"		type="real"	dimensions="TWO nCategories nCells"			name_in_code="verticalNonreactiveSnowLocalMin"		packages="pkgTracerVerticalNonreactive"/>
		<var name="verticalNonreactiveSnowLocalMax"		type="real"	dimensions="TWO nCategories nCells"			name_in_code="verticalNonreactiveSnowLocalMax"		packages="pkgTracerVerticalNonreactive"/>
		<var name="verticalHumicsSnowLocalMin"			type="real"	dimensions="TWO nCategories nCells"			name_in_code="verticalHumicsSnowLocalMin"		packages="pkgTracerVerticalHumics"/>
		<var name="verticalHumicsSnowLocalMax"			type="real"	dimensions="TWO nCategories nCells"			name_in_code="verticalHumicsSnowLocalMax"		packages="pkgTracerVerticalHumics"/>
		<var name="verticalParticulateIronSnowLocalMin"	type="real"	dimensions="nPartIronSnowLayers nCategories nCells"	name_in_code="verticalParticulateIronSnowLocalMin"	packages="pkgTracerVerticalIron"/>
		<var name="verticalParticulateIronSnowLocalMax"	type="real"	dimensions="nPartIronSnowLayers nCategories nCells"	name_in_code="verticalParticulateIronSnowLocalMax"	packages="pkgTracerVerticalIron"/>
		<var name="verticalDissolvedIronSnowLocalMin"		type="real"	dimensions="nDisIronSnowLayers nCategories nCells"	name_in_code="verticalDissolvedIronSnowLocalMin"	packages="pkgTracerVerticalIron"/>
		<var name="verticalDissolvedIronSnowLocalMax"		type="real"	dimensions="nDisIronSnowLayers nCategories nCells"	name_in_code="verticalDissolvedIronSnowLocalMax"	packages="pkgTracerVerticalIron"/>
		<var name="verticalAlgaeIceLocalMin"			type="real"	dimensions="nAlgaeIceLayers nCategories nCells"	name_in_code="verticalAlgaeIceLocalMin"		packages="pkgTracerVerticalAlgae"/>
		<var name="verticalAlgaeIceLocalMax"			type="real"	dimensions="nAlgaeIceLayers nCategories nCells"	name_in_code="verticalAlgaeIceLocalMax"		packages="pkgTracerVerticalAlgae"/>
		<var name="verticalDOCIceLocalMin"			type="real"	dimensions="nDOCIceLayers nCategories nCells"		name_in_code="verticalDOCIceLocalMin"			packages="pkgTracerVerticalCarbon"/>
		<var name="verticalDOCIceLocalMax"			type="real"	dimensions="nDOCIceLayers nCategories nCells"		name_in_code="verticalDOCIceLocalMax"			packages="pkgTracerVerticalCarbon"/>
		<var name="verticalDICIceLocalMin"			type="real"	dimensions="nDICIceLayers nCategories nCells"		name_in_code="verticalDICIceLocalMin"			packages="pkgTracerVerticalCarbon"/>
		<var name="verticalDICIceLocalMax"			type="real"	dimensions="nDICIceLayers nCategories nCells"		name_in_code="verticalDICIceLocalMax"			packages="pkgTracerVerticalCarbon"/>
		<var name="verticalDONIceLocalMin"			type="real"	dimensions="nDONIceLayers nCategories nCells"		name_in_code="verticalDONIceLocalMin"			packages="pkgTracerVerticalDON"/>
		<var name="verticalDONIceLocalMax"			type="real"	dimensions="nDONIceLayers nCategories nCells"		name_in_code="verticalDONIceLocalMax"			packages="pkgTracerVerticalDON"/>
		<var name="verticalNitrateIceLocalMin"			type="real"	dimensions="nBioLayersP1 nCategories nCells"		name_in_code="verticalNitrateIceLocalMin"		packages="pkgTracerVerticalNitrate"/>
		<var name="verticalNitrateIceLocalMax"			type="real"	dimensions="nBioLayersP1 nCategories nCells"		name_in_code="verticalNitrateIceLocalMax"		packages="pkgTracerVerticalNitrate"/>
		<var name="verticalSilicateIceLocalMin"		type="real"	dimensions="nBioLayersP1 nCategories nCells"		name_in_code="verticalSilicateIceLocalMin"		packages="pkgTracerVerticalSilicate"/>
		<var name="verticalSilicateIceLocalMax"		type="real"	dimensions="nBioLayersP1 nCategories nCells"		name_in_code="verticalSilicateIceLocalMax"		packages="pkgTracerVerticalSilicate"/>
		<var name="verticalAmmoniumIceLocalMin"		type="real"	dimensions="nBioLayersP1 nCategories nCells"		name_in_code="verticalAmmoniumIceLocalMin"		packages="pkgTracerVerticalAmmonium"/>
		<var name="verticalAmmoniumIceLocalMax"		type="real"	dimensions="nBioLayersP1 nCategories nCells"		name_in_code="verticalAmmoniumIceLocalMax"		packages="pkgTracerVerticalAmmonium"/>
		<var name="verticalDMSIceLocalMin"			type="real"	dimensions="nBioLayersP1 nCategories nCells"		name_in_code="verticalDMSIceLocalMin"			packages="pkgTracerVerticalDMS"/>
		<var name="verticalDMSIceLocalMax"			type="real"	dimensions="nBioLayersP1 nCategories nCells"		name_in_code="verticalDMSIceLocalMax"			packages="pkgTracerVerticalDMS"/>
		<var name="verticalDMSPpIceLocalMin"			type="real"	dimensions="nBioLayersP1 nCategories nCells"		name_in_code="verticalDMSPpIceLocalMin"		packages="pkgTracerVerticalDMS"/>
		<var name="verticalDMSPpIceLocalMax"			type="real"	dimensions="nBioLayersP1 nCategories nCells"		name_in_code="verticalDMSPpIceLocalMax"		packages="pkgTracerVerticalDMS"/>
		<var name="verticalDMSPdIceLocalMin"			type="real"	dimensions="nBioLayersP1 nCategories nCells"		name_in_code="verticalDMSPdIceLocalMin"		packages="pkgTracerVerticalDMS"/>
		<var name="verticalDMSPdIceLocalMax"			type="real"	dimensions="nBioLayersP1 nCategories nCells"		name_in_code="verticalDMSPdIceLocalMax"		packages="pkgTracerVerticalDMS"/>
		<var name="verticalNonreactiveIceLocalMin"		type="real"	dimensions="nBioLayersP1 nCategories nCells"		name_in_code="verticalNonreactiveIceLocalMin"		packages="pkgTracerVerticalNonreactive"/>
		<var name="verticalNonreactiveIceLocalMax"		type="real"	dimensions="nBioLayersP1 nCategories nCells"		name_in_code="verticalNonreactiveIceLocalMax"		packages="pkgTracerVerticalNonreactive"/>
		<var name="verticalHumicsIceLocalMin"			type="real"	dimensions="nBioLayersP1 nCategories nCells"		name_in_code="verticalHumicsIceLocalMin"		packages="pkgTracerVerticalHumics"/>
		<var name="verticalHumicsIceLocalMax"			type="real"	dimensions="nBioLayersP1 nCategories nCells"		name_in_code="verticalHumicsIceLocalMax"		packages="pkgTracerVerticalHumics"/>
		<var name="verticalParticulateIronIceLocalMin"		type="real"	dimensions="nPartIronIceLayers nCategories nCells"	name_in_code="verticalParticulateIronIceLocalMin"	packages="pkgTracerVerticalIron"/>
		<var name="verticalParticulateIronIceLocalMax"		type="real"	dimensions="nPartIronIceLayers nCategories nCells"	name_in_code="verticalParticulateIronIceLocalMax"	packages="pkgTracerVerticalIron"/>
		<var name="verticalDissolvedIronIceLocalMin"		type="real"	dimensions="nDisIronIceLayers nCategories nCells"	name_in_code="verticalDissolvedIronIceLocalMin"	packages="pkgTracerVerticalIron"/>
		<var name="verticalDissolvedIronIceLocalMax"		type="real"	dimensions="nDisIronIceLayers nCategories nCells"	name_in_code="verticalDissolvedIronIceLocalMax"	packages="pkgTracerVerticalIron"/>
		<var name="verticalAerosolsSnowLocalMin"		type="real"	dimensions="nzAerosolsSnowLayers nCategories nCells"	name_in_code="verticalAerosolsSnowLocalMin"		packages="pkgTracerZAerosols"/>
		<var name="verticalAerosolsSnowLocalMax"		type="real"	dimensions="nzAerosolsSnowLayers nCategories nCells"	name_in_code="verticalAerosolsSnowLocalMax"		packages="pkgTracerZAerosols"/>
		<var name="verticalAerosolsIceLocalMin"		type="real"	dimensions="nzAerosolsIceLayers nCategories nCells"	name_in_code="verticalAerosolsIceLocalMin"		packages="pkgTracerZAerosols"/>
		<var name="verticalAerosolsIceLocalMax"		type="real"	dimensions="nzAerosolsIceLayers nCategories nCells"	name_in_code="verticalAerosolsIceLocalMax"		packages="pkgTracerZAerosols"/>
		<var name="verticalSalinityLocalMin"			type="real"	dimensions="nBioLayers nCategories nCells"		name_in_code="verticalSalinityLocalMin"		packages="pkgTracerZSalinity"/>
		<var name="verticalSalinityLocalMax"			type="real"	dimensions="nBioLayers nCategories nCells"		name_in_code="verticalSalinityLocalMax"		packages="pkgTracerZSalinity"/>
	</var_struct>

	<var_struct name="rotated_mesh" time_levs="1">
		<var name="xCellRotate"			type="real"	dimensions="nCells"				name_in_code="xCellRotate"/>
		<var name="yCellRotate"			type="real"	dimensions="nCells"				name_in_code="yCellRotate"/>
		<var name="zCellRotate"			type="real"	dimensions="nCells"				name_in_code="zCellRotate"/>
		<var name="xVertexRotate"			type="real"	dimensions="nVertices"				name_in_code="xVertexRotate"/>
		<var name="yVertexRotate"			type="real"	dimensions="nVertices"				name_in_code="yVertexRotate"/>
		<var name="zVertexRotate"			type="real"	dimensions="nVertices"				name_in_code="zVertexRotate"/>
		<var name="xEdgeRotate"			type="real"	dimensions="nEdges"				name_in_code="xEdgeRotate"/>
		<var name="yEdgeRotate"			type="real"	dimensions="nEdges"				name_in_code="yEdgeRotate"/>
		<var name="zEdgeRotate"			type="real"	dimensions="nEdges"				name_in_code="zEdgeRotate"/>
	</var_struct>

	<!-- incremental remapping -->
	<var_struct name="incremental_remap" time_levs="1">
		<var name="xTriangle"				type="real"	dimensions="nQuadPoints nTriPerEdgeRemap nEdges"	name_in_code="xTriangle"/>
		<var name="yTriangle"				type="real"	dimensions="nQuadPoints nTriPerEdgeRemap nEdges"	name_in_code="yTriangle"/>
		<var name="iCellTriangle"			type="integer"	dimensions="nTriPerEdgeRemap nEdges"			name_in_code="iCellTriangle"/>
		<var name="triangleArea"			type="real"	dimensions="nTriPerEdgeRemap nEdges"			name_in_code="triangleArea"/>
		<var name="departurePoint"			type="real"	dimensions="TWO nVertices"				name_in_code="departurePoint"/>
		<var name="remapEdge"				type="integer"	dimensions="nEdges"					name_in_code="remapEdge"/>
		<var name="cellsOnEdgeRemap"			type="integer"	dimensions="maxCellsPerEdgeRemap nEdges"		name_in_code="cellsOnEdgeRemap"/>
		<var name="edgesOnEdgeRemap"			type="integer"	dimensions="maxEdgesPerEdgeRemap nEdges"		name_in_code="edgesOnEdgeRemap"/>
		<var name="xVertexOnCell"			type="real"	dimensions="maxEdges nCells"				name_in_code="xVertexOnCell"/>
		<var name="yVertexOnCell"			type="real"	dimensions="maxEdges nCells"				name_in_code="yVertexOnCell"/>
		<var name="xVertexOnEdge"			type="real"	dimensions="maxVerticesPerEdgeRemap nEdges"		name_in_code="xVertexOnEdge"/>
		<var name="yVertexOnEdge"			type="real"	dimensions="maxVerticesPerEdgeRemap nEdges"		name_in_code="yVertexOnEdge"/>
		<var name="transCellToGlobal"			type="real"	dimensions="R3 R3 nCells"				name_in_code="transCellToGlobal"/>
		<var name="transGlobalToCell"			type="real"	dimensions="R3 R3 nCells"				name_in_code="transGlobalToCell"/>
		<var name="transVertexToGlobal"		type="real"	dimensions="R3 R3 nVertices"				name_in_code="transVertexToGlobal"/>
		<var name="transGlobalToVertex"		type="real"	dimensions="R3 R3 nVertices"				name_in_code="transGlobalToVertex"/>
		<var name="transEdgeToGlobal"			type="real"	dimensions="R3 R3 nEdges"				name_in_code="transEdgeToGlobal"/>
		<var name="transGlobalToEdge"			type="real"	dimensions="R3 R3 nEdges"				name_in_code="transGlobalToEdge"/>
		<var name="minLengthEdgesOnVertex"		type="real"	dimensions="nVertices"					name_in_code="minLengthEdgesOnVertex"/>
		<var name="xAvgCell"				type="real"	dimensions="nCells"					name_in_code="xAvgCell"/>
		<var name="yAvgCell"				type="real"	dimensions="nCells"					name_in_code="yAvgCell"/>
		<var name="xxAvgCell"				type="real"	dimensions="nCells"					name_in_code="xxAvgCell"/>
		<var name="xyAvgCell"				type="real"	dimensions="nCells"					name_in_code="xyAvgCell"/>
		<var name="yyAvgCell"				type="real"	dimensions="nCells"					name_in_code="yyAvgCell"/>
		<var name="xxxAvgCell"				type="real"	dimensions="nCells"					name_in_code="xxxAvgCell"/>
		<var name="xxyAvgCell"				type="real"	dimensions="nCells"					name_in_code="xxyAvgCell"/>
		<var name="xyyAvgCell"				type="real"	dimensions="nCells"					name_in_code="xyyAvgCell"/>
		<var name="yyyAvgCell"				type="real"	dimensions="nCells"					name_in_code="yyyAvgCell"/>
		<var name="xxxxAvgCell"			type="real"	dimensions="nCells"					name_in_code="xxxxAvgCell"/>
		<var name="xxxyAvgCell"			type="real"	dimensions="nCells"					name_in_code="xxxyAvgCell"/>
		<var name="xxyyAvgCell"			type="real"	dimensions="nCells"					name_in_code="xxyyAvgCell"/>
		<var name="xyyyAvgCell"			type="real"	dimensions="nCells"					name_in_code="xyyyAvgCell"/>
		<var name="yyyyAvgCell"			type="real"	dimensions="nCells"					name_in_code="yyyyAvgCell"/>
		<var name="maskEdge"				type="integer"	dimensions="nEdges"					name_in_code="maskEdge"/>
		<var name="maskCell"				type="integer"	dimensions="nCells"					name_in_code="maskCell"/>
		<var name="maskCategoryCell"			type="integer"	dimensions="nCategories nCells"			name_in_code="maskCategoryCell"/>
		<var name="workCategoryCell"			type="real"	dimensions="nCategories nCells"			name_in_code="workCategoryCell"/>
	</var_struct>

	<!--forcing framework-->
	<var_struct name="forcing" time_levs="1" packages="pkgForcing">
		<var name="nForcingGroupCounter"		type="integer"	dimensions="Time"/>
		<var name="forcingGroupNames"			type="text"	dimensions="nForcingGroupsMax Time"/>
		<var name="forcingGroupRestartTimes"		type="text"	dimensions="nForcingGroupsMax Time"/>
	</var_struct>

	<!--atmos coupling -->
	<var_struct name="atmos_coupling" time_levs="1">
		<var name="airLevelHeight"			type="real"	dimensions="nCells Time"		name_in_code="airLevelHeight"			default_value="10.0"/>
		<var name="airPotentialTemperature"		type="real"	dimensions="nCells Time"		name_in_code="airPotentialTemperature"		default_value="253.0"/>
		<var name="airTemperature"			type="real"	dimensions="nCells Time"		name_in_code="airTemperature"			default_value="253.0"/>
		<var name="airSpecificHumidity"		type="real"	dimensions="nCells Time"		name_in_code="airSpecificHumidity"		default_value="0.0006"/>
		<var name="airDensity"				type="real"	dimensions="nCells Time"		name_in_code="airDensity"			default_value="1.3"/>
		<var name="shortwaveVisibleDirectDown"		type="real"	dimensions="nCells Time"		name_in_code="shortwaveVisibleDirectDown"/>
		<var name="shortwaveVisibleDiffuseDown"	type="real"	dimensions="nCells Time"		name_in_code="shortwaveVisibleDiffuseDown"/>
		<var name="shortwaveIRDirectDown"		type="real"	dimensions="nCells Time"		name_in_code="shortwaveIRDirectDown"/>
		<var name="shortwaveIRDiffuseDown"		type="real"	dimensions="nCells Time"		name_in_code="shortwaveIRDiffuseDown"/>
		<var name="longwaveDown"			type="real"	dimensions="nCells Time"		name_in_code="longwaveDown"			default_value="180.0"/>
		<var name="rainfallRate"			type="real"	dimensions="nCells Time"		name_in_code="rainfallRate"/>
		<var name="snowfallRate"			type="real"	dimensions="nCells Time"		name_in_code="snowfallRate"/>
		<var name="uAirVelocity"			type="real"	dimensions="nCells Time"		name_in_code="uAirVelocity"			default_value="5.0"/>
		<var name="vAirVelocity"			type="real"	dimensions="nCells Time"		name_in_code="vAirVelocity"			default_value="5.0"/>
		<var name="atmosReferenceSpeed10m"		type="real"	dimensions="nCells Time"		name_in_code="atmosReferenceSpeed10m"/>
		<var name="atmosReferenceTemperature2m"	type="real"	dimensions="nCells Time"		name_in_code="atmosReferenceTemperature2m"/>
		<var name="atmosReferenceHumidity2m"		type="real"	dimensions="nCells Time"		name_in_code="atmosReferenceHumidity2m"/>
	</var_struct>

	<!--atmos forcing -->
	<var_struct name="atmos_forcing" time_levs="1">
		<var name="windSpeed"				type="real"	dimensions="nCells Time"		name_in_code="windSpeed"/>
		<var name="uAirStress"				type="real"	dimensions="nCells Time"		name_in_code="uAirStress"			default_value="0.05"/>
		<var name="vAirStress"				type="real"	dimensions="nCells Time"		name_in_code="vAirStress"			default_value="0.05"/>
		<var name="shortwaveDown"			type="real"	dimensions="nCells Time"		name_in_code="shortwaveDown"/>
		<var name="cloudFraction"			type="real"	dimensions="nCells Time"		name_in_code="cloudFraction"/>
		<var name="sensibleTransferCoefficient"	type="real"	dimensions="nCells Time"		name_in_code="sensibleTransferCoefficient"/>
		<var name="latentTransferCoefficient"		type="real"	dimensions="nCells Time"		name_in_code="latentTransferCoefficient"/>
	</var_struct>

	<!--alternative atmos forcing -->
	<var_struct name="alternative_atmos_forcing" time_levs="1">
		<var name="latentHeatFluxCouple"		type="real"	dimensions="nCategories nCells Time"	name_in_code="latentHeatFluxCouple"/>
		<var name="sensibleHeatFluxCouple"		type="real"	dimensions="nCategories nCells Time"	name_in_code="sensibleHeatFluxCouple"/>
		<var name="surfaceHeatFluxCouple"		type="real"	dimensions="nCategories nCells Time"	name_in_code="surfaceHeatFluxCouple"/>
		<var name="surfaceConductiveFluxCouple"	type="real"	dimensions="nCategories nCells Time"	name_in_code="surfaceConductiveFluxCouple"/>
		<var name="airStressForcingU"			type="real"	dimensions="nCells Time"		name_in_code="airStressForcingU"/>
		<var name="airStressForcingV"			type="real"	dimensions="nCells Time"		name_in_code="airStressForcingV"/>
	</var_struct>

	<!--ocean coupling -->
	<var_struct name="ocean_coupling" time_levs="1">
		<var name="seaSurfaceTemperature"		type="real"	dimensions="nCells Time"		name_in_code="seaSurfaceTemperature"/>
		<var name="seaSurfaceSalinity"			type="real"	dimensions="nCells Time"		name_in_code="seaSurfaceSalinity"		default_value="34.0"/>
		<var name="seaFreezingTemperature"		type="real"	dimensions="nCells Time"		name_in_code="seaFreezingTemperature"/>
		<var name="freezingMeltingPotential"		type="real"	dimensions="nCells Time"		name_in_code="freezingMeltingPotential"/>
		<var name="uOceanVelocity"			type="real"	dimensions="nCells Time"		name_in_code="uOceanVelocity"/>
		<var name="vOceanVelocity"			type="real"	dimensions="nCells Time"		name_in_code="vOceanVelocity"/>
		<var name="seaSurfaceTiltU"			type="real"	dimensions="nCells Time"		name_in_code="seaSurfaceTiltU"/>
		<var name="seaSurfaceTiltV"			type="real"	dimensions="nCells Time"		name_in_code="seaSurfaceTiltV"/>
		<var name="oceanMixedLayerDepth"		type="real"	dimensions="nCells Time"		name_in_code="oceanMixedLayerDepth"		default_value="20.0"/>
		<var name="oceanHeatFluxConvergence"		type="real"	dimensions="nCells Time"		name_in_code="oceanHeatFluxConvergence"/>
		<var name="landIceMask"			type="integer"	dimensions="nCells Time"		name_in_code="landIceMask"/>
		<var name="landIceMaskVertex"			type="integer"	dimensions="nVertices Time"		name_in_code="landIceMaskVertex"/>
	</var_struct>

	<!-- boundary variables -->
	<var_struct name="boundary" time_levs="1">
		<var name="interiorVertex"			type="integer"	dimensions="nVertices Time"		name_in_code="interiorVertex"/>
		<var name="interiorCell"			type="integer"	dimensions="nCells Time"		name_in_code="interiorCell"/>
		<var name="interiorEdge"			type="integer"	dimensions="nEdges Time"		name_in_code="interiorEdge"/>
		<var name="blockIDout"				type="integer"	dimensions="nCells Time"		name_in_code="blockIDout"/>
	</var_struct>

	<!-- velocity solver -->
	<var_struct name="velocity_solver" time_levs="1">
		<var name="dynamicsTimeStep"			type="real"	dimensions=""				name_in_code="dynamicsTimeStep"/>
		<var name="elasticTimeStep"			type="real"	dimensions=""				name_in_code="elasticTimeStep"/>
		<var name="uVelocity"				type="real"	dimensions="nVertices Time"		name_in_code="uVelocity"/>
		<var name="vVelocity"				type="real"	dimensions="nVertices Time"		name_in_code="vVelocity"/>
		<var name="uVelocityInitial"			type="real"	dimensions="nVertices Time"		name_in_code="uVelocityInitial"/>
		<var name="vVelocityInitial"			type="real"	dimensions="nVertices Time"		name_in_code="vVelocityInitial"/>
		<var name="edgeVelocity"			type="real"	dimensions="nEdges Time"		name_in_code="edgeVelocity"/>
		<var name="normalVectorEdge"			type="real"	dimensions="TWO maxEdges nCells Time"	name_in_code="normalVectorEdge"/>
		<var name="solveStress"			type="integer"	dimensions="nCells Time"		name_in_code="solveStress"/>
		<var name="solveVelocity"			type="integer"	dimensions="nVertices Time"		name_in_code="solveVelocity"/>
		<var name="solveVelocityPrevious"		type="integer"	dimensions="nVertices Time"		name_in_code="solveVelocityPrevious"/>
		<var name="icePressure"			type="real"	dimensions="nCells Time"		name_in_code="icePressure"/>
		<var name="stressDivergenceU"			type="real"	dimensions="nVertices Time"		name_in_code="stressDivergenceU"/>
		<var name="stressDivergenceV"			type="real"	dimensions="nVertices Time"		name_in_code="stressDivergenceV"/>
		<var name="airStressCellU"			type="real"	dimensions="nCells Time"		name_in_code="airStressCellU"/>
		<var name="airStressCellV"			type="real"	dimensions="nCells Time"		name_in_code="airStressCellV"/>
		<var name="airStressVertexU"			type="real"	dimensions="nVertices Time"		name_in_code="airStressVertexU"/>
		<var name="airStressVertexV"			type="real"	dimensions="nVertices Time"		name_in_code="airStressVertexV"/>
		<var name="uOceanVelocityVertex"		type="real"	dimensions="nVertices Time"		name_in_code="uOceanVelocityVertex"/>
		<var name="vOceanVelocityVertex"		type="real"	dimensions="nVertices Time"		name_in_code="vOceanVelocityVertex"/>
		<var name="oceanStressU"			type="real"	dimensions="nVertices Time"		name_in_code="oceanStressU"/>
		<var name="oceanStressV"			type="real"	dimensions="nVertices Time"		name_in_code="oceanStressV"/>
		<var name="oceanStressCoeff"			type="real"	dimensions="nVertices Time"		name_in_code="oceanStressCoeff"/>
		<var name="oceanStressCellU"			type="real"	dimensions="nCells Time"		name_in_code="oceanStressCellU"/>
		<var name="oceanStressCellV"			type="real"	dimensions="nCells Time"		name_in_code="oceanStressCellV"/>
		<var name="seaSurfaceTiltVertexU"		type="real"	dimensions="nVertices Time"		name_in_code="seaSurfaceTiltVertexU"/>
		<var name="seaSurfaceTiltVertexV"		type="real"	dimensions="nVertices Time"		name_in_code="seaSurfaceTiltVertexV"/>
		<var name="surfaceTiltForceU"			type="real"	dimensions="nVertices Time"		name_in_code="surfaceTiltForceU"/>
		<var name="surfaceTiltForceV"			type="real"	dimensions="nVertices Time"		name_in_code="surfaceTiltForceV"/>
		<var name="totalMassVertexfVertex"		type="real"	dimensions="nVertices Time"		name_in_code="totalMassVertexfVertex"/>
		<var name="divergence"				type="real"	dimensions="nCells Time"		name_in_code="divergence"/>
		<var name="shear"				type="real"	dimensions="nCells Time"		name_in_code="shear"/>
		<var name="dynamicallyLockedCellsMask"		type="integer"	dimensions="nCells Time"		name_in_code="dynamicallyLockedCellsMask"/>
	</var_struct>

	<!-- weak formulation -->
	<var_struct name="velocity_weak" time_levs="1" packages="pkgWeak">
		<var name="normalVectorPolygon"		type="real"	dimensions="TWO maxEdges nCells"		name_in_code="normalVectorPolygon"/>
		<var name="normalVectorTriangle"		type="real"	dimensions="TWO vertexDegree nVertices"	name_in_code="normalVectorTriangle"/>
		<var name="latCellRotated"			type="real"	dimensions="nCells"				name_in_code="latCellRotated"/>
		<var name="latVertexRotated"			type="real"	dimensions="nVertices"				name_in_code="latVertexRotated"/>
		<var name="strain11weak"			type="real"	dimensions="nCells Time"			name_in_code="strain11"/>
		<var name="strain22weak"			type="real"	dimensions="nCells Time"			name_in_code="strain22"/>
		<var name="strain12weak"			type="real"	dimensions="nCells Time"			name_in_code="strain12"/>
		<var name="stress11weak"			type="real"	dimensions="nCells Time"			name_in_code="stress11"/>
		<var name="stress22weak"			type="real"	dimensions="nCells Time"			name_in_code="stress22"/>
		<var name="stress12weak"			type="real"	dimensions="nCells Time"			name_in_code="stress12"/>
		<var name="principalStress1Weak"		type="real"	dimensions="nCells Time"			name_in_code="principalStress1"/>
		<var name="principalStress2Weak"		type="real"	dimensions="nCells Time"			name_in_code="principalStress2"/>
		<var name="replacementPressureWeak"		type="real"	dimensions="nCells Time"			name_in_code="replacementPressure"/>
	</var_struct>

	<!-- variational formulation -->
	<var_struct name="velocity_variational" time_levs="1" packages="pkgVariational">
		<var name="strain11var"			type="real"	dimensions="maxEdges nCells Time"		name_in_code="strain11"/>
		<var name="strain22var"			type="real"	dimensions="maxEdges nCells Time"		name_in_code="strain22"/>
		<var name="strain12var"			type="real"	dimensions="maxEdges nCells Time"		name_in_code="strain12"/>
		<var name="stress11var"			type="real"	dimensions="maxEdges nCells Time"		name_in_code="stress11"/>
		<var name="stress22var"			type="real"	dimensions="maxEdges nCells Time"		name_in_code="stress22"/>
		<var name="stress12var"			type="real"	dimensions="maxEdges nCells Time"		name_in_code="stress12"/>
		<var name="tanLatVertexRotatedOverRadius"	type="real"	dimensions="nVertices"				name_in_code="tanLatVertexRotatedOverRadius"/>
		<var name="cellVerticesAtVertex"		type="integer"	dimensions="vertexDegree nVertices"		name_in_code="cellVerticesAtVertex"/>
		<var name="basisIntegralsU"			type="real"	dimensions="maxEdges maxEdges nCells"		name_in_code="basisIntegralsU"/>
		<var name="basisIntegralsV"			type="real"	dimensions="maxEdges maxEdges nCells"		name_in_code="basisIntegralsV"/>
		<var name="basisIntegralsMetric"		type="real"	dimensions="maxEdges maxEdges nCells"		name_in_code="basisIntegralsMetric"/>
		<var name="basisGradientU"			type="real"	dimensions="maxEdges maxEdges nCells"		name_in_code="basisGradientU"/>
		<var name="basisGradientV"			type="real"	dimensions="maxEdges maxEdges nCells"		name_in_code="basisGradientV"/>
		<var name="principalStress1Var"		type="real"	dimensions="maxEdges nCells Time"		name_in_code="principalStress1"/>
		<var name="principalStress2Var"		type="real"	dimensions="maxEdges nCells Time"		name_in_code="principalStress2"/>
		<var name="replacementPressureVar"		type="real"	dimensions="maxEdges nCells Time"		name_in_code="replacementPressure"/>
	</var_struct>

	<!-- column physics -->

	<!-- ridging -->
	<var_struct name="ridging" time_levs="1" packages="pkgColumnPackage">
		<var name="ridgeConvergence"			type="real"	dimensions="nCells Time"		name_in_code="ridgeConvergence"/>
		<var name="ridgeShear"				type="real"	dimensions="nCells Time"		name_in_code="ridgeShear"/>
		<var name="areaLossRidge"			type="real"	dimensions="nCells Time"		name_in_code="areaLossRidge"/>
		<var name="areaGainRidge"			type="real"	dimensions="nCells Time"		name_in_code="areaGainRidge"/>
		<var name="iceVolumeRidged"			type="real"	dimensions="nCells Time"		name_in_code="iceVolumeRidged"/>
		<var name="openingRateRidge"			type="real"	dimensions="nCells Time"		name_in_code="openingRateRidge"/>
		<var name="ridgeParticipationFunction"		type="real"	dimensions="nCategories nCells Time"	name_in_code="ridgeParticipationFunction"/>
		<var name="ratioRidgeThicknessToIce"		type="real"	dimensions="nCategories nCells Time"	name_in_code="ratioRidgeThicknessToIce"/>
		<var name="fractionNewRidgeArea"		type="real"	dimensions="nCategories nCells Time"	name_in_code="fractionNewRidgeArea"/>
		<var name="fractionNewRidgeVolume"		type="real"	dimensions="nCategories nCells Time"	name_in_code="fractionNewRidgeVolume"/>
		<var name="areaLossRidgeCategory"		type="real"	dimensions="nCategories nCells Time"	name_in_code="areaLossRidgeCategory"/>
		<var name="areaGainRidgeCategory"		type="real"	dimensions="nCategories nCells Time"	name_in_code="areaGainRidgeCategory"/>
		<var name="iceVolumeRidgedCategory"		type="real"	dimensions="nCategories nCells Time"	name_in_code="iceVolumeRidgedCategory"/>
		<var name="raftingIceArea"			type="real"	dimensions="nCategories nCells Time"	name_in_code="raftingIceArea"/>
		<var name="raftingIceVolume"			type="real"	dimensions="nCategories nCells Time"	name_in_code="raftingIceVolume"/>
	</var_struct>

	<!-- melt and growth rates -->
	<var_struct name="melt_growth_rates" time_levs="1" packages="pkgColumnPackage">
		<var name="lateralIceMeltFraction"		type="real"	dimensions="nCells Time"		name_in_code="lateralIceMeltFraction"/>
		<var name="surfaceIceMelt"			type="real"	dimensions="nCells Time"		name_in_code="surfaceIceMelt"/>
		<var name="surfaceIceMeltCategory"		type="real"	dimensions="nCategories nCells Time"	name_in_code="surfaceIceMeltCategory"/>
		<var name="basalIceMelt"			type="real"	dimensions="nCells Time"		name_in_code="basalIceMelt"/>
		<var name="basalIceMeltCategory"		type="real"	dimensions="nCategories nCells Time"	name_in_code="basalIceMeltCategory"/>
		<var name="lateralIceMelt"			type="real"	dimensions="nCells Time"		name_in_code="lateralIceMelt"/>
		<var name="snowMelt"				type="real"	dimensions="nCells Time"		name_in_code="snowMelt"/>
		<var name="snowMeltCategory"			type="real"	dimensions="nCategories nCells Time"	name_in_code="snowMeltCategory"/>
		<var name="congelation"			type="real"	dimensions="nCells Time"		name_in_code="congelation"/>
		<var name="congelationCategory"		type="real"	dimensions="nCategories nCells Time"	name_in_code="congelationCategory"/>
		<var name="snowiceFormation"			type="real"	dimensions="nCells Time"		name_in_code="snowiceFormation"/>
		<var name="snowiceFormationCategory"		type="real"	dimensions="nCategories nCells Time"	name_in_code="snowiceFormationCategory"/>
		<var name="snowThicknessChange"		type="real"	dimensions="nCells Time"		name_in_code="snowThicknessChange"/>
		<var name="snowThicknessChangeCategory"	type="real"	dimensions="nCategories nCells Time"	name_in_code="snowThicknessChangeCategory"/>
		<var name="frazilFormation"			type="real"	dimensions="nCells Time"		name_in_code="frazilFormation"/>
		<var name="frazilGrowthDiagnostic"		type="real"	dimensions="nCells Time"		name_in_code="frazilGrowthDiagnostic"/>
	</var_struct>

	<!-- fluxes with the atmosphere -->
	<var_struct name="atmos_fluxes" time_levs="1" packages="pkgColumnPackage">
		<var name="surfaceHeatFlux"			type="real"	dimensions="nCells Time"		name_in_code="surfaceHeatFlux"/>
		<var name="surfaceHeatFluxCategory"		type="real"	dimensions="nCategories nCells Time"	name_in_code="surfaceHeatFluxCategory"/>
		<var name="surfaceConductiveFlux"		type="real"	dimensions="nCells Time"		name_in_code="surfaceConductiveFlux"/>
		<var name="surfaceConductiveFluxCategory"	type="real"	dimensions="nCategories nCells Time"	name_in_code="surfaceConductiveFluxCategory"/>
		<var name="longwaveUp"				type="real"	dimensions="nCells Time"		name_in_code="longwaveUp"/>
		<var name="sensibleHeatFlux"			type="real"	dimensions="nCells Time"		name_in_code="sensibleHeatFlux"/>
		<var name="sensibleHeatFluxCategory"		type="real"	dimensions="nCategories nCells Time"	name_in_code="sensibleHeatFluxCategory"/>
		<var name="latentHeatFlux"			type="real"	dimensions="nCells Time"		name_in_code="latentHeatFlux"/>
		<var name="latentHeatFluxCategory"		type="real"	dimensions="nCategories nCells Time"	name_in_code="latentHeatFluxCategory"/>
		<var name="evaporativeWaterFlux"		type="real"	dimensions="nCells Time"		name_in_code="evaporativeWaterFlux"/>
	</var_struct>

	<!-- fluxes with the ocean -->
	<var_struct name="ocean_fluxes" time_levs="1" packages="pkgColumnPackage">
		<var name="oceanFreshWaterFlux"		type="real"	dimensions="nCells Time"		name_in_code="oceanFreshWaterFlux"/>
		<var name="oceanSaltFlux"			type="real"	dimensions="nCells Time"		name_in_code="oceanSaltFlux"/>
		<var name="oceanHeatFlux"			type="real"	dimensions="nCells Time"		name_in_code="oceanHeatFlux"/>
		<var name="oceanShortwaveFlux"			type="real"	dimensions="nCells Time"		name_in_code="oceanShortwaveFlux"/>
		<var name="oceanFreshWaterFluxArea"		type="real"	dimensions="nCells Time"		name_in_code="oceanFreshWaterFluxArea"/>
		<var name="oceanSaltFluxArea"			type="real"	dimensions="nCells Time"		name_in_code="oceanSaltFluxArea"/>
		<var name="oceanHeatFluxArea"			type="real"	dimensions="nCells Time"		name_in_code="oceanHeatFluxArea"/>
		<var name="oceanShortwaveFluxArea"		type="real"	dimensions="nCells Time"		name_in_code="oceanShortwaveFluxArea"/>
		<var name="oceanHeatFluxIceBottom"		type="real"	dimensions="nCells Time"		name_in_code="oceanHeatFluxIceBottom"/>
	</var_struct>

	<!-- ocean atmosphere interaction -->
	<var_struct name="ocean_atmosphere" time_levs="1">
		<var name="airStressOceanU"			type="real"	dimensions="nCells Time"		name_in_code="airStressOceanU"/>
		<var name="airStressOceanV"			type="real"	dimensions="nCells Time"		name_in_code="airStressOceanV"/>
		<var name="atmosReferenceTemperature2mOcean"	type="real"	dimensions="nCells Time"		name_in_code="atmosReferenceTemperature2mOcean"/>
		<var name="atmosReferenceHumidity2mOcean"	type="real"	dimensions="nCells Time"		name_in_code="atmosReferenceHumidity2mOcean"/>
		<var name="albedoVisibleDirectOcean"		type="real"	dimensions="nCells Time"		name_in_code="albedoVisibleDirectOcean"/>
		<var name="albedoVisibleDiffuseOcean"		type="real"	dimensions="nCells Time"		name_in_code="albedoVisibleDiffuseOcean"/>
		<var name="albedoIRDirectOcean"		type="real"	dimensions="nCells Time"		name_in_code="albedoIRDirectOcean"/>
		<var name="albedoIRDiffuseOcean"		type="real"	dimensions="nCells Time"		name_in_code="albedoIRDiffuseOcean"/>
		<var name="longwaveUpOcean"			type="real"	dimensions="nCells Time"		name_in_code="longwaveUpOcean"/>
		<var name="sensibleHeatFluxOcean"		type="real"	dimensions="nCells Time"		name_in_code="sensibleHeatFluxOcean"/>
		<var name="latentHeatFluxOcean"		type="real"	dimensions="nCells Time"		name_in_code="latentHeatFluxOcean"/>
		<var name="evaporativeWaterFluxOcean"		type="real"	dimensions="nCells Time"		name_in_code="evaporativeWaterFluxOcean"/>
	</var_struct>

	<!-- shortwave radiation -->
	<var_struct name="shortwave" time_levs="1" packages="pkgColumnPackage">
		<var name="dayOfNextShortwaveCalculation"	type="real"	dimensions="Time"					name_in_code="dayOfNextShortwaveCalculation"/>
		<var name="solarZenithAngleCosine"		type="real"	dimensions="nCells Time"				name_in_code="solarZenithAngleCosine"/>
		<var name="albedoVisibleDirectCategory"	type="real"	dimensions="nCategories nCells Time"			name_in_code="albedoVisibleDirectCategory"/>
		<var name="albedoVisibleDiffuseCategory"	type="real"	dimensions="nCategories nCells Time"			name_in_code="albedoVisibleDiffuseCategory"/>
		<var name="albedoIRDirectCategory"		type="real"	dimensions="nCategories nCells Time"			name_in_code="albedoIRDirectCategory"/>
		<var name="albedoIRDiffuseCategory"		type="real"	dimensions="nCategories nCells Time"			name_in_code="albedoIRDiffuseCategory"/>
		<var name="albedoVisibleDirectCell"		type="real"	dimensions="nCells Time"				name_in_code="albedoVisibleDirectCell"/>
		<var name="albedoVisibleDiffuseCell"		type="real"	dimensions="nCells Time"				name_in_code="albedoVisibleDiffuseCell"/>
		<var name="albedoIRDirectCell"			type="real"	dimensions="nCells Time"				name_in_code="albedoIRDirectCell"/>
		<var name="albedoIRDiffuseCell"		type="real"	dimensions="nCells Time"				name_in_code="albedoIRDiffuseCell"/>
		<var name="albedoVisibleDirectArea"		type="real"	dimensions="nCells Time"				name_in_code="albedoVisibleDirectArea"/>
		<var name="albedoVisibleDiffuseArea"		type="real"	dimensions="nCells Time"				name_in_code="albedoVisibleDiffuseArea"/>
		<var name="albedoIRDirectArea"			type="real"	dimensions="nCells Time"				name_in_code="albedoIRDirectArea"/>
		<var name="albedoIRDiffuseArea"		type="real"	dimensions="nCells Time"				name_in_code="albedoIRDiffuseArea"/>
		<var name="shortwaveScalingFactor"		type="real"	dimensions="nCells Time"				name_in_code="shortwaveScalingFactor"/>
		<var name="surfaceShortwaveFlux"		type="real"	dimensions="nCategories nCells Time"			name_in_code="surfaceShortwaveFlux"/>
		<var name="interiorShortwaveFlux"		type="real"	dimensions="nCategories nCells Time"			name_in_code="interiorShortwaveFlux"/>
		<var name="penetratingShortwaveFlux"		type="real"	dimensions="nCategories nCells Time"			name_in_code="penetratingShortwaveFlux"/>
		<var name="shortwaveLayerPenetration"		type="real"	dimensions="nIceLayersP1 nCategories nCells Time"	name_in_code="shortwaveLayerPenetration"/>
		<var name="absorbedShortwaveFlux"		type="real"	dimensions="nCells Time"				name_in_code="absorbedShortwaveFlux"/>
		<var name="absorbedShortwaveSnowLayer"		type="real"	dimensions="nSnowLayers nCategories nCells Time"	name_in_code="absorbedShortwaveSnowLayer"/>
		<var name="absorbedShortwaveIceLayer"		type="real"	dimensions="nIceLayers nCategories nCells Time"	name_in_code="absorbedShortwaveIceLayer"/>
		<var name="bareIceAlbedoCategory"		type="real"	dimensions="nCategories nCells Time"			name_in_code="bareIceAlbedoCategory"/>
		<var name="snowAlbedoCategory"			type="real"	dimensions="nCategories nCells Time"			name_in_code="snowAlbedoCategory"/>
		<var name="pondAlbedoCategory"			type="real"	dimensions="nCategories nCells Time"			name_in_code="pondAlbedoCategory"/>
		<var name="bareIceAlbedoCell"			type="real"	dimensions="nCells Time"				name_in_code="bareIceAlbedoCell"/>
		<var name="snowAlbedoCell"			type="real"	dimensions="nCells Time"				name_in_code="snowAlbedoCell"/>
		<var name="pondAlbedoCell"			type="real"	dimensions="nCells Time"				name_in_code="pondAlbedoCell"/>
		<var name="effectivePondAreaCategory"		type="real"	dimensions="nCategories nCells Time"			name_in_code="effectivePondAreaCategory"/>
		<var name="effectivePondAreaCell"		type="real"	dimensions="nCells Time"				name_in_code="effectivePondAreaCell"/>
		<var name="snowFractionCategory"		type="real"	dimensions="nCategories nCells Time"			name_in_code="snowFractionCategory"/>
	</var_struct>

	<!-- form drag formulation -->
	<var_struct name="drag" time_levs="1" packages="pkgColumnPackage">
		<var name="airOceanDragCoefficientRatio"	type="real"	dimensions="nCells Time"		name_in_code="airOceanDragCoefficientRatio"/>
		<var name="oceanDragCoefficient"		type="real"	dimensions="nCells Time"		name_in_code="oceanDragCoefficient"/>
		<var name="oceanDragCoefficientSkin"		type="real"	dimensions="nCells Time"		name_in_code="oceanDragCoefficientSkin"	packages="pkgColumnFormDrag"/>
		<var name="oceanDragCoefficientFloe"		type="real"	dimensions="nCells Time"		name_in_code="oceanDragCoefficientFloe"	packages="pkgColumnFormDrag"/>
		<var name="oceanDragCoefficientKeel"		type="real"	dimensions="nCells Time"		name_in_code="oceanDragCoefficientKeel"	packages="pkgColumnFormDrag"/>
		<var name="airDragCoefficient"			type="real"	dimensions="nCells Time"		name_in_code="airDragCoefficient"/>
		<var name="airDragCoefficientSkin"		type="real"	dimensions="nCells Time"		name_in_code="airDragCoefficientSkin"		packages="pkgColumnFormDrag"/>
		<var name="airDragCoefficientFloe"		type="real"	dimensions="nCells Time"		name_in_code="airDragCoefficientFloe"		packages="pkgColumnFormDrag"/>
		<var name="airDragCoefficientPond"		type="real"	dimensions="nCells Time"		name_in_code="airDragCoefficientPond"		packages="pkgColumnFormDrag"/>
		<var name="airDragCoefficientRidge"		type="real"	dimensions="nCells Time"		name_in_code="airDragCoefficientRidge"		packages="pkgColumnFormDrag"/>
		<var name="dragFreeboard"			type="real"	dimensions="nCells Time"		name_in_code="dragFreeboard"			packages="pkgColumnFormDrag"/>
		<var name="dragIceSnowDraft"			type="real"	dimensions="nCells Time"		name_in_code="dragIceSnowDraft"		packages="pkgColumnFormDrag"/>
		<var name="dragRidgeHeight"			type="real"	dimensions="nCells Time"		name_in_code="dragRidgeHeight"			packages="pkgColumnFormDrag"/>
		<var name="dragRidgeSeparation"		type="real"	dimensions="nCells Time"		name_in_code="dragRidgeSeparation"		packages="pkgColumnFormDrag"/>
		<var name="dragKeelDepth"			type="real"	dimensions="nCells Time"		name_in_code="dragKeelDepth"			packages="pkgColumnFormDrag"/>
		<var name="dragKeelSeparation"			type="real"	dimensions="nCells Time"		name_in_code="dragKeelSeparation"		packages="pkgColumnFormDrag"/>
		<var name="dragFloeLength"			type="real"	dimensions="nCells Time"		name_in_code="dragFloeLength"			packages="pkgColumnFormDrag"/>
		<var name="dragFloeSeparation"			type="real"	dimensions="nCells Time"		name_in_code="dragFloeSeparation"		packages="pkgColumnFormDrag"/>
	</var_struct>

	<!-- meltponds -->
	<var_struct name="ponds" time_levs="1" packages="pkgColumnPackage">
		<var name="pondFreshWaterFlux"			type="real"	dimensions="nCells Time"			name_in_code="pondFreshWaterFlux"/>
		<var name="pondSnowDepthDifference"		type="real"	dimensions="nCategories nCells Time"		name_in_code="pondSnowDepthDifference"/>
		<var name="pondLidMeltFluxFraction"		type="real"	dimensions="nCategories nCells Time"		name_in_code="pondLidMeltFluxFraction"/>
	</var_struct>

	<!-- aerosols -->
	<var_struct name="aerosols" time_levs="1" packages="pkgColumnPackage">
		<var name="atmosAerosolFlux"			type="real"	dimensions="nAerosols nCells Time"		name_in_code="atmosAerosolFlux"/>
		<var name="oceanAerosolFlux"			type="real"	dimensions="nAerosols nCells Time"		name_in_code="oceanAerosolFlux"/>
		<var name="aerosolMassExtinctionCrossSection"	type="real"	dimensions="nSpectralIntervals maxAerosolType"	name_in_code="aerosolMassExtinctionCrossSection"/>
		<var name="aerosolSingleScatterAlbedo"		type="real"	dimensions="nSpectralIntervals maxAerosolType"	name_in_code="aerosolSingleScatterAlbedo"/>
		<var name="aerosolAsymmetryParameter"		type="real"	dimensions="nSpectralIntervals maxAerosolType"	name_in_code="aerosolAsymmetryParameter"/>
		<var name="modalMassExtinctionCrossSection"	type="real"	dimensions="nSpectralIntervals nModal1"	name_in_code="modalMassExtinctionCrossSection"/>
		<var name="modalSingleScatterAlbedo"		type="real"	dimensions="nSpectralIntervals nModal1"	name_in_code="modalSingleScatterAlbedo"/>
		<var name="modalAsymmetryParameter"		type="real"	dimensions="nSpectralIntervals nModal1"	name_in_code="modalAsymmetryParameter"/>
		<var name="modalBCabsorptionParameter"		type="real"	dimensions="nSpectralIntervals nModal1 nModal2" name_in_code="modalBCabsorptionParameter"/>
	</var_struct>

	<!-- biogeochemistry -->
	<var_struct name="biogeochemistry" time_levs="1" packages="pkgColumnBiogeochemistry">
		<var name="newlyFormedIce"			type="integer"	dimensions="nCategories nCells"			name_in_code="newlyFormedIce"			packages="pkgColumnBiogeochemistry;pkgColumnPackage"/>
		<var name="rayleighCriteriaReal"		type="real"	dimensions="nCells"					name_in_code="rayleighCriteriaReal"/>
		<var name="atmosBioFluxes"			type="real"	dimensions="nZBGCTracers nCells Time"			name_in_code="atmosBioFluxes"/>
		<var name="atmosIceBioFluxes"			type="real"	dimensions="nZBGCTracers nCells Time"			name_in_code="atmosIceBioFluxes"/>
		<var name="snowIceBioFluxes"			type="real"	dimensions="nZBGCTracers nCells Time"			name_in_code="snowIceBioFluxes"/>
		<var name="atmosBlackCarbonFlux"		type="real"	dimensions="maxBCType nCells Time"			name_in_code="atmosBlackCarbonFlux"/>
		<var name="atmosDustFlux"			type="real"	dimensions="maxDustType nCells Time"			name_in_code="atmosDustFlux"/>
		<var name="oceanBioFluxes"			type="real"	dimensions="nZBGCTracers nCells Time"			name_in_code="oceanBioFluxes"
			units="mmol/m2/s"
			description="Tracers are ordered: diatom nitrogen, smallPlankton nitrogen, phaeocystis nitrogen, nitrate, polysaccarid carbon,
			lipid carbon, ammonium, silicate, DMSPp, DMSPd, DMS, Nonreactive nitrate, Protein nitrogen, dissolved iron in umol/m2/s, particulate
			iron in umol/m2/s, humic carbon, black carbon1 in mg/m2/s, black carbon2 in mg/m2/s, dust1 in mg/m2/s, dust2 in mg/m2/s, dust3 in mg/m2/s,
			dust4 in mg/m2/s"
			icepack_name="flux_bio"
			packages="pkgColumnBiogeochemistry;pkgColumnPackage"
		/>
		<var name="oceanBioConcentrations"		type="real"	dimensions="nZBGCTracers nCells Time"			name_in_code="oceanBioConcentrations"
			units="mmol/m3"
			description="Tracers are ordered: diatom nitrogen, smallPlankton nitrogen, phaeocystis nitrogen, nitrate, polysaccarid carbon,
			lipid carbon, ammonium, silicate, DMSPp, DMSPd, DMS, Nonreactive nitrate, Protein nitrogen, dissolved iron in umol/m3,
			particulate iron in umol/m3, humic carbon, black carbon1 in mg/m3, black carbon2 in mg/m3,dust1 in mg/m3, dust2 in mg/m3, dust3 in mg/m3,
			dust4 in mg/m3"
			icepack_name="ocean_bio"
			packages="pkgColumnBiogeochemistry;pkgColumnPackage"
		/>
		<var name="oceanAlgaeConc"			type="real"	dimensions="maxAlgaeType nCells Time"			name_in_code="oceanAlgaeConc"/>
		<var name="oceanDOCConc"			type="real"	dimensions="maxDOCType nCells Time"			name_in_code="oceanDOCConc"/>
		<var name="oceanDICConc"			type="real"	dimensions="maxDICType nCells Time"			name_in_code="oceanDICConc"/>
		<var name="oceanDONConc"			type="real"	dimensions="maxDONType nCells Time"			name_in_code="oceanDONConc"/>
		<var name="oceanNitrateConc"			type="real"	dimensions="nCells Time"				name_in_code="oceanNitrateConc"/>
		<var name="oceanSilicateConc"			type="real"	dimensions="nCells Time"				name_in_code="oceanSilicateConc"/>
		<var name="oceanAmmoniumConc"			type="real"	dimensions="nCells Time"				name_in_code="oceanAmmoniumConc"/>
		<var name="oceanDMSConc"			type="real"	dimensions="nCells Time"				name_in_code="oceanDMSConc"/>
		<var name="oceanDMSPConc"			type="real"	dimensions="nCells Time"				name_in_code="oceanDMSPConc"/>
		<var name="oceanHumicsConc"			type="real"	dimensions="nCells Time"				name_in_code="oceanHumicsConc"/>
		<var name="oceanParticulateIronConc"		type="real"	dimensions="maxIronType nCells Time"			name_in_code="oceanParticulateIronConc"/>
		<var name="oceanDissolvedIronConc"		type="real"	dimensions="maxIronType nCells Time"			name_in_code="oceanDissolvedIronConc"/>
		<var name="oceanZAerosolConc"			type="real"	dimensions="maxAerosolType nCells Time"		name_in_code="oceanZAerosolConc"/>
		<var name="oceanAlgaeFlux"			type="real"	dimensions="maxAlgaeType nCells Time"			name_in_code="oceanAlgaeFlux"/>
		<var name="oceanDOCFlux"			type="real"	dimensions="maxDOCType nCells Time"			name_in_code="oceanDOCFlux"/>
		<var name="oceanDICFlux"			type="real"	dimensions="maxDICType nCells Time"			name_in_code="oceanDICFlux"/>
		<var name="oceanDONFlux"			type="real"	dimensions="maxDONType nCells Time"			name_in_code="oceanDONFlux"/>
		<var name="oceanNitrateFlux"			type="real"	dimensions="nCells Time"				name_in_code="oceanNitrateFlux"/>
		<var name="oceanSilicateFlux"			type="real"	dimensions="nCells Time"				name_in_code="oceanSilicateFlux"/>
		<var name="oceanAmmoniumFlux"			type="real"	dimensions="nCells Time"				name_in_code="oceanAmmoniumFlux"/>
		<var name="oceanDMSFlux"			type="real"	dimensions="nCells Time"				name_in_code="oceanDMSFlux"/>
		<var name="oceanDMSPpFlux"			type="real"	dimensions="nCells Time"				name_in_code="oceanDMSPpFlux"/>
		<var name="oceanDMSPdFlux"			type="real"	dimensions="nCells Time"				name_in_code="oceanDMSPdFlux"/>
		<var name="oceanHumicsFlux"			type="real"	dimensions="nCells Time"				name_in_code="oceanHumicsFlux"/>
		<var name="oceanParticulateIronFlux"		type="real"	dimensions="maxIronType nCells Time"			name_in_code="oceanParticulateIronFlux"/>
		<var name="oceanDissolvedIronFlux"		type="real"	dimensions="maxIronType nCells Time"			name_in_code="oceanDissolvedIronFlux"/>
		<var name="oceanDustIronFlux"			type="real"	dimensions="nCells Time"				name_in_code="oceanDustIronFlux"/>
		<var name="bioTracerShortwave"			type="real"	dimensions="nShortwaveBio nCategories nCells"		name_in_code="bioTracerShortwave"		packages="pkgColumnBiogeochemistry;pkgColumnPackage"/>
		<var name="bioPorosity"			type="real"	dimensions="nBioLayersP2 nCategories nCells Time"	name_in_code="bioPorosity"/>
		<var name="bioTemperature"			type="real"	dimensions="nBioLayersP2 nCategories nCells"		name_in_code="bioTemperature"/>
		<var name="bioShortwaveFlux"			type="real"	dimensions="nBioLayersP1 nCategories nCells Time"	name_in_code="bioShortwaveFlux"
			units="W/m^2"
			description="Shortwave radiative flux on the vertical biology grid per category"
			icepack_name="fswpenln"
		/>
		<var name="bioShortwaveFluxCell"		type="real"	dimensions="nBioLayersP1 nCells Time"			name_in_code="bioShortwaveFluxCell"
			units="W/m^2"
			description="Averaged cell shortwave radiative flux on the vertical biology grid"
		/>
		<var name="bioDiffusivity"			type="real"	dimensions="nBioLayersP1 nCategories nCells"		name_in_code="bioDiffusivity"/>
		<var name="bioPermeability"			type="real"	dimensions="nBioLayersP1 nCategories nCells"		name_in_code="bioPermeability"/>
		<var name="zSalinityFlux"			type="real"	dimensions="nCells Time"				name_in_code="zSalinityFlux"			packages="pkgColumnBiogeochemistry;pkgColumnPackage"/>
		<var name="zSalinityGDFlux"			type="real"	dimensions="nCells Time"				name_in_code="zSalinityGDFlux"			packages="pkgColumnBiogeochemistry;pkgColumnPackage"/>
		<var name="zSalinityFluxCat"			type="real"	dimensions="nCategories nCells"			name_in_code="zSalinityFluxCat"		packages="pkgColumnBiogeochemistry;pkgColumnPackage"/>
		<var name="zSalinityGDFluxCat"			type="real"	dimensions="nCategories nCells"			name_in_code="zSalinityGDFluxCat"		packages="pkgColumnBiogeochemistry;pkgColumnPackage"/>
		<var name="darcyVelocityBio"			type="real"	dimensions="nCategories nCells Time"			name_in_code="darcyVelocityBio"/>
		<var name="brineTopChange"			type="real"	dimensions="nCategories nCells"			name_in_code="brineTopChange"			packages="pkgTracerBrine"/>
		<var name="brineBottomChange"			type="real"	dimensions="nCategories nCells"			name_in_code="brineBottomChange"		packages="pkgTracerBrine"/>
		<var name="zSalinityIceDensity"		type="real"	dimensions="nCategories nCells Time"			name_in_code="zSalinityIceDensity"/>
		<var name="peakVerticalAlgalConc"		type="real"	dimensions="nAlgae nCells Time"			name_in_code="peakVerticalAlgalConc"		packages="pkgTracerVerticalAlgae"/>
		<var name="netSpecificAlgalGrowthRate"		type="real"	dimensions="nCells Time"				name_in_code="netSpecificAlgalGrowthRate"
			units="1/s"
			description="Specific algal growth rate per grid cell"
			icepack_name="grow_net"
		 />
		<var name="verticalNitrogenLosses"		type="real"	dimensions="nBioLayersP3 nCategories nCells Time"	name_in_code="verticalNitrogenLosses"/>
		<var name="netNitrateUptake"			type="real"	dimensions="nCells Time"				name_in_code="netNitrateUptake"
			units="mmol/m^2/d"
			description="Total rate of nitrate uptake by algae weighted by ice area"
			icepack_name="upNO"
		/>
		<var name="netAmmoniumUptake"			type="real"	dimensions="nCells Time"				name_in_code="netAmmoniumUptake"
			units="mmol/m^2/d"
			description="Total rate of ammonium uptake by algae weighted by ice area"
			icepack_name="upNH"
		/>
		<var name="primaryProduction"			type="real"	dimensions="nCells Time"				name_in_code="primaryProduction"
			units="mg carbon/m^2/s"
			description="Average total primary production in a grid cell"
			icepack_name="PP_net"
		/>
		<var name="totalSkeletalAlgae"			type="real"	dimensions="nCells Time"				name_in_code="totalSkeletalAlgae"/>
		<var name="totalVerticalBiologyIce" 		type="real"	dimensions="nZBGCTracers nCells Time"			name_in_code="totalVerticalBiologyIce"
			units="mmol/m2"
			description="Tracers are ordered: diatom nitrogen, smallPlankton nitrogen, phaeocystis nitrogen, nitrate, polysaccarid carbon,
			lipid carbon, ammonium, silicate, DMSPp, DMSPd, DMS, Nonreactive nitrate, Protein nitrogen, dissolved iron in umol/m2, particulate
			iron in umol/m2, humic carbon, black carbon1 in mg/m2, black carbon2 in mg/m2,dust1 in mg/m2, dust2 in mg/m2, dust3 in mg/m2,
			dust4 in mg/m2"
		/>
		<var name="totalVerticalBiologySnow"		type="real"	dimensions="nZBGCTracers nCells Time"			name_in_code="totalVerticalBiologySnow"
			units="mmol/m2"
			description="Tracers are ordered: diatom nitrogen, smallPlankton nitrogen, phaeocystis nitrogen, nitrate, polysaccarid carbon,
			lipid carbon, ammonium, silicate, DMSPp, DMSPd, DMS, Nonreactive nitrate, Protein nitrogen, dissolved iron in umol/m2, particulate
			iron in umol/m2, humic carbon, black carbon1 in mg/m2, black carbon2 in mg/m2,dust1 in mg/m2, dust2 in mg/m2, dust3 in mg/m2,
			dust4 in mg/m2"
		/>
		<var name="totalVerticalSalinity"		type="real"	dimensions="nCells Time"				name_in_code="totalVerticalSalinity"		packages="pkgTracerZSalinity;pkgColumnPackage"/>
		<var name="totalChlorophyll"			type="real"	dimensions="nCells Time"				name_in_code="totalChlorophyll"
			units="mg/m^2"
			description="Ice integrated chlorophyll concentration per cell"
			packages="pkgTracerVerticalAlgae;pkgTracerSkeletalAlgae"
		/>
		<var name="totalNitrate"			type="real"	dimensions="nCells Time"				name_in_code="totalNitrate"
			units="mmol/m^3"
			description="Ice integrated nitrate concentration per cell"
			packages="pkgTracerSkeletalNitrate;pkgTracerVerticalNitrate"
		/>
		<var name="netBrineHeight"			type="real"	dimensions="nCells Time"				name_in_code="netBrineHeight"
			units="m"
			description="Cell average brine height"
			packages="pkgColumnBiogeochemistry;pkgTracerBrine"
			icepack_name="hbrine"
		/>
		<var name="biologyGrid"			type="real"	dimensions="nBioLayersP2"				name_in_code="biologyGrid"			packages="pkgColumnBiogeochemistry;pkgColumnPackage"/>
		<var name="interfaceBiologyGrid"		type="real"	dimensions="nBioLayersP1"				name_in_code="interfaceBiologyGrid"		packages="pkgColumnBiogeochemistry;pkgColumnPackage"/>
		<var name="verticalGrid"			type="real"	dimensions="nIceLayersP1"				name_in_code="verticalGrid"			packages="pkgColumnBiogeochemistry;pkgColumnPackage"/>
		<var name="interfaceGrid"			type="real"	dimensions="nIceLayersP1"				name_in_code="interfaceGrid"/>
		<var name="verticalShortwaveGrid"		type="real"	dimensions="nIceLayersP1"				name_in_code="verticalShortwaveGrid"		packages="pkgColumnBiogeochemistry;pkgColumnPackage"/>
		<var name="carbonToNitrogenRatioAlgae"		type="real"	dimensions="maxAlgaeType"				name_in_code="carbonToNitrogenRatioAlgae"/>
		<var name="carbonToNitrogenRatioDON"		type="real"	dimensions="maxDONType"				name_in_code="carbonToNitrogenRatioDON"/>
	</var_struct>

	<!-- initial profiles -->
	<var_struct name="initial" time_levs="1" packages="pkgColumnPackage">
		<var name="initialSalinityProfile"		type="real"	dimensions="nIceLayersP1 nCells"		name_in_code="initialSalinityProfile"/>
		<var name="initialMeltingTemperatureProfile"	type="real"	dimensions="nIceLayersP1 nCells"		name_in_code="initialMeltingTemperatureProfile"/>
		<var name="categoryThicknessLimits"		type="real"	dimensions="nCategoriesP1"			name_in_code="categoryThicknessLimits"/>
	</var_struct>

	<!-- Regions -->
	<var_struct name="regions" time_levs="1">
		<var name="regionCellMasks"			type="integer"	dimensions="nRegions nCells"		name_in_code="regionCellMasks"/>
		<var name="regionVertexMasks"			type="integer"	dimensions="nRegions nVertices"	name_in_code="regionVertexMasks"/>
		<var name="regionNames"			type="text"	dimensions="nRegions"			name_in_code="regionNames"/>
	</var_struct>

	<!-- Diagnostics -->
	<var_struct name="diagnostics" time_levs="1">
		<var name="xtime"				type="text"	dimensions="Time"/>
		<var name="simulationStartTime"		type="text"	dimensions=""/>
		<var name="daysSinceStartOfSim"		type="real"	dimensions="Time"/>
		<var name="meltOnset"				type="real"	dimensions="nCells Time"		name_in_code="meltOnset"/>
		<var name="freezeOnset"			type="real"	dimensions="nCells Time"		name_in_code="freezeOnset"/>
		<var name="iceAreaTendencyTransport"		type="real"	dimensions="nCells Time"		name_in_code="iceAreaTendencyTransport"/>
		<var name="iceVolumeTendencyTransport"		type="real"	dimensions="nCells Time"		name_in_code="iceVolumeTendencyTransport"/>
		<var name="iceAgeTendencyTransport"		type="real"	dimensions="nCells Time"		name_in_code="iceAgeTendencyTransport"/>
		<var name="iceAreaTendencyThermodynamics"	type="real"	dimensions="nCells Time"		name_in_code="iceAreaTendencyThermodynamics"/>
		<var name="iceVolumeTendencyThermodynamics"	type="real"	dimensions="nCells Time"		name_in_code="iceVolumeTendencyThermodynamics"/>
		<var name="iceAgeTendencyThermodynamics"	type="real"	dimensions="nCells Time"		name_in_code="iceAgeTendencyThermodynamics"/>
		<var name="freezingMeltingPotentialInitial"	type="real"	dimensions="nCells Time"		name_in_code="freezingMeltingPotentialInitial"/>
		<var name="timeAverageTestVariable"		type="real"	dimensions="Time"			name_in_code="timeAverageTestVariable"/>
	</var_struct>

	<!-- Testing of testing system -->
	<var_struct name="testing_system_test" time_levs="1" packages="pkgTestingSystemTest">
		<var name="testArrayRegression"		type="real"	dimensions="nCells Time"/>
		<var name="testArrayParallelism"		type="real"	dimensions="nCells Time"/>
		<var name="testArrayRestartability"		type="real"	dimensions="nCells Time"/>
	</var_struct>

	<!-- Point diagnostics -->
	<var_struct name="pointLocations" time_levs="1">
		<var name="pointCellGlobalID" type="integer" dimensions="nPoints" units="unitless"
			 description="List of global cell IDs in point set."
		/>
		<var name="pointCellLocalID" type="integer" dimensions="nPoints" units="unitless"
			 description="List of local cell IDs in point set."
		/>
		<var name="indexToPointCellLocalID" type="integer" dimensions="nPoints" units="unitless"
			 description="Index to list of local cell IDs in point set."
		/>
		<var name="pointVertexGlobalID" type="integer" dimensions="nPoints" units="unitless"
			 description="List of global vertex IDs in point set."
		/>
		<var name="pointVertexLocalID" type="integer" dimensions="nPoints" units="unitless"
			 description="List of local vertex IDs in point set."
		/>
		<var name="indexToPointVertexLocalID" type="integer" dimensions="nPoints" units="unitless"
			 description="Index to list of local vertex IDs in point set."
		/>
		<var name="pointNames" type="text" dimensions="nPoints" units="unitless"
			 description="The names of each point."
		/>
		<var name="pointGroupNames" type="text" dimensions="nPointGroups" units="unitless"
			 description="The names of each point group."
		/>
		<var name="nPointsInGroup" type="integer" dimensions="nPointGroups" units="unitless"
			 description="The number of points in each point group."
		/>
		<var name="pointsInGroup" type="integer" dimensions="maxPointsInGroup nPointGroups" units="unitless"
			 description="The indices of each point in a each group."
		/>
		<var name="xPoint" type="real" dimensions="nPoints" units="unitless"
			 description="X Coordinate in cartesian space of point locations."
		/>
		<var name="yPoint" type="real" dimensions="nPoints" units="unitless"
			 description="Y Coordinate in cartesian space of point locations."
		/>
		<var name="zPoint" type="real" dimensions="nPoints" units="unitless"
			 description="Z Coordinate in cartesian space of point locations."
		/>
		<var name="latPoint" type="real" dimensions="nPoints" units="radians"
			 description="Latitude of point locations."
		/>
		<var name="lonPoint" type="real" dimensions="nPoints" units="radians"
			 description="Longitude of point locations."
		/>
	</var_struct>

#include "analysis_members/Registry_cice_analysis_members.xml"
</registry><|MERGE_RESOLUTION|>--- conflicted
+++ resolved
@@ -606,11 +606,7 @@
 			possible_values="true or false"
 		/>
 		<nml_option name="config_use_column_biogeochemistry" type="logical" default_value="false" units="unitless"
-<<<<<<< HEAD
 			description="Use biological and chemical tracers in the ice"
-=======
-			description="Run the column biogeochemistry calculation."
->>>>>>> d0055cc7
 			possible_values="true or false"
 		/>
 		<nml_option name="config_use_column_itd_thermodynamics" type="logical" default_value="true" units="unitless"
@@ -655,11 +651,7 @@
 			icepack_name="tr_pond_topo"
 		/>
 		<nml_option name="config_use_aerosols" type="logical" default_value="false" units="unitless"
-<<<<<<< HEAD
 			description="Carry aerosols in the ice (NCAR scheme)"
-=======
-			description="If true use the aerosol tracers."
->>>>>>> d0055cc7
 			possible_values="true or false"
 			icepack_name="tr_aero"
 		/>
