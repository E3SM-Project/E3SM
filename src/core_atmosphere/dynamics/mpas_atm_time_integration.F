! Copyright (c) 2013,  Los Alamos National Security, LLC (LANS)
! and the University Corporation for Atmospheric Research (UCAR).
!
! Unless noted otherwise source code is licensed under the BSD license.
! Additional copyright and license information can be found in the LICENSE file
! distributed with this code, or at http://mpas-dev.github.com/license.html
!

#ifdef _GPTL
#define MPAS_GPTL_START(T) call gptlstart(T)
#define MPAS_GPTL_STOP(T) call gptlstop(T)
#define MPAS_GPTL_PRINT(T) call gptlpr(T)
#else
#define MPAS_GPTL_START(T) !!! call gptlstart(T)
#define MPAS_GPTL_STOP(T) !!! call gptlstop(T)
#define MPAS_GPTL_PRINT(T) !!! call gptlpr(T)
#endif

module atm_time_integration

   use mpas_derived_types
   use mpas_pool_routines
   use mpas_kind_types
   use mpas_constants
   use mpas_dmpar
   use mpas_vector_reconstruction
   ! Added only clause to keep xlf90 from getting confused from the overloaded abs intrinsic in mpas_timekeeping
   use mpas_timekeeping, only: MPAS_Time_type, MPAS_TimeInterval_type, &
                               mpas_set_time, mpas_set_timeInterval, mpas_get_time, operator(+), add_t_ti
   use mpas_timer
   use mpas_performance

#ifdef DO_PHYSICS
   use mpas_atmphys_driver_microphysics
   use mpas_atmphys_todynamics
   use mpas_atmphys_utilities
#endif

   use mpas_atm_boundaries, only : nSpecZone, nRelaxZone, nBdyZone, mpas_atm_get_bdy_state, mpas_atm_get_bdy_tend  ! regional_MPAS addition
   
   integer :: timerid, secs, u_secs

   ! Used to store physics tendencies for dynamics variables
   real (kind=RKIND), allocatable, dimension(:,:) :: tend_ru_physics, tend_rtheta_physics
   
   ! Used in compute_dyn_tend
   real (kind=RKIND), allocatable, dimension(:,:) :: qtot 
   real (kind=RKIND), allocatable, dimension(:,:) :: delsq_theta, delsq_w, delsq_divergence
   real (kind=RKIND), allocatable, dimension(:,:) :: delsq_u
!   real (kind=RKIND), allocatable, dimension(:,:) :: delsq_circulation    ! no longer used -> removed 
   real (kind=RKIND), allocatable, dimension(:,:) :: delsq_vorticity
   real (kind=RKIND), allocatable, dimension(:,:) :: dpdz

   ! Used in atm_advance_scalars
   real (kind=RKIND), dimension(:,:,:), allocatable :: horiz_flux_array

   ! Used in atm_advance_scalars_mono
   real (kind=RKIND), dimension(:,:), allocatable :: scalar_old_arr, scalar_new_arr
   real (kind=RKIND), dimension(:,:), allocatable :: s_max_arr, s_min_arr
   real (kind=RKIND), dimension(:,:,:), allocatable :: scale_array
   real (kind=RKIND), dimension(:,:), allocatable :: flux_array
   real (kind=RKIND), dimension(:,:), allocatable :: flux_upwind_tmp_arr
   real (kind=RKIND), dimension(:,:), allocatable :: flux_tmp_arr
   real (kind=RKIND), dimension(:,:), allocatable :: wdtn_arr
   real (kind=RKIND), dimension(:,:), allocatable :: rho_zz_int
   real (kind=RKIND), dimension(:,:,:), allocatable :: scalar_tend_array

   real (kind=RKIND), dimension(:,:,:), allocatable :: scalars_driving ! regional_MPAS addition 
   real (kind=RKIND), dimension(:,:), allocatable :: ru_driving_tend ! regional_MPAS addition 
   real (kind=RKIND), dimension(:,:), allocatable :: rt_driving_tend ! regional_MPAS addition 
   real (kind=RKIND), dimension(:,:), allocatable :: rho_driving_tend ! regional_MPAS addition 
   real (kind=RKIND), dimension(:,:), allocatable :: ru_driving_values ! regional_MPAS addition 
   real (kind=RKIND), dimension(:,:), allocatable :: rt_driving_values ! regional_MPAS addition 
   real (kind=RKIND), dimension(:,:), allocatable :: rho_driving_values ! regional_MPAS addition 
   integer, dimension(:), pointer :: bdyMaskEdge ! regional_MPAS addition
   
   ! Used in compute_solve_diagnostics
   real (kind=RKIND), allocatable, dimension(:,:) :: ke_vertex
   real (kind=RKIND), allocatable, dimension(:,:) :: ke_edge

   type (MPAS_Clock_type), pointer, private :: clock
   type (block_type), pointer, private :: blocklist


   contains


   subroutine atm_timestep(domain, dt, timeStamp, itimestep)
   !!!!!!!!!!!!!!!!!!!!!!!!!!!!!!!!!!!!!!!!!!!!!!!!!!!!!!!!!!!!!!!!!!!!!!!!!!!!!!!! 
   ! Advance model state forward in time by the specified time step
   !
   ! Input: domain - current model state in time level 1 (e.g., time_levs(1)state%h(:,:)) 
   !                 plus grid meta-data
   ! Output: domain - upon exit, time level 2 (e.g., time_levs(2)%state%h(:,:)) contains 
   !                  model state advanced forward in time by dt seconds
   !!!!!!!!!!!!!!!!!!!!!!!!!!!!!!!!!!!!!!!!!!!!!!!!!!!!!!!!!!!!!!!!!!!!!!!!!!!!!!!! 

      implicit none

      type (domain_type), intent(inout) :: domain
      real (kind=RKIND), intent(in) :: dt
      character(len=*), intent(in) :: timeStamp
      integer, intent(in) :: itimestep


      type (block_type), pointer :: block
      type (MPAS_Time_type) :: currTime
      type (MPAS_TimeInterval_type) :: dtInterval
      character (len=StrKIND), pointer :: xtime
      character (len=StrKIND) :: xtime_new
      type (mpas_pool_type), pointer :: state
      character (len=StrKIND), pointer :: config_time_integration


      clock => domain % clock
      blocklist => domain % blocklist

      call mpas_pool_get_config(domain % blocklist % configs, 'config_time_integration', config_time_integration)

      if (trim(config_time_integration) == 'SRK3') then
         MPAS_GPTL_START('atm_srk3')
         call atm_srk3(domain, dt, itimestep)
         MPAS_GPTL_STOP('atm_srk3')
      else
         write(0,*) 'Unknown time integration option '//trim(config_time_integration)
         write(0,*) 'Currently, only ''SRK3'' is supported.'
         call mpas_dmpar_abort(domain % dminfo)
      end if

      call mpas_set_time(currTime, dateTimeString=timeStamp)
      call mpas_set_timeInterval(dtInterval, dt=dt)
      currTime = currTime + dtInterval
      call mpas_get_time(currTime, dateTimeString=xtime_new)

      block => domain % blocklist
      do while (associated(block))
         call mpas_pool_get_subpool(block % structs, 'state', state)
         call mpas_pool_get_array(state, 'xtime', xtime, 2)
         xtime = xtime_new
         block => block % next
      end do

   end subroutine atm_timestep


   subroutine atm_srk3(domain, dt, itimestep)
   !!!!!!!!!!!!!!!!!!!!!!!!!!!!!!!!!!!!!!!!!!!!!!!!!!!!!!!!!!!!!!!!!!!!!!!!!!!!!!!! 
   ! Advance model state forward in time by the specified time step using 
   !   time-split RK3 scheme
   !
   ! Nonhydrostatic atmospheric solver
   !
   ! Input: domain - current model state in time level 1 (e.g., time_levs(1)state%h(:,:)) 
   !                 plus grid meta-data and some diagnostics of state.
   ! Output: domain - upon exit, time level 2 (e.g., time_levs(2)%state%h(:,:)) contains 
   !                  model state advanced forward in time by dt seconds,
   !                  and some diagnostics in diag 
   !!!!!!!!!!!!!!!!!!!!!!!!!!!!!!!!!!!!!!!!!!!!!!!!!!!!!!!!!!!!!!!!!!!!!!!!!!!!!!!! 

      implicit none

      type (domain_type), intent(inout) :: domain
      real (kind=RKIND), intent(in) :: dt
      integer, intent(in) :: itimestep


      integer :: thread
      integer :: iCell, k, iEdge
      type (block_type), pointer :: block

      integer :: rk_step, number_of_sub_steps
      integer :: iScalar

      real (kind=RKIND), dimension(3) :: rk_timestep, rk_sub_timestep
      integer, dimension(3) :: number_sub_steps
      integer :: small_step

      !  additions for splitting scalar transport from dynamics, WCS 18 November 2014
      logical, pointer :: config_split_dynamics_transport
      integer, pointer :: config_dynamics_split
      integer :: dynamics_substep, dynamics_split
      real (kind=RKIND) :: dt_dynamics

      real (kind=RKIND) :: scalar_min, scalar_max
      real (kind=RKIND) :: global_scalar_min, global_scalar_max

      integer, pointer :: config_number_of_sub_steps
      integer, pointer :: config_time_integration_order
      logical, pointer :: config_scalar_advection
      logical, pointer :: config_positive_definite
      logical, pointer :: config_monotonic
      logical, pointer :: config_print_global_minmax_vel
      logical, pointer :: config_print_global_minmax_sca
      real (kind=RKIND), pointer :: config_dt
      character (len=StrKIND), pointer :: config_microp_scheme
      character (len=StrKIND), pointer :: config_convection_scheme

      integer, pointer :: num_scalars, index_qv, nCells, nCellsSolve, nEdges, nEdgesSolve, nVertices, nVerticesSolve, nVertLevels
      integer, pointer :: index_qc, index_qr, index_qi, index_qs, index_qg, index_nr, index_ni
      
      type (mpas_pool_type), pointer :: state
      type (mpas_pool_type), pointer :: diag
      type (mpas_pool_type), pointer :: diag_physics
      type (mpas_pool_type), pointer :: mesh
      type (mpas_pool_type), pointer :: tend
      type (mpas_pool_type), pointer :: tend_physics
      type (mpas_pool_type), pointer :: lbc  ! regional_MPAS addition

      type (field2DReal), pointer :: theta_m_field
      type (field3DReal), pointer :: scalars_field
      type (field2DReal), pointer :: pressure_p_field
      type (field2DReal), pointer :: rtheta_p_field
      type (field2DReal), pointer :: rtheta_pp_field
      type (field2DReal), pointer :: divergence_3d_field
      type (field2DReal), pointer :: tend_u_field
      type (field2DReal), pointer :: u_field
      type (field2DReal), pointer :: w_field
      type (field2DReal), pointer :: rw_p_field
      type (field2DReal), pointer :: ru_p_field
      type (field2DReal), pointer :: rho_pp_field
      type (field2DReal), pointer :: pv_edge_field
      type (field2DReal), pointer :: rho_edge_field

      real (kind=RKIND), dimension(:,:), pointer :: w
      real (kind=RKIND), dimension(:,:), pointer :: u, uReconstructZonal, uReconstructMeridional, uReconstructX, uReconstructY, uReconstructZ
      real (kind=RKIND), dimension(:,:,:), pointer :: scalars, scalars_1, scalars_2

      real (kind=RKIND), dimension(:,:), pointer :: rqvdynten

      logical, parameter :: regional_mpas = .true.

      
      !
      ! Retrieve configuration options
      !
      call mpas_pool_get_config(domain % blocklist % configs, 'config_number_of_sub_steps', config_number_of_sub_steps)
      call mpas_pool_get_config(domain % blocklist % configs, 'config_time_integration_order', config_time_integration_order)
      call mpas_pool_get_config(domain % blocklist % configs, 'config_scalar_advection', config_scalar_advection)
      call mpas_pool_get_config(domain % blocklist % configs, 'config_positive_definite', config_positive_definite)
      call mpas_pool_get_config(domain % blocklist % configs, 'config_monotonic', config_monotonic)
      call mpas_pool_get_config(domain % blocklist % configs, 'config_dt', config_dt)
      call mpas_pool_get_config(domain % blocklist % configs, 'config_microp_scheme', config_microp_scheme)
      call mpas_pool_get_config(domain % blocklist % configs, 'config_convection_scheme', config_convection_scheme)
      call mpas_pool_get_config(domain % blocklist % configs, 'config_print_global_minmax_vel', config_print_global_minmax_vel)
      call mpas_pool_get_config(domain % blocklist % configs, 'config_print_global_minmax_sca', config_print_global_minmax_sca)

      !  config variables for dynamics-transport splitting, WCS 18 November 2014
      call mpas_pool_get_config(domain % blocklist % configs, 'config_split_dynamics_transport', config_split_dynamics_transport)
      call mpas_pool_get_config(domain % blocklist % configs, 'config_dynamics_split_steps', config_dynamics_split)

      !
      ! Retrieve field structures
      !
      call mpas_pool_get_subpool(domain % blocklist % structs, 'state', state)
      call mpas_pool_get_subpool(domain % blocklist % structs, 'diag', diag)

      !
      ! Retrieve fields
      !
      call mpas_pool_get_field(state, 'theta_m', theta_m_field, 1)
      call mpas_pool_get_field(state, 'scalars', scalars_field, 1)
      call mpas_pool_get_field(diag, 'pressure_p', pressure_p_field)
      call mpas_pool_get_field(diag, 'rtheta_p', rtheta_p_field)

      !
      ! allocate storage for physics tendency save
      !
      call mpas_pool_get_dimension(state, 'nCells', nCells)
      call mpas_pool_get_dimension(state, 'nEdges', nEdges)
      call mpas_pool_get_dimension(state, 'nVertLevels', nVertLevels)

      allocate(qtot(nVertLevels,nCells+1))
      allocate(tend_rtheta_physics(nVertLevels,nCells+1))
      allocate(tend_ru_physics(nVertLevels,nEdges+1))

      !
      ! Initialize RK weights
      !

      dynamics_split = config_dynamics_split
      if (config_split_dynamics_transport) then
        dt_dynamics = dt/real(dynamics_split)
        write(0,*) ' split dynamics-transport integration ',dynamics_split
      else
        dynamics_split = 1
        dt_dynamics = dt
        write(0,*) ' coupled RK3 dynamics-transport integration '
      end if
      if (.not. config_scalar_advection )  write(0,*) ' scalar advection turned off '

      number_of_sub_steps = config_number_of_sub_steps

      if(config_time_integration_order == 3) then

        rk_timestep(1) = dt_dynamics/3.
        rk_timestep(2) = dt_dynamics/2.
        rk_timestep(3) = dt_dynamics

        rk_sub_timestep(1) = dt_dynamics/3.
        rk_sub_timestep(2) = dt_dynamics/real(number_of_sub_steps)
        rk_sub_timestep(3) = dt_dynamics/real(number_of_sub_steps)

        number_sub_steps(1) = 1
        number_sub_steps(2) = max(1,number_of_sub_steps/2)
        number_sub_steps(3) = number_of_sub_steps

      else if (config_time_integration_order == 2) then

        rk_timestep(1) = dt_dynamics/2.
        rk_timestep(2) = dt_dynamics/2.
        rk_timestep(3) = dt_dynamics

        rk_sub_timestep(1) = dt_dynamics/real(number_of_sub_steps)
        rk_sub_timestep(2) = dt_dynamics/real(number_of_sub_steps)
        rk_sub_timestep(3) = dt_dynamics/real(number_of_sub_steps)

        number_sub_steps(1) = max(1,number_of_sub_steps/2)
        number_sub_steps(2) = max(1,number_of_sub_steps/2)
        number_sub_steps(3) = number_of_sub_steps

      end if
        
! theta_m
      call mpas_dmpar_exch_halo_field(theta_m_field)
 
! scalars
      call mpas_dmpar_exch_halo_field(scalars_field)

! pressure_p
      call mpas_dmpar_exch_halo_field(pressure_p_field)

! rtheta_p
      call mpas_dmpar_exch_halo_field(rtheta_p_field)


      call mpas_timer_start('atm_rk_integration_setup')

      block => domain % blocklist
      do while (associated(block))
         call mpas_pool_get_subpool(block % structs, 'state', state)
         call mpas_pool_get_subpool(block % structs, 'diag', diag)
         ! mesh is needed for atm_compute_moist_coefficients
         call mpas_pool_get_subpool(block % structs, 'mesh', mesh)

!$OMP PARALLEL DO
         do thread=1,block % nThreads
            call atm_rk_integration_setup(state, diag, &
                                          block % cellThreadStart(thread), block % cellThreadEnd(thread), &
                                          block % vertexThreadStart(thread), block % vertexThreadEnd(thread), &
                                          block % edgeThreadStart(thread), block % edgeThreadEnd(thread), &
                                          block % cellSolveThreadStart(thread), block % cellSolveThreadEnd(thread), &
                                          block % vertexSolveThreadStart(thread), block % vertexSolveThreadEnd(thread), &
                                          block % edgeSolveThreadStart(thread), block % edgeSolveThreadEnd(thread))
         end do
!$OMP END PARALLEL DO

         block => block % next
      end do
      call mpas_timer_stop('atm_rk_integration_setup')

      call mpas_timer_start('atm_compute_moist_coefficients')
      block => domain % blocklist
      do while (associated(block))
         call mpas_pool_get_subpool(block % structs, 'state', state)
         call mpas_pool_get_subpool(block % structs, 'diag', diag)
         ! mesh is needed for atm_compute_moist_coefficients
         call mpas_pool_get_subpool(block % structs, 'mesh', mesh)

!$OMP PARALLEL DO
         do thread=1,block % nThreads
            call atm_compute_moist_coefficients( block % dimensions, state, diag, mesh, &     !MGD could do away with dimensions arg
                                                 block % cellThreadStart(thread), block % cellThreadEnd(thread), &
                                                 block % vertexThreadStart(thread), block % vertexThreadEnd(thread), &
                                                 block % edgeThreadStart(thread), block % edgeThreadEnd(thread), &
                                                 block % cellSolveThreadStart(thread), block % cellSolveThreadEnd(thread), &
                                                 block % vertexSolveThreadStart(thread), block % vertexSolveThreadEnd(thread), &
                                                 block % edgeSolveThreadStart(thread), block % edgeSolveThreadEnd(thread))
         end do
!$OMP END PARALLEL DO

         block => block % next
      end do
      call mpas_timer_stop('atm_compute_moist_coefficients')

#ifdef DO_PHYSICS
      call mpas_timer_start('physics_addtend')
      block => domain % blocklist
      do while (associated(block))
         call mpas_pool_get_subpool(block % structs, 'mesh', mesh)
         call mpas_pool_get_subpool(block % structs, 'state', state)
         call mpas_pool_get_subpool(block % structs, 'diag', diag)
         call mpas_pool_get_subpool(block % structs, 'tend', tend)
         call mpas_pool_get_subpool(block % structs, 'tend_physics', tend_physics)
         rk_step = 1
         dynamics_substep = 1
         call physics_get_tend( block, &
                                 mesh, &
                                state, &     
                                 diag, &
                                 tend, &
                         tend_physics, &
                      block % configs, &
                              rk_step, &
                     dynamics_substep, &
                      tend_ru_physics, &
                  tend_rtheta_physics )
         block => block % next
      end do
      call mpas_timer_stop('physics_addtend')
#endif


      DYNAMICS_SUBSTEPS : do dynamics_substep = 1, dynamics_split

         !  Compute the coefficients for the vertically implicit solve in the acoustic step.
         !  These coefficients will work for the first acoustic step in all cases.
         call mpas_timer_start('atm_compute_vert_imp_coefs')
         block => domain % blocklist
         do while (associated(block))
            call mpas_pool_get_subpool(block % structs, 'mesh', mesh)
            call mpas_pool_get_subpool(block % structs, 'state', state)
            call mpas_pool_get_subpool(block % structs, 'diag', diag)
            call mpas_pool_get_subpool(block % structs, 'tend', tend)

            call mpas_pool_get_dimension(mesh, 'nVertLevels', nVertLevels)

            rk_step = 1
!$OMP PARALLEL DO
            do thread=1,block % nThreads
               call atm_compute_vert_imp_coefs( state, mesh, diag, block % configs, nVertLevels, rk_sub_timestep(rk_step), &
                                          block % cellThreadStart(thread), block % cellThreadEnd(thread), &
                                          block % edgeThreadStart(thread), block % edgeThreadEnd(thread), &
                                          block % cellSolveThreadStart(thread), block % cellSolveThreadEnd(thread), &
                                          block % edgeSolveThreadStart(thread), block % edgeSolveThreadEnd(thread))
            end do
!$OMP END PARALLEL DO
            block => block % next
         end do
         call mpas_timer_stop('atm_compute_vert_imp_coefs')


         !!!!!!!!!!!!!!!!!!!!!!!!!!!!!!!!!!!!!!!!!!!!!!!!!!!!!!!!!!!!!!!!!!!!!!!!!!!!!!!!!!!!!!!!!!!!!!!!!!!!!!!!!!!!! 
         ! BEGIN Runge-Kutta loop 
         !!!!!!!!!!!!!!!!!!!!!!!!!!!!!!!!!!!!!!!!!!!!!!!!!!!!!!!!!!!!!!!!!!!!!!!!!!!!!!!!!!!!!!!!!!!!!!!!!!!!!!!!!!!!! 

         RK3_DYNAMICS : do rk_step = 1, 3  ! Runge-Kutta loop

            ! recompute vertically implicit coefficients if necessary
            if( (config_time_integration_order == 3) .and. (rk_step == 2)) then

              !  Compute the coefficients for the vertically implicit solve in the acoustic step.
              !  These coefficients will work for the 2nd and 3rd acoustic steps (dt is the same for both).
              block => domain % blocklist
              do while (associated(block))
                 call mpas_pool_get_subpool(block % structs, 'mesh', mesh)
                 call mpas_pool_get_subpool(block % structs, 'state', state)
                 call mpas_pool_get_subpool(block % structs, 'diag', diag)
                 call mpas_pool_get_subpool(block % structs, 'tend', tend)
   
                 call mpas_pool_get_dimension(mesh, 'nVertLevels', nVertLevels)

!$OMP PARALLEL DO
                 do thread=1,block % nThreads
                    call atm_compute_vert_imp_coefs( state, mesh, diag, block % configs, nVertLevels, rk_sub_timestep(rk_step), &
                                                     block % cellThreadStart(thread), block % cellThreadEnd(thread), &
                                                     block % edgeThreadStart(thread), block % edgeThreadEnd(thread), &
                                                     block % cellSolveThreadStart(thread), block % cellSolveThreadEnd(thread), &
                                                     block % edgeSolveThreadStart(thread), block % edgeSolveThreadEnd(thread))
                 end do
!$OMP END PARALLEL DO
                 block => block % next
              end do
            end if  

            call mpas_timer_start('atm_compute_dyn_tend')
            block => domain % blocklist
            do while (associated(block))
               call mpas_pool_get_subpool(block % structs, 'state', state)
               call mpas_pool_get_subpool(block % structs, 'diag', diag)
               call mpas_pool_get_subpool(block % structs, 'mesh', mesh)
               call mpas_pool_get_subpool(block % structs, 'tend', tend)
               call mpas_pool_get_subpool(block % structs, 'tend_physics', tend_physics)
   
               call mpas_pool_get_dimension(mesh, 'nCells', nCells)
               call mpas_pool_get_dimension(mesh, 'nEdges', nEdges)
               call mpas_pool_get_dimension(mesh, 'nVertices', nVertices)
               call mpas_pool_get_dimension(mesh, 'nVertLevels', nVertLevels)

               allocate(delsq_theta(nVertLevels,nCells+1))
               allocate(delsq_w(nVertLevels,nCells+1))
!!               allocate(qtot(nVertLevels,nCells+1))  ! initializing this earlier in solution sequence
               allocate(delsq_divergence(nVertLevels,nCells+1))
               allocate(delsq_u(nVertLevels,nEdges+1))
!!               allocate(delsq_circulation(nVertLevels,nVertices+1))  ! no longer used -> removed 
               allocate(delsq_vorticity(nVertLevels,nVertices+1))
               allocate(dpdz(nVertLevels,nCells+1))

MPAS_GPTL_START('dyn_tend')
!$OMP PARALLEL DO
               do thread=1,block % nThreads
                  call atm_compute_dyn_tend( tend, tend_physics, state, diag, mesh, block % configs, nVertLevels, rk_step, dt, & 
                                             block % cellThreadStart(thread), block % cellThreadEnd(thread), &
                                             block % vertexThreadStart(thread), block % vertexThreadEnd(thread), &
                                             block % edgeThreadStart(thread), block % edgeThreadEnd(thread), &
                                             block % cellSolveThreadStart(thread), block % cellSolveThreadEnd(thread), &
                                             block % vertexSolveThreadStart(thread), block % vertexSolveThreadEnd(thread), &
                                             block % edgeSolveThreadStart(thread), block % edgeSolveThreadEnd(thread))
               end do
!$OMP END PARALLEL DO
MPAS_GPTL_STOP('dyn_tend')

               deallocate(delsq_theta)
               deallocate(delsq_w)
!!               deallocate(qtot)  ! deallocation after dynamics step complete, see below
               deallocate(delsq_divergence)
               deallocate(delsq_u)
!!               deallocate(delsq_circulation)    ! no longer used -> removed 
               deallocate(delsq_vorticity)
               deallocate(dpdz)
   
               block => block % next
            end do
            call mpas_timer_stop('atm_compute_dyn_tend')

#ifdef DO_PHYSICS
!            call mpas_timer_start('physics_addtend')
!            block => domain % blocklist
!            do while (associated(block))
!               call mpas_pool_get_subpool(block % structs, 'mesh', mesh)
!               call mpas_pool_get_subpool(block % structs, 'state', state)
!               call mpas_pool_get_subpool(block % structs, 'diag', diag)
!               call mpas_pool_get_subpool(block % structs, 'tend', tend)
!               call mpas_pool_get_subpool(block % structs, 'tend_physics', tend_physics)
!               call physics_addtend( block, &
!                                      mesh, &
!                                     state, &     
!                                      diag, &
!                                      tend, &
!                              tend_physics, &
!                           block % configs, &
!                                   rk_step, &
!                          dynamics_substep  )
!               block => block % next
!            end do
!            call mpas_timer_stop('physics_addtend')
#endif

            !***********************************
            !  need tendencies at all edges of owned cells -
            !  we are solving for all edges of owned cells to minimize communications
            !  during the acoustic substeps
            !***********************************

! tend_u
            call mpas_pool_get_subpool(domain % blocklist % structs, 'tend', tend)
            call mpas_pool_get_field(tend, 'u', tend_u_field)
            call mpas_dmpar_exch_halo_field(tend_u_field, (/ 1 /))
   
            call mpas_timer_start('small_step_prep')

            block => domain % blocklist
            do while (associated(block))
               call mpas_pool_get_subpool(block % structs, 'mesh', mesh)
               call mpas_pool_get_subpool(block % structs, 'state', state)
               call mpas_pool_get_subpool(block % structs, 'diag', diag)
               call mpas_pool_get_subpool(block % structs, 'tend', tend)
   
               call mpas_pool_get_dimension(mesh, 'nVertLevels', nVertLevels)
               
!$OMP PARALLEL DO
               do thread=1,block % nThreads
                  call atm_set_smlstep_pert_variables( tend, diag, mesh, block % configs, &
                                             block % cellThreadStart(thread), block % cellThreadEnd(thread), &
                                             block % edgeThreadStart(thread), block % edgeThreadEnd(thread), &
                                             block % cellSolveThreadStart(thread), block % cellSolveThreadEnd(thread), &
                                             block % edgeSolveThreadStart(thread), block % edgeSolveThreadEnd(thread))
               end do
!$OMP END PARALLEL DO
               block => block % next
            end do
            call mpas_timer_stop('small_step_prep')

          
!------------------------------------------------------------------------------------------------------------------------

            if (regional_mpas) then  ! adjust boundary tendencies for regional_MPAS dry dynamics in the specified zone

               write(0,*) ' begin spec zone tendencies for dynamics '
               block => domain % blocklist
               do while (associated(block))

                  call mpas_pool_get_subpool(block % structs, 'state', state)
                  call mpas_pool_get_subpool(block % structs, 'diag', diag)
                  call mpas_pool_get_subpool(block % structs, 'mesh', mesh)
                  call mpas_pool_get_subpool(block % structs, 'tend', tend)
   
                  call mpas_pool_get_dimension(mesh, 'nCells', nCells)
                  call mpas_pool_get_dimension(mesh, 'nEdges', nEdges)
                  call mpas_pool_get_dimension(mesh, 'nVertices', nVertices)
                  call mpas_pool_get_dimension(mesh, 'nVertLevels', nVertLevels)

                  allocate(ru_driving_tend(nVertLevels,nEdges+1))
                  allocate(rt_driving_tend(nVertLevels,nCells+1))
                  allocate(rho_driving_tend(nVertLevels,nCells+1))
                  write(0,*) ' getting tendencies '
                  ru_driving_tend(1:nVertLevels,1:nEdges+1) =  mpas_atm_get_bdy_tend( clock, domain % blocklist, nVertLevels, nEdges, 'ru', 0.0_RKIND )
                  rt_driving_tend(1:nVertLevels,1:nCells+1) =  mpas_atm_get_bdy_tend( clock, domain % blocklist, nVertLevels, nCells, 'rtheta_m', 0.0_RKIND )
                  rho_driving_tend(1:nVertLevels,1:nCells+1) =  mpas_atm_get_bdy_tend( clock, domain % blocklist, nVertLevels, nCells, 'rho_zz', 0.0_RKIND )
                  write(0,*) ' tendencies retrieved '

!$OMP PARALLEL DO
                  do thread=1,block % nThreads
                     call atm_bdy_adjust_dynamics_speczone_tend( tend, state, diag, mesh, block % configs, nVertLevels,                    &
                                                                 ru_driving_tend, rt_driving_tend, rho_driving_tend,                       &
                                                                 block % cellThreadStart(thread), block % cellThreadEnd(thread),           &
                                                                 block % edgeThreadStart(thread), block % edgeThreadEnd(thread),           &
                                                                 block % cellSolveThreadStart(thread), block % cellSolveThreadEnd(thread), &
                                                                 block % edgeSolveThreadStart(thread), block % edgeSolveThreadEnd(thread) )
                  end do
!$OMP END PARALLEL DO

                  deallocate(ru_driving_tend)
                  deallocate(rt_driving_tend)
                  deallocate(rho_driving_tend)
                  block => block % next
               end do
               write(0,*) ' end spec zone tendencies for dynamics '

! -------- next, add in the tendencies for the horizontal filters and Rayleigh damping.  We will keep the spec zone and relax zone adjustments separate for now...
               
               block => domain % blocklist
               do while (associated(block))
                  call mpas_pool_get_subpool(block % structs, 'state', state)
                  call mpas_pool_get_subpool(block % structs, 'diag', diag)
                  call mpas_pool_get_subpool(block % structs, 'mesh', mesh)
                  call mpas_pool_get_subpool(block % structs, 'tend', tend)
   
                  call mpas_pool_get_dimension(mesh, 'nCells', nCells)
                  call mpas_pool_get_dimension(mesh, 'nEdges', nEdges)
                  call mpas_pool_get_dimension(mesh, 'nVertices', nVertices)
                  call mpas_pool_get_dimension(mesh, 'nVertLevels', nVertLevels)

                  allocate(ru_driving_values(nVertLevels,nEdges+1))
                  allocate(rt_driving_values(nVertLevels,nCells+1))
                  allocate(rho_driving_values(nVertLevels,nCells+1))
                  ru_driving_values(1:nVertLevels,1:nEdges+1) =  mpas_atm_get_bdy_state( clock, domain % blocklist, nVertLevels, nEdges, 'ru', rk_timestep(rk_step) )
                  rt_driving_values(1:nVertLevels,1:nCells+1) =  mpas_atm_get_bdy_state( clock, domain % blocklist, nVertLevels, nCells, 'rtheta_m', rk_timestep(rk_step) )
                  rho_driving_values(1:nVertLevels,1:nCells+1) =  mpas_atm_get_bdy_state( clock, domain % blocklist, nVertLevels, nCells, 'rho_zz', rk_timestep(rk_step) )

!$OMP PARALLEL DO
                  do thread=1,block % nThreads
                     call atm_bdy_adjust_dynamics_relaxzone_tend( tend, state, diag, mesh, block % configs, nVertLevels, dt,                    &
                                                                  ru_driving_values, rt_driving_values, rho_driving_values,                     &
                                                                  block % cellThreadStart(thread), block % cellThreadEnd(thread),               &
                                                                  block % vertexThreadStart(thread), block % vertexThreadEnd(thread),           &
                                                                  block % edgeThreadStart(thread), block % edgeThreadEnd(thread),               &
                                                                  block % cellSolveThreadStart(thread), block % cellSolveThreadEnd(thread),     &
                                                                  block % vertexSolveThreadStart(thread), block % vertexSolveThreadEnd(thread), &
                                                                  block % edgeSolveThreadStart(thread), block % edgeSolveThreadEnd(thread) )
                  end do
!$OMP END PARALLEL DO

                  deallocate(ru_driving_values)
                  deallocate(rt_driving_values)
                  deallocate(rho_driving_values)
                  block => block % next
               end do
                 

            end if  ! regional_MPAS addition

!------------------------------------------------------------------------------------------------------------------------

            !!!!!!!!!!!!!!!!!!!!!!!!!!!!!!!!!!
            ! begin acoustic steps loop
            !!!!!!!!!!!!!!!!!!!!!!!!!!!!!!!!!!

            do small_step = 1, number_sub_steps(rk_step)

               call mpas_pool_get_subpool(domain % blocklist % structs, 'diag', diag)
               call mpas_pool_get_field(diag, 'rho_pp', rho_pp_field)
               call mpas_dmpar_exch_halo_field(rho_pp_field, (/ 1 /))

               call mpas_timer_start('atm_advance_acoustic_step')
               block => domain % blocklist
               do while (associated(block))
                  call mpas_pool_get_subpool(block % structs, 'mesh', mesh)
                  call mpas_pool_get_subpool(block % structs, 'state', state)
                  call mpas_pool_get_subpool(block % structs, 'diag', diag)
                  call mpas_pool_get_subpool(block % structs, 'tend', tend)

                  call mpas_pool_get_dimension(mesh, 'nCells', nCells)
                  call mpas_pool_get_dimension(mesh, 'nVertLevels', nVertLevels)

!$OMP PARALLEL DO
                  do thread=1,block % nThreads
                     call atm_advance_acoustic_step( state, diag, tend,  mesh, block % configs, nCells, nVertLevels, &
                                             rk_sub_timestep(rk_step), small_step, &
                                             block % cellThreadStart(thread), block % cellThreadEnd(thread), &
                                             block % vertexThreadStart(thread), block % vertexThreadEnd(thread), &
                                             block % edgeThreadStart(thread), block % edgeThreadEnd(thread), &
                                             block % cellSolveThreadStart(thread), block % cellSolveThreadEnd(thread), &
                                             block % vertexSolveThreadStart(thread), block % vertexSolveThreadEnd(thread), &
                                             block % edgeSolveThreadStart(thread), block % edgeSolveThreadEnd(thread))
                  end do
!$OMP END PARALLEL DO

                  block => block % next
               end do
               call mpas_timer_stop('atm_advance_acoustic_step')

  
! rtheta_pp
! This is the only communications needed during the acoustic steps because we solve for u on all edges of owned cells

               call mpas_pool_get_subpool(domain % blocklist % structs, 'diag', diag)
               call mpas_pool_get_field(diag, 'rtheta_pp', rtheta_pp_field)
               call mpas_dmpar_exch_halo_field(rtheta_pp_field, (/ 1 /))

               call mpas_pool_get_field(diag, 'divergence_3d', divergence_3d_field)
               call mpas_dmpar_exch_halo_field(divergence_3d_field, (/ 1 /))

            end do  ! end of acoustic steps loop

            !CR: SMALLER STENCIL?: call mpas_dmpar_exch_halo_field(block % diag % rw_p, (/ 1 /))
            call mpas_pool_get_subpool(domain % blocklist % structs, 'diag', diag)
            call mpas_pool_get_field(diag, 'rw_p', rw_p_field)
            call mpas_dmpar_exch_halo_field(rw_p_field)

            !CR: SMALLER STENCIL?: call mpas_dmpar_exch_halo_field(block % diag % ru_p, (/ 2 /))
            call mpas_pool_get_field(diag, 'ru_p', ru_p_field)
            call mpas_dmpar_exch_halo_field(ru_p_field)

            call mpas_pool_get_field(diag, 'rho_pp', rho_pp_field)
            call mpas_dmpar_exch_halo_field(rho_pp_field)

            ! the second layer of halo cells must be exchanged before calling atm_recover_large_step_variables
            call mpas_pool_get_field(diag, 'rtheta_pp', rtheta_pp_field)
            call mpas_dmpar_exch_halo_field(rtheta_pp_field, (/ 2 /))

            call mpas_timer_start('atm_recover_large_step_variables')
            block => domain % blocklist
            do while (associated(block))

               call mpas_pool_get_subpool(block % structs, 'mesh', mesh)
               call mpas_pool_get_subpool(block % structs, 'state', state)
               call mpas_pool_get_subpool(block % structs, 'diag', diag)
               call mpas_pool_get_subpool(block % structs, 'tend', tend)

!$OMP PARALLEL DO
               do thread=1,block % nThreads
                  call atm_recover_large_step_variables( state, diag, tend, mesh, block % configs, rk_timestep(rk_step), &
                                             number_sub_steps(rk_step), rk_step, &
                                             block % cellThreadStart(thread), block % cellThreadEnd(thread), &
                                             block % vertexThreadStart(thread), block % vertexThreadEnd(thread), &
                                             block % edgeThreadStart(thread), block % edgeThreadEnd(thread), &
                                             block % cellSolveThreadStart(thread), block % cellSolveThreadEnd(thread), &
                                             block % vertexSolveThreadStart(thread), block % vertexSolveThreadEnd(thread), &
                                             block % edgeSolveThreadStart(thread), block % edgeSolveThreadEnd(thread))
               end do
!$OMP END PARALLEL DO

               block => block % next
            end do
            call mpas_timer_stop('atm_recover_large_step_variables')

!-------------------------------------------------------------------

            if (regional_mpas) then

               ! First, (re)set the value of u and ru in the specified zone at the outermost edge (we will reset all for now).
               ! atm_recover_large_step_variables will not have set outermost edge velocities correctly.
               
               block => domain % blocklist
               do while (associated(block))

                  call mpas_pool_get_subpool(block % structs, 'state', state)
                  call mpas_pool_get_subpool(block % structs, 'mesh', mesh)
                  call mpas_pool_get_subpool(block % structs, 'diag', diag)
                  call mpas_pool_get_dimension(mesh, 'nEdges', nEdges)
                  call mpas_pool_get_dimension(state, 'nEdgesSolve', nEdgesSolve)
                  call mpas_pool_get_dimension(mesh, 'nVertLevels', nVertLevels)
                  call mpas_pool_get_array(state, 'u', u, 2)
                  call mpas_pool_get_array(mesh, 'bdyMaskEdge', bdyMaskEdge)

                  allocate(ru_driving_values(nVertLevels,nEdges+1))

                  ru_driving_values(1:nVertLevels,1:nEdges+1) =  mpas_atm_get_bdy_state( clock, domain % blocklist, nVertLevels, nEdges, 'u', rk_timestep(rk_step) )
                  ! do this inline at present - it is simple enough
                  do iEdge = 1, nEdgesSolve
                     if(bdyMaskEdge(iEdge) > nRelaxZone) then
                        do k = 1, nVertLevels
                           u(k,iEdge) = ru_driving_values(k,iEdge)
                        end do
                     end if
                  end do

                  ru_driving_values(1:nVertLevels,1:nEdges+1) =  mpas_atm_get_bdy_state( clock, domain % blocklist, nVertLevels, nEdges, 'ru', rk_timestep(rk_step) )
                  call mpas_pool_get_array(diag, 'ru', u)
                  ! do this inline at present - it is simple enough
                  do iEdge = 1, nEdgesSolve
                     if(bdyMaskEdge(iEdge) > nRelaxZone) then
                        do k = 1, nVertLevels
                           u(k,iEdge) = ru_driving_values(k,iEdge)
                        end do
                     end if
                  end do
                  
                  block => block % next
               end do
               deallocate(ru_driving_values)

            end if  ! regional_MPAS addition

!-------------------------------------------------------------------
            
            ! u
            !CR: SMALLER STENCIL?: call mpas_dmpar_exch_halo_field(block % state % time_levs(2) % state % u, (/ 3 /))
            call mpas_pool_get_subpool(domain % blocklist % structs, 'state', state)
            call mpas_pool_get_field(state, 'u', u_field, 2)
            call mpas_dmpar_exch_halo_field(u_field)

            ! scalar advection: RK3 scheme of Skamarock and Gassmann (2011). 
            ! PD or monotonicity constraints applied only on the final Runge-Kutta substep.

            if (config_scalar_advection .and. (.not. config_split_dynamics_transport) ) then

               if (rk_step < 3 .or. (.not. config_monotonic .and. .not. config_positive_definite)) then
                  call mpas_timer_start('atm_advance_scalars')
               else
                  call mpas_timer_start('atm_advance_scalars_mono')
MPAS_GPTL_START('atm_advance_scalars_mono')
               end if
               block => domain % blocklist
               do while (associated(block))
                  call mpas_pool_get_subpool(block % structs, 'tend', tend)
                  call mpas_pool_get_subpool(block % structs, 'state', state)
                  call mpas_pool_get_subpool(block % structs, 'diag', diag)
                  call mpas_pool_get_subpool(block % structs, 'mesh', mesh)

                  call mpas_pool_get_dimension(mesh, 'nCells', nCells)
                  call mpas_pool_get_dimension(mesh, 'nEdges', nEdges)
                  call mpas_pool_get_dimension(mesh, 'nVertLevels', nVertLevels)
                  call mpas_pool_get_dimension(state, 'num_scalars', num_scalars)

                  allocate(scalar_old_arr(nVertLevels,nCells+1))
                  allocate(scalar_new_arr(nVertLevels,nCells+1))
                  allocate(s_max_arr(nVertLevels,nCells+1))
                  allocate(s_min_arr(nVertLevels,nCells+1))
                  allocate(scale_array(nVertLevels,2,nCells+1))
                  allocate(flux_array(nVertLevels,nEdges+1))
                  allocate(wdtn_arr(nVertLevels+1,nCells+1))
                  if (rk_step < 3 .or. (.not. config_monotonic .and. .not. config_positive_definite)) then
                     allocate(horiz_flux_array(num_scalars,nVertLevels,nEdges+1))
                  else
                     allocate(flux_upwind_tmp_arr(nVertLevels,nEdges+1))
                     allocate(flux_tmp_arr(nVertLevels,nEdges+1))
                  end if

                  !
                  ! Note: The advance_scalars_mono routine can be used without limiting, and thus, encompasses 
                  !       the functionality of the advance_scalars routine; however, it is noticeably slower, 
                  !       so we use the advance_scalars routine for the first two RK substeps.
                  !
!$OMP PARALLEL DO
                  do thread=1,block % nThreads
                     if (rk_step < 3 .or. (.not. config_monotonic .and. .not. config_positive_definite)) then
                        call atm_advance_scalars( tend, state, diag, mesh, block % configs, num_scalars, nCells, nVertLevels, rk_timestep(rk_step), &
                                                block % cellThreadStart(thread), block % cellThreadEnd(thread), &
                                                block % vertexThreadStart(thread), block % vertexThreadEnd(thread), &
                                                block % edgeThreadStart(thread), block % edgeThreadEnd(thread), &
                                                block % cellSolveThreadStart(thread), block % cellSolveThreadEnd(thread), &
                                                block % vertexSolveThreadStart(thread), block % vertexSolveThreadEnd(thread), &
                                                block % edgeSolveThreadStart(thread), block % edgeSolveThreadEnd(thread), &
                                                horiz_flux_array, rk_step, config_time_integration_order, &
                                                advance_density=.false. )
                     else
         
                        block % domain = domain 
                        call atm_advance_scalars_mono( block, tend, state, diag, mesh, block % configs, nCells, nEdges, nVertLevels, rk_timestep(rk_step), &
                                                block % cellThreadStart(thread), block % cellThreadEnd(thread), &
                                                block % vertexThreadStart(thread), block % vertexThreadEnd(thread), &
                                                block % edgeThreadStart(thread), block % edgeThreadEnd(thread), &
                                                block % cellSolveThreadStart(thread), block % cellSolveThreadEnd(thread), &
                                                block % vertexSolveThreadStart(thread), block % vertexSolveThreadEnd(thread), &
                                                block % edgeSolveThreadStart(thread), block % edgeSolveThreadEnd(thread), &
                                                scalar_old_arr, scalar_new_arr, s_max_arr, s_min_arr, wdtn_arr, &
                                                scale_array, flux_array, flux_upwind_tmp_arr, flux_tmp_arr, &
                                                advance_density=.false.)
                     end if
                  end do
!$OMP END PARALLEL DO

                  deallocate(scalar_old_arr)
                  deallocate(scalar_new_arr)
                  deallocate(s_max_arr)
                  deallocate(s_min_arr)
                  deallocate(scale_array)
                  deallocate(flux_array)
                  deallocate(wdtn_arr)
                  if (rk_step < 3 .or. (.not. config_monotonic .and. .not. config_positive_definite)) then
                     deallocate(horiz_flux_array)
                  else
                     deallocate(flux_upwind_tmp_arr)
                     deallocate(flux_tmp_arr)
                  end if

                  block => block % next
               end do
               if (rk_step < 3 .or. (.not. config_monotonic .and. .not. config_positive_definite)) then
                  call mpas_timer_stop('atm_advance_scalars')
               else
MPAS_GPTL_STOP('atm_advance_scalars_mono')
                  call mpas_timer_stop('atm_advance_scalars_mono')
               end if

            end if

            call mpas_timer_start('atm_compute_solve_diagnostics')
            block => domain % blocklist
            do while (associated(block))
               call mpas_pool_get_subpool(block % structs, 'state', state)
               call mpas_pool_get_subpool(block % structs, 'diag', diag)
               call mpas_pool_get_subpool(block % structs, 'mesh', mesh)
   
               call mpas_pool_get_dimension(state, 'nEdges', nEdges)
               call mpas_pool_get_dimension(state, 'nVertices', nVertices)
               call mpas_pool_get_dimension(state, 'nVertLevels', nVertLevels)

               allocate(ke_vertex(nVertLevels,nVertices+1))
               allocate(ke_edge(nVertLevels,nEdges+1))
   
!$OMP PARALLEL DO
               do thread=1,block % nThreads
                  call atm_compute_solve_diagnostics(dt, state, 2, diag, mesh, block % configs, &
                                                     block % cellThreadStart(thread), block % cellThreadEnd(thread), &
                                                     block % vertexThreadStart(thread), block % vertexThreadEnd(thread), &
                                                     block % edgeThreadStart(thread), block % edgeThreadEnd(thread), rk_step)
               end do
!$OMP END PARALLEL DO

               deallocate(ke_vertex)
               deallocate(ke_edge)

               block => block % next
            end do
            call mpas_timer_stop('atm_compute_solve_diagnostics')


            ! w
            call mpas_pool_get_subpool(domain % blocklist % structs, 'state', state)
            call mpas_pool_get_field(state, 'w', w_field, 2)
            call mpas_dmpar_exch_halo_field(w_field)

            ! pv_edge
            call mpas_pool_get_subpool(domain % blocklist % structs, 'diag', diag)
            call mpas_pool_get_field(diag, 'pv_edge', pv_edge_field)
            call mpas_dmpar_exch_halo_field(pv_edge_field)

            ! rho_edge
            call mpas_pool_get_field(diag, 'rho_edge', rho_edge_field)
            call mpas_dmpar_exch_halo_field(rho_edge_field)

            ! scalars
            if (config_scalar_advection .and. (.not. config_split_dynamics_transport) ) then
               call mpas_pool_get_field(state, 'scalars', scalars_field, 2)
               call mpas_dmpar_exch_halo_field(scalars_field)
            end if

            ! set the zero-gradient condition on w for regional_MPAS
            
            if ( regional_mpas ) then  ! regional_MPAS addition
              block => domain % blocklist
              do while (associated(block))

                call mpas_pool_get_subpool(block % structs, 'mesh', mesh)
                call mpas_pool_get_subpool(block % structs, 'state', state)
!$OMP PARALLEL DO
                do thread=1,block % nThreads
                   call atm_zero_gradient_w_bdy( state, mesh, &
                                                 block % cellSolveThreadStart(thread), block % cellSolveThreadEnd(thread) )
                end do
!$OMP END PARALLEL DO

                block => block % next
              end do
            end if ! end of regional_MPAS addition 

         end do RK3_DYNAMICS

         if (dynamics_substep < dynamics_split) then
            call mpas_pool_get_subpool(domain % blocklist % structs, 'state', state)
            call mpas_pool_get_field(state, 'theta_m', theta_m_field, 2)

            call mpas_dmpar_exch_halo_field(theta_m_field)
            call mpas_dmpar_exch_halo_field(pressure_p_field)
            call mpas_dmpar_exch_halo_field(rtheta_p_field)
         end if

         !  dynamics-transport split, WCS 18 November 2014
         !  (1) time level 1 needs to be set to time level 2
         !  (2) need to accumulate ruAvg and wwAvg over the dynamics substeps, prepare for use in transport
         !  Notes:  physics tendencies for scalars should be OK coming out of dynamics

         call mpas_timer_start('atm_rk_dynamics_substep_finish')
         block => domain % blocklist
         do while (associated(block))
            call mpas_pool_get_subpool(block % structs, 'state', state)
            call mpas_pool_get_subpool(block % structs, 'diag', diag)

!$OMP PARALLEL DO
            do thread=1,block % nThreads
               call atm_rk_dynamics_substep_finish(state, diag, dynamics_substep, dynamics_split, &
                                                block % cellThreadStart(thread), block % cellThreadEnd(thread), &
                                                block % vertexThreadStart(thread), block % vertexThreadEnd(thread), &
                                                block % edgeThreadStart(thread), block % edgeThreadEnd(thread), &
                                                block % cellSolveThreadStart(thread), block % cellSolveThreadEnd(thread), &
                                                block % vertexSolveThreadStart(thread), block % vertexSolveThreadEnd(thread), &
                                                block % edgeSolveThreadStart(thread), block % edgeSolveThreadEnd(thread))
            end do
!$OMP END PARALLEL DO

            block => block % next
         end do
         call mpas_timer_stop('atm_rk_dynamics_substep_finish')

      end do DYNAMICS_SUBSTEPS


      deallocate(qtot)  !  we are finished with these now
      deallocate(tend_rtheta_physics)
      deallocate(tend_ru_physics)

      !
      !  split transport, at present RK3
      !

      if (config_scalar_advection .and. config_split_dynamics_transport) then

         rk_timestep(1) = dt/3.
         rk_timestep(2) = dt/2.
         rk_timestep(3) = dt
         !  switch for 2nd order time integration for scalar transport
         if(config_time_integration_order == 2) rk_timestep(1) = dt/2.

         RK3_SPLIT_TRANSPORT : do rk_step = 1, 3  ! Runge-Kutta loop


            if (rk_step < 3 .or. (.not. config_monotonic .and. .not. config_positive_definite)) then
               call mpas_timer_start('atm_advance_scalars')
            else
               call mpas_timer_start('atm_advance_scalars_mono')
MPAS_GPTL_START('atm_advance_scalars_mono')
            end if
            block => domain % blocklist
            do while (associated(block))
               call mpas_pool_get_subpool(block % structs, 'tend', tend)
               call mpas_pool_get_subpool(block % structs, 'state', state)
               call mpas_pool_get_subpool(block % structs, 'diag', diag)
               call mpas_pool_get_subpool(block % structs, 'mesh', mesh)

               call mpas_pool_get_dimension(mesh, 'nCells', nCells)
               call mpas_pool_get_dimension(mesh, 'nEdges', nEdges)
               call mpas_pool_get_dimension(mesh, 'nVertLevels', nVertLevels)
               call mpas_pool_get_dimension(state, 'num_scalars', num_scalars)

               allocate(scalar_old_arr(nVertLevels,nCells+1))
               allocate(scalar_new_arr(nVertLevels,nCells+1))
               allocate(s_max_arr(nVertLevels,nCells+1))
               allocate(s_min_arr(nVertLevels,nCells+1))
               allocate(scale_array(nVertLevels,2,nCells+1))
               allocate(flux_array(nVertLevels,nEdges+1))
               allocate(wdtn_arr(nVertLevels+1,nCells+1))
               allocate(rho_zz_int(nVertLevels,nCells+1))
               allocate(scalar_tend_array(num_scalars,nVertLevels,nCells+1))
               if (rk_step < 3 .or. (.not. config_monotonic .and. .not. config_positive_definite)) then
                  allocate(horiz_flux_array(num_scalars,nVertLevels,nEdges+1))
               else
                  allocate(flux_upwind_tmp_arr(nVertLevels,nEdges+1))
                  allocate(flux_tmp_arr(nVertLevels,nEdges+1))
               end if

               !
               ! Note: The advance_scalars_mono routine can be used without limiting, and thus, encompasses 
               !       the functionality of the advance_scalars routine; however, it is noticeably slower, 
               !       so we use the advance_scalars routine for the first two RK substeps.
               !

               !  The latest version of atm_advance_scalars does not need the arrays scalar_tend_array or rho_zz_int
               !  We can remove scalar_tend_array????  WCS 20160921
!$OMP PARALLEL DO
               do thread=1,block % nThreads
                  if (rk_step < 3 .or. (.not. config_monotonic .and. .not. config_positive_definite)) then
                     call atm_advance_scalars( tend, state, diag, mesh, block % configs, num_scalars, nCells, nVertLevels, rk_timestep(rk_step), &
                                             block % cellThreadStart(thread), block % cellThreadEnd(thread), &
                                             block % vertexThreadStart(thread), block % vertexThreadEnd(thread), &
                                             block % edgeThreadStart(thread), block % edgeThreadEnd(thread), &
                                             block % cellSolveThreadStart(thread), block % cellSolveThreadEnd(thread), &
                                             block % vertexSolveThreadStart(thread), block % vertexSolveThreadEnd(thread), &
                                             block % edgeSolveThreadStart(thread), block % edgeSolveThreadEnd(thread), &
                                             horiz_flux_array, rk_step, config_time_integration_order, &
                                             advance_density=.true., scalar_tend=scalar_tend_array, rho_zz_int=rho_zz_int )
                  else
      
                     block % domain = domain 
                     call atm_advance_scalars_mono( block, tend, state, diag, mesh, block % configs, nCells, nEdges, nVertLevels, rk_timestep(rk_step), &
                                             block % cellThreadStart(thread), block % cellThreadEnd(thread), &
                                             block % vertexThreadStart(thread), block % vertexThreadEnd(thread), &
                                             block % edgeThreadStart(thread), block % edgeThreadEnd(thread), &
                                             block % cellSolveThreadStart(thread), block % cellSolveThreadEnd(thread), &
                                             block % vertexSolveThreadStart(thread), block % vertexSolveThreadEnd(thread), &
                                             block % edgeSolveThreadStart(thread), block % edgeSolveThreadEnd(thread), &
                                             scalar_old_arr, scalar_new_arr, s_max_arr, s_min_arr, wdtn_arr, &
                                             scale_array, flux_array, flux_upwind_tmp_arr, flux_tmp_arr, &
                                             advance_density=.true., rho_zz_int=rho_zz_int)
                  end if
               end do
!$OMP END PARALLEL DO

               deallocate(scalar_old_arr)
               deallocate(scalar_new_arr)
               deallocate(s_max_arr)
               deallocate(s_min_arr)
               deallocate(scale_array)
               deallocate(flux_array)
               deallocate(wdtn_arr)
               deallocate(rho_zz_int)
               deallocate(scalar_tend_array)
               if (rk_step < 3 .or. (.not. config_monotonic .and. .not. config_positive_definite)) then
                  deallocate(horiz_flux_array)
               else
                  deallocate(flux_upwind_tmp_arr)
                  deallocate(flux_tmp_arr)
               end if

               block => block % next
            end do
            if (rk_step < 3 .or. (.not. config_monotonic .and. .not. config_positive_definite)) then
               call mpas_timer_stop('atm_advance_scalars')
            else
MPAS_GPTL_STOP('atm_advance_scalars_mono')
               call mpas_timer_stop('atm_advance_scalars_mono')
            end if

!------------------------------------------------------------------------------------------------------------------------

            if (regional_mpas) then  ! adjust boundary tendencies for regional_MPAS scalar transport

               write(0,*) ' resetting spec zone and relax zone scalars '
               call mpas_pool_get_field(state, 'scalars', scalars_field, 2)  ! need to fill halo for horizontal filter
               call mpas_dmpar_exch_halo_field(scalars_field)

               block => domain % blocklist
               do while (associated(block))

                  call mpas_pool_get_subpool(block % structs, 'state', state)
                  call mpas_pool_get_subpool(block % structs, 'diag', diag)
                  call mpas_pool_get_subpool(block % structs, 'mesh', mesh)
   
                  call mpas_pool_get_dimension(mesh, 'nVertLevels', nVertLevels)
                  call mpas_pool_get_dimension(mesh, 'nCells', nCells)
                  call mpas_pool_get_dimension(state, 'num_scalars', num_scalars)
                  allocate(scalars_driving(num_scalars,nVertLevels,nCells+1))


                  !  get the scalar values driving the regional boundary conditions
                  !
                  call mpas_pool_get_dimension(state, 'index_qv', index_qv)
                  call mpas_pool_get_dimension(state, 'index_qc', index_qc)
                  call mpas_pool_get_dimension(state, 'index_qr', index_qr)
                  call mpas_pool_get_dimension(state, 'index_qi', index_qi)
                  call mpas_pool_get_dimension(state, 'index_qs', index_qs)
                  call mpas_pool_get_dimension(state, 'index_qg', index_qg)  
                  call mpas_pool_get_dimension(state, 'index_nr', index_nr)
                  call mpas_pool_get_dimension(state, 'index_ni', index_ni)

                  write(0,*) ' getting driving values, ignore error messages '
                  scalars_driving(index_qv,1:nVertLevels,1:nCells+1) = mpas_atm_get_bdy_state( clock, domain % blocklist, nVertLevels, nCells, 'qv', rk_timestep(rk_step) )
                  scalars_driving(index_qc,1:nVertLevels,1:nCells+1) = mpas_atm_get_bdy_state( clock, domain % blocklist, nVertLevels, nCells, 'qc', rk_timestep(rk_step) )
                  scalars_driving(index_qr,1:nVertLevels,1:nCells+1) = mpas_atm_get_bdy_state( clock, domain % blocklist, nVertLevels, nCells, 'qr', rk_timestep(rk_step) )
                  scalars_driving(index_qi,1:nVertLevels,1:nCells+1) = mpas_atm_get_bdy_state( clock, domain % blocklist, nVertLevels, nCells, 'qi', rk_timestep(rk_step) )
                  scalars_driving(index_qs,1:nVertLevels,1:nCells+1) = mpas_atm_get_bdy_state( clock, domain % blocklist, nVertLevels, nCells, 'qs', rk_timestep(rk_step) )
                  scalars_driving(index_qg,1:nVertLevels,1:nCells+1) = mpas_atm_get_bdy_state( clock, domain % blocklist, nVertLevels, nCells, 'qg', rk_timestep(rk_step) )
                  scalars_driving(index_nr,1:nVertLevels,1:nCells+1) = mpas_atm_get_bdy_state( clock, domain % blocklist, nVertLevels, nCells, 'nr', rk_timestep(rk_step) )
                  scalars_driving(index_ni,1:nVertLevels,1:nCells+1) = mpas_atm_get_bdy_state( clock, domain % blocklist, nVertLevels, nCells, 'ni', rk_timestep(rk_step) )
                  write(0,*) ' finished accessing driving values, end ignoring error messages '
                  
!$OMP PARALLEL DO
                  do thread=1,block % nThreads
                     call atm_bdy_adjust_scalars( state, diag, mesh, block % configs, scalars_driving, nVertLevels, dt, rk_timestep(rk_step), &
                                                  block % cellThreadStart(thread), block % cellThreadEnd(thread), &
                                                  block % vertexThreadStart(thread), block % vertexThreadEnd(thread), &
                                                  block % edgeThreadStart(thread), block % edgeThreadEnd(thread), &
                                                  block % cellSolveThreadStart(thread), block % cellSolveThreadEnd(thread), &
                                                  block % vertexSolveThreadStart(thread), block % vertexSolveThreadEnd(thread), &
                                                  block % edgeSolveThreadStart(thread), block % edgeSolveThreadEnd(thread) )
                  end do
!$OMP END PARALLEL DO

                  deallocate(scalars_driving)

                  write(0,*) ' finished resetting scalar values '
                  
                  block => block % next
               end do

            end if  ! regional_MPAS addition

!------------------------------------------------------------------------------------------------------------------------

            if (rk_step < 3) then
               call mpas_pool_get_field(state, 'scalars', scalars_field, 2)
               call mpas_dmpar_exch_halo_field(scalars_field)
            end if

         end do RK3_SPLIT_TRANSPORT

      end if

      !
      ! reconstruct full velocity vectors at cell centers:
      !
      block => domain % blocklist
      do while (associated(block))
         call mpas_pool_get_subpool(block % structs, 'state', state)
         call mpas_pool_get_subpool(block % structs, 'diag', diag)
         call mpas_pool_get_subpool(block % structs, 'mesh', mesh)

         call mpas_pool_get_array(state, 'u', u, 2)
         call mpas_pool_get_array(diag, 'uReconstructX', uReconstructX)
         call mpas_pool_get_array(diag, 'uReconstructY', uReconstructY)
         call mpas_pool_get_array(diag, 'uReconstructZ', uReconstructZ)
         call mpas_pool_get_array(diag, 'uReconstructZonal', uReconstructZonal)
         call mpas_pool_get_array(diag, 'uReconstructMeridional', uReconstructMeridional)

         call mpas_reconstruct(mesh, u,                &
                               uReconstructX,          &
                               uReconstructY,          &
                               uReconstructZ,          &
                               uReconstructZonal,      &
                               uReconstructMeridional  &
                              )

         block => block % next
      end do

      !
      ! call to parameterizations of cloud microphysics. calculation of the tendency of water vapor to horizontal and
      ! vertical advection needed for the Tiedtke parameterization of convection.
      !

#ifdef DO_PHYSICS
      block => domain % blocklist
      do while(associated(block))

         call mpas_pool_get_subpool(block % structs, 'mesh', mesh)
         call mpas_pool_get_subpool(block % structs, 'state', state)
         call mpas_pool_get_subpool(block % structs, 'diag', diag)
         call mpas_pool_get_subpool(block % structs, 'diag_physics', diag_physics)
         call mpas_pool_get_subpool(block % structs, 'tend_physics', tend_physics)
         call mpas_pool_get_subpool(block % structs, 'tend', tend)
         call mpas_pool_get_array(state, 'scalars', scalars_1, 1)
         call mpas_pool_get_array(state, 'scalars', scalars_2, 2)
         call mpas_pool_get_dimension(state, 'index_qv', index_qv)

         if (config_convection_scheme == 'cu_tiedtke' &
             .or. config_convection_scheme == 'cu_grell_freitas') then

            call mpas_pool_get_array(tend_physics, 'rqvdynten', rqvdynten)

            !NOTE: The calculation of the tendency due to horizontal and vertical advection for the water vapor mixing ratio
            !requires that the subroutine atm_advance_scalars_mono was called on the third Runge Kutta step, so that a halo
            !update for the scalars at time_levs(1) is applied. A halo update for the scalars at time_levs(2) is done above. 
            if (config_monotonic) then
               rqvdynten(:,:) = ( scalars_2(index_qv,:,:) - scalars_1(index_qv,:,:) ) / config_dt
            else
               rqvdynten(:,:) = 0._RKIND
            end if
         end if

         !simply set to zero negative mixing ratios of different water species (for now):
         where ( scalars_2(:,:,:) < 0.0)  &
            scalars_2(:,:,:) = 0.0

         !call microphysics schemes:
         if (trim(config_microp_scheme) /= 'off')  then
            call mpas_timer_start('microphysics')
!$OMP PARALLEL DO
            do thread=1,block % nThreads
               call microphysics_driver ( block % configs, mesh, state, 2, diag, diag_physics, tend, itimestep, &
                                          block % cellSolveThreadStart(thread), block % cellSolveThreadEnd(thread))
            end do
!$OMP END PARALLEL DO
            call mpas_timer_stop('microphysics')
         end if
         block => block % next
      end do
#endif

      !----------------------------------------------------
      !  compute convective diagnostics, WCS 201503
      block => domain % blocklist
      do while(associated(block))
         call mpas_pool_get_subpool(block % structs, 'mesh', mesh)
         call mpas_pool_get_subpool(block % structs, 'state', state)
         call mpas_pool_get_subpool(block % structs, 'diag', diag)
         call atm_compute_convective_diagnostics( block % dimensions, mesh, state, diag )
         block => block % next
      end do
      ! end convective diagnostics compute
      !-----------------------------------------------------

      if (config_print_global_minmax_vel) then
         write(0,*)

         block => domain % blocklist
         do while (associated(block))
            call mpas_pool_get_subpool(block % structs, 'state', state)

            call mpas_pool_get_array(state, 'w', w, 2)
            call mpas_pool_get_array(state, 'u', u, 2)
            call mpas_pool_get_dimension(state, 'nCellsSolve', nCellsSolve)
            call mpas_pool_get_dimension(state, 'nEdgesSolve', nEdgesSolve)
            call mpas_pool_get_dimension(state, 'nVertLevels', nVertLevels)

            scalar_min = 0.0
            scalar_max = 0.0
            do iCell = 1, nCellsSolve
            do k = 1, nVertLevels
               scalar_min = min(scalar_min, w(k,iCell))
               scalar_max = max(scalar_max, w(k,iCell))
            end do
            end do
            call mpas_dmpar_min_real(domain % dminfo, scalar_min, global_scalar_min)
            call mpas_dmpar_max_real(domain % dminfo, scalar_max, global_scalar_max)
            write(0,*) 'global min, max w ', global_scalar_min, global_scalar_max

            scalar_min = 0.0
            scalar_max = 0.0
            do iEdge = 1, nEdgesSolve
            do k = 1, nVertLevels
               scalar_min = min(scalar_min, u(k,iEdge))
               scalar_max = max(scalar_max, u(k,iEdge))
            end do
            end do
            call mpas_dmpar_min_real(domain % dminfo, scalar_min, global_scalar_min)
            call mpas_dmpar_max_real(domain % dminfo, scalar_max, global_scalar_max)
            write(0,*) 'global min, max u ', global_scalar_min, global_scalar_max

            block => block % next
         end do
      end if

      if (config_print_global_minmax_sca) then
         if (.not. config_print_global_minmax_vel) write(0,*)

         block => domain % blocklist
         do while (associated(block))
            call mpas_pool_get_subpool(block % structs, 'state', state)

            call mpas_pool_get_array(state, 'scalars', scalars, 2)
            call mpas_pool_get_dimension(state, 'nCellsSolve', nCellsSolve)
            call mpas_pool_get_dimension(state, 'nVertLevels', nVertLevels)
            call mpas_pool_get_dimension(state, 'num_scalars', num_scalars)

            do iScalar = 1, num_scalars
               scalar_min = 0.0
               scalar_max = 0.0
               do iCell = 1, nCellsSolve
               do k = 1, nVertLevels
                  scalar_min = min(scalar_min, scalars(iScalar,k,iCell))
                  scalar_max = max(scalar_max, scalars(iScalar,k,iCell))
               end do
               end do
               call mpas_dmpar_min_real(domain % dminfo, scalar_min, global_scalar_min)
               call mpas_dmpar_max_real(domain % dminfo, scalar_max, global_scalar_max)
               write(0,'(a,i4,2(1x,e17.10))') ' global min, max scalar ', iScalar, global_scalar_min, global_scalar_max
            end do

            block => block % next
         end do
      end if

   end subroutine atm_srk3


   subroutine atm_rk_integration_setup( state, diag, &
                                   cellStart, cellEnd, vertexStart, vertexEnd, edgeStart, edgeEnd, &
                                   cellSolveStart, cellSolveEnd, vertexSolveStart, vertexSolveEnd, edgeSolveStart, edgeSolveEnd)

      implicit none

      type (mpas_pool_type), intent(inout) :: state
      type (mpas_pool_type), intent(inout) :: diag
      integer, intent(in) :: cellStart, cellEnd, vertexStart, vertexEnd, edgeStart, edgeEnd
      integer, intent(in) :: cellSolveStart, cellSolveEnd, vertexSolveStart, vertexSolveEnd, edgeSolveStart, edgeSolveEnd

      real (kind=RKIND), dimension(:,:), pointer :: ru
      real (kind=RKIND), dimension(:,:), pointer :: ru_save
      real (kind=RKIND), dimension(:,:), pointer :: rw
      real (kind=RKIND), dimension(:,:), pointer :: rw_save
      real (kind=RKIND), dimension(:,:), pointer :: rtheta_p
      real (kind=RKIND), dimension(:,:), pointer :: rtheta_p_save
      real (kind=RKIND), dimension(:,:), pointer :: rho_p
      real (kind=RKIND), dimension(:,:), pointer :: rho_p_save
      real (kind=RKIND), dimension(:,:), pointer :: rho_zz_old_split

      real (kind=RKIND), dimension(:,:), pointer :: u_1, u_2
      real (kind=RKIND), dimension(:,:), pointer :: w_1, w_2
      real (kind=RKIND), dimension(:,:), pointer :: theta_m_1, theta_m_2
      real (kind=RKIND), dimension(:,:), pointer :: rho_zz_1, rho_zz_2
      real (kind=RKIND), dimension(:,:,:), pointer :: scalars_1, scalars_2

      call mpas_pool_get_array(diag, 'ru', ru)
      call mpas_pool_get_array(diag, 'ru_save', ru_save)
      call mpas_pool_get_array(diag, 'rw', rw)
      call mpas_pool_get_array(diag, 'rw_save', rw_save)
      call mpas_pool_get_array(diag, 'rtheta_p', rtheta_p)
      call mpas_pool_get_array(diag, 'rtheta_p_save', rtheta_p_save)
      call mpas_pool_get_array(diag, 'rho_p', rho_p)
      call mpas_pool_get_array(diag, 'rho_p_save', rho_p_save)
      call mpas_pool_get_array(diag, 'rho_zz_old_split', rho_zz_old_split)

      call mpas_pool_get_array(state, 'u', u_1, 1)
      call mpas_pool_get_array(state, 'u', u_2, 2)
      call mpas_pool_get_array(state, 'w', w_1, 1)
      call mpas_pool_get_array(state, 'w', w_2, 2)
      call mpas_pool_get_array(state, 'theta_m', theta_m_1, 1)
      call mpas_pool_get_array(state, 'theta_m', theta_m_2, 2)
      call mpas_pool_get_array(state, 'rho_zz', rho_zz_1, 1)
      call mpas_pool_get_array(state, 'rho_zz', rho_zz_2, 2)
      call mpas_pool_get_array(state, 'scalars', scalars_1, 1)
      call mpas_pool_get_array(state, 'scalars', scalars_2, 2)

      ru_save(:,edgeStart:edgeEnd) = ru(:,edgeStart:edgeEnd)
      rw_save(:,cellStart:cellEnd) = rw(:,cellStart:cellEnd)
      rtheta_p_save(:,cellStart:cellEnd) = rtheta_p(:,cellStart:cellEnd)
      rho_p_save(:,cellStart:cellEnd) = rho_p(:,cellStart:cellEnd)

      u_2(:,edgeStart:edgeEnd) = u_1(:,edgeStart:edgeEnd)
      w_2(:,cellStart:cellEnd) = w_1(:,cellStart:cellEnd)
      theta_m_2(:,cellStart:cellEnd) = theta_m_1(:,cellStart:cellEnd)
      rho_zz_2(:,cellStart:cellEnd) = rho_zz_1(:,cellStart:cellEnd)
      rho_zz_old_split(:,cellStart:cellEnd) =  rho_zz_1(:,cellStart:cellEnd)
      scalars_2(:,:,cellStart:cellEnd) = scalars_1(:,:,cellStart:cellEnd)

   end subroutine atm_rk_integration_setup


   subroutine atm_compute_moist_coefficients( dims, state, diag, mesh, &
                                   cellStart, cellEnd, vertexStart, vertexEnd, edgeStart, edgeEnd, &
                                   cellSolveStart, cellSolveEnd, vertexSolveStart, vertexSolveEnd, edgeSolveStart, edgeSolveEnd)

      ! the moist coefficients cqu and cqw serve to transform the inverse dry density (1/rho_d) 
      ! into the inverse full (moist) density (1/rho_m).

      implicit none

      type (mpas_pool_type), intent(in) :: dims
      type (mpas_pool_type), intent(inout) :: state
      type (mpas_pool_type), intent(inout) :: diag
      type (mpas_pool_type), intent(inout) :: mesh
      integer, intent(in) :: cellStart, cellEnd, vertexStart, vertexEnd, edgeStart, edgeEnd
      integer, intent(in) :: cellSolveStart, cellSolveEnd, vertexSolveStart, vertexSolveEnd, edgeSolveStart, edgeSolveEnd

      integer :: iEdge, iCell, k, cell1, cell2, iq
      integer, pointer :: nCells, nEdges, nVertLevels, nCellsSolve
      real (kind=RKIND) :: qtotal
      integer, dimension(:,:), pointer :: cellsOnEdge
      integer, pointer :: moist_start, moist_end
      real (kind=RKIND), dimension(:,:,:), pointer :: scalars
      real (kind=RKIND), dimension(:,:), pointer :: cqw
      real (kind=RKIND), dimension(:,:), pointer :: cqu

      call mpas_pool_get_dimension(dims, 'nCells', nCells)
      call mpas_pool_get_dimension(dims, 'nEdges', nEdges)
      call mpas_pool_get_dimension(dims, 'nVertLevels', nVertLevels)
      call mpas_pool_get_dimension(dims, 'nCellsSolve', nCellsSolve)
      call mpas_pool_get_dimension(state, 'moist_start', moist_start)
      call mpas_pool_get_dimension(state, 'moist_end', moist_end)

      call mpas_pool_get_array(mesh, 'cellsOnEdge', cellsOnEdge)
      call mpas_pool_get_array(state, 'scalars', scalars, 2)
      call mpas_pool_get_array(diag, 'cqw', cqw)
      call mpas_pool_get_array(diag, 'cqu', cqu)

!      do iCell = cellSolveStart,cellSolveEnd
      do iCell = cellStart,cellEnd
         qtot(1:nVertLevels,iCell) = 0.0
         do k = 1,nVertLevels
            do iq = moist_start, moist_end
               qtot(k,iCell) = qtot(k,iCell) + scalars(iq, k, iCell)
            end do
         end do
      end do    

!      do iCell = cellSolveStart,cellSolveEnd
      do iCell = cellStart,cellEnd
         do k = 2, nVertLevels
            qtotal = 0.5*(qtot(k,iCell)+qtot(k-1,iCell))
            cqw(k,iCell) = 1.0 / (1.0 + qtotal)
         end do
      end do

!  would need to compute qtot for all cells and an openmp barrier to use qtot below.

      do iEdge = edgeStart,edgeEnd
         cell1 = cellsOnEdge(1,iEdge)
         cell2 = cellsOnEdge(2,iEdge)
         if (cell1 <= nCellsSolve .or. cell2 <= nCellsSolve) then
            do k = 1, nVertLevels
               qtotal = 0.0
               do iq = moist_start, moist_end
                  qtotal = qtotal + 0.5 * ( scalars(iq, k, cell1) + scalars(iq, k, cell2) )
               end do
               cqu(k,iEdge) = 1.0 / (1.0 + qtotal)
            end do
         end if
      end do

   end subroutine atm_compute_moist_coefficients


   subroutine atm_compute_vert_imp_coefs(state, mesh, diag, configs, nVertLevels, dts, &
                                   cellStart, cellEnd, edgeStart, edgeEnd, &
                                   cellSolveStart, cellSolveEnd, edgeSolveStart, edgeSolveEnd)
   !!!!!!!!!!!!!!!!!!!!!!!!!!!!!!!!!!!!!!!!!!!!!!!!!!!!!!!!!!!!!!!!!!!!!!!!!!!!!!!!!!
   ! Compute coefficients for vertically implicit gravity-wave/acoustic computations
   !
   ! Input: state - current model state
   !        mesh - grid metadata
   !
   ! Output: diag - cofrz, cofwr, cofwz, coftz, cofwt, a, alpha and gamma
   !!!!!!!!!!!!!!!!!!!!!!!!!!!!!!!!!!!!!!!!!!!!!!!!!!!!!!!!!!!!!!!!!!!!!!!!!!!!!!!!!!

      implicit none

      type (mpas_pool_type), intent(in)    :: state
      type (mpas_pool_type), intent(in)    :: mesh
      type (mpas_pool_type), intent(inout) :: diag
      type (mpas_pool_type), intent(in)    :: configs
      integer, intent(in)                  :: nVertLevels          ! for allocating stack variables
      real (kind=RKIND), intent(in)        :: dts
      integer, intent(in) :: cellStart, cellEnd, edgeStart, edgeEnd
      integer, intent(in) :: cellSolveStart, cellSolveEnd, edgeSolveStart, edgeSolveEnd


      real (kind=RKIND), dimension(:,:), pointer :: zz, cqw, p, t, rb, rtb, pb, rt
      real (kind=RKIND), dimension(:,:), pointer :: cofwr, cofwz, coftz, cofwt, a_tri, alpha_tri, gamma_tri
      real (kind=RKIND), dimension(:), pointer :: cofrz, rdzw, fzm, fzp, rdzu
      real (kind=RKIND), dimension(:,:,:), pointer :: scalars

      real (kind=RKIND), pointer :: epssm

      integer, pointer :: nCells, moist_start, moist_end


      call mpas_pool_get_config(configs, 'config_epssm', epssm)

      call mpas_pool_get_array(mesh, 'rdzu', rdzu)
      call mpas_pool_get_array(mesh, 'rdzw', rdzw)
      call mpas_pool_get_array(mesh, 'fzm', fzm)
      call mpas_pool_get_array(mesh, 'fzp', fzp)
      call mpas_pool_get_array(mesh, 'zz', zz)

      call mpas_pool_get_array(diag, 'cqw', cqw)
      call mpas_pool_get_array(diag, 'exner', p)
      call mpas_pool_get_array(diag, 'exner_base', pb)
      call mpas_pool_get_array(diag, 'rtheta_p', rt)
      call mpas_pool_get_array(diag, 'rtheta_base', rtb)
      call mpas_pool_get_array(diag, 'rho_base', rb)

      call mpas_pool_get_array(diag, 'alpha_tri', alpha_tri)
      call mpas_pool_get_array(diag, 'gamma_tri', gamma_tri)
      call mpas_pool_get_array(diag, 'a_tri', a_tri)
      call mpas_pool_get_array(diag, 'cofwr', cofwr)
      call mpas_pool_get_array(diag, 'cofwz', cofwz)
      call mpas_pool_get_array(diag, 'coftz', coftz)
      call mpas_pool_get_array(diag, 'cofwt', cofwt)
      call mpas_pool_get_array(diag, 'cofrz', cofrz)

      call mpas_pool_get_array(state, 'theta_m', t, 2)
      call mpas_pool_get_array(state, 'scalars', scalars, 2)

      call mpas_pool_get_dimension(state, 'nCells', nCells)
      call mpas_pool_get_dimension(state, 'moist_start', moist_start)
      call mpas_pool_get_dimension(state, 'moist_end', moist_end)


      call atm_compute_vert_imp_coefs_work(nCells, moist_start, moist_end, dts, epssm, &
                                   zz, cqw, p, t, rb, rtb, pb, rt, cofwr, cofwz, coftz, cofwt, &
                                   a_tri, alpha_tri, gamma_tri, cofrz, rdzw, fzm, fzp, rdzu, scalars, &
                                   cellStart, cellEnd, edgeStart, edgeEnd, &
                                   cellSolveStart, cellSolveEnd, edgeSolveStart, edgeSolveEnd)


   end subroutine atm_compute_vert_imp_coefs


   subroutine atm_compute_vert_imp_coefs_work(nCells, moist_start, moist_end, dts, epssm, &
                                   zz, cqw, p, t, rb, rtb, pb, rt, cofwr, cofwz, coftz, cofwt, &
                                   a_tri, alpha_tri, gamma_tri, cofrz, rdzw, fzm, fzp, rdzu, scalars, &
                                   cellStart, cellEnd, edgeStart, edgeEnd, &
                                   cellSolveStart, cellSolveEnd, edgeSolveStart, edgeSolveEnd)

      use mpas_atm_dimensions
 
      implicit none


      !
      ! Dummy arguments
      !
      integer, intent(in) :: nCells, moist_start, moist_end
      real (kind=RKIND), intent(in) :: dts
      real (kind=RKIND), intent(in) :: epssm

      real (kind=RKIND), dimension(nVertLevels,nCells+1) :: zz
      real (kind=RKIND), dimension(nVertLevels,nCells+1) :: cqw
      real (kind=RKIND), dimension(nVertLevels,nCells+1) :: p
      real (kind=RKIND), dimension(nVertLevels,nCells+1) :: t
      real (kind=RKIND), dimension(nVertLevels,nCells+1) :: rb
      real (kind=RKIND), dimension(nVertLevels,nCells+1) :: rtb
      real (kind=RKIND), dimension(nVertLevels,nCells+1) :: pb
      real (kind=RKIND), dimension(nVertLevels,nCells+1) :: rt
      real (kind=RKIND), dimension(nVertLevels,nCells+1) :: cofwr
      real (kind=RKIND), dimension(nVertLevels,nCells+1) :: cofwz
      real (kind=RKIND), dimension(nVertLevels+1,nCells+1) :: coftz
      real (kind=RKIND), dimension(nVertLevels,nCells+1) :: cofwt
      real (kind=RKIND), dimension(nVertLevels,nCells+1) :: a_tri
      real (kind=RKIND), dimension(nVertLevels,nCells+1) :: alpha_tri
      real (kind=RKIND), dimension(nVertLevels,nCells+1) :: gamma_tri
      real (kind=RKIND), dimension(nVertLevels) :: cofrz
      real (kind=RKIND), dimension(nVertLevels) :: rdzw
      real (kind=RKIND), dimension(nVertLevels) :: fzm
      real (kind=RKIND), dimension(nVertLevels) :: fzp
      real (kind=RKIND), dimension(nVertLevels) :: rdzu
      real (kind=RKIND), dimension(num_scalars,nVertLevels,nCells+1) :: scalars

      integer, intent(in) :: cellStart, cellEnd, edgeStart, edgeEnd
      integer, intent(in) :: cellSolveStart, cellSolveEnd, edgeSolveStart, edgeSolveEnd


      !
      ! Local variables
      !
      integer :: iCell, k, iq
      real (kind=RKIND) :: dtseps, c2, qtotal, rcv
      real (kind=RKIND), dimension( nVertLevels ) :: b_tri, c_tri


      !  set coefficients
      dtseps = .5*dts*(1.+epssm)
      rcv = rgas/(cp-rgas)
      c2 = cp*rcv

! MGD bad to have all threads setting this variable?
      do k=1,nVertLevels
         cofrz(k) = dtseps*rdzw(k)
      end do

      do iCell = cellSolveStart,cellSolveEnd  !  we only need to do cells we are solving for, not halo cells

!DIR$ IVDEP
         do k=2,nVertLevels
            cofwr(k,iCell) =.5*dtseps*gravity*(fzm(k)*zz(k,iCell)+fzp(k)*zz(k-1,iCell))
         end do
         coftz(1,iCell) = 0.0
!DIR$ IVDEP
         do k=2,nVertLevels
            cofwz(k,iCell) = dtseps*c2*(fzm(k)*zz(k,iCell)+fzp(k)*zz(k-1,iCell))  &
                 *rdzu(k)*cqw(k,iCell)*(fzm(k)*p (k,iCell)+fzp(k)*p (k-1,iCell))
            coftz(k,iCell) = dtseps*   (fzm(k)*t (k,iCell)+fzp(k)*t (k-1,iCell))
         end do
         coftz(nVertLevels+1,iCell) = 0.0
!DIR$ IVDEP
         do k=1,nVertLevels

!            qtotal = 0.
!            do iq = moist_start, moist_end
!               qtotal = qtotal + scalars(iq, k, iCell)
!            end do
            qtotal = qtot(k,iCell)

            cofwt(k,iCell) = .5*dtseps*rcv*zz(k,iCell)*gravity*rb(k,iCell)/(1.+qtotal)  &
                                *p(k,iCell)/((rtb(k,iCell)+rt(k,iCell))*pb(k,iCell))
!            cofwt(k,iCell) = 0.
         end do

         a_tri(1,iCell) = 0.  ! note, this value is never used
         b_tri(1) = 1.    ! note, this value is never used
         c_tri(1) = 0.    ! note, this value is never used
         gamma_tri(1,iCell) = 0.
         alpha_tri(1,iCell) = 0.  ! note, this value is never used

!DIR$ IVDEP
         do k=2,nVertLevels
            a_tri(k,iCell) = -cofwz(k  ,iCell)* coftz(k-1,iCell)*rdzw(k-1)*zz(k-1,iCell)   &
                         +cofwr(k  ,iCell)* cofrz(k-1  )                       &
                         -cofwt(k-1,iCell)* coftz(k-1,iCell)*rdzw(k-1)
            b_tri(k) = 1.                                                  &
                         +cofwz(k  ,iCell)*(coftz(k  ,iCell)*rdzw(k  )*zz(k  ,iCell)   &
                                      +coftz(k  ,iCell)*rdzw(k-1)*zz(k-1,iCell))   &
                         -coftz(k  ,iCell)*(cofwt(k  ,iCell)*rdzw(k  )             &
                                       -cofwt(k-1,iCell)*rdzw(k-1))            &
                         +cofwr(k,  iCell)*(cofrz(k    )-cofrz(k-1))
            c_tri(k) =   -cofwz(k  ,iCell)* coftz(k+1,iCell)*rdzw(k  )*zz(k  ,iCell)   &
                         -cofwr(k  ,iCell)* cofrz(k    )                       &
                         +cofwt(k  ,iCell)* coftz(k+1,iCell)*rdzw(k  )
         end do
!MGD VECTOR DEPENDENCE
         do k=2,nVertLevels
            alpha_tri(k,iCell) = 1./(b_tri(k)-a_tri(k,iCell)*gamma_tri(k-1,iCell))
            gamma_tri(k,iCell) = c_tri(k)*alpha_tri(k,iCell)
         end do

      end do ! loop over cells

   end subroutine atm_compute_vert_imp_coefs_work


   subroutine atm_set_smlstep_pert_variables( tend, diag, mesh, configs, &
                                   cellStart, cellEnd, edgeStart, edgeEnd, &
                                   cellSolveStart, cellSolveEnd, edgeSolveStart, edgeSolveEnd)

      ! following Klemp et al MWR 2007, we use preturbation variables
      ! in the acoustic-step integration.  This routine computes those 
      ! perturbation variables.  state variables are reconstituted after 
      ! the acousstic steps in subroutine atm_recover_large_step_variables


      implicit none

      type (mpas_pool_type), intent(inout) :: tend
      type (mpas_pool_type), intent(inout) :: diag
      type (mpas_pool_type), intent(inout) :: mesh
      type (mpas_pool_type), intent(in) :: configs
      integer, intent(in) :: cellStart, cellEnd, edgeStart, edgeEnd
      integer, intent(in) :: cellSolveStart, cellSolveEnd, edgeSolveStart, edgeSolveEnd

      integer, pointer :: nCells, nEdges, nCellsSolve
      integer, dimension(:), pointer :: nEdgesOnCell
      integer, dimension(:,:), pointer :: cellsOnEdge, edgesOnCell
      real (kind=RKIND), dimension(:), pointer :: fzm, fzp
      real (kind=RKIND), dimension(:,:), pointer :: ruAvg, wwAvg
      real (kind=RKIND), dimension(:,:,:), pointer :: zb, zb3, zb_cell, zb3_cell
      real (kind=RKIND), dimension(:,:), pointer :: zz
      real (kind=RKIND), dimension(:,:), pointer :: w_tend, u_tend
      real (kind=RKIND), dimension(:,:), pointer :: rho_pp, rho_p_save, rho_p
      real (kind=RKIND), dimension(:,:), pointer :: ru_p, ru, ru_save
      real (kind=RKIND), dimension(:,:), pointer :: rtheta_pp, rtheta_p_save, rtheta_p, zz_rtheta_pp_old
      real (kind=RKIND), dimension(:,:), pointer :: rw_p, rw_save, rw
      real (kind=RKIND), dimension(:,:), pointer :: edgesOnCell_sign


<<<<<<< HEAD
      integer, dimension(:), pointer :: bdyMaskCell  ! regional_MPAS


      call mpas_pool_get_config(configs, 'config_coef_3rd_order', coef_3rd_order)

=======
>>>>>>> 30e2922f
      call mpas_pool_get_dimension(mesh, 'nCells', nCells)
      call mpas_pool_get_dimension(mesh, 'nCellsSolve', nCellsSolve)
      call mpas_pool_get_dimension(mesh, 'nEdges', nEdges)

! regional_MPAS: get specified zone cell mask
      call mpas_pool_get_array(mesh, 'bdyMaskCell', bdyMaskCell)

      call mpas_pool_get_array(mesh, 'zz', zz)
      call mpas_pool_get_array(mesh, 'zb', zb)
      call mpas_pool_get_array(mesh, 'zb3', zb3)
      call mpas_pool_get_array(mesh, 'zb_cell', zb_cell)
      call mpas_pool_get_array(mesh, 'zb3_cell', zb3_cell)
      call mpas_pool_get_array(mesh, 'fzm', fzm)
      call mpas_pool_get_array(mesh, 'fzp', fzp)
      call mpas_pool_get_array(mesh, 'cellsOnEdge', cellsOnEdge)
      call mpas_pool_get_array(mesh, 'nEdgesOnCell', nEdgesOnCell)
      call mpas_pool_get_array(mesh, 'edgesOnCell', edgesOnCell)
      call mpas_pool_get_array(mesh, 'edgesOnCell_sign', edgesOnCell_sign)

      call mpas_pool_get_array(tend, 'w', w_tend)
      call mpas_pool_get_array(tend, 'u', u_tend)

      call mpas_pool_get_array(diag, 'ruAvg', ruAvg)
      call mpas_pool_get_array(diag, 'wwAvg', wwAvg)

      call mpas_pool_get_array(diag, 'rho_pp', rho_pp)
      call mpas_pool_get_array(diag, 'rho_p_save', rho_p_save)
      call mpas_pool_get_array(diag, 'rho_p', rho_p)

      call mpas_pool_get_array(diag, 'ru_p', ru_p)
      call mpas_pool_get_array(diag, 'ru_save', ru_save)
      call mpas_pool_get_array(diag, 'ru', ru)

      call mpas_pool_get_array(diag, 'rtheta_pp', rtheta_pp)
      call mpas_pool_get_array(diag, 'rtheta_p_save', rtheta_p_save)
      call mpas_pool_get_array(diag, 'rtheta_p', rtheta_p)
      call mpas_pool_get_array(diag, 'zz_rtheta_pp_old', zz_rtheta_pp_old)

      call mpas_pool_get_array(diag, 'rw_p', rw_p)
      call mpas_pool_get_array(diag, 'rw_save', rw_save)
      call mpas_pool_get_array(diag, 'rw', rw)

      call atm_set_smlstep_pert_variables_work(nCells, nEdges, nCellsSolve, &
                                   nEdgesOnCell, cellsOnEdge, edgesOnCell, fzm, fzp, ruAvg, wwAvg, zb, zb3, zb_cell, zb3_cell, &
                                   zz, w_tend, u_tend, rho_pp, rho_p_save, rho_p, ru_p, ru, ru_save, &
                                   rtheta_pp, rtheta_p_save, rtheta_p, zz_rtheta_pp_old, rw_p, rw_save, rw, &
                                   bdyMaskCell, &  ! added for regional_MPAS
                                   edgesOnCell_sign, &
                                   cellStart, cellEnd, edgeStart, edgeEnd, &
                                   cellSolveStart, cellSolveEnd, edgeSolveStart, edgeSolveEnd)


   end subroutine atm_set_smlstep_pert_variables


   subroutine atm_set_smlstep_pert_variables_work(nCells, nEdges, nCellsSolve, &
                                   nEdgesOnCell, cellsOnEdge, edgesOnCell, fzm, fzp, ruAvg, wwAvg, zb, zb3, zb_cell, zb3_cell, &
                                   zz, w_tend, u_tend, rho_pp, rho_p_save, rho_p, ru_p, ru, ru_save, &
                                   rtheta_pp, rtheta_p_save, rtheta_p, zz_rtheta_pp_old, rw_p, rw_save, rw, &
                                   bdyMaskCell, &  ! added for regional_MPAS
                                   edgesOnCell_sign, &
                                   cellStart, cellEnd, edgeStart, edgeEnd, &
                                   cellSolveStart, cellSolveEnd, edgeSolveStart, edgeSolveEnd)

      use mpas_atm_dimensions

      implicit none


      !
      ! Dummy arguments
      !
      integer, intent(in) :: nCells, nEdges, nCellsSolve

      integer, intent(in) :: cellStart, cellEnd, edgeStart, edgeEnd
      integer, intent(in) :: cellSolveStart, cellSolveEnd, edgeSolveStart, edgeSolveEnd

      integer, dimension(nCells+1) :: nEdgesOnCell
      integer, dimension(2,nEdges+1) :: cellsOnEdge
      integer, dimension(maxEdges,nCells+1) :: edgesOnCell
      real (kind=RKIND), dimension(nVertLevels) :: fzm
      real (kind=RKIND), dimension(nVertLevels) :: fzp
      real (kind=RKIND), dimension(nVertLevels,nEdges+1) :: ruAvg
      real (kind=RKIND), dimension(nVertLevels+1,nCells+1) :: wwAvg
      real (kind=RKIND), dimension(nVertLevels+1,2,nEdges+1) :: zb
      real (kind=RKIND), dimension(nVertLevels+1,2,nEdges+1) :: zb3
      real (kind=RKIND), dimension(nVertLevels+1,maxEdges,nCells+1) :: zb_cell
      real (kind=RKIND), dimension(nVertLevels+1,maxEdges,nCells+1) :: zb3_cell
      real (kind=RKIND), dimension(nVertLevels,nCells+1) :: zz
      real (kind=RKIND), dimension(nVertLevels+1,nCells+1) :: w_tend
      real (kind=RKIND), dimension(nVertLevels,nEdges+1) :: u_tend
      real (kind=RKIND), dimension(nVertLevels,nCells+1) :: rho_pp
      real (kind=RKIND), dimension(nVertLevels,nCells+1) :: rho_p_save
      real (kind=RKIND), dimension(nVertLevels,nCells+1) :: rho_p
      real (kind=RKIND), dimension(nVertLevels,nEdges+1) :: ru_p
      real (kind=RKIND), dimension(nVertLevels,nEdges+1) :: ru
      real (kind=RKIND), dimension(nVertLevels,nEdges+1) :: ru_save
      real (kind=RKIND), dimension(nVertLevels,nCells+1) :: rtheta_pp
      real (kind=RKIND), dimension(nVertLevels,nCells+1) :: rtheta_p_save
      real (kind=RKIND), dimension(nVertLevels,nCells+1) :: rtheta_p
      real (kind=RKIND), dimension(nVertLevels,nCells+1) :: zz_rtheta_pp_old
      real (kind=RKIND), dimension(nVertLevels+1,nCells+1) :: rw_p
      real (kind=RKIND), dimension(nVertLevels+1,nCells+1) :: rw_save
      real (kind=RKIND), dimension(nVertLevels+1,nCells+1) :: rw
      real (kind=RKIND), dimension(maxEdges,nCells+1) :: edgesOnCell_sign

      integer, dimension(nCells+1), intent(in) :: bdyMaskCell  !  added for regional_MPAS

      !
      ! Local variables
      !
      integer :: iCell, iEdge, i, k
      real (kind=RKIND) :: flux

      ! we solve for omega instead of w (see Klemp et al MWR 2007),
      ! so here we change the w_p tendency to an omega_p tendency

      ! here we need to compute the omega tendency in a manner consistent with our diagnosis of omega.
      ! this requires us to use the same flux divergence as is used in the theta eqn - see Klemp et al MWR 2003.

!!      do iCell=cellStart,cellEnd
      do iCell=cellSolveStart,cellSolveEnd

         if (bdyMaskCell(iCell) <= nRelaxZone) then  !  no conversion in specified zone, regional_MPAS
         do i=1,nEdgesOnCell(iCell)
            iEdge = edgesOnCell(i,iCell)
!DIR$ IVDEP
            do k = 2, nVertLevels
               flux = edgesOnCell_sign(i,iCell) * (fzm(k) * u_tend(k,iEdge) + fzp(k) * u_tend(k-1,iEdge))
               w_tend(k,iCell) = w_tend(k,iCell)   &
                        - (zb_cell(k,i,iCell) + sign(1.0_RKIND, u_tend(k,iEdge)) * zb3_cell(k,i,iCell)) * flux
            end do
         end do
!DIR$ IVDEP
         do k = 2, nVertLevels
            w_tend(k,iCell) = ( fzm(k) * zz(k,iCell) + fzp(k) * zz(k-1,iCell)   ) * w_tend(k,iCell)
         end do
         end if ! no conversion in specified zone
      end do

   end subroutine atm_set_smlstep_pert_variables_work


   subroutine atm_advance_acoustic_step( state, diag, tend, mesh, configs, nCells, nVertLevels, dts, small_step, &
                                   cellStart, cellEnd, vertexStart, vertexEnd, edgeStart, edgeEnd, &
                                   cellSolveStart, cellSolveEnd, vertexSolveStart, vertexSolveEnd, edgeSolveStart, edgeSolveEnd)

      !  This subroutine performs the entire acoustic step update, following Klemp et al MWR 2007,
      !  using forward-backward vertically implicit integration.  
      !  The gravity-waves are included in the acoustic-step integration.
      !  The input state variables that are updated are ru_p, rw_p (note that this is (rho*omega)_p here),
      !  rtheta_p, and rho_pp.  The time averaged mass flux is accumulated in ruAvg and wwAvg

      implicit none

      type (mpas_pool_type), intent(inout) :: state
      type (mpas_pool_type), intent(inout) :: diag
      type (mpas_pool_type), intent(inout) :: tend
      type (mpas_pool_type), intent(inout) :: mesh
      type (mpas_pool_type), intent(in)    :: configs
      integer, intent(in) :: small_step              ! acoustic step number
      integer, intent(in) :: nCells                  ! for allocating stack variables
      integer, intent(in) :: nVertLevels             ! for allocating stack variables
      real (kind=RKIND), intent(in) :: dts
      integer, intent(in) :: cellStart, cellEnd, vertexStart, vertexEnd, edgeStart, edgeEnd
      integer, intent(in) :: cellSolveStart, cellSolveEnd, vertexSolveStart, vertexSolveEnd, edgeSolveStart, edgeSolveEnd


      real (kind=RKIND), dimension(nVertLevels) :: du
      real (kind=RKIND), dimension(nVertLevels+1) :: dpzx

      real (kind=RKIND), dimension(:,:), pointer :: rho_zz, theta_m, ru_p, rw_p, rtheta_pp,  &
                                                    zz_rtheta_pp_old, zz, exner, cqu, ruAvg, &
                                                    wwAvg, rho_pp, cofwt, coftz, zxu,        &
                                                    a_tri, alpha_tri, gamma_tri, dss,        &
                                                    tend_ru, tend_rho, tend_rt, tend_rw,     &
                                                    zgrid, cofwr, cofwz, w, divergence_3d

! redefine ru_p to be perturbation from time t, change 3a  ! temporary
      real (kind=RKIND), dimension(:,:), pointer :: ru
      real (kind=RKIND), dimension(:,:), pointer :: ru_save
! redefine rw_p to be perturbation from time t, change 3a  ! temporary
      real (kind=RKIND), dimension(:,:), pointer :: rw
      real (kind=RKIND), dimension(:,:), pointer :: rw_save

      real (kind=RKIND), dimension(:), pointer :: fzm, fzp, rdzw, dcEdge, invDcEdge, invAreaCell, cofrz, dvEdge

      integer, dimension(:), pointer :: nEdgesOnCell
      real (kind=RKIND), dimension(:), pointer :: specZoneMaskCell, specZoneMaskEdge
      integer, dimension(:,:), pointer :: cellsOnEdge, edgesOnCell
      real (kind=RKIND), dimension(:,:), pointer :: edgesOnCell_sign

      real (kind=RKIND), pointer :: epssm, smdiv, smdiv_p_forward

      real (kind=RKIND), pointer :: cf1, cf2, cf3

      integer, pointer :: nEdges, nCellsSolve

      call mpas_pool_get_array(mesh, 'cellsOnEdge', cellsOnEdge)
      call mpas_pool_get_array(mesh, 'edgesOnCell', edgesOnCell)
      call mpas_pool_get_array(mesh, 'nEdgesOnCell', nEdgesOnCell)
      call mpas_pool_get_array(mesh, 'edgesOnCell_sign', edgesOnCell_sign)
      call mpas_pool_get_array(mesh, 'specZoneMaskEdge', specZoneMaskEdge)
      call mpas_pool_get_array(mesh, 'specZoneMaskCell', specZoneMaskCell)

      call mpas_pool_get_array(state, 'rho_zz', rho_zz, 2)
!      call mpas_pool_get_array(state, 'theta_m', theta_m, 2)
      call mpas_pool_get_array(state, 'theta_m', theta_m, 1)
!  change needed for rw_p, change 6 (see rayleigh damping)
      call mpas_pool_get_array(state, 'w', w, 2)
!      call mpas_pool_get_array(state, 'w', w, 1)

      call mpas_pool_get_array(diag, 'rtheta_pp', rtheta_pp)
      call mpas_pool_get_array(diag, 'zz_rtheta_pp_old', zz_rtheta_pp_old)
      call mpas_pool_get_array(diag, 'ru_p', ru_p)
      call mpas_pool_get_array(diag, 'rw_p', rw_p)
      call mpas_pool_get_array(diag, 'exner', exner)
      call mpas_pool_get_array(diag, 'cqu', cqu)
      call mpas_pool_get_array(diag, 'ruAvg', ruAvg)
      call mpas_pool_get_array(diag, 'wwAvg', wwAvg)
      call mpas_pool_get_array(diag, 'rho_pp', rho_pp)
      call mpas_pool_get_array(diag, 'divergence_3d', divergence_3d)
      call mpas_pool_get_array(diag, 'cofwt', cofwt)
      call mpas_pool_get_array(diag, 'coftz', coftz)
      call mpas_pool_get_array(diag, 'cofrz', cofrz)
      call mpas_pool_get_array(diag, 'cofwr', cofwr)
      call mpas_pool_get_array(diag, 'cofwz', cofwz)
      call mpas_pool_get_array(diag, 'a_tri', a_tri)
      call mpas_pool_get_array(diag, 'alpha_tri', alpha_tri)
      call mpas_pool_get_array(diag, 'gamma_tri', gamma_tri)

      call mpas_pool_get_array(mesh, 'dss', dss)

      call mpas_pool_get_array(tend, 'u', tend_ru)
      call mpas_pool_get_array(tend, 'rho_zz', tend_rho)
      call mpas_pool_get_array(tend, 'theta_m', tend_rt)
      call mpas_pool_get_array(tend, 'w', tend_rw)

      call mpas_pool_get_array(mesh, 'zz', zz)
      call mpas_pool_get_array(mesh, 'zxu', zxu)
      call mpas_pool_get_array(mesh, 'zgrid', zgrid)
      call mpas_pool_get_array(mesh, 'fzm', fzm)
      call mpas_pool_get_array(mesh, 'fzp', fzp)
      call mpas_pool_get_array(mesh, 'rdzw', rdzw)
      call mpas_pool_get_array(mesh, 'dcEdge', dcEdge)
      call mpas_pool_get_array(mesh, 'invDcEdge', invDcEdge)
      call mpas_pool_get_array(mesh, 'dvEdge', dvEdge)
      call mpas_pool_get_array(mesh, 'invAreaCell', invAreaCell)

      call mpas_pool_get_dimension(mesh, 'nEdges', nEdges)
      call mpas_pool_get_dimension(mesh, 'nCellsSolve', nCellsSolve)

      call mpas_pool_get_array(mesh, 'cf1', cf1)
      call mpas_pool_get_array(mesh, 'cf2', cf2)
      call mpas_pool_get_array(mesh, 'cf3', cf3)

! redefine ru_p to be perturbation from time t, change 3b ! temporary
      call mpas_pool_get_array(diag, 'ru', ru)
      call mpas_pool_get_array(diag, 'ru_save', ru_save)
! redefine rw_p to be perturbation from time t, change 3b ! temporary
      call mpas_pool_get_array(diag, 'rw', rw)
      call mpas_pool_get_array(diag, 'rw_save', rw_save)

      ! epssm is the offcentering coefficient for the vertically implicit integration.
      ! smdiv is the 3D divergence-damping coefficients.
      call mpas_pool_get_config(configs, 'config_epssm', epssm) 
      call mpas_pool_get_config(configs, 'config_smdiv', smdiv) 
      call mpas_pool_get_config(configs, 'config_smdiv_p_forward', smdiv_p_forward) 

      call atm_advance_acoustic_step_work(nCells, nEdges, nCellsSolve, cellStart, cellEnd, vertexStart, vertexEnd, edgeStart, edgeEnd, &
                                   cellSolveStart, cellSolveEnd, vertexSolveStart, vertexSolveEnd, edgeSolveStart, edgeSolveEnd, &
                                   rho_zz, theta_m, ru_p, rw_p, rtheta_pp, zz_rtheta_pp_old, zz, exner, cqu, ruAvg, wwAvg, &
                                   rho_pp, cofwt, coftz, zxu, a_tri, alpha_tri, gamma_tri, dss, tend_ru, tend_rho, tend_rt, &
                                   tend_rw, zgrid, cofwr, cofwz, w, ru, ru_save, rw, rw_save, divergence_3d, fzm, fzp, rdzw, dcEdge, invDcEdge, &
<<<<<<< HEAD
                                   invAreaCell, cofrz, dvEdge, pzp, pzm, nEdgesOnCell, cellsOnEdge, edgesOnCell, edgesOnCell_sign, &
                                   dts, small_step, epssm, smdiv, smdiv_p_forward, cf1, cf2, cf3, &
                                   specZoneMaskEdge, specZoneMaskCell &
=======
                                   invAreaCell, cofrz, dvEdge, nEdgesOnCell, cellsOnEdge, edgesOnCell, edgesOnCell_sign, &
                                   dts, small_step, epssm, smdiv, smdiv_p_forward, cf1, cf2, cf3 &
>>>>>>> 30e2922f
                                   )

   end subroutine atm_advance_acoustic_step


   subroutine atm_advance_acoustic_step_work(nCells, nEdges, nCellsSolve, cellStart, cellEnd, vertexStart, vertexEnd, edgeStart, edgeEnd, &
                                   cellSolveStart, cellSolveEnd, vertexSolveStart, vertexSolveEnd, edgeSolveStart, edgeSolveEnd, &
                                   rho_zz, theta_m, ru_p, rw_p, rtheta_pp, zz_rtheta_pp_old, zz, exner, cqu, ruAvg, wwAvg, &
                                   rho_pp, cofwt, coftz, zxu, a_tri, alpha_tri, gamma_tri, dss, tend_ru, tend_rho, tend_rt, &
                                   tend_rw, zgrid, cofwr, cofwz, w, ru, ru_save, rw, rw_save, divergence_3d, fzm, fzp, rdzw, dcEdge, invDcEdge, &
<<<<<<< HEAD
                                   invAreaCell, cofrz, dvEdge, pzp, pzm, nEdgesOnCell, cellsOnEdge, edgesOnCell, edgesOnCell_sign, &
                                   dts, small_step, epssm, smdiv, smdiv_p_forward, cf1, cf2, cf3, &
                                   specZoneMaskEdge, specZoneMaskCell &
=======
                                   invAreaCell, cofrz, dvEdge, nEdgesOnCell, cellsOnEdge, edgesOnCell, edgesOnCell_sign, &
                                   dts, small_step, epssm, smdiv, smdiv_p_forward, cf1, cf2, cf3 &
>>>>>>> 30e2922f
                                   )

      use mpas_atm_dimensions

      implicit none


      !
      ! Dummy arguments
      !
      integer, intent(in) :: nCells, nEdges, nCellsSolve
      integer, intent(in) :: cellStart, cellEnd, vertexStart, vertexEnd, edgeStart, edgeEnd
      integer, intent(in) :: cellSolveStart, cellSolveEnd, vertexSolveStart, vertexSolveEnd, edgeSolveStart, edgeSolveEnd

      real (kind=RKIND), dimension(nVertLevels,nCells+1) :: rho_zz
      real (kind=RKIND), dimension(nVertLevels,nCells+1) :: theta_m
      real (kind=RKIND), dimension(nVertLevels,nEdges+1) :: ru_p
      real (kind=RKIND), dimension(nVertLevels+1,nCells+1) :: rw_p
      real (kind=RKIND), dimension(nVertLevels,nCells+1) :: rtheta_pp

      real (kind=RKIND), dimension(nVertLevels,nCells+1) :: zz_rtheta_pp_old
      real (kind=RKIND), dimension(nVertLevels,nCells+1) :: divergence_3d
      real (kind=RKIND), dimension(nVertLevels,nCells+1) :: zz
      real (kind=RKIND), dimension(nVertLevels,nCells+1) :: exner
      real (kind=RKIND), dimension(nVertLevels,nEdges+1) :: cqu
      real (kind=RKIND), dimension(nVertLevels,nEdges+1) :: ruAvg
      real (kind=RKIND), dimension(nVertLevels+1,nCells+1) :: wwAvg
      real (kind=RKIND), dimension(nVertLevels,nCells+1) :: rho_pp
      real (kind=RKIND), dimension(nVertLevels,nCells+1) :: cofwt
      real (kind=RKIND), dimension(nVertLevels+1,nCells+1) :: coftz
      real (kind=RKIND), dimension(nVertLevels,nEdges+1) :: zxu

      real (kind=RKIND), dimension(nVertLevels,nCells+1) :: a_tri
      real (kind=RKIND), dimension(nVertLevels,nCells+1) :: alpha_tri
      real (kind=RKIND), dimension(nVertLevels,nCells+1) :: gamma_tri
      real (kind=RKIND), dimension(nVertLevels,nCells+1) :: dss
      real (kind=RKIND), dimension(nVertLevels,nEdges+1) :: tend_ru
      real (kind=RKIND), dimension(nVertLevels,nCells+1) :: tend_rho
      real (kind=RKIND), dimension(nVertLevels,nCells+1) :: tend_rt
      real (kind=RKIND), dimension(nVertLevels+1,nCells+1) :: tend_rw
      real (kind=RKIND), dimension(nVertLevels+1,nCells+1) :: zgrid
      real (kind=RKIND), dimension(nVertLevels,nCells+1) :: cofwr
      real (kind=RKIND), dimension(nVertLevels,nCells+1) :: cofwz

      real (kind=RKIND), dimension(nVertLevels+1,nCells+1) :: w
      real (kind=RKIND), dimension(nVertLevels,nEdges+1) :: ru
      real (kind=RKIND), dimension(nVertLevels,nEdges+1) :: ru_save
      real (kind=RKIND), dimension(nVertLevels+1,nCells+1) :: rw
      real (kind=RKIND), dimension(nVertLevels+1,nCells+1) :: rw_save

      real (kind=RKIND), dimension(nVertLevels) :: fzm
      real (kind=RKIND), dimension(nVertLevels) :: fzp
      real (kind=RKIND), dimension(nVertLevels) :: rdzw
      real (kind=RKIND), dimension(nEdges+1) :: dcEdge
      real (kind=RKIND), dimension(nEdges+1) :: invDcEdge
      real (kind=RKIND), dimension(nCells+1) :: invAreaCell
      real (kind=RKIND), dimension(nVertLevels) :: cofrz
      real (kind=RKIND), dimension(nEdges+1) :: dvEdge

      integer, dimension(nCells+1) :: nEdgesOnCell
      integer, dimension(2,nEdges+1) :: cellsOnEdge
      integer, dimension(maxEdges,nCells+1) :: edgesOnCell
      real (kind=RKIND), dimension(maxEdges,nCells+1) :: edgesOnCell_sign

      real (kind=RKIND), dimension(nCells+1) :: specZoneMaskCell
      real (kind=RKIND), dimension(nEdges+1) :: specZoneMaskEdge
      

      integer, intent(in) :: small_step
      real (kind=RKIND), intent(in) :: dts, epssm, smdiv, smdiv_p_forward, cf1, cf2, cf3
      real (kind=RKIND), dimension(nVertLevels) :: ts, rs

  
      !
      ! Local variables
      !
      integer :: cell1, cell2, iEdge, iCell, i, k
      real (kind=RKIND) :: c2, rcv, rtheta_pp_tmp
      real (kind=RKIND) :: pgrad, flux, resm, rdts


      rcv = rgas / (cp - rgas)
      c2 = cp * rcv
      resm = (1.0 - epssm) / (1.0 + epssm)
      rdts = 1./dts

      if(small_step /= 1) then  !  not needed on first small step 

         do iCell = cellStart,cellEnd
           ! acoustic step divergence damping - forward weight rtheta_pp - see Klemp et al MWR 2007
           do k = 1,nVertLevels
              rtheta_pp_tmp = rtheta_pp(k,iCell)
              rtheta_pp(k,iCell) = (rtheta_pp(k,iCell) + smdiv_p_forward * (rtheta_pp(k,iCell)-zz_rtheta_pp_old(k,iCell)))*zz(k,iCell)
              zz_rtheta_pp_old(k,iCell) = rtheta_pp_tmp
           end do
        end do
        
!$OMP BARRIER

        ! forward-backward acoustic step integration.
        ! begin by updating the horizontal velocity u, 
        ! and accumulating the contribution from the updated u to the other tendencies.

        ! we are looping over all edges, but only computing on edges of owned cells. This will include updates of
        ! all owned edges plus some edges that are owned by other blocks.  We perform these redundant computations
        ! so that we do not have to communicate updates of u to update the cell variables (rho, w, and theta). 

        !MGD this loop will not be very load balanced with if-test below

        do iEdge=edgeStart,edgeEnd ! MGD do we really just need edges touching owned cells?
 
           cell1 = cellsOnEdge(1,iEdge)
           cell2 = cellsOnEdge(2,iEdge)

           ! update edges for block-owned cells
           if (cell1 <= nCellsSolve .or. cell2 <= nCellsSolve ) then

!DIR$ IVDEP
              do k=1,nVertLevels
!!                 pgrad = ((zz_rtheta_pp(k,cell2)-zz_rtheta_pp_old(k,cell1))*invDcEdge(iEdge) )/(.5*(zz(k,cell2)+zz(k,cell1)))
                 pgrad = ((rtheta_pp(k,cell2)-rtheta_pp(k,cell1))*invDcEdge(iEdge) )/(.5*(zz(k,cell2)+zz(k,cell1)))
                 pgrad = cqu(k,iEdge)*0.5*c2*(exner(k,cell1)+exner(k,cell2))*pgrad
                 pgrad = pgrad + 0.5*zxu(k,iEdge)*gravity*(rho_pp(k,cell1)+rho_pp(k,cell2))
!!!                 ru_p(k,iEdge) = ru_p(k,iEdge) + dts*(tend_ru(k,iEdge) - pgrad) &
!!!                                  - smdiv*dcEdge(iEdge)*(divergence_3d(k,cell2)-divergence_3d(k,cell1))
                 ru_p(k,iEdge) = ru_p(k,iEdge) + dts*tend_ru(k,iEdge) &
                      - specZoneMaskEdge(iEdge)*( dts*pgrad + smdiv*dcEdge(iEdge)*(divergence_3d(k,cell2)-divergence_3d(k,cell1)) )
              end do

              ! accumulate ru_p for use later in scalar transport
!DIR$ IVDEP
              do k=1,nVertLevels
                 ruAvg(k,iEdge) = ruAvg(k,iEdge) + ru_p(k,iEdge)
              end do

           end if ! end test for block-owned cells

        end do ! end loop over edges

      else !  this is all that us needed for ru_p update for first acoustic step in RK substep

        do iEdge=edgeStart,edgeEnd ! MGD do we really just need edges touching owned cells?

           cell1 = cellsOnEdge(1,iEdge)
           cell2 = cellsOnEdge(2,iEdge)

           ! update edges for block-owned cells
           if (cell1 <= nCellsSolve .or. cell2 <= nCellsSolve ) then

!DIR$ IVDEP
              do k=1,nVertLevels
!!!                 ru_p(k,iEdge) = dts*tend_ru(k,iEdge) - smdiv*dcEdge(iEdge)*(tend_rho(k,cell2)-tend_rho(k,cell1))
                 ru_p(k,iEdge) = dts*tend_ru(k,iEdge) - specZoneMaskEdge(iEdge)*smdiv*dcEdge(iEdge)*(tend_rho(k,cell2)-tend_rho(k,cell1))
              end do
!DIR$ IVDEP
              do k=1,nVertLevels
!!                 ruAvg(k,iEdge) = ruAvg(k,iEdge) + ru_p(k,iEdge)
                 ruAvg(k,iEdge) = ru_p(k,iEdge)                 
              end do

           end if ! end test for block-owned cells

        end do ! end loop over edges

      end if ! test for first acoustic step

!$OMP BARRIER

      if (small_step == 1) then  ! initialize here on first small timestep.
         do iCell=cellStart,cellEnd
            zz_rtheta_pp_old(1:nVertLevels,iCell) = 0.0
         end do
      end if

!!!OMP BARRIER -- not needed, since zz_rtheta_pp_old not used below when small_step == 1

      do iCell=cellSolveStart,cellSolveEnd  ! loop over all owned cells to solve

<<<<<<< HEAD
         if(specZoneMaskCell(iCell) == 0.0) then  ! not specified zone, compute...

         ts(:,iCell) = 0.0
         rs(:,iCell) = 0.0
=======
         ts(:) = 0.0
         rs(:) = 0.0
>>>>>>> 30e2922f

         if(small_step == 1) then  ! initialize here on first small timestep.
            wwAvg(1:nVertLevels+1,iCell) = 0.0            
            rho_pp(1:nVertLevels,iCell) = 0.0            
            rtheta_pp(1:nVertLevels,iCell) = 0.0            
!MGD moved to loop above over all cells
!            zz_rtheta_pp_old(1:nVertLevels,iCell) = 0.0
            rw_p(:,iCell) = 0.0
            divergence_3d(1:nVertLevels,iCell) = 0.
         else  ! reset rtheta_pp to input value;
               !  rtheta_pp_old stores input value for use in div damping on next acoustic step.
               !  Save rho_pp to compute d_rho_pp/dt to get divergence for next acoustic filter application.
            rtheta_pp(1:nVertLevels,iCell) = zz_rtheta_pp_old(1:nVertLevels,iCell)  
            divergence_3d(1:nVertLevels,iCell) = rho_pp(1:nVertLevels,iCell)
         end if
            
         do i=1,nEdgesOnCell(iCell) 
            iEdge = edgesOnCell(i,iCell)
            cell1 = cellsOnEdge(1,iEdge)
            cell2 = cellsOnEdge(2,iEdge)
!DIR$ IVDEP
            do k=1,nVertLevels
               flux = edgesOnCell_sign(i,iCell)*dts*dvEdge(iEdge)*ru_p(k,iEdge) * invAreaCell(iCell)
               rs(k) = rs(k)-flux
               ts(k) = ts(k)-flux*0.5*(theta_m(k,cell2)+theta_m(k,cell1))
            end do
         end do

      ! vertically implicit acoustic and gravity wave integration.
      ! this follows Klemp et al MWR 2007, with the addition of an implicit Rayleigh damping of w
      ! serves as a gravity-wave absorbing layer, from Klemp et al 2008.

!DIR$ IVDEP
         do k=1, nVertLevels
            rs(k) = rho_pp(k,iCell) + dts*tend_rho(k,iCell) + rs(k)                  &
                            - cofrz(k)*resm*(rw_p(k+1,iCell)-rw_p(k,iCell)) 
            ts(k) = rtheta_pp(k,iCell) + dts*tend_rt(k,iCell) + ts(k)                &
                               - resm*rdzw(k)*( coftz(k+1,iCell)*rw_p(k+1,iCell)     &
                                               -coftz(k,iCell)*rw_p(k,iCell))
         end do

!DIR$ IVDEP
         do k=2, nVertLevels
            wwavg(k,iCell) = wwavg(k,iCell) + 0.5*(1.0-epssm)*rw_p(k,iCell)
         end do

!DIR$ IVDEP
         do k=2, nVertLevels
            rw_p(k,iCell) = rw_p(k,iCell) +  dts*tend_rw(k,iCell)                       &
                       - cofwz(k,iCell)*((zz(k  ,iCell)*ts(k)                           &
                                     -zz(k-1,iCell)*ts(k-1))                            &
                               +resm*(zz(k  ,iCell)*rtheta_pp(k  ,iCell)                &
                                     -zz(k-1,iCell)*rtheta_pp(k-1,iCell)))              &
                       - cofwr(k,iCell)*((rs(k)+rs(k-1))                                &
                               +resm*(rho_pp(k,iCell)+rho_pp(k-1,iCell)))               &
                       + cofwt(k  ,iCell)*(ts(k  )+resm*rtheta_pp(k  ,iCell))           &
                       + cofwt(k-1,iCell)*(ts(k-1)+resm*rtheta_pp(k-1,iCell))
         end do

         ! tridiagonal solve sweeping up and then down the column

!MGD VECTOR DEPENDENCE
         do k=2,nVertLevels
            rw_p(k,iCell) = (rw_p(k,iCell)-a_tri(k,iCell)*rw_p(k-1,iCell))*alpha_tri(k,iCell)
         end do

!MGD VECTOR DEPENDENCE
         do k=nVertLevels,1,-1
            rw_p(k,iCell) = rw_p(k,iCell) - gamma_tri(k,iCell)*rw_p(k+1,iCell)     
         end do

         ! the implicit Rayleigh damping on w (gravity-wave absorbing) 

!DIR$ IVDEP
         do k=2,nVertLevels
            rw_p(k,iCell) = (rw_p(k,iCell) + (rw_save(k  ,iCell) - rw(k  ,iCell)) -dts*dss(k,iCell)*               &
                        (fzm(k)*zz (k,iCell)+fzp(k)*zz (k-1,iCell))        &
                        *(fzm(k)*rho_zz(k,iCell)+fzp(k)*rho_zz(k-1,iCell))       &
                                 *w(k,iCell)    )/(1.0+dts*dss(k,iCell)) &
                         - (rw_save(k  ,iCell) - rw(k  ,iCell))
         end do

         ! accumulate (rho*omega)' for use later in scalar transport
!DIR$ IVDEP
         do k=2,nVertLevels
            wwAvg(k,iCell) = wwAvg(k,iCell) + 0.5*(1.0+epssm)*rw_p(k,iCell)
         end do

         ! update rho_pp and theta_pp given updated rw_p

!DIR$ IVDEP
         do k=1,nVertLevels
            rho_pp(k,iCell) = rs(k) - cofrz(k) *(rw_p(k+1,iCell)-rw_p(k  ,iCell))
            rtheta_pp(k,iCell) = ts(k) - rdzw(k)*(coftz(k+1,iCell)*rw_p(k+1,iCell)  &
                               -coftz(k  ,iCell)*rw_p(k  ,iCell))
            divergence_3d(k,iCell) = (rho_pp(k,iCell) - divergence_3d(k,iCell))*rdts
         end do

         else ! specifed zone in regional_MPAS

            do k=1,nVertLevels
               rho_pp(k,iCell) = rho_pp(k,iCell) + dts*tend_rho(k,iCell)
               rtheta_pp(k,iCell) = rtheta_pp(k,iCell) + dts*tend_rt(k,iCell)
               rw_p(k,iCell) = rw_p(k,iCell) + dts*tend_rw(k,iCell)
               wwAvg(k,iCell) = wwAvg(k,iCell) + 0.5*(1.0+epssm)*rw_p(k,iCell)
            end do
         end if

      end do !  end of loop over cells

   end subroutine atm_advance_acoustic_step_work


   subroutine atm_recover_large_step_variables( state, diag, tend, mesh, configs, dt, ns, rk_step, &
                                       cellStart, cellEnd, vertexStart, vertexEnd, edgeStart, edgeEnd, &
                                       cellSolveStart, cellSolveEnd, vertexSolveStart, vertexSolveEnd, edgeSolveStart, edgeSolveEnd)

      ! reconstitute state variables from acoustic-step perturbation variables 
      ! after the acoustic steps.  The perturbation variables were originally set in
      ! subroutine atm_set_smlstep_pert_variables prior to their acoustic-steps update.
      ! we are also computing a few other state-derived variables here.

      implicit none

      type (mpas_pool_type), intent(inout) :: state
      type (mpas_pool_type), intent(inout) :: diag
      type (mpas_pool_type), intent(inout) :: tend
      type (mpas_pool_type), intent(inout) :: mesh
      type (mpas_pool_type), intent(in) :: configs
      integer, intent(in) :: ns, rk_step
      real (kind=RKIND), intent(in) :: dt
      integer, intent(in) :: cellStart, cellEnd, vertexStart, vertexEnd, edgeStart, edgeEnd
      integer, intent(in) :: cellSolveStart, cellSolveEnd, vertexSolveStart, vertexSolveEnd, edgeSolveStart, edgeSolveEnd


      real (kind=RKIND), dimension(:,:), pointer :: wwAvg, rw_save, w, rw, rw_p, rtheta_p, rtheta_pp,   &
                                                    rtheta_p_save, rt_diabatic_tend, rho_p, rho_p_save, &
                                                    rho_pp, rho_zz, rho_base, ruAvg, ru_save, ru_p, u, ru, &
                                                    exner, exner_base, rtheta_base, pressure_p,         &
                                                    zz, theta_m, pressure_b
      real (kind=RKIND), dimension(:,:,:), pointer :: scalars
      real (kind=RKIND), dimension(:), pointer :: fzm, fzp
      real (kind=RKIND), dimension(:,:,:), pointer :: zb, zb3, zb_cell, zb3_cell
      real (kind=RKIND), dimension(:,:), pointer :: edgesOnCell_sign
      integer, dimension(:,:), pointer :: cellsOnEdge, edgesOnCell
      integer, dimension(:), pointer :: nEdgesOnCell

      integer :: i, iCell, iEdge, k, cell1, cell2
      integer, pointer :: nVertLevels, nCells, nCellsSolve, nEdges, nEdgesSolve
      real (kind=RKIND) :: invNs, rcv, p0, flux
      real (kind=RKIND), pointer :: cf1, cf2, cf3

      integer, dimension(:), pointer :: bdyMaskCell  ! MPAS_regional addition

      call mpas_pool_get_array(diag, 'wwAvg', wwAvg)
      call mpas_pool_get_array(diag, 'rw_save', rw_save)
      call mpas_pool_get_array(diag, 'rw', rw)
      call mpas_pool_get_array(diag, 'rw_p', rw_p)
      call mpas_pool_get_array(state, 'w', w, 2)

      call mpas_pool_get_array(diag, 'rtheta_p', rtheta_p)
      call mpas_pool_get_array(diag, 'rtheta_p_save', rtheta_p_save)
      call mpas_pool_get_array(diag, 'rtheta_pp', rtheta_pp)
      call mpas_pool_get_array(diag, 'rtheta_base', rtheta_base)
      call mpas_pool_get_array(tend, 'rt_diabatic_tend', rt_diabatic_tend)
      call mpas_pool_get_array(state, 'theta_m', theta_m, 2)
      call mpas_pool_get_array(state, 'scalars', scalars, 2)

      call mpas_pool_get_array(state, 'rho_zz', rho_zz, 2)
      call mpas_pool_get_array(diag, 'rho_p', rho_p)
      call mpas_pool_get_array(diag, 'rho_p_save', rho_p_save)
      call mpas_pool_get_array(diag, 'rho_pp', rho_pp)
      call mpas_pool_get_array(diag, 'rho_base', rho_base)

      call mpas_pool_get_array(diag, 'ruAvg', ruAvg)
      call mpas_pool_get_array(diag, 'ru_save', ru_save)
      call mpas_pool_get_array(diag, 'ru_p', ru_p)
      call mpas_pool_get_array(diag, 'ru', ru)
      call mpas_pool_get_array(state, 'u', u, 2)

      call mpas_pool_get_array(diag, 'exner', exner)
      call mpas_pool_get_array(diag, 'exner_base', exner_base)

      call mpas_pool_get_array(diag, 'pressure_p', pressure_p)
      call mpas_pool_get_array(diag, 'pressure_base', pressure_b)

      call mpas_pool_get_array(mesh, 'bdyMaskCell', bdyMaskCell)  ! addition for regional_MPAS

      call mpas_pool_get_array(mesh, 'zz', zz)
      call mpas_pool_get_array(mesh, 'zb', zb)
      call mpas_pool_get_array(mesh, 'zb3', zb3)
      call mpas_pool_get_array(mesh, 'zb_cell', zb_cell)
      call mpas_pool_get_array(mesh, 'zb3_cell', zb3_cell)
      call mpas_pool_get_array(mesh, 'fzm', fzm)
      call mpas_pool_get_array(mesh, 'fzp', fzp)
      call mpas_pool_get_array(mesh, 'cellsOnEdge', cellsOnEdge)
      call mpas_pool_get_array(mesh, 'edgesOnCell', edgesOnCell)
      call mpas_pool_get_array(mesh, 'edgesOnCell_sign', edgesOnCell_sign)
      call mpas_pool_get_array(mesh, 'nEdgesOnCell', nEdgesOnCell)

      call mpas_pool_get_dimension(mesh, 'nVertLevels', nVertLevels)
      call mpas_pool_get_dimension(mesh, 'nCells', nCells)
      call mpas_pool_get_dimension(mesh, 'nCellsSolve', nCellsSolve)
      call mpas_pool_get_dimension(mesh, 'nEdges', nEdges)
      call mpas_pool_get_dimension(mesh, 'nEdgesSolve', nEdgesSolve)

      call mpas_pool_get_array(mesh, 'cf1', cf1)
      call mpas_pool_get_array(mesh, 'cf2', cf2)
      call mpas_pool_get_array(mesh, 'cf3', cf3)


      call atm_recover_large_step_variables_work(nCells, nEdges, nCellsSolve, nEdgesSolve, dt, ns, rk_step, &
                             wwAvg, rw_save, w, rw, rw_p, rtheta_p, rtheta_pp, rtheta_p_save, rt_diabatic_tend, rho_p, &
                             rho_p_save, rho_pp, rho_zz, rho_base, ruAvg, ru_save, ru_p, u, ru, exner, exner_base, &
                             rtheta_base, pressure_p, zz, theta_m, pressure_b, scalars, fzm, fzp, &
                             zb, zb3, zb_cell, zb3_cell, edgesOnCell_sign, cellsOnEdge, edgesOnCell, nEdgesOnCell, &
<<<<<<< HEAD
                             cf1, cf2, cf3, coef_3rd_order, &
                             bdyMaskCell, &  !  addition for regional_MPAS
=======
                             cf1, cf2, cf3, &
>>>>>>> 30e2922f
                             cellStart, cellEnd, vertexStart, vertexEnd, edgeStart, edgeEnd, &
                             cellSolveStart, cellSolveEnd, vertexSolveStart, vertexSolveEnd, edgeSolveStart, edgeSolveEnd)

   end subroutine atm_recover_large_step_variables


   subroutine atm_recover_large_step_variables_work(nCells, nEdges, nCellsSolve, nEdgesSolve, dt, ns, rk_step, &
                             wwAvg, rw_save, w, rw, rw_p, rtheta_p, rtheta_pp, rtheta_p_save, rt_diabatic_tend, rho_p, &
                             rho_p_save, rho_pp, rho_zz, rho_base, ruAvg, ru_save, ru_p, u, ru, exner, exner_base, &
                             rtheta_base, pressure_p, zz, theta_m, pressure_b, scalars, fzm, fzp, &
                             zb, zb3, zb_cell, zb3_cell, edgesOnCell_sign, cellsOnEdge, edgesOnCell, nEdgesOnCell, &
<<<<<<< HEAD
                             cf1, cf2, cf3, coef_3rd_order, &
                             bdyMaskCell, &  ! addition for regional_MPAS
=======
                             cf1, cf2, cf3, &
>>>>>>> 30e2922f
                             cellStart, cellEnd, vertexStart, vertexEnd, edgeStart, edgeEnd, &
                             cellSolveStart, cellSolveEnd, vertexSolveStart, vertexSolveEnd, edgeSolveStart, edgeSolveEnd)

      use mpas_atm_dimensions

      implicit none


      !
      ! Dummy arguments
      !
      integer, intent(in) :: nCells, nEdges, nCellsSolve, nEdgesSolve
      integer, intent(in) :: ns, rk_step
      real (kind=RKIND), intent(in) :: dt

      integer, dimension(nCells+1), intent(in) :: bdyMaskCell
      
      real (kind=RKIND), dimension(nVertLevels+1,nCells+1) :: wwAvg
      real (kind=RKIND), dimension(nVertLevels+1,nCells+1) :: rw_save
      real (kind=RKIND), dimension(nVertLevels+1,nCells+1) :: w
      real (kind=RKIND), dimension(nVertLevels+1,nCells+1) :: rw
      real (kind=RKIND), dimension(nVertLevels+1,nCells+1) :: rw_p
      real (kind=RKIND), dimension(nVertLevels,nCells+1) :: rtheta_p
      real (kind=RKIND), dimension(nVertLevels,nCells+1) :: rtheta_pp
      real (kind=RKIND), dimension(nVertLevels,nCells+1) :: rtheta_p_save
      real (kind=RKIND), dimension(nVertLevels,nCells+1) :: rt_diabatic_tend
      real (kind=RKIND), dimension(nVertLevels,nCells+1) :: rho_p
      real (kind=RKIND), dimension(nVertLevels,nCells+1) :: rho_p_save
      real (kind=RKIND), dimension(nVertLevels,nCells+1) :: rho_pp
      real (kind=RKIND), dimension(nVertLevels,nCells+1) :: rho_zz
      real (kind=RKIND), dimension(nVertLevels,nCells+1) :: rho_base
      real (kind=RKIND), dimension(nVertLevels,nEdges+1) :: ruAvg
      real (kind=RKIND), dimension(nVertLevels,nEdges+1) :: ru_save
      real (kind=RKIND), dimension(nVertLevels,nEdges+1) :: ru_p
      real (kind=RKIND), dimension(nVertLevels,nEdges+1) :: u
      real (kind=RKIND), dimension(nVertLevels,nEdges+1) :: ru
      real (kind=RKIND), dimension(nVertLevels,nCells+1) :: exner
      real (kind=RKIND), dimension(nVertLevels,nCells+1) :: exner_base
      real (kind=RKIND), dimension(nVertLevels,nCells+1) :: rtheta_base
      real (kind=RKIND), dimension(nVertLevels,nCells+1) :: pressure_p
      real (kind=RKIND), dimension(nVertLevels,nCells+1) :: zz
      real (kind=RKIND), dimension(nVertLevels,nCells+1) :: theta_m
      real (kind=RKIND), dimension(nVertLevels,nCells+1) :: pressure_b
      real (kind=RKIND), dimension(num_scalars,nVertLevels,nCells+1) :: scalars
      real (kind=RKIND), dimension(nVertLevels) :: fzm
      real (kind=RKIND), dimension(nVertLevels) :: fzp
      real (kind=RKIND), dimension(nVertLevels+1,2,nEdges+1) :: zb
      real (kind=RKIND), dimension(nVertLevels+1,2,nEdges+1) :: zb3
      real (kind=RKIND), dimension(nVertLevels+1,maxEdges,nCells+1) :: zb_cell
      real (kind=RKIND), dimension(nVertLevels+1,maxEdges,nCells+1) :: zb3_cell
      real (kind=RKIND), dimension(maxEdges,nCells+1) :: edgesOnCell_sign
      integer, dimension(2,nEdges+1) :: cellsOnEdge
      integer, dimension(maxEdges,nCells+1) :: edgesOnCell
      integer, dimension(nCells+1) :: nEdgesOnCell

      real (kind=RKIND) :: cf1, cf2, cf3

      integer, intent(in) :: cellStart, cellEnd, vertexStart, vertexEnd, edgeStart, edgeEnd
      integer, intent(in) :: cellSolveStart, cellSolveEnd, vertexSolveStart, vertexSolveEnd, edgeSolveStart, edgeSolveEnd


      !
      ! Local variables
      !
      integer :: i, iCell, iEdge, k, cell1, cell2
      real (kind=RKIND) :: invNs, rcv, p0, flux


      rcv = rgas/(cp-rgas)
      p0 = 1.0e+05  ! this should come from somewhere else...

      ! Avoid FP errors caused by a potential division by zero below by 
      ! initializing the "garbage cell" of rho_zz to a non-zero value
      do k=1,nVertLevels
         rho_zz(k,nCells+1) = 1.0
      end do

      ! compute new density everywhere so we can compute u from ru.
      ! we will also need it to compute theta_m below

      invNs = 1 / real(ns,RKIND)

      do iCell=cellStart,cellEnd

!DIR$ IVDEP
         do k = 1, nVertLevels
            rho_p(k,iCell) = rho_p_save(k,iCell) + rho_pp(k,iCell)

            rho_zz(k,iCell) = rho_p(k,iCell) + rho_base(k,iCell)
         end do

         w(1,iCell) = 0.0

!DIR$ IVDEP
         do k = 2, nVertLevels
            wwAvg(k,iCell) = rw_save(k,iCell) + (wwAvg(k,iCell) * invNs)
            rw(k,iCell) = rw_save(k,iCell) + rw_p(k,iCell)

          ! pick up part of diagnosed w from omega - divide by density later
            w(k,iCell) = rw(k,iCell)/(fzm(k)*zz(k,iCell)+fzp(k)*zz(k-1,iCell))
                                      
         end do

         w(nVertLevels+1,iCell) = 0.0

         if (rk_step == 3) then
!DIR$ IVDEP
            do k = 1, nVertLevels
               rtheta_p(k,iCell) = rtheta_p_save(k,iCell) + rtheta_pp(k,iCell) &
                                 - dt * rho_zz(k,iCell) * rt_diabatic_tend(k,iCell)
               theta_m(k,iCell) = (rtheta_p(k,iCell) + rtheta_base(k,iCell))/rho_zz(k,iCell)
               exner(k,iCell) = (zz(k,iCell)*(rgas/p0)*(rtheta_p(k,iCell)+rtheta_base(k,iCell)))**rcv
               ! pressure_p is perturbation pressure
               pressure_p(k,iCell) = zz(k,iCell) * rgas * (exner(k,iCell)*rtheta_p(k,iCell)+rtheta_base(k,iCell)  &
                                                          * (exner(k,iCell)-exner_base(k,iCell)))
            end do
         else
!DIR$ IVDEP
            do k = 1, nVertLevels
               rtheta_p(k,iCell) = rtheta_p_save(k,iCell) + rtheta_pp(k,iCell)
               theta_m(k,iCell) = (rtheta_p(k,iCell) + rtheta_base(k,iCell))/rho_zz(k,iCell)
            end do
         end if

      end do

      ! recover time-averaged ruAvg on all edges of owned cells (for upcoming scalar transport).  
      ! we solved for these in the acoustic-step loop.  
      ! we will compute ru and u here also, given we are here, even though we only need them on nEdgesSolve

!$OMP BARRIER

      do iEdge=edgeStart,edgeEnd

         cell1 = cellsOnEdge(1,iEdge)
         cell2 = cellsOnEdge(2,iEdge)

!DIR$ IVDEP
         do k = 1, nVertLevels
            ruAvg(k,iEdge) = ru_save(k,iEdge) + (ruAvg(k,iEdge) * invNs)
            ru(k,iEdge) = ru_save(k,iEdge) + ru_p(k,iEdge)
            u(k,iEdge) = 2.*ru(k,iEdge)/(rho_zz(k,cell1)+rho_zz(k,cell2))
         end do
      end do

!$OMP BARRIER

      do iCell=cellStart,cellEnd

         !  finish recovering w from (rho*omega)_p.  as when we formed (rho*omega)_p from u and w, we need
         !  to use the same flux-divergence operator as is used for the horizontal theta transport
         !  (See Klemp et al 2003).

         if (bdyMaskCell(iCell) <= nRelaxZone) then  ! addition for regional_MPAS, no spec zone update

         do i=1,nEdgesOnCell(iCell)
            iEdge=edgesOnCell(i,iCell)

            flux = (cf1*ru(1,iEdge) + cf2*ru(2,iEdge) + cf3*ru(3,iEdge))
            w(1,iCell) = w(1,iCell) + edgesOnCell_sign(i,iCell) * &
                                   (zb_cell(1,i,iCell) + sign(1.0_RKIND,flux)*zb3_cell(1,i,iCell))*flux

!DIR$ IVDEP
            do k = 2, nVertLevels
               flux = (fzm(k)*ru(k,iEdge)+fzp(k)*ru(k-1,iEdge))
               w(k,iCell) = w(k,iCell) + edgesOnCell_sign(i,iCell) * &
                                    (zb_cell(k,i,iCell)+sign(1.0_RKIND,flux)*zb3_cell(k,i,iCell))*flux
            end do

         end do

         w(1,iCell) = w(1,iCell)/(cf1*rho_zz(1,iCell)+cf2*rho_zz(2,iCell)+cf3*rho_zz(3,iCell))


         !DIR$ IVDEP
         do k = 2, nVertLevels
           w(k,iCell) = w(k,iCell)/(fzm(k)*rho_zz(k,iCell)+fzp(k)*rho_zz(k-1,iCell))
         end do

         end if ! addition for regional_MPAS, no spec zone update

      end do

   end subroutine atm_recover_large_step_variables_work


   subroutine atm_advance_scalars( tend, state, diag, mesh, configs, num_scalars, nCells, nVertLevels, dt, &
                                   cellStart, cellEnd, vertexStart, vertexEnd, edgeStart, edgeEnd, &
                                   cellSolveStart, cellSolveEnd, vertexSolveStart, vertexSolveEnd, edgeSolveStart, edgeSolveEnd, &
                                   horiz_flux_arr, rk_step, config_time_integration_order, advance_density, scalar_tend, rho_zz_int)
   !!!!!!!!!!!!!!!!!!!!!!!!!!!!!!!!!!!!!!!!!!!!!!!!!!!!!!!!!!!!!!!!!!!!!!!!!!!!!!!! 
   !
   ! Integrate scalar equations - explicit transport plus other tendencies
   !
   !  Wrapper for atm_advance_scalars_work() to de-reference pointers
   !
   !!!!!!!!!!!!!!!!!!!!!!!!!!!!!!!!!!!!!!!!!!!!!!!!!!!!!!!!!!!!!!!!!!!!!!!!!!!!!!!! 

      implicit none

      type (mpas_pool_type), intent(in) :: tend
      type (mpas_pool_type), intent(inout) :: state
      type (mpas_pool_type), intent(in) :: diag
      type (mpas_pool_type), intent(in) :: mesh
      type (mpas_pool_type), intent(in) :: configs
      integer, intent(in) :: num_scalars      ! for allocating stack variables
      integer, intent(in) :: nCells           ! for allocating stack variables
      integer, intent(in) :: nVertLevels      ! for allocating stack variables
      integer, intent(in) :: rk_step    !  rk substep we are integrating
      integer, intent(in) :: config_time_integration_order  ! time integration order
      real (kind=RKIND) :: dt
      integer, intent(in) :: cellStart, cellEnd, vertexStart, vertexEnd, edgeStart, edgeEnd
      integer, intent(in) :: cellSolveStart, cellSolveEnd, vertexSolveStart, vertexSolveEnd, edgeSolveStart, edgeSolveEnd
      logical, intent(in), optional :: advance_density
      real (kind=RKIND), dimension(:,:,:), intent(inout), optional :: scalar_tend
      real (kind=RKIND), dimension(:,:), intent(inout), optional :: rho_zz_int

      integer :: i, j, iCell, iAdvCell, iEdge, k, iScalar, cell1, cell2
      real (kind=RKIND), dimension(:), pointer :: invAreaCell
      real (kind=RKIND) :: rho_zz_new_inv

      real (kind=RKIND) :: scalar_weight

      real (kind=RKIND), dimension(:,:,:), pointer :: scalar_old, scalar_new, scalar_tend_save
      real (kind=RKIND), dimension(:,:,:), pointer :: deriv_two
      real (kind=RKIND), dimension(:,:), pointer :: uhAvg, rho_zz_old, rho_zz_new, wwAvg, rho_edge, zgrid, kdiff
      real (kind=RKIND), dimension(:), pointer :: dvEdge, qv_init
      integer, dimension(:,:), pointer :: cellsOnEdge
      real (kind=RKIND), dimension(:,:,:), intent(inout) :: horiz_flux_arr

      integer, dimension(:,:), pointer :: advCellsForEdge, edgesOnCell
      integer, dimension(:), pointer :: nAdvCellsForEdge, nEdgesOnCell
      real (kind=RKIND), dimension(:,:), pointer :: adv_coefs, adv_coefs_3rd, edgesOnCell_sign

      real (kind=RKIND), dimension( num_scalars, nVertLevels + 1 ) :: wdtn
      integer, pointer :: nCellsSolve, nEdges

      real (kind=RKIND), dimension(:), pointer :: fnm, fnp, rdnw, meshScalingDel2, meshScalingDel4
      real (kind=RKIND), pointer :: coef_3rd_order

      integer, dimension(:), pointer :: bdyMaskCell    ! regional_MPAS addition

      logical :: local_advance_density

      if (present(advance_density)) then
         local_advance_density = advance_density
      else
         local_advance_density = .true.
      end if

      call mpas_pool_get_config(configs, 'config_coef_3rd_order', coef_3rd_order)

      call mpas_pool_get_array(state, 'scalars', scalar_old, 1)
      call mpas_pool_get_array(state, 'scalars', scalar_new, 2)
      call mpas_pool_get_array(state, 'rho_zz', rho_zz_old, 1)
      call mpas_pool_get_array(state, 'rho_zz', rho_zz_new, 2)

      call mpas_pool_get_array(diag, 'kdiff', kdiff)
      call mpas_pool_get_array(diag, 'ruAvg', uhAvg)
      call mpas_pool_get_array(diag, 'wwAvg', wwAvg)

      call mpas_pool_get_array(mesh, 'deriv_two', deriv_two)
      call mpas_pool_get_array(mesh, 'dvEdge', dvEdge)
      call mpas_pool_get_array(mesh, 'cellsOnEdge', cellsOnEdge)
      call mpas_pool_get_array(mesh, 'edgesOnCell', edgesOnCell)
      call mpas_pool_get_array(mesh, 'nEdgesOnCell', nEdgesOnCell)
      call mpas_pool_get_array(mesh, 'edgesOnCell_sign', edgesOnCell_sign)
      call mpas_pool_get_array(mesh, 'invAreaCell', invAreaCell)
      call mpas_pool_get_array(tend, 'scalars_tend', scalar_tend_save)

      call mpas_pool_get_array(tend, 'scalars_tend', scalar_tend_save)  ! regional_MPAS addition
      
      call mpas_pool_get_array(mesh, 'fzm', fnm)
      call mpas_pool_get_array(mesh, 'fzp', fnp)
      call mpas_pool_get_array(mesh, 'rdzw', rdnw)
      call mpas_pool_get_array(mesh, 'meshScalingDel2', meshScalingDel2)
      call mpas_pool_get_array(mesh, 'meshScalingDel4', meshScalingDel4)

      call mpas_pool_get_array(mesh, 'nAdvCellsForEdge', nAdvCellsForEdge)
      call mpas_pool_get_array(mesh, 'advCellsForEdge', advCellsForEdge)
      call mpas_pool_get_array(mesh, 'adv_coefs', adv_coefs)
      call mpas_pool_get_array(mesh, 'adv_coefs_3rd', adv_coefs_3rd)

      call mpas_pool_get_array(diag, 'rho_edge', rho_edge)
      call mpas_pool_get_array(mesh, 'qv_init', qv_init)
      call mpas_pool_get_array(mesh, 'zgrid', zgrid)

      call mpas_pool_get_dimension(mesh, 'nCellsSolve', nCellsSolve)
      call mpas_pool_get_dimension(mesh, 'nEdges', nEdges)

      call mpas_pool_get_array(mesh, 'bdyMaskCell', bdyMaskCell)

      if (local_advance_density) then
!      call atm_advance_scalars_work(num_scalars, nCells, nVertLevels, dt, &
!             cellStart, cellEnd, vertexStart, vertexEnd, edgeStart, edgeEnd, &
!             cellSolveStart, cellSolveEnd, vertexSolveStart, vertexSolveEnd, edgeSolveStart, edgeSolveEnd, &
!             coef_3rd_order, scalar_old, scalar_new, rho_zz_old, rho_zz_new, kdiff, &
!             uhAvg, wwAvg, deriv_two, dvEdge, &
!             cellsOnEdge, edgesOnCell, nEdgesOnCell, edgesOnCell_sign, invAreaCell, &
!             scalar_tend_save, fnm, fnp, rdnw, meshScalingDel2, meshScalingDel4, &
!             nAdvCellsForEdge, advCellsForEdge, adv_coefs, adv_coefs_3rd, rho_edge, qv_init, zgrid, &
!             nCellsSolve, nEdges, horiz_flux_arr, &
!             local_advance_density, scalar_tend, rho_zz_int)
      call atm_advance_scalars_work_new(num_scalars, nCells, nVertLevels, dt, &
             cellStart, cellEnd, vertexStart, vertexEnd, edgeStart, edgeEnd, &
             cellSolveStart, cellSolveEnd, vertexSolveStart, vertexSolveEnd, edgeSolveStart, edgeSolveEnd, &
             coef_3rd_order, scalar_old, scalar_new, rho_zz_old, rho_zz_new, kdiff, &
             uhAvg, wwAvg, deriv_two, dvEdge, &
             cellsOnEdge, edgesOnCell, nEdgesOnCell, edgesOnCell_sign, invAreaCell, &
             scalar_tend_save, fnm, fnp, rdnw, meshScalingDel2, meshScalingDel4, &
             bdyMaskCell,  &
             nAdvCellsForEdge, advCellsForEdge, adv_coefs, adv_coefs_3rd, rho_edge, qv_init, zgrid, &
             nCellsSolve, nEdges, horiz_flux_arr, rk_step, config_time_integration_order, &
             local_advance_density, scalar_tend, rho_zz_int)
      else
!      call atm_advance_scalars_work(num_scalars, nCells, nVertLevels, dt, &
!             cellStart, cellEnd, vertexStart, vertexEnd, edgeStart, edgeEnd, &
!             cellSolveStart, cellSolveEnd, vertexSolveStart, vertexSolveEnd, edgeSolveStart, edgeSolveEnd, &
!             coef_3rd_order, scalar_old, scalar_new, rho_zz_old, rho_zz_new, kdiff, &
!             uhAvg, wwAvg, deriv_two, dvEdge, &
!             cellsOnEdge, edgesOnCell, nEdgesOnCell, edgesOnCell_sign, invAreaCell, &
!             scalar_tend_save, fnm, fnp, rdnw, meshScalingDel2, meshScalingDel4, &
!             nAdvCellsForEdge, advCellsForEdge, adv_coefs, adv_coefs_3rd, rho_edge, qv_init, zgrid, &
!             nCellsSolve, nEdges, horiz_flux_arr, &
!             local_advance_density)
      call atm_advance_scalars_work_new(num_scalars, nCells, nVertLevels, dt, &
             cellStart, cellEnd, vertexStart, vertexEnd, edgeStart, edgeEnd, &
             cellSolveStart, cellSolveEnd, vertexSolveStart, vertexSolveEnd, edgeSolveStart, edgeSolveEnd, &
             coef_3rd_order, scalar_old, scalar_new, rho_zz_old, rho_zz_new, kdiff, &
             uhAvg, wwAvg, deriv_two, dvEdge, &
             cellsOnEdge, edgesOnCell, nEdgesOnCell, edgesOnCell_sign, invAreaCell, &
             scalar_tend_save, fnm, fnp, rdnw, meshScalingDel2, meshScalingDel4, &
             bdyMaskCell,  &
             nAdvCellsForEdge, advCellsForEdge, adv_coefs, adv_coefs_3rd, rho_edge, qv_init, zgrid, &
             nCellsSolve, nEdges, horiz_flux_arr, rk_step, config_time_integration_order, &
             local_advance_density)
      end if

   end subroutine atm_advance_scalars


   subroutine atm_advance_scalars_work( num_scalars_dummy, nCells, nVertLevels_dummy, dt, &
             cellStart, cellEnd, vertexStart, vertexEnd, edgeStart, edgeEnd, &
             cellSolveStart, cellSolveEnd, vertexSolveStart, vertexSolveEnd, edgeSolveStart, edgeSolveEnd, &
             coef_3rd_order, scalar_old, scalar_new, rho_zz_old, rho_zz_new, kdiff, &
             uhAvg, wwAvg, deriv_two, dvEdge, &
             cellsOnEdge, edgesOnCell, nEdgesOnCell, edgesOnCell_sign, invAreaCell, &
             scalar_tend_save, fnm, fnp, rdnw, meshScalingDel2, meshScalingDel4, &
             nAdvCellsForEdge, advCellsForEdge, adv_coefs, adv_coefs_3rd, rho_edge, qv_init, zgrid, &
             nCellsSolve, nEdges, horiz_flux_arr, &
             advance_density, scalar_tend, rho_zz_int)
   !!!!!!!!!!!!!!!!!!!!!!!!!!!!!!!!!!!!!!!!!!!!!!!!!!!!!!!!!!!!!!!!!!!!!!!!!!!!!!!! 
   !
   ! Integrate scalar equations - explicit transport plus other tendencies
   !
   !  this transport routine is similar to the original atm_advance_scalars, except it also advances
   !  (re-integrates) the density.  This re-integration allows the scalar transport routine to use a different 
   !  timestep than the dry dynamics, and also makes possible a spatial splitting of the scalar transport integration
   !  (and density integration).  The current integration is, however, not spatially split.
   !
   !  WCS 18 November 2014
   !-----------------------
   ! Input: s - current model state, 
   !            including tendencies from sources other than resolved transport.
   !        grid - grid metadata
   !
   ! input scalars in state are uncoupled (i.e. not mulitplied by density)
   ! 
   ! Output: updated uncoupled scalars (scalars in state).
   ! Note: scalar tendencies are also modified by this routine.
   !
   ! This routine DOES NOT apply any positive definite or monotonic renormalizations.
   !
   ! The transport scheme is from Skamarock and Gassmann MWR 2011.
   !
   !!!!!!!!!!!!!!!!!!!!!!!!!!!!!!!!!!!!!!!!!!!!!!!!!!!!!!!!!!!!!!!!!!!!!!!!!!!!!!!! 

      use mpas_atm_dimensions

      implicit none

      integer, intent(in) :: num_scalars_dummy ! for allocating stack variables
      integer, intent(in) :: nCells           ! for allocating stack variables
      integer, intent(in) :: nVertLevels_dummy ! for allocating stack variables
      real (kind=RKIND), intent(in) :: dt
      integer, intent(in) :: cellStart, cellEnd, vertexStart, vertexEnd, edgeStart, edgeEnd
      integer, intent(in) :: cellSolveStart, cellSolveEnd, vertexSolveStart, vertexSolveEnd, edgeSolveStart, edgeSolveEnd
      logical, intent(in) :: advance_density
      real (kind=RKIND), dimension(:,:,:), intent(in) :: scalar_old
      real (kind=RKIND), dimension(:,:,:), intent(inout) :: scalar_new
      real (kind=RKIND), dimension(num_scalars,nVertLevels,nCells+1), intent(inout) :: scalar_tend_save
      real (kind=RKIND), dimension(:,:,:), intent(in) :: deriv_two
      real (kind=RKIND), dimension(:,:), intent(in) :: rho_zz_old
      real (kind=RKIND), dimension(:,:), intent(in) :: uhAvg, wwAvg, rho_edge, zgrid, rho_zz_new, kdiff
      real (kind=RKIND), dimension(:), intent(in) :: dvEdge, qv_init
      integer, dimension(:,:), intent(in) :: cellsOnEdge
      integer, dimension(:,:), intent(in) :: advCellsForEdge, edgesOnCell
      integer, dimension(:), intent(in) :: nAdvCellsForEdge, nEdgesOnCell
      real (kind=RKIND), dimension(:,:), intent(in) :: adv_coefs, adv_coefs_3rd, edgesOnCell_sign
      real (kind=RKIND), dimension(:), intent(in) :: fnm, fnp, rdnw, meshScalingDel2, meshScalingDel4
      real (kind=RKIND), intent(in) :: coef_3rd_order
      real (kind=RKIND), dimension(num_scalars,nVertLevels,nEdges+1), intent(inout) :: horiz_flux_arr
      real (kind=RKIND), dimension(num_scalars,nVertLevels,nCells+1), intent(inout), optional :: scalar_tend
      real (kind=RKIND), dimension(nVertLevels,nCells+1), intent(inout), optional :: rho_zz_int
      real (kind=RKIND), dimension(:), intent(in) :: invAreaCell
      integer, intent(in) :: nCellsSolve, nEdges

      integer :: i, j, iCell, iAdvCell, iEdge, k, iScalar, cell1, cell2
      real (kind=RKIND) :: rho_zz_new_inv

      real (kind=RKIND) :: scalar_weight

      real (kind=RKIND), dimension( num_scalars, nVertLevels + 1 ) :: wdtn

      real (kind=RKIND), dimension(nVertLevels,10) :: scalar_weight2
      integer, dimension(10) :: ica

      real (kind=RKIND) :: flux3, flux4
      real (kind=RKIND) :: q_im2, q_im1, q_i, q_ip1, ua, coef3

      logical :: local_advance_density

      flux4(q_im2, q_im1, q_i, q_ip1, ua) =                     &
          ua*( 7.*(q_i + q_im1) - (q_ip1 + q_im2) )/12.0

      flux3(q_im2, q_im1, q_i, q_ip1, ua, coef3) =              &
                flux4(q_im2, q_im1, q_i, q_ip1, ua) +           &
                coef3*abs(ua)*((q_ip1 - q_im2)-3.*(q_i-q_im1))/12.0

      local_advance_density = advance_density

      !
      ! Runge Kutta integration, so we compute fluxes from scalar_new values, update starts from scalar_old
      !
      !  horizontal flux divergence, accumulate in scalar_tend


      !  horiz_flux_arr stores the value of the scalar at the edge.
      !  a better name perhaps would be scalarEdge

      do iEdge=edgeStart,edgeEnd

         select case(nAdvCellsForEdge(iEdge))

         case(10)

            do j=1,10
!DIR$ IVDEP
               do k=1,nVertLevels
                  scalar_weight2(k,j) = adv_coefs(j,iEdge) + sign(1.0_RKIND,uhAvg(k,iEdge))*adv_coefs_3rd(j,iEdge)
               end do
            end do
            do j=1,10
               ica(j) = advCellsForEdge(j,iEdge)
            end do
!DIR$ IVDEP
            do k = 1,nVertLevels
!DIR$ IVDEP
               do iScalar = 1,num_scalars
                  horiz_flux_arr(iScalar,k,iEdge) = &
                       scalar_weight2(k,1)  * scalar_new(iScalar,k,ica(1)) + &
                       scalar_weight2(k,2)  * scalar_new(iScalar,k,ica(2)) + &
                       scalar_weight2(k,3)  * scalar_new(iScalar,k,ica(3)) + &
                       scalar_weight2(k,4)  * scalar_new(iScalar,k,ica(4)) + &
                       scalar_weight2(k,5)  * scalar_new(iScalar,k,ica(5)) + &
                       scalar_weight2(k,6)  * scalar_new(iScalar,k,ica(6)) + &
                       scalar_weight2(k,7)  * scalar_new(iScalar,k,ica(7)) + &
                       scalar_weight2(k,8)  * scalar_new(iScalar,k,ica(8)) + &
                       scalar_weight2(k,9)  * scalar_new(iScalar,k,ica(9)) + &
                       scalar_weight2(k,10) * scalar_new(iScalar,k,ica(10))
               end do
            end do

         case default

            horiz_flux_arr(:,:,iEdge) = 0.0
            do j=1,nAdvCellsForEdge(iEdge)
               iAdvCell = advCellsForEdge(j,iEdge)
!DIR$ IVDEP
               do k=1,nVertLevels
                  scalar_weight = adv_coefs(j,iEdge) + sign(1.0_RKIND,uhAvg(k,iEdge))*adv_coefs_3rd(j,iEdge)
!DIR$ IVDEP
                  do iScalar=1,num_scalars
                     horiz_flux_arr(iScalar,k,iEdge) = horiz_flux_arr(iScalar,k,iEdge) + scalar_weight * scalar_new(iScalar,k,iAdvCell)
                  end do
               end do
            end do

         end select
      end do

!$OMP BARRIER

      if (local_advance_density) then
         if ((.not.present(scalar_tend)) .or. (.not.present(rho_zz_int))) then
            call mpas_dmpar_global_abort('Error: rho_zz_int or scalar_tend not supplied to atm_advance_scalars( ) when advance_density=.true.')
         end if

         do iCell=cellSolveStart,cellSolveEnd
            scalar_tend(:,:,iCell) = scalar_tend_save(:,:,iCell)
#ifndef DO_PHYSICS
            scalar_tend(:,:,iCell) = 0.0  !  testing purposes - we have no sources or sinks
#endif

            rho_zz_int(:,iCell) = 0.0

            do i=1,nEdgesOnCell(iCell)
               iEdge = edgesOnCell(i,iCell)
   
               ! here we add the horizontal flux divergence into the scalar tendency.
               ! note that the scalar tendency is modified.
!DIR$ IVDEP
               do k=1,nVertLevels
                  rho_zz_int(k,iCell) = rho_zz_int(k,iCell) - edgesOnCell_sign(i,iCell) * uhAvg(k,iEdge)*dvEdge(iEdge) * invAreaCell(iCell)
!DIR$ IVDEP
                  do iScalar=1,num_scalars
                        scalar_tend(iScalar,k,iCell) = scalar_tend(iScalar,k,iCell) &
                               - edgesOnCell_sign(i,iCell) * uhAvg(k,iEdge)*horiz_flux_arr(iScalar,k,iEdge) * invAreaCell(iCell)
                  end do
               end do
               
            end do

!DIR$ IVDEP
            do k=1,nVertLevels
               rho_zz_int(k,iCell) = rho_zz_old(k,iCell) + dt*( rho_zz_int(k,iCell) - rdnw(k)*(wwAvg(k+1,iCell)-wwAvg(k,iCell)) )
            end do
         end do

      else

         do iCell=cellSolveStart,cellSolveEnd
#ifndef DO_PHYSICS
            scalar_tend_save(:,:,iCell) = 0.0  !  testing purposes - we have no sources or sinks
#endif

            do i=1,nEdgesOnCell(iCell)
               iEdge = edgesOnCell(i,iCell)

               ! here we add the horizontal flux divergence into the scalar tendency.
               ! note that the scalar tendency is modified.
!DIR$ IVDEP
               do k=1,nVertLevels
!DIR$ IVDEP
                  do iScalar=1,num_scalars
                        scalar_tend_save(iScalar,k,iCell) = scalar_tend_save(iScalar,k,iCell) &
                               - edgesOnCell_sign(i,iCell) * uhAvg(k,iEdge)*horiz_flux_arr(iScalar,k,iEdge) * invAreaCell(iCell)
                  end do
               end do
               
            end do
         end do

      end if

      !
      !  vertical flux divergence and update of the scalars
      !

      ! zero fluxes at top and bottom
      wdtn(:,1) = 0.0
      wdtn(:,nVertLevels+1) = 0.0


      do iCell=cellSolveStart,cellSolveEnd

         k = 2
         do iScalar=1,num_scalars
            wdtn(iScalar,k) = wwAvg(k,iCell)*(fnm(k)*scalar_new(iScalar,k,iCell)+fnp(k)*scalar_new(iScalar,k-1,iCell))
         end do
          
!DIR$ IVDEP
         do k=3,nVertLevels-1
!DIR$ IVDEP
            do iScalar=1,num_scalars
               wdtn(iScalar,k) = flux3( scalar_new(iScalar,k-2,iCell),scalar_new(iScalar,k-1,iCell),  &
                                        scalar_new(iScalar,k  ,iCell),scalar_new(iScalar,k+1,iCell),  &
                                        wwAvg(k,iCell), coef_3rd_order )
            end do
         end do
         k = nVertLevels
         do iScalar=1,num_scalars
            wdtn(iScalar,k) = wwAvg(k,iCell)*(fnm(k)*scalar_new(iScalar,k,iCell)+fnp(k)*scalar_new(iScalar,k-1,iCell))
         end do

      if (local_advance_density) then
!DIR$ IVDEP
         do k=1,nVertLevels
            rho_zz_new_inv = 1.0_RKIND / rho_zz_int(k,iCell)
!DIR$ IVDEP
            do iScalar=1,num_scalars
               scalar_new(iScalar,k,iCell) = (   scalar_old(iScalar,k,iCell)*rho_zz_old(k,iCell) &
                     + dt*( scalar_tend(iScalar,k,iCell) -rdnw(k)*(wdtn(iScalar,k+1)-wdtn(iScalar,k)) ) ) * rho_zz_new_inv
            end do
         end do
      else
!DIR$ IVDEP
         do k=1,nVertLevels
            rho_zz_new_inv = 1.0_RKIND / rho_zz_new(k,iCell)
!DIR$ IVDEP
            do iScalar=1,num_scalars
               scalar_new(iScalar,k,iCell) = (   scalar_old(iScalar,k,iCell)*rho_zz_old(k,iCell) &
                     + dt*( scalar_tend_save(iScalar,k,iCell) -rdnw(k)*(wdtn(iScalar,k+1)-wdtn(iScalar,k)) ) ) * rho_zz_new_inv
            end do
         end do
      end if

      end do

   end subroutine atm_advance_scalars_work


   subroutine atm_advance_scalars_work_new( num_scalars_dummy, nCells, nVertLevels_dummy, dt, &
             cellStart, cellEnd, vertexStart, vertexEnd, edgeStart, edgeEnd, &
             cellSolveStart, cellSolveEnd, vertexSolveStart, vertexSolveEnd, edgeSolveStart, edgeSolveEnd, &
             coef_3rd_order, scalar_old, scalar_new, rho_zz_old, rho_zz_new, kdiff, &
             uhAvg, wwAvg, deriv_two, dvEdge, &
             cellsOnEdge, edgesOnCell, nEdgesOnCell, edgesOnCell_sign, invAreaCell, &
             scalar_tend_save, fnm, fnp, rdnw, meshScalingDel2, meshScalingDel4, &
             bdyMaskCell,  &
             nAdvCellsForEdge, advCellsForEdge, adv_coefs, adv_coefs_3rd, rho_edge, qv_init, zgrid, &
             nCellsSolve, nEdges, horiz_flux_arr, rk_step, config_time_integration_order, &
             advance_density, scalar_tend, rho_zz_int)
   !!!!!!!!!!!!!!!!!!!!!!!!!!!!!!!!!!!!!!!!!!!!!!!!!!!!!!!!!!!!!!!!!!!!!!!!!!!!!!!! 
   !
   ! Integrate scalar equations - explicit transport plus other tendencies
   !
   !  this transport routine is similar to the original atm_advance_scalars, except it also advances
   !  (re-integrates) the density.  This re-integration allows the scalar transport routine to use a different 
   !  timestep than the dry dynamics, and also makes possible a spatial splitting of the scalar transport integration
   !  (and density integration).  The current integration is, however, not spatially split.
   !
   !  WCS 18 November 2014
   !-----------------------
   ! Input: s - current model state, 
   !            including tendencies from sources other than resolved transport.
   !        grid - grid metadata
   !
   ! input scalars in state are uncoupled (i.e. not mulitplied by density)
   ! 
   ! Output: updated uncoupled scalars (scalars in state).
   ! Note: scalar tendencies are also modified by this routine.
   !
   ! This routine DOES NOT apply any positive definite or monotonic renormalizations.
   !
   ! The transport scheme is from Skamarock and Gassmann MWR 2011.
   !
   !!!!!!!!!!!!!!!!!!!!!!!!!!!!!!!!!!!!!!!!!!!!!!!!!!!!!!!!!!!!!!!!!!!!!!!!!!!!!!!! 

      use mpas_atm_dimensions

      implicit none

      integer, intent(in) :: num_scalars_dummy ! for allocating stack variables
      integer, intent(in) :: nCells           ! for allocating stack variables
      integer, intent(in) :: nVertLevels_dummy ! for allocating stack variables
      real (kind=RKIND), intent(in) :: dt
      integer, intent(in) :: cellStart, cellEnd, vertexStart, vertexEnd, edgeStart, edgeEnd
      integer, intent(in) :: cellSolveStart, cellSolveEnd, vertexSolveStart, vertexSolveEnd, edgeSolveStart, edgeSolveEnd
      integer, intent(in) :: rk_step, config_time_integration_order
      logical, intent(in) :: advance_density
      real (kind=RKIND), dimension(:,:,:), intent(in) :: scalar_old
      real (kind=RKIND), dimension(:,:,:), intent(inout) :: scalar_new
      real (kind=RKIND), dimension(num_scalars,nVertLevels,nCells+1), intent(inout) :: scalar_tend_save
      real (kind=RKIND), dimension(:,:,:), intent(in) :: deriv_two
      real (kind=RKIND), dimension(:,:), intent(in) :: rho_zz_old
      real (kind=RKIND), dimension(:,:), intent(in) :: uhAvg, wwAvg, rho_edge, zgrid, rho_zz_new, kdiff
      real (kind=RKIND), dimension(:), intent(in) :: dvEdge, qv_init
      integer, dimension(:,:), intent(in) :: cellsOnEdge
      integer, dimension(:,:), intent(in) :: advCellsForEdge, edgesOnCell
      integer, dimension(:), intent(in) :: nAdvCellsForEdge, nEdgesOnCell
      real (kind=RKIND), dimension(:,:), intent(in) :: adv_coefs, adv_coefs_3rd, edgesOnCell_sign
      real (kind=RKIND), dimension(:), intent(in) :: fnm, fnp, rdnw, meshScalingDel2, meshScalingDel4
      real (kind=RKIND), intent(in) :: coef_3rd_order
      real (kind=RKIND), dimension(num_scalars,nVertLevels,nEdges+1), intent(inout) :: horiz_flux_arr
      real (kind=RKIND), dimension(num_scalars,nVertLevels,nCells+1), intent(inout), optional :: scalar_tend
      real (kind=RKIND), dimension(nVertLevels,nCells+1), intent(inout), optional :: rho_zz_int
      real (kind=RKIND), dimension(:), intent(in) :: invAreaCell
      integer, dimension(:), intent(in) :: bdyMaskCell  ! regional_MPAS addition
      integer, intent(in) :: nCellsSolve, nEdges

      integer :: i, j, iCell, iAdvCell, iEdge, k, iScalar, cell1, cell2
      real (kind=RKIND) :: rho_zz_new_inv

      real (kind=RKIND) :: scalar_weight

      real (kind=RKIND), dimension( num_scalars, nVertLevels + 1 ) :: wdtn

      real (kind=RKIND), dimension(nVertLevels,10) :: scalar_weight2
      integer, dimension(10) :: ica

      real (kind=RKIND) :: flux3, flux4
      real (kind=RKIND) :: q_im2, q_im1, q_i, q_ip1, ua, coef3

      logical :: local_advance_density

      real (kind=RKIND) :: weight_time_old, weight_time_new
      real (kind=RKIND), dimension(num_scalars,nVertLevels) :: scalar_tend_column  ! local storage to accumulate tendency

      flux4(q_im2, q_im1, q_i, q_ip1, ua) =                     &
          ua*( 7.*(q_i + q_im1) - (q_ip1 + q_im2) )/12.0

      flux3(q_im2, q_im1, q_i, q_ip1, ua, coef3) =              &
                flux4(q_im2, q_im1, q_i, q_ip1, ua) +           &
                coef3*abs(ua)*((q_ip1 - q_im2)-3.*(q_i-q_im1))/12.0

      local_advance_density = advance_density

      !
      ! Runge Kutta integration, so we compute fluxes from scalar_new values, update starts from scalar_old
      !
      !  horizontal flux divergence, accumulate in scalar_tend


      !  horiz_flux_arr stores the value of the scalar at the edge.
      !  a better name perhaps would be scalarEdge

      !  weights for the time interpolation of the input density
      !
      if (.not. advance_density ) then
         weight_time_new = 1.
      else
         if((rk_step == 1) .and. config_time_integration_order == 3) weight_time_new = 1./3
         if((rk_step == 1) .and. config_time_integration_order == 2) weight_time_new = 1./2
         if(rk_step == 2) weight_time_new = 1./2
         if(rk_step == 3) weight_time_new = 1.
      end if
      weight_time_old = 1. - weight_time_new


      do iEdge=edgeStart,edgeEnd

         select case(nAdvCellsForEdge(iEdge))

         case(10)

            do j=1,10
!DIR$ IVDEP
               do k=1,nVertLevels
                  scalar_weight2(k,j) = adv_coefs(j,iEdge) + sign(1.0_RKIND,uhAvg(k,iEdge))*adv_coefs_3rd(j,iEdge)
               end do
            end do
            do j=1,10
               ica(j) = advCellsForEdge(j,iEdge)
            end do
!DIR$ IVDEP
            do k = 1,nVertLevels
!DIR$ IVDEP
               do iScalar = 1,num_scalars
                  horiz_flux_arr(iScalar,k,iEdge) = &
                       scalar_weight2(k,1)  * scalar_new(iScalar,k,ica(1)) + &
                       scalar_weight2(k,2)  * scalar_new(iScalar,k,ica(2)) + &
                       scalar_weight2(k,3)  * scalar_new(iScalar,k,ica(3)) + &
                       scalar_weight2(k,4)  * scalar_new(iScalar,k,ica(4)) + &
                       scalar_weight2(k,5)  * scalar_new(iScalar,k,ica(5)) + &
                       scalar_weight2(k,6)  * scalar_new(iScalar,k,ica(6)) + &
                       scalar_weight2(k,7)  * scalar_new(iScalar,k,ica(7)) + &
                       scalar_weight2(k,8)  * scalar_new(iScalar,k,ica(8)) + &
                       scalar_weight2(k,9)  * scalar_new(iScalar,k,ica(9)) + &
                       scalar_weight2(k,10) * scalar_new(iScalar,k,ica(10))
               end do
            end do

         case default

            horiz_flux_arr(:,:,iEdge) = 0.0
            do j=1,nAdvCellsForEdge(iEdge)
               iAdvCell = advCellsForEdge(j,iEdge)
!DIR$ IVDEP
               do k=1,nVertLevels
                  scalar_weight = adv_coefs(j,iEdge) + sign(1.0_RKIND,uhAvg(k,iEdge))*adv_coefs_3rd(j,iEdge)
!DIR$ IVDEP
                  do iScalar=1,num_scalars
                     horiz_flux_arr(iScalar,k,iEdge) = horiz_flux_arr(iScalar,k,iEdge) + scalar_weight * scalar_new(iScalar,k,iAdvCell)
                  end do
               end do
            end do

         end select
      end do

!$OMP BARRIER

!  scalar update, for each column sum fluxes over horizontal edges, add physics tendency, and add vertical flux divergence in update.

      
      do iCell=cellSolveStart,cellSolveEnd

         if(bdyMaskCell(iCell) <= nRelaxZone) then  ! specified zone for regional_MPAS is not updated in this routine

#ifndef DO_PHYSICS
            scalar_tend_save(:,:,iCell) = 0.0  !  testing purposes - we have no sources or sinks
#endif
            scalar_tend_column(1:num_scalars,1:nVertlevels) = 0.

            do i=1,nEdgesOnCell(iCell)
               iEdge = edgesOnCell(i,iCell)

               ! here we add the horizontal flux divergence into the scalar tendency.
               ! note that the scalar tendency is modified.
!DIR$ IVDEP
               do k=1,nVertLevels
!DIR$ IVDEP
                  do iScalar=1,num_scalars
                        scalar_tend_column(iScalar,k) = scalar_tend_column(iScalar,k) &
                               - edgesOnCell_sign(i,iCell) * uhAvg(k,iEdge)*horiz_flux_arr(iScalar,k,iEdge)
                  end do
               end do
               
            end do

!DIR$ IVDEP
            do k=1,nVertLevels
!DIR$ IVDEP
               do iScalar=1,num_scalars
                     scalar_tend_column(iScalar,k) = scalar_tend_column(iScalar,k) * invAreaCell(iCell) + scalar_tend_save(iScalar,k,iCell)
               end do
            end do
 

      !
      !  vertical flux divergence and update of the scalars
      !
         wdtn(:,1) = 0.0
         wdtn(:,nVertLevels+1) = 0.0

         k = 2
         do iScalar=1,num_scalars
            wdtn(iScalar,k) = wwAvg(k,iCell)*(fnm(k)*scalar_new(iScalar,k,iCell)+fnp(k)*scalar_new(iScalar,k-1,iCell))
         end do
          
!DIR$ IVDEP
         do k=3,nVertLevels-1
!DIR$ IVDEP
            do iScalar=1,num_scalars
               wdtn(iScalar,k) = flux3( scalar_new(iScalar,k-2,iCell),scalar_new(iScalar,k-1,iCell),  &
                                        scalar_new(iScalar,k  ,iCell),scalar_new(iScalar,k+1,iCell),  &
                                        wwAvg(k,iCell), coef_3rd_order )
            end do
         end do
         k = nVertLevels
         do iScalar=1,num_scalars
            wdtn(iScalar,k) = wwAvg(k,iCell)*(fnm(k)*scalar_new(iScalar,k,iCell)+fnp(k)*scalar_new(iScalar,k-1,iCell))
         end do

!DIR$ IVDEP
         do k=1,nVertLevels
            rho_zz_new_inv = 1.0_RKIND / (weight_time_old*rho_zz_old(k,iCell) + weight_time_new*rho_zz_new(k,iCell))
!DIR$ IVDEP
            do iScalar=1,num_scalars
               scalar_new(iScalar,k,iCell) = (   scalar_old(iScalar,k,iCell)*rho_zz_old(k,iCell) &
                     + dt*( scalar_tend_column(iScalar,k) -rdnw(k)*(wdtn(iScalar,k+1)-wdtn(iScalar,k)) ) ) * rho_zz_new_inv
            end do
         end do

        end if ! specified zone regional_MPAS test

      end do

   end subroutine atm_advance_scalars_work_new


   subroutine atm_advance_scalars_mono(block, tend, state, diag, mesh, configs, nCells, nEdges, nVertLevels_dummy, dt, &
                                   cellStart, cellEnd, vertexStart, vertexEnd, edgeStart, edgeEnd, &
                                   cellSolveStart, cellSolveEnd, vertexSolveStart, vertexSolveEnd, edgeSolveStart, edgeSolveEnd, &
                                   scalar_old, scalar_new, s_max, s_min, wdtn, scale_arr, flux_arr, &
                                   flux_upwind_tmp, flux_tmp, advance_density, rho_zz_int)
   !!!!!!!!!!!!!!!!!!!!!!!!!!!!!!!!!!!!!!!!!!!!!!!!!!!!!!!!!!!!!!!!!!!!!!!!!!!!!!!! 
   !
   ! Integrate scalar equations - transport plus other tendencies
   !
   !  wrapper routine for atm_advance_scalars_mono_work
   !
   !!!!!!!!!!!!!!!!!!!!!!!!!!!!!!!!!!!!!!!!!!!!!!!!!!!!!!!!!!!!!!!!!!!!!!!!!!!!!!!! 

      use mpas_atm_dimensions

      implicit none

      type (block_type), intent(inout), target :: block
      type (mpas_pool_type), intent(in)    :: tend
      type (mpas_pool_type), intent(inout) :: state
      type (mpas_pool_type), intent(in)    :: diag
      type (mpas_pool_type), intent(in)    :: mesh
      type (mpas_pool_type), intent(in)    :: configs
      integer, intent(in)                  :: nCells           ! for allocating stack variables
      integer, intent(in)                  :: nEdges           ! for allocating stack variables
      integer, intent(in)                  :: nVertLevels_dummy      ! for allocating stack variables
      real (kind=RKIND), intent(in)        :: dt
      integer, intent(in) :: cellStart, cellEnd, vertexStart, vertexEnd, edgeStart, edgeEnd
      integer, intent(in) :: cellSolveStart, cellSolveEnd, vertexSolveStart, vertexSolveEnd, edgeSolveStart, edgeSolveEnd
      real (kind=RKIND), dimension(nVertLevels,nCells+1), intent(inout) :: scalar_old, scalar_new
      real (kind=RKIND), dimension(nVertLevels,nCells+1), intent(inout) :: s_max, s_min
      real (kind=RKIND), dimension(nVertLevels+1,nCells+1), intent(inout) :: wdtn
      real (kind=RKIND), dimension(nVertLevels,2,nCells+1), intent(inout) :: scale_arr
      real (kind=RKIND), dimension(nVertLevels,nEdges+1), intent(inout) :: flux_arr
      real (kind=RKIND), dimension(nVertLevels,nEdges+1), intent(inout) :: flux_upwind_tmp, flux_tmp
      logical, intent(in), optional :: advance_density
      real (kind=RKIND), dimension(nVertLevels,nCells+1), intent(inout), optional :: rho_zz_int

      real (kind=RKIND), dimension(:,:,:), pointer :: scalar_tend
      real (kind=RKIND), dimension(:,:), pointer :: uhAvg, rho_zz_old, rho_zz_new, wwAvg
      real (kind=RKIND), dimension(:), pointer :: dvEdge, invAreaCell
      integer, dimension(:,:), pointer :: cellsOnEdge, cellsOnCell, edgesOnCell
      real (kind=RKIND), dimension(:,:), pointer :: edgesOnCell_sign

      integer, dimension(:,:), pointer :: advCellsForEdge
      integer, dimension(:), pointer :: nAdvCellsForEdge
      real (kind=RKIND), dimension(:,:), pointer :: adv_coefs, adv_coefs_3rd
      real (kind=RKIND), dimension(:,:,:), pointer :: scalars_old, scalars_new

      integer, dimension(:), pointer :: bdyMaskCell  ! regional_MPAS addition

      integer, pointer :: nCellsSolve

      real (kind=RKIND), dimension(:), pointer :: fnm, fnp, rdnw
      integer, dimension(:), pointer :: nEdgesOnCell
      real (kind=RKIND), pointer :: coef_3rd_order

      call mpas_pool_get_config(configs, 'config_coef_3rd_order', coef_3rd_order)

      call mpas_pool_get_dimension(mesh, 'nCellsSolve', nCellsSolve)

      call mpas_pool_get_array(diag, 'ruAvg', uhAvg)
      call mpas_pool_get_array(diag, 'wwAvg', wwAvg)

      call mpas_pool_get_array(tend, 'scalars_tend', scalar_tend)

      call mpas_pool_get_array(state, 'rho_zz', rho_zz_old, 1)
      call mpas_pool_get_array(state, 'rho_zz', rho_zz_new, 2)
      call mpas_pool_get_array(state, 'scalars', scalars_old, 1)
      call mpas_pool_get_array(state, 'scalars', scalars_new, 2)

      call mpas_pool_get_array(mesh, 'invAreaCell', invAreaCell)
      call mpas_pool_get_array(mesh, 'dvEdge', dvEdge)
      call mpas_pool_get_array(mesh, 'cellsOnEdge', cellsOnEdge)
      call mpas_pool_get_array(mesh, 'cellsOnCell', cellsOnCell)
      call mpas_pool_get_array(mesh, 'edgesOnCell', edgesOnCell)
      call mpas_pool_get_array(mesh, 'edgesOnCell_sign', edgesOnCell_sign)
      call mpas_pool_get_array(mesh, 'nEdgesOnCell', nEdgesOnCell)
      call mpas_pool_get_array(mesh, 'fzm', fnm)
      call mpas_pool_get_array(mesh, 'fzp', fnp)
      call mpas_pool_get_array(mesh, 'rdzw', rdnw)
      call mpas_pool_get_array(mesh, 'nAdvCellsForEdge', nAdvCellsForEdge)
      call mpas_pool_get_array(mesh, 'advCellsForEdge', advCellsForEdge)
      call mpas_pool_get_array(mesh, 'adv_coefs', adv_coefs)
      call mpas_pool_get_array(mesh, 'adv_coefs_3rd', adv_coefs_3rd)

      call mpas_pool_get_array(mesh, 'bdyMaskCell', bdyMaskCell)  ! MPAS_regional addition

      call atm_advance_scalars_mono_work(block, state, nCells, nEdges, nVertLevels, dt, &
                                   cellStart, cellEnd, vertexStart, vertexEnd, edgeStart, edgeEnd, &
                                   cellSolveStart, cellSolveEnd, vertexSolveStart, vertexSolveEnd, edgeSolveStart, edgeSolveEnd, &
                                   coef_3rd_order, nCellsSolve, num_scalars, uhAvg, wwAvg, scalar_tend, rho_zz_old, &
                                   rho_zz_new, scalars_old, scalars_new, invAreaCell, dvEdge, cellsOnEdge, cellsOnCell, &
                                   edgesOnCell, edgesOnCell_sign, nEdgesOnCell, fnm, fnp, rdnw, nAdvCellsForEdge, &
                                   advCellsForEdge, adv_coefs, adv_coefs_3rd, scalar_old, scalar_new, s_max, s_min, &
                                   wdtn, scale_arr, flux_arr, flux_upwind_tmp, flux_tmp, &
                                   bdyMaskCell, &
                                   advance_density, rho_zz_int)

   end subroutine atm_advance_scalars_mono


   subroutine atm_advance_scalars_mono_work(block, state, nCells, nEdges, nVertLevels_dummy, dt, &
                                   cellStart, cellEnd, vertexStart, vertexEnd, edgeStart, edgeEnd, &
                                   cellSolveStart, cellSolveEnd, vertexSolveStart, vertexSolveEnd, edgeSolveStart, edgeSolveEnd, &
                                   coef_3rd_order, nCellsSolve, num_scalars_dummy, uhAvg, wwAvg, scalar_tend, rho_zz_old, &
                                   rho_zz_new, scalars_old, scalars_new, invAreaCell, dvEdge, cellsOnEdge, cellsOnCell, &
                                   edgesOnCell, edgesOnCell_sign, nEdgesOnCell, fnm, fnp, rdnw, nAdvCellsForEdge, &
                                   advCellsForEdge, adv_coefs, adv_coefs_3rd, scalar_old, scalar_new, s_max, s_min, &
                                   wdtn, scale_arr, flux_arr, flux_upwind_tmp, flux_tmp, &
                                   bdyMaskCell, &
                                   advance_density, rho_zz_int)
   !!!!!!!!!!!!!!!!!!!!!!!!!!!!!!!!!!!!!!!!!!!!!!!!!!!!!!!!!!!!!!!!!!!!!!!!!!!!!!!! 
   !
   ! Integrate scalar equations - transport plus other tendencies
   !
   !  this transport routine is similar to the original atm_advance_scalars_mono_work, except it also advances
   !  (re-integrates) the density.  This re-integration allows the scalar transport routine to use a different 
   !  timestep than the dry dynamics, and also makes possible a spatial splitting of the scalar transport integration
   !  (and density integration).  The current integration is, however, not spatially split.
   !
   !  WCS 18 November 2014
   !-----------------------
   !
   ! Input: s - current model state, 
   !            including tendencies from sources other than resolved transport.
   !        grid - grid metadata
   !
   ! input scalars in state are uncoupled (i.e. not mulitplied by density)
   ! 
   ! Output: updated uncoupled scalars (scalars in s_new).
   ! Note: scalar tendencies are also modified by this routine.
   !
   ! This routine DOES apply positive definite or monotonic renormalizations.
   !
   ! The transport scheme is from Skamarock and Gassmann MWR 2011.
   !
   ! The positive-definite or monotonic renormalization is from Zalesak JCP 1979
   !   as used in the RK3 scheme as described in Wang et al MWR 2009
   !!!!!!!!!!!!!!!!!!!!!!!!!!!!!!!!!!!!!!!!!!!!!!!!!!!!!!!!!!!!!!!!!!!!!!!!!!!!!!!! 

      use mpas_atm_dimensions

      implicit none

      type (block_type), intent(inout), target :: block
      type (mpas_pool_type), intent(inout) :: state
      integer, intent(in)                  :: nCells           ! for allocating stack variables
      integer, intent(in)                  :: nEdges           ! for allocating stack variables
      integer, intent(in)                  :: nVertLevels_dummy ! for allocating stack variables
      real (kind=RKIND), intent(in)        :: dt
      integer, intent(in) :: cellStart, cellEnd, vertexStart, vertexEnd, edgeStart, edgeEnd
      integer, intent(in) :: cellSolveStart, cellSolveEnd, vertexSolveStart, vertexSolveEnd, edgeSolveStart, edgeSolveEnd
      logical, intent(in), optional :: advance_density
      real (kind=RKIND), dimension(nVertLevels,nCells+1), intent(inout), optional :: rho_zz_int

      integer :: ii,jj
      integer, dimension(10) :: ica
      real (kind=RKIND), dimension(10,2) :: swa

      integer :: i, iCell, iEdge, k, iScalar, cell1, cell2
      real (kind=RKIND) :: flux, scalar_weight

      real (kind=RKIND), dimension(num_scalars,nVertLevels,nCells+1), intent(inout) :: scalar_tend
      real (kind=RKIND), dimension(nVertLevels,nEdges+1), intent(in) :: uhAvg
      real (kind=RKIND), dimension(nVertLevels,nCells+1), intent(in) :: rho_zz_old, rho_zz_new
      real (kind=RKIND), dimension(nVertLevels+1,nCells+1), intent(in) :: wwAvg
      real (kind=RKIND), dimension(:), intent(in) :: dvEdge, invAreaCell
      integer, dimension(:,:), intent(in) :: cellsOnEdge, cellsOnCell, edgesOnCell
      integer, dimension(:) :: bdyMaskCell
      real (kind=RKIND), dimension(:,:), intent(in) :: edgesOnCell_sign

      integer, dimension(:,:), intent(in) :: advCellsForEdge
      integer, dimension(:), intent(in) :: nAdvCellsForEdge
      real (kind=RKIND), dimension(:,:), intent(in) :: adv_coefs, adv_coefs_3rd
      real (kind=RKIND), dimension(num_scalars,nVertLevels,nCells+1), intent(inout) :: scalars_old, scalars_new
      real (kind=RKIND), dimension(nVertLevels,nCells+1), intent(inout) :: scalar_old, scalar_new
      real (kind=RKIND), dimension(nVertLevels,nCells+1), intent(inout) :: s_max, s_min
      real (kind=RKIND), dimension(nVertLevels+1,nCells+1), intent(inout) :: wdtn
      real (kind=RKIND), dimension(nVertLevels,2,nCells+1), intent(inout), target :: scale_arr
      real (kind=RKIND), dimension(nVertLevels,nEdges+1), intent(inout) :: flux_arr
      real (kind=RKIND), dimension(nVertLevels,nEdges+1), intent(inout) :: flux_upwind_tmp, flux_tmp
      type (field3DReal), pointer :: scalars_old_field

      type (field3DReal), pointer :: tempField
      type (field3DReal), target :: tempFieldTarget


      integer, parameter :: SCALE_IN = 1, SCALE_OUT = 2

      integer, intent(in) :: nCellsSolve, num_scalars_dummy
      integer :: icellmax, kmax

      real (kind=RKIND), dimension(nVertLevels), intent(in) :: fnm, fnp, rdnw
      integer, dimension(:), intent(in) :: nEdgesOnCell
      real (kind=RKIND), intent(in) :: coef_3rd_order


      real (kind=RKIND), dimension(nVertLevels) :: flux_upwind_arr
      real (kind=RKIND) :: flux3, flux4, flux_upwind
      real (kind=RKIND) :: q_im2, q_im1, q_i, q_ip1, ua, coef3, scmin,scmax
      real (kind=RKIND) :: scale_factor

      logical :: local_advance_density

      real (kind=RKIND), parameter :: eps=1.e-20

      flux4(q_im2, q_im1, q_i, q_ip1, ua) =                     &
          ua*( 7.*(q_i + q_im1) - (q_ip1 + q_im2) )/12.0

      flux3(q_im2, q_im1, q_i, q_ip1, ua, coef3) =              &
                flux4(q_im2, q_im1, q_i, q_ip1, ua) +           &
                coef3*abs(ua)*((q_ip1 - q_im2)-3.*(q_i-q_im1))/12.0

      if (present(advance_density)) then
         local_advance_density = advance_density
      else
         local_advance_density = .true.
      end if

      call mpas_pool_get_field(state, 'scalars', scalars_old_field, 1)

      !  for positive-definite or monotonic option, we first update scalars using the tendency from sources other than
      !  the resolved transport (these should constitute a positive definite update).  
      !  Note, however, that we enforce positive-definiteness in this update.
      !  The transport will maintain this positive definite solution and optionally, shape preservation (monotonicity).

      do iCell=cellSolveStart,cellSolveEnd
!DIR$ IVDEP
      do k = 1,nVertLevels
!DIR$ IVDEP
      do iScalar = 1,num_scalars

#ifndef DO_PHYSICS
!TBH:  Michael, would you please check this change?  Our test uses -DDO_PHYSICS
!TBH:  so this code is not executed.  The change avoids redundant work.  
         scalar_tend(iScalar,k,iCell) = 0.0  !  testing purposes - we have no sources or sinks
#endif
         scalars_old(iScalar,k,iCell) = scalars_old(iScalar,k,iCell)+dt*scalar_tend(iScalar,k,iCell) / rho_zz_old(k,iCell)
         scalar_tend(iScalar,k,iCell) = 0.0
      end do
      end do
      end do


!$OMP BARRIER
!$OMP MASTER
MPAS_GPTL_START('mono_exch_1')
      call mpas_dmpar_exch_halo_field(scalars_old_field)
MPAS_GPTL_STOP('mono_exch_1')
!$OMP END MASTER
!$OMP BARRIER

      !
      ! Runge Kutta integration, so we compute fluxes from scalar_new values, update starts from scalar_old
      !

      if (local_advance_density) then
         if (.not.present(rho_zz_int)) then
            call mpas_dmpar_global_abort('Error: rho_zz_int not supplied to atm_advance_scalars_mono_work( ) when advance_density=.true.')
         end if

         !  begin with update of density
         do iCell=cellStart,cellEnd
            rho_zz_int(:,iCell) = 0.0
         end do
!$OMP BARRIER
         do iCell=cellSolveStart,cellSolveEnd
            do i=1,nEdgesOnCell(iCell)
               iEdge = edgesOnCell(i,iCell)
   
!DIR$ IVDEP
               do k=1,nVertLevels
                  rho_zz_int(k,iCell) = rho_zz_int(k,iCell) - edgesOnCell_sign(i,iCell) * uhAvg(k,iEdge) * dvEdge(iEdge) * invAreaCell(iCell)
               end do
               
            end do
         end do
         do iCell=cellSolveStart,cellSolveEnd
!DIR$ IVDEP
            do k=1,nVertLevels
               rho_zz_int(k,iCell) = rho_zz_old(k,iCell) + dt*( rho_zz_int(k,iCell) - rdnw(k)*(wwAvg(k+1,iCell)-wwAvg(k,iCell)) )
            end do
         end do
!$OMP BARRIER
      end if

      ! next, do one scalar at a time

      do iScalar = 1, num_scalars

         do iCell=cellStart,cellEnd
!DIR$ IVDEP
            do k=1,nVertLevels
               scalar_old(k,iCell) = scalars_old(iScalar,k,iCell)
               scalar_new(k,iCell) = scalars_new(iScalar,k,iCell)
            end do
         end do

!$OMP BARRIER

#ifdef DEBUG_TRANSPORT
         scmin = scalar_old(1,1)
         scmax = scalar_old(1,1)
         do iCell = 1, nCells
         do k=1, nVertLevels
            scmin = min(scmin,scalar_old(k,iCell))
            scmax = max(scmax,scalar_old(k,iCell))
         end do
         end do
         write(0,*) ' scmin, scmin old in ',scmin,scmax

         scmin = scalar_new(1,1)
         scmax = scalar_new(1,1)
         do iCell = 1, nCells
         do k=1, nVertLevels
            scmin = min(scmin,scalar_new(k,iCell))
            scmax = max(scmax,scalar_new(k,iCell))
         end do
         end do
         write(0,*) ' scmin, scmin new in ',scmin,scmax
#endif


         !
         !  vertical flux divergence, and min and max bounds for flux limiter
         !
         do iCell=cellSolveStart,cellSolveEnd

            ! zero flux at top and bottom
            wdtn(1,iCell) = 0.0
            wdtn(nVertLevels+1,iCell) = 0.0

            k = 1
            s_max(k,iCell) = max(scalar_old(1,iCell),scalar_old(2,iCell))
            s_min(k,iCell) = min(scalar_old(1,iCell),scalar_old(2,iCell))

            k = 2
            wdtn(k,iCell) = wwAvg(k,iCell)*(fnm(k)*scalar_new(k,iCell)+fnp(k)*scalar_new(k-1,iCell))
            s_max(k,iCell) = max(scalar_old(k-1,iCell),scalar_old(k,iCell),scalar_old(k+1,iCell))
            s_min(k,iCell) = min(scalar_old(k-1,iCell),scalar_old(k,iCell),scalar_old(k+1,iCell))
             
!DIR$ IVDEP
            do k=3,nVertLevels-1
               wdtn(k,iCell) = flux3( scalar_new(k-2,iCell),scalar_new(k-1,iCell),  &
                                      scalar_new(k  ,iCell),scalar_new(k+1,iCell),  &
                                      wwAvg(k,iCell), coef_3rd_order )
               s_max(k,iCell) = max(scalar_old(k-1,iCell),scalar_old(k,iCell),scalar_old(k+1,iCell))
               s_min(k,iCell) = min(scalar_old(k-1,iCell),scalar_old(k,iCell),scalar_old(k+1,iCell))
            end do
 
            k = nVertLevels
            wdtn(k,iCell) = wwAvg(k,iCell)*(fnm(k)*scalar_new(k,iCell)+fnp(k)*scalar_new(k-1,iCell))
            s_max(k,iCell) = max(scalar_old(k,iCell),scalar_old(k-1,iCell))
            s_min(k,iCell) = min(scalar_old(k,iCell),scalar_old(k-1,iCell))

            !
            ! pull s_min and s_max from the (horizontal) surrounding cells
            !

            ! speclal treatment of calculations involving hexagonal cells
            ! original code retained in select "default" case
            select case(nEdgesOnCell(iCell))
            case(6)
!DIR$ IVDEP
               do k=1, nVertLevels
                  s_max(k,iCell) = max(s_max(k,iCell), &
                       scalar_old(k, cellsOnCell(1,iCell)), &
                       scalar_old(k, cellsOnCell(2,iCell)), &
                       scalar_old(k, cellsOnCell(3,iCell)), &
                       scalar_old(k, cellsOnCell(4,iCell)), &
                       scalar_old(k, cellsOnCell(5,iCell)), &
                       scalar_old(k, cellsOnCell(6,iCell)))
                  s_min(k,iCell) = min(s_min(k,iCell), &
                       scalar_old(k, cellsOnCell(1,iCell)), &
                       scalar_old(k, cellsOnCell(2,iCell)), &
                       scalar_old(k, cellsOnCell(3,iCell)), &
                       scalar_old(k, cellsOnCell(4,iCell)), &
                       scalar_old(k, cellsOnCell(5,iCell)), &
                       scalar_old(k, cellsOnCell(6,iCell)))
               enddo

            case default
               do i=1, nEdgesOnCell(iCell)
!DIR$ IVDEP
                  do k=1, nVertLevels
                     s_max(k,iCell) = max(s_max(k,iCell),scalar_old(k, cellsOnCell(i,iCell)))
                     s_min(k,iCell) = min(s_min(k,iCell),scalar_old(k, cellsOnCell(i,iCell)))
                  end do
               end do
            end select

         end do

!$OMP BARRIER

         !
         !  horizontal flux divergence
         !

         do iEdge=edgeStart,edgeEnd

            cell1 = cellsOnEdge(1,iEdge)
            cell2 = cellsOnEdge(2,iEdge)

            if (cell1 <= nCellsSolve .or. cell2 <= nCellsSolve) then  ! only for owned cells
  
               ! speclal treatment of calculations involving edges between hexagonal cells
               ! original code retained in select "default" case
               ! be sure to see additional declarations near top of subroutine
               select case(nAdvCellsForEdge(iEdge))
               case(10)
                  do jj=1,10
                     ica(jj)    = advCellsForEdge(jj,iEdge)
                     swa(jj,1)  = adv_coefs(jj,iEdge) + adv_coefs_3rd(jj,iEdge)
                     swa(jj,2)  = adv_coefs(jj,iEdge) - adv_coefs_3rd(jj,iEdge)
                  enddo
                  do k=1,nVertLevels
                     ii = merge(1, 2, uhAvg(k,iEdge) > 0)
                     flux_arr(k,iEdge) = uhAvg(k,iEdge)*( &
                          swa(1,ii)*scalar_new(k,ica(1)) + swa(2,ii)*scalar_new(k,ica(2)) + &
                          swa(3,ii)*scalar_new(k,ica(3)) + swa(4,ii)*scalar_new(k,ica(4)) + &
                          swa(5,ii)*scalar_new(k,ica(5)) + swa(6,ii)*scalar_new(k,ica(6)) + &
                          swa(7,ii)*scalar_new(k,ica(7)) + swa(8,ii)*scalar_new(k,ica(8)) + &
                          swa(9,ii)*scalar_new(k,ica(9)) + swa(10,ii)*scalar_new(k,ica(10)))
                  enddo

               case default
                  do k=1,nVertLevels
                     flux_arr(k,iEdge) = 0.0_RKIND
                  enddo
                  do i=1,nAdvCellsForEdge(iEdge)
                     iCell = advCellsForEdge(i,iEdge)
!DIR$ IVDEP
                     do k=1,nVertLevels
                        scalar_weight = uhAvg(k,iEdge)*(adv_coefs(i,iEdge) + sign(1.0_RKIND,uhAvg(k,iEdge))*adv_coefs_3rd(i,iEdge))
                        flux_arr(k,iEdge) = flux_arr(k,iEdge) + scalar_weight* scalar_new(k,iCell)
                     end do
                  end do
               end select

            end if

         end do

!$OMP BARRIER

         !
         !  vertical flux divergence for upwind update, we will put upwind update into scalar_new, and put factor of dt in fluxes
         !

         do iCell=cellSolveStart,cellSolveEnd

            k = 1
            scalar_new(k,iCell) = scalar_old(k,iCell) * rho_zz_old(k,iCell)

!DIR$ IVDEP
            do k = 2, nVertLevels
               scalar_new(k,iCell) = scalar_old(k,iCell)*rho_zz_old(k,iCell)
               flux_upwind_arr(k) = dt*(max(0.0_RKIND,wwAvg(k,iCell))*scalar_old(k-1,iCell) + min(0.0_RKIND,wwAvg(k,iCell))*scalar_old(k,iCell))
            end do
            do k = 1, nVertLevels-1
               scalar_new(k,iCell) = scalar_new(k,iCell) - flux_upwind_arr(k+1)*rdnw(k)
            end do
!DIR$ IVDEP
            do k = 2, nVertLevels
               scalar_new(k  ,iCell) = scalar_new(k  ,iCell) + flux_upwind_arr(k)*rdnw(k)
               wdtn(k,iCell) = dt*wdtn(k,iCell) - flux_upwind_arr(k)
            end do


            !
            ! scale_arr(SCALE_IN,:,:) and scale_arr(SCALE_OUT:,:) are used here to store the incoming and outgoing perturbation flux 
            ! contributions to the update:  first the vertical flux component, then the horizontal
            !

!DIR$ IVDEP
            do k=1,nVertLevels
               scale_arr(k,SCALE_IN, iCell) = - rdnw(k)*(min(0.0_RKIND,wdtn(k+1,iCell))-max(0.0_RKIND,wdtn(k,iCell)))
               scale_arr(k,SCALE_OUT,iCell) = - rdnw(k)*(max(0.0_RKIND,wdtn(k+1,iCell))-min(0.0_RKIND,wdtn(k,iCell)))
            end do

         end do

         !
         !  horizontal flux divergence for upwind update
         !

         !  upwind flux computation
         do iEdge=edgeStart,edgeEnd
            cell1 = cellsOnEdge(1,iEdge)
            cell2 = cellsOnEdge(2,iEdge)
!DIR$ IVDEP
            do k=1, nVertLevels
               flux_upwind_tmp(k,iEdge) = dvEdge(iEdge) * dt *   &
                      (max(0.0_RKIND,uhAvg(k,iEdge))*scalar_old(k,cell1) + min(0.0_RKIND,uhAvg(k,iEdge))*scalar_old(k,cell2))
               flux_tmp(k,iEdge) = dt * flux_arr(k,iEdge) - flux_upwind_tmp(k,iEdge)
            end do
         end do
!$OMP BARRIER
         do iCell=cellSolveStart,cellSolveEnd
            do i=1,nEdgesOnCell(iCell)
               iEdge = edgesOnCell(i,iCell)

!DIR$ IVDEP
               do k=1, nVertLevels
                  scalar_new(k,iCell) = scalar_new(k,iCell) - edgesOnCell_sign(i,iCell) * flux_upwind_tmp(k,iEdge) * invAreaCell(iCell)
 
                  scale_arr(k,SCALE_OUT,iCell) = scale_arr(k,SCALE_OUT,iCell) &
                                                 - max(0.0_RKIND,edgesOnCell_sign(i,iCell)*flux_tmp(k,iEdge)) * invAreaCell(iCell)
                  scale_arr(k,SCALE_IN, iCell) = scale_arr(k,SCALE_IN, iCell) &
                                                 - min(0.0_RKIND,edgesOnCell_sign(i,iCell)*flux_tmp(k,iEdge)) * invAreaCell(iCell)
               end do

            end do
         end do

         !
         !  next, the limiter
         !

         ! simplification of limiter calculations
         ! worked through algebra and found equivalent form
         ! added benefit that it should address ifort single prec overflow issue
      if (local_advance_density) then
         do iCell=cellSolveStart,cellSolveEnd
!DIR$ IVDEP
            do k = 1, nVertLevels

               scale_factor = (s_max(k,iCell)*rho_zz_int(k,iCell) - scalar_new(k,iCell)) / &
                    (scale_arr(k,SCALE_IN,iCell)  + eps)
               scale_arr(k,SCALE_IN,iCell) = min( 1.0_RKIND, max( 0.0_RKIND, scale_factor) )

               scale_factor = (s_min(k,iCell)*rho_zz_int(k,iCell) - scalar_new(k,iCell)) / &
                    (scale_arr(k,SCALE_OUT,iCell) - eps)
               scale_arr(k,SCALE_OUT,iCell) = min( 1.0_RKIND, max( 0.0_RKIND, scale_factor) )
            end do
         end do
      else
         do iCell=cellSolveStart,cellSolveEnd
!DIR$ IVDEP
            do k = 1, nVertLevels

               scale_factor = (s_max(k,iCell)*rho_zz_new(k,iCell) - scalar_new(k,iCell)) / &
                    (scale_arr(k,SCALE_IN,iCell)  + eps)
               scale_arr(k,SCALE_IN,iCell) = min( 1.0_RKIND, max( 0.0_RKIND, scale_factor) )

               scale_factor = (s_min(k,iCell)*rho_zz_new(k,iCell) - scalar_new(k,iCell)) / &
                    (scale_arr(k,SCALE_OUT,iCell) - eps)
               scale_arr(k,SCALE_OUT,iCell) = min( 1.0_RKIND, max( 0.0_RKIND, scale_factor) )
            end do
         end do
      end if

         !
         !  communicate scale factors here.
         !  communicate only first halo row in these next two exchanges
         !
!$OMP BARRIER
!$OMP MASTER
MPAS_GPTL_START('mono_exch_2')
         tempField => tempFieldTarget

         tempField % block => block
         tempField % dimSizes(1) = nVertLevels
         tempField % dimSizes(2) = 2
         tempField % dimSizes(3) = nCells
         tempField % sendList => block % parinfo % cellsToSend
         tempField % recvList => block % parinfo % cellsToRecv
         tempField % copyList => block % parinfo % cellsToCopy
         tempField % prev => null()
         tempField % next => null()
         tempField % isActive = .true.

         tempField % array => scale_arr
         call mpas_dmpar_exch_halo_field(tempField, (/ 1 /))
MPAS_GPTL_STOP('mono_exch_2')
!$OMP END MASTER
!$OMP BARRIER

         do iEdge=edgeStart,edgeEnd
            cell1 = cellsOnEdge(1,iEdge)
            cell2 = cellsOnEdge(2,iEdge)
            if (cell1 <= nCellsSolve .or. cell2 <= nCellsSolve) then  ! only for owned cells
!DIR$ IVDEP
               do k=1, nVertLevels
                  flux_upwind = dvEdge(iEdge) * dt *   &
                         (max(0.0_RKIND,uhAvg(k,iEdge))*scalar_old(k,cell1) + min(0.0_RKIND,uhAvg(k,iEdge))*scalar_old(k,cell2))
                  flux_arr(k,iEdge) = dt*flux_arr(k,iEdge) - flux_upwind
               end do
            end if
         end do

         !
         !  rescale the fluxes
         !

         ! moved assignment to scalar_new from separate loop (see commented code below)
         ! into the following loops. Avoids having to save elements of flux array
         do iEdge=edgeStart,edgeEnd
            cell1 = cellsOnEdge(1,iEdge)
            cell2 = cellsOnEdge(2,iEdge)
            if (cell1 <= nCellsSolve .or. cell2 <= nCellsSolve) then
!DIR$ IVDEP
               do k = 1, nVertLevels
                  flux = flux_arr(k,iEdge)
                  flux = max(0.0_RKIND,flux) * min(scale_arr(k,SCALE_OUT,cell1), scale_arr(k,SCALE_IN, cell2)) &
                       + min(0.0_RKIND,flux) * min(scale_arr(k,SCALE_IN, cell1), scale_arr(k,SCALE_OUT,cell2))
                  flux_arr(k,iEdge) = flux
               end do
            end if
         end do
 
        !
        ! rescale the vertical flux
        !
!$OMP BARRIER
 
         do iCell=cellSolveStart,cellSolveEnd
!DIR$ IVDEP
            do k = 2, nVertLevels
               flux = wdtn(k,iCell)
               flux = max(0.0_RKIND,flux) * min(scale_arr(k-1,SCALE_OUT,iCell), scale_arr(k  ,SCALE_IN,iCell)) &
                    + min(0.0_RKIND,flux) * min(scale_arr(k  ,SCALE_OUT,iCell), scale_arr(k-1,SCALE_IN,iCell))
               wdtn(k,iCell) = flux
            end do
         end do


         !
         !  do the scalar update now that we have the fluxes
         !
         do iCell=cellSolveStart,cellSolveEnd
            do i=1,nEdgesOnCell(iCell)
               iEdge = edgesOnCell(i,iCell)
!DIR$ IVDEP
               do k=1,nVertLevels
                  scalar_new(k,iCell) = scalar_new(k,iCell) - edgesOnCell_sign(i,iCell)*flux_arr(k,iEdge) * invAreaCell(iCell)
               end do
            end do

      if (local_advance_density) then
!DIR$ IVDEP
            do k=1,nVertLevels
               scalar_new(k,iCell) = (   scalar_new(k,iCell) + (-rdnw(k)*(wdtn(k+1,iCell)-wdtn(k,iCell)) ) )/rho_zz_int(k,iCell)
            end do
      else
!DIR$ IVDEP
            do k=1,nVertLevels
               scalar_new(k,iCell) = (   scalar_new(k,iCell) + (-rdnw(k)*(wdtn(k+1,iCell)-wdtn(k,iCell)) ) )/rho_zz_new(k,iCell)
            end do
      end if
         end do

#ifdef DEBUG_TRANSPORT
         scmin = scalar_new(1,1)
         scmax = scalar_new(1,1)
         do iCell = 1, nCellsSolve
         do k=1, nVertLevels
            scmax = max(scmax,scalar_new(k,iCell))
            scmin = min(scmin,scalar_new(k,iCell))
            if (s_max(k,iCell) < scalar_new(k,iCell)) then
               write(32,*) ' over - k,iCell,s_min,s_max,scalar_new ',k,iCell,s_min(k,iCell),s_max(k,iCell),scalar_new(k,iCell)
            end if
            if (s_min(k,iCell) > scalar_new(k,iCell)) then
               write(32,*) ' under - k,iCell,s_min,s_max,scalar_new ',k,iCell,s_min(k,iCell),s_max(k,iCell),scalar_new(k,iCell)
            end if
         end do
         end do
         write(0,*) ' scmin, scmax new out ',scmin,scmax
         write(0,*) ' icell_min, k_min ',icellmax, kmax
#endif

         ! the update should be positive definite. but roundoff can sometimes leave small negative values
         ! hence the enforcement of PD in the copy back to the model state.
!$OMP BARRIER

         do iCell=cellStart,cellEnd
            if(bdyMaskCell(iCell) <= nSpecZone) then ! regional_MPAS does spec zone update after transport.
               do k=1, nVertLevels
                  scalars_new(iScalar,k,iCell) = max(0.0_RKIND,scalar_new(k,iCell))
               end do
            end if
         end do

      end do !  loop over scalars

   end subroutine atm_advance_scalars_mono_work


   subroutine atm_compute_dyn_tend(tend, tend_physics, state, diag, mesh, configs, nVertLevels, rk_step, dt, &
                                   cellStart, cellEnd, vertexStart, vertexEnd, edgeStart, edgeEnd, &
                                   cellSolveStart, cellSolveEnd, vertexSolveStart, vertexSolveEnd, edgeSolveStart, edgeSolveEnd)
   !!!!!!!!!!!!!!!!!!!!!!!!!!!!!!!!!!!!!!!!!!!!!!!!!!!!!!!!!!!!!!!!!!!!!!!!!!!!!!!! 
   ! Compute height and normal wind tendencies, as well as diagnostic variables
   !
   ! Input: state - current model state
   !        mesh - grid metadata
   !        diag - some grid diagnostics
   !
   ! Output: tend - tendencies: tend_u, tend_w, tend_theta and tend_rho
   !                these are all coupled-variable tendencies.
   !         various other quantities in diag: Smagorinsky eddy viscosity
   !                
   !!!!!!!!!!!!!!!!!!!!!!!!!!!!!!!!!!!!!!!!!!!!!!!!!!!!!!!!!!!!!!!!!!!!!!!!!!!!!!!! 

      implicit none

      !
      ! Dummy arguments
      !
      type (mpas_pool_type), intent(inout) :: tend
      type (mpas_pool_type), intent(inout) :: tend_physics
      type (mpas_pool_type), intent(in) :: state
      type (mpas_pool_type), intent(in) :: diag
      type (mpas_pool_type), intent(in) :: mesh
      type (mpas_pool_type), intent(in) :: configs
      integer, intent(in) :: nVertLevels              ! for allocating stack variables
      integer, intent(in) :: rk_step
      real (kind=RKIND), intent(in) :: dt
      integer, intent(in) :: cellStart, cellEnd, vertexStart, vertexEnd, edgeStart, edgeEnd
      integer, intent(in) :: cellSolveStart, cellSolveEnd, vertexSolveStart, vertexSolveEnd, edgeSolveStart, edgeSolveEnd

      !
      ! Local variables
      !
      integer, pointer :: nCells, nEdges, nVertices, nCellsSolve, nEdgesSolve, vertexDegree, maxEdges, maxEdges2
      integer, pointer :: moist_start, moist_end, num_scalars

      real (kind=RKIND), dimension(:), pointer ::  fEdge, dvEdge, dcEdge, invDcEdge, invDvEdge, invAreaCell, invAreaTriangle, &
                                                   meshScalingDel2, meshScalingDel4
      real (kind=RKIND), dimension(:,:), pointer :: weightsOnEdge, zgrid, rho_edge, rho_zz, ru, u, v, tend_u, &
                                                    divergence, vorticity, ke, pv_edge, theta_m, rw, tend_rho, &
                                                    rt_diabatic_tend, tend_theta, tend_w, w, cqw, rb, rr, pp, pressure_b, zz, zxu, cqu, & 
                                                    h_divergence, kdiff, edgesOnCell_sign, edgesOnVertex_sign, rw_save, ru_save

      real (kind=RKIND), dimension(:,:), pointer :: theta_m_save

      real (kind=RKIND), dimension(:,:), pointer :: exner

      real (kind=RKIND), dimension(:,:), pointer :: rr_save


      real (kind=RKIND), dimension(:,:), pointer :: tend_rtheta_adv  ! needed for Tiedtke convection scheme
      real (kind=RKIND), dimension(:,:), pointer :: rthdynten  ! needed for Grell-Freitas convection scheme

      real (kind=RKIND), dimension(:,:,:), pointer :: scalars

      real (kind=RKIND), dimension(:,:), pointer :: tend_u_euler, tend_w_euler, tend_theta_euler

      real (kind=RKIND), dimension(:,:,:), pointer :: deriv_two
      integer, dimension(:,:), pointer :: cellsOnEdge, verticesOnEdge, edgesOnCell, edgesOnEdge, cellsOnCell, edgesOnVertex
      integer, dimension(:), pointer :: nEdgesOnCell, nEdgesOnEdge
      real (kind=RKIND), dimension(:), pointer :: latCell, latEdge, angleEdge, u_init

      integer, dimension(:,:), pointer :: advCellsForEdge
      integer, dimension(:), pointer :: nAdvCellsForEdge
      real (kind=RKIND), dimension(:,:), pointer :: adv_coefs, adv_coefs_3rd

      real (kind=RKIND), dimension(:), pointer :: rdzu, rdzw, fzm, fzp, qv_init
      real (kind=RKIND), dimension(:,:), pointer :: t_init 

      real (kind=RKIND), pointer :: cf1, cf2, cf3

      real (kind=RKIND), pointer :: r_earth
      real (kind=RKIND), dimension(:,:), pointer :: ur_cell, vr_cell

      real (kind=RKIND), dimension(:,:), pointer :: defc_a, defc_b

      real(kind=RKIND), dimension(:,:), pointer :: tend_w_pgf, tend_w_buoy

      real (kind=RKIND), pointer :: coef_3rd_order, c_s, smdiv
      logical, pointer :: config_mix_full
      character (len=StrKIND), pointer :: config_horiz_mixing
      real (kind=RKIND), pointer :: config_del4u_div_factor
      real (kind=RKIND), pointer :: config_h_theta_eddy_visc4
      real (kind=RKIND), pointer :: config_h_mom_eddy_visc4
      real (kind=RKIND), pointer :: config_visc4_2dsmag
      real (kind=RKIND), pointer :: config_len_disp
      real (kind=RKIND), pointer :: config_h_mom_eddy_visc2, config_v_mom_eddy_visc2
      real (kind=RKIND), pointer :: config_h_theta_eddy_visc2, config_v_theta_eddy_visc2

      logical :: inactive_rthdynten


      call mpas_pool_get_config(mesh, 'sphere_radius', r_earth)
      call mpas_pool_get_config(configs, 'config_coef_3rd_order', coef_3rd_order)
      call mpas_pool_get_config(configs, 'config_mix_full', config_mix_full)
      call mpas_pool_get_config(configs, 'config_horiz_mixing', config_horiz_mixing)
      call mpas_pool_get_config(configs, 'config_del4u_div_factor', config_del4u_div_factor)
      call mpas_pool_get_config(configs, 'config_h_theta_eddy_visc4', config_h_theta_eddy_visc4)
      call mpas_pool_get_config(configs, 'config_h_mom_eddy_visc4', config_h_mom_eddy_visc4)
      call mpas_pool_get_config(configs, 'config_h_theta_eddy_visc2', config_h_theta_eddy_visc2)
      call mpas_pool_get_config(configs, 'config_h_mom_eddy_visc2', config_h_mom_eddy_visc2)
      call mpas_pool_get_config(configs, 'config_v_theta_eddy_visc2', config_v_theta_eddy_visc2)
      call mpas_pool_get_config(configs, 'config_v_mom_eddy_visc2', config_v_mom_eddy_visc2)
      call mpas_pool_get_config(configs, 'config_visc4_2dsmag', config_visc4_2dsmag)
      call mpas_pool_get_config(configs, 'config_len_disp', config_len_disp)
      call mpas_pool_get_config(configs, 'config_smagorinsky_coef', c_s)
      call mpas_pool_get_config(configs, 'config_smdiv', smdiv) 

      call mpas_pool_get_array(state, 'rho_zz', rho_zz, 2)
      call mpas_pool_get_array(state, 'u', u, 2)
      call mpas_pool_get_array(state, 'w', w, 2)
      call mpas_pool_get_array(state, 'theta_m', theta_m, 2)
      call mpas_pool_get_array(state, 'theta_m', theta_m_save, 1)
      call mpas_pool_get_array(state, 'scalars', scalars, 2)

      call mpas_pool_get_array(diag, 'uReconstructZonal', ur_cell)
      call mpas_pool_get_array(diag, 'uReconstructMeridional', vr_cell)
      call mpas_pool_get_array(diag, 'rho_edge', rho_edge)
      call mpas_pool_get_array(diag, 'rho_base', rb)
      call mpas_pool_get_array(diag, 'rho_p', rr)
      call mpas_pool_get_array(diag, 'rho_p_save', rr_save)
      call mpas_pool_get_array(diag, 'v', v)
      call mpas_pool_get_array(diag, 'kdiff', kdiff)
      call mpas_pool_get_array(diag, 'ru', ru)
      call mpas_pool_get_array(diag, 'ru_save', ru_save)
      call mpas_pool_get_array(diag, 'rw', rw)
      call mpas_pool_get_array(diag, 'rw_save', rw_save)
      call mpas_pool_get_array(diag, 'divergence', divergence)
      call mpas_pool_get_array(diag, 'vorticity', vorticity)
      call mpas_pool_get_array(diag, 'ke', ke)
      call mpas_pool_get_array(diag, 'pv_edge', pv_edge)
      call mpas_pool_get_array(diag, 'pressure_p', pp)
      call mpas_pool_get_array(diag, 'pressure_base', pressure_b)
      call mpas_pool_get_array(diag, 'h_divergence', h_divergence)
      call mpas_pool_get_array(diag, 'exner', exner)

      call mpas_pool_get_array(diag, 'tend_rtheta_adv', tend_rtheta_adv)
      call mpas_pool_get_array(tend_physics, 'rthdynten', rthdynten)

      call mpas_pool_get_array(mesh, 'weightsOnEdge', weightsOnEdge)
      call mpas_pool_get_array(mesh, 'cellsOnEdge', cellsOnEdge)
      call mpas_pool_get_array(mesh, 'cellsOnCell', cellsOnCell)
      call mpas_pool_get_array(mesh, 'verticesOnEdge', verticesOnEdge)
      call mpas_pool_get_array(mesh, 'nEdgesOnEdge', nEdgesOnEdge)
      call mpas_pool_get_array(mesh, 'edgesOnEdge', edgesOnEdge)
      call mpas_pool_get_array(mesh, 'edgesOnCell', edgesOnCell)
      call mpas_pool_get_array(mesh, 'edgesOnCell_sign', edgesOnCell_sign)
      call mpas_pool_get_array(mesh, 'edgesOnVertex', edgesOnVertex)
      call mpas_pool_get_array(mesh, 'edgesOnVertex_sign', edgesOnVertex_sign)
      call mpas_pool_get_array(mesh, 'dcEdge', dcEdge)
      call mpas_pool_get_array(mesh, 'dvEdge', dvEdge)
      call mpas_pool_get_array(mesh, 'invDcEdge', invDcEdge)
      call mpas_pool_get_array(mesh, 'invDvEdge', invDvEdge)
      call mpas_pool_get_array(mesh, 'invAreaCell', invAreaCell)
      call mpas_pool_get_array(mesh, 'invAreaTriangle', invAreaTriangle)
      call mpas_pool_get_array(mesh, 'fEdge', fEdge)
      call mpas_pool_get_array(mesh, 'deriv_two', deriv_two)
      call mpas_pool_get_array(mesh, 'zz', zz)
      call mpas_pool_get_array(mesh, 'zxu', zxu)
      call mpas_pool_get_array(mesh, 'latCell', latCell)
      call mpas_pool_get_array(mesh, 'latEdge', latEdge)
      call mpas_pool_get_array(mesh, 'angleEdge', angleEdge)
      call mpas_pool_get_array(mesh, 'defc_a', defc_a)
      call mpas_pool_get_array(mesh, 'defc_b', defc_b)
      call mpas_pool_get_array(mesh, 'meshScalingDel2', meshScalingDel2)
      call mpas_pool_get_array(mesh, 'meshScalingDel4', meshScalingDel4)
      call mpas_pool_get_array(mesh, 'u_init', u_init)
      call mpas_pool_get_array(mesh, 't_init', t_init)
      call mpas_pool_get_array(mesh, 'qv_init', qv_init)

      call mpas_pool_get_array(mesh, 'rdzu', rdzu)
      call mpas_pool_get_array(mesh, 'rdzw', rdzw)
      call mpas_pool_get_array(mesh, 'fzm', fzm)
      call mpas_pool_get_array(mesh, 'fzp', fzp)
      call mpas_pool_get_array(mesh, 'zgrid', zgrid)

      call mpas_pool_get_array(tend, 'u', tend_u)
      call mpas_pool_get_array(tend, 'theta_m', tend_theta)
      call mpas_pool_get_array(tend, 'w', tend_w)
      call mpas_pool_get_array(tend, 'rho_zz', tend_rho)
      call mpas_pool_get_array(tend, 'rt_diabatic_tend', rt_diabatic_tend)
      call mpas_pool_get_array(tend, 'u_euler', tend_u_euler)
      call mpas_pool_get_array(tend, 'theta_euler', tend_theta_euler)
      call mpas_pool_get_array(tend, 'w_euler', tend_w_euler)
      call mpas_pool_get_array(tend, 'w_pgf', tend_w_pgf)
      call mpas_pool_get_array(tend, 'w_buoy', tend_w_buoy)

      call mpas_pool_get_array(diag, 'cqw', cqw)
      call mpas_pool_get_array(diag, 'cqu', cqu)

      call mpas_pool_get_dimension(mesh, 'nCells', nCells)
      call mpas_pool_get_dimension(mesh, 'nEdges', nEdges)
      call mpas_pool_get_dimension(mesh, 'nVertices', nVertices)
      call mpas_pool_get_dimension(mesh, 'nCellsSolve', nCellsSolve)
      call mpas_pool_get_dimension(mesh, 'nEdgesSolve', nEdgesSolve)
      call mpas_pool_get_dimension(mesh, 'vertexDegree', vertexDegree)
      call mpas_pool_get_dimension(mesh, 'maxEdges', maxEdges)
      call mpas_pool_get_dimension(mesh, 'maxEdges2', maxEdges2)

      call mpas_pool_get_dimension(state, 'num_scalars', num_scalars)
      call mpas_pool_get_dimension(state, 'moist_start', moist_start)
      call mpas_pool_get_dimension(state, 'moist_end', moist_end)

      call mpas_pool_get_array(mesh, 'nEdgesOnCell', nEdgesOnCell)
      call mpas_pool_get_array(mesh, 'nAdvCellsForEdge', nAdvCellsForEdge)
      call mpas_pool_get_array(mesh, 'advCellsForEdge', advCellsForEdge)
      call mpas_pool_get_array(mesh, 'adv_coefs', adv_coefs)
      call mpas_pool_get_array(mesh, 'adv_coefs_3rd', adv_coefs_3rd)

      call mpas_pool_get_array(mesh, 'cf1', cf1)
      call mpas_pool_get_array(mesh, 'cf2', cf2)
      call mpas_pool_get_array(mesh, 'cf3', cf3)

      !
      ! rthdynten is currently associated with packages, and if those packages
      ! are not active at run-time, we need to produce an rthdynten array for
      ! use in the atm_compute_dyn_tend_work routine
      !
      inactive_rthdynten = .false.
      if (.not. associated(rthdynten)) then
         allocate(rthdynten(nVertLevels,nCells+1))
         inactive_rthdynten = .true.
      end if

      call atm_compute_dyn_tend_work(nCells, nEdges, nVertices, nVertLevels, &
         nCellsSolve, nEdgesSolve, vertexDegree, maxEdges, maxEdges2, num_scalars, moist_start, moist_end, &
         fEdge, dvEdge, dcEdge, invDcEdge, invDvEdge, invAreaCell, invAreaTriangle, meshScalingDel2, meshScalingDel4, &
         weightsOnEdge, zgrid, rho_edge, rho_zz, ru, u, v, tend_u, &
         divergence, vorticity, ke, pv_edge, theta_m, rw, tend_rho, &
         rt_diabatic_tend, tend_theta, tend_w, w, cqw, rb, rr, pp, pressure_b, zz, zxu, cqu, & 
         h_divergence, kdiff, edgesOnCell_sign, edgesOnVertex_sign, rw_save, ru_save, &
         theta_m_save, exner, rr_save, scalars, tend_u_euler, tend_w_euler, tend_theta_euler, deriv_two, &
         cellsOnEdge, verticesOnEdge, edgesOnCell, edgesOnEdge, cellsOnCell, edgesOnVertex, nEdgesOnCell, nEdgesOnEdge, &
         latCell, latEdge, angleEdge, u_init, advCellsForEdge, nAdvCellsForEdge, adv_coefs, adv_coefs_3rd, &
         rdzu, rdzw, fzm, fzp, qv_init, t_init, cf1, cf2, cf3, r_earth, ur_cell, vr_cell, defc_a, defc_b, &
         tend_w_pgf, tend_w_buoy, coef_3rd_order, c_s, smdiv, config_mix_full, config_horiz_mixing, config_del4u_div_factor, &
         config_h_mom_eddy_visc2, config_v_mom_eddy_visc2, config_h_theta_eddy_visc2, config_v_theta_eddy_visc2, &
         config_h_theta_eddy_visc4, config_h_mom_eddy_visc4, config_visc4_2dsmag, config_len_disp, rk_step, dt, &
         tend_rtheta_adv, rthdynten, &
         cellStart, cellEnd, vertexStart, vertexEnd, edgeStart, edgeEnd, &
         cellSolveStart, cellSolveEnd, vertexSolveStart, vertexSolveEnd, edgeSolveStart, edgeSolveEnd)

      if (inactive_rthdynten) then
         deallocate(rthdynten)
      end if

   end subroutine atm_compute_dyn_tend


   subroutine atm_compute_dyn_tend_work(nCells, nEdges, nVertices, nVertLevels_dummy, &
      nCellsSolve, nEdgesSolve, vertexDegree, maxEdges_dummy, maxEdges2_dummy, num_scalars_dummy, moist_start, moist_end, &
      fEdge, dvEdge, dcEdge, invDcEdge, invDvEdge, invAreaCell, invAreaTriangle, meshScalingDel2, meshScalingDel4, &
      weightsOnEdge, zgrid, rho_edge, rho_zz, ru, u, v, tend_u, &
      divergence, vorticity, ke, pv_edge, theta_m, rw, tend_rho, &
      rt_diabatic_tend, tend_theta, tend_w, w, cqw, rb, rr, pp, pressure_b, zz, zxu, cqu, & 
      h_divergence, kdiff, edgesOnCell_sign, edgesOnVertex_sign, rw_save, ru_save, &
      theta_m_save, exner, rr_save, scalars, tend_u_euler, tend_w_euler, tend_theta_euler, deriv_two, &
      cellsOnEdge, verticesOnEdge, edgesOnCell, edgesOnEdge, cellsOnCell, edgesOnVertex, nEdgesOnCell, nEdgesOnEdge, &
      latCell, latEdge, angleEdge, u_init, advCellsForEdge, nAdvCellsForEdge, adv_coefs, adv_coefs_3rd, &
      rdzu, rdzw, fzm, fzp, qv_init, t_init, cf1, cf2, cf3, r_earth, ur_cell, vr_cell, defc_a, defc_b, &
      tend_w_pgf, tend_w_buoy, coef_3rd_order, c_s, smdiv, config_mix_full, config_horiz_mixing, config_del4u_div_factor, &
      config_h_mom_eddy_visc2, config_v_mom_eddy_visc2, config_h_theta_eddy_visc2, config_v_theta_eddy_visc2, &
      config_h_theta_eddy_visc4, config_h_mom_eddy_visc4, config_visc4_2dsmag, config_len_disp, rk_step, dt, &
      tend_rtheta_adv, rthdynten, &
      cellStart, cellEnd, vertexStart, vertexEnd, edgeStart, edgeEnd, &
      cellSolveStart, cellSolveEnd, vertexSolveStart, vertexSolveEnd, edgeSolveStart, edgeSolveEnd)


      use mpas_atm_dimensions


      implicit none


      !
      ! Dummy arguments
      !
      integer :: nCells, nEdges, nVertices, nVertLevels_dummy, nCellsSolve, nEdgesSolve, vertexDegree, &
                 maxEdges_dummy, maxEdges2_dummy, num_scalars_dummy, moist_start, moist_end

      real (kind=RKIND), dimension(nEdges+1) :: fEdge
      real (kind=RKIND), dimension(nEdges+1) :: dvEdge
      real (kind=RKIND), dimension(nEdges+1) :: dcEdge
      real (kind=RKIND), dimension(nEdges+1) :: invDcEdge
      real (kind=RKIND), dimension(nEdges+1) :: invDvEdge
      real (kind=RKIND), dimension(nCells+1) :: invAreaCell
      real (kind=RKIND), dimension(nVertices+1) :: invAreaTriangle
      real (kind=RKIND), dimension(nEdges+1) :: meshScalingDel2
      real (kind=RKIND), dimension(nEdges+1) :: meshScalingDel4
      real (kind=RKIND), dimension(maxEdges2,nEdges+1) :: weightsOnEdge
      real (kind=RKIND), dimension(nVertLevels+1,nCells+1) :: zgrid
      real (kind=RKIND), dimension(nVertLevels,nEdges+1) :: rho_edge
      real (kind=RKIND), dimension(nVertLevels,nCells+1) :: rho_zz
      real (kind=RKIND), dimension(nVertLevels,nEdges+1) :: ru
      real (kind=RKIND), dimension(nVertLevels,nEdges+1) :: u
      real (kind=RKIND), dimension(nVertLevels,nEdges+1) :: v
      real (kind=RKIND), dimension(nVertLevels,nEdges+1) :: tend_u
      real (kind=RKIND), dimension(nVertLevels,nCells+1) :: divergence
      real (kind=RKIND), dimension(nVertLevels,nVertices+1) :: vorticity
      real (kind=RKIND), dimension(nVertLevels,nCells+1) :: ke
      real (kind=RKIND), dimension(nVertLevels,nEdges+1) :: pv_edge
      real (kind=RKIND), dimension(nVertLevels,nCells+1) :: theta_m
      real (kind=RKIND), dimension(nVertLevels+1,nCells+1) :: rw
      real (kind=RKIND), dimension(nVertLevels,nCells+1) :: tend_rho
      real (kind=RKIND), dimension(nVertLevels,nCells+1) :: rt_diabatic_tend
      real (kind=RKIND), dimension(nVertLevels,nCells+1) :: tend_theta
      real (kind=RKIND), dimension(nVertLevels+1,nCells+1) :: tend_w
      real (kind=RKIND), dimension(nVertLevels+1,nCells+1) :: w
      real (kind=RKIND), dimension(nVertLevels,nCells+1) :: cqw
      real (kind=RKIND), dimension(nVertLevels,nCells+1) :: rb
      real (kind=RKIND), dimension(nVertLevels,nCells+1) :: rr
      real (kind=RKIND), dimension(nVertLevels,nCells+1) :: pp
      real (kind=RKIND), dimension(nVertLevels,nCells+1) :: pressure_b
      real (kind=RKIND), dimension(nVertLevels,nCells+1) :: zz
      real (kind=RKIND), dimension(nVertLevels,nEdges+1) :: zxu
      real (kind=RKIND), dimension(nVertLevels,nEdges+1) :: cqu
      real (kind=RKIND), dimension(nVertLevels,nCells+1) :: h_divergence
      real (kind=RKIND), dimension(nVertLevels,nCells+1) :: kdiff
      real (kind=RKIND), dimension(maxEdges,nCells+1) :: edgesOnCell_sign
      real (kind=RKIND), dimension(vertexDegree,nVertices+1) :: edgesOnVertex_sign
      real (kind=RKIND), dimension(nVertLevels+1,nCells+1) :: rw_save
      real (kind=RKIND), dimension(nVertLevels,nEdges+1) :: ru_save

      real (kind=RKIND), dimension(nVertLevels,nCells+1) :: theta_m_save
      real (kind=RKIND), dimension(nVertLevels,nCells+1) :: exner
      real (kind=RKIND), dimension(nVertLevels,nCells+1) :: rr_save
      real (kind=RKIND), dimension(num_scalars,nVertLevels,nCells+1) :: scalars
      real (kind=RKIND), dimension(nVertLevels,nEdges+1) :: tend_u_euler
      real (kind=RKIND), dimension(nVertLevels+1,nCells+1) :: tend_w_euler
      real (kind=RKIND), dimension(nVertLevels,nCells+1) :: tend_theta_euler
      real (kind=RKIND), dimension(15,2,nEdges+1) :: deriv_two
      integer, dimension(2,nEdges+1) :: cellsOnEdge
      integer, dimension(2,nEdges+1) :: verticesOnEdge
      integer, dimension(maxEdges,nCells+1) :: edgesOnCell
      integer, dimension(maxEdges2,nEdges+1) :: edgesOnEdge
      integer, dimension(maxEdges,nCells+1) :: cellsOnCell
      integer, dimension(vertexDegree,nVertices+1) :: edgesOnVertex
      integer, dimension(nCells+1) :: nEdgesOnCell
      integer, dimension(nEdges+1) :: nEdgesOnEdge
      real (kind=RKIND), dimension(nCells+1) :: latCell
      real (kind=RKIND), dimension(nEdges+1) :: latEdge
      real (kind=RKIND), dimension(nEdges+1) :: angleEdge
      real (kind=RKIND), dimension(nVertLevels) :: u_init

      integer, dimension(15,nEdges+1) :: advCellsForEdge
      integer, dimension(nEdges+1) :: nAdvCellsForEdge
      real (kind=RKIND), dimension(15,nEdges+1) :: adv_coefs
      real (kind=RKIND), dimension(15,nEdges+1) :: adv_coefs_3rd

      real (kind=RKIND), dimension(nVertLevels) :: rdzu
      real (kind=RKIND), dimension(nVertLevels) :: rdzw
      real (kind=RKIND), dimension(nVertLevels) :: fzm
      real (kind=RKIND), dimension(nVertLevels) :: fzp
      real (kind=RKIND), dimension(nVertLevels) :: qv_init
      real (kind=RKIND), dimension(nVertLevels,nCells+1) :: t_init 

      real (kind=RKIND) :: cf1, cf2, cf3
      real (kind=RKIND) :: prandtl_inv, r_areaCell, rgas_cprcv

      real (kind=RKIND) :: r_earth
      real (kind=RKIND), dimension(nVertLevels,nCells+1) :: ur_cell
      real (kind=RKIND), dimension(nVertLevels,nCells+1) :: vr_cell

      real (kind=RKIND), dimension(maxEdges,nCells+1) :: defc_a
      real (kind=RKIND), dimension(maxEdges,nCells+1) :: defc_b

      real (kind=RKIND), dimension(nVertLevels+1,nCells+1) :: tend_w_pgf
      real (kind=RKIND), dimension(nVertLevels+1,nCells+1) :: tend_w_buoy

      real (kind=RKIND) :: coef_3rd_order, c_s, smdiv
      logical :: config_mix_full
      character (len=StrKIND) :: config_horiz_mixing
      real (kind=RKIND) :: config_del4u_div_factor
      real (kind=RKIND) :: config_h_theta_eddy_visc4
      real (kind=RKIND) :: config_h_mom_eddy_visc4
      real (kind=RKIND) :: config_visc4_2dsmag
      real (kind=RKIND) :: config_len_disp
      real (kind=RKIND) :: config_h_mom_eddy_visc2, config_v_mom_eddy_visc2, config_h_theta_eddy_visc2, config_v_theta_eddy_visc2

      integer, intent(in) :: rk_step
      real (kind=RKIND), intent(in) :: dt

      real (kind=RKIND), dimension(nVertLevels,nCells+1) :: tend_rtheta_adv
      real (kind=RKIND), dimension(nVertLevels,nCells+1) :: rthdynten

      integer, intent(in) :: cellStart, cellEnd, vertexStart, vertexEnd, edgeStart, edgeEnd
      integer, intent(in) :: cellSolveStart, cellSolveEnd, vertexSolveStart, vertexSolveEnd, edgeSolveStart, edgeSolveEnd


      !
      ! Local variables
      !
      integer :: iEdge, iCell, iVertex, k, cell1, cell2, vertex1, vertex2, eoe, i, j, iq, iAdvCell

      !real (kind=RKIND), parameter :: c_s = 0.125
      real (kind=RKIND), dimension( nVertLevels+1 ) :: d_diag, d_off_diag, flux_arr
      real (kind=RKIND), dimension( nVertLevels + 1 ) :: wduz, wdwz, wdtz, dpzx
      real (kind=RKIND), dimension( nVertLevels ) :: ru_edge_w, q, u_mix
      real (kind=RKIND) :: theta_turb_flux, w_turb_flux, r
      real (kind=RKIND) :: scalar_weight
      real (kind=RKIND) :: inv_r_earth

      real (kind=RKIND) :: invDt, flux, workpv
      real (kind=RKIND) :: edge_sign, pr_scale, r_dc, r_dv, u_mix_scale
      real (kind=RKIND) :: h_mom_eddy_visc4, v_mom_eddy_visc2
      real (kind=RKIND) :: h_theta_eddy_visc4, v_theta_eddy_visc2
      real (kind=RKIND) :: u_diffusion

      real (kind=RKIND) :: kdiffu, z1, z2, z3, z4, zm, z0, zp

      

      real (kind=RKIND) :: flux3, flux4
      real (kind=RKIND) :: q_im2, q_im1, q_i, q_ip1, ua, coef3

      flux4(q_im2, q_im1, q_i, q_ip1, ua) =                     &
                ua*( 7.*(q_i + q_im1) - (q_ip1 + q_im2) )/12.0

      flux3(q_im2, q_im1, q_i, q_ip1, ua, coef3) =              &
                flux4(q_im2, q_im1, q_i, q_ip1, ua) +           &
                coef3*abs(ua)*((q_ip1 - q_im2)-3.*(q_i-q_im1))/12.0


      prandtl_inv = 1.0_RKIND / prandtl
      invDt = 1.0_RKIND / dt
      inv_r_earth = 1.0_RKIND / r_earth

       v_mom_eddy_visc2   = config_v_mom_eddy_visc2
       v_theta_eddy_visc2 = config_v_theta_eddy_visc2

      if (rk_step == 1) then

!         tend_u_euler(1:nVertLevels,edgeStart:edgeEnd) = 0.0

         ! Smagorinsky eddy viscosity, based on horizontal deformation (in this case on model coordinate surfaces).
         ! The integration coefficients were precomputed and stored in defc_a and defc_b

         if(config_horiz_mixing == "2d_smagorinsky") then
            do iCell = cellStart,cellEnd
               d_diag(1:nVertLevels) = 0.0
               d_off_diag(1:nVertLevels) = 0.0
               do iEdge=1,nEdgesOnCell(iCell)
                  do k=1,nVertLevels
                     d_diag(k)     = d_diag(k)     + defc_a(iEdge,iCell)*u(k,EdgesOnCell(iEdge,iCell))  &
                                                   - defc_b(iEdge,iCell)*v(k,EdgesOnCell(iEdge,iCell))
                     d_off_diag(k) = d_off_diag(k) + defc_b(iEdge,iCell)*u(k,EdgesOnCell(iEdge,iCell))  &
                                                   + defc_a(iEdge,iCell)*v(k,EdgesOnCell(iEdge,iCell))
                  end do
               end do
!DIR$ IVDEP
               do k=1, nVertLevels
                  ! here is the Smagorinsky formulation, 
                  ! followed by imposition of an upper bound on the eddy viscosity
                  kdiff(k,iCell) = min((c_s * config_len_disp)**2 * sqrt(d_diag(k)**2 + d_off_diag(k)**2),(0.01*config_len_disp**2) * invDt)
               end do
            end do

            h_mom_eddy_visc4   = config_visc4_2dsmag * config_len_disp**3
            h_theta_eddy_visc4 = h_mom_eddy_visc4

         else if(config_horiz_mixing == "2d_fixed") then

            kdiff(1:nVertLevels,cellStart:cellEnd) = config_h_theta_eddy_visc2
            h_mom_eddy_visc4 = config_h_mom_eddy_visc4
            h_theta_eddy_visc4 = config_h_theta_eddy_visc4

         end if
            
      end if

      ! tendency for density.
      ! accumulate total water here for later use in w tendency calculation.

      ! accumulate horizontal mass-flux

      do iCell=cellStart,cellEnd
         h_divergence(1:nVertLevels,iCell) = 0.0
         do i=1,nEdgesOnCell(iCell)
            iEdge = edgesOnCell(i,iCell)
            edge_sign = edgesOnCell_sign(i,iCell) * dvEdge(iEdge)
!DIR$ IVDEP
            do k=1,nVertLevels
               h_divergence(k,iCell) = h_divergence(k,iCell) + edge_sign * ru(k,iEdge)
            end do
         end do
      end do

      ! compute horiontal mass-flux divergence, add vertical mass flux divergence to complete tend_rho

      do iCell = cellStart,cellEnd
         r = invAreaCell(iCell)
         do k = 1,nVertLevels
            h_divergence(k,iCell) = h_divergence(k,iCell) * r
         end do
      end do    

      !
      ! dp / dz and tend_rho
      !
      ! only needed on first rk_step with pert variables defined a pert from time t
      !
      if(rk_step == 1) then

        rgas_cprcv = rgas*cp/cv
        do iCell = cellStart,cellEnd

!DIR$ IVDEP
          do k = 1,nVertLevels
            tend_rho(k,iCell) = -h_divergence(k,iCell)-rdzw(k)*(rw(k+1,iCell)-rw(k,iCell))
            dpdz(k,iCell) = -gravity*(rb(k,iCell)*(qtot(k,iCell)) + rr_save(k,iCell)*(1.+qtot(k,iCell)))
          end do
        end do
      end if

!$OMP BARRIER

      !
      ! Compute u (normal) velocity tendency for each edge (cell face)
      !

      do iEdge=edgeSolveStart,edgeSolveEnd

         cell1 = cellsOnEdge(1,iEdge)
         cell2 = cellsOnEdge(2,iEdge)

         ! horizontal pressure gradient 

         if(rk_step == 1) then
!DIR$ IVDEP
            do k=1,nVertLevels
               tend_u_euler(k,iEdge) =  - cqu(k,iEdge)*( (pp(k,cell2)-pp(k,cell1))*invDcEdge(iEdge)/(.5*(zz(k,cell2)+zz(k,cell1))) &
                                              -0.5*zxu(k,iEdge)*(dpdz(k,cell1)+dpdz(k,cell2)) )
            end do

         end if

         ! vertical transport of u

         wduz(1) = 0.

         k = 2
         wduz(k) =  0.5*( rw(k,cell1)+rw(k,cell2))*(fzm(k)*u(k,iEdge)+fzp(k)*u(k-1,iEdge))
         do k=3,nVertLevels-1
            wduz(k) = flux3( u(k-2,iEdge),u(k-1,iEdge),u(k,iEdge),u(k+1,iEdge),0.5*(rw(k,cell1)+rw(k,cell2)), 1.0_RKIND )
         end do
         k = nVertLevels
         wduz(k) =  0.5*( rw(k,cell1)+rw(k,cell2))*(fzm(k)*u(k,iEdge)+fzp(k)*u(k-1,iEdge))

         wduz(nVertLevels+1) = 0.

!DIR$ IVDEP
         do k=1,nVertLevels
            tend_u(k,iEdge) = - rdzw(k)*(wduz(k+1)-wduz(k)) !  first use of tend_u
         end do

         ! Next, nonlinear Coriolis term (q) following Ringler et al JCP 2009

         q(:) = 0.0
         do j = 1,nEdgesOnEdge(iEdge)
            eoe = edgesOnEdge(j,iEdge)
            do k=1,nVertLevels
               workpv = 0.5 * (pv_edge(k,iEdge) + pv_edge(k,eoe))
!  the original definition of pv_edge had a factor of 1/density.  We have removed that factor
!  given that it was not integral to any conservation property of the system
               q(k) = q(k) + weightsOnEdge(j,iEdge) * u(k,eoe) * workpv
            end do
         end do

!DIR$ IVDEP
         do k=1,nVertLevels

            ! horizontal ke gradient and vorticity terms in the vector invariant formulation
            ! of the horizontal momentum equation
            tend_u(k,iEdge) = tend_u(k,iEdge) + rho_edge(k,iEdge)* (q(k) - (ke(k,cell2) - ke(k,cell1))       &
                                                                 * invDcEdge(iEdge))                            &
                                             - u(k,iEdge)*0.5*(h_divergence(k,cell1)+h_divergence(k,cell2)) 
#ifdef CURVATURE
            ! curvature terms for the sphere
            tend_u(k,iEdge) = tend_u(k,iEdge) &
                             - 2.*omega*cos(angleEdge(iEdge))*cos(latEdge(iEdge))  &
                               *rho_edge(k,iEdge)*.25*(w(k,cell1)+w(k+1,cell1)+w(k,cell2)+w(k+1,cell2))          & 
                             - u(k,iEdge)*.25*(w(k+1,cell1)+w(k,cell1)+w(k,cell2)+w(k+1,cell2))                  &
                               *rho_edge(k,iEdge) * inv_r_earth
#endif
         end do

      end do


      !
      !  horizontal mixing for u
      !  mixing terms are integrated using forward-Euler, so this tendency is only computed in the
      !  first Runge-Kutta substep and saved for use in later RK substeps 2 and 3.
      !

      if (rk_step == 1) then

!$OMP BARRIER

         ! del^4 horizontal filter.  We compute this as del^2 ( del^2 (u) ).
         ! First, storage to hold the result from the first del^2 computation.

         delsq_u(1:nVertLevels,edgeStart:edgeEnd) = 0.0

         do iEdge=edgeStart,edgeEnd
            cell1 = cellsOnEdge(1,iEdge)
            cell2 = cellsOnEdge(2,iEdge)
            vertex1 = verticesOnEdge(1,iEdge)
            vertex2 = verticesOnEdge(2,iEdge)
            r_dc = invDcEdge(iEdge)
            r_dv = min(invDvEdge(iEdge), 4*invDcEdge(iEdge))

!DIR$ IVDEP
            do k=1,nVertLevels

               ! Compute diffusion, computed as \nabla divergence - k \times \nabla vorticity
               !                    only valid for h_mom_eddy_visc4 == constant
              u_diffusion =   ( divergence(k,cell2)  - divergence(k,cell1) ) * r_dc  &
                              -( vorticity(k,vertex2) - vorticity(k,vertex1) ) * r_dv

               delsq_u(k,iEdge) = delsq_u(k,iEdge) + u_diffusion

               kdiffu = 0.5*(kdiff(k,cell1)+kdiff(k,cell2))

               ! include 2nd-orer diffusion here 
               tend_u_euler(k,iEdge) = tend_u_euler(k,iEdge) &
                                       + rho_edge(k,iEdge)* kdiffu * u_diffusion * meshScalingDel2(iEdge)

            end do
         end do

         if (h_mom_eddy_visc4 > 0.0) then  ! 4th order mixing is active

!$OMP BARRIER

            do iVertex=vertexStart,vertexEnd
               delsq_vorticity(1:nVertLevels,iVertex) = 0.0
               do i=1,vertexDegree
                  iEdge = edgesOnVertex(i,iVertex)
                  edge_sign = invAreaTriangle(iVertex) * dcEdge(iEdge) * edgesOnVertex_sign(i,iVertex)
                  do k=1,nVertLevels
                     delsq_vorticity(k,iVertex) = delsq_vorticity(k,iVertex) + edge_sign * delsq_u(k,iEdge)
                  end do
               end do
            end do

            do iCell=cellStart,cellEnd
               delsq_divergence(1:nVertLevels,iCell) = 0.0
               r = invAreaCell(iCell)
               do i=1,nEdgesOnCell(iCell)
                  iEdge = edgesOnCell(i,iCell)
                  edge_sign = r * dvEdge(iEdge) * edgesOnCell_sign(i,iCell)
                  do k=1,nVertLevels
                     delsq_divergence(k,iCell) = delsq_divergence(k,iCell) + edge_sign * delsq_u(k,iEdge)
                  end do
               end do
            end do



         
!$OMP BARRIER

            do iEdge=edgeSolveStart,edgeSolveEnd
               cell1 = cellsOnEdge(1,iEdge)
               cell2 = cellsOnEdge(2,iEdge)
               vertex1 = verticesOnEdge(1,iEdge)
               vertex2 = verticesOnEdge(2,iEdge)

               u_mix_scale = meshScalingDel4(iEdge)*h_mom_eddy_visc4
               r_dc = u_mix_scale * config_del4u_div_factor * invDcEdge(iEdge)
               r_dv = u_mix_scale * min(invDvEdge(iEdge), 4*invDcEdge(iEdge))

!DIR$ IVDEP
               do k=1,nVertLevels

                  ! Compute diffusion, computed as \nabla divergence - k \times \nabla vorticity
                  !                    only valid for h_mom_eddy_visc4 == constant
                  !
                  ! Here, we scale the diffusion on the divergence part a factor of config_del4u_div_factor 
                  !    relative to the rotational part.  The stability constraint on the divergence component is much less
                  !    stringent than the rotational part, and this flexibility may be useful.
                  !
                  u_diffusion =  rho_edge(k,iEdge) *  ( ( delsq_divergence(k,cell2)  - delsq_divergence(k,cell1) ) * r_dc  &
                                                       -( delsq_vorticity(k,vertex2) - delsq_vorticity(k,vertex1) ) * r_dv )
                  tend_u_euler(k,iEdge) = tend_u_euler(k,iEdge) - u_diffusion
                  
               end do
            end do
         
         end if ! 4th order mixing is active 

      !
      !  vertical mixing for u - 2nd order filter in physical (z) space
      !
         if ( v_mom_eddy_visc2 > 0.0 ) then

            if (config_mix_full) then  ! mix full state

               do iEdge=edgeSolveStart,edgeSolveEnd

                  cell1 = cellsOnEdge(1,iEdge)
                  cell2 = cellsOnEdge(2,iEdge)

                  do k=2,nVertLevels-1

                     z1 = 0.5*(zgrid(k-1,cell1)+zgrid(k-1,cell2))
                     z2 = 0.5*(zgrid(k  ,cell1)+zgrid(k  ,cell2))
                     z3 = 0.5*(zgrid(k+1,cell1)+zgrid(k+1,cell2))
                     z4 = 0.5*(zgrid(k+2,cell1)+zgrid(k+2,cell2))

                     zm = 0.5*(z1+z2)
                     z0 = 0.5*(z2+z3)
                     zp = 0.5*(z3+z4)

                     tend_u_euler(k,iEdge) = tend_u_euler(k,iEdge) + rho_edge(k,iEdge) * v_mom_eddy_visc2*(  &
                                        (u(k+1,iEdge)-u(k  ,iEdge))/(zp-z0)                      &
                                       -(u(k  ,iEdge)-u(k-1,iEdge))/(z0-zm) )/(0.5*(zp-zm))
                  end do
               end do

            else  ! idealized cases where we mix on the perturbation from the initial 1-D state

               do iEdge=edgeSolveStart,edgeSolveEnd

                  cell1 = cellsOnEdge(1,iEdge)
                  cell2 = cellsOnEdge(2,iEdge)

                  do k=1,nVertLevels
#ifdef ROTATED_GRID
                     u_mix(k) = u(k,iEdge) - u_init(k) * sin( angleEdge(iEdge) )
#else
                     u_mix(k) = u(k,iEdge) - u_init(k) * cos( angleEdge(iEdge) )
#endif
                  end do

                  do k=2,nVertLevels-1

                     z1 = 0.5*(zgrid(k-1,cell1)+zgrid(k-1,cell2))
                     z2 = 0.5*(zgrid(k  ,cell1)+zgrid(k  ,cell2))
                     z3 = 0.5*(zgrid(k+1,cell1)+zgrid(k+1,cell2))
                     z4 = 0.5*(zgrid(k+2,cell1)+zgrid(k+2,cell2))

                     zm = 0.5*(z1+z2)
                     z0 = 0.5*(z2+z3)
                     zp = 0.5*(z3+z4)

                     tend_u_euler(k,iEdge) = tend_u_euler(k,iEdge) + rho_edge(k,iEdge) * v_mom_eddy_visc2*(  &
                                        (u_mix(k+1)-u_mix(k  ))/(zp-z0)                      &
                                       -(u_mix(k  )-u_mix(k-1))/(z0-zm) )/(0.5*(zp-zm))
                  end do
               end do

            end if  ! mix perturbation state

         end if  ! vertical mixing of horizontal momentum

      end if ! (rk_step 1 test for computing mixing terms)

!$OMP BARRIER

!  add in mixing for u

      do iEdge=edgeSolveStart,edgeSolveEnd
!DIR$ IVDEP
         do k=1,nVertLevels
!            tend_u(k,iEdge) = tend_u(k,iEdge) + tend_u_euler(k,iEdge)
            tend_u(k,iEdge) = tend_u(k,iEdge) + tend_u_euler(k,iEdge) + tend_ru_physics(k,iEdge)
         end do
      end do


!----------- rhs for w


      !
      !  horizontal advection for w
      !

      do iCell=cellSolveStart,cellSolveEnd    ! Technically updating fewer cells than before...
         tend_w(1:nVertLevels+1,iCell) = 0.0
         do i=1,nEdgesOnCell(iCell)
            iEdge = edgesOnCell(i,iCell)
            edge_sign = edgesOnCell_sign(i,iCell) * dvEdge(iEdge) * 0.5

            do k=2,nVertLevels
               ru_edge_w(k) = fzm(k)*ru(k,iEdge) + fzp(k)*ru(k-1,iEdge)
            end do

            flux_arr(1:nVertLevels) = 0.0

            ! flux_arr stores the value of w at the cell edge used in the horizontal transport

            do j=1,nAdvCellsForEdge(iEdge)
               iAdvCell = advCellsForEdge(j,iEdge)
               do k=2,nVertLevels
                  scalar_weight = adv_coefs(j,iEdge) + sign(1.0_RKIND,ru_edge_w(k)) * adv_coefs_3rd(j,iEdge)
                  flux_arr(k) = flux_arr(k) + scalar_weight * w(k,iAdvCell)
               end do
            end do

!DIR$ IVDEP
            do k=2,nVertLevels
               tend_w(k,iCell) = tend_w(k,iCell) - edgesOnCell_sign(i,iCell) * ru_edge_w(k)*flux_arr(k)
            end do

         end do
      end do

#ifdef CURVATURE
      do iCell = cellSolveStart, cellSolveEnd
!DIR$ IVDEP
         do k=2,nVertLevels
            tend_w(k,iCell) = tend_w(k,iCell) + (rho_zz(k,iCell)*fzm(k)+rho_zz(k-1,iCell)*fzp(k))*          &
                                      ( (fzm(k)*ur_cell(k,iCell)+fzp(k)*ur_cell(k-1,iCell))**2.             &
                                       +(fzm(k)*vr_cell(k,iCell)+fzp(k)*vr_cell(k-1,iCell))**2. )/r_earth   &
                                + 2.*omega*cos(latCell(iCell))                                              &
                                       *(fzm(k)*ur_cell(k,iCell)+fzp(k)*ur_cell(k-1,iCell))                 &
                                       *(rho_zz(k,iCell)*fzm(k)+rho_zz(k-1,iCell)*fzp(k))

         end do
      end do
#endif


      !
      !  horizontal mixing for w - we could combine this with advection directly (i.e. as a turbulent flux),
      !  but here we can also code in hyperdiffusion if we wish (2nd order at present)
      !

      if (rk_step == 1) then

!  !OMP BARRIER  why is this openmp barrier here???

         ! del^4 horizontal filter.  We compute this as del^2 ( del^2 (u) ).
         !
         ! First, storage to hold the result from the first del^2 computation.
         !  we copied code from the theta mixing, hence the theta* names.


         delsq_w(1:nVertLevels,cellStart:cellEnd) = 0.0

         do iCell=cellStart,cellEnd
            tend_w_euler(1:nVertLevels+1,iCell) = 0.0
            r_areaCell = invAreaCell(iCell)
            do i=1,nEdgesOnCell(iCell)
               iEdge = edgesOnCell(i,iCell)

               edge_sign = 0.5 * r_areaCell*edgesOnCell_sign(i,iCell) * dvEdge(iEdge) * invDcEdge(iEdge)

               cell1 = cellsOnEdge(1,iEdge)
               cell2 = cellsOnEdge(2,iEdge)

!DIR$ IVDEP
              do k=2,nVertLevels

                  w_turb_flux =  edge_sign*(rho_edge(k,iEdge)+rho_edge(k-1,iEdge))*(w(k,cell2) - w(k,cell1))
                  delsq_w(k,iCell) = delsq_w(k,iCell) + w_turb_flux
                  w_turb_flux = w_turb_flux * meshScalingDel2(iEdge) * 0.25 * &
                                  (kdiff(k,cell1)+kdiff(k,cell2)+kdiff(k-1,cell1)+kdiff(k-1,cell2))
                  tend_w_euler(k,iCell) = tend_w_euler(k,iCell) + w_turb_flux
               end do
            end do
         end do

!$OMP BARRIER

         if (h_mom_eddy_visc4 > 0.0) then  ! 4th order mixing is active

            do iCell=cellSolveStart,cellSolveEnd    ! Technically updating fewer cells than before...
               r_areaCell = h_mom_eddy_visc4 * invAreaCell(iCell)
               do i=1,nEdgesOnCell(iCell)
                  iEdge = edgesOnCell(i,iCell)
                  cell1 = cellsOnEdge(1,iEdge)
                  cell2 = cellsOnEdge(2,iEdge)

                  edge_sign = meshScalingDel4(iEdge)*r_areaCell*dvEdge(iEdge)*edgesOnCell_sign(i,iCell) * invDcEdge(iEdge)

                  do k=2,nVertLevels
                     tend_w_euler(k,iCell) = tend_w_euler(k,iCell) - edge_sign * (delsq_w(k,cell2) - delsq_w(k,cell1))
                  end do
           
               end do
            end do

         end if ! 4th order mixing is active 

      end if ! horizontal mixing for w computed in first rk_step

! Note for OpenMP parallelization: We could avoid allocating the delsq_w scratch
!   array, and just use the delsq_theta array as was previously done; however,
!   particularly when oversubscribing cores with threads, there is the risk that
!   some threads may reach code further below that re-uses the delsq_theta array, 
!   in which case we would need a barrier somewhere between here and that code 
!   below to ensure correct behavior.

      !
      !  vertical advection, pressure gradient and buoyancy for w
      !

      do iCell=cellSolveStart,cellSolveEnd

         wdwz(1) = 0.0

         k = 2
         wdwz(k) =  0.25*(rw(k,icell)+rw(k-1,iCell))*(w(k,iCell)+w(k-1,iCell))
         do k=3,nVertLevels-1
            wdwz(k) = flux3( w(k-2,iCell),w(k-1,iCell),w(k,iCell),w(k+1,iCell),0.5*(rw(k,iCell)+rw(k-1,iCell)), 1.0_RKIND )
         end do
         k = nVertLevels
         wdwz(k) =  0.25*(rw(k,icell)+rw(k-1,iCell))*(w(k,iCell)+w(k-1,iCell))

         wdwz(nVertLevels+1) = 0.0

      !  Note: next we are also dividing through by the cell area after the horizontal flux divergence

!DIR$ IVDEP
         do k=2,nVertLevels
            tend_w(k,iCell) = tend_w(k,iCell) * invAreaCell(iCell) -rdzu(k)*(wdwz(k+1)-wdwz(k))
         end do

         if(rk_step == 1) then
!DIR$ IVDEP
            do k=2,nVertLevels
              tend_w_euler(k,iCell) = tend_w_euler(k,iCell) - cqw(k,iCell)*(   &
                                           rdzu(k)*(pp(k,iCell)-pp(k-1,iCell)) &
                                         - (fzm(k)*dpdz(k,iCell) + fzp(k)*dpdz(k-1,iCell)) )  ! dpdz is the buoyancy term here.
            end do
          end if

      end do

      if (rk_step == 1) then

         if ( v_mom_eddy_visc2 > 0.0 ) then

            do iCell=cellSolveStart,cellSolveEnd
!DIR$ IVDEP
               do k=2,nVertLevels
                  tend_w_euler(k,iCell) = tend_w_euler(k,iCell) + v_mom_eddy_visc2*0.5*(rho_zz(k,iCell)+rho_zz(k-1,iCell))*(  &
                                           (w(k+1,iCell)-w(k  ,iCell))*rdzw(k)                              &
                                          -(w(k  ,iCell)-w(k-1,iCell))*rdzw(k-1) )*rdzu(k)
               end do
            end do

         end if

      end if ! mixing term computed first rk_step

      ! add in mixing terms for w

      do iCell = cellSolveStart,cellSolveEnd
!DIR$ IVDEP
         do k=2,nVertLevels
            tend_w(k,iCell) = tend_w(k,iCell) + tend_w_euler(k,iCell)
         end do
      end do

!----------- rhs for theta

      !
      !  horizontal advection for theta
      !

      do iCell=cellSolveStart,cellSolveEnd    ! Technically updating fewer cells than before...
         tend_theta(1:nVertLevels,iCell) = 0.0
         do i=1,nEdgesOnCell(iCell)
            iEdge = edgesOnCell(i,iCell)

            flux_arr(1:nVertLevels) = 0.0

            do j=1,nAdvCellsForEdge(iEdge)
               iAdvCell = advCellsForEdge(j,iEdge)
               do k=1,nVertLevels
                  scalar_weight = adv_coefs(j,iEdge) + sign(1.0_RKIND,ru(k,iEdge))*adv_coefs_3rd(j,iEdge)
                  flux_arr(k) = flux_arr(k) + scalar_weight* theta_m(k,iAdvCell)
               end do
            end do

!DIR$ IVDEP
            do k=1,nVertLevels
               tend_theta(k,iCell) = tend_theta(k,iCell) - edgesOnCell_sign(i,iCell) * ru(k,iEdge) * flux_arr(k)
            end do

         end do
      end do

!  addition to pick up perturbation flux for rtheta_pp equation

      if(rk_step > 1) then
        do iCell=cellSolveStart,cellSolveEnd
          do i=1,nEdgesOnCell(iCell) 
            iEdge = edgesOnCell(i,iCell)
            cell1 = cellsOnEdge(1,iEdge)
            cell2 = cellsOnEdge(2,iEdge)
!DIR$ IVDEP
            do k=1,nVertLevels
               flux = edgesOnCell_sign(i,iCell)*dvEdge(iEdge)*(ru_save(k,iEdge)-ru(k,iEdge))*0.5*(theta_m_save(k,cell2)+theta_m_save(k,cell1))
               tend_theta(k,iCell) = tend_theta(k,iCell)-flux  ! division by areaCell picked up down below
            end do
          end do
        end do
      end if

      !
      !  horizontal mixing for theta_m - we could combine this with advection directly (i.e. as a turbulent flux),
      !  but here we can also code in hyperdiffusion if we wish (2nd order at present)
      !

      if (rk_step == 1) then

         delsq_theta(1:nVertLevels,cellStart:cellEnd) = 0.0

         do iCell=cellStart,cellEnd
            tend_theta_euler(1:nVertLevels,iCell) = 0.0
            r_areaCell = invAreaCell(iCell)
            do i=1,nEdgesOnCell(iCell)
               iEdge = edgesOnCell(i,iCell)
               edge_sign = r_areaCell*edgesOnCell_sign(i,iCell) * dvEdge(iEdge) * invDcEdge(iEdge)
               pr_scale = prandtl_inv * meshScalingDel2(iEdge)
               cell1 = cellsOnEdge(1,iEdge)
               cell2 = cellsOnEdge(2,iEdge)
!DIR$ IVDEP
               do k=1,nVertLevels

!  we are computing the Smagorinsky filter at more points than needed here so as to pick up the delsq_theta for 4th order filter below

                  theta_turb_flux = edge_sign*(theta_m(k,cell2) - theta_m(k,cell1))*rho_edge(k,iEdge)
                  delsq_theta(k,iCell) = delsq_theta(k,iCell) + theta_turb_flux
                  theta_turb_flux = theta_turb_flux*0.5*(kdiff(k,cell1)+kdiff(k,cell2)) * pr_scale
                  tend_theta_euler(k,iCell) = tend_theta_euler(k,iCell) + theta_turb_flux

               end do
            end do
          end do

!$OMP BARRIER
            
         if (h_theta_eddy_visc4 > 0.0) then  ! 4th order mixing is active

            do iCell=cellSolveStart,cellSolveEnd    ! Technically updating fewer cells than before...
               r_areaCell = h_theta_eddy_visc4 * prandtl_inv * invAreaCell(iCell)
               do i=1,nEdgesOnCell(iCell)

                  iEdge = edgesOnCell(i,iCell)
                  edge_sign = meshScalingDel4(iEdge)*r_areaCell*dvEdge(iEdge)*edgesOnCell_sign(i,iCell)*invDcEdge(iEdge)

                  cell1 = cellsOnEdge(1,iEdge)
                  cell2 = cellsOnEdge(2,iEdge)

                  do k=1,nVertLevels
                     tend_theta_euler(k,iCell) = tend_theta_euler(k,iCell) - edge_sign*(delsq_theta(k,cell2) - delsq_theta(k,cell1))
                  end do
               end do
            end do

         end if ! 4th order mixing is active 

      end if ! theta mixing calculated first rk_step

      !
      !  vertical advection plus diabatic term
      !  Note: we are also dividing through by the cell area after the horizontal flux divergence
      !
      do iCell = cellSolveStart,cellSolveEnd

         wdtz(1) = 0.0

         k = 2
         wdtz(k) =  rw(k,icell)*(fzm(k)*theta_m(k,iCell)+fzp(k)*theta_m(k-1,iCell))  
         wdtz(k) =  wdtz(k)+(rw_save(k,icell)-rw(k,icell))*(fzm(k)*theta_m_save(k,iCell)+fzp(k)*theta_m_save(k-1,iCell))
         do k=3,nVertLevels-1
            wdtz(k) = flux3( theta_m(k-2,iCell),theta_m(k-1,iCell),theta_m(k,iCell),theta_m(k+1,iCell), rw(k,iCell), coef_3rd_order )
            wdtz(k) =  wdtz(k) + (rw_save(k,icell)-rw(k,iCell))*(fzm(k)*theta_m_save(k,iCell)+fzp(k)*theta_m_save(k-1,iCell))  ! rtheta_pp redefinition
         end do
         k = nVertLevels
         wdtz(k) =  rw_save(k,icell)*(fzm(k)*theta_m(k,iCell)+fzp(k)*theta_m(k-1,iCell))  ! rtheta_pp redefinition

         wdtz(nVertLevels+1) = 0.0

!DIR$ IVDEP
         do k=1,nVertLevels
            tend_theta(k,iCell) = tend_theta(k,iCell)*invAreaCell(iCell) -rdzw(k)*(wdtz(k+1)-wdtz(k))
            tend_rtheta_adv(k,iCell) = tend_theta(k,iCell)   !  this is for the Tiedke scheme
            rthdynten(k,iCell) = tend_theta(k,iCell)/rho_zz(k,iCell)  !  this is for the Grell-Freitas scheme
            tend_theta(k,iCell) = tend_theta(k,iCell) + rho_zz(k,iCell)*rt_diabatic_tend(k,iCell)
         end do
      end do

      !
      !  vertical mixing for theta - 2nd order 
      !

      if (rk_step == 1) then

         if ( v_theta_eddy_visc2 > 0.0 ) then  ! vertical mixing for theta_m

            if (config_mix_full) then

               do iCell = cellSolveStart,cellSolveEnd
                  do k=2,nVertLevels-1
                     z1 = zgrid(k-1,iCell)
                     z2 = zgrid(k  ,iCell)
                     z3 = zgrid(k+1,iCell)
                     z4 = zgrid(k+2,iCell)

                     zm = 0.5*(z1+z2)
                     z0 = 0.5*(z2+z3)
                     zp = 0.5*(z3+z4)

                     tend_theta_euler(k,iCell) = tend_theta_euler(k,iCell) + v_theta_eddy_visc2*prandtl_inv*rho_zz(k,iCell)*(&
                                              (theta_m(k+1,iCell)-theta_m(k  ,iCell))/(zp-z0)                 &
                                             -(theta_m(k  ,iCell)-theta_m(k-1,iCell))/(z0-zm) )/(0.5*(zp-zm))
                  end do
               end do

         else  ! idealized cases where we mix on the perturbation from the initial 1-D state

               do iCell = cellSolveStart,cellSolveEnd
                  do k=2,nVertLevels-1
                     z1 = zgrid(k-1,iCell)
                     z2 = zgrid(k  ,iCell)
                     z3 = zgrid(k+1,iCell)
                     z4 = zgrid(k+2,iCell)

                     zm = 0.5*(z1+z2)
                     z0 = 0.5*(z2+z3)
                     zp = 0.5*(z3+z4)

                     tend_theta_euler(k,iCell) = tend_theta_euler(k,iCell) + v_theta_eddy_visc2*prandtl_inv*rho_zz(k,iCell)*(&
                                              ((theta_m(k+1,iCell)-t_init(k+1,iCell))-(theta_m(k  ,iCell)-t_init(k,iCell)))/(zp-z0)      &
                                             -((theta_m(k  ,iCell)-t_init(k,iCell))-(theta_m(k-1,iCell)-t_init(k-1,iCell)))/(z0-zm) )/(0.5*(zp-zm))
                  end do
               end do

            end if

         end if

      end if ! compute vertical theta mixing on first rk_step

      do iCell = cellSolveStart,cellSolveEnd
!DIR$ IVDEP
         do k=1,nVertLevels
!            tend_theta(k,iCell) = tend_theta(k,iCell) + tend_theta_euler(k,iCell)
            tend_theta(k,iCell) = tend_theta(k,iCell) + tend_theta_euler(k,iCell) + tend_rtheta_physics(k,iCell)
         end do
      end do

   end subroutine atm_compute_dyn_tend_work


   subroutine atm_compute_solve_diagnostics(dt, state, time_lev, diag, mesh, configs, &
                                            cellStart, cellEnd, vertexStart, vertexEnd, edgeStart, edgeEnd, &
                                            rk_step )
   !!!!!!!!!!!!!!!!!!!!!!!!!!!!!!!!!!!!!!!!!!!!!!!!!!!!!!!!!!!!!!!!!!!!!!!!!!!!!!!! 
   ! Compute diagnostic fields used in the tendency computations
   !
   ! Input: state (s), grid - grid metadata
   !
   ! Output: diag - computed diagnostics
   !!!!!!!!!!!!!!!!!!!!!!!!!!!!!!!!!!!!!!!!!!!!!!!!!!!!!!!!!!!!!!!!!!!!!!!!!!!!!!!! 

      implicit none

      real (kind=RKIND), intent(in) :: dt
      type (mpas_pool_type), intent(inout) :: state
      integer, intent(in) :: time_lev                   ! which time level of state to use
      integer, intent(in), optional :: rk_step          ! which rk_step
      type (mpas_pool_type), intent(inout) :: diag
      type (mpas_pool_type), intent(in) :: mesh
      type (mpas_pool_type), intent(in) :: configs
      integer, intent(in) :: cellStart, cellEnd, vertexStart, vertexEnd, edgeStart, edgeEnd


      integer, pointer :: nCells, nEdges, nVertices, nVertLevels, vertexDegree
      real (kind=RKIND), dimension(:), pointer :: fVertex, fEdge, invAreaTriangle, invAreaCell
      real (kind=RKIND), dimension(:), pointer :: dvEdge, dcEdge, invDvEdge, invDcEdge
      real (kind=RKIND), dimension(:,:), pointer :: weightsOnEdge, kiteAreasOnVertex, h_edge, h, u, v, &
                                                    vorticity, ke, pv_edge, pv_vertex, pv_cell, gradPVn, gradPVt, &
                                                    divergence
      integer, dimension(:,:), pointer :: cellsOnEdge, cellsOnVertex, verticesOnEdge, edgesOnCell, edgesOnEdge, edgesOnVertex, &
                                          kiteForCell, verticesOnCell
      real (kind=RKIND), dimension(:,:), pointer :: edgesOnVertex_sign, edgesOnCell_sign
      integer, dimension(:), pointer :: nEdgesOnCell, nEdgesOnEdge

      real (kind=RKIND), pointer :: config_apvm_upwinding


      call mpas_pool_get_config(configs, 'config_apvm_upwinding', config_apvm_upwinding)

      call mpas_pool_get_array(state, 'rho_zz', h, time_lev)
      call mpas_pool_get_array(state, 'u', u, time_lev)

      call mpas_pool_get_array(diag, 'v', v)
      call mpas_pool_get_array(diag, 'rho_edge', h_edge)
      call mpas_pool_get_array(diag, 'vorticity', vorticity)
      call mpas_pool_get_array(diag, 'divergence', divergence)
      call mpas_pool_get_array(diag, 'ke', ke)
      call mpas_pool_get_array(diag, 'pv_edge', pv_edge)
      call mpas_pool_get_array(diag, 'pv_vertex', pv_vertex)
      call mpas_pool_get_array(diag, 'pv_cell', pv_cell)
      call mpas_pool_get_array(diag, 'gradPVn', gradPVn)
      call mpas_pool_get_array(diag, 'gradPVt', gradPVt)

      call mpas_pool_get_array(mesh, 'weightsOnEdge', weightsOnEdge)
      call mpas_pool_get_array(mesh, 'kiteAreasOnVertex', kiteAreasOnVertex)
      call mpas_pool_get_array(mesh, 'cellsOnEdge', cellsOnEdge)
      call mpas_pool_get_array(mesh, 'cellsOnVertex', cellsOnVertex)
      call mpas_pool_get_array(mesh, 'verticesOnEdge', verticesOnEdge)
      call mpas_pool_get_array(mesh, 'verticesOnCell', verticesOnCell)
      call mpas_pool_get_array(mesh, 'nEdgesOnCell', nEdgesOnCell)
      call mpas_pool_get_array(mesh, 'edgesOnCell', edgesOnCell)
      call mpas_pool_get_array(mesh, 'nEdgesOnEdge', nEdgesOnEdge)
      call mpas_pool_get_array(mesh, 'edgesOnEdge', edgesOnEdge)
      call mpas_pool_get_array(mesh, 'edgesOnVertex', edgesOnVertex)
      call mpas_pool_get_array(mesh, 'edgesOnVertex_sign', edgesOnVertex_sign)
      call mpas_pool_get_array(mesh, 'edgesOnCell_sign', edgesOnCell_sign)
      call mpas_pool_get_array(mesh, 'kiteForCell', kiteForCell)
      call mpas_pool_get_array(mesh, 'dcEdge', dcEdge)
      call mpas_pool_get_array(mesh, 'dvEdge', dvEdge)
      call mpas_pool_get_array(mesh, 'invDcEdge', invDcEdge)
      call mpas_pool_get_array(mesh, 'invDvEdge', invDvEdge)
      call mpas_pool_get_array(mesh, 'invAreaCell', invAreaCell)
      call mpas_pool_get_array(mesh, 'invAreaTriangle', invAreaTriangle)
      call mpas_pool_get_array(mesh, 'fVertex', fVertex)
      call mpas_pool_get_array(mesh, 'fEdge', fEdge)

      call mpas_pool_get_dimension(mesh, 'nCells', nCells)
      call mpas_pool_get_dimension(mesh, 'nEdges', nEdges)
      call mpas_pool_get_dimension(mesh, 'nVertices', nVertices)
      call mpas_pool_get_dimension(mesh, 'nVertLevels', nVertLevels)
      call mpas_pool_get_dimension(mesh, 'vertexDegree', vertexDegree)

      call atm_compute_solve_diagnostics_work(nCells, nEdges, nVertices, &
               vertexDegree, dt, config_apvm_upwinding, &
               fVertex, fEdge, invAreaTriangle, invAreaCell, dvEdge, dcEdge, invDvEdge, invDcEdge, &
               weightsOnEdge, kiteAreasOnVertex, h_edge, h, u, v, vorticity, ke, pv_edge, pv_vertex, pv_cell, &
               gradPVn, gradPVt, divergence, cellsOnEdge, cellsOnVertex, verticesOnEdge, edgesOnCell, edgesOnEdge, &
               edgesOnVertex, kiteForCell, verticesOnCell, edgesOnVertex_sign, edgesOnCell_sign, nEdgesOnCell, nEdgesOnEdge, &
               cellStart, cellEnd, vertexStart, vertexEnd, edgeStart, edgeEnd, &
               rk_step)

   end subroutine atm_compute_solve_diagnostics


   subroutine atm_compute_solve_diagnostics_work(nCells, nEdges, nVertices, &
            vertexDegree, dt, config_apvm_upwinding, &
            fVertex, fEdge, invAreaTriangle, invAreaCell, dvEdge, dcEdge, invDvEdge, invDcEdge, &
            weightsOnEdge, kiteAreasOnVertex, h_edge, h, u, v, vorticity, ke, pv_edge, pv_vertex, pv_cell, &
            gradPVn, gradPVt, divergence, cellsOnEdge, cellsOnVertex, verticesOnEdge, edgesOnCell, edgesOnEdge, &
            edgesOnVertex, kiteForCell, verticesOnCell, edgesOnVertex_sign, edgesOnCell_sign, nEdgesOnCell, nEdgesOnEdge, &
            cellStart, cellEnd, vertexStart, vertexEnd, edgeStart, edgeEnd, &
            rk_step)

      use mpas_atm_dimensions

      implicit none

      !
      ! Dummy arguments
      !
      integer, intent(in) :: nCells, nEdges, nVertices, vertexDegree
      real (kind=RKIND), intent(in) :: dt, config_apvm_upwinding
      real (kind=RKIND), dimension(nVertices+1) :: fVertex
      real (kind=RKIND), dimension(nEdges+1) :: fEdge
      real (kind=RKIND), dimension(nVertices+1) :: invAreaTriangle
      real (kind=RKIND), dimension(nCells+1) :: invAreaCell
      real (kind=RKIND), dimension(nEdges+1) :: dvEdge
      real (kind=RKIND), dimension(nEdges+1) :: dcEdge
      real (kind=RKIND), dimension(nEdges+1) :: invDvEdge
      real (kind=RKIND), dimension(nEdges+1) :: invDcEdge
      real (kind=RKIND), dimension(maxEdges2,nEdges+1) :: weightsOnEdge
      real (kind=RKIND), dimension(3,nVertices+1) :: kiteAreasOnVertex
      real (kind=RKIND), dimension(nVertLevels,nEdges+1) :: h_edge
      real (kind=RKIND), dimension(nVertLevels,nCells+1) :: h
      real (kind=RKIND), dimension(nVertLevels,nEdges+1) :: u
      real (kind=RKIND), dimension(nVertLevels,nEdges+1) :: v
      real (kind=RKIND), dimension(nVertLevels,nVertices+1) :: vorticity
      real (kind=RKIND), dimension(nVertLevels,nCells+1) :: ke
      real (kind=RKIND), dimension(nVertLevels,nEdges+1) :: pv_edge
      real (kind=RKIND), dimension(nVertLevels,nVertices+1) :: pv_vertex
      real (kind=RKIND), dimension(nVertLevels,nCells+1) :: pv_cell
      real (kind=RKIND), dimension(nVertLevels,nEdges+1) :: gradPVn
      real (kind=RKIND), dimension(nVertLevels,nEdges+1) :: gradPVt
      real (kind=RKIND), dimension(nVertLevels,nCells+1) :: divergence
      integer, dimension(2,nEdges+1) :: cellsOnEdge
      integer, dimension(3,nVertices+1) :: cellsOnVertex
      integer, dimension(2,nEdges+1) :: verticesOnEdge
      integer, dimension(maxEdges,nCells+1) :: edgesOnCell
      integer, dimension(maxEdges2,nEdges+1) :: edgesOnEdge
      integer, dimension(3,nVertices+1) :: edgesOnVertex
      integer, dimension(maxEdges,nCells+1) :: kiteForCell
      integer, dimension(maxEdges,nCells+1) :: verticesOnCell
      real (kind=RKIND), dimension(3,nVertices+1) :: edgesOnVertex_sign
      real (kind=RKIND), dimension(maxEdges,nCells+1) :: edgesOnCell_sign
      integer, dimension(nCells+1) :: nEdgesOnCell
      integer, dimension(nEdges+1) :: nEdgesOnEdge

      integer, intent(in) :: cellStart, cellEnd, vertexStart, vertexEnd, edgeStart, edgeEnd

      integer, intent(in), optional :: rk_step

      !
      ! Local variables
      !
      integer :: iEdge, iCell, iVertex, k, cell1, cell2, eoe, i, j
      real (kind=RKIND) :: h_vertex, r, s
      real (kind=RKIND) :: r1, r2

      logical, parameter :: hollingsworth=.true.
      real (kind=RKIND) :: ke_fact, efac
      logical :: reconstruct_v


      !
      ! Compute height on cell edges at velocity locations
      !
      do iEdge=edgeStart,edgeEnd
         cell1 = cellsOnEdge(1,iEdge)
         cell2 = cellsOnEdge(2,iEdge)
!DIR$ IVDEP
         do k=1,nVertLevels
            h_edge(k,iEdge) = 0.5 * (h(k,cell1) + h(k,cell2))
         end do

!  the first openmp barrier below is set so that ke_edge is computed
!  it would be good to move this somewhere else?

         efac = dcEdge(iEdge)*dvEdge(iEdge)
         do k=1,nVertLevels
            ke_edge(k,iEdge) = efac*u(k,iEdge)**2
         end do

      end do

      !
      ! Compute circulation and relative vorticity at each vertex
      !
      do iVertex=vertexStart,vertexEnd
         vorticity(1:nVertLevels,iVertex) = 0.0
         do i=1,vertexDegree
            iEdge = edgesOnVertex(i,iVertex)
            s = edgesOnVertex_sign(i,iVertex) * dcEdge(iEdge)
!DIR$ IVDEP
            do k=1,nVertLevels
               vorticity(k,iVertex) = vorticity(k,iVertex) + s * u(k,iEdge)
            end do
         end do
!DIR$ IVDEP
         do k=1,nVertLevels
            vorticity(k,iVertex) = vorticity(k,iVertex) * invAreaTriangle(iVertex)
         end do
      end do


      !
      ! Compute the divergence at each cell center
      !
      do iCell=cellStart,cellEnd
         divergence(1:nVertLevels,iCell) = 0.0
         do i=1,nEdgesOnCell(iCell)
            iEdge = edgesOnCell(i,iCell)
            s = edgesOnCell_sign(i,iCell) * dvEdge(iEdge)
!DIR$ IVDEP
            do k=1,nVertLevels
              divergence(k,iCell) = divergence(k,iCell) + s * u(k,iEdge)
            end do
         end do
         r = invAreaCell(iCell)
         do k = 1,nVertLevels
            divergence(k,iCell) = divergence(k,iCell) * r
         end do
      end do


!$OMP BARRIER

      !
      ! Compute kinetic energy in each cell (Ringler et al JCP 2009)
      !
      ! Replace 2.0 with 2 in exponentiation to avoid outside chance that
      ! compiler will actually allow "float raised to float" operation
      do iCell=cellStart,cellEnd
         ke(1:nVertLevels,iCell) = 0.0
         do i=1,nEdgesOnCell(iCell)
            iEdge = edgesOnCell(i,iCell)
            do k=1,nVertLevels
!               ke(k,iCell) = ke(k,iCell) + 0.25 * dcEdge(iEdge) * dvEdge(iEdge) * u(k,iEdge)**2
               ke(k,iCell) = ke(k,iCell) + 0.25 * ke_edge(k,iEdge)
            end do
         end do
!DIR$ IVDEP
         do k=1,nVertLevels
            ke(k,iCell) = ke(k,iCell) * invAreaCell(iCell)
         end do
      end do


      if (hollingsworth) then

         ! Compute ke at cell vertices - AG's new KE construction, part 1
         ! *** approximation here because we don't have inner triangle areas
         !

         ! Replace 2.0 with 2 in exponentiation to avoid outside chance that
         ! compiler will actually allow "float raised to float" operation
         do iVertex=vertexStart,vertexEnd
            r = 0.25 * invAreaTriangle(iVertex) 
            do k=1,nVertLevels

!               ke_vertex(k,iVertex) = (  dcEdge(EdgesOnVertex(1,iVertex))*dvEdge(EdgesOnVertex(1,iVertex))*u(k,EdgesOnVertex(1,iVertex))**2  &
!                                        +dcEdge(EdgesOnVertex(2,iVertex))*dvEdge(EdgesOnVertex(2,iVertex))*u(k,EdgesOnVertex(2,iVertex))**2  &
!                                        +dcEdge(EdgesOnVertex(3,iVertex))*dvEdge(EdgesOnVertex(3,iVertex))*u(k,EdgesOnVertex(3,iVertex))**2  &
!                                      ) * r

               ke_vertex(k,iVertex) = (  ke_edge(k,EdgesOnVertex(1,iVertex))+ke_edge(k,EdgesOnVertex(2,iVertex))+ke_edge(k,EdgesOnVertex(3,iVertex)) )*r

            end do
         end do

!$OMP BARRIER

         ! adjust ke at cell vertices - AG's new KE construction, part 2
         !

         ke_fact = 1.0 - .375

         do iCell=cellStart,cellEnd
            do k=1,nVertLevels
               ke(k,iCell) = ke_fact * ke(k,iCell)
            end do
         end do


         do iCell=cellStart,cellEnd
            r = invAreaCell(iCell)
            do i=1,nEdgesOnCell(iCell)
               iVertex = verticesOnCell(i,iCell)
               j = kiteForCell(i,iCell)
!DIR$ IVDEP
               do k = 1,nVertLevels
                  ke(k,iCell) = ke(k,iCell) + (1.-ke_fact)*kiteAreasOnVertex(j,iVertex) * ke_vertex(k,iVertex) * r
               end do
            end do
         end do

      end if

      !
      ! Compute v (tangential) velocities following Thuburn et al JCP 2009
      ! The tangential velocity is only used to compute the Smagorinsky coefficient

      reconstruct_v = .true.
      if(present(rk_step)) then
        if(rk_step /= 3) reconstruct_v = .false.
      end if

      if (reconstruct_v) then
        do iEdge = edgeStart,edgeEnd
          v(1:nVertLevels,iEdge) = 0.0
          do i=1,nEdgesOnEdge(iEdge)
            eoe = edgesOnEdge(i,iEdge)
!DIR$ IVDEP
            do k = 1,nVertLevels
              v(k,iEdge) = v(k,iEdge) + weightsOnEdge(i,iEdge) * u(k, eoe)
            end do
          end do
        end do
      end if

      !
      ! Compute height at vertices, pv at vertices, and average pv to edge locations
      !  ( this computes pv_vertex at all vertices bounding real cells )
      !
      ! Avoid dividing h_vertex by areaTriangle and move areaTriangle into
      ! numerator for the pv_vertex calculation
      do iVertex = vertexStart,vertexEnd
!DIR$ IVDEP
         do k=1,nVertLevels
!
! the following commented code is for the PV conserving shallow water solver.  
!            h_vertex = 0.0
!            do i=1,vertexDegree
!               h_vertex = h_vertex + h(k,cellsOnVertex(i,iVertex)) * kiteAreasOnVertex(i,iVertex)
!            end do
!            pv_vertex(k,iVertex) = (fVertex(iVertex) + vorticity(k,iVertex)) * areaTriangle(iVertex) / h_vertex
            pv_vertex(k,iVertex) = (fVertex(iVertex) + vorticity(k,iVertex))
         end do
      end do

!$OMP BARRIER

      !
      ! Compute pv at the edges
      !   ( this computes pv_edge at all edges bounding real cells )
      !
      do iEdge = edgeStart,edgeEnd
!DIR$ IVDEP
         do k=1,nVertLevels
            pv_edge(k,iEdge) =  0.5 * (pv_vertex(k,verticesOnEdge(1,iEdge)) + pv_vertex(k,verticesOnEdge(2,iEdge)))
         end do
      end do

      if (config_apvm_upwinding > 0.0) then

      !
      ! Compute pv at cell centers
      !    ( this computes pv_cell for all real cells )
      !  only needed for APVM upwinding
      !
      do iCell=cellStart,cellEnd
         pv_cell(1:nVertLevels,iCell) = 0.0
         r = invAreaCell(iCell)
         do i=1,nEdgesOnCell(iCell)
            iVertex = verticesOnCell(i,iCell)
            j = kiteForCell(i,iCell)
!DIR$ IVDEP
            do k = 1,nVertLevels
               pv_cell(k,iCell) = pv_cell(k,iCell) + kiteAreasOnVertex(j,iVertex) * pv_vertex(k,iVertex) * r
            end do
         end do
      end do


!$OMP BARRIER

         !
         ! Modify PV edge with upstream bias. 
         !
         ! Compute gradient of PV in the tangent direction
         !   ( this computes gradPVt at all edges bounding real cells )
         !
         ! Compute gradient of PV in normal direction
         !   (tdr: 2009-10-02: this is not correct because the pv_cell in the halo is not correct)
         !
         ! Modify PV edge with upstream bias.
         !
         ! Merged loops for calculating gradPVt, gradPVn and pv_edge
         ! Also precomputed inverses of dvEdge and dcEdge to avoid repeated divisions
         !
         r = config_apvm_upwinding * dt
         do iEdge = edgeStart,edgeEnd
            r1 = 1.0_RKIND * invDvEdge(iEdge)
            r2 = 1.0_RKIND * invDcEdge(iEdge)
!DIR$ IVDEP
            do k = 1,nVertLevels
               gradPVt(k,iEdge) = (pv_vertex(k,verticesOnEdge(2,iEdge)) - pv_vertex(k,verticesOnEdge(1,iEdge))) * r1
               gradPVn(k,iEdge) = (pv_cell(k,cellsOnEdge(2,iEdge)) - pv_cell(k,cellsOnEdge(1,iEdge))) * r2
               pv_edge(k,iEdge) = pv_edge(k,iEdge) - r * (v(k,iEdge) * gradPVt(k,iEdge) + u(k,iEdge) * gradPVn(k,iEdge))
            end do
         end do

      end if  ! apvm upwinding

   end subroutine atm_compute_solve_diagnostics_work


   subroutine atm_init_coupled_diagnostics(state, time_lev, diag, mesh, configs, &
                                       cellStart, cellEnd, vertexStart, vertexEnd, edgeStart, edgeEnd, &
                                       cellSolveStart, cellSolveEnd, vertexSolveStart, vertexSolveEnd, edgeSolveStart, edgeSolveEnd)

      implicit none
   
      type (mpas_pool_type), intent(inout) :: state
      integer, intent(in) :: time_lev                    ! which time level to use from state
      type (mpas_pool_type), intent(inout) :: diag
      type (mpas_pool_type), intent(inout) :: mesh
      type (mpas_pool_type), intent(in) :: configs
      integer, intent(in) :: cellStart, cellEnd, vertexStart, vertexEnd, edgeStart, edgeEnd
      integer, intent(in) :: cellSolveStart, cellSolveEnd, vertexSolveStart, vertexSolveEnd, edgeSolveStart, edgeSolveEnd

      integer :: i, k, iCell, iEdge, cell1, cell2
      integer, pointer :: nCells, nEdges, nVertLevels
      integer, pointer :: index_qv
      real (kind=RKIND) :: p0, rcv, flux
      integer, dimension(:), pointer :: nEdgesOnCell
      integer, dimension(:,:), pointer :: cellsOnEdge, edgesOnCell
      real (kind=RKIND), dimension(:,:), pointer :: edgesOnCell_sign
      real (kind=RKIND), dimension(:,:), pointer :: theta_m
      real (kind=RKIND), dimension(:,:), pointer :: theta
      real (kind=RKIND), dimension(:,:), pointer :: rho_zz
      real (kind=RKIND), dimension(:,:), pointer :: rho
      real (kind=RKIND), dimension(:,:), pointer :: rho_p
      real (kind=RKIND), dimension(:,:), pointer :: rho_base
      real (kind=RKIND), dimension(:,:), pointer :: rtheta_base
      real (kind=RKIND), dimension(:,:), pointer :: theta_base
      real (kind=RKIND), dimension(:,:), pointer :: rtheta_p
      real (kind=RKIND), dimension(:,:), pointer :: zz
      real (kind=RKIND), dimension(:,:,:), pointer :: scalars
      real (kind=RKIND), dimension(:,:), pointer :: ru
      real (kind=RKIND), dimension(:,:), pointer :: rw
      real (kind=RKIND), dimension(:,:), pointer :: u
      real (kind=RKIND), dimension(:,:), pointer :: w
      real (kind=RKIND), dimension(:,:), pointer :: pressure_p
      real (kind=RKIND), dimension(:,:), pointer :: exner
      real (kind=RKIND), dimension(:,:), pointer :: exner_base
      real (kind=RKIND), dimension(:), pointer :: fzm, fzp
      real (kind=RKIND), dimension(:,:,:), pointer :: zb, zb3, zb_cell, zb3_cell


      call mpas_pool_get_dimension(mesh, 'nCells', nCells)
      call mpas_pool_get_dimension(mesh, 'nEdges', nEdges)
      call mpas_pool_get_dimension(mesh, 'nVertLevels', nVertLevels)
      call mpas_pool_get_dimension(state, 'index_qv', index_qv)

      call mpas_pool_get_array(mesh, 'cellsOnEdge', cellsOnEdge)
      call mpas_pool_get_array(mesh, 'nEdgesOnCell', nEdgesOnCell)
      call mpas_pool_get_array(mesh, 'edgesOnCell', edgesOnCell)
      call mpas_pool_get_array(mesh, 'edgesOnCell_sign', edgesOnCell_sign)

      call mpas_pool_get_array(state, 'theta_m', theta_m, time_lev)
      call mpas_pool_get_array(diag, 'theta', theta)
      call mpas_pool_get_array(state, 'rho_zz', rho_zz, time_lev)
      call mpas_pool_get_array(diag, 'rho', rho)
      call mpas_pool_get_array(diag, 'rho_p', rho_p)
      call mpas_pool_get_array(diag, 'rho_base', rho_base)
      call mpas_pool_get_array(diag, 'rtheta_base', rtheta_base)
      call mpas_pool_get_array(diag, 'theta_base', theta_base)
      call mpas_pool_get_array(diag, 'rtheta_p', rtheta_p)
      call mpas_pool_get_array(mesh, 'zz', zz)
      call mpas_pool_get_array(state, 'scalars', scalars, time_lev)
      call mpas_pool_get_array(diag, 'ru', ru)
      call mpas_pool_get_array(diag, 'rw', rw)
      call mpas_pool_get_array(state, 'u', u, time_lev)
      call mpas_pool_get_array(state, 'w', w, time_lev)
      call mpas_pool_get_array(diag, 'pressure_p', pressure_p)
      call mpas_pool_get_array(diag, 'exner', exner)
      call mpas_pool_get_array(diag, 'exner_base', exner_base)
      call mpas_pool_get_array(mesh, 'fzm', fzm)
      call mpas_pool_get_array(mesh, 'fzp', fzp)
      call mpas_pool_get_array(mesh, 'zb', zb)
      call mpas_pool_get_array(mesh, 'zb3', zb3)
      call mpas_pool_get_array(mesh, 'zb_cell', zb_cell)
      call mpas_pool_get_array(mesh, 'zb3_cell', zb3_cell)


      rcv = rgas / (cp-rgas)
      p0 = 1.e5  ! this should come from somewhere else...

      do iCell=cellStart,cellEnd
         do k=1,nVertLevels
            theta_m(k,iCell) = theta(k,iCell) * (1._RKIND + rvord * scalars(index_qv,k,iCell))
            rho_zz(k,iCell) = rho(k,iCell) / zz(k,iCell)
         end do
      end do

!$OMP BARRIER

      do iEdge=edgeStart,edgeEnd
         cell1 = cellsOnEdge(1,iEdge)
         cell2 = cellsOnEdge(2,iEdge)
         do k=1,nVertLevels
            ru(k,iEdge) = 0.5 * u(k,iEdge) * (rho_zz(k,cell1) + rho_zz(k,cell2))
         end do
      end do

!$OMP BARRIER

      ! Compute rw (i.e. rho_zz * omega) from rho_zz, w, and ru.
      ! We are reversing the procedure we use in subroutine atm_recover_large_step_variables.
      ! first, the piece that depends on w.
      do iCell=cellStart,cellEnd
         rw(1,iCell) = 0.0
         rw(nVertLevels+1,iCell) = 0.0
         do k=2,nVertLevels
            rw(k,iCell) = w(k,iCell)     &
                          * (fzp(k) * rho_zz(k-1,iCell) + fzm(k) * rho_zz(k,iCell)) &
                          * (fzp(k) * zz(k-1,iCell) + fzm(k) * zz(k,iCell))
         end do
      end do
  
      ! next, the piece that depends on ru
      do iCell=cellStart,cellEnd
         do i=1,nEdgesOnCell(iCell)
            iEdge = edgesOnCell(i,iCell)
            do k = 2,nVertLevels
            flux = (fzm(k)*ru(k,iEdge) + fzp(k)*ru(k-1,iEdge))
            rw(k,iCell) = rw(k,iCell)   &
                          - edgesOnCell_sign(i,iCell) * (zb_cell(k,i,iCell) + sign(1.0_RKIND,flux) * zb3_cell(k,i,iCell))*flux   &
                          * (fzp(k) * zz(k-1,iCell) + fzm(k) * zz(k,iCell))
            end do
         end do
      end do

      do iCell=cellStart,cellEnd
         do k=1,nVertLevels
            rho_p(k,iCell) = rho_zz(k,iCell) - rho_base(k,iCell)
         end do
      end do

      do iCell=cellStart,cellEnd
         do k=1,nVertLevels
            rtheta_base(k,iCell) = theta_base(k,iCell) * rho_base(k,iCell)
         end do
      end do

      do iCell=cellStart,cellEnd
         do k=1,nVertLevels
            rtheta_p(k,iCell) = theta_m(k,iCell) * rho_p(k,iCell)  &
                                             + rho_base(k,iCell)   * (theta_m(k,iCell) - theta_base(k,iCell))
         end do
      end do

      do iCell=cellStart,cellEnd
         do k=1,nVertLevels
            exner(k,iCell) = (zz(k,iCell) * (rgas/p0) * (rtheta_p(k,iCell) + rtheta_base(k,iCell)))**rcv
         end do
      end do

      do iCell=cellStart,cellEnd
         do k=1,nVertLevels
            pressure_p(k,iCell) = zz(k,iCell) * rgas &
                                               * (  exner(k,iCell) * rtheta_p(k,iCell) &
                                                  + rtheta_base(k,iCell) * (exner(k,iCell) - exner_base(k,iCell)) &
                                                 )
         end do
      end do

   end subroutine atm_init_coupled_diagnostics


   subroutine atm_rk_dynamics_substep_finish( state, diag, dynamics_substep, dynamics_split, &
                                       cellStart, cellEnd, vertexStart, vertexEnd, edgeStart, edgeEnd, &
                                       cellSolveStart, cellSolveEnd, vertexSolveStart, vertexSolveEnd, edgeSolveStart, edgeSolveEnd)

      implicit none

      !  this routine resets the dry dynamics variables at the end of an rk3 substep for the case
      !  where the dry dynamics is split from the scalar transport (i.e. where the dry dynamics is
      !  using a different, usually smaller, timestep.
      !
      !  WCS 18 November 2014

      type (mpas_pool_type), intent(inout) :: state
      type (mpas_pool_type), intent(inout) :: diag
      integer, intent(in) :: dynamics_substep, dynamics_split
      integer, intent(in) :: cellStart, cellEnd, vertexStart, vertexEnd, edgeStart, edgeEnd
      integer, intent(in) :: cellSolveStart, cellSolveEnd, vertexSolveStart, vertexSolveEnd, edgeSolveStart, edgeSolveEnd

      real (kind=RKIND) :: inv_dynamics_split
      
      real (kind=RKIND), dimension(:,:), pointer :: ru
      real (kind=RKIND), dimension(:,:), pointer :: ru_save
      real (kind=RKIND), dimension(:,:), pointer :: rw
      real (kind=RKIND), dimension(:,:), pointer :: rw_save
      real (kind=RKIND), dimension(:,:), pointer :: rtheta_p
      real (kind=RKIND), dimension(:,:), pointer :: rtheta_p_save
      real (kind=RKIND), dimension(:,:), pointer :: rho_p
      real (kind=RKIND), dimension(:,:), pointer :: rho_p_save

      real (kind=RKIND), dimension(:,:), pointer :: u_1, u_2
      real (kind=RKIND), dimension(:,:), pointer :: w_1, w_2
      real (kind=RKIND), dimension(:,:), pointer :: theta_m_1, theta_m_2
      real (kind=RKIND), dimension(:,:), pointer :: rho_zz_1, rho_zz_2, rho_zz_old_split
      real (kind=RKIND), dimension(:,:), pointer :: ruAvg, wwAvg, ruAvg_split, wwAvg_split

      call mpas_pool_get_array(diag, 'ru', ru)
      call mpas_pool_get_array(diag, 'ru_save', ru_save)
      call mpas_pool_get_array(diag, 'rw', rw)
      call mpas_pool_get_array(diag, 'rw_save', rw_save)
      call mpas_pool_get_array(diag, 'rtheta_p', rtheta_p)
      call mpas_pool_get_array(diag, 'rtheta_p_save', rtheta_p_save)
      call mpas_pool_get_array(diag, 'rho_p', rho_p)
      call mpas_pool_get_array(diag, 'rho_p_save', rho_p_save)
      call mpas_pool_get_array(diag, 'rho_zz_old_split', rho_zz_old_split)
      call mpas_pool_get_array(diag, 'ruAvg', ruAvg)
      call mpas_pool_get_array(diag, 'ruAvg_split', ruAvg_split)
      call mpas_pool_get_array(diag, 'wwAvg', wwAvg)
      call mpas_pool_get_array(diag, 'wwAvg_split', wwAvg_split)

      call mpas_pool_get_array(state, 'u', u_1, 1)
      call mpas_pool_get_array(state, 'u', u_2, 2)
      call mpas_pool_get_array(state, 'w', w_1, 1)
      call mpas_pool_get_array(state, 'w', w_2, 2)
      call mpas_pool_get_array(state, 'theta_m', theta_m_1, 1)
      call mpas_pool_get_array(state, 'theta_m', theta_m_2, 2)
      call mpas_pool_get_array(state, 'rho_zz', rho_zz_1, 1)
      call mpas_pool_get_array(state, 'rho_zz', rho_zz_2, 2)

      inv_dynamics_split = 1.0_RKIND / real(dynamics_split)
      
      if (dynamics_substep < dynamics_split) then

         ru_save(:,edgeStart:edgeEnd) = ru(:,edgeStart:edgeEnd)
         rw_save(:,cellStart:cellEnd) = rw(:,cellStart:cellEnd)
         rtheta_p_save(:,cellStart:cellEnd) = rtheta_p(:,cellStart:cellEnd)
         rho_p_save(:,cellStart:cellEnd) = rho_p(:,cellStart:cellEnd)

         u_1(:,edgeStart:edgeEnd) = u_2(:,edgeStart:edgeEnd)
         w_1(:,cellStart:cellEnd) = w_2(:,cellStart:cellEnd)
         theta_m_1(:,cellStart:cellEnd) = theta_m_2(:,cellStart:cellEnd)
         rho_zz_1(:,cellStart:cellEnd) = rho_zz_2(:,cellStart:cellEnd)

      end if

      if (dynamics_substep == 1) then
         ruAvg_split(:,edgeStart:edgeEnd) = ruAvg(:,edgeStart:edgeEnd)
         wwAvg_split(:,cellStart:cellEnd) = wwAvg(:,cellStart:cellEnd)
      else
         ruAvg_split(:,edgeStart:edgeEnd) = ruAvg(:,edgeStart:edgeEnd)+ruAvg_split(:,edgeStart:edgeEnd)
         wwAvg_split(:,cellStart:cellEnd) = wwAvg(:,cellStart:cellEnd)+wwAvg_split(:,cellStart:cellEnd)
      end if

      if (dynamics_substep == dynamics_split) then
         ruAvg(:,edgeStart:edgeEnd) = ruAvg_split(:,edgeStart:edgeEnd) * inv_dynamics_split
         wwAvg(:,cellStart:cellEnd) = wwAvg_split(:,cellStart:cellEnd) * inv_dynamics_split
         rho_zz_1(:,cellStart:cellEnd) = rho_zz_old_split(:,cellStart:cellEnd)
      end if

   end subroutine atm_rk_dynamics_substep_finish

!-------------------------------------------------------------------------
!
! these next 2 routines set an approximate zero gradient boundary condition for w for regional_MPAS
!   
   subroutine atm_zero_gradient_w_bdy( state, mesh, cellSolveStart, cellSolveEnd )

      ! reconstitute state variables from acoustic-step perturbation variables 
      ! after the acoustic steps.  The perturbation variables were originally set in
      ! subroutine atm_set_smlstep_pert_variables prior to their acoustic-steps update.
      ! we are also computing a few other state-derived variables here.

      implicit none

      type (mpas_pool_type), intent(inout) :: state
      type (mpas_pool_type), intent(inout) :: mesh
      integer, intent(in) :: cellSolveStart, cellSolveEnd

      real (kind=RKIND), dimension(:,:), pointer :: w

      integer, dimension(:), pointer :: bdyMaskCell, nearestRelaxationCell
      integer, pointer :: nCells

      call mpas_pool_get_array(state, 'w', w, 2)
      call mpas_pool_get_array(mesh, 'bdyMaskCell', bdyMaskCell)
      call mpas_pool_get_array(mesh, 'nearestRelaxationCell', nearestRelaxationCell)
      call mpas_pool_get_dimension(mesh, 'nCells', nCells)
      
      call atm_zero_gradient_w_bdy_work( w, bdyMaskCell, nearestRelaxationCell, nCells, cellSolveStart, cellSolveEnd )

   end subroutine atm_zero_gradient_w_bdy

!-------------------------------------------------------------------------

   subroutine atm_zero_gradient_w_bdy_work( w, bdyMaskCell, nearestRelaxationCell, nCells, cellSolveStart, cellSolveEnd )

      use mpas_atm_dimensions

      implicit none

      !
      ! Dummy arguments
      !
      integer, intent(in) :: cellSolveStart, cellSolveEnd, nCells
      integer, dimension(nCells+1), intent(in) :: bdyMaskCell, nearestRelaxationCell
      real (kind=RKIND), dimension(nVertLevels+1,nCells+1), intent(inout) :: w

      ! local variables

      integer :: iCell, k

      do iCell=cellSolveStart,cellSolveEnd
         if (bdyMaskCell(iCell) > nRelaxZone) then
!DIR$ IVDEP
            do k = 2, nVertLevels
              w(k,iCell) = w(k,nearestRelaxationCell(iCell))
            end do
         end if  
      end do

   end subroutine atm_zero_gradient_w_bdy_work

!-------------------------------------------------------------------------

   subroutine atm_bdy_adjust_dynamics_speczone_tend( tend, state, diag, mesh, config, nVertLevels,               &
                                                     ru_driving_tend, rt_driving_tend, rho_driving_tend,         &
                                                     cellStart, cellEnd, edgeStart, edgeEnd,                     &
                                                     cellSolveStart, cellSolveEnd, edgeSolveStart, edgeSolveEnd )

      implicit none

      !  this routine resets the dry dynamics variables at the end of an rk3 substep for the case
      !  where the dry dynamics is split from the scalar transport (i.e. where the dry dynamics is
      !  using a different, usually smaller, timestep.
      !
      !  WCS 18 November 2014

      type (mpas_pool_type), intent(in) :: state
      type (mpas_pool_type), intent(inout) :: tend
      type (mpas_pool_type), intent(in) :: diag
      type (mpas_pool_type), intent(in) :: mesh
      type (mpas_pool_type), intent(in) :: config
      integer, intent(in) :: nVertLevels
      integer, intent(in) :: cellStart, cellEnd, edgeStart, edgeEnd
      integer, intent(in) :: cellSolveStart, cellSolveEnd, edgeSolveStart, edgeSolveEnd

      real (kind=RKIND), dimension(:,:), intent(in) :: ru_driving_tend, rt_driving_tend, rho_driving_tend
      real (kind=RKIND), dimension(:,:), pointer :: tend_ru, tend_rt, tend_rho, tend_rw
      integer, dimension(:), pointer :: bdyMaskCell, bdyMaskEdge

      integer :: iCell, iEdge, k

      call mpas_pool_get_array(tend, 'u', tend_ru)
      call mpas_pool_get_array(tend, 'rho_zz', tend_rho)
      call mpas_pool_get_array(tend, 'theta_m', tend_rt)
      call mpas_pool_get_array(tend, 'w', tend_rw)
      call mpas_pool_get_array(mesh, 'bdyMaskCell', bdyMaskCell)
      call mpas_pool_get_array(mesh, 'bdyMaskEdge', bdyMaskEdge)
      
      do iCell = cellSolveStart, cellSolveEnd
         if(bdyMaskCell(iCell) > nRelaxZone) then
            do k=1, nVertLevels
               tend_rho(k,iCell) = rho_driving_tend(k,iCell)
               tend_rt(k,iCell) = rt_driving_tend(k,iCell)
               tend_rw(k,iCell) = 0.
            end do
         end if
      end do

      do iEdge = edgeSolveStart, edgeSolveEnd
         if(bdyMaskEdge(iEdge) > nRelaxZone) then
            do k=1, nVertLevels
               tend_ru(k,iEdge) = ru_driving_tend(k,iCell)
            end do
         end if
      end do
      
      end subroutine atm_bdy_adjust_dynamics_speczone_tend

!-------------------------------------------------------------------------

   subroutine atm_bdy_adjust_dynamics_relaxzone_tend( tend, state, diag, mesh, config, nVertLevels, dt,                                             &
                                                      ru_driving_values, rt_driving_values, rho_driving_values,                                     &
                                                      cellStart, cellEnd, vertexStart, vertexEnd, edgeStart, edgeEnd,                               &
                                                      cellSolveStart, cellSolveEnd, vertexSolveStart, vertexSolveEnd, edgeSolveStart, edgeSolveEnd )

      implicit none

      !  this routine resets the dry dynamics variables at the end of an rk3 substep for the case
      !  where the dry dynamics is split from the scalar transport (i.e. where the dry dynamics is
      !  using a different, usually smaller, timestep.
      !
      !  WCS 18 November 2014

      type (mpas_pool_type), intent(in) :: state
      type (mpas_pool_type), intent(inout) :: tend
      type (mpas_pool_type), intent(in) :: diag
      type (mpas_pool_type), intent(in) :: mesh
      type (mpas_pool_type), intent(in) :: config
      integer, intent(in) :: nVertLevels
      integer, intent(in) :: cellStart, cellEnd, vertexStart, vertexEnd, edgeStart, edgeEnd
      integer, intent(in) :: cellSolveStart, cellSolveEnd, vertexSolveStart, vertexSolveEnd, edgeSolveStart, edgeSolveEnd

      real (kind=RKIND), intent(in) :: dt

      real (kind=RKIND), dimension(:,:), intent(in) :: ru_driving_values, rt_driving_values, rho_driving_values

      real (kind=RKIND), dimension(:,:), pointer :: tend_ru, tend_rt, tend_rho, tend_rw, ru, theta_m, rho_zz
      real (kind=RKIND), dimension(:), pointer :: dcEdge, dvEdge, invDcEdge, invDvEdge, invAreaCell, invAreaTriangle
      real (kind=RKIND), dimension(:,:), pointer :: edgesOnCell_sign, edgesOnVertex_sign
      integer, dimension(:), pointer :: bdyMaskCell, bdyMaskEdge, nEdgesOnCell
      integer, dimension(:,:), pointer :: cellsOnEdge, verticesOnEdge, edgesOnCell, edgesOnVertex
      integer, pointer :: vertexDegree
      

      real (kind=RKIND) :: edge_sign, laplacian_filter_coef, rayleigh_damping_coef, r_dc, r_dv, invArea
      real (kind=RKIND), dimension(nVertLevels) :: divergence1, divergence2, vorticity1, vorticity2      
      integer :: iCell, iEdge, i, k, cell1, cell2, iEdge_vort, iEdge_div
      integer :: vertex1, vertex2, iVertex

      call mpas_pool_get_array(tend, 'u', tend_ru)
      call mpas_pool_get_array(tend, 'rho_zz', tend_rho)
      call mpas_pool_get_array(tend, 'theta_m', tend_rt)
      call mpas_pool_get_array(tend, 'w', tend_rw)
      call mpas_pool_get_array(mesh, 'bdyMaskCell', bdyMaskCell)
      call mpas_pool_get_array(mesh, 'bdyMaskEdge', bdyMaskEdge)

      call mpas_pool_get_array(diag, 'ru', ru)
      call mpas_pool_get_array(state, 'theta_m', theta_m, 2)
      call mpas_pool_get_array(state, 'rho_zz', rho_zz, 2)

      call mpas_pool_get_dimension(mesh, 'vertexDegree', vertexDegree)
      call mpas_pool_get_array(mesh, 'dcEdge', dcEdge)
      call mpas_pool_get_array(mesh, 'dvEdge', dvEdge)
      call mpas_pool_get_array(mesh, 'invDcEdge', invDcEdge)
      call mpas_pool_get_array(mesh, 'invDvEdge', invDvEdge)
      call mpas_pool_get_array(mesh, 'invAreaCell', invAreaCell)
      call mpas_pool_get_array(mesh, 'invAreaTriangle', invAreaTriangle)
      call mpas_pool_get_array(mesh, 'edgesOnCell_sign', edgesOnCell_sign)
      call mpas_pool_get_array(mesh, 'edgesOnVertex_sign', edgesOnVertex_sign)
      call mpas_pool_get_array(mesh, 'cellsOnEdge', cellsOnEdge)
      call mpas_pool_get_array(mesh, 'edgesOnCell', edgesOnCell)
      call mpas_pool_get_array(mesh, 'edgesOnVertex', edgesOnVertex)
      call mpas_pool_get_array(mesh, 'nEdgesOnCell',nEdgesOnCell)
      call mpas_pool_get_array(mesh, 'verticesOnEdge', verticesOnEdge)
      
      !  First, Rayleigh damping terms for ru, rtheta_m and rho_zz

      do iCell = cellSolveStart, cellSolveEnd
         if( (bdyMaskCell(iCell) > 1) .and. (bdyMaskCell(iCell) <= nRelaxZone) ) then
            rayleigh_damping_coef = (real(bdyMaskCell(iCell)) - 1.)/real(nRelaxZone)/(50.*dt)
            do k=1, nVertLevels
               tend_rho(k,iCell) = tend_rho(k,iCell) - rayleigh_damping_coef * (rho_driving_values(k,iCell) - rho_zz(k,iCell))
               tend_rt(k,iCell)  = tend_rt(k,iCell)  - rayleigh_damping_coef * (rt_driving_values(k,iCell) - rho_zz(k,iCell)*theta_m(k,iCell))
            end do
         end if
      end do

      do iEdge = edgeSolveStart, edgeSolveEnd
         if( (bdyMaskEdge(iEdge) > 1) .and. (bdyMaskEdge(iEdge) <= nRelaxZone) ) then
            rayleigh_damping_coef = (real(bdyMaskEdge(iEdge)) - 1.)/real(nRelaxZone)/(50.*dt)
            do k=1, nVertLevels
               tend_ru(k,iEdge) = tend_ru(k,iEdge) - rayleigh_damping_coef * (ru_driving_values(k,iCell) - ru(k,iCell))
            end do
         end if
      end do
      
      !  Second, the horizontal filter for rtheta_m and rho_zz

      do iCell = cellSolveStart, cellSolveEnd ! threaded over cells

         if ( (bdyMaskCell(iCell) > 1) .and. (bdyMaskCell(iCell) <= nRelaxZone) ) then ! relaxation zone

            laplacian_filter_coef = (real(bdyMaskCell(iCell)) - 1.)/real(nRelaxZone)/(10.*dt)
            !
            do i=1,nEdgesOnCell(iCell)
               iEdge = edgesOnCell(i,iCell)
               !  edge_sign = r_areaCell*edgesOnCell_sign(i,iCell) * dvEdge(iEdge) * invDcEdge(iEdge) * laplacian_filter_coef
               ! this is a dimensionless laplacian, so we leave out the r_areaCell
               edge_sign = edgesOnCell_sign(i,iCell) * dvEdge(iEdge) * invDcEdge(iEdge) * laplacian_filter_coef
               cell1 = cellsOnEdge(1,iEdge)
               cell2 = cellsOnEdge(2,iEdge)
!DIR$ IVDEP
               do k=1,nVertLevels
                  tend_rt(k,iCell)  = tend_rt(k,iCell)  + edge_sign*(   (rho_zz(k,cell2)*theta_m(k,cell2)-rt_driving_values(k,cell2)) &
                                                                    - (rho_zz(k,cell1)*theta_m(k,cell1)-rt_driving_values(k,cell1)) )
                  tend_rho(k,iCell) = tend_rho(k,iCell) + edge_sign*(   (rho_zz(k,cell2)-rho_driving_values(k,cell2)) &
                                                                    - (rho_zz(k,cell1)-rho_driving_values(k,cell1)) )
               end do
            end do

         end if

      end do

      !  Third (and last), the horizontal filter for ru

      do iEdge = edgeSolveStart, edgeSolveEnd

         if ( (bdyMaskEdge(iEdge) > 1) .and. (bdyMaskEdge(iEdge) <= nRelaxZone) ) then ! relaxation zone

            laplacian_filter_coef = dcEdge(iEdge)**2 * (real(bdyMaskEdge(iEdge)) - 1.)/real(nRelaxZone)/(10.*dt)

            cell1 = cellsOnEdge(1,iEdge)
            cell2 = cellsOnEdge(2,iEdge)
            vertex1 = verticesOnEdge(1,iEdge)
            vertex2 = verticesOnEdge(2,iEdge)
            r_dc = invDcEdge(iEdge)
            r_dv = min(invDvEdge(iEdge), 4*invDcEdge(iEdge))

            iCell = cell1
            invArea = invAreaCell(iCell)
            divergence1(1:nVertLevels) = 0.
            do i=1,nEdgesOnCell(iCell)
               iEdge_div = edgesOnCell(i,iCell)
               edge_sign = invArea * dvEdge(iEdge_div) * edgesOnCell_sign(i,iCell)
               do k=1,nVertLevels
                  divergence1(k) = divergence1(k) + edge_sign * (ru(k,iEdge_div) - ru_driving_values(k,iEdge_div))
               end do
            end do

            iCell = cell2
            invArea = invAreaCell(iCell)
            divergence2(1:nVertLevels) = 0.
            do i=1,nEdgesOnCell(iCell)
               iEdge_div = edgesOnCell(i,iCell)
               edge_sign = invArea * dvEdge(iEdge_div) * edgesOnCell_sign(i,iCell)
               do k=1,nVertLevels
                  divergence2(k) = divergence2(k) + edge_sign * (ru(k,iEdge_div) - ru_driving_values(k,iEdge_div))
               end do
            end do
            
            iVertex = vertex1
            vorticity1(1:nVertLevels) = 0.
            do i=1,vertexDegree
               iEdge_vort = edgesOnVertex(i,iVertex)
               edge_sign = invAreaTriangle(iVertex) * dcEdge(iEdge_vort) * edgesOnVertex_sign(i,iVertex)
               do k=1,nVertLevels
                  vorticity1(k) = vorticity1(k) + edge_sign * (ru(k,iEdge_vort) - ru_driving_values(k,iEdge_vort))
               end do
            end do

            iVertex = vertex2
            vorticity2(1:nVertLevels) = 0.
            do i=1,vertexDegree
               iEdge_vort = edgesOnVertex(i,iVertex)
               edge_sign = invAreaTriangle(iVertex) * dcEdge(iEdge_vort) * edgesOnVertex_sign(i,iVertex)
               do k=1,nVertLevels
                  vorticity2(k) = vorticity2(k) + edge_sign * (ru(k,iEdge_vort) - ru_driving_values(k,iEdge_vort))
               end do
            end do

            ! Compute diffusion, computed as \nabla divergence - k \times \nabla vorticity
            !
             do k=1,nVertLevels
                tend_ru(k,iEdge) = tend_ru(k,iEdge) + laplacian_filter_coef * (  ( divergence2(k) - divergence1(k) ) * r_dc  &
                                                                                -( vorticity2(k)  - vorticity1(k)  ) * r_dv )
             end do

          end if  !  end test for relaxation-zone edge

       end do  !  end of loop over edges
       
    end subroutine atm_bdy_adjust_dynamics_relaxzone_tend
      
!-------------------------------------------------------------------------

   subroutine atm_bdy_adjust_scalars( state, diag, mesh, config, scalars_driving, nVertLevels, dt, dt_rk, &
                                       cellStart, cellEnd, vertexStart, vertexEnd, edgeStart, edgeEnd,    &
                                       cellSolveStart, cellSolveEnd, vertexSolveStart, vertexSolveEnd, edgeSolveStart, edgeSolveEnd)

      implicit none

      !  this routine resets the dry dynamics variables at the end of an rk3 substep for the case
      !  where the dry dynamics is split from the scalar transport (i.e. where the dry dynamics is
      !  using a different, usually smaller, timestep.
      !
      !  WCS 18 November 2014

      type (mpas_pool_type), intent(inout) :: state
      type (mpas_pool_type), intent(in) :: diag
      type (mpas_pool_type), intent(in) :: mesh
      type (mpas_pool_type), intent(in) :: config
      integer, intent(in) :: nVertLevels
      integer, intent(in) :: cellStart, cellEnd, vertexStart, vertexEnd, edgeStart, edgeEnd
      integer, intent(in) :: cellSolveStart, cellSolveEnd, vertexSolveStart, vertexSolveEnd, edgeSolveStart, edgeSolveEnd

      real (kind=RKIND), intent(in) :: dt, dt_rk
      real (kind=RKIND), dimension(:,:,:), intent(in) :: scalars_driving
      real (kind=RKIND), dimension(:,:,:), pointer :: scalars_new
      real (kind=RKIND), dimension(:,:), pointer :: edgesOnCell_sign

      real (kind=RKIND), dimension(:), pointer :: invDcEdge, dvEdge
      integer, dimension(:), pointer :: nEdgesOnCell
      integer, dimension(:,:), pointer :: edgesOnCell, cellsOnEdge
      integer, pointer :: nCells, nEdges, maxEdges, num_scalars
      integer, dimension(:), pointer :: bdyMaskCell

      call mpas_pool_get_array(state, 'scalars', scalars_new, 2)

      call mpas_pool_get_array(mesh, 'invDcEdge', invDcEdge )
      call mpas_pool_get_array(mesh, 'dvEdge', dvEdge )
      call mpas_pool_get_array(mesh, 'edgesOnCell', edgesOnCell)
      call mpas_pool_get_array(mesh, 'nEdgesOnCell', nEdgesOnCell)
      call mpas_pool_get_array(mesh, 'cellsOnEdge', cellsOnEdge)
      call mpas_pool_get_array(mesh, 'bdyMaskCell', bdyMaskCell)
      call mpas_pool_get_array(mesh, 'edgesOnCell_sign', edgesOnCell_sign)

      call mpas_pool_get_dimension(mesh, 'nCells', nCells)
      call mpas_pool_get_dimension(mesh, 'nEdges', nEdges)
      call mpas_pool_get_dimension(mesh, 'maxEdges', maxEdges)

      call mpas_pool_get_dimension(state, 'num_scalars', num_scalars)

      call atm_bdy_adjust_scalars_work( scalars_new, scalars_driving, dt, dt_rk, &
                                        nVertLevels, nCells, nEdges, num_scalars, &
                                        nEdgesOnCell, edgesOnCell, EdgesOnCell_sign, cellsOnEdge, dvEdge, invDcEdge, bdyMaskCell, &
                                        cellStart, cellEnd, vertexStart, vertexEnd, edgeStart, edgeEnd, &
                                        cellSolveStart, cellSolveEnd, vertexSolveStart, vertexSolveEnd, edgeSolveStart, edgeSolveEnd )

   end subroutine atm_bdy_adjust_scalars

!-------------------------------------------------------------------------

   subroutine atm_bdy_adjust_scalars_work( scalars_new, scalars_driving, dt, dt_rk, &
                                           nVertLevels, nCells, nEdges, num_scalars, &
                                           nEdgesOnCell, edgesOnCell, EdgesOnCell_sign, cellsOnEdge, dvEdge, invDcEdge, bdyMaskCell, &
                                           cellStart, cellEnd, vertexStart, vertexEnd, edgeStart, edgeEnd, &
                                           cellSolveStart, cellSolveEnd, vertexSolveStart, vertexSolveEnd, edgeSolveStart, edgeSolveEnd )

      implicit none

      real (kind=RKIND), dimension(:,:,:), intent(in) :: scalars_driving
      real (kind=RKIND), dimension(:,:,:), intent(inout) :: scalars_new
      real (kind=RKIND), dimension(:,:), intent(in) :: edgesOnCell_sign
      integer, intent(in) :: nVertLevels, nCells, nEdges, num_scalars
      integer, intent(in) :: cellStart, cellEnd, vertexStart, vertexEnd, edgeStart, edgeEnd
      integer, intent(in) :: cellSolveStart, cellSolveEnd, vertexSolveStart, vertexSolveEnd, edgeSolveStart, edgeSolveEnd
      integer, dimension(:), intent(in) :: nEdgesOnCell, bdyMaskCell
      integer, dimension(:,:), intent(in) :: edgesOnCell, cellsOnEdge
      real (kind=RKIND), dimension(:), intent(in) :: dvEdge, invDcEdge
      real (kind=RKIND), intent(in) :: dt, dt_rk

      ! local variables

      real (kind=RKIND), dimension(1:num_scalars,1:nVertLevels, cellSolveStart:cellSolveEnd) :: scalars_tmp
      real (kind=RKIND) :: edge_sign, laplacian_filter_coef, rayleigh_damping_coef, filter_flux
      integer :: iCell, iEdge, iScalar, i, k, cell1, cell2

      !---

      do iCell = cellSolveStart, cellSolveEnd ! threaded over cells

         if ( (bdyMaskCell(iCell) > 1) .and. (bdyMaskCell(iCell) <= nRelaxZone) ) then ! relaxation zone

            laplacian_filter_coef = dt_rk*(real(bdyMaskCell(iCell)) - 1.)/real(nRelaxZone)/(10.*dt)
            rayleigh_damping_coef = laplacian_filter_coef/5.0
            scalars_tmp(1:num_scalars,1:nVertLevels,iCell) = scalars_new(1:num_scalars,1:nVertLevels,iCell)

            !  first, we compute the 2nd-order laplacian filter
            !
            do i=1,nEdgesOnCell(iCell)
               iEdge = edgesOnCell(i,iCell)
               !  edge_sign = r_areaCell*edgesOnCell_sign(i,iCell) * dvEdge(iEdge) * invDcEdge(iEdge) * laplacian_filter_coef
               ! this is a dimensionless laplacian, so we leave out the r_areaCell
               edge_sign = edgesOnCell_sign(i,iCell) * dvEdge(iEdge) * invDcEdge(iEdge) * laplacian_filter_coef
               cell1 = cellsOnEdge(1,iEdge)
               cell2 = cellsOnEdge(2,iEdge)
!DIR$ IVDEP
               do k=1,nVertLevels
                  do iScalar = 1, num_scalars
                     filter_flux = edge_sign*(   (scalars_new(iScalar,k,cell2)-scalars_driving(iScalar,k,cell2)) &
                                               - (scalars_new(iScalar,k,cell1)-scalars_driving(iScalar,k,cell1)) )
                     scalars_tmp(iScalar,k,iCell) = scalars_tmp(iScalar,k,iCell) + filter_flux
                  end do
               end do
            end do

            !  second, we compute the Rayleigh damping component
            !
!DIR$ IVDEP
            do k=1,nVertLevels
               do iScalar = 1, num_scalars
                  scalars_tmp(iScalar,k,iCell) =scalars_tmp(iScalar,k,iCell) - rayleigh_damping_coef * (scalars_new(iScalar,k,iCell)-scalars_driving(iScalar,k,iCell))
               end do
            end do

         else  if ( bdyMaskCell(iCell) > nRelaxZone) then ! specified zone
            
            !  update the specified-zone values
            !
!DIR$ IVDEP
            do k=1,nVertLevels
               do iScalar = 1, num_scalars
                  scalars_tmp(iScalar,k,iCell) = scalars_driving(iScalar,k,iCell)
               end do
            end do

         end if

      end do  ! updates now in temp storage
            
!OMP BARRIER

      do iCell = cellSolveStart, cellSolveEnd ! threaded over cells
         if (bdyMaskCell(iCell) > 1) then ! update values
!DIR$ IVDEP
            do k=1,nVertLevels
               do iScalar = 1, num_scalars
                  scalars_new(iScalar,k,iCell) = scalars_tmp(iScalar,k,iCell)
               end do
            end do
         end if
      end do

   end subroutine atm_bdy_adjust_scalars_work

!-------------------------------------------------------------------------

   subroutine atm_compute_convective_diagnostics( dims, mesh, state, diag )

      implicit none

!  - subroutine to compute max values of convective diagnostics over some time period
!  - called at the end of every timestep
!  - values must be zeroed out after output, and this determines the period for the max.
!
!  WCS, March 2015, for the SPC spring experiment forecasts

      type (mpas_pool_type), intent(in) :: dims
      type (mpas_pool_type), intent(in) :: state
      type (mpas_pool_type), intent(inout) :: diag
      type (mpas_pool_type), intent(in) :: mesh
!
      integer :: iCell, k, nVertLevelsP1, i, j
      integer, pointer :: nCells, nVertLevels, nCellsSolve, nVertexDegree, nVertices
      integer, pointer :: moist_start, moist_end
      integer, dimension(:,:), pointer :: cellsOnVertex
      real (kind=RKIND), dimension(:,:,:), pointer :: scalars
      real (kind=RKIND), dimension(:,:), pointer :: cqu

      real (kind=RKIND), allocatable, dimension(:,:) :: updraft_helicity
      real (kind=RKIND), allocatable, dimension(:) :: z_agl
      real (kind=RKIND), dimension(:,:), pointer :: kiteAreasOnVertex, vorticity, w, zgrid
      real (kind=RKIND), dimension(:), pointer :: areaCell, updraft_helicity_max, w_velocity_max
      real (kind=RKIND), dimension(:), pointer :: wind_speed_level1_max
      real (kind=RKIND), dimension(:,:), pointer :: uzonal, umeridional
      real (kind=RKIND) :: uph


!      write(0,*) ' in atm_compute_convective_diagnostics '

      call mpas_pool_get_dimension(dims, 'nCells', nCells)
      call mpas_pool_get_dimension(dims, 'nVertLevels', nVertLevels)
      call mpas_pool_get_dimension(dims, 'nCellsSolve', nCellsSolve)
      call mpas_pool_get_dimension(dims, 'nVertices', nVertices)
      call mpas_pool_get_dimension(dims, 'vertexDegree', nVertexDegree)
      call mpas_pool_get_array(mesh, 'areaCell', areaCell)
      call mpas_pool_get_array(mesh, 'kiteAreasOnVertex', kiteAreasOnVertex)
      call mpas_pool_get_array(mesh, 'cellsOnVertex', cellsOnVertex)
      call mpas_pool_get_array(mesh, 'zgrid', zgrid)

      call mpas_pool_get_array(diag, 'vorticity', vorticity)
      call mpas_pool_get_array(diag, 'updraft_helicity_max', updraft_helicity_max)
      call mpas_pool_get_array(diag, 'w_velocity_max', w_velocity_max)
      call mpas_pool_get_array(diag, 'wind_speed_level1_max', wind_speed_level1_max)
      call mpas_pool_get_array(diag, 'uReconstructZonal', uzonal)
      call mpas_pool_get_array(diag, 'uReconstructMeridional', umeridional)

      call mpas_pool_get_array(state, 'w', w, 2)

      nVertLevelsP1 = nVertLevels + 1

      allocate(updraft_helicity(nVertLevels,nCells+1))
      allocate(z_agl(nVertLevelsP1))
!
!  updraft helicity, first compute vorticity at cell center, then mulitply by w
!  *** where does cellOnVertex point if cell is outside block and block halo?  -> cell nCell+1
!
      do iCell=1, nCellsSolve
        updraft_helicity(1:nVertLevels,iCell) = 0.
        w_velocity_max(iCell) = max( w_velocity_max(iCell), maxval(w(1:nVertLevels,iCell)))
        wind_speed_level1_max(iCell) = max(wind_speed_level1_max(iCell), sqrt(uzonal(1,iCell)**2+umeridional(1,iCell)**2))
      end do
      do i=1,nVertices
        do j=1,nvertexDegree
          iCell = cellsOnVertex(j,i)
          updraft_helicity(1:nVertLevels,iCell) = updraft_helicity(1:nVertLevels,iCell) + kiteAreasOnVertex(j,i)*vorticity(1:nVertLevels,i)
        end do
      end do
      do iCell=1,nCellsSolve
        do k=1,nVertLevels
          updraft_helicity(k,iCell) =  max(0.,0.5*(w(k,iCell)+w(k+1,iCell)))  &                  
                                                 * max(0.,updraft_helicity(k,iCell)/areaCell(iCell))                     
        end do
      end do
!
!  compute diagnostics
!
      do iCell=1,nCellsSolve

        ! compute above ground level (AGL) heights
        z_agl(1:nVertLevelsP1) = zgrid(1:nVertLevelsP1,iCell) - zgrid(1,iCell)
        uph = integral_zstaggered(updraft_helicity(1:nVertLevels,iCell),z_agl,2000.,5000.,nVertLevels,nVertLevelsP1)
        updraft_helicity_max(iCell) = max( updraft_helicity_max(iCell),uph)

      end do

      deallocate(updraft_helicity)
      deallocate(z_agl)

   end subroutine atm_compute_convective_diagnostics

!--------------------------------------------------
!  functions used by these diagnostics calculations
!--------------------------------------------------

      real (kind=RKIND) function integral_zstaggered( column_values, z, zbot, ztop, n, np1 )
      implicit none
      integer n, np1
      real (kind=RKIND) :: column_values(n), z(np1), zbot, ztop
      real (kind=RKIND) :: zb, zt

      integer :: k

!  integral from z_bot to z_top, assume cell-average values (first-order integration)
!  z increases monotonically

      integral_zstaggered = 0.
      do k=1,n
        zb = max(z(k), zbot)
        zt = min(z(k+1), ztop)
        integral_zstaggered = integral_zstaggered + column_values(k)*max(0.,(zt-zb))
      end do
      end function integral_zstaggered

end module atm_time_integration<|MERGE_RESOLUTION|>--- conflicted
+++ resolved
@@ -1752,15 +1752,8 @@
       real (kind=RKIND), dimension(:,:), pointer :: rw_p, rw_save, rw
       real (kind=RKIND), dimension(:,:), pointer :: edgesOnCell_sign
 
-
-<<<<<<< HEAD
       integer, dimension(:), pointer :: bdyMaskCell  ! regional_MPAS
 
-
-      call mpas_pool_get_config(configs, 'config_coef_3rd_order', coef_3rd_order)
-
-=======
->>>>>>> 30e2922f
       call mpas_pool_get_dimension(mesh, 'nCells', nCells)
       call mpas_pool_get_dimension(mesh, 'nCellsSolve', nCellsSolve)
       call mpas_pool_get_dimension(mesh, 'nEdges', nEdges)
@@ -2035,14 +2028,9 @@
                                    rho_zz, theta_m, ru_p, rw_p, rtheta_pp, zz_rtheta_pp_old, zz, exner, cqu, ruAvg, wwAvg, &
                                    rho_pp, cofwt, coftz, zxu, a_tri, alpha_tri, gamma_tri, dss, tend_ru, tend_rho, tend_rt, &
                                    tend_rw, zgrid, cofwr, cofwz, w, ru, ru_save, rw, rw_save, divergence_3d, fzm, fzp, rdzw, dcEdge, invDcEdge, &
-<<<<<<< HEAD
-                                   invAreaCell, cofrz, dvEdge, pzp, pzm, nEdgesOnCell, cellsOnEdge, edgesOnCell, edgesOnCell_sign, &
+                                   invAreaCell, cofrz, dvEdge, nEdgesOnCell, cellsOnEdge, edgesOnCell, edgesOnCell_sign, &
                                    dts, small_step, epssm, smdiv, smdiv_p_forward, cf1, cf2, cf3, &
                                    specZoneMaskEdge, specZoneMaskCell &
-=======
-                                   invAreaCell, cofrz, dvEdge, nEdgesOnCell, cellsOnEdge, edgesOnCell, edgesOnCell_sign, &
-                                   dts, small_step, epssm, smdiv, smdiv_p_forward, cf1, cf2, cf3 &
->>>>>>> 30e2922f
                                    )
 
    end subroutine atm_advance_acoustic_step
@@ -2053,14 +2041,9 @@
                                    rho_zz, theta_m, ru_p, rw_p, rtheta_pp, zz_rtheta_pp_old, zz, exner, cqu, ruAvg, wwAvg, &
                                    rho_pp, cofwt, coftz, zxu, a_tri, alpha_tri, gamma_tri, dss, tend_ru, tend_rho, tend_rt, &
                                    tend_rw, zgrid, cofwr, cofwz, w, ru, ru_save, rw, rw_save, divergence_3d, fzm, fzp, rdzw, dcEdge, invDcEdge, &
-<<<<<<< HEAD
-                                   invAreaCell, cofrz, dvEdge, pzp, pzm, nEdgesOnCell, cellsOnEdge, edgesOnCell, edgesOnCell_sign, &
+                                   invAreaCell, cofrz, dvEdge, nEdgesOnCell, cellsOnEdge, edgesOnCell, edgesOnCell_sign, &
                                    dts, small_step, epssm, smdiv, smdiv_p_forward, cf1, cf2, cf3, &
                                    specZoneMaskEdge, specZoneMaskCell &
-=======
-                                   invAreaCell, cofrz, dvEdge, nEdgesOnCell, cellsOnEdge, edgesOnCell, edgesOnCell_sign, &
-                                   dts, small_step, epssm, smdiv, smdiv_p_forward, cf1, cf2, cf3 &
->>>>>>> 30e2922f
                                    )
 
       use mpas_atm_dimensions
@@ -2239,15 +2222,10 @@
 
       do iCell=cellSolveStart,cellSolveEnd  ! loop over all owned cells to solve
 
-<<<<<<< HEAD
          if(specZoneMaskCell(iCell) == 0.0) then  ! not specified zone, compute...
 
-         ts(:,iCell) = 0.0
-         rs(:,iCell) = 0.0
-=======
          ts(:) = 0.0
          rs(:) = 0.0
->>>>>>> 30e2922f
 
          if(small_step == 1) then  ! initialize here on first small timestep.
             wwAvg(1:nVertLevels+1,iCell) = 0.0            
@@ -2464,12 +2442,8 @@
                              rho_p_save, rho_pp, rho_zz, rho_base, ruAvg, ru_save, ru_p, u, ru, exner, exner_base, &
                              rtheta_base, pressure_p, zz, theta_m, pressure_b, scalars, fzm, fzp, &
                              zb, zb3, zb_cell, zb3_cell, edgesOnCell_sign, cellsOnEdge, edgesOnCell, nEdgesOnCell, &
-<<<<<<< HEAD
-                             cf1, cf2, cf3, coef_3rd_order, &
+                             cf1, cf2, cf3, &
                              bdyMaskCell, &  !  addition for regional_MPAS
-=======
-                             cf1, cf2, cf3, &
->>>>>>> 30e2922f
                              cellStart, cellEnd, vertexStart, vertexEnd, edgeStart, edgeEnd, &
                              cellSolveStart, cellSolveEnd, vertexSolveStart, vertexSolveEnd, edgeSolveStart, edgeSolveEnd)
 
@@ -2481,12 +2455,8 @@
                              rho_p_save, rho_pp, rho_zz, rho_base, ruAvg, ru_save, ru_p, u, ru, exner, exner_base, &
                              rtheta_base, pressure_p, zz, theta_m, pressure_b, scalars, fzm, fzp, &
                              zb, zb3, zb_cell, zb3_cell, edgesOnCell_sign, cellsOnEdge, edgesOnCell, nEdgesOnCell, &
-<<<<<<< HEAD
-                             cf1, cf2, cf3, coef_3rd_order, &
+                             cf1, cf2, cf3, &
                              bdyMaskCell, &  ! addition for regional_MPAS
-=======
-                             cf1, cf2, cf3, &
->>>>>>> 30e2922f
                              cellStart, cellEnd, vertexStart, vertexEnd, edgeStart, edgeEnd, &
                              cellSolveStart, cellSolveEnd, vertexSolveStart, vertexSolveEnd, edgeSolveStart, edgeSolveEnd)
 
