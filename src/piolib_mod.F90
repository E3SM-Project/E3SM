#define __PIO_FILE__ "piolib_mod.f90"
#define debug_rearr 0
#ifdef BGP
#define BGx
#endif
#ifdef BGL
#define BGx
#endif
#ifdef BGQ
#define BGx
#endif
!>
!! @file 
!! @brief Initialization Routines for PIO
!! 
!! $Revision$
!! $LastChangedDate$
!<
module piolib_mod
  use iso_c_binding
  !--------------
  use pio_kinds
  !--------------
  use pio_types, only : file_desc_t, iosystem_desc_t, var_desc_t, io_desc_t, &
	pio_iotype_pbinary, pio_iotype_binary, pio_iotype_direct_pbinary, &
	pio_iotype_netcdf, pio_iotype_pnetcdf, pio_iotype_netcdf4p, pio_iotype_netcdf4c, &
        pio_noerr, pio_rearr_none
  !--------------
  use pio_support, only : piodie, debug, debugio, debugasync, checkmpireturn
  !

  use pio_mpi_utils, only : PIO_type_to_mpi_type 
#ifdef TIMING
  use perf_mod, only : t_startf, t_stopf     ! _EXTERNAL
#endif
#ifndef NO_MPIMOD
  use mpi    ! _EXTERNAL
#endif
  implicit none
  private
#ifdef NO_MPIMOD
  include 'mpif.h'    ! _EXTERNAL
#endif
  ! !public member functions:

  public :: PIO_init,     &
       PIO_finalize,      &
       PIO_initdecomp,    &
       PIO_openfile,      &
       PIO_syncfile,      &
       PIO_createfile,    &
       PIO_closefile,     &
       PIO_setframe,      &
       PIO_advanceframe,  &
       PIO_setdebuglevel, &
       PIO_seterrorhandling, &
       PIO_get_local_array_size, &
       PIO_freedecomp,     &
       PIO_getnumiotasks, &
       PIO_set_hint,      &
       PIO_FILE_IS_OPEN, &
       PIO_deletefile, &
       PIO_get_numiotasks, &
       PIO_get_iorank

#ifdef MEMCHK
!> this is an internal variable for memory leak debugging
!! it is used when macro memchk is defined and it causes each task to print the 
!! memory resident set size anytime it changes within pio.
!<
  integer :: lastrss=0
#endif

  !eop
  !boc
  !-----------------------------------------------------------------------
  !
  !  module variables
  !
  !-----------------------------------------------------------------------
!> 
!! @defgroup PIO_openfile PIO_openfile
!< 
  interface PIO_openfile
     module procedure PIO_openfile
  end interface

!> 
!! @defgroup PIO_syncfile PIO_syncfile
!<
  interface PIO_syncfile
     module procedure syncfile
  end interface

!> 
!! @defgroup PIO_createfile PIO_createfile
!<
  interface PIO_createfile
     module procedure createfile
  end interface

!> 
!! @defgroup PIO_setframe PIO_setframe
!! @brief sets the unlimited dimension for netcdf file for record number for binary files
!<
  interface PIO_setframe
     module procedure setframe
  end interface

!> 
!! @defgroup PIO_advanceframe PIO_advanceframe
!<
  interface PIO_advanceframe
     module procedure advanceframe
  end interface

!> 
!! @defgroup PIO_closefile PIO_closefile
!<
  interface PIO_closefile
     module procedure closefile
  end interface


!> 
!! @defgroup PIO_freedecomp PIO_freedecomp
!! free memory associated with a io descriptor
!<
  interface PIO_freedecomp
     module procedure freedecomp_ios
     module procedure freedecomp_file
  end interface

!> 
!! @defgroup PIO_init PIO_init
!! initializes the pio subsystem
!<
  interface PIO_init
     module procedure init_intracom
     module procedure init_intercom
     
  end interface

!> 
!! @defgroup PIO_finalize PIO_finalize
!! Shuts down and cleans up any memory associated with the pio library.
!<
  interface PIO_finalize
     module procedure finalize
  end interface

!>
!! @defgroup PIO_initdecomp PIO_initdecomp
!! @brief PIO_initdecomp is an overload interface the models decomposition to pio.
!<


  interface PIO_initdecomp
     module procedure PIO_initdecomp_dof_i4  ! previous name: initdecomop_1dof_nf_box
     module procedure PIO_initdecomp_dof_i8  ! previous name: initdecomop_1dof_nf_box
     module procedure initdecomp_1dof_nf_i4
     module procedure initdecomp_1dof_nf_i8
     module procedure initdecomp_1dof_bin_i4
     module procedure initdecomp_1dof_bin_i8
     module procedure initdecomp_2dof_nf_i4
     module procedure initdecomp_2dof_nf_i8
     module procedure initdecomp_2dof_bin_i4
     module procedure initdecomp_2dof_bin_i8
!     module procedure PIO_initdecomp_bc
!     module procedure PIO_initdecomp_dof_dof
  end interface

!> 
!! @defgroup PIO_dupiodesc PIO_dupiodesc
!! duplicates an eisting io descriptor
!<
!  interface PIO_dupiodesc
!     module procedure dupiodesc
!  end interface



!> 
!! @defgroup PIO_numtoread PIO_numtoread
!! returns the total number of words to read
!<
!  interface PIO_numtoread
!     module procedure numtoread
!  end interface

!> 
!! @defgroup PIO_numtowrite PIO_numtowrite
!! returns the total number of words to write
!<
!  interface PIO_numtowrite
!     module procedure numtowrite
!  end interface


!> 
!! @defgroup PIO_getnumiotasks PIO_getnumiotasks
!!  returns the actual number of IO-tasks used.  PIO 
!!  will reset the total number of IO-tasks if certain 
!!  conditions are meet
!<
  interface PIO_get_numiotasks
     module procedure getnumiotasks
  end interface
  interface PIO_getnumiotasks
     module procedure getnumiotasks
  end interface

!> 
!!  @defgroup PIO_setdebuglevel PIO_setdebuglevel
!!  sets the level of debug information that pio will generate.
!<
  interface PIO_setdebuglevel
     module procedure setdebuglevel
  end interface

!> 
!!  @defgroup PIO_seterrorhandling PIO_seterrorhandling
!!  sets the form of error handling for pio.
!!
!! By default pio handles errors internally by printing a string
!! describing the error and calling mpi_abort.  Application
!! developers can change this behavior for calls to the underlying netcdf
!! libraries with a call to PIO_seterrorhandling. For example if a
!! developer wanted to see if an input netcdf format file contained the variable
!! 'u' they might write the following
!! @verbinclude errorhandle
!<
  interface PIO_seterrorhandling
     module procedure seterrorhandlingf
     module procedure seterrorhandlingi
  end interface

!>
!! @defgroup PIO_get_local_array_size PIO_get_local_array_size
!<

  !eoc
  !***********************************************************************

contains
<<<<<<< HEAD
=======

>>>>>>> e287e6b6
#ifdef __GFORTRAN__
    pure function fptr ( inArr ) result ( ptr )
        integer (PIO_OFFSET_KIND), dimension(:), target, intent(in) :: inArr
        integer (PIO_OFFSET_KIND), target :: ptr
        ptr = inArr(1)
    end function fptr
#elif CPRNAG
! no-op -- nothing here for nag.
#else
#define fptr(arg) arg
#endif
<<<<<<< HEAD
=======

>>>>>>> e287e6b6
!> 
!! @public 
!! @ingroup PIO_file_is_open
!! @brief This logical function indicates if a file is open.
!! @details
!! @param File @copydoc file_desc_t
!<
  logical function PIO_FILE_IS_OPEN(File)
    type(file_desc_t), intent(in) :: file
    interface
       integer(C_INT) function PIOc_File_is_Open(ncid) &
            bind(C,NAME="PIOc_File_is_Open")
         use iso_c_binding
         implicit none
         integer(c_int), value :: ncid
       end function PIOc_File_is_Open
    end interface
    PIO_FILE_IS_OPEN = .false.
    if(associated(file%iosystem)) then
      if(PIOc_File_is_Open(file%fh)==1) then
        PIO_FILE_IS_OPEN = .true.
      endif
    endif

  end function PIO_FILE_IS_OPEN

!>
!! @public
!! @ingroup PIO_get_local_array_size
!! @brief This function returns the expected local size of an array associated with iodesc
!! @details
!! @param iodesc 
!! @copydoc io_desc_t
!<
  integer function PIO_get_local_array_size(iodesc)
    type(io_desc_t), intent(in) :: iodesc   
    interface
       integer(C_INT) function PIOc_get_local_array_size(ioid) &
            bind(C,NAME="PIOc_get_local_array_size")
         use iso_c_binding
         implicit none
         integer(C_INT), value :: ioid
       end function PIOc_get_local_array_size
    end interface
    PIO_get_local_array_size = PIOc_get_local_array_size(iodesc%ioid)
  end function PIO_get_local_array_size

!> 
!! @public 
!! @ingroup PIO_advanceframe
!! @brief advances the record dimension of a variable in a netcdf format file 
!!  or the block address in a binary file
!! @details
!! @param[in,out] vardesc @copybrief var_desc_t 
!<
  subroutine advanceframe(file, vardesc)
    type(file_desc_t), intent(in) :: file
    type(var_desc_t), intent(inout) :: vardesc
    integer ierr;
    interface
       integer(C_INT) function PIOc_advanceframe(fileid, varid) &
            bind(C,NAME="PIOc_advanceframe")
         use iso_c_binding
         implicit none
         integer(C_INT), value :: fileid
         integer(C_INT), value :: varid
       end function PIOc_advanceframe
    end interface
    ierr = PIOc_advanceframe(file%fh, vardesc%varid-1) 
  end subroutine advanceframe

!> 
!! @public 
!! @ingroup PIO_setframe 
!! @brief sets the record dimension of a variable in a netcdf format file 
!! or the block address in a binary file
!! @details
!! @param vardesc @copydoc var_desc_t
!! @param frame   : frame number to set
!<
  subroutine setframe(file, vardesc,frame)
    type(file_desc_t) :: file
    type(var_desc_t), intent(inout) :: vardesc
    integer(PIO_OFFSET_KIND), intent(in) :: frame
    integer :: ierr, iframe
    interface
       integer(C_INT) function PIOc_setframe(ncid, varid, frame) &
            bind(C,NAME="PIOc_setframe")
         use iso_c_binding
         implicit none
         integer(C_INT), value :: ncid
         integer(C_INT), value :: varid
         integer(C_INT), value :: frame
       end function PIOc_setframe
    end interface
    iframe = frame-1
    ierr = PIOc_setframe(file%fh, vardesc%varid-1, iframe)
  end subroutine setframe

!>  
!! @public
!! @ingroup PIO_setdebuglevel
!! @brief sets the level of debug information output to stdout by pio 
!! @details
!! @param level : default value is 0, allowed values 0-3
!<
  subroutine setdebuglevel(level)
    integer(i4), intent(in) :: level	
    if(level.eq.0) then
       debug=.false.
       debugio=.false.
       debugasync=.false.
    else if(level.eq.1) then
       debug=.true.
       debugio=.false.
       debugasync=.false.
    else if(level.eq.2) then
       debug=.false.
       debugio=.true.
       debugasync=.false.
    else if(level.eq.3) then
       debug=.true.
       debugio=.true.
       debugasync=.false.
    else if(level.eq.4) then
       debug=.false.
       debugio=.false.
       debugasync=.true.
    else if(level.eq.5) then
       debug=.true.
       debugio=.false.
       debugasync=.true.
    else if(level.ge.6) then
       debug=.true.
       debugio=.true.
       debugasync=.true.
    
    end if
  end subroutine setdebuglevel

!>
!! @ingroup PIO_seterrorhandling
!! @public
!! @brief set the pio error handling method for a file
!!
!! @param file @copydoc file_desc_t
!! @param method :
!! @copydoc PIO_error_method
!<
  subroutine seterrorhandlingf(file, method, oldmethod)
    type(file_desc_t), intent(inout) :: file
    integer, intent(in) :: method
    integer, intent(out), optional :: oldmethod
    call seterrorhandlingi(file%iosystem, method, oldmethod)
  end subroutine seterrorhandlingf

!>
!! @ingroup PIO_seterrorhandling 
!! @public
!! @brief set the pio error handling method for the iosystem
!! @param iosystem : a defined pio system descriptor, see PIO_types
!! @param method :
!! @copydoc PIO_error_method
!<
  subroutine seterrorhandlingi(ios, method, oldmethod)
    type(iosystem_desc_t), intent(inout) :: ios
    integer, intent(in) :: method
    integer, intent(out), optional :: oldmethod

    interface
       integer(c_int) function PIOc_Set_IOSystem_Error_Handling(ios, method) &
            bind(C,name="PIOc_Set_IOSystem_Error_Handling")
         use iso_c_binding
         integer(c_int), value :: ios
         integer(c_int), value :: method
       end function PIOc_Set_IOSystem_Error_Handling
    end interface
    integer ::  loldmethod

    loldmethod = PIOc_Set_IOSystem_Error_Handling(ios%iosysid, method)
    if(present(oldmethod)) oldmethod = loldmethod


  end subroutine seterrorhandlingi


!> 
!! @public 
!! @ingroup PIO_initdecomp
!! @brief Implements the @ref decomp_bc for PIO_initdecomp
!! @details  This provides the ability to describe a computational 
!! decomposition in PIO that has a block-cyclic form.  That is 
!! something that can be described using start and count arrays.
!! Optional parameters for this subroutine allows for the specification
!! of io decomposition using iostart and iocount arrays.  If iostart
!! and iocount arrays are not specified by the user, and rearrangement 
!! is turned on then PIO will calculate a suitable IO decomposition
!! @param iosystem @copydoc iosystem_desc_t
!! @param basepiotype @copydoc use_PIO_kinds
!! @param dims An array of the global length of each dimesion of the variable(s)
!! @param compstart The start index into the block-cyclic computational decomposition
!! @param compcount The count for the block-cyclic computational decomposition
!! @param iodesc @copydoc iodesc_generate
!<
  subroutine PIO_initdecomp_bc(iosystem,basepiotype,dims,compstart,compcount,iodesc)
    type (iosystem_desc_t), intent(inout) :: iosystem
    integer(i4), intent(in)               :: basepiotype
    integer(i4), intent(in)               :: dims(:)
    integer (kind=PIO_OFFSET_KIND)             :: compstart(:)  
    integer (kind=PIO_OFFSET_KIND)             :: compcount(:)    
    type (IO_desc_t), intent(out)         :: iodesc

    interface
       integer(C_INT) function PIOc_InitDecomp_bc(iosysid, basetype, ndims, dims, compstart, compcount, ioidp) &
            bind(C,name="PIOc_InitDecomp_bc")
         use iso_c_binding
         integer(C_INT), value :: iosysid
         integer(C_INT), value :: basetype
         integer(C_INT), value :: ndims
         integer(C_INT) :: dims(*)
         integer(C_INT) :: ioidp
         integer(C_SIZE_T) :: compstart(*)
         integer(C_SIZE_T) :: compcount(*)
       end function PIOc_InitDecomp_bc
    end interface
    integer :: i, ndims
    integer, allocatable ::  cdims(:)
    integer(PIO_Offset_kind), allocatable :: cstart(:), ccount(:)
    integer :: ierr

    ndims = size(dims)

    allocate(cstart(ndims), ccount(ndims), cdims(ndims))

    do i=1,ndims
       cdims(i) = dims(ndims-i+1)
       cstart(i)  = compstart(ndims-i+1)-1
       cstart(i)  = compcount(ndims-i+1)
    end do

    ierr = PIOc_InitDecomp_bc(iosystem%iosysid, basepiotype, ndims, cdims, &
         cstart, ccount, iodesc%ioid)


    deallocate(cstart, ccount, cdims)


  end subroutine PIO_initdecomp_bc





!> 
!! @public 
!! @ingroup PIO_initdecomp
!! @brief A deprecated interface to the PIO_initdecomp method.
!! @details
!! @deprecated
!! @param iosystem : a defined pio system descriptor, see PIO_types
!! @param basepiotype : the type of variable(s) associated with this iodesc.  
!! @copydoc PIO_kinds
!! @param dims : an array of the global length of each dimesion of the variable(s)
!! @param lenblocks :
!! @param compdof : mapping of the storage order of the variable to its memory order
!! @param iodofr :
!! @param iodofw :
!! @param iodesc @copydoc iodesc_generate
!<
  subroutine initdecomp_2dof_bin_i4(iosystem,basepiotype,dims,lenblocks,compdof,iodofr,iodofw,iodesc)
    type (iosystem_desc_t), intent(in) :: iosystem
    integer(i4), intent(in)           :: basepiotype
    integer(i4)                       :: basetype
    integer(i4), intent(in)           :: dims(:)
    integer (i4), intent(in)          :: lenblocks
    integer (i4), intent(in)          :: compdof(:)   !> global degrees of freedom for computational decomposition
    integer (i4), intent(in)          :: iodofr(:)     !> global degrees of freedom for io decomposition 
    integer (i4), intent(in)          :: iodofw(:)     !> global degrees of freedom for io decomposition 
    type (io_desc_t), intent(inout)     :: iodesc


    call initdecomp_2dof_bin_i8(iosystem,basepiotype,dims,lenblocks,int(compdof,PIO_OFFSET_KIND),int(iodofr,PIO_OFFSET_KIND), &
         int(iodofw,PIO_OFFSET_KIND),iodesc)


  end subroutine initdecomp_2dof_bin_i4
  subroutine initdecomp_2dof_bin_i8(iosystem,basepiotype,dims,lenblocks,compdof,iodofr,iodofw,iodesc)
!    use calcdisplace_mod, only : calcdisplace
    type (iosystem_desc_t), intent(in) :: iosystem
    integer(i4), intent(in)           :: basepiotype
    integer(i4), intent(in)           :: dims(:)
    integer (i4), intent(in)          :: lenblocks
    integer (PIO_OFFSET_KIND), intent(in)          :: compdof(:)   !> global degrees of freedom for computational decomposition
    integer (PIO_OFFSET_KIND), intent(in)          :: iodofr(:)     !> global degrees of freedom for io decomposition 
    integer (PIO_OFFSET_KIND), intent(in)          :: iodofw(:)     !> global degrees of freedom for io decomposition 
    type (io_desc_t), intent(inout)     :: iodesc




  end subroutine initdecomp_2dof_bin_i8


!> 
!! @public 
!! @ingroup PIO_initdecomp
!! @brief A deprecated interface to the PIO_initdecomp method.
!! @details
!! @deprecated
!! @param iosystem : a defined pio system descriptor, see PIO_types
!! @param basepiotype : the type of variable(s) associated with this iodesc.  
!! @copydoc PIO_kinds
!! @param dims : an array of the global length of each dimesion of the variable(s)
!! @param lenblocks : 
!! @param compdof : mapping of the storage order of the variable to its memory order
!! @param iodofr : 
!! @param iodesc @copydoc iodesc_generate
!<
  subroutine initdecomp_1dof_bin_i8(iosystem,basepiotype,dims,lenblocks,compdof,iodofr,iodesc)
    type (iosystem_desc_t), intent(in) :: iosystem
    integer(i4), intent(in)           :: basepiotype
    integer(i4), intent(in)           :: dims(:)
    integer(i4), intent(in)          :: lenblocks
    integer(PIO_OFFSET_KIND), intent(in)          :: compdof(:)   ! global degrees of freedom for computational decomposition
    integer(PIO_OFFSET_KIND), intent(in)          :: iodofr(:)     ! global degrees of freedom for io decomposition 
    type (io_desc_t), intent(inout)     :: iodesc

    integer(PIO_OFFSET_KIND) :: start(1), count(1)
    ! these are not used in the binary interface

    start(1)=-1
    count(1)=-1
    call initdecomp_1dof_nf_i8(iosystem,basepiotype,dims,lenblocks,compdof,iodofr,start, count, iodesc)
  end subroutine initdecomp_1dof_bin_i8

  subroutine initdecomp_1dof_bin_i4(iosystem,basepiotype,dims,lenblocks,compdof,iodofr,iodesc)
    type (iosystem_desc_t), intent(in) :: iosystem
    integer(i4), intent(in)           :: basepiotype
    integer(i4), intent(in)           :: dims(:)
    integer (i4), intent(in)          :: lenblocks
    integer (i4), intent(in)          :: compdof(:)   ! global degrees of freedom for computational decomposition
    integer (i4), intent(in)          :: iodofr(:)     ! global degrees of freedom for io decomposition 
    type (io_desc_t), intent(inout)     :: iodesc

    integer(PIO_OFFSET_KIND) :: start(1), count(1)
    ! these are not used in the binary interface

    start(1)=-1
    count(1)=-1
    call initdecomp_1dof_nf_i8(iosystem,basepiotype,dims,lenblocks, &
         int(compdof,PIO_OFFSET_KIND),int(iodofr,PIO_OFFSET_KIND),start, count, iodesc)
  end subroutine initdecomp_1dof_bin_i4

!> 
!! @public 
!! @ingroup PIO_initdecomp
!! @brief A deprecated interface to the PIO_initdecomp method.
!! @details
!! @deprecated
!! @param iosystem : a defined pio system descriptor, see PIO_types
!! @param basepiotype : the type of variable(s) associated with this iodesc.
!! @copydoc PIO_kinds
!! @param dims : an array of the global length of each dimesion of the variable(s)
!! @param lenblocks : 
!! @param compdof : mapping of the storage order of the variable to its memory order
!! @param iodofr : 
!! @param iodofw :
!! @param start : used with count to give a block description of the shape of the data
!! @param count : 
!! @param iodesc @copydoc iodesc_generate
!<
  subroutine initdecomp_2dof_nf_i4(iosystem,basepiotype,dims,lenblocks,compdof,iodofr,iodofw,start, count, iodesc)
    type (iosystem_desc_t), intent(in) :: iosystem
    integer(i4), intent(in)           :: basepiotype
    integer(i4), intent(in)           :: dims(:)
    integer (i4), intent(in)          :: lenblocks
    integer (i4), intent(in)          :: compdof(:)   ! global degrees of freedom for computational decomposition
    integer (i4), intent(in)          :: iodofr(:)     ! global degrees of freedom for io decomposition 
    integer (i4), intent(in)          :: iodofw(:)     ! global degrees of freedom for io decomposition 

    type (io_desc_t), intent(inout)     :: iodesc

    integer(PIO_OFFSET_KIND), intent(in) :: start(:), count(:)
    type (io_desc_t) :: tmp


    call pio_initdecomp(iosystem, basepiotype,dims,lenblocks,int(compdof,PIO_OFFSET_KIND),int(iodofr,PIO_OFFSET_KIND), &
         int(iodofw,PIO_OFFSET_KIND),start,count,iodesc)

  end subroutine initdecomp_2dof_nf_i4

  subroutine initdecomp_2dof_nf_i8(iosystem,basepiotype,dims,lenblocks,compdof,iodofr,iodofw,start, count, iodesc)
    type (iosystem_desc_t), intent(in) :: iosystem
    integer(i4), intent(in)           :: basepiotype
    integer(i4), intent(in)           :: dims(:)
    integer (i4), intent(in)          :: lenblocks
    integer (PIO_OFFSET_KIND), intent(in)          :: compdof(:)   ! global degrees of freedom for computational decomposition
    integer (PIO_OFFSET_KIND), intent(in)          :: iodofr(:)     ! global degrees of freedom for io decomposition 
    integer (PIO_OFFSET_KIND), intent(in)          :: iodofw(:)     ! global degrees of freedom for io decomposition 

    type (io_desc_t), intent(inout)     :: iodesc

    integer(PIO_OFFSET_KIND), intent(in) :: start(:), count(:)
    type (io_desc_t) :: tmp
    integer :: ierr

    call initdecomp_1dof_nf_i8(iosystem, basepiotype, dims, lenblocks, compdof, iodofr, start, count, iodesc)

    call initdecomp_1dof_nf_i8(iosystem, basepiotype, dims, lenblocks, compdof, iodofw, start, count, tmp)
    call mpi_abort(mpi_comm_world, 0, ierr)
!    call dupiodesc2(iodesc%write,tmp%write)

  end subroutine initdecomp_2dof_nf_i8

!> 
!! @public 
!! @ingroup PIO_initdecomp
!! @brief A deprecated interface to the PIO_initdecomp method.
!! @details
!! @deprecated
!! @param iosystem : a defined PIO system descriptor, see pio_types
!! @param basepiotype : The type of variable(s) associated with this iodesc.  
!! @copydoc PIO_kinds
!! @param dims : an array of the global length of each dimesion of the variable(s)
!! @param lenblocks : 
!! @param compdof : mapping of the storage order of the variable to its memory order
!! @param iodof : 
!! @param start :
!! @param count :
!! @param iodesc @copydoc iodesc_generate
!<
  subroutine initdecomp_1dof_nf_i4(iosystem,basepiotype,dims,lenblocks,compdof,iodof,start, count, iodesc)
    type (iosystem_desc_t), intent(in) :: iosystem
    integer(i4), intent(in)           :: basepiotype
    integer(i4), intent(in)           :: dims(:)
    integer (i4), intent(in) :: lenblocks
    integer (i4), intent(in)          :: compdof(:)   ! global degrees of freedom for computational decomposition
    integer (i4), intent(in)          :: iodof(:)     ! global degrees of freedom for io decomposition 
    type (io_desc_t), intent(inout)     :: iodesc
    integer :: piotype	
    integer(PIO_OFFSET_KIND), intent(in) :: start(:), count(:)

    call initdecomp_1dof_nf_i8(iosystem, basepiotype,dims,lenblocks,int(compdof,PIO_OFFSET_KIND),int(iodof,PIO_OFFSET_KIND),&
         start,count,iodesc)

  end subroutine initdecomp_1dof_nf_i4

  subroutine initdecomp_1dof_nf_i8(iosystem,basepiotype,dims,lenblocks,compdof,iodof,start, count, iodesc)
!    use calcdisplace_mod, only : calcdisplace
    type (iosystem_desc_t), intent(in) :: iosystem
    integer(i4), intent(in)           :: basepiotype
    integer(i4), intent(in)           :: dims(:)
    integer (i4), intent(in) :: lenblocks
    integer (PIO_OFFSET_KIND), intent(in)          :: compdof(:)   ! global degrees of freedom for computational decomposition
    integer (PIO_OFFSET_KIND), intent(in)          :: iodof(:)     ! global degrees of freedom for io decomposition 
    type (io_desc_t), intent(inout)     :: iodesc
    integer :: piotype
    integer(PIO_OFFSET_KIND), intent(in) :: start(:), count(:)




    if(any(iodof/=compdof)) then
       call piodie( __PIO_FILE__,__LINE__, &
            'Not sure what to do here')
    else
       call PIO_initdecomp_dof_i8(iosystem,basepiotype,dims,compdof, iodesc,PIO_REARR_NONE, start,count)
    endif


  end subroutine initdecomp_1dof_nf_i8

!>
!! @public
!! @ingroup PIO_initdecomp
!! @brief Implements the @ref decomp_dof for PIO_initdecomp (previous name: \b initdecomp_1dof_nf_box)
!! @details  This provides the ability to describe a computational
!! decomposition in PIO using degrees of freedom method. This is
!! a decomposition that can not be easily described using a start
!! and count method (see @ref decomp_dof).
!! Optional parameters for this subroutine allows for the specififcation of
!! io decomposition using iostart and iocount arrays.  If iostart
!! and iocount arrays are not specified by the user, and rearrangement
!! is turned on then PIO will calculate an suitable IO decomposition.
!! Note that this subroutine was previously called \em initdecomp_1dof_nf_box
!! @param iosystem @copydoc iosystem_desc_t
!! @param basepiotype @copydoc use_PIO_kinds
!! @param dims An array of the global length of each dimesion of the variable(s)
!! @param compdof Mapping of the storage order for the computational decomposition to its memory order
!! @param iodesc @copydoc iodesc_generate
!! @param iostart   The start index for the block-cyclic io decomposition
!! @param iocount   The count for the block-cyclic io decomposition
!<
  subroutine PIO_initdecomp_dof_i4(iosystem,basepiotype,dims,compdof, iodesc, rearr, iostart, iocount)
    type (iosystem_desc_t), intent(inout) :: iosystem
    integer(i4), intent(in)           :: basepiotype
    integer(i4), intent(in)          :: compdof(:)   ! global degrees of freedom for computational decomposition
    integer, optional, target :: rearr
    integer (PIO_OFFSET_KIND), optional :: iostart(:), iocount(:)
    type (io_desc_t), intent(inout)     :: iodesc
    integer(PIO_OFFSET_KIND), pointer :: internal_compdof(:)
    integer(i4), intent(in)           :: dims(:)

    allocate(internal_compdof(size(compdof)))
    internal_compdof = int(compdof,PIO_OFFSET_KIND)
    
    if(present(iostart) .and. present(iocount) ) then
       call pio_initdecomp_dof_i8(iosystem, basepiotype, dims, internal_compdof, iodesc, &
            PIO_REARR_NONE, iostart, iocount)
    else 
       call pio_initdecomp_dof_i8(iosystem, basepiotype, dims, internal_compdof, iodesc, rearr)
    endif
    deallocate(internal_compdof)

  end subroutine PIO_initdecomp_dof_i4


  subroutine PIO_initdecomp_dof_i8(iosystem,basepiotype,dims,compdof, iodesc, rearr, iostart, iocount)
    type (iosystem_desc_t), intent(in) :: iosystem
    integer(i4), intent(in)           :: basepiotype
    integer(i4), intent(in)           :: dims(:)
    integer (PIO_OFFSET_KIND), intent(in), target :: compdof(:)   ! global degrees of freedom for computational decomposition
    integer, optional, target :: rearr
    integer (PIO_OFFSET_KIND), optional :: iostart(:), iocount(:)
    type (io_desc_t), intent(inout)     :: iodesc
    integer(c_int) :: ndims
    integer(c_int), dimension(:), allocatable, target :: cdims
    integer(PIO_OFFSET_KIND), dimension(:), allocatable, target :: cstart, ccount

    type(C_PTR) :: crearr
    interface
       integer(C_INT) function PIOc_InitDecomp(iosysid,basetype,ndims,dims, &
            maplen, compmap, ioidp, rearr, iostart, iocount)  &
            bind(C,name="PIOc_InitDecomp")
         use iso_c_binding
         integer(C_INT), value :: iosysid
         integer(C_INT), value :: basetype
         integer(C_INT), value :: ndims
         integer(C_INT) :: dims(*)
         integer(C_INT), value :: maplen
         type(C_PTR), value :: compmap
         integer(C_INT) :: ioidp
         type(C_PTR), value :: rearr
         type(C_PTR), value :: iostart
         type(C_PTR), value :: iocount
       end function PIOc_InitDecomp
    end interface
    integer :: ierr, i, maplen
    
#ifdef TIMING
    call t_startf("PIO_initdecomp_dof")
#endif
    ndims = size(dims)
    allocate(cdims(ndims))
    do i=1,ndims
       cdims(i) = dims(ndims-i+1)
    end do
    maplen = size(compdof)

    if(present(rearr)) then
       crearr = C_LOC(rearr)
    else
       crearr = C_NULL_PTR
    endif

    if(present(iostart) .and. present(iocount)) then
       allocate(cstart(ndims), ccount(ndims))
       do i=1,ndims
          cstart(i) = iostart(ndims-i+1)-1
          ccount(i) = iocount(ndims-i+1)
       end do
<<<<<<< HEAD
=======

>>>>>>> e287e6b6
#ifdef CPRNAG
        ierr = PIOc_InitDecomp(iosystem%iosysid, basepiotype, ndims, cdims, &
            maplen, C_LOC(compdof(1)), iodesc%ioid, crearr, C_LOC(cstart), C_LOC(ccount))
#else
        ierr = PIOc_InitDecomp(iosystem%iosysid, basepiotype, ndims, cdims, &
            maplen, C_LOC(fptr(compdof)), iodesc%ioid, crearr, C_LOC(cstart), C_LOC(ccount))
#endif
<<<<<<< HEAD
       deallocate(cstart, ccount)
    else
=======

       deallocate(cstart, ccount)
    else

>>>>>>> e287e6b6
#ifdef CPRNAG
        ierr = PIOc_InitDecomp(iosystem%iosysid, basepiotype, ndims, cdims, &
            maplen, C_LOC(compdof(1)), iodesc%ioid, crearr, C_NULL_PTR, C_NULL_PTR)
#else
        ierr = PIOc_InitDecomp(iosystem%iosysid, basepiotype, ndims, cdims, &
            maplen, C_LOC(fptr(compdof)), iodesc%ioid, crearr, C_NULL_PTR, C_NULL_PTR)
#endif
<<<<<<< HEAD
=======

>>>>>>> e287e6b6
    end if

    deallocate(cdims)

#ifdef TIMING
    call t_stopf("PIO_initdecomp_dof")
#endif

  end subroutine PIO_initdecomp_dof_i8


  !************************************
  ! dupiodesc2
  !

!  subroutine dupiodesc2(src, dest)
!    use pio_types, only : io_desc2_t
!    type(io_desc2_t), intent(in) :: src
!    type(io_desc2_t), intent(out) :: dest

!    dest%filetype = src%filetype
!    dest%elemtype = src%elemtype
!    dest%n_elemtype = src%n_elemtype
!    dest%n_words = src%n_words
!  end subroutine dupiodesc2



  !************************************
  ! genindexedblock
  !
  ! given input lenblocks, basetype, and displacement
  ! create two mpi types: 
  !   elemtype - a single block of basetype repeated lenblocks times
  !   filetype - elemtype repeated at each entry in displacement()
  !              (i.e. size(displacement) entries)
  !


  subroutine genindexedblock(lenblocks,basetype,elemtype,filetype,displace)
    use pio_types, only : pio_double, pio_int, pio_real, pio_char
#ifdef NO_MPI2
    use pio_support, only : mpi_type_create_indexed_block
#endif
    integer(i4), intent(in) :: lenblocks     ! length of blocks
    integer(i4), intent(in) :: basetype      ! base mpi type 
    integer(i4), intent(inout) :: elemtype   ! elementary mpi type
    integer(i4), intent(inout) :: filetype   ! file mpi type 
    integer(i4), intent(in) :: displace(:)   ! mpi displacement in the array

    integer(i4) :: numblocks,i,ierr, prev

    logical, parameter :: check = .true.

    integer:: nints, nadds, ndtypes, comb, lbasetype

    numblocks = size(displace)

    !tcx - allow empty displace array
    if (numblocks > 0) then
       prev = displace(1)
       do i=2,numblocks
          if(prev > displace(i)) then
             print *,'genindexedblock: error detected: non-monotonic increasing displace detected!'
          endif
          prev = displace(i)
       enddo

    endif
    select case(basetype)
    case (PIO_double)
       lbasetype=mpi_real8
    case (PIO_real  )
       lbasetype=mpi_real4
    case (PIO_int)
       lbasetype=mpi_integer
    case (PIO_char)
       lbasetype=mpi_character
    case default
       lbasetype=basetype
    end select


#ifdef _MPISERIAL
    ! when compiling w/mpiserial for snetcdf output, these fields are not used
    elemtype=0
    filetype=0
    ! _MPISERIAL
#else
    if(lenblocks<1) then
       elemtype = lbasetype
       filetype = lbasetype
    else
       elemtype = mpi_datatype_null
       filetype = mpi_datatype_null
       call mpi_type_contiguous(lenblocks,lbasetype,elemtype,ierr)
       if(check) call checkmpireturn('genindexedblock: after call to type_contiguous: ',ierr)
       call mpi_type_commit(elemtype,ierr)
       if(check) call checkmpireturn('genindexedblock: after call to type_commit: ',ierr)
       if(numblocks>0) then
         call mpi_type_create_indexed_block(numblocks,1,displace,elemtype,filetype,ierr)
         if(check) call checkmpireturn('genindexedblock: after call to type_create_indexed_block: ',ierr)
         call mpi_type_commit(filetype,ierr)
         if(check) call checkmpireturn('genindexedblock: after call to type_commit: ',ierr)
         if(debug) then
            call mpi_type_get_envelope(filetype, nints, nadds, ndtypes, comb, ierr)
            print *,__FILE__,__LINE__,nints,nadds,ndtypes,comb,ierr
         endif
       endif

    end if
    ! _MPISERIAL
#endif

  end subroutine genindexedblock

!> 
!! @public
!! @ingroup PIO_init
!! @brief initialize the pio subsystem. 
!! @details  This is a collective call.  Input parameters are read on comp_rank=0
!!   values on other tasks are ignored.  This variation of PIO_init locates the IO tasks on a subset 
!!   of the compute tasks.
!! @param comp_rank mpi rank of each participating task,
!! @param comp_comm the mpi communicator which defines the collective.
!! @param num_iotasks the number of iotasks to define.
!! @param num_aggregator the mpi aggregator count
!! @param stride the stride in the mpi rank between io tasks.
!! @param rearr @copydoc PIO_rearr_method
!! @param iosystem a derived type which can be used in subsequent pio operations (defined in PIO_types).
!! @param base @em optional argument can be used to offset the first io task - default base is task 1.
!<
  subroutine init_intracom(comp_rank, comp_comm, num_iotasks, num_aggregator, stride,  rearr, iosystem,base)
    use pio_types, only : pio_internal_error, pio_rearr_none
    integer(i4), intent(in) :: comp_rank
    integer(i4), intent(in) :: comp_comm
    integer(i4), intent(in) :: num_iotasks 
    integer(i4), intent(in) :: num_aggregator
    integer(i4), intent(in) :: stride
    integer(i4), intent(in) :: rearr
    type (iosystem_desc_t), intent(out)  :: iosystem  ! io descriptor to initalize
    integer(i4), intent(in),optional :: base
    integer :: lbase
    integer :: ierr
    interface
       integer(c_int) function PIOc_Init_Intracomm_from_F90(f90_comp_comm, num_iotasks, stride,base,rearr,iosysidp) &
            bind(C,name="PIOc_Init_Intracomm_from_F90")
         use iso_c_binding
         integer(C_INT), value :: f90_comp_comm
         integer(C_INT), value :: num_iotasks
         integer(C_INT), value :: stride
         integer(C_INT), value :: base
         integer(C_INT), value :: rearr
         integer(C_INT) :: iosysidp
       end function PIOc_Init_Intracomm_from_F90
    end interface

#ifdef TIMING
    call t_startf("PIO_init")
#endif
    lbase=0
    if(present(base)) lbase=base
    ierr = PIOc_Init_Intracomm_from_F90(comp_comm,num_iotasks,stride,lbase,rearr,iosystem%iosysid)

#ifdef TIMING
    call t_stopf("PIO_init")
#endif
  end subroutine init_intracom


!> 
!! @public
!! @ingroup PIO_init
!! @brief Initialize the pio subsystem.
!! @details  This is a collective call.  Input parameters are read on comp_rank=0
!!   values on other tasks are ignored.  This variation of PIO_init sets up a distinct set of tasks
!!   to handle IO, these tasks do not return from this call.  Instead they go to an internal loop 
!!   and wait to receive further instructions from the computational tasks 
!! @param component_count The number of computational components to associate with this IO component
!! @param peer_comm  The communicator from which all other communicator arguments are derived
!! @param comp_comms The computational communicator for each of the computational components
!! @param io_comm    The io communicator 
!! @param iosystem a derived type which can be used in subsequent pio operations (defined in PIO_types).
!<
  subroutine init_intercom(component_count, peer_comm, comp_comms, io_comm, iosystem)
    use pio_types, only : pio_internal_error, pio_rearr_box
    integer, intent(in) :: component_count
    integer, intent(in) :: peer_comm
    integer, intent(in) :: comp_comms(component_count)   !  The compute communicator
    integer, intent(in) :: io_comm     !  The io communicator

    type (iosystem_desc_t), intent(out)  :: iosystem(component_count)  ! io descriptor to initalize
#ifdef DOTHIS
    integer :: ierr
    logical :: is_inter
    logical, parameter :: check=.true.
  
    integer :: i, j, iam, io_leader, comp_leader
    integer(i4), pointer :: iotmp(:)
    character(len=5) :: cb_nodes
    integer :: itmp
    
#ifdef TIMING
    call t_startf("PIO_init")
#endif
#if defined(NO_MPI2) || defined(_MPISERIAL)
    call piodie( __PIO_FILE__,__LINE__, &
     'The PIO async interface requires an MPI2 complient MPI library')
#else 
    do i=1,component_count
       iosystem(i)%error_handling = PIO_internal_error
       iosystem(i)%comp_comm = comp_comms(i)
       iosystem(i)%io_comm = io_comm
       iosystem(i)%info = mpi_info_null
       iosystem(i)%comp_rank= -1
       iosystem(i)%io_rank  = -1
       iosystem(i)%async_interface = .true.
       iosystem(i)%comproot = MPI_PROC_NULL
       iosystem(i)%ioroot = MPI_PROC_NULL
       iosystem(i)%compmaster= MPI_PROC_NULL
       iosystem(i)%iomaster = MPI_PROC_NULL 
       iosystem(i)%numOST = PIO_num_OST


       if(io_comm/=MPI_COMM_NULL) then
          ! Find the rank of the io leader in peer_comm
          call mpi_comm_rank(io_comm,iosystem(i)%io_rank, ierr)
          if(iosystem(i)%io_rank==0) then 
             call mpi_comm_rank(peer_comm, iam, ierr)
          else
             iam = -1
          end if
          call mpi_allreduce(iam, io_leader, 1, mpi_integer, MPI_MAX, peer_comm, ierr)
          call CheckMPIReturn('Call to MPI_ALLREDUCE()',ierr,__FILE__,__LINE__)
          ! Find the rank of the comp leader in peer_comm
          iam = -1
          call mpi_allreduce(iam, comp_leader, 1, mpi_integer, MPI_MAX, peer_comm, ierr)
          call CheckMPIReturn('Call to MPI_ALLREDUCE()',ierr,__FILE__,__LINE__)
          ! create the intercomm
          call mpi_intercomm_create(io_comm, 0, peer_comm, comp_leader, i, iosystem(i)%intercomm, ierr)
          ! create the union_comm
          call mpi_intercomm_merge(iosystem(i)%intercomm, .true., iosystem(i)%union_comm, ierr)
       else
          ! Find the rank of the io leader in peer_comm
          iam = -1
          call mpi_allreduce(iam, io_leader, 1, mpi_integer, MPI_MAX, peer_comm, ierr)
          call CheckMPIReturn('Call to MPI_ALLREDUCE()',ierr,__FILE__,__LINE__)

          ! Find the rank of the comp leader in peer_comm
          iosystem(i)%comp_rank = -1
          if(comp_comms(i)/=MPI_COMM_NULL) then
             call mpi_comm_rank(comp_comms(i),iosystem(i)%comp_rank, ierr)          
             if(iosystem(i)%comp_rank==0) then
                call mpi_comm_rank(peer_comm, iam, ierr)
             else
                iam=-1
             end if
          end if
          call mpi_allreduce(iam, comp_leader, 1, mpi_integer, MPI_MAX, peer_comm, ierr)
          call CheckMPIReturn('Call to MPI_ALLREDUCE()',ierr,__FILE__,__LINE__)

          ! create the intercomm
          call mpi_intercomm_create(comp_comms(i), 0, peer_comm, io_leader, i, iosystem(i)%intercomm, ierr)
          ! create the union comm
          call mpi_intercomm_merge(iosystem(i)%intercomm, .false., iosystem(i)%union_comm, ierr)
       end if
       if(Debugasync) print *,__PIO_FILE__,__LINE__,i, iosystem(i)%intercomm, iosystem(i)%union_comm

       if(iosystem(i)%union_comm /= MPI_COMM_NULL) then
          call mpi_comm_rank(iosystem(i)%union_comm, iosystem(i)%union_rank, ierr)
          if(check) call checkmpireturn('init: after call to comm_rank: ',ierr)
          call mpi_comm_size(iosystem(i)%union_comm, iosystem(i)%num_tasks, ierr)
          if(check) call checkmpireturn('init: after call to comm_size: ',ierr)

             
          if(io_comm /= MPI_COMM_NULL) then
             call mpi_comm_size(io_comm, iosystem(i)%num_iotasks, ierr)
             if(check) call checkmpireturn('init: after call to comm_size: ',ierr)

             if(iosystem(i)%io_rank==0) then
                iosystem(i)%iomaster = MPI_ROOT
                iosystem(i)%ioroot = iosystem(i)%union_rank
             end if
             iosystem(i)%ioproc = .true.
             iosystem(i)%compmaster = 0

             call pio_msg_handler_init(io_comm, iosystem(i)%io_rank)
          end if


          if(comp_comms(i) /= MPI_COMM_NULL) then
             call mpi_comm_size(comp_comms(i), iosystem(i)%num_comptasks, ierr)
             if(check) call checkmpireturn('init: after call to comm_size: ',ierr)

             iosystem(i)%iomaster = 0
             iosystem(i)%ioproc = .false.
             if(iosystem(i)%comp_rank==0) then
                iosystem(i)%compmaster = MPI_ROOT
                iosystem(i)%comproot = iosystem(i)%union_rank
             end if

          end if

          iosystem(i)%userearranger = .true.
          iosystem(i)%rearr = PIO_rearr_box
          
          if(Debugasync) print *,__PIO_FILE__,__LINE__
          
          call MPI_allreduce(iosystem(i)%comproot, j, 1, MPI_INTEGER, MPI_MAX,iosystem(i)%union_comm,ierr)
          call CheckMPIReturn('Call to MPI_ALLREDUCE()',ierr,__FILE__,__LINE__)
          
          iosystem%comproot=j
          call MPI_allreduce(iosystem(i)%ioroot, j, 1, MPI_INTEGER, MPI_MAX,iosystem(i)%union_comm,ierr)
          call CheckMPIReturn('Call to MPI_ALLREDUCE()',ierr,__FILE__,__LINE__)

          iosystem%ioroot=j

          if(Debugasync) print *,__PIO_FILE__,__LINE__, i, iosystem(i)%comproot, iosystem(i)%ioroot

          if(io_comm/=MPI_COMM_NULL) then
             call mpi_bcast(iosystem(i)%num_comptasks, 1, mpi_integer, iosystem(i)%compmaster,iosystem(i)%intercomm, ierr)

             call mpi_bcast(iosystem(i)%num_iotasks, 1, mpi_integer, iosystem(i)%iomaster, iosystem(i)%intercomm, ierr)

             call alloc_check(iotmp,iosystem(i)%num_iotasks,'init:iotmp')
             iotmp(:) = 0
             iotmp( iosystem(i)%io_rank+1)=iosystem(i)%union_rank

          end if
          if(comp_comms(i)/=MPI_COMM_NULL) then
             call mpi_bcast(iosystem(i)%num_comptasks, 1, mpi_integer, iosystem(i)%compmaster, iosystem(i)%intercomm, ierr)

             call mpi_bcast(iosystem(i)%num_iotasks, 1, mpi_integer, iosystem(i)%iomaster, iosystem(i)%intercomm, ierr)

             call alloc_check(iotmp,iosystem(i)%num_iotasks,'init:iotmp')
             iotmp(:)=0

          end if

          iosystem(i)%my_comm = iosystem(i)%intercomm

          call alloc_check(iosystem(i)%ioranks, iosystem(i)%num_iotasks,'init:n_ioranks')
          if(Debugasync) print *,__PIO_FILE__,__LINE__,iotmp
          call MPI_allreduce(iotmp,iosystem(i)%ioranks,iosystem(i)%num_iotasks,MPI_INTEGER,MPI_MAX,iosystem(i)%union_comm,ierr)
          call CheckMPIReturn('Call to MPI_ALLREDUCE()',ierr,__FILE__,__LINE__)

          if(Debugasync) print *,__PIO_FILE__,__LINE__,iosystem(i)%ioranks
          call dealloc_check(iotmp)
          
          !---------------------------------
          ! initialize the rearranger system 
          !---------------------------------
          if (iosystem(i)%userearranger) then
             call rearrange_init(iosystem(i))
          endif
       end if
    
#if defined(USEMPIIO) || defined(_PNETCDF) || defined(_NETCDF4)
#ifndef _MPISERIAL
       call mpi_info_create(iosystem(i)%info,ierr)
       ! turn on mpi-io aggregation 
       !DBG    print *,'PIO_init: before call to setnumagg'
!       itmp = num_aggregator
!       call mpi_bcast(itmp, 1, mpi_integer, 0, iosystem%union_comm, ierr)
!       if(itmp .gt. 0) then 
!          write(cb_nodes,('(i5)')) itmp
!#ifdef BGx
!          call PIO_set_hint(iosystem(i),"bgl_nodes_pset",trim(adjustl(cb_nodes)))
!#else
!          call PIO_set_hint(iosystem(i),"cb_nodes",trim(adjustl(cb_nodes)))
!#endif       
!       endif

#ifdef PIO_GPFS_HINTS
       call PIO_set_hint(iosystem(i),"ibm_largeblock_io","true")
#endif
#ifdef PIO_LUSTRE_HINTS
       call PIO_set_hint(iosystem(i), 'romio_ds_read','disable') 
       call PIO_set_hint(iosystem(i),'romio_ds_write','disable') 
#endif
#endif
#endif
    end do

    if(DebugAsync) print*,__PIO_FILE__,__LINE__, iosystem(1)%ioranks


    iosystem%num_aiotasks = iosystem%num_iotasks
    iosystem%numost = PIO_NUM_OST

    ! This routine does not return
    if(io_comm /= MPI_COMM_NULL) call pio_msg_handler(component_count,iosystem) 
    
    if(DebugAsync) print*,__PIO_FILE__,__LINE__, iosystem(1)%ioranks
#ifdef TIMING
    call t_stopf("PIO_init")
#endif
#endif
#endif
  end subroutine init_intercom

!>
!! @public
!! @defgroup PIO_recommend_iotasks PIO_recommend_iotasks
!! @brief Recommend a subset of tasks in comm to use as IO tasks
!! @details  This subroutine will give PIO's best recommendation for the number and
!!    location of iotasks for a given system there is no requirement to follow this recommendation.
!!    Using the recommendation requires that PIO_BOX_RERRANGE be used
!! @param A communicator of mpi tasks to choose from
!! @param miniotasks \em optional The minimum number of IO tasks the caller desires
!! @param maxiotasks \em optional The maximum number of IO tasks the caller desires
!! @param iotask if true pio recommends that this task be used as an iotask
!<
#ifdef DOTHIS
  subroutine pio_recommend_iotasks(comm, ioproc, numiotasks, miniotasks, maxiotasks )
    integer, intent(in) :: comm
    logical, intent(out) :: ioproc
    integer, intent(out) :: numiotasks
    integer, optional, intent(in) :: miniotasks, maxiotasks

    integer :: num_tasks, ierr, iotask, iotasks, iam

    integer(i4), pointer :: iotmp(:),iotmp2(:)

    call mpi_comm_size(comm,num_tasks,ierr)
    call mpi_comm_rank(comm,iam,ierr)

#ifdef BGx    
!    call alloc_check(iotmp,num_tasks,'init:num_tasks')
!    call alloc_check(iotmp2,num_tasks,'init:num_tasks')
     allocate(iotmp(num_tasks), iotmp2(num_tasks))
    !---------------------------------------------------
    ! Note for Blue Gene n_iotasks get overwritten in 
    ! determineiotasks   
    !
    ! Entry: it is the number of IO-clients per IO-node
    ! Exit:  is is the total number of IO-tasks
    !---------------------------------------------------

    numiotasks=-(miniotasks+maxiotasks)/2
    call determineiotasks(comm,numiotasks,1,0,1,iotask)

    iotmp(:)=0
    if(iotask==1) then 
       ioproc = .true.
       iotmp(iam+1) = 1
    endif
    iotmp2(:)=0 
    call MPI_allreduce(iotmp,iotmp2,num_tasks,MPI_INTEGER,MPI_SUM,comm,ierr)
    call CheckMPIReturn('Call to MPI_ALLREDUCE()',ierr,__FILE__,__LINE__)

    numiotasks=SUM(iotmp2)

!    call dealloc_check(iotmp)
!    call dealloc_check(iotmp2)
     deallocate(iotmp, iotmp2)

    call identity(comm,iotask)
#endif


  end subroutine pio_recommend_iotasks
#endif

!> 
!! @public
!! @defgroup PIO_set_hint  PIO_set_hint
!! @brief set file system hints using mpi_info_set
!! @details This is a collective call which expects the following parameters:
!! @param iosystem @copydoc io_desc_t
!! @param hint  the string name of the hint to define
!! @param hintval  the string value to set the hint to
!! @retval ierr @copydoc  error_return
!<
  subroutine PIO_set_hint(iosystem, hint, hintval)
    type (iosystem_desc_t), intent(inout)  :: iosystem  ! io descriptor to initalize
    character(len=*), intent(in) :: hint, hintval
    integer :: ierr
    
    interface
       integer(C_INT) function PIOc_set_hint(iosysid, key, val) &
            bind(C,name="PIOc_set_hint")
         use iso_c_binding
         integer(C_INT), intent(in), value :: iosysid
         character(C_CHAR), intent(in) :: key
         character(C_CHAR), intent(in) :: val
       end function PIOc_set_hint
    end interface


    ierr = PIOc_set_hint(iosystem%iosysid, hint, hintval)


  end subroutine PIO_set_hint


!> 
!! @public
!! @ingroup PIO_finalize 
!! @brief finalizes the pio subsystem.
!! @details This is a collective call which expects the following parameters
!! @param iosystem : @copydoc io_desc_t
!! @retval ierr @copydoc  error_return
!<
  subroutine finalize(iosystem,ierr)
     type (iosystem_desc_t), intent(inout) :: iosystem 
     integer(i4), intent(out) :: ierr 
    interface
       integer(C_INT) function PIOc_finalize(iosysid) &
            bind(C,name="PIOc_finalize")
         use iso_c_binding
         integer(C_INT), intent(in), value :: iosysid
       end function PIOc_finalize
    end interface
    if(iosystem%iosysid /= -1) then
       ierr = PIOc_finalize(iosystem%iosysid)
    endif
  end subroutine finalize


!>
!! @public
!! @ingroup PIO_getnumiotasks
!! @brief This returns the number of IO-tasks that PIO is using 
!! @param iosystem : a defined pio system descriptor, see PIO_types
!! @param numiotasks : the number of IO-tasks
!<
   subroutine getnumiotasks(iosystem,numiotasks)
       type (iosystem_desc_t), intent(in) :: iosystem
       integer(i4), intent(out) :: numiotasks
       integer :: ierr
       interface
          integer(C_INT) function PIOc_get_numiotasks(iosysid,numiotasks) &
               bind(C,name="PIOc_get_numiotasks")
            use iso_c_binding
            integer(C_INT), intent(in), value :: iosysid
            integer(C_INT), intent(out) :: numiotasks
          end function PIOc_get_numiotasks
       end interface
       ierr = PIOc_get_numiotasks(iosystem%iosysid, numiotasks)

   end subroutine getnumiotasks

   subroutine PIO_get_iorank(iosystem, iorank)
     type(iosystem_desc_t), intent(in) :: iosystem
     integer, intent(out) :: iorank
       integer :: ierr
       interface
          integer(C_INT) function PIOc_get_iorank(iosysid,iorank) &
               bind(C,name="PIOc_get_iorank")
            use iso_c_binding
            integer(C_INT), intent(in), value :: iosysid
            integer(C_INT), intent(out) :: iorank
          end function PIOc_get_iorank
       end interface

       ierr = PIOc_get_iorank(iosystem%iosysid, iorank)
     end subroutine PIO_get_iorank

  !=============================================
  !  dupiodesc:
  !
  !   duplicate the io descriptor
  !
  !=============================================


  ! rml: possible problem here wrt dubbing the box rearranger
  ! data, as well as maybe the mct rearranger???

!> 
!! @public 
!! @ingroup PIO_dupiodesc
!! @brief duplicates an existing io descriptor
!! @details
!! @param src :  an io description handle returned from @ref PIO_initdecomp (see PIO_types)
!! @param dest : the newly created io descriptor with the same characteristcs as src.
!<

#ifdef WHAT_REASON_FOR_THIS_IN_THE_API
  subroutine dupiodesc(src,dest)

    integer :: n
    type (io_desc_t), intent(in) :: src
    type (io_desc_t), intent(inout) :: dest

    dest%glen        =  src%glen
    if(associated(src%start)) then
       n = size(src%start)
       allocate(dest%start(n))
       dest%start(:)       =  src%start(:)
    endif

    if(associated(src%count)) then
       n = size(src%count)
       allocate(dest%count(n))
       dest%count(:)       =  src%count(:)
    endif

    !dbg    print *,'before dupiodesc2'
    call dupiodesc2(src%read, dest%read)
    call dupiodesc2(src%write, dest%write)
    !dbg    print *,'after dupiodesc2'

    dest%basetype = src%basetype

    if(associated(src%dest_ioproc)) then 
       n = size(src%dest_ioproc)
       allocate(dest%dest_ioproc(n))
       dest%dest_ioproc(:) = src%dest_ioproc(:)
    endif

    if(associated(src%dest_ioindex)) then 
       n = size(src%dest_ioindex)
       allocate(dest%dest_ioindex(n))
       dest%dest_ioindex(:) = src%dest_ioindex(:)
    endif

    if(associated(src%rfrom)) then 
       n = size(src%rfrom)
       allocate(dest%rfrom(n))
       dest%rfrom(:) = src%rfrom(:)
    endif

    if(associated(src%rtype)) then 
       n = size(src%rtype)
       allocate(dest%rtype(n))
       dest%rtype(:) = src%rtype(:)
    endif

    if(associated(src%scount)) then 
       n = size(src%scount)
       allocate(dest%scount(n))
       dest%scount(:) = src%scount(:)
    endif

    if(associated(src%stype)) then 
       n = size(src%stype)
       allocate(dest%stype(n))
       dest%stype(:) = src%stype(:)
    endif

    call copy_decompmap(src%iomap,dest%iomap)
    call copy_decompmap(src%compmap,dest%compmap)

    dest%compsize = src%compsize


  end subroutine dupiodesc

  !=============================================
  !  copy_decompmap:
  !
  !   copy decompmap_t data structures
  !
  !=============================================

  subroutine copy_decompmap(src,dest)
    use pio_types, only : decompmap_t
    type (decompmap_t), intent(in) :: src
    type (decompmap_t), intent(inout) :: dest


    dest%start    = src%start
    dest%length   = src%length

  end subroutine copy_decompmap

!> 
!! @public 
!! @ingroup PIO_setiotype
!! @brief sets the desired type of io to perform
!! @details
!! @param file @copydoc file_desc_t
!! @param iotype : @copydoc PIO_iotype
!! @param rearr : @copydoc PIO_rearr_method
!<
  subroutine setiotype(file,iotype,rearr)

    type (file_desc_t), intent(inout) :: file
    integer(i4), intent(in) :: iotype 
    integer(i4), intent(in) :: rearr

    file%iotype = iotype
    file%iosystem%rearr = rearr

  end subroutine setiotype

!>
!! @public
!! @ingroup PIO_numtoread
!! @brief returns the global number of words to read for this io descriptor
!! @details
!! @param iodesc : @copydoc io_desc_t
!! @retval num   :  the number of words to read 
!<
  integer function numtoread(iodesc) result(num)

    type (io_desc_t) :: iodesc

    num = iodesc%read%n_words

  end function numtoread

!>
!! @public
!! @ingroup PIO_numtowrite
!! @brief returns the global number of words to write for this io descriptor
!! @details
!! @param iodesc : @copydoc io_desc_t
!<
  integer function numtowrite(iodesc) result(num)

    type (io_desc_t) :: iodesc

    num = iodesc%write%n_words

  end function numtowrite
#endif
!> 
!! @public
!! @ingroup PIO_createfile 
!! @brief create a file using pio
!! @details  Input parameters are read on comp task 0 and ignored elsewhere
!! @param iosystem : a defined pio system descriptor created by a call to @ref PIO_init (see PIO_types)
!! @param file	:  the returned file descriptor
!! @param iotype : @copydoc PIO_iotype
!! @param fname : the name of the file to open
!! @param amode_in : the creation mode flag. the following flags are available: PIO_clobber, PIO_noclobber. 
!! @retval ierr @copydoc error_return
!<
  integer function createfile(iosystem, file,iotype, fname, amode_in) result(ierr)
    type (iosystem_desc_t), intent(inout), target :: iosystem
    type (file_desc_t), intent(out) :: file
    integer, intent(in) :: iotype
    character(len=*), intent(in)  :: fname
    integer, optional, intent(in) :: amode_in
    integer :: mode
    interface
       integer(C_INT) function PIOc_createfile(iosysid, fh, iotype, fname,mode) &
         bind(C,NAME='PIOc_createfile')
         use iso_c_binding
         implicit none
         integer(c_int), value :: iosysid
         integer(c_int) :: fh
         integer(c_int) :: iotype
         character(kind=c_char) :: fname(*)
         integer(c_int), value :: mode
       end function PIOc_createfile
    end interface
    character, allocatable :: cfname(:)
    integer :: i, nl
#ifdef TIMING
    call t_startf("PIO_createfile")
#endif
    mode = 0
    if(present(amode_in)) mode = amode_in
    nl = len_trim(fname)
    allocate(cfname(nl+1))
    do i=1,nl
       cfname(i) = fname(i:i)
    enddo
    cfname(nl+1)=C_NULL_CHAR
    ierr = PIOc_createfile(iosystem%iosysid, file%fh, iotype, cfname, mode)
    deallocate(cfname)
    file%iosystem => iosystem
#ifdef TIMING
    call t_stopf("PIO_createfile")
#endif
  end function createfile
!> 
!! @public
!! @ingroup PIO_openfile 
!! @brief open an existing file using pio
!! @details  Input parameters are read on comp task 0 and ignored elsewhere.
!! @param iosystem : a defined pio system descriptor created by a call to @ref PIO_init (see PIO_types)
!! @param file	:  the returned file descriptor
!! @param iotype : @copybrief PIO_iotype
!! @param fname : the name of the file to open
!! @param mode : a zero value (or PIO_nowrite) specifies the default
!! behavior: open the dataset with read-only access, buffering and
!! caching accesses for efficiency otherwise, the creation mode is
!! PIO_write. setting the PIO_write flag opens the dataset with
!! read-write access. ("writing" means any kind of change to the dataset,
!! including appending or changing data, adding or renaming dimensions,
!! variables, and attributes, or deleting attributes.) 
!! @retval ierr @copydoc error_return
!<
  integer function PIO_openfile(iosystem, file, iotype, fname,mode, CheckMPI) result(ierr)

!    use ifcore, only: tracebackqq
    type (iosystem_desc_t), intent(inout), target :: iosystem
    type (file_desc_t), intent(out) :: file
    integer, intent(in) :: iotype
    character(len=*), intent(in)  :: fname
    integer, optional, intent(in) :: mode
    logical, optional, intent(in) :: CheckMPI
    integer :: iorank
    interface
       integer(C_INT) function PIOc_openfile(iosysid, fh, iotype, fname,mode, CheckMPI) &
         bind(C,NAME='PIOc_openfile')
         use iso_c_binding
         implicit none
         integer(c_int), value :: iosysid
         integer(c_int) :: fh
         integer(c_int) :: iotype
         character(kind=c_char) :: fname(*)
         integer(c_int), value :: mode
         logical(c_bool), value :: CheckMPI
       end function PIOc_openfile
    end interface
    logical(c_bool) :: iCheckMPI=.true.
    integer :: imode=0, i, nl
    character, allocatable :: cfname(:)
#ifdef TIMING
    call t_startf("PIO_openfile")
#endif
    if(present(Checkmpi)) icheckmpi=logical(Checkmpi,c_bool)
    if(present(mode)) imode = mode
    nl = len_trim(fname)
    allocate(cfname(nl+1))
    do i=1,nl
       cfname(i) = fname(i:i)
    enddo
    cfname(nl+1)=C_NULL_CHAR
    ierr = PIOc_openfile( iosystem%iosysid, file%fh, iotype, &
         cfname, imode, iCheckMPI)
    deallocate(cfname)
    file%iosystem => iosystem
   

!    call PIO_get_iorank(iosystem, iorank)
!    if(iorank==0) then
!       call tracebackqq(user_exit_code=-1)
!    endif

#ifdef TIMING
    call t_stopf("PIO_openfile")
#endif

    

  end function PIO_openfile

!> 
!! @public 
!! @ingroup PIO_syncfile 
!! @brief synchronizing a file forces all writes to complete before the subroutine returns. 
!!
!! @param file @copydoc file_desc_t
!<
  subroutine syncfile(file)
    implicit none
    type (file_desc_t), target :: file
    integer :: ierr
    interface 
       integer(C_INT) function PIOc_sync(ncid) &
            bind(C,name="PIOc_sync")
         use iso_c_binding
         integer(C_INT), intent(in), value :: ncid
       end function PIOc_sync
    end interface

    ierr = PIOc_sync(file%fh)

  end subroutine syncfile
!> 
!! @public 
!! @ingroup PIO_freedecomp
!! @brief free all allocated storage associated with this decomposition
!! @details
!! @param ios :  a defined pio system descriptor created by call to @ref PIO_init (see PIO_types)
!! @param iodesc @copydoc io_desc_t
!<
  subroutine freedecomp_ios(ios,iodesc)
    implicit none
    type (iosystem_desc_t) :: ios
    type (io_desc_t) :: iodesc
    integer :: ierr
    interface 
       integer(C_INT) function PIOc_freedecomp(iosysid, ioid) &
            bind(C,name="PIOc_freedecomp")
         use iso_c_binding
         integer(C_INT), intent(in), value :: iosysid, ioid
       end function PIOc_freedecomp
    end interface
    
    ierr = PIOc_freedecomp(ios%iosysid, iodesc%ioid)

  end subroutine freedecomp_ios
!>
!! @public 
!! @ingroup PIO_freedecomp
!! @brief free all allocated storage associated with this decomposition
!! @details
!! @param file @copydoc file_desc_t
!! @param iodesc : @copydoc io_desc_t
!! @retval ierr @copydoc error_return
!<
  subroutine freedecomp_file(file,iodesc)
    implicit none
    type (file_desc_t) :: file
    type (io_desc_t) :: iodesc

    call freedecomp_ios(file%iosystem, iodesc)

  end subroutine freedecomp_file

!> 
!! @public
!! @ingroup PIO_closefile
!! @brief close a disk file
!! @details
!! @param file @copydoc file_desc_t
!< 
  subroutine closefile(file)
    type(file_desc_t) :: file
    integer :: ierr
    interface
       integer(c_int) function PIOc_closefile(ncid) &
            bind(C,name="PIOc_closefile")
         use iso_c_binding
         integer(C_INT), value :: ncid
       end function PIOc_closefile
    end interface
#ifdef TIMING
    call t_startf("PIO_closefile")
#endif
    ierr = PIOc_closefile(file%fh)
    nullify(file%iosystem)
#ifdef TIMING
    call t_stopf("PIO_closefile")
#endif

  end subroutine closefile


  !******************************
  ! read_ascii
  !

  subroutine read_ascii(rank,iobuf,size)

    integer, intent(in) :: rank
    real (r8), dimension(:) :: iobuf
    integer, intent(in) :: size

    character(len=80) filename
    integer lun
    integer ios
    integer i

    lun=10+rank
    write(filename,"('fort.',i2)" ) lun
    write(6,*) 'filename is:', filename

    open(lun,file=filename,status='old',iostat=ios)
    if (ios /= 0) then
       write(6,*) rank,': could not open ascii file: ',filename
    endif

    do i=1,size
       read(unit=lun,fmt=*,iostat=ios) iobuf(i)
       if (ios /= 0) then
          write (6,*) rank,': error reading item ',i,' of ',size
#ifndef CPRNAG
          call abort
#else
          stop
#endif
       endif

    end do

    close(lun)

  end subroutine read_ascii

  subroutine pio_deletefile(ios, fname)
    type(iosystem_desc_t) :: ios
    character(len=*) :: fname
    integer :: ierr
    interface
       integer(c_int) function PIOc_deletefile(iosid, fname) &
            bind(C,name="PIOc_deletefile")
         use iso_c_binding
         integer(C_INT), value :: iosid
         character(kind=c_char) :: fname         
       end function PIOc_deletefile
    end interface

    ierr = PIOc_deletefile(ios%iosysid, trim(fname)//C_NULL_CHAR)

  end subroutine pio_deletefile


end module piolib_mod

  !|||||||||||||||||||||||||||||||||||||||||||||||||||||||||||||||||||||||<|MERGE_RESOLUTION|>--- conflicted
+++ resolved
@@ -166,7 +166,7 @@
      module procedure initdecomp_2dof_nf_i8
      module procedure initdecomp_2dof_bin_i4
      module procedure initdecomp_2dof_bin_i8
-!     module procedure PIO_initdecomp_bc
+     module procedure PIO_initdecomp_bc
 !     module procedure PIO_initdecomp_dof_dof
   end interface
 
@@ -243,25 +243,19 @@
   !***********************************************************************
 
 contains
-<<<<<<< HEAD
-=======
-
->>>>>>> e287e6b6
-#ifdef __GFORTRAN__
-    pure function fptr ( inArr ) result ( ptr )
-        integer (PIO_OFFSET_KIND), dimension(:), target, intent(in) :: inArr
-        integer (PIO_OFFSET_KIND), target :: ptr
-        ptr = inArr(1)
-    end function fptr
-#elif CPRNAG
-! no-op -- nothing here for nag.
-#else
+
+!!$#ifdef __GFORTRAN__
+!!$    pure function fptr ( inArr ) result ( ptr )
+!!$        integer (PIO_OFFSET_KIND), dimension(:), target, intent(in) :: inArr
+!!$        integer (PIO_OFFSET_KIND), target :: ptr
+!!$        ptr = inArr(1)
+!!$    end function fptr
+!!$#elif CPRNAG
+!!$! no-op -- nothing here for nag.
+!!$#else
 #define fptr(arg) arg
-#endif
-<<<<<<< HEAD
-=======
-
->>>>>>> e287e6b6
+!!$#endif
+
 !> 
 !! @public 
 !! @ingroup PIO_file_is_open
@@ -779,14 +773,16 @@
   end subroutine PIO_initdecomp_dof_i4
 
 
-  subroutine PIO_initdecomp_dof_i8(iosystem,basepiotype,dims,compdof, iodesc, rearr, iostart, iocount)
+  subroutine PIO_initdecomp_internal(iosystem,basepiotype,dims,maplen, compdof, iodesc, rearr, iostart, iocount)
     type (iosystem_desc_t), intent(in) :: iosystem
     integer(i4), intent(in)           :: basepiotype
     integer(i4), intent(in)           :: dims(:)
-    integer (PIO_OFFSET_KIND), intent(in), target :: compdof(:)   ! global degrees of freedom for computational decomposition
+    integer, intent(in) :: maplen
+    integer (PIO_OFFSET_KIND), intent(in) :: compdof(maplen)   ! global degrees of freedom for computational decomposition
     integer, optional, target :: rearr
     integer (PIO_OFFSET_KIND), optional :: iostart(:), iocount(:)
     type (io_desc_t), intent(inout)     :: iodesc
+
     integer(c_int) :: ndims
     integer(c_int), dimension(:), allocatable, target :: cdims
     integer(PIO_OFFSET_KIND), dimension(:), allocatable, target :: cstart, ccount
@@ -802,24 +798,20 @@
          integer(C_INT), value :: ndims
          integer(C_INT) :: dims(*)
          integer(C_INT), value :: maplen
-         type(C_PTR), value :: compmap
+         integer(C_SIZE_T) :: compmap(*)
          integer(C_INT) :: ioidp
          type(C_PTR), value :: rearr
          type(C_PTR), value :: iostart
          type(C_PTR), value :: iocount
        end function PIOc_InitDecomp
     end interface
-    integer :: ierr, i, maplen
+    integer :: ierr,i 
     
-#ifdef TIMING
-    call t_startf("PIO_initdecomp_dof")
-#endif
     ndims = size(dims)
     allocate(cdims(ndims))
     do i=1,ndims
        cdims(i) = dims(ndims-i+1)
     end do
-    maplen = size(compdof)
 
     if(present(rearr)) then
        crearr = C_LOC(rearr)
@@ -833,40 +825,39 @@
           cstart(i) = iostart(ndims-i+1)-1
           ccount(i) = iocount(ndims-i+1)
        end do
-<<<<<<< HEAD
-=======
-
->>>>>>> e287e6b6
-#ifdef CPRNAG
-        ierr = PIOc_InitDecomp(iosystem%iosysid, basepiotype, ndims, cdims, &
-            maplen, C_LOC(compdof(1)), iodesc%ioid, crearr, C_LOC(cstart), C_LOC(ccount))
-#else
-        ierr = PIOc_InitDecomp(iosystem%iosysid, basepiotype, ndims, cdims, &
-            maplen, C_LOC(fptr(compdof)), iodesc%ioid, crearr, C_LOC(cstart), C_LOC(ccount))
-#endif
-<<<<<<< HEAD
+
+       ierr = PIOc_InitDecomp(iosystem%iosysid, basepiotype, ndims, cdims, &
+            maplen, compdof, iodesc%ioid, crearr, C_LOC(cstart), C_LOC(ccount))
        deallocate(cstart, ccount)
     else
-=======
-
-       deallocate(cstart, ccount)
-    else
-
->>>>>>> e287e6b6
-#ifdef CPRNAG
         ierr = PIOc_InitDecomp(iosystem%iosysid, basepiotype, ndims, cdims, &
-            maplen, C_LOC(compdof(1)), iodesc%ioid, crearr, C_NULL_PTR, C_NULL_PTR)
-#else
-        ierr = PIOc_InitDecomp(iosystem%iosysid, basepiotype, ndims, cdims, &
-            maplen, C_LOC(fptr(compdof)), iodesc%ioid, crearr, C_NULL_PTR, C_NULL_PTR)
-#endif
-<<<<<<< HEAD
-=======
-
->>>>>>> e287e6b6
+            maplen, compdof, iodesc%ioid, crearr, C_NULL_PTR, C_NULL_PTR)
     end if
 
     deallocate(cdims)
+
+
+  end subroutine PIO_initdecomp_internal
+
+
+  subroutine PIO_initdecomp_dof_i8(iosystem,basepiotype,dims,compdof, iodesc, rearr, iostart, iocount)
+    type (iosystem_desc_t), intent(in) :: iosystem
+    integer(i4), intent(in)           :: basepiotype
+    integer(i4), intent(in)           :: dims(:)
+    integer (PIO_OFFSET_KIND), intent(in) :: compdof(:)   ! global degrees of freedom for computational decomposition
+    integer, optional, target :: rearr
+    integer (PIO_OFFSET_KIND), optional :: iostart(:), iocount(:)
+    type (io_desc_t), intent(inout)     :: iodesc
+    integer :: maplen
+
+#ifdef TIMING
+    call t_startf("PIO_initdecomp_dof")
+#endif
+
+    maplen = size(compdof)
+
+    call PIO_initdecomp_internal(iosystem, basepiotype, dims, maplen, compdof, iodesc, rearr, iostart,iocount)
+
 
 #ifdef TIMING
     call t_stopf("PIO_initdecomp_dof")
