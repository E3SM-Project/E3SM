--- conflicted
+++ resolved
@@ -108,16 +108,6 @@
 
       call mpas_pool_get_config(liConfigs, 'config_restore_calving_front', config_restore_calving_front)
 
-<<<<<<< HEAD
-=======
-! === Update subglacial hydrology  ===========
-! It's not clear where the best place to call this should be, so putting it first for now
-      call mpas_timer_start("subglacial hydro")
-      call li_SGH_solve(domain, err_tmp)
-      err = ior(err, err_tmp)
-      call mpas_timer_stop("subglacial hydro")
-
->>>>>>> 075e0a40
 ! === Prepare for advection (including CFL checks) ===========
 ! This has to come first currently, because it sets the time step!
       call mpas_timer_start("advection prep")
